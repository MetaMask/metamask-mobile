// Third party dependencies.
import {
  ImageSourcePropType,
  KeyboardAvoidingView,
  Linking,
  Switch,
  TouchableOpacity,
  View,
} from 'react-native';
import React, { useCallback, useRef, useState } from 'react';
import { ScrollView } from 'react-native-gesture-handler';
import images from 'images/image-icons';
import { useNavigation, useRoute, RouteProp } from '@react-navigation/native';

// External dependencies.
import Cell, {
  CellVariant,
} from '../../../component-library/components/Cells/Cell';
import {
  AvatarSize,
  AvatarVariant,
} from '../../../component-library/components/Avatars/Avatar';
import { strings } from '../../../../locales/i18n';
import BottomSheet, {
  BottomSheetRef,
} from '../../../component-library/components/BottomSheets/BottomSheet';
import { IconName } from '../../../component-library/components/Icons/Icon';
import { useSelector } from 'react-redux';
import {
  selectEvmNetworkConfigurationsByChainId,
  selectIsAllNetworks,
} from '../../../selectors/networkController';
import {
  selectShowTestNetworks,
  selectTokenNetworkFilter,
} from '../../../selectors/preferencesController';
import Networks, {
  getAllNetworks,
  isTestNet,
  getNetworkImageSource,
  isMainNet,
  isPortfolioViewEnabled,
} from '../../../util/networks';
import { LINEA_MAINNET, MAINNET } from '../../../constants/network';
import Button from '../../../component-library/components/Buttons/Button/Button';
import {
  ButtonSize,
  ButtonVariants,
  ButtonWidthTypes,
} from '../../../component-library/components/Buttons/Button';
import Engine from '../../../core/Engine';
import Routes from '../../../constants/navigation/Routes';
import { NetworkListModalSelectorsIDs } from '../../../../e2e/selectors/Network/NetworkListModal.selectors';
import { useTheme } from '../../../util/theme';
import Text from '../../../component-library/components/Texts/Text/Text';
import {
  TextColor,
  TextVariant,
} from '../../../component-library/components/Texts/Text';

// Internal dependencies
import createStyles from './NetworkSelector.styles';
<<<<<<< HEAD
import {
  InfuraNetworkType,
} from '@metamask/controller-utils';
=======
import { InfuraNetworkType } from '@metamask/controller-utils';
>>>>>>> 733bad1a
import InfoModal from '../../../../app/components/UI/Swaps/components/InfoModal';
import hideKeyFromUrl from '../../../util/hideKeyFromUrl';
import CustomNetwork from '../Settings/NetworksSettings/NetworkSettings/CustomNetworkView/CustomNetwork';
import { NetworksSelectorSelectorsIDs } from '../../../../e2e/selectors/Settings/NetworksView.selectors';
import { PopularList } from '../../../util/networks/customNetworks';
import NetworkSearchTextInput from './NetworkSearchTextInput';
import MaterialCommunityIcons from 'react-native-vector-icons/MaterialCommunityIcons';
import BottomSheetHeader from '../../../component-library/components/BottomSheets/BottomSheetHeader';
import AccountAction from '../AccountAction';
import { ButtonsAlignment } from '../../../component-library/components/BottomSheets/BottomSheetFooter';
import { ButtonProps } from '../../../component-library/components/Buttons/Button/Button.types';
import BottomSheetFooter from '../../../component-library/components/BottomSheets/BottomSheetFooter/BottomSheetFooter';
import { ExtendedNetwork } from '../Settings/NetworksSettings/NetworkSettings/CustomNetworkView/CustomNetwork.types';
import { isNetworkUiRedesignEnabled } from '../../../util/networks/isNetworkUiRedesignEnabled';
import { CaipChainId, Hex } from '@metamask/utils';
import hideProtocolFromUrl from '../../../util/hideProtocolFromUrl';
import { CHAIN_IDS } from '@metamask/transaction-controller';
import { useNetworkInfo } from '../../../selectors/selectedNetworkController';
import { NetworkConfiguration } from '@metamask/network-controller';
import RpcSelectionModal from './RpcSelectionModal/RpcSelectionModal';
<<<<<<< HEAD
import {
  TraceName,
  TraceOperation,
  trace,
} from '../../../util/trace';
=======
import { TraceName, TraceOperation, trace } from '../../../util/trace';
>>>>>>> 733bad1a
import { getTraceTags } from '../../../util/sentry/tags';
import { store } from '../../../store';
import ReusableModal, { ReusableModalRef } from '../../UI/ReusableModal';
import { useSafeAreaInsets } from 'react-native-safe-area-context';
import {
  selectIsEvmNetworkSelected,
  ///: BEGIN:ONLY_INCLUDE_IF(keyring-snaps)
  selectNonEvmNetworkConfigurationsByChainId,
  ///: END:ONLY_INCLUDE_IF
} from '../../../selectors/multichainNetworkController';
import { isNonEvmChainId } from '../../../core/Multichain/utils';
///: BEGIN:ONLY_INCLUDE_IF(keyring-snaps)
import { SolScope } from '@metamask/keyring-api';
///: END:ONLY_INCLUDE_IF
import { MultichainNetworkConfiguration } from '@metamask/multichain-network-controller';
import { useSwitchNetworks } from './useSwitchNetworks';

interface infuraNetwork {
  name: string;
  imageSource: ImageSourcePropType;
  chainId: Hex;
}

interface ShowConfirmDeleteModalState {
  isVisible: boolean;
  networkName: string;
  chainId?: `0x${string}`;
}

interface NetworkSelectorRouteParams {
  evmChainId?: Hex;
  hostInfo?: {
    metadata?: {
      origin?: string;
    };
  };
}

const NetworkSelector = () => {
  const [showPopularNetworkModal, setShowPopularNetworkModal] = useState(false);
  const [popularNetwork, setPopularNetwork] = useState<ExtendedNetwork>();
  const [showWarningModal, setShowWarningModal] = useState(false);
  const [searchString, setSearchString] = useState('');
  const { navigate } = useNavigation();

  const theme = useTheme();
  const { colors } = theme;
  const styles = createStyles(colors);
  const sheetRef = useRef<ReusableModalRef>(null);
  const showTestNetworks = useSelector(selectShowTestNetworks);
  const isAllNetwork = useSelector(selectIsAllNetworks);
  const tokenNetworkFilter = useSelector(selectTokenNetworkFilter);
  const safeAreaInsets = useSafeAreaInsets();

  const networkConfigurations = useSelector(
    selectEvmNetworkConfigurationsByChainId,
  );

  ///: BEGIN:ONLY_INCLUDE_IF(keyring-snaps)
  const nonEvmNetworkConfigurations = useSelector(
    selectNonEvmNetworkConfigurationsByChainId,
  );
  ///: END:ONLY_INCLUDE_IF

  const isEvmSelected = useSelector(selectIsEvmNetworkSelected);

  const route =
    useRoute<RouteProp<Record<string, NetworkSelectorRouteParams>, string>>();

  // origin is defined if network selector is opened from a dapp
  const origin = route.params?.hostInfo?.metadata?.origin || '';
  const browserEvmChainId = route.params?.evmChainId || null;
  const parentSpan = trace({
    name: TraceName.NetworkSwitch,
    tags: getTraceTags(store.getState()),
    op: TraceOperation.NetworkSwitch,
  });
  const {
    chainId: selectedChainId,
    rpcUrl: selectedRpcUrl,
    domainIsConnectedDapp,
    networkName: selectedNetworkName,
  } = useNetworkInfo(origin);

  const avatarSize = isNetworkUiRedesignEnabled() ? AvatarSize.Sm : undefined;
  const modalTitle = isNetworkUiRedesignEnabled()
    ? 'networks.additional_network_information_title'
    : 'networks.network_warning_title';
  const modalDescription = isNetworkUiRedesignEnabled()
    ? 'networks.additonial_network_information_desc'
    : 'networks.network_warning_desc';
  const buttonLabelAddNetwork = isNetworkUiRedesignEnabled()
    ? 'app_settings.network_add_custom_network'
    : 'app_settings.network_add_network';
  const [showConfirmDeleteModal, setShowConfirmDeleteModal] =
    useState<ShowConfirmDeleteModalState>({
      isVisible: false,
      networkName: '',
    });

  const [showNetworkMenuModal, setNetworkMenuModal] = useState<{
    isVisible: boolean;
    chainId: `0x${string}`;
    displayEdit: boolean;
    networkTypeOrRpcUrl: string;
    isReadOnly: boolean;
  }>({
    isVisible: false,
    chainId: '0x1',
    displayEdit: false,
    networkTypeOrRpcUrl: '',
    isReadOnly: false,
  });

  const [showMultiRpcSelectModal, setShowMultiRpcSelectModal] = useState<{
    isVisible: boolean;
    chainId: string;
    networkName: string;
  }>({
    isVisible: false,
    chainId: CHAIN_IDS.MAINNET,
    networkName: '',
  });

  const networkMenuSheetRef = useRef<BottomSheetRef>(null);

  const rpcMenuSheetRef = useRef<BottomSheetRef>(null);

  const deleteModalSheetRef = useRef<BottomSheetRef>(null);

  /**
   * This is used to check if the network has multiple RPC endpoints
   * We need to check if the network is non-EVM because we don't support multiple RPC endpoints for non-EVM networks and the rpc is handled by the snap
   */
  const showRpcSelector = Object.values(networkConfigurations)
    .filter(
      (network: NetworkConfiguration | MultichainNetworkConfiguration) =>
        !isNonEvmChainId(network.chainId),
    )
    .some(
      (networkConfiguration) =>
        networkConfiguration.rpcEndpoints &&
        networkConfiguration.rpcEndpoints.length > 1,
    );

  const openRpcModal = useCallback(
    ({ chainId, networkName }: { chainId: Hex; networkName: string }) => {
      setShowMultiRpcSelectModal({
        isVisible: true,
        chainId,
        networkName,
      });
      rpcMenuSheetRef.current?.onOpenBottomSheet();
    },
    [],
  );

  const closeRpcModal = useCallback(() => {
    setShowMultiRpcSelectModal({
      isVisible: false,
      chainId: CHAIN_IDS.MAINNET,
      networkName: '',
    });
    rpcMenuSheetRef.current?.onCloseBottomSheet();
  }, []);

  const openModal = useCallback(
    (
      chainId: Hex,
      displayEdit: boolean,
      networkTypeOrRpcUrl: string,
      isReadOnly: boolean,
    ) => {
      setNetworkMenuModal({
        isVisible: true,
        chainId,
        displayEdit,
        networkTypeOrRpcUrl,
        isReadOnly,
      });
      networkMenuSheetRef.current?.onOpenBottomSheet();
    },
    [],
  );

  const closeModal = useCallback(() => {
    setNetworkMenuModal(() => ({
      chainId: '0x1',
      isVisible: false,
      displayEdit: false,
      networkTypeOrRpcUrl: '',
      isReadOnly: false,
    }));
    networkMenuSheetRef.current?.onCloseBottomSheet();
  }, []);

  const closeDeleteModal = useCallback(() => {
    setShowConfirmDeleteModal(() => ({
      networkName: '',
      isVisible: false,
      entry: undefined,
    }));
    networkMenuSheetRef.current?.onCloseBottomSheet();
  }, []);

  const showNetworkModal = (networkConfiguration: ExtendedNetwork) => {
    setShowPopularNetworkModal(true);
    setPopularNetwork({
      ...networkConfiguration,
      formattedRpcUrl: networkConfiguration.warning
        ? null
        : hideKeyFromUrl(networkConfiguration.rpcUrl),
    });
  };

  const onCancel = () => {
    setShowPopularNetworkModal(false);
    setPopularNetwork(undefined);
  };

  const toggleWarningModal = () => {
    setShowWarningModal(!showWarningModal);
  };

  const goToLearnMore = () => {
    Linking.openURL(strings('networks.learn_more_url'));
  };

  const filterNetworksByName = (
    networks: ExtendedNetwork[],
    networkName: string,
  ) => {
    const searchResult: ExtendedNetwork[] = networks.filter(({ name }) =>
      name?.toLowerCase().includes(networkName.toLowerCase()),
    );

    return searchResult;
  };

  const isNoSearchResults = (networkIdenfier: string) => {
    if (!searchString || !networkIdenfier) {
      return false;
    }

    if (networkIdenfier === MAINNET || networkIdenfier === LINEA_MAINNET) {
      const networkIdentified = Networks[
        networkIdenfier
      ] as unknown as ExtendedNetwork;
      return (
        filterNetworksByName([networkIdentified], searchString).length === 0
      );
    }

    return !networkIdenfier.includes(searchString);
  };

  const isNetworkSelected = (chainId: Hex | CaipChainId) => {
    if (browserEvmChainId) {
      return chainId === browserEvmChainId;
    }

    return !isEvmSelected ? false : chainId === selectedChainId;
  };

<<<<<<< HEAD
  const { onSetRpcTarget, onNetworkChange } = useSwitchNetworks({
=======
  const {
    onSetRpcTarget,
    onNetworkChange,
    ///: BEGIN:ONLY_INCLUDE_IF(keyring-snaps)
    onNonEvmNetworkChange,
    ///: END:ONLY_INCLUDE_IF
  } = useSwitchNetworks({
>>>>>>> 733bad1a
    domainIsConnectedDapp,
    origin,
    selectedChainId,
    selectedNetworkName,
    dismissModal: () => sheetRef.current?.dismissModal(),
    closeRpcModal,
    parentSpan,
  });

  const renderMainnet = () => {
    const { name: mainnetName, chainId } = Networks.mainnet;
    const rpcUrl =
      networkConfigurations?.[chainId]?.rpcEndpoints?.[
        networkConfigurations?.[chainId]?.defaultRpcEndpointIndex
      ].url;
    const name = networkConfigurations?.[chainId]?.name ?? mainnetName;

    if (isNetworkUiRedesignEnabled() && isNoSearchResults(MAINNET)) return null;

    if (isNetworkUiRedesignEnabled()) {
      return (
        <Cell
          key={chainId}
          variant={CellVariant.SelectWithMenu}
          title={name}
          secondaryText={
            showRpcSelector
              ? hideProtocolFromUrl(hideKeyFromUrl(rpcUrl))
              : undefined
          }
          avatarProps={{
            variant: AvatarVariant.Network,
            name: mainnetName,
            imageSource: images.ETHEREUM,
            size: AvatarSize.Sm,
          }}
          isSelected={isNetworkSelected(chainId)}
          onPress={() => onNetworkChange(MAINNET)}
          style={styles.networkCell}
          buttonIcon={IconName.MoreVertical}
          buttonProps={{
            onButtonClick: () => {
              openModal(chainId, false, MAINNET, true);
            },
          }}
          onTextClick={() =>
            openRpcModal({
              chainId,
              networkName: mainnetName,
            })
          }
          onLongPress={() => {
            openModal(chainId, false, MAINNET, true);
          }}
        />
      );
    }

    return (
      <Cell
        variant={CellVariant.Select}
        title={name}
        avatarProps={{
          variant: AvatarVariant.Network,
          name: mainnetName,
          imageSource: images.ETHEREUM,
          size: avatarSize,
        }}
        isSelected={isNetworkSelected(chainId)}
        onPress={() => onNetworkChange(MAINNET)}
        style={styles.networkCell}
      />
    );
  };

  const renderLineaMainnet = () => {
    const { name: lineaMainnetName, chainId } = Networks['linea-mainnet'];
    const name = networkConfigurations?.[chainId]?.name ?? lineaMainnetName;
    const rpcUrl =
      networkConfigurations?.[chainId]?.rpcEndpoints?.[
        networkConfigurations?.[chainId]?.defaultRpcEndpointIndex
      ].url;

    if (isNetworkUiRedesignEnabled() && isNoSearchResults('linea-mainnet'))
      return null;

    if (isNetworkUiRedesignEnabled()) {
      return (
        <Cell
          key={chainId}
          variant={CellVariant.SelectWithMenu}
          title={name}
          avatarProps={{
            variant: AvatarVariant.Network,
            name: lineaMainnetName,
            imageSource: images['LINEA-MAINNET'],
            size: AvatarSize.Sm,
          }}
          isSelected={isNetworkSelected(chainId)}
          onPress={() => onNetworkChange(LINEA_MAINNET)}
          style={styles.networkCell}
          buttonIcon={IconName.MoreVertical}
          secondaryText={
            showRpcSelector
              ? hideProtocolFromUrl(hideKeyFromUrl(rpcUrl))
              : undefined
          }
          buttonProps={{
            onButtonClick: () => {
              openModal(chainId, false, LINEA_MAINNET, true);
            },
          }}
          onTextClick={() =>
            openRpcModal({
              chainId,
              networkName: lineaMainnetName,
            })
          }
          onLongPress={() => {
            openModal(chainId, false, LINEA_MAINNET, true);
          }}
        />
      );
    }

    return (
      <Cell
        variant={CellVariant.Select}
        title={name}
        avatarProps={{
          variant: AvatarVariant.Network,
          name: lineaMainnetName,
          imageSource: images['LINEA-MAINNET'],
          size: avatarSize,
        }}
        isSelected={isNetworkSelected(chainId)}
        onPress={() => onNetworkChange(LINEA_MAINNET)}
      />
    );
  };

  const renderRpcNetworks = () =>
    Object.values(networkConfigurations).map((networkConfiguration) => {
      if (isNonEvmChainId(networkConfiguration.chainId)) return null;
      const {
        name: nickname,
        rpcEndpoints,
        chainId,
        defaultRpcEndpointIndex,
      } = networkConfiguration;
      if (
        !chainId ||
        isTestNet(chainId) ||
        isMainNet(chainId) ||
        chainId === CHAIN_IDS.LINEA_MAINNET ||
        chainId === CHAIN_IDS.GOERLI
      ) {
        return null;
      }

      const rpcUrl = rpcEndpoints[defaultRpcEndpointIndex].url;
      const rpcName = rpcEndpoints[defaultRpcEndpointIndex].name ?? rpcUrl;

      const name = nickname || rpcName;

      if (isNetworkUiRedesignEnabled() && isNoSearchResults(name)) return null;

      //@ts-expect-error - The utils/network file is still JS and this function expects a networkType, and should be optional
      const image = getNetworkImageSource({ chainId: chainId?.toString() });

      if (isNetworkUiRedesignEnabled()) {
        return (
          <Cell
            key={chainId}
            variant={CellVariant.SelectWithMenu}
            title={name}
            avatarProps={{
              variant: AvatarVariant.Network,
              name,
              imageSource: image,
              size: AvatarSize.Sm,
            }}
            isSelected={
              !isEvmSelected ? false : Boolean(chainId === selectedChainId)
            }
            onPress={() => onSetRpcTarget(networkConfiguration)}
            style={styles.networkCell}
            buttonIcon={IconName.MoreVertical}
            secondaryText={
              showRpcSelector
                ? hideProtocolFromUrl(hideKeyFromUrl(rpcUrl))
                : undefined
            }
            buttonProps={{
              onButtonClick: () => {
                openModal(chainId, true, rpcUrl, false);
              },
            }}
            onTextClick={() =>
              openRpcModal({
                chainId,
                networkName: name,
              })
            }
            onLongPress={() => {
              openModal(chainId, true, rpcUrl, false);
            }}
          />
        );
      }

      return (
        <Cell
          key={`${chainId}-${rpcUrl}`}
          testID={NetworkListModalSelectorsIDs.CUSTOM_NETWORK_CELL(name)}
          variant={CellVariant.Select}
          title={name}
          avatarProps={{
            variant: AvatarVariant.Network,
            name,
            imageSource: image,
            size: avatarSize,
          }}
          isSelected={
            !isEvmSelected ? false : Boolean(chainId === selectedChainId)
          }
          onPress={() => onSetRpcTarget(networkConfiguration)}
          style={styles.networkCell}
        >
          {Boolean(
            chainId === selectedChainId && selectedRpcUrl === rpcUrl,
          ) && <View testID={`${name}-selected`} />}
        </Cell>
      );
    });

  const renderOtherNetworks = () => {
    const getAllNetworksTyped =
      getAllNetworks() as unknown as InfuraNetworkType[];
    const getOtherNetworks = () => getAllNetworksTyped.slice(2);
    return getOtherNetworks().map((networkType: InfuraNetworkType) => {
      const TypedNetworks = Networks as unknown as Record<
        string,
        infuraNetwork
      >;
      const { name, imageSource, chainId } = TypedNetworks[networkType];

      const networkConfiguration = networkConfigurations[chainId];

      const rpcEndpoints = networkConfiguration?.rpcEndpoints;

      const rpcUrl =
        rpcEndpoints?.[networkConfiguration?.defaultRpcEndpointIndex].url;

      if (isNetworkUiRedesignEnabled() && isNoSearchResults(name)) return null;

      if (isNetworkUiRedesignEnabled()) {
        return (
          <Cell
            key={chainId}
            variant={CellVariant.SelectWithMenu}
            secondaryText={
              showRpcSelector
                ? hideProtocolFromUrl(hideKeyFromUrl(rpcUrl))
                : undefined
            }
            title={name}
            avatarProps={{
              variant: AvatarVariant.Network,
              name,
              imageSource,
              size: AvatarSize.Sm,
            }}
            isSelected={isNetworkSelected(chainId)}
            onPress={() => onNetworkChange(networkType)}
            style={styles.networkCell}
            buttonIcon={IconName.MoreVertical}
            buttonProps={{
              onButtonClick: () => {
                openModal(chainId, false, networkType, true);
              },
            }}
            onTextClick={() =>
              openRpcModal({
                chainId,
                networkName: name,
              })
            }
            onLongPress={() => {
              openModal(chainId, false, networkType, true);
            }}
          />
        );
      }

      return (
        <Cell
          key={chainId}
          variant={CellVariant.Select}
          title={name}
          avatarProps={{
            variant: AvatarVariant.Network,
            name,
            imageSource,
            size: avatarSize,
          }}
          isSelected={isNetworkSelected(chainId)}
          onPress={() => onNetworkChange(networkType)}
          style={styles.networkCell}
        />
      );
    });
  };

  const goToNetworkSettings = () => {
    sheetRef.current?.dismissModal(() => {
      navigate(Routes.ADD_NETWORK, {
        shouldNetworkSwitchPopToWallet: false,
        shouldShowPopularNetworks: false,
      });
    });
  };

  ///: BEGIN:ONLY_INCLUDE_IF(keyring-snaps)
  const renderNonEvmNetworks = () =>
    Object.values(nonEvmNetworkConfigurations)
      // TODO: - [SOLANA] - Remove this filter once we want to show non evm like BTC
      .filter((network) => network.chainId === SolScope.Mainnet)
      .map((network) => (
        <Cell
          key={network.chainId}
          variant={CellVariant.Select}
          title={network.name}
          avatarProps={{
            variant: AvatarVariant.Network,
            name: 'Solana',
            imageSource: images.SOLANA,
            size: avatarSize,
          }}
          isSelected={!isEvmSelected && !browserEvmChainId}
          onPress={() => onNonEvmNetworkChange(SolScope.Mainnet)}
          style={
            browserEvmChainId ? styles.networkCellDisabled : styles.networkCell
          }
          disabled={!!browserEvmChainId}
        />
      ));
  ///: END:ONLY_INCLUDE_IF
  const renderTestNetworksSwitch = () => (
    <View style={styles.switchContainer}>
      <Text variant={TextVariant.BodyLGMedium} color={TextColor.Alternative}>
        {strings('networks.show_test_networks')}
      </Text>
      <Switch
        onValueChange={(value: boolean) => {
          const { PreferencesController } = Engine.context;
          PreferencesController.setShowTestNetworks(value);
        }}
        value={isTestNet(selectedChainId) || showTestNetworks}
        trackColor={{
          true: colors.primary.default,
          false: colors.border.muted,
        }}
        thumbColor={theme.brandColors.white}
        ios_backgroundColor={colors.border.muted}
        testID={NetworkListModalSelectorsIDs.TEST_NET_TOGGLE}
        disabled={isTestNet(selectedChainId)}
      />
    </View>
  );

  const renderAdditonalNetworks = () => {
    let filteredNetworks;

    if (isNetworkUiRedesignEnabled() && searchString.length > 0)
      filteredNetworks = PopularList.filter(({ nickname }) =>
        nickname.toLowerCase().includes(searchString.toLowerCase()),
      );

    return (
      <View style={styles.addtionalNetworksContainer}>
        <CustomNetwork
          isNetworkModalVisible={showPopularNetworkModal}
          closeNetworkModal={onCancel}
          selectedNetwork={popularNetwork}
          toggleWarningModal={toggleWarningModal}
          showNetworkModal={showNetworkModal}
          switchTab={undefined}
          shouldNetworkSwitchPopToWallet={false}
          customNetworksList={
            searchString.length > 0 ? filteredNetworks : undefined
          }
          showCompletionMessage={false}
          showPopularNetworkModal
          hideWarningIcons
        />
      </View>
    );
  };

  const renderPopularNetworksTitle = () => (
    <View style={styles.popularNetworkTitleContainer}>
      <Text variant={TextVariant.BodyLGMedium} color={TextColor.Alternative}>
        {strings('networks.additional_networks')}
      </Text>
      <TouchableOpacity
        testID={NetworkListModalSelectorsIDs.TOOLTIP}
        style={styles.gasInfoContainer}
        onPress={toggleWarningModal}
        hitSlop={styles.hitSlop}
      >
        <MaterialCommunityIcons
          name="information"
          size={14}
          style={styles.gasInfoIcon}
        />
      </TouchableOpacity>
    </View>
  );

  const renderEnabledNetworksTitle = () => (
    <View style={styles.switchContainer}>
      <Text variant={TextVariant.BodyLGMedium} color={TextColor.Alternative}>
        {strings('networks.enabled_networks')}
      </Text>
    </View>
  );

  const handleSearchTextChange = (text: string) => {
    setSearchString(text);
  };

  const clearSearchInput = () => {
    setSearchString('');
  };

  const removeRpcUrl = (chainId: `0x${string}`) => {
    const networkConfiguration = networkConfigurations[chainId];

    if (!networkConfiguration) {
      throw new Error(`Unable to find network with chain id ${chainId}`);
    }

    closeModal();
    closeRpcModal();

    setShowConfirmDeleteModal({
      isVisible: true,
      networkName: networkConfiguration.name ?? '',
      chainId: networkConfiguration.chainId,
    });
  };

  const confirmRemoveRpc = () => {
    if (showConfirmDeleteModal.chainId) {
      const { chainId } = showConfirmDeleteModal;
      const { NetworkController } = Engine.context;
      NetworkController.removeNetwork(chainId);

      // set tokenNetworkFilter
      if (isPortfolioViewEnabled()) {
        const { PreferencesController } = Engine.context;
        if (!isAllNetwork) {
          PreferencesController.setTokenNetworkFilter({
            [chainId]: true,
          });
        } else {
          // Remove the chainId from the tokenNetworkFilter
          const { [chainId]: _, ...newTokenNetworkFilter } = tokenNetworkFilter;
          PreferencesController.setTokenNetworkFilter({
            // TODO fix type of preferences controller level
            // setTokenNetworkFilter in preferences controller accepts Record<string, boolean> while tokenNetworkFilter is Record<string, string>
            // eslint-disable-next-line @typescript-eslint/no-explicit-any
            ...(newTokenNetworkFilter as any),
          });
        }
      }

      setShowConfirmDeleteModal({
        isVisible: false,
        networkName: '',
      });
    }
  };

  const cancelButtonProps: ButtonProps = {
    variant: ButtonVariants.Secondary,
    label: strings('accountApproval.cancel'),
    size: ButtonSize.Lg,
    onPress: () => closeDeleteModal(),
  };

  const deleteButtonProps: ButtonProps = {
    variant: ButtonVariants.Primary,
    label: strings('app_settings.delete'),
    size: ButtonSize.Lg,
    onPress: () => confirmRemoveRpc(),
  };

  const renderBottomSheetContent = () => (
    <>
      {isNetworkUiRedesignEnabled() &&
        searchString.length === 0 &&
        renderEnabledNetworksTitle()}
      {renderMainnet()}
      {renderLineaMainnet()}
      {renderRpcNetworks()}
      {
        ///: BEGIN:ONLY_INCLUDE_IF(keyring-snaps)
        renderNonEvmNetworks()
        ///: END:ONLY_INCLUDE_IF
      }
      {isNetworkUiRedesignEnabled() &&
        searchString.length === 0 &&
        renderPopularNetworksTitle()}
      {isNetworkUiRedesignEnabled() && renderAdditonalNetworks()}
      {searchString.length === 0 && renderTestNetworksSwitch()}
      {showTestNetworks && renderOtherNetworks()}
    </>
  );

  return (
    <ReusableModal ref={sheetRef} style={styles.screen}>
      <View style={[styles.sheet, { paddingBottom: safeAreaInsets.bottom }]}>
        <View style={styles.notch} />
        <Text variant={TextVariant.HeadingMD} style={styles.title}>
          {strings('networks.select_network')}
        </Text>
        <View style={styles.searchContainer}>
          <NetworkSearchTextInput
            searchString={searchString}
            handleSearchTextChange={handleSearchTextChange}
            clearSearchInput={clearSearchInput}
            testIdSearchInput={
              NetworksSelectorSelectorsIDs.SEARCH_NETWORK_INPUT_BOX_ID
            }
            testIdCloseIcon={NetworksSelectorSelectorsIDs.CLOSE_ICON}
          />
        </View>
        <KeyboardAvoidingView
          behavior="height"
          style={styles.keyboardView}
          enabled
        >
          <ScrollView
            style={styles.scrollableDescription}
            keyboardShouldPersistTaps="handled"
            testID={NetworkListModalSelectorsIDs.SCROLL}
          >
            {renderBottomSheetContent()}
          </ScrollView>
          <Button
            variant={ButtonVariants.Secondary}
            label={strings(buttonLabelAddNetwork)}
            onPress={goToNetworkSettings}
            width={ButtonWidthTypes.Full}
            size={ButtonSize.Lg}
            style={styles.addNetworkButton}
            testID={NetworkListModalSelectorsIDs.ADD_BUTTON}
          />
        </KeyboardAvoidingView>

        {showWarningModal ? (
          <InfoModal
            isVisible={showWarningModal}
            title={strings(modalTitle)}
            body={
              <Text>
                <Text style={styles.desc}>{strings(modalDescription)}</Text>{' '}
                <Text style={[styles.blueText]} onPress={goToLearnMore}>
                  {strings('networks.learn_more')}
                </Text>
              </Text>
            }
            toggleModal={toggleWarningModal}
          />
        ) : null}

        {showNetworkMenuModal.isVisible ? (
          <BottomSheet
            ref={networkMenuSheetRef}
            onClose={closeModal}
            shouldNavigateBack={false}
          >
            <View style={styles.networkMenu}>
              <AccountAction
                actionTitle={strings('transaction.edit')}
                iconName={IconName.Edit}
                onPress={() => {
                  sheetRef.current?.dismissModal(() => {
                    navigate(Routes.ADD_NETWORK, {
                      shouldNetworkSwitchPopToWallet: false,
                      shouldShowPopularNetworks: false,
                      network: showNetworkMenuModal.networkTypeOrRpcUrl,
                    });
                  });
                }}
              />
              {showNetworkMenuModal.chainId !== selectedChainId &&
              showNetworkMenuModal.displayEdit ? (
                <AccountAction
                  actionTitle={strings('app_settings.delete')}
                  iconName={IconName.Trash}
                  onPress={() => removeRpcUrl(showNetworkMenuModal.chainId)}
                  testID={NetworkListModalSelectorsIDs.DELETE_NETWORK}
                />
              ) : null}
            </View>
          </BottomSheet>
        ) : null}

        <RpcSelectionModal
          showMultiRpcSelectModal={showMultiRpcSelectModal}
          closeRpcModal={closeRpcModal}
          rpcMenuSheetRef={rpcMenuSheetRef}
          networkConfigurations={networkConfigurations}
          styles={styles}
        />

        {showConfirmDeleteModal.isVisible ? (
          <BottomSheet
            ref={deleteModalSheetRef}
            onClose={closeDeleteModal}
            shouldNavigateBack={false}
          >
            <BottomSheetHeader>
              <Text variant={TextVariant.HeadingMD}>
                {strings('app_settings.delete')}{' '}
                {showConfirmDeleteModal.networkName}{' '}
                {strings('asset_details.network')}
              </Text>
            </BottomSheetHeader>
            <View style={styles.containerDeleteText}>
              <Text style={styles.textCentred}>
                {strings('app_settings.network_delete')}
              </Text>
              <BottomSheetFooter
                buttonsAlignment={ButtonsAlignment.Horizontal}
                buttonPropsArray={[cancelButtonProps, deleteButtonProps]}
              />
            </View>
          </BottomSheet>
        ) : null}
      </View>
    </ReusableModal>
  );
};

export default NetworkSelector;<|MERGE_RESOLUTION|>--- conflicted
+++ resolved
@@ -60,13 +60,7 @@
 
 // Internal dependencies
 import createStyles from './NetworkSelector.styles';
-<<<<<<< HEAD
-import {
-  InfuraNetworkType,
-} from '@metamask/controller-utils';
-=======
 import { InfuraNetworkType } from '@metamask/controller-utils';
->>>>>>> 733bad1a
 import InfoModal from '../../../../app/components/UI/Swaps/components/InfoModal';
 import hideKeyFromUrl from '../../../util/hideKeyFromUrl';
 import CustomNetwork from '../Settings/NetworksSettings/NetworkSettings/CustomNetworkView/CustomNetwork';
@@ -87,15 +81,7 @@
 import { useNetworkInfo } from '../../../selectors/selectedNetworkController';
 import { NetworkConfiguration } from '@metamask/network-controller';
 import RpcSelectionModal from './RpcSelectionModal/RpcSelectionModal';
-<<<<<<< HEAD
-import {
-  TraceName,
-  TraceOperation,
-  trace,
-} from '../../../util/trace';
-=======
 import { TraceName, TraceOperation, trace } from '../../../util/trace';
->>>>>>> 733bad1a
 import { getTraceTags } from '../../../util/sentry/tags';
 import { store } from '../../../store';
 import ReusableModal, { ReusableModalRef } from '../../UI/ReusableModal';
@@ -360,9 +346,6 @@
     return !isEvmSelected ? false : chainId === selectedChainId;
   };
 
-<<<<<<< HEAD
-  const { onSetRpcTarget, onNetworkChange } = useSwitchNetworks({
-=======
   const {
     onSetRpcTarget,
     onNetworkChange,
@@ -370,7 +353,6 @@
     onNonEvmNetworkChange,
     ///: END:ONLY_INCLUDE_IF
   } = useSwitchNetworks({
->>>>>>> 733bad1a
     domainIsConnectedDapp,
     origin,
     selectedChainId,
