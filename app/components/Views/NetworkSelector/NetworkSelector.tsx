// Third party dependencies.
import React, { useEffect, useRef, useState } from 'react';
import { Platform } from 'react-native';
import { ScrollView } from 'react-native-gesture-handler';
import images from 'images/image-icons';
import { useNavigation } from '@react-navigation/native';
import { FrequentRpc } from '@metamask/preferences-controller';
import { ProviderConfig } from '@metamask/network-controller';

// External dependencies.
import SheetHeader from '../../../component-library/components/Sheet/SheetHeader';
import Cell, {
  CellVariants,
} from '../../../component-library/components/Cells/Cell';
import { AvatarVariants } from '../../../component-library/components/Avatars/Avatar';
import { strings } from '../../../../locales/i18n';
import SheetBottom, {
  SheetBottomRef,
} from '../../../component-library/components/Sheet/SheetBottom';
import { useSelector } from 'react-redux';
import { selectProviderConfig } from '../../../selectors/networkController';
import Networks, {
  compareRpcUrls,
  getAllNetworks,
  getNetworkImageSource,
  shouldShowLineaMainnetNetwork,
} from '../../../util/networks';
import { EngineState } from 'app/selectors/types';
import { LINEA_MAINNET, MAINNET } from '../../../constants/network';
import Button from '../../../component-library/components/Buttons/Button/Button';
import {
  ButtonSize,
  ButtonVariants,
  ButtonWidthTypes,
} from '../../../component-library/components/Buttons/Button';
import Engine from '../../../core/Engine';
import analyticsV2 from '../../../util/analyticsV2';
import { MetaMetricsEvents } from '../../../core/Analytics';
import Routes from '../../../constants/navigation/Routes';
import generateTestId from '../../../../wdio/utils/generateTestId';
import { ADD_NETWORK_BUTTON } from '../../../../wdio/screen-objects/testIDs/Screens/NetworksScreen.testids';
import { NETWORK_SCROLL_ID } from '../../../../wdio/screen-objects/testIDs/Components/NetworkListModal.TestIds';

// Internal dependencies
import styles from './NetworkSelector.styles';

const NetworkSelector = () => {
  const { navigate } = useNavigation();

  const sheetRef = useRef<SheetBottomRef>(null);

  const thirdPartyApiMode = useSelector(
    (state: any) => state.privacy.thirdPartyApiMode,
  );
  const [lineaMainnetReleased, setLineaMainnetReleased] = useState(false);

  const providerConfig: ProviderConfig = useSelector(selectProviderConfig);
  const frequentRpcList: FrequentRpc[] = useSelector(
    (state: EngineState) =>
      state.engine.backgroundState.PreferencesController.frequentRpcList,
  );

  useEffect(() => {
    const shouldShowLineaMainnet = shouldShowLineaMainnetNetwork();

    if (shouldShowLineaMainnet) {
      setLineaMainnetReleased(shouldShowLineaMainnet);
    }
  }, []);

  const onNetworkChange = (type: string) => {
    const { NetworkController, CurrencyRateController } = Engine.context;
    CurrencyRateController.setNativeCurrency('ETH');
    NetworkController.setProviderType(type);
    thirdPartyApiMode &&
      setTimeout(() => {
        Engine.refreshTransactionHistory();
      }, 1000);

    sheetRef.current?.hide();

    analyticsV2.trackEvent(MetaMetricsEvents.NETWORK_SWITCHED, {
      chain_id: providerConfig.chainId,
      from_network:
        providerConfig.type === 'rpc'
          ? providerConfig.nickname
          : providerConfig.type,
      to_network: type,
    });
  };

  const onSetRpcTarget = async (rpcTarget: string) => {
    const { CurrencyRateController, NetworkController } = Engine.context;

    const rpc = frequentRpcList.find(({ rpcUrl }: { rpcUrl: string }) =>
      compareRpcUrls(rpcUrl, rpcTarget),
    );

    if (rpc) {
      const { rpcUrl, chainId, ticker, nickname } = rpc;

      CurrencyRateController.setNativeCurrency(ticker);

      NetworkController.setRpcTarget(rpcUrl, chainId, ticker, nickname);

      sheetRef.current?.hide();
      analyticsV2.trackEvent(MetaMetricsEvents.NETWORK_SWITCHED, {
        chain_id: providerConfig.chainId,
        from_network: providerConfig.type,
        to_network: nickname,
      });
    }
  };

  const renderMainnet = () => {
    const { name: mainnetName, chainId } = Networks.mainnet;
    return (
      <Cell
        variant={CellVariants.Select}
        title={mainnetName}
        avatarProps={{
          variant: AvatarVariants.Network,
          name: mainnetName,
          imageSource: images.ETHEREUM,
        }}
        isSelected={
          chainId.toString() === providerConfig.chainId &&
          !providerConfig.rpcTarget
        }
        onPress={() => onNetworkChange(MAINNET)}
        style={styles.networkCell}
      />
    );
  };

  const renderLineaMainnet = () => {
    const { name: lineaMainnetName, chainId } = Networks['linea-mainnet'];
    return (
      <Cell
        variant={CellVariants.Select}
        title={lineaMainnetName}
        avatarProps={{
          variant: AvatarVariants.Network,
          name: lineaMainnetName,
          imageSource: images['LINEA-MAINNET'],
        }}
        isSelected={chainId.toString() === providerConfig.chainId}
        onPress={() => onNetworkChange(LINEA_MAINNET)}
      />
    );
  };

  const renderRpcNetworks = () =>
    frequentRpcList.map(
      ({
        nickname,
        rpcUrl,
        chainId,
      }: {
        nickname?: string;
        rpcUrl: string;
        chainId?: number;
      }) => {
        if (!chainId) return null;
        const { name } = { name: nickname || rpcUrl };
        //@ts-expect-error - The utils/network file is still JS and this function expects a networkType, and should be optional
        const image = getNetworkImageSource({ chainId: chainId?.toString() });

        return (
          <Cell
            key={chainId}
            variant={CellVariants.Select}
            title={name}
            avatarProps={{
              variant: AvatarVariants.Network,
              name,
              imageSource: image,
            }}
            isSelected={
              chainId.toString() === providerConfig.chainId &&
              providerConfig.rpcTarget
            }
            onPress={() => onSetRpcTarget(rpcUrl)}
            style={styles.networkCell}
          />
        );
      },
    );

  const renderOtherNetworks = () => {
    const getOtherNetworks = () => getAllNetworks().slice(2);
    return getOtherNetworks().map((network) => {
      const { name, imageSource, chainId, networkType } = Networks[network];

      return (
        <Cell
          key={chainId}
          variant={CellVariants.Select}
          title={name}
          avatarProps={{
            variant: AvatarVariants.Network,
            name,
            imageSource,
          }}
          isSelected={chainId.toString() === providerConfig.chainId}
          onPress={() => onNetworkChange(networkType)}
          style={styles.networkCell}
        />
      );
    });
  };

<<<<<<< HEAD
  const renderNonInfuraNetwork = (
    chainId: string,
    rpcUrl: string,
    nickname: string,
  ) => {
    //@ts-expect-error - The utils/network file is still JS and this function expects a networkType, and should be optional
    const image = getNetworkImageSource({ chainId: chainId.toString() });

    return (
      <Cell
        key={chainId}
        variant={CellVariants.Select}
        title={nickname || rpcUrl}
        avatarProps={{
          variant: AvatarVariants.Network,
          name: nickname,
          imageSource: image,
        }}
        isSelected={chainId === providerConfig.chainId}
        onPress={() => onSetRpcTarget(rpcUrl)}
        style={styles.networkCell}
      />
    );
  };

=======
>>>>>>> 6a5ca487
  const goToNetworkSettings = () => {
    sheetRef.current?.hide(() => {
      navigate(Routes.ADD_NETWORK, {
        shouldNetworkSwitchPopToWallet: false,
      });
    });
  };

  return (
    <SheetBottom ref={sheetRef}>
      <SheetHeader title={strings('networks.select_network')} />
      <ScrollView {...generateTestId(Platform, NETWORK_SCROLL_ID)}>
        {renderMainnet()}
        {lineaMainnetReleased && renderLineaMainnet()}
        {renderRpcNetworks()}
        {renderOtherNetworks()}
      </ScrollView>

      <Button
        variant={ButtonVariants.Secondary}
        label={strings('app_settings.network_add_network')}
        onPress={goToNetworkSettings}
        width={ButtonWidthTypes.Full}
        size={ButtonSize.Lg}
        style={styles.addNetworkButton}
        {...generateTestId(Platform, ADD_NETWORK_BUTTON)}
      />
    </SheetBottom>
  );
};

export default NetworkSelector;<|MERGE_RESOLUTION|>--- conflicted
+++ resolved
@@ -210,34 +210,6 @@
     });
   };
 
-<<<<<<< HEAD
-  const renderNonInfuraNetwork = (
-    chainId: string,
-    rpcUrl: string,
-    nickname: string,
-  ) => {
-    //@ts-expect-error - The utils/network file is still JS and this function expects a networkType, and should be optional
-    const image = getNetworkImageSource({ chainId: chainId.toString() });
-
-    return (
-      <Cell
-        key={chainId}
-        variant={CellVariants.Select}
-        title={nickname || rpcUrl}
-        avatarProps={{
-          variant: AvatarVariants.Network,
-          name: nickname,
-          imageSource: image,
-        }}
-        isSelected={chainId === providerConfig.chainId}
-        onPress={() => onSetRpcTarget(rpcUrl)}
-        style={styles.networkCell}
-      />
-    );
-  };
-
-=======
->>>>>>> 6a5ca487
   const goToNetworkSettings = () => {
     sheetRef.current?.hide(() => {
       navigate(Routes.ADD_NETWORK, {
