// Third party dependencies.
import React, { useRef, useState } from 'react';
<<<<<<< HEAD
import { Linking, Switch, TextInput, View } from 'react-native';
=======
import { Linking, Switch, View } from 'react-native';
>>>>>>> 4b659a85
import { ScrollView } from 'react-native-gesture-handler';
import images from 'images/image-icons';
import { useNavigation } from '@react-navigation/native';
import { ProviderConfig } from '@metamask/network-controller';

// External dependencies.
import SheetHeader from '../../../component-library/components/Sheet/SheetHeader';
import Cell, {
  CellVariant,
} from '../../../component-library/components/Cells/Cell';
import {
  AvatarSize,
  AvatarVariant,
} from '../../../component-library/components/Avatars/Avatar';
import { strings } from '../../../../locales/i18n';
import BottomSheet, {
  BottomSheetRef,
} from '../../../component-library/components/BottomSheets/BottomSheet';
import { useSelector } from 'react-redux';
import {
  selectNetworkConfigurations,
  selectProviderConfig,
} from '../../../selectors/networkController';
import { selectShowTestNetworks } from '../../../selectors/preferencesController';
import Networks, {
  compareRpcUrls,
  getAllNetworks,
  getDecimalChainId,
  isTestNet,
  getNetworkImageSource,
  isNetworkUiRedesignEnabled,
} from '../../../util/networks';
import {
  LINEA_MAINNET,
  LINEA_SEPOLIA,
  MAINNET,
  SEPOLIA,
} from '../../../constants/network';
import Button from '../../../component-library/components/Buttons/Button/Button';
import {
  ButtonSize,
  ButtonVariants,
  ButtonWidthTypes,
} from '../../../component-library/components/Buttons/Button';
import Engine from '../../../core/Engine';
import { MetaMetricsEvents } from '../../../core/Analytics';
import Routes from '../../../constants/navigation/Routes';
import { NetworkListModalSelectorsIDs } from '../../../../e2e/selectors/Modals/NetworkListModal.selectors';
import { useTheme, mockTheme } from '../../../util/theme';
import Text from '../../../component-library/components/Texts/Text/Text';
import {
  TextColor,
  TextVariant,
} from '../../../component-library/components/Texts/Text';
import { updateIncomingTransactions } from '../../../util/transaction-controller';
import { useMetrics } from '../../../components/hooks/useMetrics';

// Internal dependencies
import createStyles from './NetworkSelector.styles';
import { TESTNET_TICKER_SYMBOLS } from '@metamask/controller-utils';
import InfoModal from '../../../../app/components/UI/Swaps/components/InfoModal';
import hideKeyFromUrl from '../../../util/hideKeyFromUrl';
import CustomNetwork from '../Settings/NetworksSettings/NetworkSettings/CustomNetworkView/CustomNetwork';
<<<<<<< HEAD
import { NetworksViewSelectorsIDs } from '../../../../e2e/selectors/Settings/NetworksView.selectors';
import { PopularList } from '../../../util/networks/customNetworks';
import Icon from 'react-native-vector-icons/Ionicons';
=======
>>>>>>> 4b659a85

const NetworkSelector = () => {
  const [showPopularNetworkModal, setShowPopularNetworkModal] = useState(false);
  const [popularNetwork, setPopularNetwork] = useState(undefined);
  const [showWarningModal, setShowWarningModal] = useState(false);
<<<<<<< HEAD
  const [searchString, setSearchString] = useState('');
=======
>>>>>>> 4b659a85
  const { navigate } = useNavigation();
  const theme = useTheme();
  const { trackEvent } = useMetrics();
  const { colors } = theme;
<<<<<<< HEAD
  const styles = createStyles(colors || mockTheme.colors);
=======
  const styles = createStyles(colors);
>>>>>>> 4b659a85
  const sheetRef = useRef<BottomSheetRef>(null);
  const showTestNetworks = useSelector(selectShowTestNetworks);

  const providerConfig: ProviderConfig = useSelector(selectProviderConfig);
  const networkConfigurations = useSelector(selectNetworkConfigurations);

  const avatarSize = isNetworkUiRedesignEnabled ? AvatarSize.Sm : undefined;

  // The only possible value types are mainnet, linea-mainnet, sepolia and linea-sepolia
  const onNetworkChange = (type: string) => {
    const {
      NetworkController,
      CurrencyRateController,
      AccountTrackerController,
    } = Engine.context;

    let ticker = type;
    if (type === LINEA_SEPOLIA) {
      ticker = TESTNET_TICKER_SYMBOLS.LINEA_SEPOLIA;
    }
    if (type === SEPOLIA) {
      ticker = TESTNET_TICKER_SYMBOLS.SEPOLIA;
    }

    CurrencyRateController.updateExchangeRate(ticker);
    NetworkController.setProviderType(type);
    AccountTrackerController.refresh();

    setTimeout(async () => {
      await updateIncomingTransactions();
    }, 1000);

    sheetRef.current?.onCloseBottomSheet();

    trackEvent(MetaMetricsEvents.NETWORK_SWITCHED, {
      chain_id: getDecimalChainId(providerConfig.chainId),
      from_network:
        providerConfig.type === 'rpc'
          ? providerConfig.nickname
          : providerConfig.type,
      to_network: type,
    });
  };

  const onSetRpcTarget = async (rpcTarget: string) => {
    const { CurrencyRateController, NetworkController } = Engine.context;

    const entry = Object.entries(networkConfigurations).find(([, { rpcUrl }]) =>
      compareRpcUrls(rpcUrl, rpcTarget),
    );

    if (entry) {
      const [networkConfigurationId, networkConfiguration] = entry;
      const { ticker, nickname } = networkConfiguration;

      CurrencyRateController.updateExchangeRate(ticker);

      NetworkController.setActiveNetwork(networkConfigurationId);

      sheetRef.current?.onCloseBottomSheet();
      trackEvent(MetaMetricsEvents.NETWORK_SWITCHED, {
        chain_id: getDecimalChainId(providerConfig.chainId),
        from_network: providerConfig.type,
        to_network: nickname,
      });
    }
  };

  // TODO: type the any below to import { Network } from './CustomNetwork.types';
  const showNetworkModal = (networkConfiguration: any) => {
    setShowPopularNetworkModal(true);
    setPopularNetwork({
      ...networkConfiguration,
      formattedRpcUrl: networkConfiguration.warning
        ? null
        : hideKeyFromUrl(networkConfiguration.rpcUrl),
    });
  };

  const onCancel = () => {
    setShowPopularNetworkModal(false);
    setPopularNetwork(undefined);
  };

  const toggleWarningModal = () => {
    setShowWarningModal(!showWarningModal);
  };
  const goToLearnMore = () => {
    Linking.openURL(strings('networks.learn_more_url'));
  };

<<<<<<< HEAD
  const filterNetworksByName = (networks: any[], networkName: string) => {
    const searchResult: any = networks.filter(({ name }) =>
      name.toLowerCase().includes(networkName.toLowerCase()),
    );

    return searchResult;
  };

=======
>>>>>>> 4b659a85
  const renderMainnet = () => {
    const { name: mainnetName, chainId } = Networks.mainnet;

    if (
      isNetworkUiRedesignEnabled &&
      filterNetworksByName([Networks.mainnet], searchString).length === 0
    )
      return null;

    return (
      <Cell
        variant={CellVariant.Select}
        title={mainnetName}
        avatarProps={{
          variant: AvatarVariant.Network,
          name: mainnetName,
          imageSource: images.ETHEREUM,
<<<<<<< HEAD
          size: AvatarSize.Sm,
=======
          size: avatarSize,
>>>>>>> 4b659a85
        }}
        isSelected={
          chainId === providerConfig.chainId && !providerConfig.rpcUrl
        }
        onPress={() => onNetworkChange(MAINNET)}
        style={styles.networkCell}
      />
    );
  };

  const renderLineaMainnet = () => {
    const { name: lineaMainnetName, chainId } = Networks['linea-mainnet'];

    if (
      isNetworkUiRedesignEnabled &&
      filterNetworksByName([Networks['linea-mainnet']], searchString).length ===
        0
    )
      return null;

    return (
      <Cell
        variant={CellVariant.Select}
        title={lineaMainnetName}
        avatarProps={{
          variant: AvatarVariant.Network,
          name: lineaMainnetName,
          imageSource: images['LINEA-MAINNET'],
<<<<<<< HEAD
          size: AvatarSize.Sm,
=======
          size: avatarSize,
>>>>>>> 4b659a85
        }}
        isSelected={chainId === providerConfig.chainId}
        onPress={() => onNetworkChange(LINEA_MAINNET)}
      />
    );
  };

  const renderRpcNetworks = () =>
    Object.values(networkConfigurations).map(
      ({ nickname, rpcUrl, chainId }) => {
        if (!chainId) return null;
        const { name } = { name: nickname || rpcUrl };

        if (isNetworkUiRedesignEnabled && !name.includes(searchString))
          return null;

        //@ts-expect-error - The utils/network file is still JS and this function expects a networkType, and should be optional
        const image = getNetworkImageSource({ chainId: chainId?.toString() });

        return (
          <Cell
            key={chainId}
            variant={CellVariant.Select}
            title={name}
            avatarProps={{
              variant: AvatarVariant.Network,
              name,
              imageSource: image,
<<<<<<< HEAD
              size: AvatarSize.Sm,
=======
              size: avatarSize,
>>>>>>> 4b659a85
            }}
            isSelected={Boolean(
              chainId === providerConfig.chainId && providerConfig.rpcUrl,
            )}
            onPress={() => onSetRpcTarget(rpcUrl)}
            style={styles.networkCell}
          />
        );
      },
    );

  const renderOtherNetworks = () => {
    const getOtherNetworks = () => getAllNetworks().slice(2);
    return getOtherNetworks().map((networkType) => {
      // TODO: Provide correct types for network.
      const { name, imageSource, chainId } = (Networks as any)[networkType];

      if (isNetworkUiRedesignEnabled && !name.includes(searchString))
        return null;

      return (
        <Cell
          key={chainId}
          variant={CellVariant.Select}
          title={name}
          avatarProps={{
            variant: AvatarVariant.Network,
            name,
            imageSource,
<<<<<<< HEAD
            size: AvatarSize.Sm,
=======
            size: avatarSize,
>>>>>>> 4b659a85
          }}
          isSelected={chainId === providerConfig.chainId}
          onPress={() => onNetworkChange(networkType)}
          style={styles.networkCell}
        />
      );
    });
  };

  const goToNetworkSettings = () => {
    sheetRef.current?.onCloseBottomSheet(() => {
      navigate(Routes.ADD_NETWORK, {
        shouldNetworkSwitchPopToWallet: false,
      });
    });
  };

  const renderTestNetworksSwitch = () => (
    <View style={styles.switchContainer}>
      <Text variant={TextVariant.BodyLGMedium} color={TextColor.Alternative}>
        {strings('networks.show_test_networks')}
      </Text>
      <Switch
        onValueChange={(value: boolean) => {
          const { PreferencesController } = Engine.context;
          PreferencesController.setShowTestNetworks(value);
        }}
        value={isTestNet(providerConfig.chainId) || showTestNetworks}
        trackColor={{
          true: colors.primary.default,
          false: colors.border.muted,
        }}
        thumbColor={theme.brandColors.white}
        ios_backgroundColor={colors.border.muted}
        testID={NetworkListModalSelectorsIDs.TEST_NET_TOGGLE}
        disabled={isTestNet(providerConfig.chainId)}
      />
    </View>
  );

<<<<<<< HEAD
  const renderAdditonalNetworks = () => {
    let filteredNetworks;

    if (isNetworkUiRedesignEnabled && searchString.length > 0)
      filteredNetworks = PopularList.filter(({ nickname }) =>
        nickname.toLowerCase().includes(searchString.toLowerCase()),
      );

    return (
      <View style={styles.addtionalNetworksContainer}>
        <CustomNetwork
          isNetworkModalVisible={showPopularNetworkModal}
          closeNetworkModal={onCancel}
          selectedNetwork={popularNetwork}
          toggleWarningModal={toggleWarningModal}
          showNetworkModal={showNetworkModal}
          switchTab={undefined}
          shouldNetworkSwitchPopToWallet={false}
          customNetworksList={
            searchString.length > 0 ? filteredNetworks : undefined
          }
          showCompletionMessage={false}
        />
      </View>
    );
  };
=======
  const renderAdditonalNetworks = () => (
    <View style={styles.addtionalNetworksContainer}>
      <CustomNetwork
        isNetworkModalVisible={showPopularNetworkModal}
        closeNetworkModal={onCancel}
        selectedNetwork={popularNetwork}
        toggleWarningModal={toggleWarningModal}
        showNetworkModal={showNetworkModal}
        shouldNetworkSwitchPopToWallet={false}
      />
    </View>
  );
>>>>>>> 4b659a85

  const renderTitle = (title: string) => (
    <View style={styles.switchContainer}>
      <Text variant={TextVariant.BodyLGMedium} color={TextColor.Alternative}>
        {strings(title)}
      </Text>
    </View>
  );

<<<<<<< HEAD
  const handleSearchTextChange = (text: any) => {
    setSearchString(text);
  };

  const clearSearchInput = () => {
    setSearchString('');
  };

  return (
    <BottomSheet ref={sheetRef}>
      <View style={styles.networkListContainer}>
        <SheetHeader title={strings('networks.select_network')} />
        <ScrollView testID={NetworkListModalSelectorsIDs.SCROLL}>
          {isNetworkUiRedesignEnabled && (
            <View style={styles.inputWrapper}>
              <Icon name="ios-search" size={20} color={colors.icon.default} />
              <TextInput
                style={styles.input}
                placeholder={strings('networks.search')}
                placeholderTextColor={colors.text.default}
                value={searchString}
                onChangeText={handleSearchTextChange}
                testID={NetworksViewSelectorsIDs.SEARCH_NETWORK_INPUT_BOX_ID}
              />
              {searchString.length > 0 && (
                <Icon
                  name="ios-close"
                  size={20}
                  color={colors.icon.default}
                  onPress={clearSearchInput}
                  testID={NetworksViewSelectorsIDs.CLOSE_ICON}
                />
              )}
            </View>
          )}
          {isNetworkUiRedesignEnabled &&
            searchString.length === 0 &&
            renderTitle('networks.enabled_networks')}
          {renderMainnet()}
          {renderLineaMainnet()}
          {renderRpcNetworks()}
          {isNetworkUiRedesignEnabled &&
            searchString.length === 0 &&
            renderTitle('networks.additional_networks')}
          {isNetworkUiRedesignEnabled && renderAdditonalNetworks()}
          {searchString.length === 0 && renderTestNetworksSwitch()}
          {showTestNetworks && renderOtherNetworks()}
        </ScrollView>

        <Button
          variant={ButtonVariants.Secondary}
          label={strings('app_settings.network_add_network')}
          onPress={goToNetworkSettings}
          width={ButtonWidthTypes.Full}
          size={ButtonSize.Lg}
          style={styles.addNetworkButton}
          testID={NetworkListModalSelectorsIDs.ADD_BUTTON}
        />
      </View>
=======
  return (
    <BottomSheet ref={sheetRef}>
      <SheetHeader title={strings('networks.select_network')} />
      <ScrollView testID={NetworkListModalSelectorsIDs.SCROLL}>
        {isNetworkUiRedesignEnabled && renderTitle('networks.enabled_networks')}
        {renderMainnet()}
        {renderLineaMainnet()}
        {renderRpcNetworks()}
        {isNetworkUiRedesignEnabled &&
          renderTitle('networks.additional_networks')}
        {isNetworkUiRedesignEnabled && renderAdditonalNetworks()}
        {renderTestNetworksSwitch()}
        {showTestNetworks && renderOtherNetworks()}
      </ScrollView>

      <Button
        variant={ButtonVariants.Secondary}
        label={strings('app_settings.network_add_network')}
        onPress={goToNetworkSettings}
        width={ButtonWidthTypes.Full}
        size={ButtonSize.Lg}
        style={styles.addNetworkButton}
        testID={NetworkListModalSelectorsIDs.ADD_BUTTON}
      />
>>>>>>> 4b659a85
      {showWarningModal ? (
        <InfoModal
          isVisible={showWarningModal}
          title={strings('networks.network_warning_title')}
          body={
            <Text>
              <Text style={styles.desc}>
                {strings('networks.network_warning_desc')}
              </Text>{' '}
              <Text style={[styles.blueText]} onPress={goToLearnMore}>
                {strings('networks.learn_more')}
              </Text>
            </Text>
          }
          toggleModal={toggleWarningModal}
        />
      ) : null}
    </BottomSheet>
  );
};

export default NetworkSelector;<|MERGE_RESOLUTION|>--- conflicted
+++ resolved
@@ -1,10 +1,6 @@
 // Third party dependencies.
 import React, { useRef, useState } from 'react';
-<<<<<<< HEAD
 import { Linking, Switch, TextInput, View } from 'react-native';
-=======
-import { Linking, Switch, View } from 'react-native';
->>>>>>> 4b659a85
 import { ScrollView } from 'react-native-gesture-handler';
 import images from 'images/image-icons';
 import { useNavigation } from '@react-navigation/native';
@@ -68,30 +64,20 @@
 import InfoModal from '../../../../app/components/UI/Swaps/components/InfoModal';
 import hideKeyFromUrl from '../../../util/hideKeyFromUrl';
 import CustomNetwork from '../Settings/NetworksSettings/NetworkSettings/CustomNetworkView/CustomNetwork';
-<<<<<<< HEAD
 import { NetworksViewSelectorsIDs } from '../../../../e2e/selectors/Settings/NetworksView.selectors';
 import { PopularList } from '../../../util/networks/customNetworks';
 import Icon from 'react-native-vector-icons/Ionicons';
-=======
->>>>>>> 4b659a85
 
 const NetworkSelector = () => {
   const [showPopularNetworkModal, setShowPopularNetworkModal] = useState(false);
   const [popularNetwork, setPopularNetwork] = useState(undefined);
   const [showWarningModal, setShowWarningModal] = useState(false);
-<<<<<<< HEAD
   const [searchString, setSearchString] = useState('');
-=======
->>>>>>> 4b659a85
   const { navigate } = useNavigation();
   const theme = useTheme();
   const { trackEvent } = useMetrics();
   const { colors } = theme;
-<<<<<<< HEAD
   const styles = createStyles(colors || mockTheme.colors);
-=======
-  const styles = createStyles(colors);
->>>>>>> 4b659a85
   const sheetRef = useRef<BottomSheetRef>(null);
   const showTestNetworks = useSelector(selectShowTestNetworks);
 
@@ -183,7 +169,6 @@
     Linking.openURL(strings('networks.learn_more_url'));
   };
 
-<<<<<<< HEAD
   const filterNetworksByName = (networks: any[], networkName: string) => {
     const searchResult: any = networks.filter(({ name }) =>
       name.toLowerCase().includes(networkName.toLowerCase()),
@@ -192,8 +177,6 @@
     return searchResult;
   };
 
-=======
->>>>>>> 4b659a85
   const renderMainnet = () => {
     const { name: mainnetName, chainId } = Networks.mainnet;
 
@@ -211,11 +194,7 @@
           variant: AvatarVariant.Network,
           name: mainnetName,
           imageSource: images.ETHEREUM,
-<<<<<<< HEAD
-          size: AvatarSize.Sm,
-=======
           size: avatarSize,
->>>>>>> 4b659a85
         }}
         isSelected={
           chainId === providerConfig.chainId && !providerConfig.rpcUrl
@@ -244,11 +223,7 @@
           variant: AvatarVariant.Network,
           name: lineaMainnetName,
           imageSource: images['LINEA-MAINNET'],
-<<<<<<< HEAD
-          size: AvatarSize.Sm,
-=======
           size: avatarSize,
->>>>>>> 4b659a85
         }}
         isSelected={chainId === providerConfig.chainId}
         onPress={() => onNetworkChange(LINEA_MAINNET)}
@@ -277,11 +252,7 @@
               variant: AvatarVariant.Network,
               name,
               imageSource: image,
-<<<<<<< HEAD
-              size: AvatarSize.Sm,
-=======
               size: avatarSize,
->>>>>>> 4b659a85
             }}
             isSelected={Boolean(
               chainId === providerConfig.chainId && providerConfig.rpcUrl,
@@ -311,11 +282,7 @@
             variant: AvatarVariant.Network,
             name,
             imageSource,
-<<<<<<< HEAD
-            size: AvatarSize.Sm,
-=======
             size: avatarSize,
->>>>>>> 4b659a85
           }}
           isSelected={chainId === providerConfig.chainId}
           onPress={() => onNetworkChange(networkType)}
@@ -356,7 +323,6 @@
     </View>
   );
 
-<<<<<<< HEAD
   const renderAdditonalNetworks = () => {
     let filteredNetworks;
 
@@ -383,20 +349,6 @@
       </View>
     );
   };
-=======
-  const renderAdditonalNetworks = () => (
-    <View style={styles.addtionalNetworksContainer}>
-      <CustomNetwork
-        isNetworkModalVisible={showPopularNetworkModal}
-        closeNetworkModal={onCancel}
-        selectedNetwork={popularNetwork}
-        toggleWarningModal={toggleWarningModal}
-        showNetworkModal={showNetworkModal}
-        shouldNetworkSwitchPopToWallet={false}
-      />
-    </View>
-  );
->>>>>>> 4b659a85
 
   const renderTitle = (title: string) => (
     <View style={styles.switchContainer}>
@@ -406,7 +358,6 @@
     </View>
   );
 
-<<<<<<< HEAD
   const handleSearchTextChange = (text: any) => {
     setSearchString(text);
   };
@@ -466,32 +417,6 @@
           testID={NetworkListModalSelectorsIDs.ADD_BUTTON}
         />
       </View>
-=======
-  return (
-    <BottomSheet ref={sheetRef}>
-      <SheetHeader title={strings('networks.select_network')} />
-      <ScrollView testID={NetworkListModalSelectorsIDs.SCROLL}>
-        {isNetworkUiRedesignEnabled && renderTitle('networks.enabled_networks')}
-        {renderMainnet()}
-        {renderLineaMainnet()}
-        {renderRpcNetworks()}
-        {isNetworkUiRedesignEnabled &&
-          renderTitle('networks.additional_networks')}
-        {isNetworkUiRedesignEnabled && renderAdditonalNetworks()}
-        {renderTestNetworksSwitch()}
-        {showTestNetworks && renderOtherNetworks()}
-      </ScrollView>
-
-      <Button
-        variant={ButtonVariants.Secondary}
-        label={strings('app_settings.network_add_network')}
-        onPress={goToNetworkSettings}
-        width={ButtonWidthTypes.Full}
-        size={ButtonSize.Lg}
-        style={styles.addNetworkButton}
-        testID={NetworkListModalSelectorsIDs.ADD_BUTTON}
-      />
->>>>>>> 4b659a85
       {showWarningModal ? (
         <InfoModal
           isVisible={showWarningModal}
