// Third party dependencies.
import {
  ImageSourcePropType,
  KeyboardAvoidingView,
  Linking,
  Switch,
  TouchableOpacity,
  View,
} from 'react-native';
import React, { useCallback, useRef, useState } from 'react';
import { ScrollView } from 'react-native-gesture-handler';
import images from 'images/image-icons';
import { useNavigation, useRoute, RouteProp } from '@react-navigation/native';

// External dependencies.
import Cell, {
  CellVariant,
} from '../../../component-library/components/Cells/Cell';
import {
  AvatarSize,
  AvatarVariant,
} from '../../../component-library/components/Avatars/Avatar';
import { strings } from '../../../../locales/i18n';
import BottomSheet, {
  BottomSheetRef,
} from '../../../component-library/components/BottomSheets/BottomSheet';
import { IconName } from '../../../component-library/components/Icons/Icon';
import { useSelector } from 'react-redux';
import {
  selectIsAllNetworks,
  selectNetworkConfigurations,
} from '../../../selectors/networkController';
import {
  selectShowTestNetworks,
  selectTokenNetworkFilter,
} from '../../../selectors/preferencesController';
import Networks, {
  getAllNetworks,
  getDecimalChainId,
  isTestNet,
  getNetworkImageSource,
  isMainNet,
  isPortfolioViewEnabled,
} from '../../../util/networks';
import { LINEA_MAINNET, MAINNET } from '../../../constants/network';
import Button from '../../../component-library/components/Buttons/Button/Button';
import {
  ButtonSize,
  ButtonVariants,
  ButtonWidthTypes,
} from '../../../component-library/components/Buttons/Button';
import Engine from '../../../core/Engine';
import { MetaMetricsEvents } from '../../../core/Analytics';
import Routes from '../../../constants/navigation/Routes';
import { NetworkListModalSelectorsIDs } from '../../../../e2e/selectors/Network/NetworkListModal.selectors';
import { useTheme } from '../../../util/theme';
import Text from '../../../component-library/components/Texts/Text/Text';
import {
  TextColor,
  TextVariant,
} from '../../../component-library/components/Texts/Text';
import { updateIncomingTransactions } from '../../../util/transaction-controller';
import { useMetrics } from '../../../components/hooks/useMetrics';

// Internal dependencies
import createStyles from './NetworkSelector.styles';
import {
  BUILT_IN_NETWORKS,
  InfuraNetworkType,
} from '@metamask/controller-utils';
import InfoModal from '../../../../app/components/UI/Swaps/components/InfoModal';
import hideKeyFromUrl from '../../../util/hideKeyFromUrl';
import CustomNetwork from '../Settings/NetworksSettings/NetworkSettings/CustomNetworkView/CustomNetwork';
import { NetworksSelectorSelectorsIDs } from '../../../../e2e/selectors/Settings/NetworksView.selectors';
import { PopularList } from '../../../util/networks/customNetworks';
import NetworkSearchTextInput from './NetworkSearchTextInput';
import MaterialCommunityIcons from 'react-native-vector-icons/MaterialCommunityIcons';
import BottomSheetHeader from '../../../component-library/components/BottomSheets/BottomSheetHeader';
import AccountAction from '../AccountAction';
import { ButtonsAlignment } from '../../../component-library/components/BottomSheets/BottomSheetFooter';
import { ButtonProps } from '../../../component-library/components/Buttons/Button/Button.types';
import BottomSheetFooter from '../../../component-library/components/BottomSheets/BottomSheetFooter/BottomSheetFooter';
import { ExtendedNetwork } from '../Settings/NetworksSettings/NetworkSettings/CustomNetworkView/CustomNetwork.types';
import { isNetworkUiRedesignEnabled } from '../../../util/networks/isNetworkUiRedesignEnabled';
import { Hex } from '@metamask/utils';
import hideProtocolFromUrl from '../../../util/hideProtocolFromUrl';
import { CHAIN_IDS } from '@metamask/transaction-controller';
import { useNetworkInfo } from '../../../selectors/selectedNetworkController';
import { NetworkConfiguration } from '@metamask/network-controller';
import RpcSelectionModal from './RpcSelectionModal/RpcSelectionModal';
import {
  TraceName,
  TraceOperation,
  endTrace,
  trace,
} from '../../../util/trace';
import { getTraceTags } from '../../../util/sentry/tags';
import { store } from '../../../store';
import ReusableModal, { ReusableModalRef } from '../../UI/ReusableModal';
import { useSafeAreaInsets } from 'react-native-safe-area-context';
import Device from '../../../util/device';

interface infuraNetwork {
  name: string;
  imageSource: ImageSourcePropType;
  chainId: Hex;
}

interface ShowConfirmDeleteModalState {
  isVisible: boolean;
  networkName: string;
  chainId?: `0x${string}`;
}

interface NetworkSelectorRouteParams {
  hostInfo?: {
    metadata?: {
      origin?: string;
    };
  };
}

const NetworkSelector = () => {
  const [showPopularNetworkModal, setShowPopularNetworkModal] = useState(false);
  const [popularNetwork, setPopularNetwork] = useState<ExtendedNetwork>();
  const [showWarningModal, setShowWarningModal] = useState(false);
  const [searchString, setSearchString] = useState('');
  const { navigate } = useNavigation();
  const theme = useTheme();
  const { trackEvent, createEventBuilder } = useMetrics();
  const { colors } = theme;
  const styles = createStyles(colors);
  // const sheetRef = useRef<BottomSheetRef>(null);
  const sheetRef = useRef<ReusableModalRef>(null);
  const showTestNetworks = useSelector(selectShowTestNetworks);
  const isAllNetwork = useSelector(selectIsAllNetworks);
  const tokenNetworkFilter = useSelector(selectTokenNetworkFilter);
  const safeAreaInsets = useSafeAreaInsets();

  const networkConfigurations = useSelector(selectNetworkConfigurations);

  const route =
    useRoute<RouteProp<Record<string, NetworkSelectorRouteParams>, string>>();

  // origin is defined if network selector is opened from a dapp
  const origin = route.params?.hostInfo?.metadata?.origin || '';
  const parentSpan = trace({
    name: TraceName.NetworkSwitch,
    tags: getTraceTags(store.getState()),
    op: TraceOperation.NetworkSwitch,
  });
  const {
    chainId: selectedChainId,
    rpcUrl: selectedRpcUrl,
    domainIsConnectedDapp,
    networkName: selectedNetworkName,
  } = useNetworkInfo(origin);

  const KEYBOARD_OFFSET = 120;
  const avatarSize = isNetworkUiRedesignEnabled() ? AvatarSize.Sm : undefined;
  const modalTitle = isNetworkUiRedesignEnabled()
    ? 'networks.additional_network_information_title'
    : 'networks.network_warning_title';
  const modalDescription = isNetworkUiRedesignEnabled()
    ? 'networks.additonial_network_information_desc'
    : 'networks.network_warning_desc';
  const buttonLabelAddNetwork = isNetworkUiRedesignEnabled()
    ? 'app_settings.network_add_custom_network'
    : 'app_settings.network_add_network';
  const [showConfirmDeleteModal, setShowConfirmDeleteModal] =
    useState<ShowConfirmDeleteModalState>({
      isVisible: false,
      networkName: '',
    });

  const [showNetworkMenuModal, setNetworkMenuModal] = useState<{
    isVisible: boolean;
    chainId: `0x${string}`;
    displayEdit: boolean;
    networkTypeOrRpcUrl: string;
    isReadOnly: boolean;
  }>({
    isVisible: false,
    chainId: '0x1',
    displayEdit: false,
    networkTypeOrRpcUrl: '',
    isReadOnly: false,
  });

  const setTokenNetworkFilter = useCallback(
    (chainId: string) => {
      const isPopularNetwork =
        chainId === CHAIN_IDS.MAINNET ||
        chainId === CHAIN_IDS.LINEA_MAINNET ||
        PopularList.some((network) => network.chainId === chainId);
      const { PreferencesController } = Engine.context;
      if (!isAllNetwork && isPopularNetwork) {
        PreferencesController.setTokenNetworkFilter({
          [chainId]: true,
        });
      }
    },
    [isAllNetwork],
  );
<<<<<<< HEAD
=======

  const onRpcSelect = useCallback(
    async (clientId: string, chainId: `0x${string}`) => {
      const { NetworkController } = Engine.context;

      const existingNetwork = networkConfigurations[chainId];
      if (!existingNetwork) {
        Logger.error(
          new Error(`No existing network found for chainId: ${chainId}`),
        );
        return;
      }

      const indexOfRpc = existingNetwork.rpcEndpoints.findIndex(
        ({ networkClientId }) => clientId === networkClientId,
      );

      if (indexOfRpc === -1) {
        Logger.error(
          new Error(
            `RPC endpoint with clientId: ${clientId} not found for chainId: ${chainId}`,
          ),
        );
        return;
      }

      // Proceed to update the network with the correct index
      await NetworkController.updateNetwork(existingNetwork.chainId, {
        ...existingNetwork,
        defaultRpcEndpointIndex: indexOfRpc,
      });

      // Set the active network
      await NetworkController.setActiveNetwork(clientId);

      // Redirect to wallet page
      navigate(Routes.WALLET.HOME, {
        screen: Routes.WALLET.TAB_STACK_FLOW,
        params: {
          screen: Routes.WALLET_VIEW,
        },
      });
    },
    [networkConfigurations, navigate],
  );

>>>>>>> 08f48cd0
  const [showMultiRpcSelectModal, setShowMultiRpcSelectModal] = useState<{
    isVisible: boolean;
    chainId: string;
    networkName: string;
  }>({
    isVisible: false,
    chainId: CHAIN_IDS.MAINNET,
    networkName: '',
  });

  const networkMenuSheetRef = useRef<BottomSheetRef>(null);

  const rpcMenuSheetRef = useRef<BottomSheetRef>(null);

  const deleteModalSheetRef = useRef<BottomSheetRef>(null);

  const onSetRpcTarget = async (networkConfiguration: NetworkConfiguration) => {
    const { NetworkController, SelectedNetworkController } = Engine.context;
    trace({
      name: TraceName.SwitchCustomNetwork,
      parentContext: parentSpan,
      op: TraceOperation.SwitchCustomNetwork,
    });
    if (networkConfiguration) {
      const {
        name: nickname,
        chainId,
        rpcEndpoints,
        defaultRpcEndpointIndex,
      } = networkConfiguration;

      const networkConfigurationId =
        rpcEndpoints[defaultRpcEndpointIndex].networkClientId;

      if (domainIsConnectedDapp && process.env.MULTICHAIN_V1) {
        SelectedNetworkController.setNetworkClientIdForDomain(
          origin,
          networkConfigurationId,
        );
      } else {
        const { networkClientId } = rpcEndpoints[defaultRpcEndpointIndex];
        try {
          await NetworkController.setActiveNetwork(networkClientId);
        } catch (error) {
          Logger.error(new Error(`Error in setActiveNetwork: ${error}`));
        }
        sheetRef.current?.dismissModal();
      }

      setTokenNetworkFilter(chainId);
      sheetRef.current?.dismissModal();
      endTrace({ name: TraceName.SwitchCustomNetwork });
      endTrace({ name: TraceName.NetworkSwitch });
      trackEvent(
        createEventBuilder(MetaMetricsEvents.NETWORK_SWITCHED)
          .addProperties({
            chain_id: getDecimalChainId(chainId),
            from_network: selectedNetworkName,
            to_network: nickname,
          })
          .build(),
      );
    }
  };

  const showRpcSelector = Object.values(networkConfigurations).some(
    (networkConfiguration) =>
      networkConfiguration.rpcEndpoints &&
      networkConfiguration.rpcEndpoints.length > 1,
  );

  const openRpcModal = useCallback(({ chainId, networkName }) => {
    setShowMultiRpcSelectModal({
      isVisible: true,
      chainId,
      networkName,
    });
    rpcMenuSheetRef.current?.onOpenBottomSheet();
  }, []);

  const closeRpcModal = useCallback(() => {
    setShowMultiRpcSelectModal({
      isVisible: false,
      chainId: CHAIN_IDS.MAINNET,
      networkName: '',
    });
    rpcMenuSheetRef.current?.onCloseBottomSheet();
  }, []);

  const openModal = useCallback(
    (chainId, displayEdit, networkTypeOrRpcUrl, isReadOnly) => {
      setNetworkMenuModal({
        isVisible: true,
        chainId,
        displayEdit,
        networkTypeOrRpcUrl,
        isReadOnly,
      });
      networkMenuSheetRef.current?.onOpenBottomSheet();
    },
    [],
  );

  const closeModal = useCallback(() => {
    setNetworkMenuModal(() => ({
      chainId: '0x1',
      isVisible: false,
      displayEdit: false,
      networkTypeOrRpcUrl: '',
      isReadOnly: false,
    }));
    networkMenuSheetRef.current?.onCloseBottomSheet();
  }, []);

  const closeDeleteModal = useCallback(() => {
    setShowConfirmDeleteModal(() => ({
      networkName: '',
      isVisible: false,
      entry: undefined,
    }));
    networkMenuSheetRef.current?.onCloseBottomSheet();
  }, []);

  const showNetworkModal = (networkConfiguration: ExtendedNetwork) => {
    setShowPopularNetworkModal(true);
    setPopularNetwork({
      ...networkConfiguration,
      formattedRpcUrl: networkConfiguration.warning
        ? null
        : hideKeyFromUrl(networkConfiguration.rpcUrl),
    });
  };

  const onCancel = () => {
    setShowPopularNetworkModal(false);
    setPopularNetwork(undefined);
  };

  const toggleWarningModal = () => {
    setShowWarningModal(!showWarningModal);
  };

  const goToLearnMore = () => {
    Linking.openURL(strings('networks.learn_more_url'));
  };

  // The only possible value types are mainnet, linea-mainnet, sepolia and linea-sepolia
  const onNetworkChange = async (type: InfuraNetworkType) => {
    trace({
      name: TraceName.SwitchBuiltInNetwork,
      parentContext: parentSpan,
      op: TraceOperation.SwitchBuiltInNetwork,
    });
    const {
      NetworkController,
      AccountTrackerController,
      SelectedNetworkController,
    } = Engine.context;
    if (domainIsConnectedDapp && process.env.MULTICHAIN_V1) {
      SelectedNetworkController.setNetworkClientIdForDomain(origin, type);
    } else {
      const networkConfiguration =
        networkConfigurations[BUILT_IN_NETWORKS[type].chainId];

      const clientId =
        networkConfiguration?.rpcEndpoints[
          networkConfiguration.defaultRpcEndpointIndex
        ].networkClientId ?? type;

      setTokenNetworkFilter(networkConfiguration.chainId);
      await NetworkController.setActiveNetwork(clientId);

      closeRpcModal();
      AccountTrackerController.refresh();

      setTimeout(async () => {
        await updateIncomingTransactions([networkConfiguration.chainId]);
      }, 1000);
    }

    sheetRef.current?.dismissModal();
    endTrace({ name: TraceName.SwitchBuiltInNetwork });
    endTrace({ name: TraceName.NetworkSwitch });
    trackEvent(
      createEventBuilder(MetaMetricsEvents.NETWORK_SWITCHED)
        .addProperties({
          chain_id: getDecimalChainId(selectedChainId),
          from_network: selectedNetworkName,
          to_network: type,
        })
        .build(),
    );
  };

  const filterNetworksByName = (
    networks: ExtendedNetwork[],
    networkName: string,
  ) => {
    const searchResult: ExtendedNetwork[] = networks.filter(({ name }) =>
      name?.toLowerCase().includes(networkName.toLowerCase()),
    );

    return searchResult;
  };

  const isNoSearchResults = (networkIdenfier: string) => {
    if (!searchString || !networkIdenfier) {
      return false;
    }

    if (networkIdenfier === MAINNET || networkIdenfier === LINEA_MAINNET) {
      const networkIdentified = Networks[
        networkIdenfier
      ] as unknown as ExtendedNetwork;
      return (
        filterNetworksByName([networkIdentified], searchString).length === 0
      );
    }

    return !networkIdenfier.includes(searchString);
  };

  const renderMainnet = () => {
    const { name: mainnetName, chainId } = Networks.mainnet;
    const rpcUrl =
      networkConfigurations?.[chainId]?.rpcEndpoints?.[
        networkConfigurations?.[chainId]?.defaultRpcEndpointIndex
      ].url;
    const name = networkConfigurations?.[chainId]?.name ?? mainnetName;

    if (isNetworkUiRedesignEnabled() && isNoSearchResults(MAINNET)) return null;

    if (isNetworkUiRedesignEnabled()) {
      return (
        <Cell
          key={chainId}
          variant={CellVariant.SelectWithMenu}
          title={name}
          secondaryText={
            showRpcSelector
              ? hideProtocolFromUrl(hideKeyFromUrl(rpcUrl))
              : undefined
          }
          avatarProps={{
            variant: AvatarVariant.Network,
            name: mainnetName,
            imageSource: images.ETHEREUM,
            size: AvatarSize.Sm,
          }}
          isSelected={chainId === selectedChainId}
          onPress={() => onNetworkChange(MAINNET)}
          style={styles.networkCell}
          buttonIcon={IconName.MoreVertical}
          buttonProps={{
            onButtonClick: () => {
              openModal(chainId, false, MAINNET, true);
            },
          }}
          onTextClick={() =>
            openRpcModal({
              chainId,
              networkName: mainnetName,
            })
          }
          onLongPress={() => {
            openModal(chainId, false, MAINNET, true);
          }}
        />
      );
    }

    return (
      <Cell
        variant={CellVariant.Select}
        title={name}
        avatarProps={{
          variant: AvatarVariant.Network,
          name: mainnetName,
          imageSource: images.ETHEREUM,
          size: avatarSize,
        }}
        isSelected={chainId === selectedChainId}
        onPress={() => onNetworkChange(MAINNET)}
        style={styles.networkCell}
      />
    );
  };

  const renderLineaMainnet = () => {
    const { name: lineaMainnetName, chainId } = Networks['linea-mainnet'];
    const name = networkConfigurations?.[chainId]?.name ?? lineaMainnetName;
    const rpcUrl =
      networkConfigurations?.[chainId]?.rpcEndpoints?.[
        networkConfigurations?.[chainId]?.defaultRpcEndpointIndex
      ].url;

    if (isNetworkUiRedesignEnabled() && isNoSearchResults('linea-mainnet'))
      return null;

    if (isNetworkUiRedesignEnabled()) {
      return (
        <Cell
          key={chainId}
          variant={CellVariant.SelectWithMenu}
          title={name}
          avatarProps={{
            variant: AvatarVariant.Network,
            name: lineaMainnetName,
            imageSource: images['LINEA-MAINNET'],
            size: AvatarSize.Sm,
          }}
          isSelected={chainId === selectedChainId}
          onPress={() => onNetworkChange(LINEA_MAINNET)}
          style={styles.networkCell}
          buttonIcon={IconName.MoreVertical}
          secondaryText={
            showRpcSelector
              ? hideProtocolFromUrl(hideKeyFromUrl(rpcUrl))
              : undefined
          }
          buttonProps={{
            onButtonClick: () => {
              openModal(chainId, false, LINEA_MAINNET, true);
            },
          }}
          onTextClick={() =>
            openRpcModal({
              chainId,
              networkName: lineaMainnetName,
            })
          }
          onLongPress={() => {
            openModal(chainId, false, LINEA_MAINNET, true);
          }}
        />
      );
    }

    return (
      <Cell
        variant={CellVariant.Select}
        title={name}
        avatarProps={{
          variant: AvatarVariant.Network,
          name: lineaMainnetName,
          imageSource: images['LINEA-MAINNET'],
          size: avatarSize,
        }}
        isSelected={chainId === selectedChainId}
        onPress={() => onNetworkChange(LINEA_MAINNET)}
      />
    );
  };

  const renderRpcNetworks = () =>
    Object.values(networkConfigurations).map((networkConfiguration) => {
      const {
        name: nickname,
        rpcEndpoints,
        chainId,
        defaultRpcEndpointIndex,
      } = networkConfiguration;
      if (
        !chainId ||
        isTestNet(chainId) ||
        isMainNet(chainId) ||
        chainId === CHAIN_IDS.LINEA_MAINNET ||
        chainId === CHAIN_IDS.GOERLI
      ) {
        return null;
      }

      const rpcUrl = rpcEndpoints[defaultRpcEndpointIndex].url;
      const rpcName = rpcEndpoints[defaultRpcEndpointIndex].name ?? rpcUrl;

      const name = nickname || rpcName;

      if (isNetworkUiRedesignEnabled() && isNoSearchResults(name)) return null;

      //@ts-expect-error - The utils/network file is still JS and this function expects a networkType, and should be optional
      const image = getNetworkImageSource({ chainId: chainId?.toString() });

      if (isNetworkUiRedesignEnabled()) {
        return (
          <Cell
            key={chainId}
            variant={CellVariant.SelectWithMenu}
            title={name}
            avatarProps={{
              variant: AvatarVariant.Network,
              name,
              imageSource: image,
              size: AvatarSize.Sm,
            }}
            isSelected={Boolean(chainId === selectedChainId)}
            onPress={() => onSetRpcTarget(networkConfiguration)}
            style={styles.networkCell}
            buttonIcon={IconName.MoreVertical}
            secondaryText={
              showRpcSelector
                ? hideProtocolFromUrl(hideKeyFromUrl(rpcUrl))
                : undefined
            }
            buttonProps={{
              onButtonClick: () => {
                openModal(chainId, true, rpcUrl, false);
              },
            }}
            onTextClick={() =>
              openRpcModal({
                chainId,
                networkName: name,
              })
            }
            onLongPress={() => {
              openModal(chainId, true, rpcUrl, false);
            }}
          />
        );
      }

      return (
        <Cell
          key={`${chainId}-${rpcUrl}`}
          testID={NetworkListModalSelectorsIDs.CUSTOM_NETWORK_CELL(name)}
          variant={CellVariant.Select}
          title={name}
          avatarProps={{
            variant: AvatarVariant.Network,
            name,
            imageSource: image,
            size: avatarSize,
          }}
          isSelected={Boolean(chainId === selectedChainId)}
          onPress={() => onSetRpcTarget(networkConfiguration)}
          style={styles.networkCell}
        >
          {Boolean(
            chainId === selectedChainId && selectedRpcUrl === rpcUrl,
          ) && <View testID={`${name}-selected`} />}
        </Cell>
      );
    });

  const renderOtherNetworks = () => {
    const getAllNetworksTyped =
      getAllNetworks() as unknown as InfuraNetworkType[];
    const getOtherNetworks = () => getAllNetworksTyped.slice(2);
    return getOtherNetworks().map((networkType: InfuraNetworkType) => {
      const TypedNetworks = Networks as unknown as Record<
        string,
        infuraNetwork
      >;
      const { name, imageSource, chainId } = TypedNetworks[networkType];

      const networkConfiguration = networkConfigurations[chainId];

      const rpcEndpoints = networkConfiguration?.rpcEndpoints;

      const rpcUrl =
        rpcEndpoints?.[networkConfiguration?.defaultRpcEndpointIndex].url;

      if (isNetworkUiRedesignEnabled() && isNoSearchResults(name)) return null;

      if (isNetworkUiRedesignEnabled()) {
        return (
          <Cell
            key={chainId}
            variant={CellVariant.SelectWithMenu}
            secondaryText={
              showRpcSelector
                ? hideProtocolFromUrl(hideKeyFromUrl(rpcUrl))
                : undefined
            }
            title={name}
            avatarProps={{
              variant: AvatarVariant.Network,
              name,
              imageSource,
              size: AvatarSize.Sm,
            }}
            isSelected={chainId === selectedChainId}
            onPress={() => onNetworkChange(networkType)}
            style={styles.networkCell}
            buttonIcon={IconName.MoreVertical}
            buttonProps={{
              onButtonClick: () => {
                openModal(chainId, false, networkType, true);
              },
            }}
            onTextClick={() =>
              openRpcModal({
                chainId,
                networkName: name,
              })
            }
            onLongPress={() => {
              openModal(chainId, false, networkType, true);
            }}
          />
        );
      }

      return (
        <Cell
          key={chainId}
          variant={CellVariant.Select}
          title={name}
          avatarProps={{
            variant: AvatarVariant.Network,
            name,
            imageSource,
            size: avatarSize,
          }}
          isSelected={chainId === selectedChainId}
          onPress={() => onNetworkChange(networkType)}
          style={styles.networkCell}
        />
      );
    });
  };

  const goToNetworkSettings = () => {
    sheetRef.current?.dismissModal(() => {
      navigate(Routes.ADD_NETWORK, {
        shouldNetworkSwitchPopToWallet: false,
        shouldShowPopularNetworks: false,
      });
    });
  };

  const renderTestNetworksSwitch = () => (
    <View style={styles.switchContainer}>
      <Text variant={TextVariant.BodyLGMedium} color={TextColor.Alternative}>
        {strings('networks.show_test_networks')}
      </Text>
      <Switch
        onValueChange={(value: boolean) => {
          const { PreferencesController } = Engine.context;
          PreferencesController.setShowTestNetworks(value);
        }}
        value={isTestNet(selectedChainId) || showTestNetworks}
        trackColor={{
          true: colors.primary.default,
          false: colors.border.muted,
        }}
        thumbColor={theme.brandColors.white}
        ios_backgroundColor={colors.border.muted}
        testID={NetworkListModalSelectorsIDs.TEST_NET_TOGGLE}
        disabled={isTestNet(selectedChainId)}
      />
    </View>
  );

  const renderAdditonalNetworks = () => {
    let filteredNetworks;

    if (isNetworkUiRedesignEnabled() && searchString.length > 0)
      filteredNetworks = PopularList.filter(({ nickname }) =>
        nickname.toLowerCase().includes(searchString.toLowerCase()),
      );

    return (
      <View style={styles.addtionalNetworksContainer}>
        <CustomNetwork
          isNetworkModalVisible={showPopularNetworkModal}
          closeNetworkModal={onCancel}
          selectedNetwork={popularNetwork}
          toggleWarningModal={toggleWarningModal}
          showNetworkModal={showNetworkModal}
          switchTab={undefined}
          shouldNetworkSwitchPopToWallet={false}
          customNetworksList={
            searchString.length > 0 ? filteredNetworks : undefined
          }
          showCompletionMessage={false}
          showPopularNetworkModal
          hideWarningIcons
        />
      </View>
    );
  };

  const renderPopularNetworksTitle = () => (
    <View style={styles.popularNetworkTitleContainer}>
      <Text variant={TextVariant.BodyLGMedium} color={TextColor.Alternative}>
        {strings('networks.additional_networks')}
      </Text>
      <TouchableOpacity
        testID={NetworkListModalSelectorsIDs.TOOLTIP}
        style={styles.gasInfoContainer}
        onPress={toggleWarningModal}
        hitSlop={styles.hitSlop}
      >
        <MaterialCommunityIcons
          name="information"
          size={14}
          style={styles.gasInfoIcon}
        />
      </TouchableOpacity>
    </View>
  );

  const renderEnabledNetworksTitle = () => (
    <View style={styles.switchContainer}>
      <Text variant={TextVariant.BodyLGMedium} color={TextColor.Alternative}>
        {strings('networks.enabled_networks')}
      </Text>
    </View>
  );

  const handleSearchTextChange = (text: string) => {
    setSearchString(text);
  };

  const clearSearchInput = () => {
    setSearchString('');
  };

  const removeRpcUrl = (chainId: `0x${string}`) => {
    const networkConfiguration = networkConfigurations[chainId];

    if (!networkConfiguration) {
      throw new Error(`Unable to find network with chain id ${chainId}`);
    }

    closeModal();
    closeRpcModal();

    setShowConfirmDeleteModal({
      isVisible: true,
      networkName: networkConfiguration.name ?? '',
      chainId: networkConfiguration.chainId,
    });
  };

  const confirmRemoveRpc = () => {
    if (showConfirmDeleteModal.chainId) {
      const { chainId } = showConfirmDeleteModal;
      const { NetworkController } = Engine.context;
      NetworkController.removeNetwork(chainId);

      // set tokenNetworkFilter
      if (isPortfolioViewEnabled()) {
        const { PreferencesController } = Engine.context;
        if (!isAllNetwork) {
          PreferencesController.setTokenNetworkFilter({
            [chainId]: true,
          });
        } else {
          // Remove the chainId from the tokenNetworkFilter
          const { [chainId]: _, ...newTokenNetworkFilter } = tokenNetworkFilter;
          PreferencesController.setTokenNetworkFilter({
            // TODO fix type of preferences controller level
            // setTokenNetworkFilter in preferences controller accepts Record<string, boolean> while tokenNetworkFilter is Record<string, string>
            // eslint-disable-next-line @typescript-eslint/no-explicit-any
            ...(newTokenNetworkFilter as any),
          });
        }
      }

      setShowConfirmDeleteModal({
        isVisible: false,
        networkName: '',
      });
    }
  };

  const cancelButtonProps: ButtonProps = {
    variant: ButtonVariants.Secondary,
    label: strings('accountApproval.cancel'),
    size: ButtonSize.Lg,
    onPress: () => closeDeleteModal(),
  };

  const deleteButtonProps: ButtonProps = {
    variant: ButtonVariants.Primary,
    label: strings('app_settings.delete'),
    size: ButtonSize.Lg,
    onPress: () => confirmRemoveRpc(),
  };

  const renderBottomSheetContent = () => (
    <>
      {isNetworkUiRedesignEnabled() &&
        searchString.length === 0 &&
        renderEnabledNetworksTitle()}
      {renderMainnet()}
      {renderLineaMainnet()}
      {renderRpcNetworks()}
      {isNetworkUiRedesignEnabled() &&
        searchString.length === 0 &&
        renderPopularNetworksTitle()}
      {isNetworkUiRedesignEnabled() && renderAdditonalNetworks()}
      {searchString.length === 0 && renderTestNetworksSwitch()}
      {showTestNetworks && renderOtherNetworks()}
    </>
  );

  return (
    <ReusableModal ref={sheetRef} style={styles.screen}>
      <View style={[styles.sheet, { paddingBottom: safeAreaInsets.bottom }]}>
        <View style={styles.notch} />
        <Text variant={TextVariant.HeadingMD} style={styles.title}>
          {strings('networks.select_network')}
        </Text>
        <View style={styles.searchContainer}>
          <NetworkSearchTextInput
            searchString={searchString}
            handleSearchTextChange={handleSearchTextChange}
            clearSearchInput={clearSearchInput}
            testIdSearchInput={
              NetworksSelectorSelectorsIDs.SEARCH_NETWORK_INPUT_BOX_ID
            }
            testIdCloseIcon={NetworksSelectorSelectorsIDs.CLOSE_ICON}
          />
        </View>
        <KeyboardAvoidingView
          behavior={Device.isIos() ? undefined : 'height'}
          keyboardVerticalOffset={KEYBOARD_OFFSET}
          enabled
        >
          <ScrollView
            style={styles.scrollableDescription}
            keyboardShouldPersistTaps="handled"
            testID={NetworkListModalSelectorsIDs.SCROLL}
          >
            {renderBottomSheetContent()}
          </ScrollView>
          <Button
            variant={ButtonVariants.Secondary}
            label={strings(buttonLabelAddNetwork)}
            onPress={goToNetworkSettings}
            width={ButtonWidthTypes.Full}
            size={ButtonSize.Lg}
            style={styles.addNetworkButton}
            testID={NetworkListModalSelectorsIDs.ADD_BUTTON}
          />
        </KeyboardAvoidingView>

        {showWarningModal ? (
          <InfoModal
            isVisible={showWarningModal}
            title={strings(modalTitle)}
            body={
              <Text>
                <Text style={styles.desc}>{strings(modalDescription)}</Text>{' '}
                <Text style={[styles.blueText]} onPress={goToLearnMore}>
                  {strings('networks.learn_more')}
                </Text>
              </Text>
            }
            toggleModal={toggleWarningModal}
          />
        ) : null}

        {showNetworkMenuModal.isVisible ? (
          <BottomSheet
            ref={networkMenuSheetRef}
            onClose={closeModal}
            shouldNavigateBack={false}
          >
            <View style={styles.networkMenu}>
              <AccountAction
                actionTitle={strings('transaction.edit')}
                iconName={IconName.Edit}
                onPress={() => {
                  sheetRef.current?.dismissModal(() => {
                    navigate(Routes.ADD_NETWORK, {
                      shouldNetworkSwitchPopToWallet: false,
                      shouldShowPopularNetworks: false,
                      network: showNetworkMenuModal.networkTypeOrRpcUrl,
                    });
                  });
                }}
              />
              {showNetworkMenuModal.chainId !== selectedChainId &&
              showNetworkMenuModal.displayEdit ? (
                <AccountAction
                  actionTitle={strings('app_settings.delete')}
                  iconName={IconName.Trash}
                  onPress={() => removeRpcUrl(showNetworkMenuModal.chainId)}
                  testID={NetworkListModalSelectorsIDs.DELETE_NETWORK}
                />
              ) : null}
            </View>
          </BottomSheet>
        ) : null}

        <RpcSelectionModal
          showMultiRpcSelectModal={showMultiRpcSelectModal}
          closeRpcModal={closeRpcModal}
          rpcMenuSheetRef={rpcMenuSheetRef}
          networkConfigurations={networkConfigurations}
          styles={styles}
        />

        {showConfirmDeleteModal.isVisible ? (
          <BottomSheet
            ref={deleteModalSheetRef}
            onClose={closeDeleteModal}
            shouldNavigateBack={false}
          >
            <BottomSheetHeader>
              <Text variant={TextVariant.HeadingMD}>
                {strings('app_settings.delete')}{' '}
                {showConfirmDeleteModal.networkName}{' '}
                {strings('asset_details.network')}
              </Text>
            </BottomSheetHeader>
            <View style={styles.containerDeleteText}>
              <Text style={styles.textCentred}>
                {strings('app_settings.network_delete')}
              </Text>
              <BottomSheetFooter
                buttonsAlignment={ButtonsAlignment.Horizontal}
                buttonPropsArray={[cancelButtonProps, deleteButtonProps]}
              />
            </View>
          </BottomSheet>
        ) : null}
      </View>
    </ReusableModal>
  );
};

export default NetworkSelector;<|MERGE_RESOLUTION|>--- conflicted
+++ resolved
@@ -202,55 +202,7 @@
     },
     [isAllNetwork],
   );
-<<<<<<< HEAD
-=======
-
-  const onRpcSelect = useCallback(
-    async (clientId: string, chainId: `0x${string}`) => {
-      const { NetworkController } = Engine.context;
-
-      const existingNetwork = networkConfigurations[chainId];
-      if (!existingNetwork) {
-        Logger.error(
-          new Error(`No existing network found for chainId: ${chainId}`),
-        );
-        return;
-      }
-
-      const indexOfRpc = existingNetwork.rpcEndpoints.findIndex(
-        ({ networkClientId }) => clientId === networkClientId,
-      );
-
-      if (indexOfRpc === -1) {
-        Logger.error(
-          new Error(
-            `RPC endpoint with clientId: ${clientId} not found for chainId: ${chainId}`,
-          ),
-        );
-        return;
-      }
-
-      // Proceed to update the network with the correct index
-      await NetworkController.updateNetwork(existingNetwork.chainId, {
-        ...existingNetwork,
-        defaultRpcEndpointIndex: indexOfRpc,
-      });
-
-      // Set the active network
-      await NetworkController.setActiveNetwork(clientId);
-
-      // Redirect to wallet page
-      navigate(Routes.WALLET.HOME, {
-        screen: Routes.WALLET.TAB_STACK_FLOW,
-        params: {
-          screen: Routes.WALLET_VIEW,
-        },
-      });
-    },
-    [networkConfigurations, navigate],
-  );
-
->>>>>>> 08f48cd0
+
   const [showMultiRpcSelectModal, setShowMultiRpcSelectModal] = useState<{
     isVisible: boolean;
     chainId: string;
