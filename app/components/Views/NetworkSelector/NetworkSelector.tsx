// Third party dependencies.
import {
  ImageSourcePropType,
  Linking,
  Switch,
  TouchableOpacity,
  View,
} from 'react-native';
import React, { useCallback, useRef, useState } from 'react';
import { ScrollView } from 'react-native-gesture-handler';
import images from 'images/image-icons';
import { useNavigation } from '@react-navigation/native';
import {
  NetworkConfiguration,
  ProviderConfig,
} from '@metamask/network-controller';

// External dependencies.
import SheetHeader from '../../../component-library/components/Sheet/SheetHeader';
import Cell, {
  CellVariant,
} from '../../../component-library/components/Cells/Cell';
import {
  AvatarSize,
  AvatarVariant,
} from '../../../component-library/components/Avatars/Avatar';
import { strings } from '../../../../locales/i18n';
import BottomSheet, {
  BottomSheetRef,
} from '../../../component-library/components/BottomSheets/BottomSheet';
import { IconName } from '../../../component-library/components/Icons/Icon';
import { useSelector } from 'react-redux';
import {
  selectNetworkConfigurations,
  selectProviderConfig,
} from '../../../selectors/networkController';
import { selectShowTestNetworks } from '../../../selectors/preferencesController';
import Networks, {
  compareRpcUrls,
  getAllNetworks,
  getDecimalChainId,
  isTestNet,
  getNetworkImageSource,
} from '../../../util/networks';
import {
  LINEA_MAINNET,
  LINEA_SEPOLIA,
  MAINNET,
  SEPOLIA,
} from '../../../constants/network';
import Button from '../../../component-library/components/Buttons/Button/Button';
import {
  ButtonSize,
  ButtonVariants,
  ButtonWidthTypes,
} from '../../../component-library/components/Buttons/Button';
import Engine from '../../../core/Engine';
import { MetaMetricsEvents } from '../../../core/Analytics';
import Routes from '../../../constants/navigation/Routes';
import { NetworkListModalSelectorsIDs } from '../../../../e2e/selectors/Modals/NetworkListModal.selectors';
import { useTheme } from '../../../util/theme';
import Text from '../../../component-library/components/Texts/Text/Text';
import {
  TextColor,
  TextVariant,
} from '../../../component-library/components/Texts/Text';
import { updateIncomingTransactions } from '../../../util/transaction-controller';
import { useMetrics } from '../../../components/hooks/useMetrics';

// Internal dependencies
import createStyles from './NetworkSelector.styles';
import {
  InfuraNetworkType,
  TESTNET_TICKER_SYMBOLS,
} from '@metamask/controller-utils';
import InfoModal from '../../../../app/components/UI/Swaps/components/InfoModal';
import hideKeyFromUrl from '../../../util/hideKeyFromUrl';
import CustomNetwork from '../Settings/NetworksSettings/NetworkSettings/CustomNetworkView/CustomNetwork';
import { NetworksSelectorSelectorsIDs } from '../../../../e2e/selectors/Settings/NetworksView.selectors';
import { PopularList } from '../../../util/networks/customNetworks';
import NetworkSearchTextInput from './NetworkSearchTextInput';
import MaterialCommunityIcons from 'react-native-vector-icons/MaterialCommunityIcons';
import BottomSheetHeader from '../../../component-library/components/BottomSheets/BottomSheetHeader';
import AccountAction from '../AccountAction';
import { ButtonsAlignment } from '../../../component-library/components/BottomSheets/BottomSheetFooter';
import { ButtonProps } from '../../../component-library/components/Buttons/Button/Button.types';
import BottomSheetFooter from '../../../component-library/components/BottomSheets/BottomSheetFooter/BottomSheetFooter';
import { ExtendedNetwork } from '../Settings/NetworksSettings/NetworkSettings/CustomNetworkView/CustomNetwork.types';
import { isNetworkUiRedesignEnabled } from '../../../util/networks/isNetworkUiRedesignEnabled';
<<<<<<< HEAD
import { Hex } from '@metamask/utils';

interface infuraNetwork {
  name: string;
  imageSource: ImageSourcePropType;
  chainId: Hex;
}

interface ShowConfirmDeleteModalState {
  isVisible: boolean;
  networkName: string;
  entry?: [string, NetworkConfiguration & { id: string }];
}
=======
import ListItemSelect from '../../../component-library/components/List/ListItemSelect';
import hideProtocolFromUrl from '../../../util/hideProtocolFromUrl';
import { CHAIN_IDS } from '@metamask/transaction-controller';
import {
  LINEA_DEFAULT_RPC_URL,
  MAINNET_DEFAULT_RPC_URL,
} from '../../../constants/urls';
>>>>>>> 1a1bf152

const NetworkSelector = () => {
  const [showPopularNetworkModal, setShowPopularNetworkModal] = useState(false);
  const [popularNetwork, setPopularNetwork] = useState<ExtendedNetwork>();
  const [showWarningModal, setShowWarningModal] = useState(false);
  const [searchString, setSearchString] = useState('');
  const { navigate } = useNavigation();
  const theme = useTheme();
  const { trackEvent } = useMetrics();
  const { colors } = theme;
  const styles = createStyles(colors);
  const sheetRef = useRef<BottomSheetRef>(null);
  const showTestNetworks = useSelector(selectShowTestNetworks);

  const providerConfig: ProviderConfig = useSelector(selectProviderConfig);
  const networkConfigurations = useSelector(selectNetworkConfigurations);

  const avatarSize = isNetworkUiRedesignEnabled() ? AvatarSize.Sm : undefined;
  const modalTitle = isNetworkUiRedesignEnabled()
    ? 'networks.additional_network_information_title'
    : 'networks.network_warning_title';
  const modalDescription = isNetworkUiRedesignEnabled()
    ? 'networks.additonial_network_information_desc'
    : 'networks.network_warning_desc';
  const buttonLabelAddNetwork = isNetworkUiRedesignEnabled()
    ? 'app_settings.network_add_custom_network'
    : 'app_settings.network_add_network';
  const [showConfirmDeleteModal, setShowConfirmDeleteModal] =
    useState<ShowConfirmDeleteModalState>({
      isVisible: false,
      networkName: '',
      entry: undefined,
    });

  const [showNetworkMenuModal, setNetworkMenuModal] = useState({
    isVisible: false,
    chainId: '',
    displayEdit: false,
    networkTypeOrRpcUrl: '',
    isReadOnly: false,
  });

  const [showMultiRpcSelectModal, setShowMultiRpcSelectModal] = useState<{
    isVisible: boolean;
    chainId: string;
    rpcUrls: string[];
    networkName: string;
  }>({
    isVisible: false,
    rpcUrls: [],
    chainId: CHAIN_IDS.MAINNET,
    networkName: '',
  });

  const networkMenuSheetRef = useRef<BottomSheetRef>(null);

  const rpcMenuSheetRef = useRef<BottomSheetRef>(null);

  const deleteModalSheetRef = useRef<BottomSheetRef>(null);

  // The only possible value types are mainnet, linea-mainnet, sepolia and linea-sepolia
  const onNetworkChange = (type: InfuraNetworkType) => {
    const {
      NetworkController,
      CurrencyRateController,
      AccountTrackerController,
    } = Engine.context;

    let ticker = type;
    if (type === LINEA_SEPOLIA) {
      ticker = TESTNET_TICKER_SYMBOLS.LINEA_SEPOLIA as InfuraNetworkType;
    }
    if (type === SEPOLIA) {
      ticker = TESTNET_TICKER_SYMBOLS.SEPOLIA as InfuraNetworkType;
    }

    CurrencyRateController.updateExchangeRate(ticker);
    NetworkController.setProviderType(type);
    AccountTrackerController.refresh();

    setTimeout(async () => {
      await updateIncomingTransactions();
    }, 1000);

    sheetRef.current?.onCloseBottomSheet();

    trackEvent(MetaMetricsEvents.NETWORK_SWITCHED, {
      chain_id: getDecimalChainId(providerConfig.chainId),
      from_network:
        providerConfig.type === 'rpc'
          ? providerConfig.nickname
          : providerConfig.type,
      to_network: type,
    });
  };

  const onSetRpcTarget = async (rpcTarget: string) => {
    const { CurrencyRateController, NetworkController } = Engine.context;

    const entry = Object.entries(networkConfigurations).find(([, { rpcUrl }]) =>
      compareRpcUrls(rpcUrl, rpcTarget),
    );

    if (entry) {
      const [networkConfigurationId, networkConfiguration] = entry;
      const { ticker, nickname } = networkConfiguration;

      CurrencyRateController.updateExchangeRate(ticker);

      NetworkController.setActiveNetwork(networkConfigurationId);

      sheetRef.current?.onCloseBottomSheet();
      trackEvent(MetaMetricsEvents.NETWORK_SWITCHED, {
        chain_id: getDecimalChainId(providerConfig.chainId),
        from_network: providerConfig.type,
        to_network: nickname,
      });
    }
  };

  const openRpcModal = useCallback(({ rpcUrls, chainId, networkName }) => {
    setShowMultiRpcSelectModal({
      isVisible: true,
      rpcUrls: [...rpcUrls],
      chainId,
      networkName,
    });
    rpcMenuSheetRef.current?.onOpenBottomSheet();
  }, []);

  const closeRpcModal = useCallback(() => {
    setShowMultiRpcSelectModal({
      isVisible: false,
      rpcUrls: [],
      chainId: CHAIN_IDS.MAINNET,
      networkName: '',
    });
    rpcMenuSheetRef.current?.onCloseBottomSheet();
  }, []);

  const openModal = useCallback(
    (chainId, displayEdit, networkTypeOrRpcUrl, isReadOnly) => {
      setNetworkMenuModal({
        isVisible: true,
        chainId,
        displayEdit,
        networkTypeOrRpcUrl,
        isReadOnly,
      });
      networkMenuSheetRef.current?.onOpenBottomSheet();
    },
    [],
  );

  const closeModal = useCallback(() => {
    setNetworkMenuModal(() => ({
      chainId: '',
      isVisible: false,
      displayEdit: false,
      networkTypeOrRpcUrl: '',
      isReadOnly: false,
    }));
    networkMenuSheetRef.current?.onCloseBottomSheet();
  }, []);

  const closeDeleteModal = useCallback(() => {
    setShowConfirmDeleteModal(() => ({
      networkName: '',
      isVisible: false,
      entry: undefined,
    }));
    networkMenuSheetRef.current?.onCloseBottomSheet();
  }, []);

  const showNetworkModal = (networkConfiguration: ExtendedNetwork) => {
    setShowPopularNetworkModal(true);
    setPopularNetwork({
      ...networkConfiguration,
      formattedRpcUrl: networkConfiguration.warning
        ? null
        : hideKeyFromUrl(networkConfiguration.rpcUrl),
    });
  };

  const onCancel = () => {
    setShowPopularNetworkModal(false);
    setPopularNetwork(undefined);
  };

  const toggleWarningModal = () => {
    setShowWarningModal(!showWarningModal);
  };

  const goToLearnMore = () => {
    Linking.openURL(strings('networks.learn_more_url'));
  };

  const filterNetworksByName = (
    networks: ExtendedNetwork[],
    networkName: string,
  ) => {
    const searchResult: ExtendedNetwork[] = networks.filter(({ name }) =>
      name.toLowerCase().includes(networkName.toLowerCase()),
    );

    return searchResult;
  };

  const isNoSearchResults = (networkIdenfier: string) => {
    if (!searchString || !networkIdenfier) {
      return false;
    }

    if (networkIdenfier === MAINNET || networkIdenfier === LINEA_MAINNET) {
      const networkIdentified = Networks[
        networkIdenfier
      ] as unknown as ExtendedNetwork;
      return (
        filterNetworksByName([networkIdentified], searchString).length === 0
      );
    }

    return !networkIdenfier.includes(searchString);
  };

  const renderMainnet = () => {
    const { name: mainnetName, chainId } = Networks.mainnet;

    if (isNetworkUiRedesignEnabled() && isNoSearchResults(MAINNET)) return null;

    if (isNetworkUiRedesignEnabled()) {
      return (
        <Cell
          key={chainId}
          variant={CellVariant.SelectWithMenu}
          title={mainnetName}
          secondaryText={hideKeyFromUrl(MAINNET_DEFAULT_RPC_URL)}
          avatarProps={{
            variant: AvatarVariant.Network,
            name: mainnetName,
            imageSource: images.ETHEREUM,
            size: AvatarSize.Sm,
          }}
          isSelected={
            chainId === providerConfig.chainId && !providerConfig.rpcUrl
          }
          onPress={() => onNetworkChange(MAINNET)}
          style={styles.networkCell}
          buttonIcon={IconName.MoreVertical}
          onButtonClick={() => {
            openModal(chainId, false, MAINNET, true);
          }}
          // TODO: Substitute with the new network controller's RPC array.
          onTextClick={() =>
            openRpcModal({
              rpcUrls: [hideKeyFromUrl(MAINNET_DEFAULT_RPC_URL)],
              chainId,
              networkName: mainnetName,
            })
          }
        />
      );
    }

    return (
      <Cell
        variant={CellVariant.Select}
        title={mainnetName}
        avatarProps={{
          variant: AvatarVariant.Network,
          name: mainnetName,
          imageSource: images.ETHEREUM,
          size: avatarSize,
        }}
        isSelected={
          chainId === providerConfig.chainId && !providerConfig.rpcUrl
        }
        onPress={() => onNetworkChange(MAINNET)}
        style={styles.networkCell}
      />
    );
  };

  const renderLineaMainnet = () => {
    const { name: lineaMainnetName, chainId } = Networks['linea-mainnet'];

    if (isNetworkUiRedesignEnabled() && isNoSearchResults('linea-mainnet'))
      return null;

    if (isNetworkUiRedesignEnabled()) {
      return (
        <Cell
          key={chainId}
          variant={CellVariant.SelectWithMenu}
          title={lineaMainnetName}
          avatarProps={{
            variant: AvatarVariant.Network,
            name: lineaMainnetName,
            imageSource: images['LINEA-MAINNET'],
            size: AvatarSize.Sm,
          }}
          isSelected={chainId === providerConfig.chainId}
          onPress={() => onNetworkChange(LINEA_MAINNET)}
          style={styles.networkCell}
          buttonIcon={IconName.MoreVertical}
          secondaryText={hideKeyFromUrl(LINEA_DEFAULT_RPC_URL)}
          onButtonClick={() => {
            openModal(chainId, false, LINEA_MAINNET, true);
          }}
          // TODO: Substitute with the new network controller's RPC array.
          onTextClick={() =>
            openRpcModal({
              rpcUrls: [LINEA_DEFAULT_RPC_URL],
              chainId,
              networkName: lineaMainnetName,
            })
          }
        />
      );
    }

    return (
      <Cell
        variant={CellVariant.Select}
        title={lineaMainnetName}
        avatarProps={{
          variant: AvatarVariant.Network,
          name: lineaMainnetName,
          imageSource: images['LINEA-MAINNET'],
          size: avatarSize,
        }}
        isSelected={chainId === providerConfig.chainId}
        onPress={() => onNetworkChange(LINEA_MAINNET)}
      />
    );
  };

  const renderRpcNetworks = () =>
    Object.values(networkConfigurations).map(
      ({ nickname, rpcUrl, chainId }) => {
        if (!chainId) return null;
        const { name } = { name: nickname || rpcUrl };

        if (isNetworkUiRedesignEnabled() && isNoSearchResults(name))
          return null;

        //@ts-expect-error - The utils/network file is still JS and this function expects a networkType, and should be optional
        const image = getNetworkImageSource({ chainId: chainId?.toString() });

        if (isNetworkUiRedesignEnabled()) {
          return (
            <Cell
              key={chainId}
              variant={CellVariant.SelectWithMenu}
              title={name}
              avatarProps={{
                variant: AvatarVariant.Network,
                name,
                imageSource: image,
                size: AvatarSize.Sm,
              }}
              isSelected={Boolean(
                chainId === providerConfig.chainId && providerConfig.rpcUrl,
              )}
              onPress={() => onSetRpcTarget(rpcUrl)}
              style={styles.networkCell}
              buttonIcon={IconName.MoreVertical}
              secondaryText={hideProtocolFromUrl(hideKeyFromUrl(rpcUrl))}
              onButtonClick={() => {
                openModal(chainId, true, rpcUrl, false);
              }}
              // TODO: Substitute with the new network controller's RPC array.
              onTextClick={() =>
                openRpcModal({
                  rpcUrls: [hideKeyFromUrl(rpcUrl)],
                  chainId,
                  networkName: name,
                })
              }
            />
          );
        }

        return (
          <Cell
            key={chainId}
            variant={CellVariant.Select}
            title={name}
            avatarProps={{
              variant: AvatarVariant.Network,
              name,
              imageSource: image,
              size: avatarSize,
            }}
            isSelected={Boolean(
              chainId === providerConfig.chainId && providerConfig.rpcUrl,
            )}
            onPress={() => onSetRpcTarget(rpcUrl)}
            style={styles.networkCell}
          />
        );
      },
    );

  const renderOtherNetworks = () => {
    const getAllNetworksTyped =
      getAllNetworks() as unknown as InfuraNetworkType[];
    const getOtherNetworks = () => getAllNetworksTyped.slice(2);
    return getOtherNetworks().map((networkType: InfuraNetworkType) => {
      const TypedNetworks = Networks as unknown as Record<
        string,
        infuraNetwork
      >;
      const { name, imageSource, chainId } = TypedNetworks[networkType];

      if (isNetworkUiRedesignEnabled() && isNoSearchResults(name)) return null;

      if (isNetworkUiRedesignEnabled()) {
        return (
          <Cell
            key={chainId}
            variant={CellVariant.SelectWithMenu}
            title={name}
            avatarProps={{
              variant: AvatarVariant.Network,
              name,
              imageSource,
              size: AvatarSize.Sm,
            }}
            isSelected={chainId === providerConfig.chainId}
            onPress={() => onNetworkChange(networkType)}
            style={styles.networkCell}
            buttonIcon={IconName.MoreVertical}
            onButtonClick={() => {
              openModal(chainId, false, networkType, true);
            }}
          />
        );
      }

      return (
        <Cell
          key={chainId}
          variant={CellVariant.Select}
          title={name}
          avatarProps={{
            variant: AvatarVariant.Network,
            name,
            imageSource,
            size: avatarSize,
          }}
          isSelected={chainId === providerConfig.chainId}
          onPress={() => onNetworkChange(networkType)}
          style={styles.networkCell}
        />
      );
    });
  };

  const goToNetworkSettings = () => {
    sheetRef.current?.onCloseBottomSheet(() => {
      navigate(Routes.ADD_NETWORK, {
        shouldNetworkSwitchPopToWallet: false,
        shouldShowPopularNetworks: false,
      });
    });
  };

  const renderTestNetworksSwitch = () => (
    <View style={styles.switchContainer}>
      <Text variant={TextVariant.BodyLGMedium} color={TextColor.Alternative}>
        {strings('networks.show_test_networks')}
      </Text>
      <Switch
        onValueChange={(value: boolean) => {
          const { PreferencesController } = Engine.context;
          PreferencesController.setShowTestNetworks(value);
        }}
        value={isTestNet(providerConfig.chainId) || showTestNetworks}
        trackColor={{
          true: colors.primary.default,
          false: colors.border.muted,
        }}
        thumbColor={theme.brandColors.white}
        ios_backgroundColor={colors.border.muted}
        testID={NetworkListModalSelectorsIDs.TEST_NET_TOGGLE}
        disabled={isTestNet(providerConfig.chainId)}
      />
    </View>
  );

  const renderAdditonalNetworks = () => {
    let filteredNetworks;

    if (isNetworkUiRedesignEnabled() && searchString.length > 0)
      filteredNetworks = PopularList.filter(({ nickname }) =>
        nickname.toLowerCase().includes(searchString.toLowerCase()),
      );

    return (
      <View style={styles.addtionalNetworksContainer}>
        <CustomNetwork
          isNetworkModalVisible={showPopularNetworkModal}
          closeNetworkModal={onCancel}
          selectedNetwork={popularNetwork}
          toggleWarningModal={toggleWarningModal}
          showNetworkModal={showNetworkModal}
          switchTab={undefined}
          shouldNetworkSwitchPopToWallet={false}
          customNetworksList={
            searchString.length > 0 ? filteredNetworks : undefined
          }
          showCompletionMessage={false}
          hideWarningIcons
        />
      </View>
    );
  };

  const renderPopularNetworksTitle = () => (
    <View style={styles.popularNetworkTitleContainer}>
      <Text variant={TextVariant.BodyLGMedium} color={TextColor.Alternative}>
        {strings('networks.additional_networks')}
      </Text>
      <TouchableOpacity
        testID={NetworkListModalSelectorsIDs.TOOLTIP}
        style={styles.gasInfoContainer}
        onPress={toggleWarningModal}
        hitSlop={styles.hitSlop}
      >
        <MaterialCommunityIcons
          name="information"
          size={14}
          style={styles.gasInfoIcon}
        />
      </TouchableOpacity>
    </View>
  );

  const renderEnabledNetworksTitle = () => (
    <View style={styles.switchContainer}>
      <Text variant={TextVariant.BodyLGMedium} color={TextColor.Alternative}>
        {strings('networks.enabled_networks')}
      </Text>
    </View>
  );

  const handleSearchTextChange = (text: string) => {
    setSearchString(text);
  };

  const clearSearchInput = () => {
    setSearchString('');
  };

  const removeRpcUrl = (networkId: string) => {
    const entry = Object.entries(networkConfigurations).find(
      ([, { chainId }]) => chainId === networkId,
    );

    if (!entry) {
      throw new Error(`Unable to find network with chain id ${networkId}`);
    }

    const [, { nickname }] = entry;

    closeModal();
    closeRpcModal();

    setShowConfirmDeleteModal({
      isVisible: true,
      networkName: nickname ?? '',
      entry,
    });
  };

  const confirmRemoveRpc = () => {
    if (showConfirmDeleteModal.entry) {
      const [networkConfigurationId] = showConfirmDeleteModal.entry;

      const { NetworkController } = Engine.context;

      NetworkController.removeNetworkConfiguration(networkConfigurationId);

      setShowConfirmDeleteModal({
        isVisible: false,
        networkName: '',
        entry: undefined,
      });
    }
  };

  const cancelButtonProps: ButtonProps = {
    variant: ButtonVariants.Secondary,
    label: strings('accountApproval.cancel'),
    size: ButtonSize.Lg,
    onPress: () => closeDeleteModal(),
  };

  const deleteButtonProps: ButtonProps = {
    variant: ButtonVariants.Primary,
    label: strings('app_settings.delete'),
    size: ButtonSize.Lg,
    onPress: () => confirmRemoveRpc(),
  };

  const renderBottomSheetRpc = useCallback(() => {
    let imageSource;

    if (showMultiRpcSelectModal.chainId === CHAIN_IDS.MAINNET) {
      imageSource = images.ETHEREUM;
    } else if (showMultiRpcSelectModal.chainId === CHAIN_IDS.LINEA_MAINNET) {
      imageSource = images['LINEA-MAINNET'];
    } else {
      //@ts-expect-error - The utils/network file is still JS and this function expects a networkType, and should be optional
      imageSource = getNetworkImageSource({
        chainId: showMultiRpcSelectModal?.chainId?.toString(),
      });
    }

    if (!showMultiRpcSelectModal.isVisible) return null;

    return (
      <BottomSheet
        ref={rpcMenuSheetRef}
        onClose={closeRpcModal}
        shouldNavigateBack={false}
      >
        <BottomSheetHeader style={styles.baseHeader}>
          <Text variant={TextVariant.HeadingMD}>
            {strings('app_settings.select_rpc_url')}{' '}
          </Text>
          <Cell
            variant={CellVariant.Display}
            title={Networks.mainnet.name}
            avatarProps={{
              variant: AvatarVariant.Network,
              name: showMultiRpcSelectModal.networkName,
              imageSource,
              size: AvatarSize.Sm,
              style: { marginRight: 0 },
            }}
            style={styles.cellBorder}
          >
            <Text style={styles.alternativeText} variant={TextVariant.BodyMD}>
              {showMultiRpcSelectModal.networkName}
            </Text>
          </Cell>
        </BottomSheetHeader>
        <View style={styles.rpcMenu}>
          {showMultiRpcSelectModal.rpcUrls.map((rpcUrl) => (
            <ListItemSelect
              key={rpcUrl}
              isSelected
              isDisabled={false}
              gap={8}
              onPress={closeRpcModal}
            >
              <View style={styles.rpcText}>
                <Text style={styles.textCentred}>
                  {hideProtocolFromUrl(rpcUrl)}
                </Text>
              </View>
            </ListItemSelect>
          ))}
        </View>
      </BottomSheet>
    );
  }, [showMultiRpcSelectModal, rpcMenuSheetRef, closeRpcModal, styles]);

  const renderBottomSheetContent = () => (
    <>
      <SheetHeader title={strings('networks.select_network')} />
      <ScrollView testID={NetworkListModalSelectorsIDs.SCROLL}>
        {isNetworkUiRedesignEnabled() && (
          <View style={styles.searchContainer}>
            <NetworkSearchTextInput
              searchString={searchString}
              handleSearchTextChange={handleSearchTextChange}
              clearSearchInput={clearSearchInput}
              testIdSearchInput={
                NetworksSelectorSelectorsIDs.SEARCH_NETWORK_INPUT_BOX_ID
              }
              testIdCloseIcon={NetworksSelectorSelectorsIDs.CLOSE_ICON}
            />
          </View>
        )}
        {isNetworkUiRedesignEnabled() &&
          searchString.length === 0 &&
          renderEnabledNetworksTitle()}
        {renderMainnet()}
        {renderLineaMainnet()}
        {renderRpcNetworks()}
        {isNetworkUiRedesignEnabled() &&
          searchString.length === 0 &&
          renderPopularNetworksTitle()}
        {isNetworkUiRedesignEnabled() && renderAdditonalNetworks()}
        {searchString.length === 0 && renderTestNetworksSwitch()}
        {showTestNetworks && renderOtherNetworks()}
      </ScrollView>

      <Button
        variant={ButtonVariants.Secondary}
        label={strings(buttonLabelAddNetwork)}
        onPress={goToNetworkSettings}
        width={ButtonWidthTypes.Full}
        size={ButtonSize.Lg}
        style={styles.addNetworkButton}
        testID={NetworkListModalSelectorsIDs.ADD_BUTTON}
      />
    </>
  );

  return (
    <BottomSheet ref={sheetRef}>
      {isNetworkUiRedesignEnabled() ? (
        <View style={styles.networkListContainer}>
          {renderBottomSheetContent()}
        </View>
      ) : (
        renderBottomSheetContent()
      )}

      {showWarningModal ? (
        <InfoModal
          isVisible={showWarningModal}
          title={strings(modalTitle)}
          body={
            <Text>
              <Text style={styles.desc}>{strings(modalDescription)}</Text>{' '}
              <Text style={[styles.blueText]} onPress={goToLearnMore}>
                {strings('networks.learn_more')}
              </Text>
            </Text>
          }
          toggleModal={toggleWarningModal}
        />
      ) : null}

      {showNetworkMenuModal.isVisible ? (
        <BottomSheet
          ref={networkMenuSheetRef}
          onClose={closeModal}
          shouldNavigateBack={false}
        >
          <View style={styles.networkMenu}>
            <AccountAction
              actionTitle={strings(
                showNetworkMenuModal.isReadOnly
                  ? 'networks.view_details'
                  : 'transaction.edit',
              )}
              iconName={IconName.Edit}
              onPress={() => {
                navigate(Routes.ADD_NETWORK, {
                  shouldNetworkSwitchPopToWallet: false,
                  shouldShowPopularNetworks: false,
                  network: showNetworkMenuModal.networkTypeOrRpcUrl,
                });
              }}
            />
            {showNetworkMenuModal.chainId !== providerConfig.chainId &&
            showNetworkMenuModal.displayEdit ? (
              <AccountAction
                actionTitle={strings('app_settings.delete')}
                iconName={IconName.Trash}
                onPress={() => removeRpcUrl(showNetworkMenuModal.chainId)}
              />
            ) : null}
          </View>
        </BottomSheet>
      ) : null}

      {renderBottomSheetRpc()}

      {showConfirmDeleteModal.isVisible ? (
        <BottomSheet
          ref={deleteModalSheetRef}
          onClose={closeDeleteModal}
          shouldNavigateBack={false}
        >
          <BottomSheetHeader>
            <Text variant={TextVariant.HeadingMD}>
              {strings('app_settings.delete')}{' '}
              {showConfirmDeleteModal.networkName}{' '}
              {strings('asset_details.network')}
            </Text>
          </BottomSheetHeader>
          <View style={styles.containerDeleteText}>
            <Text style={styles.textCentred}>
              {strings('app_settings.network_delete')}
            </Text>
            <BottomSheetFooter
              buttonsAlignment={ButtonsAlignment.Horizontal}
              buttonPropsArray={[cancelButtonProps, deleteButtonProps]}
            />
          </View>
        </BottomSheet>
      ) : null}
    </BottomSheet>
  );
};

export default NetworkSelector;<|MERGE_RESOLUTION|>--- conflicted
+++ resolved
@@ -87,21 +87,7 @@
 import BottomSheetFooter from '../../../component-library/components/BottomSheets/BottomSheetFooter/BottomSheetFooter';
 import { ExtendedNetwork } from '../Settings/NetworksSettings/NetworkSettings/CustomNetworkView/CustomNetwork.types';
 import { isNetworkUiRedesignEnabled } from '../../../util/networks/isNetworkUiRedesignEnabled';
-<<<<<<< HEAD
 import { Hex } from '@metamask/utils';
-
-interface infuraNetwork {
-  name: string;
-  imageSource: ImageSourcePropType;
-  chainId: Hex;
-}
-
-interface ShowConfirmDeleteModalState {
-  isVisible: boolean;
-  networkName: string;
-  entry?: [string, NetworkConfiguration & { id: string }];
-}
-=======
 import ListItemSelect from '../../../component-library/components/List/ListItemSelect';
 import hideProtocolFromUrl from '../../../util/hideProtocolFromUrl';
 import { CHAIN_IDS } from '@metamask/transaction-controller';
@@ -109,7 +95,18 @@
   LINEA_DEFAULT_RPC_URL,
   MAINNET_DEFAULT_RPC_URL,
 } from '../../../constants/urls';
->>>>>>> 1a1bf152
+
+interface infuraNetwork {
+  name: string;
+  imageSource: ImageSourcePropType;
+  chainId: Hex;
+}
+
+interface ShowConfirmDeleteModalState {
+  isVisible: boolean;
+  networkName: string;
+  entry?: [string, NetworkConfiguration & { id: string }];
+}
 
 const NetworkSelector = () => {
   const [showPopularNetworkModal, setShowPopularNetworkModal] = useState(false);
