--- conflicted
+++ resolved
@@ -1,18 +1,7 @@
 /* eslint-disable @typescript-eslint/no-explicit-any */
 // Third party dependencies.
-<<<<<<< HEAD
-import {
-  Linking,
-  Switch,
-  TextInput,
-  TouchableOpacity,
-  View,
-} from 'react-native';
+import { Linking, Switch, TouchableOpacity, View } from 'react-native';
 import React, { useCallback, useRef, useState } from 'react';
-=======
-import React, { useRef, useState } from 'react';
-import { Linking, Switch, View } from 'react-native';
->>>>>>> 51a1a30e
 import { ScrollView } from 'react-native-gesture-handler';
 import images from 'images/image-icons';
 import { useNavigation } from '@react-navigation/native';
@@ -62,7 +51,7 @@
 import { MetaMetricsEvents } from '../../../core/Analytics';
 import Routes from '../../../constants/navigation/Routes';
 import { NetworkListModalSelectorsIDs } from '../../../../e2e/selectors/Modals/NetworkListModal.selectors';
-import { useTheme, mockTheme } from '../../../util/theme';
+import { useTheme } from '../../../util/theme';
 import Text from '../../../component-library/components/Texts/Text/Text';
 import {
   TextColor,
@@ -80,16 +69,12 @@
 import { NetworksSelectorSelectorsIDs } from '../../../../e2e/selectors/Settings/NetworksView.selectors';
 import { PopularList } from '../../../util/networks/customNetworks';
 import NetworkSearchTextInput from './NetworkSearchTextInput';
-<<<<<<< HEAD
 import MaterialCommunityIcons from 'react-native-vector-icons/MaterialCommunityIcons';
-import Icon from 'react-native-vector-icons/Ionicons';
 import BottomSheetHeader from '../../../component-library/components/BottomSheets/BottomSheetHeader';
 import AccountAction from '../AccountAction';
 import { ButtonsAlignment } from '../../../component-library/components/BottomSheets/BottomSheetFooter';
 import { ButtonProps } from '../../../component-library/components/Buttons/Button/Button.types';
 import BottomSheetFooter from '../../../component-library/components/BottomSheets/BottomSheetFooter/BottomSheetFooter';
-=======
->>>>>>> 51a1a30e
 
 const NetworkSelector = () => {
   const [showPopularNetworkModal, setShowPopularNetworkModal] = useState(false);
@@ -100,11 +85,7 @@
   const theme = useTheme();
   const { trackEvent } = useMetrics();
   const { colors } = theme;
-<<<<<<< HEAD
-  const styles = createStyles(colors || mockTheme.colors);
-=======
   const styles = createStyles(colors);
->>>>>>> 51a1a30e
   const sheetRef = useRef<BottomSheetRef>(null);
   const showTestNetworks = useSelector(selectShowTestNetworks);
 
@@ -112,7 +93,6 @@
   const networkConfigurations = useSelector(selectNetworkConfigurations);
 
   const avatarSize = isNetworkUiRedesignEnabled ? AvatarSize.Sm : undefined;
-<<<<<<< HEAD
   const modalTitle = isNetworkUiRedesignEnabled
     ? 'networks.additional_network_information_title'
     : 'networks.network_warning_title';
@@ -138,11 +118,6 @@
   const networkMenuSheetRef = useRef<BottomSheetRef>(null);
 
   const deleteModalSheetRef = useRef<BottomSheetRef>(null);
-=======
-  const buttonLabelAddNetwork = isNetworkUiRedesignEnabled
-    ? 'app_settings.network_add_custom_network'
-    : 'app_settings.network_add_network';
->>>>>>> 51a1a30e
 
   // The only possible value types are mainnet, linea-mainnet, sepolia and linea-sepolia
   const onNetworkChange = (type: string) => {
@@ -204,7 +179,6 @@
     }
   };
 
-<<<<<<< HEAD
   const openModal = useCallback((chainId, displayEdit, networkTypeOrRpcUrl) => {
     setNetworkMenuModal({
       isVisible: true,
@@ -235,10 +209,6 @@
   }, []);
 
   // TODO: type the any below to import { Network } from './CustomNetwork.types';
-=======
-  // TODO: Replace "any" with type
-  // eslint-disable-next-line @typescript-eslint/no-explicit-any
->>>>>>> 51a1a30e
   const showNetworkModal = (networkConfiguration: any) => {
     setShowPopularNetworkModal(true);
     setPopularNetwork({
@@ -257,10 +227,7 @@
   const toggleWarningModal = () => {
     setShowWarningModal(!showWarningModal);
   };
-<<<<<<< HEAD
-
-=======
->>>>>>> 51a1a30e
+
   const goToLearnMore = () => {
     Linking.openURL(strings('networks.learn_more_url'));
   };
@@ -272,16 +239,25 @@
 
     return searchResult;
   };
-
-<<<<<<< HEAD
+  const isNoSearchResults = (networkIdenfier: string) => {
+    if (!searchString || !networkIdenfier) {
+      return false;
+    }
+
+    if (networkIdenfier === MAINNET || networkIdenfier === LINEA_MAINNET) {
+      return (
+        filterNetworksByName([Networks[networkIdenfier]], searchString)
+          .length === 0
+      );
+    }
+
+    return !networkIdenfier.includes(searchString);
+  };
+
   const renderMainnet = () => {
     const { name: mainnetName, chainId } = Networks.mainnet;
 
-    if (
-      isNetworkUiRedesignEnabled &&
-      filterNetworksByName([Networks.mainnet], searchString).length === 0
-    )
-      return null;
+    if (isNetworkUiRedesignEnabled && isNoSearchResults(MAINNET)) return null;
 
     if (isNetworkUiRedesignEnabled) {
       return (
@@ -307,28 +283,7 @@
         />
       );
     }
-=======
-  const isNoSearchResults = (networkIdenfier: string) => {
-    if (!searchString || !networkIdenfier) {
-      return false;
-    }
-
-    if (networkIdenfier === MAINNET || networkIdenfier === LINEA_MAINNET) {
-      return (
-        filterNetworksByName([Networks[networkIdenfier]], searchString)
-          .length === 0
-      );
-    }
-
-    return !networkIdenfier.includes(searchString);
-  };
-
-  const renderMainnet = () => {
-    const { name: mainnetName, chainId } = Networks.mainnet;
-
-    if (isNetworkUiRedesignEnabled && isNoSearchResults(MAINNET)) return null;
-
->>>>>>> 51a1a30e
+
     return (
       <Cell
         variant={CellVariant.Select}
@@ -351,12 +306,7 @@
   const renderLineaMainnet = () => {
     const { name: lineaMainnetName, chainId } = Networks['linea-mainnet'];
 
-<<<<<<< HEAD
-    if (
-      isNetworkUiRedesignEnabled &&
-      filterNetworksByName([Networks['linea-mainnet']], searchString).length ===
-        0
-    )
+    if (isNetworkUiRedesignEnabled && isNoSearchResults('linea-mainnet'))
       return null;
 
     if (isNetworkUiRedesignEnabled) {
@@ -381,11 +331,7 @@
         />
       );
     }
-=======
-    if (isNetworkUiRedesignEnabled && isNoSearchResults('linea-mainnet'))
-      return null;
-
->>>>>>> 51a1a30e
+
     return (
       <Cell
         variant={CellVariant.Select}
@@ -408,12 +354,7 @@
         if (!chainId) return null;
         const { name } = { name: nickname || rpcUrl };
 
-<<<<<<< HEAD
-        if (isNetworkUiRedesignEnabled && !name.includes(searchString))
-          return null;
-=======
         if (isNetworkUiRedesignEnabled && isNoSearchResults(name)) return null;
->>>>>>> 51a1a30e
 
         //@ts-expect-error - The utils/network file is still JS and this function expects a networkType, and should be optional
         const image = getNetworkImageSource({ chainId: chainId?.toString() });
@@ -442,6 +383,7 @@
             />
           );
         }
+
         return (
           <Cell
             key={chainId}
@@ -471,12 +413,7 @@
       // eslint-disable-next-line @typescript-eslint/no-explicit-any
       const { name, imageSource, chainId } = (Networks as any)[networkType];
 
-<<<<<<< HEAD
-      if (isNetworkUiRedesignEnabled && !name.includes(searchString))
-        return null;
-=======
       if (isNetworkUiRedesignEnabled && isNoSearchResults(name)) return null;
->>>>>>> 51a1a30e
 
       return (
         <Cell
@@ -502,10 +439,6 @@
       navigate(Routes.ADD_NETWORK, {
         shouldNetworkSwitchPopToWallet: false,
         shouldShowPopularNetworks: false,
-<<<<<<< HEAD
-        network: 'mainnet',
-=======
->>>>>>> 51a1a30e
       });
     });
   };
@@ -555,16 +488,12 @@
             searchString.length > 0 ? filteredNetworks : undefined
           }
           showCompletionMessage={false}
-<<<<<<< HEAD
           hideWarningIcons
-=======
->>>>>>> 51a1a30e
         />
       </View>
     );
   };
 
-<<<<<<< HEAD
   const renderPopularNetworksTitle = () => (
     <View style={styles.popularNetworkTitleContainer}>
       <Text variant={TextVariant.BodyLGMedium} color={TextColor.Alternative}>
@@ -589,12 +518,6 @@
     <View style={styles.switchContainer}>
       <Text variant={TextVariant.BodyLGMedium} color={TextColor.Alternative}>
         {strings('networks.enabled_networks')}
-=======
-  const renderTitle = (title: string) => (
-    <View style={styles.switchContainer}>
-      <Text variant={TextVariant.BodyLGMedium} color={TextColor.Alternative}>
-        {strings(title)}
->>>>>>> 51a1a30e
       </Text>
     </View>
   );
@@ -607,7 +530,6 @@
     setSearchString('');
   };
 
-<<<<<<< HEAD
   const removeRpcUrl = (networkId: string) => {
     const entry = Object.entries(networkConfigurations).find(
       ([, { chainId }]) => chainId === networkId,
@@ -656,56 +578,6 @@
     onPress: () => confirmRemoveRpc(),
   };
 
-  return (
-    <BottomSheet ref={sheetRef}>
-      <View style={styles.networkListContainer}>
-        <SheetHeader title={strings('networks.select_network')} />
-        <ScrollView testID={NetworkListModalSelectorsIDs.SCROLL}>
-          {isNetworkUiRedesignEnabled && (
-            <View style={styles.searchContainer}>
-              <NetworkSearchTextInput
-                searchString={searchString}
-                handleSearchTextChange={handleSearchTextChange}
-                clearSearchInput={clearSearchInput}
-                testIdSearchInput={
-                  NetworksSelectorSelectorsIDs.SEARCH_NETWORK_INPUT_BOX_ID
-                }
-                testIdCloseIcon={NetworksSelectorSelectorsIDs.CLOSE_ICON}
-              />
-            </View>
-          )}
-          {isNetworkUiRedesignEnabled &&
-            searchString.length === 0 &&
-            renderEnabledNetworksTitle()}
-          {renderMainnet()}
-          {renderLineaMainnet()}
-          {renderRpcNetworks()}
-          {isNetworkUiRedesignEnabled &&
-            searchString.length === 0 &&
-            renderPopularNetworksTitle()}
-          {isNetworkUiRedesignEnabled && renderAdditonalNetworks()}
-          {searchString.length === 0 && renderTestNetworksSwitch()}
-          {showTestNetworks && renderOtherNetworks()}
-        </ScrollView>
-        <Button
-          variant={ButtonVariants.Secondary}
-          label={strings(buttonLabelAddNetwork)}
-          onPress={goToNetworkSettings}
-          width={ButtonWidthTypes.Full}
-          size={ButtonSize.Lg}
-          style={styles.addNetworkButton}
-          testID={NetworkListModalSelectorsIDs.ADD_BUTTON}
-        />
-      </View>
-      {showWarningModal ? (
-        <InfoModal
-          isVisible={showWarningModal}
-          title={strings(modalTitle)}
-          body={
-            <Text>
-              <Text style={styles.desc}>{strings(modalDescription)}</Text>{' '}
-              <Text style={styles.blueText} onPress={goToLearnMore}>
-=======
   const renderBottomSheetContent = () => (
     <>
       <SheetHeader title={strings('networks.select_network')} />
@@ -725,13 +597,13 @@
         )}
         {isNetworkUiRedesignEnabled &&
           searchString.length === 0 &&
-          renderTitle('networks.enabled_networks')}
+          renderEnabledNetworksTitle()}
         {renderMainnet()}
         {renderLineaMainnet()}
         {renderRpcNetworks()}
         {isNetworkUiRedesignEnabled &&
           searchString.length === 0 &&
-          renderTitle('networks.additional_networks')}
+          renderPopularNetworksTitle()}
         {isNetworkUiRedesignEnabled && renderAdditonalNetworks()}
         {searchString.length === 0 && renderTestNetworksSwitch()}
         {showTestNetworks && renderOtherNetworks()}
@@ -749,6 +621,116 @@
     </>
   );
 
+  // return (
+  //   <BottomSheet ref={sheetRef}>
+  //     <View style={styles.networkListContainer}>
+  //       <SheetHeader title={strings('networks.select_network')} />
+  //       <ScrollView testID={NetworkListModalSelectorsIDs.SCROLL}>
+  //         {isNetworkUiRedesignEnabled && (
+  //           <View style={styles.searchContainer}>
+  //             <NetworkSearchTextInput
+  //               searchString={searchString}
+  //               handleSearchTextChange={handleSearchTextChange}
+  //               clearSearchInput={clearSearchInput}
+  //               testIdSearchInput={
+  //                 NetworksSelectorSelectorsIDs.SEARCH_NETWORK_INPUT_BOX_ID
+  //               }
+  //               testIdCloseIcon={NetworksSelectorSelectorsIDs.CLOSE_ICON}
+  //             />
+  //           </View>
+  //         )}
+  //         {isNetworkUiRedesignEnabled &&
+  //           searchString.length === 0 &&
+  //           renderEnabledNetworksTitle()}
+  //         {renderMainnet()}
+  //         {renderLineaMainnet()}
+  //         {renderRpcNetworks()}
+  //         {isNetworkUiRedesignEnabled &&
+  //           searchString.length === 0 &&
+  //           renderPopularNetworksTitle()}
+  //         {isNetworkUiRedesignEnabled && renderAdditonalNetworks()}
+  //         {searchString.length === 0 && renderTestNetworksSwitch()}
+  //         {showTestNetworks && renderOtherNetworks()}
+  //       </ScrollView>
+  //       <Button
+  //         variant={ButtonVariants.Secondary}
+  //         label={strings(buttonLabelAddNetwork)}
+  //         onPress={goToNetworkSettings}
+  //         width={ButtonWidthTypes.Full}
+  //         size={ButtonSize.Lg}
+  //         style={styles.addNetworkButton}
+  //         testID={NetworkListModalSelectorsIDs.ADD_BUTTON}
+  //       />
+  //     </View>
+  //     {showWarningModal ? (
+  //       <InfoModal
+  //         isVisible={showWarningModal}
+  //         title={strings(modalTitle)}
+  //         body={
+  //           <Text>
+  //             <Text style={styles.desc}>{strings(modalDescription)}</Text>{' '}
+  //             <Text style={styles.blueText} onPress={goToLearnMore}>
+  //               {strings('networks.learn_more')}
+  //             </Text>
+  //           </Text>
+  //         }
+  //         toggleModal={toggleWarningModal}
+  //       />
+  //     ) : null}
+
+  //     {showNetworkMenuModal.isVisible ? (
+  //       <BottomSheet
+  //         ref={networkMenuSheetRef}
+  //         onClose={closeModal}
+  //         shouldNavigateBack={false}
+  //       >
+  //         <View style={styles.networkMenu}>
+  //           <AccountAction
+  //             actionTitle={strings('transaction.edit')}
+  //             iconName={IconName.Edit}
+  //             onPress={() => {
+  //               navigate(Routes.ADD_NETWORK, {
+  //                 shouldNetworkSwitchPopToWallet: false,
+  //                 shouldShowPopularNetworks: false,
+  //                 network: showNetworkMenuModal.networkTypeOrRpcUrl,
+  //               });
+  //             }}
+  //           />
+  //           {showNetworkMenuModal.chainId !== providerConfig.chainId &&
+  //           showNetworkMenuModal.displayEdit ? (
+  //             <AccountAction
+  //               actionTitle={strings('app_settings.delete')}
+  //               iconName={IconName.Trash}
+  //               onPress={() => removeRpcUrl(showNetworkMenuModal.chainId)}
+  //             />
+  //           ) : null}
+  //         </View>
+  //       </BottomSheet>
+  //     ) : null}
+  //     {showConfirmDeleteModal.isVisible ? (
+  //       <BottomSheet
+  //         ref={deleteModalSheetRef}
+  //         onClose={closeDeleteModal}
+  //         shouldNavigateBack={false}
+  //       >
+  //         <BottomSheetHeader>
+  //           <Text variant={TextVariant.HeadingMD}>
+  //             {strings('app_settings.delete')}{' '}
+  //             {showConfirmDeleteModal.networkName}{' '}
+  //             {strings('asset_details.network')}
+  //           </Text>
+  //         </BottomSheetHeader>
+  //         <View style={styles.containerDeleteText}>
+  //           <Text style={styles.textCentred}>
+  //             {strings('app_settings.network_delete')}
+  //           </Text>
+  //           <BottomSheetFooter
+  //             buttonsAlignment={ButtonsAlignment.Horizontal}
+  //             buttonPropsArray={[cancelButtonProps, deleteButtonProps]}
+  //           />
+  //         </View>
+  //       </BottomSheet>
+
   return (
     <BottomSheet ref={sheetRef}>
       {isNetworkUiRedesignEnabled ? (
@@ -762,14 +744,11 @@
       {showWarningModal ? (
         <InfoModal
           isVisible={showWarningModal}
-          title={strings('networks.network_warning_title')}
+          title={strings(modalTitle)}
           body={
             <Text>
-              <Text style={styles.desc}>
-                {strings('networks.network_warning_desc')}
-              </Text>{' '}
+              <Text style={styles.desc}>{strings(modalDescription)}</Text>{' '}
               <Text style={[styles.blueText]} onPress={goToLearnMore}>
->>>>>>> 51a1a30e
                 {strings('networks.learn_more')}
               </Text>
             </Text>
@@ -777,7 +756,6 @@
           toggleModal={toggleWarningModal}
         />
       ) : null}
-<<<<<<< HEAD
 
       {showNetworkMenuModal.isVisible ? (
         <BottomSheet
@@ -808,6 +786,7 @@
           </View>
         </BottomSheet>
       ) : null}
+
       {showConfirmDeleteModal.isVisible ? (
         <BottomSheet
           ref={deleteModalSheetRef}
@@ -832,8 +811,6 @@
           </View>
         </BottomSheet>
       ) : null}
-=======
->>>>>>> 51a1a30e
     </BottomSheet>
   );
 };
