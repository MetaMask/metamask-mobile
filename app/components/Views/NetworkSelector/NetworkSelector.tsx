--- conflicted
+++ resolved
@@ -130,12 +130,8 @@
   // const sheetRef = useRef<BottomSheetRef>(null);
   const sheetRef = useRef<ReusableModalRef>(null);
   const showTestNetworks = useSelector(selectShowTestNetworks);
-<<<<<<< HEAD
-  const isAllNetworks = useSelector(selectIsAllNetworks);
+  const isAllNetwork = useSelector(selectIsAllNetworks);
   const safeAreaInsets = useSafeAreaInsets();
-=======
-  const isAllNetwork = useSelector(selectIsAllNetworks);
->>>>>>> a5975687
 
   const networkConfigurations = useSelector(selectNetworkConfigurations);
 
