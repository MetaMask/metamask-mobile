// Third party dependencies.
<<<<<<< HEAD
import React, { useRef } from 'react';
import { Platform, Switch, View } from 'react-native';
=======
import React, { useEffect, useRef, useState } from 'react';
import { Platform } from 'react-native';
>>>>>>> 1b283a2d
import { ScrollView } from 'react-native-gesture-handler';
import images from 'images/image-icons';
import { useNavigation } from '@react-navigation/native';
import { FrequentRpc } from '@metamask/preferences-controller';
import { ProviderConfig } from '@metamask/network-controller';

// External dependencies.
import SheetHeader from '../../../component-library/components/Sheet/SheetHeader';
import Cell, {
  CellVariants,
} from '../../../component-library/components/Cells/Cell';
import { AvatarVariants } from '../../../component-library/components/Avatars/Avatar';
import { strings } from '../../../../locales/i18n';
import SheetBottom, {
  SheetBottomRef,
} from '../../../component-library/components/Sheet/SheetBottom';
import { useSelector } from 'react-redux';
import { selectProviderConfig } from '../../../selectors/networkController';
import Networks, {
  compareRpcUrls,
  getAllNetworks,
  getNetworkImageSource,
<<<<<<< HEAD
  isTestNet,
=======
  shouldShowLineaMainnetNetwork,
>>>>>>> 1b283a2d
} from '../../../util/networks';
import { EngineState } from 'app/selectors/types';
import { LINEA_MAINNET, MAINNET } from '../../../constants/network';
import Button from '../../../component-library/components/Buttons/Button/Button';
import {
  ButtonSize,
  ButtonVariants,
  ButtonWidthTypes,
} from '../../../component-library/components/Buttons/Button';
import Engine from '../../../core/Engine';
import analyticsV2 from '../../../util/analyticsV2';
import { MetaMetricsEvents } from '../../../core/Analytics';
import Routes from '../../../constants/navigation/Routes';
import generateTestId from '../../../../wdio/utils/generateTestId';
import { ADD_NETWORK_BUTTON } from '../../../../wdio/screen-objects/testIDs/Screens/NetworksScreen.testids';
import { NETWORK_SCROLL_ID } from '../../../../wdio/screen-objects/testIDs/Components/NetworkListModal.TestIds';
import { colors as importedColors } from '../../../styles/common';
import { useAppTheme } from '../../../util/theme';
import Text from '../../../component-library/components/Texts/Text/Text';
import {
  TextColor,
  TextVariant,
} from '../../../component-library/components/Texts/Text';

// Internal dependencies
import styles from './NetworkSelector.styles';

const NetworkSelector = () => {
  const { navigate } = useNavigation();
  const { colors } = useAppTheme();
  const sheetRef = useRef<SheetBottomRef>(null);
  const showTestNetworks = useSelector(
    (state: any) =>
      state.engine.backgroundState.PreferencesController.showTestNetworks,
  );
  const thirdPartyApiMode = useSelector(
    (state: any) => state.privacy.thirdPartyApiMode,
  );
  const [lineaMainnetReleased, setLineaMainnetReleased] = useState(false);

  const providerConfig: ProviderConfig = useSelector(selectProviderConfig);
  const frequentRpcList: FrequentRpc[] = useSelector(
    (state: EngineState) =>
      state.engine.backgroundState.PreferencesController.frequentRpcList,
  );

  useEffect(() => {
    const shouldShowLineaMainnet = shouldShowLineaMainnetNetwork();

    if (shouldShowLineaMainnet) {
      setLineaMainnetReleased(shouldShowLineaMainnet);
    }
  }, []);

  const onNetworkChange = (type: string) => {
    const { NetworkController, CurrencyRateController } = Engine.context;
    CurrencyRateController.setNativeCurrency('ETH');
    NetworkController.setProviderType(type);
    thirdPartyApiMode &&
      setTimeout(() => {
        Engine.refreshTransactionHistory();
      }, 1000);

    sheetRef.current?.hide();

    analyticsV2.trackEvent(MetaMetricsEvents.NETWORK_SWITCHED, {
      chain_id: providerConfig.chainId,
      from_network:
        providerConfig.type === 'rpc'
          ? providerConfig.nickname
          : providerConfig.type,
      to_network: type,
    });
  };

  const onSetRpcTarget = async (rpcTarget: string) => {
    const { CurrencyRateController, NetworkController } = Engine.context;

    const rpc = frequentRpcList.find(({ rpcUrl }: { rpcUrl: string }) =>
      compareRpcUrls(rpcUrl, rpcTarget),
    );

    if (rpc) {
      const { rpcUrl, chainId, ticker, nickname } = rpc;

      CurrencyRateController.setNativeCurrency(ticker);

      NetworkController.setRpcTarget(rpcUrl, chainId, ticker, nickname);

      sheetRef.current?.hide();
      analyticsV2.trackEvent(MetaMetricsEvents.NETWORK_SWITCHED, {
        chain_id: providerConfig.chainId,
        from_network: providerConfig.type,
        to_network: nickname,
      });
    }
  };

  const renderMainnet = () => {
    const { name: mainnetName, chainId } = Networks.mainnet;
    return (
      <Cell
        variant={CellVariants.Select}
        title={mainnetName}
        avatarProps={{
          variant: AvatarVariants.Network,
          name: mainnetName,
          imageSource: images.ETHEREUM,
        }}
        isSelected={
          chainId.toString() === providerConfig.chainId &&
          !providerConfig.rpcTarget
        }
        onPress={() => onNetworkChange(MAINNET)}
        style={styles.networkCell}
      />
    );
  };

  const renderLineaMainnet = () => {
    const { name: lineaMainnetName, chainId } = Networks['linea-mainnet'];
    return (
      <Cell
        variant={CellVariants.Select}
        title={lineaMainnetName}
        avatarProps={{
          variant: AvatarVariants.Network,
          name: lineaMainnetName,
          imageSource: images['LINEA-MAINNET'],
        }}
        isSelected={chainId.toString() === providerConfig.chainId}
        onPress={() => onNetworkChange(LINEA_MAINNET)}
      />
    );
  };

  const renderRpcNetworks = () =>
    frequentRpcList.map(
      ({
        nickname,
        rpcUrl,
        chainId,
      }: {
        nickname?: string;
        rpcUrl: string;
        chainId?: number;
      }) => {
        if (!chainId) return null;
        const { name } = { name: nickname || rpcUrl };
        //@ts-expect-error - The utils/network file is still JS and this function expects a networkType, and should be optional
        const image = getNetworkImageSource({ chainId: chainId?.toString() });

        return (
          <Cell
            key={chainId}
            variant={CellVariants.Select}
            title={name}
            avatarProps={{
              variant: AvatarVariants.Network,
              name,
              imageSource: image,
            }}
            isSelected={
              chainId.toString() === providerConfig.chainId &&
              providerConfig.rpcTarget
            }
            onPress={() => onSetRpcTarget(rpcUrl)}
            style={styles.networkCell}
          />
        );
      },
    );

  const renderOtherNetworks = () => {
    const getOtherNetworks = () => getAllNetworks().slice(2);
    return getOtherNetworks().map((network) => {
      const { name, imageSource, chainId, networkType } = Networks[network];

      return (
        <Cell
          key={chainId}
          variant={CellVariants.Select}
          title={name}
          avatarProps={{
            variant: AvatarVariants.Network,
            name,
            imageSource,
          }}
          isSelected={chainId.toString() === providerConfig.chainId}
          onPress={() => onNetworkChange(networkType)}
          style={styles.networkCell}
        />
      );
    });
  };

  const goToNetworkSettings = () => {
    sheetRef.current?.hide(() => {
      navigate(Routes.ADD_NETWORK, {
        shouldNetworkSwitchPopToWallet: false,
      });
    });
  };

  const renderTestNetworksSwitch = () => (
    <View style={styles.switchContainer}>
      <Text variant={TextVariant.BodyLGMedium} color={TextColor.Alternative}>
        {strings('networks.show_test_networks')}
      </Text>
      <Switch
        onValueChange={(value: boolean) => {
          const { PreferencesController } = Engine.context;
          PreferencesController.setShowTestNetworks(value);
        }}
        value={isTestNet(providerConfig.chainId) || showTestNetworks}
        trackColor={{
          true: colors.primary.default,
          false: colors.border.muted,
        }}
        thumbColor={importedColors.white}
        ios_backgroundColor={colors.border.muted}
        testID="test-network-switch-id"
        disabled={isTestNet(providerConfig.chainId)}
      />
    </View>
  );

  return (
    <SheetBottom ref={sheetRef}>
      <SheetHeader title={strings('networks.select_network')} />
      <ScrollView {...generateTestId(Platform, NETWORK_SCROLL_ID)}>
        {renderMainnet()}
        {lineaMainnetReleased && renderLineaMainnet()}
        {renderRpcNetworks()}
<<<<<<< HEAD
        {renderTestNetworksSwitch()}
        {showTestNetworks && renderOtherNetworks()}
        {showTestNetworks &&
          renderNonInfuraNetwork(
            NETWORKS_CHAIN_ID.LINEA_TESTNET,
            LINEA_TESTNET_RPC_URL,
            LINEA_TESTNET_NICKNAME,
          )}
=======
        {renderOtherNetworks()}
>>>>>>> 1b283a2d
      </ScrollView>

      <Button
        variant={ButtonVariants.Secondary}
        label={strings('app_settings.network_add_network')}
        onPress={goToNetworkSettings}
        width={ButtonWidthTypes.Full}
        size={ButtonSize.Lg}
        style={styles.addNetworkButton}
        {...generateTestId(Platform, ADD_NETWORK_BUTTON)}
      />
    </SheetBottom>
  );
};

export default NetworkSelector;<|MERGE_RESOLUTION|>--- conflicted
+++ resolved
@@ -1,11 +1,6 @@
 // Third party dependencies.
-<<<<<<< HEAD
-import React, { useRef } from 'react';
+import React, { useEffect, useRef, useState } from 'react';
 import { Platform, Switch, View } from 'react-native';
-=======
-import React, { useEffect, useRef, useState } from 'react';
-import { Platform } from 'react-native';
->>>>>>> 1b283a2d
 import { ScrollView } from 'react-native-gesture-handler';
 import images from 'images/image-icons';
 import { useNavigation } from '@react-navigation/native';
@@ -28,11 +23,8 @@
   compareRpcUrls,
   getAllNetworks,
   getNetworkImageSource,
-<<<<<<< HEAD
   isTestNet,
-=======
   shouldShowLineaMainnetNetwork,
->>>>>>> 1b283a2d
 } from '../../../util/networks';
 import { EngineState } from 'app/selectors/types';
 import { LINEA_MAINNET, MAINNET } from '../../../constants/network';
@@ -195,10 +187,10 @@
               name,
               imageSource: image,
             }}
-            isSelected={
+            isSelected={Boolean(
               chainId.toString() === providerConfig.chainId &&
-              providerConfig.rpcTarget
-            }
+                providerConfig.rpcTarget,
+            )}
             onPress={() => onSetRpcTarget(rpcUrl)}
             style={styles.networkCell}
           />
@@ -267,18 +259,8 @@
         {renderMainnet()}
         {lineaMainnetReleased && renderLineaMainnet()}
         {renderRpcNetworks()}
-<<<<<<< HEAD
         {renderTestNetworksSwitch()}
         {showTestNetworks && renderOtherNetworks()}
-        {showTestNetworks &&
-          renderNonInfuraNetwork(
-            NETWORKS_CHAIN_ID.LINEA_TESTNET,
-            LINEA_TESTNET_RPC_URL,
-            LINEA_TESTNET_NICKNAME,
-          )}
-=======
-        {renderOtherNetworks()}
->>>>>>> 1b283a2d
       </ScrollView>
 
       <Button
