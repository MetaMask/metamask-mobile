/* eslint-disable @typescript-eslint/no-explicit-any */
// Third party dependencies.
import React, { useRef, useState } from 'react';
<<<<<<< HEAD
import { Linking, Switch, View } from 'react-native';
=======
import { Linking, Switch, TextInput, View } from 'react-native';
>>>>>>> 69653fb4
import { ScrollView } from 'react-native-gesture-handler';
import images from 'images/image-icons';
import { useNavigation } from '@react-navigation/native';
import { ProviderConfig } from '@metamask/network-controller';

// External dependencies.
import SheetHeader from '../../../component-library/components/Sheet/SheetHeader';
import Cell, {
  CellVariant,
} from '../../../component-library/components/Cells/Cell';
import {
  AvatarSize,
  AvatarVariant,
} from '../../../component-library/components/Avatars/Avatar';
import { strings } from '../../../../locales/i18n';
import BottomSheet, {
  BottomSheetRef,
} from '../../../component-library/components/BottomSheets/BottomSheet';
import { useSelector } from 'react-redux';
import {
  selectNetworkConfigurations,
  selectProviderConfig,
} from '../../../selectors/networkController';
import { selectShowTestNetworks } from '../../../selectors/preferencesController';
import Networks, {
  compareRpcUrls,
  getAllNetworks,
  getDecimalChainId,
  isTestNet,
  getNetworkImageSource,
  isNetworkUiRedesignEnabled,
} from '../../../util/networks';
import {
  LINEA_MAINNET,
  LINEA_SEPOLIA,
  MAINNET,
  SEPOLIA,
} from '../../../constants/network';
import Button from '../../../component-library/components/Buttons/Button/Button';
import {
  ButtonSize,
  ButtonVariants,
  ButtonWidthTypes,
} from '../../../component-library/components/Buttons/Button';
import Engine from '../../../core/Engine';
import { MetaMetricsEvents } from '../../../core/Analytics';
import Routes from '../../../constants/navigation/Routes';
import { NetworkListModalSelectorsIDs } from '../../../../e2e/selectors/Modals/NetworkListModal.selectors';
import { useTheme, mockTheme } from '../../../util/theme';
import Text from '../../../component-library/components/Texts/Text/Text';
import {
  TextColor,
  TextVariant,
} from '../../../component-library/components/Texts/Text';
import { updateIncomingTransactions } from '../../../util/transaction-controller';
import { useMetrics } from '../../../components/hooks/useMetrics';

// Internal dependencies
import createStyles from './NetworkSelector.styles';
import { TESTNET_TICKER_SYMBOLS } from '@metamask/controller-utils';
import InfoModal from '../../../../app/components/UI/Swaps/components/InfoModal';
import hideKeyFromUrl from '../../../util/hideKeyFromUrl';
import CustomNetwork from '../Settings/NetworksSettings/NetworkSettings/CustomNetworkView/CustomNetwork';
<<<<<<< HEAD
import { NetworksSelectorSelectorsIDs } from '../../../../e2e/selectors/Settings/NetworksView.selectors';
import { PopularList } from '../../../util/networks/customNetworks';
import NetworkSearchTextInput from './NetworkSearchTextInput';
=======
import { NetworksViewSelectorsIDs } from '../../../../e2e/selectors/Settings/NetworksView.selectors';
import { PopularList } from '../../../util/networks/customNetworks';
import Icon from 'react-native-vector-icons/Ionicons';
>>>>>>> 69653fb4

const NetworkSelector = () => {
  const [showPopularNetworkModal, setShowPopularNetworkModal] = useState(false);
  const [popularNetwork, setPopularNetwork] = useState(undefined);
  const [showWarningModal, setShowWarningModal] = useState(false);
  const [searchString, setSearchString] = useState('');
  const { navigate } = useNavigation();
  const theme = useTheme();
  const { trackEvent } = useMetrics();
  const { colors } = theme;
<<<<<<< HEAD
  const styles = createStyles(colors || mockTheme.colors);
=======
  const styles = createStyles(colors);
>>>>>>> 69653fb4
  const sheetRef = useRef<BottomSheetRef>(null);
  const showTestNetworks = useSelector(selectShowTestNetworks);

  const providerConfig: ProviderConfig = useSelector(selectProviderConfig);
  const networkConfigurations = useSelector(selectNetworkConfigurations);

  const avatarSize = isNetworkUiRedesignEnabled ? AvatarSize.Sm : undefined;

  // The only possible value types are mainnet, linea-mainnet, sepolia and linea-sepolia
  const onNetworkChange = (type: string) => {
    const {
      NetworkController,
      CurrencyRateController,
      AccountTrackerController,
    } = Engine.context;

    let ticker = type;
    if (type === LINEA_SEPOLIA) {
      ticker = TESTNET_TICKER_SYMBOLS.LINEA_SEPOLIA;
    }
    if (type === SEPOLIA) {
      ticker = TESTNET_TICKER_SYMBOLS.SEPOLIA;
    }

    CurrencyRateController.updateExchangeRate(ticker);
    NetworkController.setProviderType(type);
    AccountTrackerController.refresh();

    setTimeout(async () => {
      await updateIncomingTransactions();
    }, 1000);

    sheetRef.current?.onCloseBottomSheet();

    trackEvent(MetaMetricsEvents.NETWORK_SWITCHED, {
      chain_id: getDecimalChainId(providerConfig.chainId),
      from_network:
        providerConfig.type === 'rpc'
          ? providerConfig.nickname
          : providerConfig.type,
      to_network: type,
    });
  };

  const onSetRpcTarget = async (rpcTarget: string) => {
    const { CurrencyRateController, NetworkController } = Engine.context;

    const entry = Object.entries(networkConfigurations).find(([, { rpcUrl }]) =>
      compareRpcUrls(rpcUrl, rpcTarget),
    );

    if (entry) {
      const [networkConfigurationId, networkConfiguration] = entry;
      const { ticker, nickname } = networkConfiguration;

      CurrencyRateController.updateExchangeRate(ticker);

      NetworkController.setActiveNetwork(networkConfigurationId);

      sheetRef.current?.onCloseBottomSheet();
      trackEvent(MetaMetricsEvents.NETWORK_SWITCHED, {
        chain_id: getDecimalChainId(providerConfig.chainId),
        from_network: providerConfig.type,
        to_network: nickname,
      });
    }
  };

  // TODO: type the any below to import { Network } from './CustomNetwork.types';
<<<<<<< HEAD
=======
  // TODO: Replace "any" with type
  // eslint-disable-next-line @typescript-eslint/no-explicit-any
>>>>>>> 69653fb4
  const showNetworkModal = (networkConfiguration: any) => {
    setShowPopularNetworkModal(true);
    setPopularNetwork({
      ...networkConfiguration,
      formattedRpcUrl: networkConfiguration.warning
        ? null
        : hideKeyFromUrl(networkConfiguration.rpcUrl),
    });
  };

  const onCancel = () => {
    setShowPopularNetworkModal(false);
    setPopularNetwork(undefined);
  };

  const toggleWarningModal = () => {
    setShowWarningModal(!showWarningModal);
  };
  const goToLearnMore = () => {
    Linking.openURL(strings('networks.learn_more_url'));
  };

  const filterNetworksByName = (networks: any[], networkName: string) => {
    const searchResult: any = networks.filter(({ name }) =>
      name.toLowerCase().includes(networkName.toLowerCase()),
    );

    return searchResult;
  };

<<<<<<< HEAD
  const renderMainnet = () => {
    const { name: mainnetName, chainId } = Networks.mainnet;

    if (
      isNetworkUiRedesignEnabled &&
      filterNetworksByName([Networks.mainnet], searchString).length === 0
    )
      return null;
=======
  const isNoSearchResults = (networkIdenfier: string) => {
    if (!searchString || !networkIdenfier) {
      return false;
    }

    if (networkIdenfier === MAINNET || networkIdenfier === LINEA_MAINNET) {
      return (
        filterNetworksByName([Networks[networkIdenfier]], searchString)
          .length === 0
      );
    }

    return !networkIdenfier.includes(searchString);
  };

  const renderMainnet = () => {
    const { name: mainnetName, chainId } = Networks.mainnet;

    if (isNetworkUiRedesignEnabled && isNoSearchResults(MAINNET)) return null;
>>>>>>> 69653fb4

    return (
      <Cell
        variant={CellVariant.Select}
        title={mainnetName}
        avatarProps={{
          variant: AvatarVariant.Network,
          name: mainnetName,
          imageSource: images.ETHEREUM,
<<<<<<< HEAD
          size: AvatarSize.Sm,
=======
          size: avatarSize,
>>>>>>> 69653fb4
        }}
        isSelected={
          chainId === providerConfig.chainId && !providerConfig.rpcUrl
        }
        onPress={() => onNetworkChange(MAINNET)}
        style={styles.networkCell}
      />
    );
  };

  const renderLineaMainnet = () => {
    const { name: lineaMainnetName, chainId } = Networks['linea-mainnet'];

<<<<<<< HEAD
    if (
      isNetworkUiRedesignEnabled &&
      filterNetworksByName([Networks['linea-mainnet']], searchString).length ===
        0
    )
=======
    if (isNetworkUiRedesignEnabled && isNoSearchResults('linea-mainnet'))
>>>>>>> 69653fb4
      return null;

    return (
      <Cell
        variant={CellVariant.Select}
        title={lineaMainnetName}
        avatarProps={{
          variant: AvatarVariant.Network,
          name: lineaMainnetName,
          imageSource: images['LINEA-MAINNET'],
<<<<<<< HEAD
          size: AvatarSize.Sm,
=======
          size: avatarSize,
>>>>>>> 69653fb4
        }}
        isSelected={chainId === providerConfig.chainId}
        onPress={() => onNetworkChange(LINEA_MAINNET)}
      />
    );
  };

  const renderRpcNetworks = () =>
    Object.values(networkConfigurations).map(
      ({ nickname, rpcUrl, chainId }) => {
        if (!chainId) return null;
        const { name } = { name: nickname || rpcUrl };

<<<<<<< HEAD
        if (isNetworkUiRedesignEnabled && !name.includes(searchString))
          return null;
=======
        if (isNetworkUiRedesignEnabled && isNoSearchResults(name)) return null;
>>>>>>> 69653fb4

        //@ts-expect-error - The utils/network file is still JS and this function expects a networkType, and should be optional
        const image = getNetworkImageSource({ chainId: chainId?.toString() });

        return (
          <Cell
            key={chainId}
            variant={CellVariant.Select}
            title={name}
            avatarProps={{
              variant: AvatarVariant.Network,
              name,
              imageSource: image,
<<<<<<< HEAD
              size: AvatarSize.Sm,
=======
              size: avatarSize,
>>>>>>> 69653fb4
            }}
            isSelected={Boolean(
              chainId === providerConfig.chainId && providerConfig.rpcUrl,
            )}
            onPress={() => onSetRpcTarget(rpcUrl)}
            style={styles.networkCell}
          />
        );
      },
    );

  const renderOtherNetworks = () => {
    const getOtherNetworks = () => getAllNetworks().slice(2);
    return getOtherNetworks().map((networkType) => {
      // TODO: Provide correct types for network.
      // TODO: Replace "any" with type
      // eslint-disable-next-line @typescript-eslint/no-explicit-any
      const { name, imageSource, chainId } = (Networks as any)[networkType];

<<<<<<< HEAD
      if (isNetworkUiRedesignEnabled && !name.includes(searchString))
        return null;
=======
      if (isNetworkUiRedesignEnabled && isNoSearchResults(name)) return null;
>>>>>>> 69653fb4

      return (
        <Cell
          key={chainId}
          variant={CellVariant.Select}
          title={name}
          avatarProps={{
            variant: AvatarVariant.Network,
            name,
            imageSource,
<<<<<<< HEAD
            size: AvatarSize.Sm,
=======
            size: avatarSize,
>>>>>>> 69653fb4
          }}
          isSelected={chainId === providerConfig.chainId}
          onPress={() => onNetworkChange(networkType)}
          style={styles.networkCell}
        />
      );
    });
  };

  const goToNetworkSettings = () => {
    sheetRef.current?.onCloseBottomSheet(() => {
      navigate(Routes.ADD_NETWORK, {
        shouldNetworkSwitchPopToWallet: false,
        shouldShowPopularNetworks: false,
      });
    });
  };

  const renderTestNetworksSwitch = () => (
    <View style={styles.switchContainer}>
      <Text variant={TextVariant.BodyLGMedium} color={TextColor.Alternative}>
        {strings('networks.show_test_networks')}
      </Text>
      <Switch
        onValueChange={(value: boolean) => {
          const { PreferencesController } = Engine.context;
          PreferencesController.setShowTestNetworks(value);
        }}
        value={isTestNet(providerConfig.chainId) || showTestNetworks}
        trackColor={{
          true: colors.primary.default,
          false: colors.border.muted,
        }}
        thumbColor={theme.brandColors.white}
        ios_backgroundColor={colors.border.muted}
        testID={NetworkListModalSelectorsIDs.TEST_NET_TOGGLE}
        disabled={isTestNet(providerConfig.chainId)}
      />
    </View>
  );

  const renderAdditonalNetworks = () => {
    let filteredNetworks;

    if (isNetworkUiRedesignEnabled && searchString.length > 0)
      filteredNetworks = PopularList.filter(({ nickname }) =>
        nickname.toLowerCase().includes(searchString.toLowerCase()),
      );

    return (
      <View style={styles.addtionalNetworksContainer}>
        <CustomNetwork
          isNetworkModalVisible={showPopularNetworkModal}
          closeNetworkModal={onCancel}
          selectedNetwork={popularNetwork}
          toggleWarningModal={toggleWarningModal}
          showNetworkModal={showNetworkModal}
          switchTab={undefined}
          shouldNetworkSwitchPopToWallet={false}
          customNetworksList={
            searchString.length > 0 ? filteredNetworks : undefined
          }
          showCompletionMessage={false}
        />
      </View>
    );
  };

  const renderTitle = (title: string) => (
    <View style={styles.switchContainer}>
      <Text variant={TextVariant.BodyLGMedium} color={TextColor.Alternative}>
        {strings(title)}
      </Text>
    </View>
  );

  const handleSearchTextChange = (text: any) => {
    setSearchString(text);
  };

  const clearSearchInput = () => {
    setSearchString('');
  };

<<<<<<< HEAD
  return (
    <BottomSheet ref={sheetRef}>
      <View style={styles.networkListContainer}>
        <SheetHeader title={strings('networks.select_network')} />
        <ScrollView testID={NetworkListModalSelectorsIDs.SCROLL}>
          {isNetworkUiRedesignEnabled && (
            <View style={styles.searchContainer}>
              <NetworkSearchTextInput
                searchString={searchString}
                handleSearchTextChange={handleSearchTextChange}
                clearSearchInput={clearSearchInput}
                testIdSearchInput={
                  NetworksSelectorSelectorsIDs.SEARCH_NETWORK_INPUT_BOX_ID
                }
                testIdCloseIcon={NetworksSelectorSelectorsIDs.CLOSE_ICON}
              />
            </View>
          )}
          {isNetworkUiRedesignEnabled &&
            searchString.length === 0 &&
            renderTitle('networks.enabled_networks')}
          {renderMainnet()}
          {renderLineaMainnet()}
          {renderRpcNetworks()}
          {isNetworkUiRedesignEnabled &&
            searchString.length === 0 &&
            renderTitle('networks.additional_networks')}
          {isNetworkUiRedesignEnabled && renderAdditonalNetworks()}
          {searchString.length === 0 && renderTestNetworksSwitch()}
          {showTestNetworks && renderOtherNetworks()}
        </ScrollView>
        <Button
          variant={ButtonVariants.Secondary}
          label={strings('app_settings.network_add_custom_network')}
          onPress={goToNetworkSettings}
          width={ButtonWidthTypes.Full}
          size={ButtonSize.Lg}
          style={styles.addNetworkButton}
          testID={NetworkListModalSelectorsIDs.ADD_BUTTON}
        />
      </View>
=======
  const renderBottomSheetContent = () => (
    <>
      <SheetHeader title={strings('networks.select_network')} />
      <ScrollView testID={NetworkListModalSelectorsIDs.SCROLL}>
        {isNetworkUiRedesignEnabled && (
          <View style={styles.inputWrapper}>
            <Icon name="ios-search" size={20} color={colors.icon.default} />
            <TextInput
              style={styles.input}
              placeholder={strings('networks.search')}
              placeholderTextColor={colors.text.default}
              value={searchString}
              onChangeText={handleSearchTextChange}
              testID={NetworksViewSelectorsIDs.SEARCH_NETWORK_INPUT_BOX_ID}
            />
            {searchString.length > 0 && (
              <Icon
                name="ios-close"
                size={20}
                color={colors.icon.default}
                onPress={clearSearchInput}
                testID={NetworksViewSelectorsIDs.CLOSE_ICON}
              />
            )}
          </View>
        )}
        {isNetworkUiRedesignEnabled &&
          searchString.length === 0 &&
          renderTitle('networks.enabled_networks')}
        {renderMainnet()}
        {renderLineaMainnet()}
        {renderRpcNetworks()}
        {isNetworkUiRedesignEnabled &&
          searchString.length === 0 &&
          renderTitle('networks.additional_networks')}
        {isNetworkUiRedesignEnabled && renderAdditonalNetworks()}
        {searchString.length === 0 && renderTestNetworksSwitch()}
        {showTestNetworks && renderOtherNetworks()}
      </ScrollView>

      <Button
        variant={ButtonVariants.Secondary}
        label={strings('app_settings.network_add_network')}
        onPress={goToNetworkSettings}
        width={ButtonWidthTypes.Full}
        size={ButtonSize.Lg}
        style={styles.addNetworkButton}
        testID={NetworkListModalSelectorsIDs.ADD_BUTTON}
      />
    </>
  );

  return (
    <BottomSheet ref={sheetRef}>
      {isNetworkUiRedesignEnabled ? (
        <View style={styles.networkListContainer}>
          {renderBottomSheetContent()}
        </View>
      ) : (
        renderBottomSheetContent()
      )}

>>>>>>> 69653fb4
      {showWarningModal ? (
        <InfoModal
          isVisible={showWarningModal}
          title={strings('networks.network_warning_title')}
          body={
            <Text>
              <Text style={styles.desc}>
                {strings('networks.network_warning_desc')}
              </Text>{' '}
              <Text style={[styles.blueText]} onPress={goToLearnMore}>
                {strings('networks.learn_more')}
              </Text>
            </Text>
          }
          toggleModal={toggleWarningModal}
        />
      ) : null}
    </BottomSheet>
  );
};

export default NetworkSelector;<|MERGE_RESOLUTION|>--- conflicted
+++ resolved
@@ -1,11 +1,7 @@
 /* eslint-disable @typescript-eslint/no-explicit-any */
 // Third party dependencies.
 import React, { useRef, useState } from 'react';
-<<<<<<< HEAD
 import { Linking, Switch, View } from 'react-native';
-=======
-import { Linking, Switch, TextInput, View } from 'react-native';
->>>>>>> 69653fb4
 import { ScrollView } from 'react-native-gesture-handler';
 import images from 'images/image-icons';
 import { useNavigation } from '@react-navigation/native';
@@ -54,7 +50,7 @@
 import { MetaMetricsEvents } from '../../../core/Analytics';
 import Routes from '../../../constants/navigation/Routes';
 import { NetworkListModalSelectorsIDs } from '../../../../e2e/selectors/Modals/NetworkListModal.selectors';
-import { useTheme, mockTheme } from '../../../util/theme';
+import { useTheme } from '../../../util/theme';
 import Text from '../../../component-library/components/Texts/Text/Text';
 import {
   TextColor,
@@ -69,15 +65,9 @@
 import InfoModal from '../../../../app/components/UI/Swaps/components/InfoModal';
 import hideKeyFromUrl from '../../../util/hideKeyFromUrl';
 import CustomNetwork from '../Settings/NetworksSettings/NetworkSettings/CustomNetworkView/CustomNetwork';
-<<<<<<< HEAD
 import { NetworksSelectorSelectorsIDs } from '../../../../e2e/selectors/Settings/NetworksView.selectors';
 import { PopularList } from '../../../util/networks/customNetworks';
 import NetworkSearchTextInput from './NetworkSearchTextInput';
-=======
-import { NetworksViewSelectorsIDs } from '../../../../e2e/selectors/Settings/NetworksView.selectors';
-import { PopularList } from '../../../util/networks/customNetworks';
-import Icon from 'react-native-vector-icons/Ionicons';
->>>>>>> 69653fb4
 
 const NetworkSelector = () => {
   const [showPopularNetworkModal, setShowPopularNetworkModal] = useState(false);
@@ -88,11 +78,7 @@
   const theme = useTheme();
   const { trackEvent } = useMetrics();
   const { colors } = theme;
-<<<<<<< HEAD
-  const styles = createStyles(colors || mockTheme.colors);
-=======
   const styles = createStyles(colors);
->>>>>>> 69653fb4
   const sheetRef = useRef<BottomSheetRef>(null);
   const showTestNetworks = useSelector(selectShowTestNetworks);
 
@@ -161,12 +147,8 @@
     }
   };
 
-  // TODO: type the any below to import { Network } from './CustomNetwork.types';
-<<<<<<< HEAD
-=======
   // TODO: Replace "any" with type
   // eslint-disable-next-line @typescript-eslint/no-explicit-any
->>>>>>> 69653fb4
   const showNetworkModal = (networkConfiguration: any) => {
     setShowPopularNetworkModal(true);
     setPopularNetwork({
@@ -197,16 +179,6 @@
     return searchResult;
   };
 
-<<<<<<< HEAD
-  const renderMainnet = () => {
-    const { name: mainnetName, chainId } = Networks.mainnet;
-
-    if (
-      isNetworkUiRedesignEnabled &&
-      filterNetworksByName([Networks.mainnet], searchString).length === 0
-    )
-      return null;
-=======
   const isNoSearchResults = (networkIdenfier: string) => {
     if (!searchString || !networkIdenfier) {
       return false;
@@ -226,7 +198,6 @@
     const { name: mainnetName, chainId } = Networks.mainnet;
 
     if (isNetworkUiRedesignEnabled && isNoSearchResults(MAINNET)) return null;
->>>>>>> 69653fb4
 
     return (
       <Cell
@@ -236,11 +207,7 @@
           variant: AvatarVariant.Network,
           name: mainnetName,
           imageSource: images.ETHEREUM,
-<<<<<<< HEAD
-          size: AvatarSize.Sm,
-=======
           size: avatarSize,
->>>>>>> 69653fb4
         }}
         isSelected={
           chainId === providerConfig.chainId && !providerConfig.rpcUrl
@@ -254,15 +221,7 @@
   const renderLineaMainnet = () => {
     const { name: lineaMainnetName, chainId } = Networks['linea-mainnet'];
 
-<<<<<<< HEAD
-    if (
-      isNetworkUiRedesignEnabled &&
-      filterNetworksByName([Networks['linea-mainnet']], searchString).length ===
-        0
-    )
-=======
     if (isNetworkUiRedesignEnabled && isNoSearchResults('linea-mainnet'))
->>>>>>> 69653fb4
       return null;
 
     return (
@@ -273,11 +232,7 @@
           variant: AvatarVariant.Network,
           name: lineaMainnetName,
           imageSource: images['LINEA-MAINNET'],
-<<<<<<< HEAD
-          size: AvatarSize.Sm,
-=======
           size: avatarSize,
->>>>>>> 69653fb4
         }}
         isSelected={chainId === providerConfig.chainId}
         onPress={() => onNetworkChange(LINEA_MAINNET)}
@@ -291,12 +246,7 @@
         if (!chainId) return null;
         const { name } = { name: nickname || rpcUrl };
 
-<<<<<<< HEAD
-        if (isNetworkUiRedesignEnabled && !name.includes(searchString))
-          return null;
-=======
         if (isNetworkUiRedesignEnabled && isNoSearchResults(name)) return null;
->>>>>>> 69653fb4
 
         //@ts-expect-error - The utils/network file is still JS and this function expects a networkType, and should be optional
         const image = getNetworkImageSource({ chainId: chainId?.toString() });
@@ -310,11 +260,7 @@
               variant: AvatarVariant.Network,
               name,
               imageSource: image,
-<<<<<<< HEAD
-              size: AvatarSize.Sm,
-=======
               size: avatarSize,
->>>>>>> 69653fb4
             }}
             isSelected={Boolean(
               chainId === providerConfig.chainId && providerConfig.rpcUrl,
@@ -334,12 +280,7 @@
       // eslint-disable-next-line @typescript-eslint/no-explicit-any
       const { name, imageSource, chainId } = (Networks as any)[networkType];
 
-<<<<<<< HEAD
-      if (isNetworkUiRedesignEnabled && !name.includes(searchString))
-        return null;
-=======
       if (isNetworkUiRedesignEnabled && isNoSearchResults(name)) return null;
->>>>>>> 69653fb4
 
       return (
         <Cell
@@ -350,11 +291,7 @@
             variant: AvatarVariant.Network,
             name,
             imageSource,
-<<<<<<< HEAD
-            size: AvatarSize.Sm,
-=======
             size: avatarSize,
->>>>>>> 69653fb4
           }}
           isSelected={chainId === providerConfig.chainId}
           onPress={() => onNetworkChange(networkType)}
@@ -439,73 +376,21 @@
     setSearchString('');
   };
 
-<<<<<<< HEAD
-  return (
-    <BottomSheet ref={sheetRef}>
-      <View style={styles.networkListContainer}>
-        <SheetHeader title={strings('networks.select_network')} />
-        <ScrollView testID={NetworkListModalSelectorsIDs.SCROLL}>
-          {isNetworkUiRedesignEnabled && (
-            <View style={styles.searchContainer}>
-              <NetworkSearchTextInput
-                searchString={searchString}
-                handleSearchTextChange={handleSearchTextChange}
-                clearSearchInput={clearSearchInput}
-                testIdSearchInput={
-                  NetworksSelectorSelectorsIDs.SEARCH_NETWORK_INPUT_BOX_ID
-                }
-                testIdCloseIcon={NetworksSelectorSelectorsIDs.CLOSE_ICON}
-              />
-            </View>
-          )}
-          {isNetworkUiRedesignEnabled &&
-            searchString.length === 0 &&
-            renderTitle('networks.enabled_networks')}
-          {renderMainnet()}
-          {renderLineaMainnet()}
-          {renderRpcNetworks()}
-          {isNetworkUiRedesignEnabled &&
-            searchString.length === 0 &&
-            renderTitle('networks.additional_networks')}
-          {isNetworkUiRedesignEnabled && renderAdditonalNetworks()}
-          {searchString.length === 0 && renderTestNetworksSwitch()}
-          {showTestNetworks && renderOtherNetworks()}
-        </ScrollView>
-        <Button
-          variant={ButtonVariants.Secondary}
-          label={strings('app_settings.network_add_custom_network')}
-          onPress={goToNetworkSettings}
-          width={ButtonWidthTypes.Full}
-          size={ButtonSize.Lg}
-          style={styles.addNetworkButton}
-          testID={NetworkListModalSelectorsIDs.ADD_BUTTON}
-        />
-      </View>
-=======
   const renderBottomSheetContent = () => (
     <>
       <SheetHeader title={strings('networks.select_network')} />
       <ScrollView testID={NetworkListModalSelectorsIDs.SCROLL}>
         {isNetworkUiRedesignEnabled && (
-          <View style={styles.inputWrapper}>
-            <Icon name="ios-search" size={20} color={colors.icon.default} />
-            <TextInput
-              style={styles.input}
-              placeholder={strings('networks.search')}
-              placeholderTextColor={colors.text.default}
-              value={searchString}
-              onChangeText={handleSearchTextChange}
-              testID={NetworksViewSelectorsIDs.SEARCH_NETWORK_INPUT_BOX_ID}
+          <View style={styles.searchContainer}>
+            <NetworkSearchTextInput
+              searchString={searchString}
+              handleSearchTextChange={handleSearchTextChange}
+              clearSearchInput={clearSearchInput}
+              testIdSearchInput={
+                NetworksSelectorSelectorsIDs.SEARCH_NETWORK_INPUT_BOX_ID
+              }
+              testIdCloseIcon={NetworksSelectorSelectorsIDs.CLOSE_ICON}
             />
-            {searchString.length > 0 && (
-              <Icon
-                name="ios-close"
-                size={20}
-                color={colors.icon.default}
-                onPress={clearSearchInput}
-                testID={NetworksViewSelectorsIDs.CLOSE_ICON}
-              />
-            )}
           </View>
         )}
         {isNetworkUiRedesignEnabled &&
@@ -524,7 +409,7 @@
 
       <Button
         variant={ButtonVariants.Secondary}
-        label={strings('app_settings.network_add_network')}
+        label={strings('app_settings.network_add_custom_network')}
         onPress={goToNetworkSettings}
         width={ButtonWidthTypes.Full}
         size={ButtonSize.Lg}
@@ -544,7 +429,6 @@
         renderBottomSheetContent()
       )}
 
->>>>>>> 69653fb4
       {showWarningModal ? (
         <InfoModal
           isVisible={showWarningModal}
