--- conflicted
+++ resolved
@@ -248,15 +248,6 @@
   const onSetRpcTarget = async (networkConfiguration: NetworkConfiguration) => {
     const { MultichainNetworkController, SelectedNetworkController } =
       Engine.context;
-<<<<<<< HEAD
-
-=======
-    trace({
-      name: TraceName.SwitchCustomNetwork,
-      parentContext: parentSpan,
-      op: TraceOperation.SwitchCustomNetwork,
-    });
->>>>>>> b93dff1b
     if (networkConfiguration) {
       const {
         name: nickname,
@@ -414,10 +405,6 @@
         ].networkClientId ?? type;
 
       setTokenNetworkFilter(networkConfiguration.chainId);
-<<<<<<< HEAD
-
-=======
->>>>>>> b93dff1b
       await MultichainNetworkController.setActiveNetwork(clientId);
 
       closeRpcModal();
