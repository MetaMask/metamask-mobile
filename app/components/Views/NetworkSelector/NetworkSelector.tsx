--- conflicted
+++ resolved
@@ -68,16 +68,11 @@
   const networkConfigurations = useSelector(selectNetworkConfigurations);
 
   const onNetworkChange = (type: string) => {
-<<<<<<< HEAD
-    const { NetworkController, CurrencyRateController } = Engine.context;
-=======
     const {
       NetworkController,
       CurrencyRateController,
-      TransactionController,
       AccountTrackerController,
     } = Engine.context;
->>>>>>> c88a5021
 
     CurrencyRateController.setNativeCurrency('ETH');
     NetworkController.setProviderType(type);
