--- conflicted
+++ resolved
@@ -167,12 +167,7 @@
 
   // origin is defined if network selector is opened from a dapp
   const origin = route.params?.hostInfo?.metadata?.origin || '';
-<<<<<<< HEAD
-
-  const browserEvmChainId = route.params?.evmChainId || null;
-=======
   const browserChainId = route.params?.chainId || null;
->>>>>>> 0c260cc7
   const parentSpan = trace({
     name: TraceName.NetworkSwitch,
     tags: getTraceTags(store.getState()),
