--- conflicted
+++ resolved
@@ -411,10 +411,6 @@
     const gnosisCell = getByText('Gnosis Chain');
 
     fireEvent.press(gnosisCell);
-<<<<<<< HEAD
-=======
-
->>>>>>> b93dff1b
     expect(
       mockEngine.context.MultichainNetworkController.setActiveNetwork,
     ).toBeCalled();
