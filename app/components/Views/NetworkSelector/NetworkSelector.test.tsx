// Third party dependencies
import React from 'react';
import { createStackNavigator } from '@react-navigation/stack';
import { fireEvent, waitFor } from '@testing-library/react-native';
// External dependencies
import renderWithProvider from '../../../util/test/renderWithProvider';
import Engine from '../../../core/Engine';
import { backgroundState } from '../../../util/test/initial-root-state';

// Internal dependencies
import NetworkSelector from './NetworkSelector';
import { CHAIN_IDS } from '@metamask/transaction-controller';
import { NetworkListModalSelectorsIDs } from '../../../../e2e/selectors/Modals/NetworkListModal.selectors';
import { isNetworkUiRedesignEnabled } from '../../../util/networks/isNetworkUiRedesignEnabled';

const mockEngine = Engine;

const setShowTestNetworksSpy = jest.spyOn(
  Engine.context.PreferencesController,
  'setShowTestNetworks',
);

// Mock the entire module
jest.mock('../../../util/networks/isNetworkUiRedesignEnabled', () => ({
  isNetworkUiRedesignEnabled: jest.fn(),
}));

jest.mock('../../../core/Engine', () => ({
  init: () => mockEngine.init({}),
  getTotalFiatAccountBalance: jest.fn(),
  context: {
    NetworkController: {
      setActiveNetwork: jest.fn(),
      setProviderType: jest.fn(),
    },
    PreferencesController: {
      setShowTestNetworks: jest.fn(),
    },
    CurrencyRateController: { updateExchangeRate: jest.fn() },
    AccountTrackerController: { refresh: jest.fn() },
  },
}));

const initialState = {
  navigation: { currentBottomNavRoute: 'Wallet' },
  settings: {
    primaryCurrency: 'usd',
  },
  engine: {
    backgroundState: {
      ...backgroundState,
      AccountTrackerController: {
        accounts: {
          '0x': {
            name: 'account 1',
            address: '0x',
            balance: 0,
          },
        },
      },
      NetworkController: {
        providerConfig: {
          type: 'mainnet',
          nickname: 'Ethereum mainnet',
          ticket: 'eth',
          chainId: '0x1',
        },
        networkConfigurations: {
          networkId1: {
            chainId: '0xa86a',
            nickname: 'Avalanche Mainnet C-Chain',
            rpcPrefs: { blockExplorerUrl: 'https://snowtrace.io' },
            rpcUrl: 'https://api.avax.network/ext/bc/C/rpc',
            ticker: 'AVAX',
          },
          networkId2: {
            chainId: '0x89',
            nickname: 'Polygon Mainnet',
            rpcPrefs: { blockExplorerUrl: 'https://polygonscan.com' },
            rpcUrl: 'https://polygon-mainnet.infura.io/v3/12345',
            ticker: 'MATIC',
          },
          networkId3: {
            chainId: '0xa',
            nickname: 'Optimism',
            rpcPrefs: { blockExplorerUrl: 'https://optimistic.etherscan.io' },
            rpcUrl: 'https://optimism-mainnet.infura.io/v3/12345',
            ticker: 'ETH',
          },
          networkId4: {
            chainId: '0x64',
            nickname: 'Gnosis Chain',
            rpcPrefs: {
              blockExplorerUrl: 'https://blockscout.com/xdai/mainnet/',
            },
            rpcUrl: 'https://rpc.gnosischain.com/',
            ticker: 'XDAI',
          },
        },
      },
      CurrencyRateController: {
        conversionRate: 5,
        currentCurrency: 'usd',
        currencyRates: {
          ETH: {
            conversionRate: 5,
          },
        },
      },
      PreferencesController: {
        showTestNetworks: false,
      },
      NftController: {
        allNfts: { '0x': { '0x1': [] } },
        allNftContracts: { '0x': { '0x1': [] } },
      },
    },
  },
};

const Stack = createStackNavigator();

// TODO: Replace "any" with type
// eslint-disable-next-line @typescript-eslint/no-explicit-any
const renderComponent = (state: any = {}) =>
  renderWithProvider(
    <Stack.Navigator>
      <Stack.Screen name="NETWORK_SELECTOR">
        {() => <NetworkSelector />}
      </Stack.Screen>
    </Stack.Navigator>,
    { state },
  );

describe('Network Selector', () => {
  it('renders correctly', () => {
    (isNetworkUiRedesignEnabled as jest.Mock).mockImplementation(() => false);
    const { toJSON } = renderComponent(initialState);
    expect(toJSON()).toMatchSnapshot();
  });

  it('changes network when another network cell is pressed', async () => {
    (isNetworkUiRedesignEnabled as jest.Mock).mockImplementation(() => false);
    const { getByText } = renderComponent(initialState);
    const polygonCell = getByText('Polygon Mainnet');

    fireEvent.press(polygonCell);

    expect(mockEngine.context.NetworkController.setActiveNetwork).toBeCalled();
  });

  it('toggles the test networks switch correctly', () => {
    (isNetworkUiRedesignEnabled as jest.Mock).mockImplementation(() => false);
    const { getByTestId } = renderComponent(initialState);
    const testNetworksSwitch = getByTestId(
      NetworkListModalSelectorsIDs.TEST_NET_TOGGLE,
    );

    fireEvent(testNetworksSwitch, 'onValueChange', true);

    expect(setShowTestNetworksSpy).toBeCalled();
  });

  it('toggle test network is disabled and is on when a testnet is selected', () => {
    (isNetworkUiRedesignEnabled as jest.Mock).mockImplementation(() => false);
    const { getByTestId } = renderComponent({
      navigation: { currentBottomNavRoute: 'Wallet' },
      settings: {
        primaryCurrency: 'usd',
      },
      engine: {
        backgroundState: {
          ...initialState.engine.backgroundState,
          NetworkController: {
            ...initialState.engine.backgroundState.NetworkController,
            providerConfig: {
              type: 'mainnet',
              nickname: 'Sepolia mainnet',
              ticket: 'eth',
              chainId: CHAIN_IDS.SEPOLIA,
            },
          },
        },
      },
    });
    const testNetworksSwitch = getByTestId(
      NetworkListModalSelectorsIDs.TEST_NET_TOGGLE,
    );

    expect(testNetworksSwitch.props.value).toBeTruthy();
    expect(testNetworksSwitch.props.disabled).toBeTruthy();
  });
<<<<<<< HEAD
  it('changes to non infura network when another network cell is pressed', async () => {
    const { getByText } = renderComponent(initialState);
    const gnosisCell = getByText('Gnosis Chain');

    fireEvent.press(gnosisCell);
=======

  it('renders the multi-RPC selection modal correctly', async () => {
    (isNetworkUiRedesignEnabled as jest.Mock).mockImplementation(() => true);
    const { getByText } = renderComponent(initialState);
    const polygonCell = getByText('Polygon Mainnet');

    fireEvent.press(polygonCell);

    // Assuming the modal opens after a slight delay
    await waitFor(() => {
      const rpcOption = getByText('polygon-mainnet.infura.io/v3');
      expect(rpcOption).toBeTruthy();
    });
  });

  it('switches RPC URL when a different RPC URL is selected', async () => {
    (isNetworkUiRedesignEnabled as jest.Mock).mockImplementation(() => true);
    const { getByText } = renderComponent(initialState);
    const polygonCell = getByText('Polygon Mainnet');

    fireEvent.press(polygonCell);

    await waitFor(() => {
      const rpcOption = getByText('polygon-mainnet.infura.io/v3');
      fireEvent.press(rpcOption);
    });
>>>>>>> 1a1bf152

    expect(mockEngine.context.NetworkController.setActiveNetwork).toBeCalled();
  });

<<<<<<< HEAD
  it('changes to test network when another network cell is pressed', async () => {
    const { getByText } = renderComponent({
      navigation: { currentBottomNavRoute: 'Wallet' },
      settings: {
        primaryCurrency: 'usd',
      },
      engine: {
        backgroundState: {
          ...initialState.engine.backgroundState,
          PreferencesController: {
            showTestNetworks: true,
          },
        },
      },
    });

    const sepoliaCell = getByText('Sepolia');

    fireEvent.press(sepoliaCell);

    expect(mockEngine.context.NetworkController.setActiveNetwork).toBeCalled();
=======
  it('renders correctly with no network configurations', async () => {
    (isNetworkUiRedesignEnabled as jest.Mock).mockImplementation(() => true);
    const stateWithNoNetworkConfigurations = {
      ...initialState,
      engine: {
        backgroundState: {
          ...initialState.engine.backgroundState,
          NetworkController: {
            ...initialState.engine.backgroundState.NetworkController,
            networkConfigurations: {},
          },
        },
      },
    };

    const { getByText } = renderComponent(stateWithNoNetworkConfigurations);

    await waitFor(() => {
      const mainnetCell = getByText('Ethereum Main Network');
      expect(mainnetCell).toBeTruthy();
    });
>>>>>>> 1a1bf152
  });
});<|MERGE_RESOLUTION|>--- conflicted
+++ resolved
@@ -190,45 +190,15 @@
     expect(testNetworksSwitch.props.value).toBeTruthy();
     expect(testNetworksSwitch.props.disabled).toBeTruthy();
   });
-<<<<<<< HEAD
   it('changes to non infura network when another network cell is pressed', async () => {
     const { getByText } = renderComponent(initialState);
     const gnosisCell = getByText('Gnosis Chain');
 
     fireEvent.press(gnosisCell);
-=======
-
-  it('renders the multi-RPC selection modal correctly', async () => {
-    (isNetworkUiRedesignEnabled as jest.Mock).mockImplementation(() => true);
-    const { getByText } = renderComponent(initialState);
-    const polygonCell = getByText('Polygon Mainnet');
-
-    fireEvent.press(polygonCell);
-
-    // Assuming the modal opens after a slight delay
-    await waitFor(() => {
-      const rpcOption = getByText('polygon-mainnet.infura.io/v3');
-      expect(rpcOption).toBeTruthy();
-    });
-  });
-
-  it('switches RPC URL when a different RPC URL is selected', async () => {
-    (isNetworkUiRedesignEnabled as jest.Mock).mockImplementation(() => true);
-    const { getByText } = renderComponent(initialState);
-    const polygonCell = getByText('Polygon Mainnet');
-
-    fireEvent.press(polygonCell);
-
-    await waitFor(() => {
-      const rpcOption = getByText('polygon-mainnet.infura.io/v3');
-      fireEvent.press(rpcOption);
-    });
->>>>>>> 1a1bf152
 
     expect(mockEngine.context.NetworkController.setActiveNetwork).toBeCalled();
   });
 
-<<<<<<< HEAD
   it('changes to test network when another network cell is pressed', async () => {
     const { getByText } = renderComponent({
       navigation: { currentBottomNavRoute: 'Wallet' },
@@ -250,7 +220,7 @@
     fireEvent.press(sepoliaCell);
 
     expect(mockEngine.context.NetworkController.setActiveNetwork).toBeCalled();
-=======
+  });
   it('renders correctly with no network configurations', async () => {
     (isNetworkUiRedesignEnabled as jest.Mock).mockImplementation(() => true);
     const stateWithNoNetworkConfigurations = {
@@ -272,6 +242,32 @@
       const mainnetCell = getByText('Ethereum Main Network');
       expect(mainnetCell).toBeTruthy();
     });
->>>>>>> 1a1bf152
+  });
+
+  it('renders the multi-RPC selection modal correctly', async () => {
+    (isNetworkUiRedesignEnabled as jest.Mock).mockImplementation(() => true);
+    const { getByText } = renderComponent(initialState);
+    const polygonCell = getByText('Polygon Mainnet');
+
+    fireEvent.press(polygonCell);
+
+    // Assuming the modal opens after a slight delay
+    await waitFor(() => {
+      const rpcOption = getByText('polygon-mainnet.infura.io/v3');
+      expect(rpcOption).toBeTruthy();
+    });
+  });
+
+  it('switches RPC URL when a different RPC URL is selected', async () => {
+    (isNetworkUiRedesignEnabled as jest.Mock).mockImplementation(() => true);
+    const { getByText } = renderComponent(initialState);
+    const polygonCell = getByText('Polygon Mainnet');
+
+    fireEvent.press(polygonCell);
+
+    await waitFor(() => {
+      const rpcOption = getByText('polygon-mainnet.infura.io/v3');
+      fireEvent.press(rpcOption);
+    });
   });
 });