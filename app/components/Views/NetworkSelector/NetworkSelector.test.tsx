--- conflicted
+++ resolved
@@ -499,8 +499,6 @@
     fireEvent(testNetworksSwitch, 'onValueChange', false);
     expect(setShowTestNetworksSpy).toBeCalledWith(false);
   });
-<<<<<<< HEAD
-=======
 
   describe('renderLineaMainnet', () => {
     it('renders the linea mainnet cell correctly', () => {
@@ -534,5 +532,4 @@
       expect(mainnetRpcUrl).toBeTruthy();
     });
   });
->>>>>>> 22a4989b
 });