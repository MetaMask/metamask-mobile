--- conflicted
+++ resolved
@@ -11,17 +11,15 @@
     marginHorizontal: 16,
     marginBottom: Device.isAndroid() ? 16 : 0,
   },
-<<<<<<< HEAD
   switchContainer: {
     flexDirection: 'row',
     justifyContent: 'space-between',
     alignItems: 'center',
     marginVertical: 16,
     marginHorizontal: 16,
-=======
+  },
   networkCell: {
     alignItems: 'center',
->>>>>>> 1b283a2d
   },
 });
 
