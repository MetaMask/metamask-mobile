import { useCallback } from 'react';
import { useSelector, useDispatch } from 'react-redux';
import Engine from '../../../core/Engine';
import {
  getDecimalChainId,
  isPerDappSelectedNetworkEnabled,
  isRemoveGlobalNetworkSelectorEnabled,
} from '../../../util/networks';
import { NetworkConfiguration } from '@metamask/network-controller';
import {
  InfuraNetworkType,
  BUILT_IN_NETWORKS,
} from '@metamask/controller-utils';
import {
  ///: BEGIN:ONLY_INCLUDE_IF(keyring-snaps)
  CaipChainId,
  ///: END:ONLY_INCLUDE_IF
  Hex,
} from '@metamask/utils';
import Logger from '../../../util/Logger';
import { updateIncomingTransactions } from '../../../util/transaction-controller';
import { POPULAR_NETWORK_CHAIN_IDS } from '../../../constants/network';
import {
  selectEvmNetworkConfigurationsByChainId,
  selectIsAllNetworks,
} from '../../../selectors/networkController';
import { useMetrics } from '../../hooks/useMetrics';
import { MetaMetricsEvents } from '../../../core/Analytics';
import {
  TraceName,
  TraceOperation,
  endTrace,
  trace,
} from '../../../util/trace';
///: BEGIN:ONLY_INCLUDE_IF(keyring-snaps)
import { selectHasCreatedSolanaMainnetAccount } from '../../../selectors/accountsController';
import { SolScope } from '@metamask/keyring-api';
import Routes from '../../../constants/navigation/Routes';
import { AccountSelectorScreens } from '../AccountSelector/AccountSelector.types';
import { useNavigation } from '@react-navigation/native';
///: END:ONLY_INCLUDE_IF
<<<<<<< HEAD
import { useNetworkSelection } from '../../hooks/useNetworkSelection/useNetworkSelection';
import {
  NetworkType,
  useNetworksByNamespace,
} from '../../hooks/useNetworksByNamespace/useNetworksByNamespace';
=======
import { setTransactionSendFlowContextualChainId } from '../../../actions/sendFlow';
import { NETWORK_SELECTOR_SOURCES } from '../../../constants/networkSelector';
>>>>>>> 8d859f54

interface UseSwitchNetworksProps {
  domainIsConnectedDapp?: boolean;
  origin?: string;
  selectedChainId?: Hex;
  selectedNetworkName?: string;
  dismissModal?: () => void;
  closeRpcModal?: () => void;
  parentSpan?: unknown;
  source?: string;
}

interface UseSwitchNetworksReturn {
  onSetRpcTarget: (networkConfiguration: NetworkConfiguration) => Promise<void>;
  onNetworkChange: (type: InfuraNetworkType) => Promise<void>;
  ///: BEGIN:ONLY_INCLUDE_IF(keyring-snaps)
  onNonEvmNetworkChange: (chainId: CaipChainId) => Promise<void>;
  ///: END:ONLY_INCLUDE_IF
}

/**
 * Custom hook for handling network switching functionality
 * Most code from app/components/Views/NetworkSelector/NetworkSelector.tsx
 *
 * @param props - Configuration object containing necessary dependencies and callbacks
 * @returns Object containing network switching functions
 */
export function useSwitchNetworks({
  domainIsConnectedDapp = false,
  origin = '',
  selectedChainId,
  selectedNetworkName,
  dismissModal,
  closeRpcModal,
  parentSpan,
  source,
}: UseSwitchNetworksProps): UseSwitchNetworksReturn {
  const isAllNetwork = useSelector(selectIsAllNetworks);
  const networkConfigurations = useSelector(
    selectEvmNetworkConfigurationsByChainId,
  );
  const { trackEvent, createEventBuilder } = useMetrics();
<<<<<<< HEAD
  const { networks } = useNetworksByNamespace({
    networkType: NetworkType.Popular,
  });
  const { selectNetwork } = useNetworkSelection({
    networks,
  });
=======
  const dispatch = useDispatch();
>>>>>>> 8d859f54

  ///: BEGIN:ONLY_INCLUDE_IF(keyring-snaps)
  const isSolanaAccountAlreadyCreated = useSelector(
    selectHasCreatedSolanaMainnetAccount,
  );
  const { navigate } = useNavigation();
  ///: END:ONLY_INCLUDE_IF

  /**
   * Sets the token network filter based on the chain ID
   */
  const setTokenNetworkFilter = useCallback(
    (chainId: Hex) => {
      const isPopularNetwork = POPULAR_NETWORK_CHAIN_IDS.has(chainId);
      const { PreferencesController } = Engine.context;
      if (!isAllNetwork && isPopularNetwork) {
        PreferencesController.setTokenNetworkFilter({
          [chainId]: true,
        });
      }
      if (isRemoveGlobalNetworkSelectorEnabled()) {
        selectNetwork(chainId);
      }
    },
    [isAllNetwork, selectNetwork],
  );

  /**
   * Switches to a custom EVM network configuration
   */
  const onSetRpcTarget = useCallback(
    async (networkConfiguration: NetworkConfiguration) => {
      if (!networkConfiguration) return;

      const { MultichainNetworkController, SelectedNetworkController } =
        Engine.context;
      const {
        name: nickname,
        chainId,
        rpcEndpoints,
        defaultRpcEndpointIndex,
      } = networkConfiguration;

      const networkConfigurationId =
        rpcEndpoints[defaultRpcEndpointIndex].networkClientId;

      if (domainIsConnectedDapp && isPerDappSelectedNetworkEnabled()) {
        SelectedNetworkController.setNetworkClientIdForDomain(
          origin,
          networkConfigurationId,
        );
        isPerDappSelectedNetworkEnabled() && dismissModal?.();
      } else {
        trace({
          name: TraceName.SwitchCustomNetwork,
          parentContext: parentSpan,
          op: TraceOperation.SwitchCustomNetwork,
        });
        const { networkClientId } = rpcEndpoints[defaultRpcEndpointIndex];
        try {
          if (source === NETWORK_SELECTOR_SOURCES.SEND_FLOW) {
            dispatch(setTransactionSendFlowContextualChainId(chainId));
          } else {
            await MultichainNetworkController.setActiveNetwork(networkClientId);
          }
        } catch (error) {
          Logger.error(new Error(`Error in setActiveNetwork: ${error}`));
        }
      }

      setTokenNetworkFilter(chainId);
      if (!(domainIsConnectedDapp && isPerDappSelectedNetworkEnabled()))
        dismissModal?.();
      endTrace({ name: TraceName.SwitchCustomNetwork });
      endTrace({ name: TraceName.NetworkSwitch });
      trackEvent(
        createEventBuilder(MetaMetricsEvents.NETWORK_SWITCHED)
          .addProperties({
            chain_id: getDecimalChainId(chainId),
            from_network: selectedNetworkName,
            to_network: nickname,
          })
          .build(),
      );
    },
    [
      domainIsConnectedDapp,
      origin,
      setTokenNetworkFilter,
      selectedNetworkName,
      trackEvent,
      createEventBuilder,
      parentSpan,
      dismissModal,
      source,
      dispatch,
    ],
  );

  /**
   * Switches to a built-in network
   * The only possible value types are mainnet, linea-mainnet, sepolia and linea-sepolia
   */
  const onNetworkChange = useCallback(
    async (type: InfuraNetworkType) => {
      trace({
        name: TraceName.SwitchBuiltInNetwork,
        parentContext: parentSpan,
        op: TraceOperation.SwitchBuiltInNetwork,
      });

      const {
        MultichainNetworkController,
        AccountTrackerController,
        SelectedNetworkController,
      } = Engine.context;

      if (domainIsConnectedDapp && isPerDappSelectedNetworkEnabled()) {
        SelectedNetworkController.setNetworkClientIdForDomain(origin, type);
        isPerDappSelectedNetworkEnabled() && dismissModal?.();
      } else {
        const networkConfiguration =
          networkConfigurations[BUILT_IN_NETWORKS[type].chainId];

        const clientId =
          networkConfiguration?.rpcEndpoints[
            networkConfiguration.defaultRpcEndpointIndex
          ].networkClientId ?? type;

        if (source !== NETWORK_SELECTOR_SOURCES.SEND_FLOW) {
          setTokenNetworkFilter(networkConfiguration.chainId);
          await MultichainNetworkController.setActiveNetwork(clientId);
        } else {
          dispatch(
            setTransactionSendFlowContextualChainId(
              networkConfiguration.chainId,
            ),
          );
        }

        closeRpcModal?.();
        AccountTrackerController.refresh([clientId]);

        // Update incoming transactions after a delay
        setTimeout(async () => {
          await updateIncomingTransactions();
        }, 1000);
      }

      dismissModal?.();
      endTrace({ name: TraceName.SwitchBuiltInNetwork });
      endTrace({ name: TraceName.NetworkSwitch });

      trackEvent(
        createEventBuilder(MetaMetricsEvents.NETWORK_SWITCHED)
          .addProperties({
            chain_id: getDecimalChainId(selectedChainId),
            from_network: selectedNetworkName,
            to_network: type,
          })
          .build(),
      );
    },
    [
      domainIsConnectedDapp,
      origin,
      networkConfigurations,
      setTokenNetworkFilter,
      selectedChainId,
      selectedNetworkName,
      trackEvent,
      createEventBuilder,
      parentSpan,
      dismissModal,
      closeRpcModal,
      dispatch,
      source,
    ],
  );

  ///: BEGIN:ONLY_INCLUDE_IF(keyring-snaps)
  /**
   * Switches to a non-EVM network
   */
  const onNonEvmNetworkChange = useCallback(
    async (chainId: CaipChainId) => {
      if (!isSolanaAccountAlreadyCreated && chainId === SolScope.Mainnet) {
        navigate(Routes.SHEET.ACCOUNT_SELECTOR, {
          navigateToAddAccountActions: AccountSelectorScreens.AddAccountActions,
        });

        return;
      }

      await Engine.context.MultichainNetworkController.setActiveNetwork(
        chainId,
      );
      dismissModal?.();
    },
    [dismissModal, isSolanaAccountAlreadyCreated, navigate],
  );
  ///: END:ONLY_INCLUDE_IF

  return {
    onSetRpcTarget,
    onNetworkChange,
    ///: BEGIN:ONLY_INCLUDE_IF(keyring-snaps)
    onNonEvmNetworkChange,
    ///: END:ONLY_INCLUDE_IF
  };
}<|MERGE_RESOLUTION|>--- conflicted
+++ resolved
@@ -39,16 +39,13 @@
 import { AccountSelectorScreens } from '../AccountSelector/AccountSelector.types';
 import { useNavigation } from '@react-navigation/native';
 ///: END:ONLY_INCLUDE_IF
-<<<<<<< HEAD
 import { useNetworkSelection } from '../../hooks/useNetworkSelection/useNetworkSelection';
 import {
   NetworkType,
   useNetworksByNamespace,
 } from '../../hooks/useNetworksByNamespace/useNetworksByNamespace';
-=======
 import { setTransactionSendFlowContextualChainId } from '../../../actions/sendFlow';
 import { NETWORK_SELECTOR_SOURCES } from '../../../constants/networkSelector';
->>>>>>> 8d859f54
 
 interface UseSwitchNetworksProps {
   domainIsConnectedDapp?: boolean;
@@ -91,16 +88,13 @@
     selectEvmNetworkConfigurationsByChainId,
   );
   const { trackEvent, createEventBuilder } = useMetrics();
-<<<<<<< HEAD
   const { networks } = useNetworksByNamespace({
     networkType: NetworkType.Popular,
   });
   const { selectNetwork } = useNetworkSelection({
     networks,
   });
-=======
   const dispatch = useDispatch();
->>>>>>> 8d859f54
 
   ///: BEGIN:ONLY_INCLUDE_IF(keyring-snaps)
   const isSolanaAccountAlreadyCreated = useSelector(
