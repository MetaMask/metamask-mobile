--- conflicted
+++ resolved
@@ -6,21 +6,16 @@
   getDecimalChainId,
 } from '../../../util/networks';
 import { NetworkConfiguration } from '@metamask/network-controller';
-<<<<<<< HEAD
 import {
   InfuraNetworkType,
   BUILT_IN_NETWORKS,
 } from '@metamask/controller-utils';
-import { Hex } from '@metamask/utils';
-=======
-import { InfuraNetworkType, BUILT_IN_NETWORKS } from '@metamask/controller-utils';
 import {
   ///: BEGIN:ONLY_INCLUDE_IF(keyring-snaps)
   CaipChainId,
   ///: END:ONLY_INCLUDE_IF
   Hex,
 } from '@metamask/utils';
->>>>>>> 94032d1c
 import Logger from '../../../util/Logger';
 import { updateIncomingTransactions } from '../../../util/transaction-controller';
 import { CHAIN_IDS } from '@metamask/transaction-controller';
@@ -247,22 +242,27 @@
     ],
   );
 
-   ///: BEGIN:ONLY_INCLUDE_IF(keyring-snaps)
-   /**
-    * Switches to a non-EVM network
-    */
-   const onNonEvmNetworkChange = useCallback(async (chainId: CaipChainId) => {
-    if (!isSolanaAccountAlreadyCreated && chainId === SolScope.Mainnet) {
-      navigate(Routes.SHEET.ACCOUNT_SELECTOR, {
-        navigateToAddAccountActions: AccountSelectorScreens.AddAccountActions,
-      });
-
-      return;
-    }
-
-    await Engine.context.MultichainNetworkController.setActiveNetwork(chainId);
-    dismissModal?.();
-  }, [dismissModal, isSolanaAccountAlreadyCreated, navigate]);
+  ///: BEGIN:ONLY_INCLUDE_IF(keyring-snaps)
+  /**
+   * Switches to a non-EVM network
+   */
+  const onNonEvmNetworkChange = useCallback(
+    async (chainId: CaipChainId) => {
+      if (!isSolanaAccountAlreadyCreated && chainId === SolScope.Mainnet) {
+        navigate(Routes.SHEET.ACCOUNT_SELECTOR, {
+          navigateToAddAccountActions: AccountSelectorScreens.AddAccountActions,
+        });
+
+        return;
+      }
+
+      await Engine.context.MultichainNetworkController.setActiveNetwork(
+        chainId,
+      );
+      dismissModal?.();
+    },
+    [dismissModal, isSolanaAccountAlreadyCreated, navigate],
+  );
   ///: END:ONLY_INCLUDE_IF
 
   return {
