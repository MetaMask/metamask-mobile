--- conflicted
+++ resolved
@@ -6,13 +6,6 @@
   getDecimalChainId,
 } from '../../../util/networks';
 import { NetworkConfiguration } from '@metamask/network-controller';
-<<<<<<< HEAD
-import {
-  InfuraNetworkType,
-  BUILT_IN_NETWORKS,
-} from '@metamask/controller-utils';
-import { Hex } from '@metamask/utils';
-=======
 import { InfuraNetworkType, BUILT_IN_NETWORKS } from '@metamask/controller-utils';
 import {
   ///: BEGIN:ONLY_INCLUDE_IF(keyring-snaps)
@@ -20,7 +13,6 @@
   ///: END:ONLY_INCLUDE_IF
   Hex,
 } from '@metamask/utils';
->>>>>>> 62a9a426
 import Logger from '../../../util/Logger';
 import { updateIncomingTransactions } from '../../../util/transaction-controller';
 import { CHAIN_IDS } from '@metamask/transaction-controller';
