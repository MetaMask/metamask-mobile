--- conflicted
+++ resolved
@@ -4293,8 +4293,6 @@
                                             {
                                               "color": "#121314",
                                               "fontFamily": "Geist Regular",
-<<<<<<< HEAD
-=======
                                               "fontSize": 30,
                                               "marginVertical": 2,
                                             },
@@ -4414,7 +4412,6 @@
                                             {
                                               "color": "#121314",
                                               "fontFamily": "Geist Regular",
->>>>>>> 338177c4
                                               "fontSize": 30,
                                               "marginVertical": 2,
                                             },
@@ -4445,11 +4442,7 @@
                                           ]
                                         }
                                       >
-<<<<<<< HEAD
-                                        zkSync Era
-=======
                                         Sei
->>>>>>> 338177c4
                                       </Text>
                                     </View>
                                     <View
@@ -4568,11 +4561,7 @@
                                           ]
                                         }
                                       >
-<<<<<<< HEAD
-                                        Sei
-=======
                                         Monad
->>>>>>> 338177c4
                                       </Text>
                                     </View>
                                     <View
