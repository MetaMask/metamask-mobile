--- conflicted
+++ resolved
@@ -853,24 +853,16 @@
                               style={
                                 Object {
                                   "alignItems": "center",
-<<<<<<< HEAD
                                   "flexDirection": "row",
                                   "justifyContent": "space-between",
                                   "marginHorizontal": 16,
                                   "marginVertical": 16,
-=======
-                                  "backgroundColor": "#FFFFFF",
-                                  "borderRadius": 4,
-                                  "padding": 16,
-                                  "position": "relative",
->>>>>>> 1b283a2d
                                 }
                               }
                             >
                               <Text
                                 style={
                                   Object {
-<<<<<<< HEAD
                                     "color": "#535A61",
                                     "fontFamily": "Euclid Circular B",
                                     "fontSize": 16,
@@ -895,177 +887,6 @@
                                       "height": 31,
                                       "width": 51,
                                     },
-=======
-                                    "alignItems": "center",
-                                    "flexDirection": "row",
-                                  }
-                                }
-                              >
-                                <View
-                                  style={
-                                    Object {
-                                      "backgroundColor": "#FFFFFF",
-                                      "borderRadius": 16,
-                                      "height": 32,
-                                      "marginRight": 16,
-                                      "overflow": "hidden",
-                                      "width": 32,
-                                    }
-                                  }
-                                >
-                                  <Image
-                                    onError={[Function]}
-                                    resizeMode="contain"
-                                    source={
-                                      Object {
-                                        "default": Object {
-                                          "uri": "MockImage",
-                                        },
-                                      }
-                                    }
-                                    style={
-                                      Object {
-                                        "flex": 1,
-                                        "height": undefined,
-                                        "width": undefined,
-                                      }
-                                    }
-                                    testID="network-avatar-image"
-                                  />
-                                </View>
-                                <View
-                                  style={
-                                    Object {
-                                      "alignItems": "flex-start",
-                                      "flex": 1,
-                                    }
-                                  }
-                                >
-                                  <Text
-                                    numberOfLines={1}
-                                    style={
-                                      Object {
-                                        "color": "#24272A",
-                                        "fontFamily": "Euclid Circular B",
-                                        "fontSize": 16,
-                                        "fontWeight": "400",
-                                        "letterSpacing": 0,
-                                        "lineHeight": 24,
-                                      }
-                                    }
-                                    testID="cell-title"
-                                  >
-                                    Goerli Test Network
-                                  </Text>
-                                </View>
-                              </View>
-                            </TouchableOpacity>
-                            <TouchableOpacity
-                              onPress={[Function]}
-                              style={
-                                Object {
-                                  "alignItems": "center",
-                                  "backgroundColor": "#FFFFFF",
-                                  "borderRadius": 4,
-                                  "padding": 16,
-                                  "position": "relative",
-                                }
-                              }
-                              testID="cell-select"
-                              variant="Select"
-                            >
-                              <View
-                                style={
-                                  Object {
-                                    "alignItems": "center",
-                                    "flexDirection": "row",
-                                  }
-                                }
-                              >
-                                <View
-                                  style={
-                                    Object {
-                                      "backgroundColor": "#FFFFFF",
-                                      "borderRadius": 16,
-                                      "height": 32,
-                                      "marginRight": 16,
-                                      "overflow": "hidden",
-                                      "width": 32,
-                                    }
-                                  }
-                                >
-                                  <Image
-                                    onError={[Function]}
-                                    resizeMode="contain"
-                                    source={
-                                      Object {
-                                        "default": Object {
-                                          "uri": "MockImage",
-                                        },
-                                      }
-                                    }
-                                    style={
-                                      Object {
-                                        "flex": 1,
-                                        "height": undefined,
-                                        "width": undefined,
-                                      }
-                                    }
-                                    testID="network-avatar-image"
-                                  />
-                                </View>
-                                <View
-                                  style={
-                                    Object {
-                                      "alignItems": "flex-start",
-                                      "flex": 1,
-                                    }
-                                  }
-                                >
-                                  <Text
-                                    numberOfLines={1}
-                                    style={
-                                      Object {
-                                        "color": "#24272A",
-                                        "fontFamily": "Euclid Circular B",
-                                        "fontSize": 16,
-                                        "fontWeight": "400",
-                                        "letterSpacing": 0,
-                                        "lineHeight": 24,
-                                      }
-                                    }
-                                    testID="cell-title"
-                                  >
-                                    Sepolia Test Network
-                                  </Text>
-                                </View>
-                              </View>
-                            </TouchableOpacity>
-                            <TouchableOpacity
-                              onPress={[Function]}
-                              style={
-                                Object {
-                                  "alignItems": "center",
-                                  "backgroundColor": "#FFFFFF",
-                                  "borderRadius": 4,
-                                  "padding": 16,
-                                  "position": "relative",
-                                }
-                              }
-                              testID="cell-select"
-                              variant="Select"
-                            >
-                              <View
-                                style={
-                                  Object {
-                                    "alignItems": "center",
-                                    "flexDirection": "row",
-                                  }
-                                }
-                              >
-                                <View
-                                  style={
->>>>>>> 1b283a2d
                                     Object {
                                       "backgroundColor": "#D6D9DC",
                                       "borderRadius": 16,
