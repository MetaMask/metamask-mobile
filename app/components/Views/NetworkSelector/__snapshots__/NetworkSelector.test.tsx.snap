// Jest Snapshot v1, https://goo.gl/fbAQLP

exports[`Network Selector renders correctly 1`] = `
<View
  style={
    {
      "flex": 1,
    }
  }
>
  <RNCSafeAreaProvider
    onInsetsChange={[Function]}
    style={
      [
        {
          "flex": 1,
        },
        undefined,
      ]
    }
  >
    <View
      collapsable={false}
      pointerEvents="box-none"
      style={
        {
          "zIndex": 1,
        }
      }
    >
      <View
        accessibilityElementsHidden={false}
        importantForAccessibility="auto"
        onLayout={[Function]}
        pointerEvents="box-none"
        style={null}
      >
        <View
          collapsable={false}
          pointerEvents="box-none"
          style={
            {
              "bottom": 0,
              "left": 0,
              "opacity": 1,
              "position": "absolute",
              "right": 0,
              "top": 0,
              "zIndex": 0,
            }
          }
        >
          <View
            collapsable={false}
            style={
              {
                "backgroundColor": "rgb(255, 255, 255)",
                "borderBottomColor": "rgb(216, 216, 216)",
                "flex": 1,
                "shadowColor": "rgb(216, 216, 216)",
                "shadowOffset": {
                  "height": 0.5,
                  "width": 0,
                },
                "shadowOpacity": 0.85,
                "shadowRadius": 0,
              }
            }
          />
        </View>
        <View
          collapsable={false}
          pointerEvents="box-none"
          style={
            {
              "height": 64,
              "maxHeight": undefined,
              "minHeight": undefined,
              "opacity": undefined,
              "transform": undefined,
            }
          }
        >
          <View
            pointerEvents="none"
            style={
              {
                "height": 20,
              }
            }
          />
          <View
            pointerEvents="box-none"
            style={
              {
                "alignItems": "center",
                "flex": 1,
                "flexDirection": "row",
                "justifyContent": "center",
              }
            }
          >
            <View
              collapsable={false}
              pointerEvents="box-none"
              style={
                {
                  "marginHorizontal": 16,
                  "opacity": 1,
                }
              }
            >
              <Text
                accessibilityRole="header"
                aria-level="1"
                collapsable={false}
                numberOfLines={1}
                onLayout={[Function]}
                style={
                  {
                    "color": "rgb(28, 28, 30)",
                    "fontSize": 17,
                    "fontWeight": "600",
                  }
                }
              >
                NETWORK_SELECTOR
              </Text>
            </View>
          </View>
        </View>
      </View>
    </View>
    <RNSScreenContainer
      onLayout={[Function]}
      style={
        {
          "flex": 1,
        }
      }
    >
      <RNSScreen
        activityState={2}
        collapsable={false}
        gestureResponseDistance={
          {
            "bottom": -1,
            "end": -1,
            "start": -1,
            "top": -1,
          }
        }
        onGestureCancel={[Function]}
        pointerEvents="box-none"
        sheetAllowedDetents="large"
        sheetCornerRadius={-1}
        sheetExpandsWhenScrolledToEdge={true}
        sheetGrabberVisible={false}
        sheetLargestUndimmedDetent="all"
        style={
          {
            "bottom": 0,
            "left": 0,
            "position": "absolute",
            "right": 0,
            "top": 0,
            "zIndex": undefined,
          }
        }
      >
        <View
          collapsable={false}
          style={
            {
              "opacity": 1,
            }
          }
        />
        <View
          accessibilityElementsHidden={false}
          closing={false}
          gestureVelocityImpact={0.3}
          importantForAccessibility="auto"
          onClose={[Function]}
          onGestureBegin={[Function]}
          onGestureCanceled={[Function]}
          onGestureEnd={[Function]}
          onOpen={[Function]}
          onTransition={[Function]}
          pointerEvents="box-none"
          style={
            [
              {
                "overflow": undefined,
              },
              {
                "bottom": 0,
                "left": 0,
                "position": "absolute",
                "right": 0,
                "top": 0,
              },
            ]
          }
          transitionSpec={
            {
              "close": {
                "animation": "spring",
                "config": {
                  "damping": 500,
                  "mass": 3,
                  "overshootClamping": true,
                  "restDisplacementThreshold": 10,
                  "restSpeedThreshold": 10,
                  "stiffness": 1000,
                },
              },
              "open": {
                "animation": "spring",
                "config": {
                  "damping": 500,
                  "mass": 3,
                  "overshootClamping": true,
                  "restDisplacementThreshold": 10,
                  "restSpeedThreshold": 10,
                  "stiffness": 1000,
                },
              },
            }
          }
        >
          <View
            collapsable={false}
            needsOffscreenAlphaCompositing={false}
            pointerEvents="box-none"
            style={
              {
                "flex": 1,
              }
            }
          >
            <View
              collapsable={false}
              enabled={false}
              handlerTag={-1}
              handlerType="PanGestureHandler"
              onGestureHandlerEvent={[Function]}
              onGestureHandlerStateChange={[Function]}
              style={
                {
                  "flex": 1,
                  "transform": [
                    {
                      "translateX": 0,
                    },
                    {
                      "translateX": 0,
                    },
                  ],
                }
              }
            >
              <View
                collapsable={false}
                pointerEvents="none"
                style={
                  {
                    "backgroundColor": "rgb(242, 242, 242)",
                    "bottom": 0,
                    "left": 0,
                    "position": "absolute",
                    "shadowColor": "#000",
                    "shadowOffset": {
                      "height": 1,
                      "width": -1,
                    },
                    "shadowOpacity": 0.3,
                    "shadowRadius": 5,
                    "top": 0,
                    "width": 3,
                  }
                }
              />
              <View
                style={
                  [
                    {
                      "flex": 1,
                      "overflow": "hidden",
                    },
                    [
                      {
                        "backgroundColor": "rgb(242, 242, 242)",
                      },
                      undefined,
                    ],
                  ]
                }
              >
                <View
                  style={
                    {
                      "flex": 1,
                      "flexDirection": "column-reverse",
                    }
                  }
                >
                  <View
                    style={
                      {
                        "flex": 1,
                      }
                    }
                  >
                    <View
                      style={
                        {
                          "bottom": 0,
                          "left": 0,
                          "position": "absolute",
                          "right": 0,
                          "top": 0,
                        }
                      }
                    >
                      <View
                        style={
                          [
                            {
                              "backgroundColor": "#3f434a66",
                              "bottom": 0,
                              "left": 0,
                              "position": "absolute",
                              "right": 0,
                              "top": 0,
                            },
                            {
                              "opacity": undefined,
                            },
                          ]
                        }
                      />
                      <View
                        collapsable={false}
                        enabled={true}
                        handlerTag={-1}
                        handlerType="PanGestureHandler"
                        onGestureHandlerEvent={[Function]}
                        onGestureHandlerStateChange={[Function]}
                        style={
                          [
                            [
                              {
                                "bottom": 0,
                                "left": 0,
                                "position": "absolute",
                                "right": 0,
                                "top": 0,
                              },
                              {
                                "transform": [
                                  {
                                    "translateY": 1334,
                                  },
                                ],
                              },
                            ],
                            {
                              "justifyContent": "flex-end",
                            },
                          ]
                        }
                      >
                        <TouchableOpacity
                          disabled={false}
                          onPress={[Function]}
                          style={
                            {
                              "bottom": 0,
                              "left": 0,
                              "position": "absolute",
                              "right": 0,
                              "top": 0,
                            }
                          }
                        />
                        <View
                          style={
                            [
                              {
                                "backgroundColor": "#ffffff",
                                "borderTopLeftRadius": 20,
                                "borderTopRightRadius": 20,
                              },
                              {
                                "paddingBottom": 0,
                              },
                            ]
                          }
                        >
                          <View
                            style={
                              {
                                "alignSelf": "center",
                                "backgroundColor": "#b7bbc8",
                                "borderRadius": 4,
                                "height": 5,
                                "marginTop": 8,
                                "width": 48,
                              }
                            }
                          />
                          <Text
                            accessibilityRole="text"
                            style={
                              {
                                "color": "#121314",
                                "fontFamily": "Geist Bold",
                                "fontSize": 18,
                                "letterSpacing": 0,
                                "lineHeight": 24,
                                "marginBottom": 8,
                                "marginTop": 8,
                                "textAlign": "center",
                              }
                            }
                          >
                            Select a network
                          </Text>
                          <View
                            style={
                              {
                                "marginBottom": 8,
                                "marginLeft": 16,
                                "marginRight": 16,
                              }
                            }
                          >
                            <View
                              style={
                                {
                                  "alignItems": "center",
                                  "borderColor": "#b7bbc8",
                                  "borderRadius": 5,
                                  "borderWidth": 1,
                                  "color": "#121314",
                                  "flexDirection": "row",
                                  "paddingHorizontal": 10,
                                  "paddingVertical": 10,
                                }
                              }
                            >
                              <Text
                                allowFontScaling={false}
                                selectable={false}
                                style={
                                  [
                                    {
                                      "color": "#121314",
                                      "fontSize": 20,
                                    },
                                    undefined,
                                    {
                                      "fontFamily": "Ionicons",
                                      "fontStyle": "normal",
                                      "fontWeight": "normal",
                                    },
                                    {},
                                  ]
                                }
                              >
                                
                              </Text>
                              <TextInput
                                onChangeText={[Function]}
                                placeholder="Search for previously added network"
                                placeholderTextColor="#121314"
                                style={
                                  {
                                    "color": "#121314",
                                    "flex": 1,
                                    "fontFamily": "CentraNo1-Book",
                                    "fontSize": 14,
                                    "fontWeight": "400",
                                    "paddingLeft": 10,
                                  }
                                }
                                testID="network-search-input"
                                value=""
                              />
                            </View>
                          </View>
                          <View
                            onLayout={[Function]}
                            style={
                              {
                                "minHeight": 667,
                              }
                            }
                          >
                            <RCTScrollView
                              collapsable={false}
                              handlerTag={-1}
                              handlerType="NativeViewGestureHandler"
                              keyboardShouldPersistTaps="handled"
                              onGestureHandlerEvent={[Function]}
                              onGestureHandlerStateChange={[Function]}
                              style={
                                {
                                  "maxHeight": 933.8,
                                }
                              }
                              testID="other-networks-scroll"
                            >
                              <View>
                                <TouchableOpacity
                                  disabled={false}
                                  onPress={[Function]}
                                  style={
                                    {
                                      "alignItems": "center",
                                      "backgroundColor": "#ffffff",
                                      "borderRadius": 4,
                                      "opacity": 1,
                                      "position": "relative",
                                    }
                                  }
                                  testID="cellselect"
                                >
                                  <View
                                    accessibilityRole="none"
                                    accessible={true}
                                    style={
                                      {
                                        "padding": 16,
                                      }
                                    }
                                  >
                                    <View
                                      style={
                                        {
                                          "alignItems": "center",
                                          "flexDirection": "row",
                                        }
                                      }
                                    >
                                      <View
                                        style={
                                          {
                                            "alignItems": "center",
                                            "flexDirection": "row",
                                          }
                                        }
                                      >
                                        <View
                                          style={
                                            {
                                              "alignItems": "center",
                                              "backgroundColor": "#ffffff",
                                              "borderRadius": 8,
                                              "height": 32,
                                              "justifyContent": "center",
                                              "marginRight": 16,
                                              "overflow": "hidden",
                                              "width": 32,
                                            }
                                          }
                                          testID="cellbase-avatar"
                                        >
                                          <Image
                                            onError={[Function]}
                                            resizeMode="contain"
                                            source={1}
                                            style={
                                              {
                                                "height": 32,
                                                "width": 32,
                                              }
                                            }
                                            testID="network-avatar-image"
                                          />
                                        </View>
                                        <View
                                          style={
                                            {
                                              "alignItems": "flex-start",
                                              "flex": 1,
                                            }
                                          }
                                        >
                                          <Text
                                            accessibilityRole="text"
                                            numberOfLines={1}
                                            style={
                                              {
                                                "color": "#121314",
                                                "fontFamily": "Geist Regular",
                                                "fontSize": 16,
                                                "letterSpacing": 0,
                                                "lineHeight": 24,
                                              }
                                            }
                                            testID="cellbase-avatar-title"
                                          >
                                            Ethereum Mainnet
                                          </Text>
                                        </View>
                                      </View>
                                    </View>
                                  </View>
                                  <View
                                    accessibilityRole="checkbox"
                                    accessible={true}
                                    style={
                                      {
                                        "backgroundColor": "#4459ff1a",
                                        "bottom": 0,
                                        "flexDirection": "row",
                                        "left": 0,
                                        "position": "absolute",
                                        "right": 0,
                                        "top": 0,
                                      }
                                    }
                                  >
                                    <View
                                      style={
                                        {
                                          "backgroundColor": "#4459ff",
                                          "borderRadius": 2,
                                          "marginLeft": 4,
                                          "marginVertical": 4,
                                          "width": 4,
                                        }
                                      }
                                    />
                                  </View>
                                </TouchableOpacity>
                                <TouchableOpacity
                                  disabled={false}
                                  onPress={[Function]}
                                  style={
                                    {
                                      "backgroundColor": "#ffffff",
                                      "borderRadius": 4,
                                      "opacity": 1,
                                      "position": "relative",
                                    }
                                  }
                                  testID="cellselect"
                                >
                                  <View
                                    accessibilityRole="none"
                                    accessible={true}
                                    style={
                                      {
                                        "padding": 16,
                                      }
                                    }
                                  >
                                    <View
                                      style={
                                        {
                                          "alignItems": "center",
                                          "flexDirection": "row",
                                        }
                                      }
                                    >
                                      <View
                                        style={
                                          {
                                            "flexDirection": "row",
                                          }
                                        }
                                      >
                                        <View
                                          style={
                                            {
                                              "alignItems": "center",
                                              "backgroundColor": "#ffffff",
                                              "borderRadius": 8,
                                              "height": 32,
                                              "justifyContent": "center",
                                              "marginRight": 16,
                                              "overflow": "hidden",
                                              "width": 32,
                                            }
                                          }
                                          testID="cellbase-avatar"
                                        >
                                          <Image
                                            onError={[Function]}
                                            resizeMode="contain"
                                            source={1}
                                            style={
                                              {
                                                "height": 32,
                                                "width": 32,
                                              }
                                            }
                                            testID="network-avatar-image"
                                          />
                                        </View>
                                        <View
                                          style={
                                            {
                                              "alignItems": "flex-start",
                                              "flex": 1,
                                            }
                                          }
                                        >
                                          <Text
                                            accessibilityRole="text"
                                            numberOfLines={1}
                                            style={
                                              {
                                                "color": "#121314",
                                                "fontFamily": "Geist Regular",
                                                "fontSize": 16,
                                                "letterSpacing": 0,
                                                "lineHeight": 24,
                                              }
                                            }
                                            testID="cellbase-avatar-title"
                                          >
                                            Linea
                                          </Text>
                                        </View>
                                      </View>
                                    </View>
                                  </View>
                                </TouchableOpacity>
                                <TouchableOpacity
                                  disabled={false}
                                  onPress={[Function]}
                                  style={
                                    {
                                      "alignItems": "center",
                                      "backgroundColor": "#ffffff",
                                      "borderRadius": 4,
                                      "opacity": 1,
                                      "position": "relative",
                                    }
                                  }
                                  testID="network-cell-Avalanche Mainnet C-Chain"
                                >
                                  <View
                                    accessibilityRole="none"
                                    accessible={true}
                                    style={
                                      {
                                        "padding": 16,
                                      }
                                    }
                                  >
                                    <View
                                      style={
                                        {
                                          "alignItems": "center",
                                          "flexDirection": "row",
                                        }
                                      }
                                    >
                                      <View
                                        style={
                                          {
                                            "alignItems": "center",
                                            "flexDirection": "row",
                                          }
                                        }
                                      >
                                        <View
                                          style={
                                            {
                                              "alignItems": "center",
                                              "backgroundColor": "#ffffff",
                                              "borderRadius": 8,
                                              "height": 32,
                                              "justifyContent": "center",
                                              "marginRight": 16,
                                              "overflow": "hidden",
                                              "width": 32,
                                            }
                                          }
                                          testID="cellbase-avatar"
                                        >
                                          <Image
                                            onError={[Function]}
                                            resizeMode="contain"
                                            source={1}
                                            style={
                                              {
                                                "height": 32,
                                                "width": 32,
                                              }
                                            }
                                            testID="network-avatar-image"
                                          />
                                        </View>
                                        <View
                                          style={
                                            {
                                              "alignItems": "flex-start",
                                              "flex": 1,
                                            }
                                          }
                                        >
                                          <Text
                                            accessibilityRole="text"
                                            numberOfLines={1}
                                            style={
                                              {
                                                "color": "#121314",
                                                "fontFamily": "Geist Regular",
                                                "fontSize": 16,
                                                "letterSpacing": 0,
                                                "lineHeight": 24,
                                              }
                                            }
                                            testID="cellbase-avatar-title"
                                          >
                                            Avalanche Mainnet C-Chain
                                          </Text>
                                        </View>
                                      </View>
                                    </View>
                                  </View>
                                </TouchableOpacity>
                                <TouchableOpacity
                                  disabled={false}
                                  onPress={[Function]}
                                  style={
                                    {
                                      "alignItems": "center",
                                      "backgroundColor": "#ffffff",
                                      "borderRadius": 4,
                                      "opacity": 1,
                                      "position": "relative",
                                    }
                                  }
                                  testID="network-cell-Polygon Mainnet"
                                >
                                  <View
                                    accessibilityRole="none"
                                    accessible={true}
                                    style={
                                      {
                                        "padding": 16,
                                      }
                                    }
                                  >
                                    <View
                                      style={
                                        {
                                          "alignItems": "center",
                                          "flexDirection": "row",
                                        }
                                      }
                                    >
                                      <View
                                        style={
                                          {
                                            "alignItems": "center",
                                            "flexDirection": "row",
                                          }
                                        }
                                      >
                                        <View
                                          style={
                                            {
                                              "alignItems": "center",
                                              "backgroundColor": "#ffffff",
                                              "borderRadius": 8,
                                              "height": 32,
                                              "justifyContent": "center",
                                              "marginRight": 16,
                                              "overflow": "hidden",
                                              "width": 32,
                                            }
                                          }
                                          testID="cellbase-avatar"
                                        >
                                          <Image
                                            onError={[Function]}
                                            resizeMode="contain"
                                            source={1}
                                            style={
                                              {
                                                "height": 32,
                                                "width": 32,
                                              }
                                            }
                                            testID="network-avatar-image"
                                          />
                                        </View>
                                        <View
                                          style={
                                            {
                                              "alignItems": "flex-start",
                                              "flex": 1,
                                            }
                                          }
                                        >
                                          <Text
                                            accessibilityRole="text"
                                            numberOfLines={1}
                                            style={
                                              {
                                                "color": "#121314",
                                                "fontFamily": "Geist Regular",
                                                "fontSize": 16,
                                                "letterSpacing": 0,
                                                "lineHeight": 24,
                                              }
                                            }
                                            testID="cellbase-avatar-title"
                                          >
                                            Polygon Mainnet
                                          </Text>
                                        </View>
                                      </View>
                                    </View>
                                  </View>
                                </TouchableOpacity>
                                <TouchableOpacity
                                  disabled={false}
                                  onPress={[Function]}
                                  style={
                                    {
                                      "alignItems": "center",
                                      "backgroundColor": "#ffffff",
                                      "borderRadius": 4,
                                      "opacity": 1,
                                      "position": "relative",
                                    }
                                  }
                                  testID="network-cell-Optimism"
                                >
                                  <View
                                    accessibilityRole="none"
                                    accessible={true}
                                    style={
                                      {
                                        "padding": 16,
                                      }
                                    }
                                  >
                                    <View
                                      style={
                                        {
                                          "alignItems": "center",
                                          "flexDirection": "row",
                                        }
                                      }
                                    >
                                      <View
                                        style={
                                          {
                                            "alignItems": "center",
                                            "flexDirection": "row",
                                          }
                                        }
                                      >
                                        <View
                                          style={
                                            {
                                              "alignItems": "center",
                                              "backgroundColor": "#ffffff",
                                              "borderRadius": 8,
                                              "height": 32,
                                              "justifyContent": "center",
                                              "marginRight": 16,
                                              "overflow": "hidden",
                                              "width": 32,
                                            }
                                          }
                                          testID="cellbase-avatar"
                                        >
                                          <Image
                                            onError={[Function]}
                                            resizeMode="contain"
                                            source={1}
                                            style={
                                              {
                                                "height": 32,
                                                "width": 32,
                                              }
                                            }
                                            testID="network-avatar-image"
                                          />
                                        </View>
                                        <View
                                          style={
                                            {
                                              "alignItems": "flex-start",
                                              "flex": 1,
                                            }
                                          }
                                        >
                                          <Text
                                            accessibilityRole="text"
                                            numberOfLines={1}
                                            style={
                                              {
                                                "color": "#121314",
                                                "fontFamily": "Geist Regular",
                                                "fontSize": 16,
                                                "letterSpacing": 0,
                                                "lineHeight": 24,
                                              }
                                            }
                                            testID="cellbase-avatar-title"
                                          >
                                            Optimism
                                          </Text>
                                        </View>
                                      </View>
                                    </View>
                                  </View>
                                </TouchableOpacity>
                                <TouchableOpacity
                                  disabled={false}
                                  onPress={[Function]}
                                  style={
                                    {
                                      "alignItems": "center",
                                      "backgroundColor": "#ffffff",
                                      "borderRadius": 4,
                                      "opacity": 1,
                                      "position": "relative",
                                    }
                                  }
                                  testID="network-cell-Gnosis Chain"
                                >
                                  <View
                                    accessibilityRole="none"
                                    accessible={true}
                                    style={
                                      {
                                        "padding": 16,
                                      }
                                    }
                                  >
                                    <View
                                      style={
                                        {
                                          "alignItems": "center",
                                          "flexDirection": "row",
                                        }
                                      }
                                    >
                                      <View
                                        style={
                                          {
                                            "alignItems": "center",
                                            "flexDirection": "row",
                                          }
                                        }
                                      >
                                        <View
                                          style={
                                            {
                                              "alignItems": "center",
                                              "backgroundColor": "#f3f5f9",
                                              "borderRadius": 16,
                                              "borderWidth": 1,
                                              "height": 32,
                                              "justifyContent": "center",
                                              "marginRight": 16,
                                              "overflow": "hidden",
                                              "width": 32,
                                            }
                                          }
                                          testID="cellbase-avatar"
                                        >
                                          <Text
                                            accessibilityRole="text"
                                            style={
                                              {
                                                "color": "#121314",
                                                "fontFamily": "Geist Regular",
                                                "fontSize": 16,
                                                "letterSpacing": 0,
                                                "lineHeight": 24,
                                              }
                                            }
                                          >
                                            G
                                          </Text>
                                        </View>
                                        <View
                                          style={
                                            {
                                              "alignItems": "flex-start",
                                              "flex": 1,
                                            }
                                          }
                                        >
                                          <Text
                                            accessibilityRole="text"
                                            numberOfLines={1}
                                            style={
                                              {
                                                "color": "#121314",
                                                "fontFamily": "Geist Regular",
                                                "fontSize": 16,
                                                "letterSpacing": 0,
                                                "lineHeight": 24,
                                              }
                                            }
                                            testID="cellbase-avatar-title"
                                          >
                                            Gnosis Chain
                                          </Text>
                                        </View>
                                      </View>
                                    </View>
                                  </View>
                                </TouchableOpacity>
                                <TouchableOpacity
                                  disabled={false}
                                  onPress={[Function]}
                                  style={
                                    {
                                      "alignItems": "center",
                                      "backgroundColor": "#ffffff",
                                      "borderRadius": 4,
                                      "opacity": 1,
                                      "position": "relative",
                                    }
                                  }
                                  testID="cellselect"
                                >
                                  <View
                                    accessibilityRole="none"
                                    accessible={true}
                                    style={
                                      {
                                        "padding": 16,
                                      }
                                    }
                                  >
                                    <View
                                      style={
                                        {
                                          "alignItems": "center",
                                          "flexDirection": "row",
                                        }
                                      }
                                    >
                                      <View
                                        style={
                                          {
                                            "alignItems": "center",
                                            "flexDirection": "row",
                                          }
                                        }
                                      >
                                        <View
                                          style={
                                            {
                                              "alignItems": "center",
                                              "backgroundColor": "#ffffff",
                                              "borderRadius": 8,
                                              "height": 32,
                                              "justifyContent": "center",
                                              "marginRight": 16,
                                              "overflow": "hidden",
                                              "width": 32,
                                            }
                                          }
                                          testID="cellbase-avatar"
                                        >
                                          <Image
                                            onError={[Function]}
                                            resizeMode="contain"
                                            source={1}
                                            style={
                                              {
                                                "height": 32,
                                                "width": 32,
                                              }
                                            }
                                            testID="network-avatar-image"
                                          />
                                        </View>
                                        <View
                                          style={
                                            {
                                              "alignItems": "flex-start",
                                              "flex": 1,
                                            }
                                          }
                                        >
                                          <Text
                                            accessibilityRole="text"
                                            numberOfLines={1}
                                            style={
                                              {
                                                "color": "#121314",
                                                "fontFamily": "Geist Regular",
                                                "fontSize": 16,
                                                "letterSpacing": 0,
                                                "lineHeight": 24,
                                              }
                                            }
                                            testID="cellbase-avatar-title"
                                          >
                                            Solana
                                          </Text>
                                        </View>
                                      </View>
                                    </View>
                                  </View>
                                </TouchableOpacity>
                                <View
                                  style={
                                    {
                                      "alignItems": "center",
                                      "flexDirection": "row",
                                      "justifyContent": "space-between",
                                      "marginHorizontal": 16,
                                      "marginVertical": 16,
                                    }
                                  }
                                >
                                  <Text
                                    accessibilityRole="text"
                                    style={
                                      {
                                        "color": "#686e7d",
                                        "fontFamily": "Geist Medium",
                                        "fontSize": 18,
                                        "letterSpacing": 0,
                                        "lineHeight": 24,
                                      }
                                    }
                                  >
                                    Show test networks
                                  </Text>
                                  <RCTSwitch
                                    accessibilityRole="switch"
                                    disabled={false}
                                    onChange={[Function]}
                                    onResponderTerminationRequest={[Function]}
                                    onStartShouldSetResponder={[Function]}
                                    onTintColor="#4459ff"
                                    style={
                                      [
                                        {
                                          "height": 31,
                                          "width": 51,
                                        },
                                        {
                                          "backgroundColor": "#b7bbc866",
                                          "borderRadius": 16,
                                        },
                                      ]
                                    }
                                    testID="test-network-switch-id"
                                    thumbTintColor="#ffffff"
                                    tintColor="#b7bbc866"
                                    value={false}
                                  />
                                </View>
                              </View>
                            </RCTScrollView>
                            <TouchableOpacity
                              accessibilityRole="button"
                              accessible={true}
                              activeOpacity={1}
                              onPress={[Function]}
                              onPressIn={[Function]}
                              onPressOut={[Function]}
                              style={
                                {
                                  "alignItems": "center",
                                  "alignSelf": "stretch",
<<<<<<< HEAD
                                  "backgroundColor": "transparent",
                                  "borderColor": "#4459ff",
=======
                                  "backgroundColor": "#3c4d9d1a",
                                  "borderColor": "transparent",
>>>>>>> 05d3e30f
                                  "borderRadius": 12,
                                  "borderWidth": 1,
                                  "flexDirection": "row",
                                  "height": 48,
                                  "justifyContent": "center",
                                  "marginBottom": 0,
                                  "marginHorizontal": 16,
                                  "overflow": "hidden",
                                  "paddingHorizontal": 16,
                                }
                              }
                              testID="add-network-button"
                            >
                              <Text
                                accessibilityRole="text"
                                style={
                                  {
                                    "color": "#121314",
                                    "fontFamily": "Geist Medium",
                                    "fontSize": 16,
                                    "letterSpacing": 0,
                                    "lineHeight": 24,
                                  }
                                }
                              >
                                Add Network
                              </Text>
                            </TouchableOpacity>
                          </View>
                        </View>
                      </View>
                    </View>
                  </View>
                </View>
              </View>
            </View>
          </View>
        </View>
      </RNSScreen>
    </RNSScreenContainer>
  </RNCSafeAreaProvider>
</View>
`;

exports[`Network Selector renders correctly when network UI redesign is enabled 1`] = `
<View
  style={
    {
      "flex": 1,
    }
  }
>
  <RNCSafeAreaProvider
    onInsetsChange={[Function]}
    style={
      [
        {
          "flex": 1,
        },
        undefined,
      ]
    }
  >
    <View
      collapsable={false}
      pointerEvents="box-none"
      style={
        {
          "zIndex": 1,
        }
      }
    >
      <View
        accessibilityElementsHidden={false}
        importantForAccessibility="auto"
        onLayout={[Function]}
        pointerEvents="box-none"
        style={null}
      >
        <View
          collapsable={false}
          pointerEvents="box-none"
          style={
            {
              "bottom": 0,
              "left": 0,
              "opacity": 1,
              "position": "absolute",
              "right": 0,
              "top": 0,
              "zIndex": 0,
            }
          }
        >
          <View
            collapsable={false}
            style={
              {
                "backgroundColor": "rgb(255, 255, 255)",
                "borderBottomColor": "rgb(216, 216, 216)",
                "flex": 1,
                "shadowColor": "rgb(216, 216, 216)",
                "shadowOffset": {
                  "height": 0.5,
                  "width": 0,
                },
                "shadowOpacity": 0.85,
                "shadowRadius": 0,
              }
            }
          />
        </View>
        <View
          collapsable={false}
          pointerEvents="box-none"
          style={
            {
              "height": 64,
              "maxHeight": undefined,
              "minHeight": undefined,
              "opacity": undefined,
              "transform": undefined,
            }
          }
        >
          <View
            pointerEvents="none"
            style={
              {
                "height": 20,
              }
            }
          />
          <View
            pointerEvents="box-none"
            style={
              {
                "alignItems": "center",
                "flex": 1,
                "flexDirection": "row",
                "justifyContent": "center",
              }
            }
          >
            <View
              collapsable={false}
              pointerEvents="box-none"
              style={
                {
                  "marginHorizontal": 16,
                  "opacity": 1,
                }
              }
            >
              <Text
                accessibilityRole="header"
                aria-level="1"
                collapsable={false}
                numberOfLines={1}
                onLayout={[Function]}
                style={
                  {
                    "color": "rgb(28, 28, 30)",
                    "fontSize": 17,
                    "fontWeight": "600",
                  }
                }
              >
                NETWORK_SELECTOR
              </Text>
            </View>
          </View>
        </View>
      </View>
    </View>
    <RNSScreenContainer
      onLayout={[Function]}
      style={
        {
          "flex": 1,
        }
      }
    >
      <RNSScreen
        activityState={2}
        collapsable={false}
        gestureResponseDistance={
          {
            "bottom": -1,
            "end": -1,
            "start": -1,
            "top": -1,
          }
        }
        onGestureCancel={[Function]}
        pointerEvents="box-none"
        sheetAllowedDetents="large"
        sheetCornerRadius={-1}
        sheetExpandsWhenScrolledToEdge={true}
        sheetGrabberVisible={false}
        sheetLargestUndimmedDetent="all"
        style={
          {
            "bottom": 0,
            "left": 0,
            "position": "absolute",
            "right": 0,
            "top": 0,
            "zIndex": undefined,
          }
        }
      >
        <View
          collapsable={false}
          style={
            {
              "opacity": 1,
            }
          }
        />
        <View
          accessibilityElementsHidden={false}
          closing={false}
          gestureVelocityImpact={0.3}
          importantForAccessibility="auto"
          onClose={[Function]}
          onGestureBegin={[Function]}
          onGestureCanceled={[Function]}
          onGestureEnd={[Function]}
          onOpen={[Function]}
          onTransition={[Function]}
          pointerEvents="box-none"
          style={
            [
              {
                "overflow": undefined,
              },
              {
                "bottom": 0,
                "left": 0,
                "position": "absolute",
                "right": 0,
                "top": 0,
              },
            ]
          }
          transitionSpec={
            {
              "close": {
                "animation": "spring",
                "config": {
                  "damping": 500,
                  "mass": 3,
                  "overshootClamping": true,
                  "restDisplacementThreshold": 10,
                  "restSpeedThreshold": 10,
                  "stiffness": 1000,
                },
              },
              "open": {
                "animation": "spring",
                "config": {
                  "damping": 500,
                  "mass": 3,
                  "overshootClamping": true,
                  "restDisplacementThreshold": 10,
                  "restSpeedThreshold": 10,
                  "stiffness": 1000,
                },
              },
            }
          }
        >
          <View
            collapsable={false}
            needsOffscreenAlphaCompositing={false}
            pointerEvents="box-none"
            style={
              {
                "flex": 1,
              }
            }
          >
            <View
              collapsable={false}
              enabled={false}
              handlerTag={-1}
              handlerType="PanGestureHandler"
              onGestureHandlerEvent={[Function]}
              onGestureHandlerStateChange={[Function]}
              style={
                {
                  "flex": 1,
                  "transform": [
                    {
                      "translateX": 0,
                    },
                    {
                      "translateX": 0,
                    },
                  ],
                }
              }
            >
              <View
                collapsable={false}
                pointerEvents="none"
                style={
                  {
                    "backgroundColor": "rgb(242, 242, 242)",
                    "bottom": 0,
                    "left": 0,
                    "position": "absolute",
                    "shadowColor": "#000",
                    "shadowOffset": {
                      "height": 1,
                      "width": -1,
                    },
                    "shadowOpacity": 0.3,
                    "shadowRadius": 5,
                    "top": 0,
                    "width": 3,
                  }
                }
              />
              <View
                style={
                  [
                    {
                      "flex": 1,
                      "overflow": "hidden",
                    },
                    [
                      {
                        "backgroundColor": "rgb(242, 242, 242)",
                      },
                      undefined,
                    ],
                  ]
                }
              >
                <View
                  style={
                    {
                      "flex": 1,
                      "flexDirection": "column-reverse",
                    }
                  }
                >
                  <View
                    style={
                      {
                        "flex": 1,
                      }
                    }
                  >
                    <View
                      style={
                        {
                          "bottom": 0,
                          "left": 0,
                          "position": "absolute",
                          "right": 0,
                          "top": 0,
                        }
                      }
                    >
                      <View
                        style={
                          [
                            {
                              "backgroundColor": "#3f434a66",
                              "bottom": 0,
                              "left": 0,
                              "position": "absolute",
                              "right": 0,
                              "top": 0,
                            },
                            {
                              "opacity": undefined,
                            },
                          ]
                        }
                      />
                      <View
                        collapsable={false}
                        enabled={true}
                        handlerTag={-1}
                        handlerType="PanGestureHandler"
                        onGestureHandlerEvent={[Function]}
                        onGestureHandlerStateChange={[Function]}
                        style={
                          [
                            [
                              {
                                "bottom": 0,
                                "left": 0,
                                "position": "absolute",
                                "right": 0,
                                "top": 0,
                              },
                              {
                                "transform": [
                                  {
                                    "translateY": 1334,
                                  },
                                ],
                              },
                            ],
                            {
                              "justifyContent": "flex-end",
                            },
                          ]
                        }
                      >
                        <TouchableOpacity
                          disabled={false}
                          onPress={[Function]}
                          style={
                            {
                              "bottom": 0,
                              "left": 0,
                              "position": "absolute",
                              "right": 0,
                              "top": 0,
                            }
                          }
                        />
                        <View
                          style={
                            [
                              {
                                "backgroundColor": "#ffffff",
                                "borderTopLeftRadius": 20,
                                "borderTopRightRadius": 20,
                              },
                              {
                                "paddingBottom": 0,
                              },
                            ]
                          }
                        >
                          <View
                            style={
                              {
                                "alignSelf": "center",
                                "backgroundColor": "#b7bbc8",
                                "borderRadius": 4,
                                "height": 5,
                                "marginTop": 8,
                                "width": 48,
                              }
                            }
                          />
                          <Text
                            accessibilityRole="text"
                            style={
                              {
                                "color": "#121314",
                                "fontFamily": "Geist Bold",
                                "fontSize": 18,
                                "letterSpacing": 0,
                                "lineHeight": 24,
                                "marginBottom": 8,
                                "marginTop": 8,
                                "textAlign": "center",
                              }
                            }
                          >
                            Select a network
                          </Text>
                          <View
                            style={
                              {
                                "marginBottom": 8,
                                "marginLeft": 16,
                                "marginRight": 16,
                              }
                            }
                          >
                            <View
                              style={
                                {
                                  "alignItems": "center",
                                  "borderColor": "#b7bbc8",
                                  "borderRadius": 5,
                                  "borderWidth": 1,
                                  "color": "#121314",
                                  "flexDirection": "row",
                                  "paddingHorizontal": 10,
                                  "paddingVertical": 10,
                                }
                              }
                            >
                              <Text
                                allowFontScaling={false}
                                selectable={false}
                                style={
                                  [
                                    {
                                      "color": "#121314",
                                      "fontSize": 20,
                                    },
                                    undefined,
                                    {
                                      "fontFamily": "Ionicons",
                                      "fontStyle": "normal",
                                      "fontWeight": "normal",
                                    },
                                    {},
                                  ]
                                }
                              >
                                
                              </Text>
                              <TextInput
                                onBlur={[Function]}
                                onChangeText={[Function]}
                                onFocus={[Function]}
                                placeholder="Search"
                                placeholderTextColor="#121314"
                                style={
                                  {
                                    "borderColor": "#b7bbc8",
                                    "color": "#121314",
                                    "flex": 1,
                                    "fontFamily": "CentraNo1-Book",
                                    "fontSize": 14,
                                    "fontWeight": "400",
                                    "paddingLeft": 10,
                                  }
                                }
                                testID="network-search-input"
                                value=""
                              />
                            </View>
                          </View>
                          <View
                            onLayout={[Function]}
                            style={
                              {
                                "minHeight": 667,
                              }
                            }
                          >
                            <RCTScrollView
                              collapsable={false}
                              handlerTag={-1}
                              handlerType="NativeViewGestureHandler"
                              keyboardShouldPersistTaps="handled"
                              onGestureHandlerEvent={[Function]}
                              onGestureHandlerStateChange={[Function]}
                              style={
                                {
                                  "maxHeight": 933.8,
                                }
                              }
                              testID="other-networks-scroll"
                            >
                              <View>
                                <View
                                  style={
                                    {
                                      "alignItems": "center",
                                      "flexDirection": "row",
                                      "justifyContent": "space-between",
                                      "marginHorizontal": 16,
                                      "marginVertical": 16,
                                    }
                                  }
                                >
                                  <Text
                                    accessibilityRole="text"
                                    style={
                                      {
                                        "color": "#686e7d",
                                        "fontFamily": "Geist Medium",
                                        "fontSize": 18,
                                        "letterSpacing": 0,
                                        "lineHeight": 24,
                                      }
                                    }
                                  >
                                    Enabled networks
                                  </Text>
                                </View>
                                <View
                                  style={
                                    {
                                      "alignItems": "center",
                                      "backgroundColor": "#4459ff1a",
                                      "flexDirection": "row",
                                    }
                                  }
                                >
                                  <TouchableOpacity
                                    disabled={false}
                                    onLongPress={[Function]}
                                    onPress={[Function]}
                                    onTextClick={[Function]}
                                    style={
                                      {
                                        "alignItems": "center",
                                        "flex": 1,
                                        "opacity": 1,
                                        "padding": 16,
                                        "position": "relative",
                                        "zIndex": 1,
                                      }
                                    }
                                    testID="select-with-menu"
                                  >
                                    <View
                                      accessibilityRole="none"
                                      accessible={true}
                                      style={
                                        {
                                          "alignItems": "flex-start",
                                          "flexDirection": "column",
                                          "padding": 16,
                                          "paddingBottom": 0,
                                          "paddingLeft": 0,
                                          "paddingRight": 0,
                                          "paddingTop": 0,
                                          "zIndex": 2,
                                        }
                                      }
                                    >
                                      <View
                                        style={
                                          {
                                            "alignItems": "center",
                                            "flexDirection": "row",
                                          }
                                        }
                                      >
                                        <View
                                          style={
                                            {
                                              "alignItems": "center",
                                              "flexDirection": "row",
                                            }
                                          }
                                        >
                                          <View
                                            style={
                                              {
                                                "alignItems": "center",
                                                "backgroundColor": "#ffffff",
                                                "borderRadius": 8,
                                                "height": 24,
                                                "justifyContent": "center",
                                                "marginRight": 16,
                                                "overflow": "hidden",
                                                "width": 24,
                                              }
                                            }
                                            testID="cellbase-avatar"
                                          >
                                            <Image
                                              onError={[Function]}
                                              resizeMode="contain"
                                              source={1}
                                              style={
                                                {
                                                  "height": 24,
                                                  "width": 24,
                                                }
                                              }
                                              testID="network-avatar-image"
                                            />
                                          </View>
                                          <View
                                            style={
                                              {
                                                "alignItems": "flex-start",
                                                "flex": 1,
                                              }
                                            }
                                          >
                                            <Text
                                              accessibilityRole="text"
                                              numberOfLines={1}
                                              style={
                                                {
                                                  "color": "#121314",
                                                  "fontFamily": "Geist Regular",
                                                  "fontSize": 16,
                                                  "letterSpacing": 0,
                                                  "lineHeight": 24,
                                                }
                                              }
                                              testID="cellbase-avatar-title"
                                            >
                                              Ethereum Mainnet
                                            </Text>
                                            <TouchableOpacity
                                              accessibilityState={
                                                {
                                                  "busy": undefined,
                                                  "checked": undefined,
                                                  "disabled": undefined,
                                                  "expanded": undefined,
                                                  "selected": undefined,
                                                }
                                              }
                                              accessible={true}
                                              focusable={false}
                                              onClick={[Function]}
                                              onPress={[Function]}
                                              onResponderGrant={[Function]}
                                              onResponderMove={[Function]}
                                              onResponderRelease={[Function]}
                                              onResponderTerminate={[Function]}
                                              onResponderTerminationRequest={[Function]}
                                              onStartShouldSetResponder={[Function]}
                                              style={
                                                {
                                                  "alignItems": "flex-start",
                                                  "flexDirection": "row",
                                                  "marginBottom": 0,
                                                  "zIndex": 1,
                                                }
                                              }
                                            >
                                              <Text
                                                accessibilityRole="text"
                                                numberOfLines={1}
                                                style={
                                                  {
                                                    "color": "#686e7d",
                                                    "fontFamily": "Geist Regular",
                                                    "fontSize": 16,
                                                    "letterSpacing": 0,
                                                    "lineHeight": 24,
                                                  }
                                                }
                                              >
                                                mainnet-rpc.publicnode.com
                                              </Text>
                                              <SvgMock
                                                color="#121314"
                                                fill="currentColor"
                                                height={10}
                                                name="ArrowDown"
                                                style={
                                                  {
                                                    "height": 10,
                                                    "paddingLeft": 8,
                                                    "paddingTop": 24,
                                                    "width": 10,
                                                  }
                                                }
                                                width={10}
                                              />
                                            </TouchableOpacity>
                                          </View>
                                        </View>
                                      </View>
                                    </View>
                                    <View
                                      accessibilityRole="checkbox"
                                      accessible={true}
                                      style={
                                        {
                                          "backgroundColor": "#4459ff1a",
                                          "bottom": 0,
                                          "flexDirection": "row",
                                          "left": 0,
                                          "position": "absolute",
                                          "right": 0,
                                          "top": 0,
                                          "width": 4,
                                        }
                                      }
                                    >
                                      <View
                                        style={
                                          {
                                            "backgroundColor": "#4459ff",
                                            "borderRadius": 2,
                                            "marginLeft": 4,
                                            "marginVertical": 4,
                                            "width": 4,
                                          }
                                        }
                                      />
                                    </View>
                                  </TouchableOpacity>
                                  <View
                                    style={
                                      {
                                        "paddingRight": 20,
                                      }
                                    }
                                  >
                                    <TouchableOpacity
                                      accessibilityRole="button"
                                      accessible={true}
                                      activeOpacity={1}
                                      disabled={false}
                                      onPress={[Function]}
                                      onPressIn={[Function]}
                                      onPressOut={[Function]}
                                      style={
                                        {
                                          "alignItems": "center",
                                          "borderRadius": 8,
                                          "height": 24,
                                          "justifyContent": "center",
                                          "opacity": 1,
                                          "width": 24,
                                        }
                                      }
                                      testID="button-menu-select-test-id"
                                    >
                                      <SvgMock
                                        color="#121314"
                                        fill="currentColor"
                                        height={16}
                                        name="MoreVertical"
                                        style={
                                          {
                                            "height": 16,
                                            "width": 16,
                                          }
                                        }
                                        width={16}
                                      />
                                    </TouchableOpacity>
                                  </View>
                                </View>
                                <View
                                  style={
                                    {
                                      "alignItems": "center",
                                      "backgroundColor": "#ffffff",
                                      "flexDirection": "row",
                                    }
                                  }
                                >
                                  <TouchableOpacity
                                    disabled={false}
                                    onLongPress={[Function]}
                                    onPress={[Function]}
                                    onTextClick={[Function]}
                                    style={
                                      {
                                        "alignItems": "center",
                                        "flex": 1,
                                        "opacity": 1,
                                        "padding": 16,
                                        "position": "relative",
                                        "zIndex": 1,
                                      }
                                    }
                                    testID="select-with-menu"
                                  >
                                    <View
                                      accessibilityRole="none"
                                      accessible={true}
                                      style={
                                        {
                                          "alignItems": "flex-start",
                                          "flexDirection": "column",
                                          "padding": 16,
                                          "paddingBottom": 0,
                                          "paddingLeft": 0,
                                          "paddingRight": 0,
                                          "paddingTop": 0,
                                          "zIndex": 2,
                                        }
                                      }
                                    >
                                      <View
                                        style={
                                          {
                                            "alignItems": "center",
                                            "flexDirection": "row",
                                          }
                                        }
                                      >
                                        <View
                                          style={
                                            {
                                              "alignItems": "center",
                                              "flexDirection": "row",
                                            }
                                          }
                                        >
                                          <View
                                            style={
                                              {
                                                "alignItems": "center",
                                                "backgroundColor": "#ffffff",
                                                "borderRadius": 8,
                                                "height": 24,
                                                "justifyContent": "center",
                                                "marginRight": 16,
                                                "overflow": "hidden",
                                                "width": 24,
                                              }
                                            }
                                            testID="cellbase-avatar"
                                          >
                                            <Image
                                              onError={[Function]}
                                              resizeMode="contain"
                                              source={1}
                                              style={
                                                {
                                                  "height": 24,
                                                  "width": 24,
                                                }
                                              }
                                              testID="network-avatar-image"
                                            />
                                          </View>
                                          <View
                                            style={
                                              {
                                                "alignItems": "flex-start",
                                                "flex": 1,
                                              }
                                            }
                                          >
                                            <Text
                                              accessibilityRole="text"
                                              numberOfLines={1}
                                              style={
                                                {
                                                  "color": "#121314",
                                                  "fontFamily": "Geist Regular",
                                                  "fontSize": 16,
                                                  "letterSpacing": 0,
                                                  "lineHeight": 24,
                                                }
                                              }
                                              testID="cellbase-avatar-title"
                                            >
                                              Linea
                                            </Text>
                                            <TouchableOpacity
                                              accessibilityState={
                                                {
                                                  "busy": undefined,
                                                  "checked": undefined,
                                                  "disabled": undefined,
                                                  "expanded": undefined,
                                                  "selected": undefined,
                                                }
                                              }
                                              accessible={true}
                                              focusable={false}
                                              onClick={[Function]}
                                              onPress={[Function]}
                                              onResponderGrant={[Function]}
                                              onResponderMove={[Function]}
                                              onResponderRelease={[Function]}
                                              onResponderTerminate={[Function]}
                                              onResponderTerminationRequest={[Function]}
                                              onStartShouldSetResponder={[Function]}
                                              style={
                                                {
                                                  "alignItems": "flex-start",
                                                  "flexDirection": "row",
                                                  "marginBottom": 0,
                                                  "zIndex": 1,
                                                }
                                              }
                                            >
                                              <Text
                                                accessibilityRole="text"
                                                numberOfLines={1}
                                                style={
                                                  {
                                                    "color": "#686e7d",
                                                    "fontFamily": "Geist Regular",
                                                    "fontSize": 16,
                                                    "letterSpacing": 0,
                                                    "lineHeight": 24,
                                                  }
                                                }
                                              >
                                                linea-rpc.publicnode.com
                                              </Text>
                                              <SvgMock
                                                color="#121314"
                                                fill="currentColor"
                                                height={10}
                                                name="ArrowDown"
                                                style={
                                                  {
                                                    "height": 10,
                                                    "paddingLeft": 8,
                                                    "paddingTop": 24,
                                                    "width": 10,
                                                  }
                                                }
                                                width={10}
                                              />
                                            </TouchableOpacity>
                                          </View>
                                        </View>
                                      </View>
                                    </View>
                                  </TouchableOpacity>
                                  <View
                                    style={
                                      {
                                        "paddingRight": 20,
                                      }
                                    }
                                  >
                                    <TouchableOpacity
                                      accessibilityRole="button"
                                      accessible={true}
                                      activeOpacity={1}
                                      disabled={false}
                                      onPress={[Function]}
                                      onPressIn={[Function]}
                                      onPressOut={[Function]}
                                      style={
                                        {
                                          "alignItems": "center",
                                          "borderRadius": 8,
                                          "height": 24,
                                          "justifyContent": "center",
                                          "opacity": 1,
                                          "width": 24,
                                        }
                                      }
                                      testID="button-menu-select-test-id"
                                    >
                                      <SvgMock
                                        color="#121314"
                                        fill="currentColor"
                                        height={16}
                                        name="MoreVertical"
                                        style={
                                          {
                                            "height": 16,
                                            "width": 16,
                                          }
                                        }
                                        width={16}
                                      />
                                    </TouchableOpacity>
                                  </View>
                                </View>
                                <View
                                  style={
                                    {
                                      "alignItems": "center",
                                      "backgroundColor": "#ffffff",
                                      "flexDirection": "row",
                                    }
                                  }
                                >
                                  <TouchableOpacity
                                    disabled={false}
                                    onLongPress={[Function]}
                                    onPress={[Function]}
                                    onTextClick={[Function]}
                                    style={
                                      {
                                        "alignItems": "center",
                                        "flex": 1,
                                        "opacity": 1,
                                        "padding": 16,
                                        "position": "relative",
                                        "zIndex": 1,
                                      }
                                    }
                                    testID="select-with-menu"
                                  >
                                    <View
                                      accessibilityRole="none"
                                      accessible={true}
                                      style={
                                        {
                                          "alignItems": "flex-start",
                                          "flexDirection": "column",
                                          "padding": 16,
                                          "paddingBottom": 0,
                                          "paddingLeft": 0,
                                          "paddingRight": 0,
                                          "paddingTop": 0,
                                          "zIndex": 2,
                                        }
                                      }
                                    >
                                      <View
                                        style={
                                          {
                                            "alignItems": "center",
                                            "flexDirection": "row",
                                          }
                                        }
                                      >
                                        <View
                                          style={
                                            {
                                              "alignItems": "center",
                                              "flexDirection": "row",
                                            }
                                          }
                                        >
                                          <View
                                            style={
                                              {
                                                "alignItems": "center",
                                                "backgroundColor": "#ffffff",
                                                "borderRadius": 8,
                                                "height": 24,
                                                "justifyContent": "center",
                                                "marginRight": 16,
                                                "overflow": "hidden",
                                                "width": 24,
                                              }
                                            }
                                            testID="cellbase-avatar"
                                          >
                                            <Image
                                              onError={[Function]}
                                              resizeMode="contain"
                                              source={1}
                                              style={
                                                {
                                                  "height": 24,
                                                  "width": 24,
                                                }
                                              }
                                              testID="network-avatar-image"
                                            />
                                          </View>
                                          <View
                                            style={
                                              {
                                                "alignItems": "flex-start",
                                                "flex": 1,
                                              }
                                            }
                                          >
                                            <Text
                                              accessibilityRole="text"
                                              numberOfLines={1}
                                              style={
                                                {
                                                  "color": "#121314",
                                                  "fontFamily": "Geist Regular",
                                                  "fontSize": 16,
                                                  "letterSpacing": 0,
                                                  "lineHeight": 24,
                                                }
                                              }
                                              testID="cellbase-avatar-title"
                                            >
                                              Avalanche Mainnet C-Chain
                                            </Text>
                                            <TouchableOpacity
                                              accessibilityState={
                                                {
                                                  "busy": undefined,
                                                  "checked": undefined,
                                                  "disabled": undefined,
                                                  "expanded": undefined,
                                                  "selected": undefined,
                                                }
                                              }
                                              accessible={true}
                                              focusable={false}
                                              onClick={[Function]}
                                              onPress={[Function]}
                                              onResponderGrant={[Function]}
                                              onResponderMove={[Function]}
                                              onResponderRelease={[Function]}
                                              onResponderTerminate={[Function]}
                                              onResponderTerminationRequest={[Function]}
                                              onStartShouldSetResponder={[Function]}
                                              style={
                                                {
                                                  "alignItems": "flex-start",
                                                  "flexDirection": "row",
                                                  "marginBottom": 0,
                                                  "zIndex": 1,
                                                }
                                              }
                                            >
                                              <Text
                                                accessibilityRole="text"
                                                numberOfLines={1}
                                                style={
                                                  {
                                                    "color": "#686e7d",
                                                    "fontFamily": "Geist Regular",
                                                    "fontSize": 16,
                                                    "letterSpacing": 0,
                                                    "lineHeight": 24,
                                                  }
                                                }
                                              >
                                                api.avax.network/ext/bc/C
                                              </Text>
                                              <SvgMock
                                                color="#121314"
                                                fill="currentColor"
                                                height={10}
                                                name="ArrowDown"
                                                style={
                                                  {
                                                    "height": 10,
                                                    "paddingLeft": 8,
                                                    "paddingTop": 24,
                                                    "width": 10,
                                                  }
                                                }
                                                width={10}
                                              />
                                            </TouchableOpacity>
                                          </View>
                                        </View>
                                      </View>
                                    </View>
                                  </TouchableOpacity>
                                  <View
                                    style={
                                      {
                                        "paddingRight": 20,
                                      }
                                    }
                                  >
                                    <TouchableOpacity
                                      accessibilityRole="button"
                                      accessible={true}
                                      activeOpacity={1}
                                      disabled={false}
                                      onPress={[Function]}
                                      onPressIn={[Function]}
                                      onPressOut={[Function]}
                                      style={
                                        {
                                          "alignItems": "center",
                                          "borderRadius": 8,
                                          "height": 24,
                                          "justifyContent": "center",
                                          "opacity": 1,
                                          "width": 24,
                                        }
                                      }
                                      testID="button-menu-select-test-id"
                                    >
                                      <SvgMock
                                        color="#121314"
                                        fill="currentColor"
                                        height={16}
                                        name="MoreVertical"
                                        style={
                                          {
                                            "height": 16,
                                            "width": 16,
                                          }
                                        }
                                        width={16}
                                      />
                                    </TouchableOpacity>
                                  </View>
                                </View>
                                <View
                                  style={
                                    {
                                      "alignItems": "center",
                                      "backgroundColor": "#ffffff",
                                      "flexDirection": "row",
                                    }
                                  }
                                >
                                  <TouchableOpacity
                                    disabled={false}
                                    onLongPress={[Function]}
                                    onPress={[Function]}
                                    onTextClick={[Function]}
                                    style={
                                      {
                                        "alignItems": "center",
                                        "flex": 1,
                                        "opacity": 1,
                                        "padding": 16,
                                        "position": "relative",
                                        "zIndex": 1,
                                      }
                                    }
                                    testID="select-with-menu"
                                  >
                                    <View
                                      accessibilityRole="none"
                                      accessible={true}
                                      style={
                                        {
                                          "alignItems": "flex-start",
                                          "flexDirection": "column",
                                          "padding": 16,
                                          "paddingBottom": 0,
                                          "paddingLeft": 0,
                                          "paddingRight": 0,
                                          "paddingTop": 0,
                                          "zIndex": 2,
                                        }
                                      }
                                    >
                                      <View
                                        style={
                                          {
                                            "alignItems": "center",
                                            "flexDirection": "row",
                                          }
                                        }
                                      >
                                        <View
                                          style={
                                            {
                                              "alignItems": "center",
                                              "flexDirection": "row",
                                            }
                                          }
                                        >
                                          <View
                                            style={
                                              {
                                                "alignItems": "center",
                                                "backgroundColor": "#ffffff",
                                                "borderRadius": 8,
                                                "height": 24,
                                                "justifyContent": "center",
                                                "marginRight": 16,
                                                "overflow": "hidden",
                                                "width": 24,
                                              }
                                            }
                                            testID="cellbase-avatar"
                                          >
                                            <Image
                                              onError={[Function]}
                                              resizeMode="contain"
                                              source={1}
                                              style={
                                                {
                                                  "height": 24,
                                                  "width": 24,
                                                }
                                              }
                                              testID="network-avatar-image"
                                            />
                                          </View>
                                          <View
                                            style={
                                              {
                                                "alignItems": "flex-start",
                                                "flex": 1,
                                              }
                                            }
                                          >
                                            <Text
                                              accessibilityRole="text"
                                              numberOfLines={1}
                                              style={
                                                {
                                                  "color": "#121314",
                                                  "fontFamily": "Geist Regular",
                                                  "fontSize": 16,
                                                  "letterSpacing": 0,
                                                  "lineHeight": 24,
                                                }
                                              }
                                              testID="cellbase-avatar-title"
                                            >
                                              Polygon Mainnet
                                            </Text>
                                            <TouchableOpacity
                                              accessibilityState={
                                                {
                                                  "busy": undefined,
                                                  "checked": undefined,
                                                  "disabled": undefined,
                                                  "expanded": undefined,
                                                  "selected": undefined,
                                                }
                                              }
                                              accessible={true}
                                              focusable={false}
                                              onClick={[Function]}
                                              onPress={[Function]}
                                              onResponderGrant={[Function]}
                                              onResponderMove={[Function]}
                                              onResponderRelease={[Function]}
                                              onResponderTerminate={[Function]}
                                              onResponderTerminationRequest={[Function]}
                                              onStartShouldSetResponder={[Function]}
                                              style={
                                                {
                                                  "alignItems": "flex-start",
                                                  "flexDirection": "row",
                                                  "marginBottom": 0,
                                                  "zIndex": 1,
                                                }
                                              }
                                            >
                                              <Text
                                                accessibilityRole="text"
                                                numberOfLines={1}
                                                style={
                                                  {
                                                    "color": "#686e7d",
                                                    "fontFamily": "Geist Regular",
                                                    "fontSize": 16,
                                                    "letterSpacing": 0,
                                                    "lineHeight": 24,
                                                  }
                                                }
                                              >
                                                polygon-mainnet.infura.io/v3
                                              </Text>
                                              <SvgMock
                                                color="#121314"
                                                fill="currentColor"
                                                height={10}
                                                name="ArrowDown"
                                                style={
                                                  {
                                                    "height": 10,
                                                    "paddingLeft": 8,
                                                    "paddingTop": 24,
                                                    "width": 10,
                                                  }
                                                }
                                                width={10}
                                              />
                                            </TouchableOpacity>
                                          </View>
                                        </View>
                                      </View>
                                    </View>
                                  </TouchableOpacity>
                                  <View
                                    style={
                                      {
                                        "paddingRight": 20,
                                      }
                                    }
                                  >
                                    <TouchableOpacity
                                      accessibilityRole="button"
                                      accessible={true}
                                      activeOpacity={1}
                                      disabled={false}
                                      onPress={[Function]}
                                      onPressIn={[Function]}
                                      onPressOut={[Function]}
                                      style={
                                        {
                                          "alignItems": "center",
                                          "borderRadius": 8,
                                          "height": 24,
                                          "justifyContent": "center",
                                          "opacity": 1,
                                          "width": 24,
                                        }
                                      }
                                      testID="button-menu-select-test-id"
                                    >
                                      <SvgMock
                                        color="#121314"
                                        fill="currentColor"
                                        height={16}
                                        name="MoreVertical"
                                        style={
                                          {
                                            "height": 16,
                                            "width": 16,
                                          }
                                        }
                                        width={16}
                                      />
                                    </TouchableOpacity>
                                  </View>
                                </View>
                                <View
                                  style={
                                    {
                                      "alignItems": "center",
                                      "backgroundColor": "#ffffff",
                                      "flexDirection": "row",
                                    }
                                  }
                                >
                                  <TouchableOpacity
                                    disabled={false}
                                    onLongPress={[Function]}
                                    onPress={[Function]}
                                    onTextClick={[Function]}
                                    style={
                                      {
                                        "alignItems": "center",
                                        "flex": 1,
                                        "opacity": 1,
                                        "padding": 16,
                                        "position": "relative",
                                        "zIndex": 1,
                                      }
                                    }
                                    testID="select-with-menu"
                                  >
                                    <View
                                      accessibilityRole="none"
                                      accessible={true}
                                      style={
                                        {
                                          "alignItems": "flex-start",
                                          "flexDirection": "column",
                                          "padding": 16,
                                          "paddingBottom": 0,
                                          "paddingLeft": 0,
                                          "paddingRight": 0,
                                          "paddingTop": 0,
                                          "zIndex": 2,
                                        }
                                      }
                                    >
                                      <View
                                        style={
                                          {
                                            "alignItems": "center",
                                            "flexDirection": "row",
                                          }
                                        }
                                      >
                                        <View
                                          style={
                                            {
                                              "alignItems": "center",
                                              "flexDirection": "row",
                                            }
                                          }
                                        >
                                          <View
                                            style={
                                              {
                                                "alignItems": "center",
                                                "backgroundColor": "#ffffff",
                                                "borderRadius": 8,
                                                "height": 24,
                                                "justifyContent": "center",
                                                "marginRight": 16,
                                                "overflow": "hidden",
                                                "width": 24,
                                              }
                                            }
                                            testID="cellbase-avatar"
                                          >
                                            <Image
                                              onError={[Function]}
                                              resizeMode="contain"
                                              source={1}
                                              style={
                                                {
                                                  "height": 24,
                                                  "width": 24,
                                                }
                                              }
                                              testID="network-avatar-image"
                                            />
                                          </View>
                                          <View
                                            style={
                                              {
                                                "alignItems": "flex-start",
                                                "flex": 1,
                                              }
                                            }
                                          >
                                            <Text
                                              accessibilityRole="text"
                                              numberOfLines={1}
                                              style={
                                                {
                                                  "color": "#121314",
                                                  "fontFamily": "Geist Regular",
                                                  "fontSize": 16,
                                                  "letterSpacing": 0,
                                                  "lineHeight": 24,
                                                }
                                              }
                                              testID="cellbase-avatar-title"
                                            >
                                              Optimism
                                            </Text>
                                            <TouchableOpacity
                                              accessibilityState={
                                                {
                                                  "busy": undefined,
                                                  "checked": undefined,
                                                  "disabled": undefined,
                                                  "expanded": undefined,
                                                  "selected": undefined,
                                                }
                                              }
                                              accessible={true}
                                              focusable={false}
                                              onClick={[Function]}
                                              onPress={[Function]}
                                              onResponderGrant={[Function]}
                                              onResponderMove={[Function]}
                                              onResponderRelease={[Function]}
                                              onResponderTerminate={[Function]}
                                              onResponderTerminationRequest={[Function]}
                                              onStartShouldSetResponder={[Function]}
                                              style={
                                                {
                                                  "alignItems": "flex-start",
                                                  "flexDirection": "row",
                                                  "marginBottom": 0,
                                                  "zIndex": 1,
                                                }
                                              }
                                            >
                                              <Text
                                                accessibilityRole="text"
                                                numberOfLines={1}
                                                style={
                                                  {
                                                    "color": "#686e7d",
                                                    "fontFamily": "Geist Regular",
                                                    "fontSize": 16,
                                                    "letterSpacing": 0,
                                                    "lineHeight": 24,
                                                  }
                                                }
                                              >
                                                optimism-mainnet.infura.io/v3
                                              </Text>
                                              <SvgMock
                                                color="#121314"
                                                fill="currentColor"
                                                height={10}
                                                name="ArrowDown"
                                                style={
                                                  {
                                                    "height": 10,
                                                    "paddingLeft": 8,
                                                    "paddingTop": 24,
                                                    "width": 10,
                                                  }
                                                }
                                                width={10}
                                              />
                                            </TouchableOpacity>
                                          </View>
                                        </View>
                                      </View>
                                    </View>
                                  </TouchableOpacity>
                                  <View
                                    style={
                                      {
                                        "paddingRight": 20,
                                      }
                                    }
                                  >
                                    <TouchableOpacity
                                      accessibilityRole="button"
                                      accessible={true}
                                      activeOpacity={1}
                                      disabled={false}
                                      onPress={[Function]}
                                      onPressIn={[Function]}
                                      onPressOut={[Function]}
                                      style={
                                        {
                                          "alignItems": "center",
                                          "borderRadius": 8,
                                          "height": 24,
                                          "justifyContent": "center",
                                          "opacity": 1,
                                          "width": 24,
                                        }
                                      }
                                      testID="button-menu-select-test-id"
                                    >
                                      <SvgMock
                                        color="#121314"
                                        fill="currentColor"
                                        height={16}
                                        name="MoreVertical"
                                        style={
                                          {
                                            "height": 16,
                                            "width": 16,
                                          }
                                        }
                                        width={16}
                                      />
                                    </TouchableOpacity>
                                  </View>
                                </View>
                                <View
                                  style={
                                    {
                                      "alignItems": "center",
                                      "backgroundColor": "#ffffff",
                                      "flexDirection": "row",
                                    }
                                  }
                                >
                                  <TouchableOpacity
                                    disabled={false}
                                    onLongPress={[Function]}
                                    onPress={[Function]}
                                    onTextClick={[Function]}
                                    style={
                                      {
                                        "alignItems": "center",
                                        "flex": 1,
                                        "opacity": 1,
                                        "padding": 16,
                                        "position": "relative",
                                        "zIndex": 1,
                                      }
                                    }
                                    testID="select-with-menu"
                                  >
                                    <View
                                      accessibilityRole="none"
                                      accessible={true}
                                      style={
                                        {
                                          "alignItems": "flex-start",
                                          "flexDirection": "column",
                                          "padding": 16,
                                          "paddingBottom": 0,
                                          "paddingLeft": 0,
                                          "paddingRight": 0,
                                          "paddingTop": 0,
                                          "zIndex": 2,
                                        }
                                      }
                                    >
                                      <View
                                        style={
                                          {
                                            "alignItems": "center",
                                            "flexDirection": "row",
                                          }
                                        }
                                      >
                                        <View
                                          style={
                                            {
                                              "alignItems": "center",
                                              "flexDirection": "row",
                                            }
                                          }
                                        >
                                          <View
                                            style={
                                              {
                                                "alignItems": "center",
                                                "backgroundColor": "#f3f5f9",
                                                "borderRadius": 12,
                                                "borderWidth": 1,
                                                "height": 24,
                                                "justifyContent": "center",
                                                "marginRight": 16,
                                                "overflow": "hidden",
                                                "width": 24,
                                              }
                                            }
                                            testID="cellbase-avatar"
                                          >
                                            <Text
                                              accessibilityRole="text"
                                              style={
                                                {
                                                  "color": "#121314",
                                                  "fontFamily": "Geist Regular",
                                                  "fontSize": 16,
                                                  "letterSpacing": 0,
                                                  "lineHeight": 24,
                                                }
                                              }
                                            >
                                              G
                                            </Text>
                                          </View>
                                          <View
                                            style={
                                              {
                                                "alignItems": "flex-start",
                                                "flex": 1,
                                              }
                                            }
                                          >
                                            <Text
                                              accessibilityRole="text"
                                              numberOfLines={1}
                                              style={
                                                {
                                                  "color": "#121314",
                                                  "fontFamily": "Geist Regular",
                                                  "fontSize": 16,
                                                  "letterSpacing": 0,
                                                  "lineHeight": 24,
                                                }
                                              }
                                              testID="cellbase-avatar-title"
                                            >
                                              Gnosis Chain
                                            </Text>
                                            <TouchableOpacity
                                              accessibilityState={
                                                {
                                                  "busy": undefined,
                                                  "checked": undefined,
                                                  "disabled": undefined,
                                                  "expanded": undefined,
                                                  "selected": undefined,
                                                }
                                              }
                                              accessible={true}
                                              focusable={false}
                                              onClick={[Function]}
                                              onPress={[Function]}
                                              onResponderGrant={[Function]}
                                              onResponderMove={[Function]}
                                              onResponderRelease={[Function]}
                                              onResponderTerminate={[Function]}
                                              onResponderTerminationRequest={[Function]}
                                              onStartShouldSetResponder={[Function]}
                                              style={
                                                {
                                                  "alignItems": "flex-start",
                                                  "flexDirection": "row",
                                                  "marginBottom": 0,
                                                  "zIndex": 1,
                                                }
                                              }
                                            >
                                              <Text
                                                accessibilityRole="text"
                                                numberOfLines={1}
                                                style={
                                                  {
                                                    "color": "#686e7d",
                                                    "fontFamily": "Geist Regular",
                                                    "fontSize": 16,
                                                    "letterSpacing": 0,
                                                    "lineHeight": 24,
                                                  }
                                                }
                                              >
                                                rpc.gnosischain.com
                                              </Text>
                                              <SvgMock
                                                color="#121314"
                                                fill="currentColor"
                                                height={10}
                                                name="ArrowDown"
                                                style={
                                                  {
                                                    "height": 10,
                                                    "paddingLeft": 8,
                                                    "paddingTop": 24,
                                                    "width": 10,
                                                  }
                                                }
                                                width={10}
                                              />
                                            </TouchableOpacity>
                                          </View>
                                        </View>
                                      </View>
                                    </View>
                                  </TouchableOpacity>
                                  <View
                                    style={
                                      {
                                        "paddingRight": 20,
                                      }
                                    }
                                  >
                                    <TouchableOpacity
                                      accessibilityRole="button"
                                      accessible={true}
                                      activeOpacity={1}
                                      disabled={false}
                                      onPress={[Function]}
                                      onPressIn={[Function]}
                                      onPressOut={[Function]}
                                      style={
                                        {
                                          "alignItems": "center",
                                          "borderRadius": 8,
                                          "height": 24,
                                          "justifyContent": "center",
                                          "opacity": 1,
                                          "width": 24,
                                        }
                                      }
                                      testID="button-menu-select-test-id"
                                    >
                                      <SvgMock
                                        color="#121314"
                                        fill="currentColor"
                                        height={16}
                                        name="MoreVertical"
                                        style={
                                          {
                                            "height": 16,
                                            "width": 16,
                                          }
                                        }
                                        width={16}
                                      />
                                    </TouchableOpacity>
                                  </View>
                                </View>
                                <TouchableOpacity
                                  disabled={false}
                                  onPress={[Function]}
                                  style={
                                    {
                                      "alignItems": "center",
                                      "backgroundColor": "#ffffff",
                                      "borderRadius": 4,
                                      "opacity": 1,
                                      "position": "relative",
                                    }
                                  }
                                  testID="cellselect"
                                >
                                  <View
                                    accessibilityRole="none"
                                    accessible={true}
                                    style={
                                      {
                                        "padding": 16,
                                      }
                                    }
                                  >
                                    <View
                                      style={
                                        {
                                          "alignItems": "center",
                                          "flexDirection": "row",
                                        }
                                      }
                                    >
                                      <View
                                        style={
                                          {
                                            "alignItems": "center",
                                            "flexDirection": "row",
                                          }
                                        }
                                      >
                                        <View
                                          style={
                                            {
                                              "alignItems": "center",
                                              "backgroundColor": "#ffffff",
                                              "borderRadius": 8,
                                              "height": 24,
                                              "justifyContent": "center",
                                              "marginRight": 16,
                                              "overflow": "hidden",
                                              "width": 24,
                                            }
                                          }
                                          testID="cellbase-avatar"
                                        >
                                          <Image
                                            onError={[Function]}
                                            resizeMode="contain"
                                            source={1}
                                            style={
                                              {
                                                "height": 24,
                                                "width": 24,
                                              }
                                            }
                                            testID="network-avatar-image"
                                          />
                                        </View>
                                        <View
                                          style={
                                            {
                                              "alignItems": "flex-start",
                                              "flex": 1,
                                            }
                                          }
                                        >
                                          <Text
                                            accessibilityRole="text"
                                            numberOfLines={1}
                                            style={
                                              {
                                                "color": "#121314",
                                                "fontFamily": "Geist Regular",
                                                "fontSize": 16,
                                                "letterSpacing": 0,
                                                "lineHeight": 24,
                                              }
                                            }
                                            testID="cellbase-avatar-title"
                                          >
                                            Solana
                                          </Text>
                                        </View>
                                      </View>
                                    </View>
                                  </View>
                                </TouchableOpacity>
                                <View
                                  style={
                                    {
                                      "alignItems": "center",
                                      "flexDirection": "row",
                                      "justifyContent": "flex-start",
                                      "marginHorizontal": 16,
                                      "marginVertical": 16,
                                    }
                                  }
                                >
                                  <Text
                                    accessibilityRole="text"
                                    style={
                                      {
                                        "color": "#686e7d",
                                        "fontFamily": "Geist Medium",
                                        "fontSize": 18,
                                        "letterSpacing": 0,
                                        "lineHeight": 24,
                                      }
                                    }
                                  >
                                    Additional networks
                                  </Text>
                                  <TouchableOpacity
                                    hitSlop={
                                      {
                                        "bottom": 10,
                                        "left": 10,
                                        "right": 10,
                                        "top": 10,
                                      }
                                    }
                                    onPress={[Function]}
                                    style={
                                      {
                                        "paddingHorizontal": 4,
                                      }
                                    }
                                    testID="popular-networks-information-tooltip"
                                  >
                                    <Text
                                      allowFontScaling={false}
                                      selectable={false}
                                      style={
                                        [
                                          {
                                            "color": undefined,
                                            "fontSize": 14,
                                          },
                                          {
                                            "color": "#686e7d",
                                          },
                                          {
                                            "fontFamily": "Material Design Icons",
                                            "fontStyle": "normal",
                                            "fontWeight": "normal",
                                          },
                                          {},
                                        ]
                                      }
                                    >
                                      󰋼
                                    </Text>
                                  </TouchableOpacity>
                                </View>
                                <View
                                  style={
                                    {
                                      "marginHorizontal": 16,
                                    }
                                  }
                                >
                                  <TouchableOpacity
                                    onPress={[Function]}
                                    style={
                                      {
                                        "alignItems": "center",
                                        "flexDirection": "row",
                                        "justifyContent": "space-between",
                                        "marginVertical": 12,
                                      }
                                    }
                                  >
                                    <View
                                      style={
                                        {
                                          "alignItems": "center",
                                          "flexDirection": "row",
                                        }
                                      }
                                    >
                                      <View
                                        style={
                                          {
                                            "borderRadius": 10,
                                            "height": 20,
                                            "marginRight": 20,
                                            "width": 20,
                                          }
                                        }
                                      >
                                        <View
                                          style={
                                            {
                                              "alignItems": "center",
                                              "backgroundColor": "#ffffff",
                                              "borderRadius": 8,
                                              "height": 24,
                                              "justifyContent": "center",
                                              "overflow": "hidden",
                                              "width": 24,
                                            }
                                          }
                                        >
                                          <Image
                                            onError={[Function]}
                                            resizeMode="contain"
                                            source={1}
                                            style={
                                              {
                                                "height": 24,
                                                "width": 24,
                                              }
                                            }
                                            testID="network-avatar-image"
                                          />
                                        </View>
                                      </View>
                                      <Text
                                        style={
                                          [
                                            {
                                              "color": "#121314",
                                              "fontFamily": "CentraNo1-Book",
                                              "fontSize": 30,
                                              "fontWeight": "400",
                                              "marginVertical": 2,
                                            },
                                            undefined,
                                            undefined,
                                            false,
                                            undefined,
                                            undefined,
                                            undefined,
                                            undefined,
                                            undefined,
                                            undefined,
                                            undefined,
                                            undefined,
                                            undefined,
                                            undefined,
                                            undefined,
                                            undefined,
                                            undefined,
                                            undefined,
                                            undefined,
                                            undefined,
                                            undefined,
                                            undefined,
                                            undefined,
                                            undefined,
                                            undefined,
                                          ]
                                        }
                                      >
                                        Arbitrum One
                                      </Text>
                                    </View>
                                    <View
                                      style={
                                        {
                                          "alignItems": "center",
                                          "flexDirection": "row",
                                        }
                                      }
                                    >
                                      <Text
                                        style={
                                          [
                                            {
                                              "color": "#121314",
                                              "fontFamily": "CentraNo1-Book",
                                              "fontSize": 30,
                                              "fontWeight": "400",
                                              "marginVertical": 2,
                                            },
                                            undefined,
                                            undefined,
                                            undefined,
                                            undefined,
                                            undefined,
                                            undefined,
                                            undefined,
                                            undefined,
                                            undefined,
                                            undefined,
                                            undefined,
                                            undefined,
                                            undefined,
                                            undefined,
                                            undefined,
                                            undefined,
                                            undefined,
                                            undefined,
                                            undefined,
                                            {
                                              "color": "#4459ff",
                                            },
                                            undefined,
                                            undefined,
                                            undefined,
                                            undefined,
                                          ]
                                        }
                                      >
                                        Add
                                      </Text>
                                    </View>
                                  </TouchableOpacity>
                                  <TouchableOpacity
                                    onPress={[Function]}
                                    style={
                                      {
                                        "alignItems": "center",
                                        "flexDirection": "row",
                                        "justifyContent": "space-between",
                                        "marginVertical": 12,
                                      }
                                    }
                                  >
                                    <View
                                      style={
                                        {
                                          "alignItems": "center",
                                          "flexDirection": "row",
                                        }
                                      }
                                    >
                                      <View
                                        style={
                                          {
                                            "borderRadius": 10,
                                            "height": 20,
                                            "marginRight": 20,
                                            "width": 20,
                                          }
                                        }
                                      >
                                        <View
                                          style={
                                            {
                                              "alignItems": "center",
                                              "backgroundColor": "#ffffff",
                                              "borderRadius": 8,
                                              "height": 24,
                                              "justifyContent": "center",
                                              "overflow": "hidden",
                                              "width": 24,
                                            }
                                          }
                                        >
                                          <Image
                                            onError={[Function]}
                                            resizeMode="contain"
                                            source={1}
                                            style={
                                              {
                                                "height": 24,
                                                "width": 24,
                                              }
                                            }
                                            testID="network-avatar-image"
                                          />
                                        </View>
                                      </View>
                                      <Text
                                        style={
                                          [
                                            {
                                              "color": "#121314",
                                              "fontFamily": "CentraNo1-Book",
                                              "fontSize": 30,
                                              "fontWeight": "400",
                                              "marginVertical": 2,
                                            },
                                            undefined,
                                            undefined,
                                            false,
                                            undefined,
                                            undefined,
                                            undefined,
                                            undefined,
                                            undefined,
                                            undefined,
                                            undefined,
                                            undefined,
                                            undefined,
                                            undefined,
                                            undefined,
                                            undefined,
                                            undefined,
                                            undefined,
                                            undefined,
                                            undefined,
                                            undefined,
                                            undefined,
                                            undefined,
                                            undefined,
                                            undefined,
                                          ]
                                        }
                                      >
                                        BNB Smart Chain Mainnet
                                      </Text>
                                    </View>
                                    <View
                                      style={
                                        {
                                          "alignItems": "center",
                                          "flexDirection": "row",
                                        }
                                      }
                                    >
                                      <Text
                                        style={
                                          [
                                            {
                                              "color": "#121314",
                                              "fontFamily": "CentraNo1-Book",
                                              "fontSize": 30,
                                              "fontWeight": "400",
                                              "marginVertical": 2,
                                            },
                                            undefined,
                                            undefined,
                                            undefined,
                                            undefined,
                                            undefined,
                                            undefined,
                                            undefined,
                                            undefined,
                                            undefined,
                                            undefined,
                                            undefined,
                                            undefined,
                                            undefined,
                                            undefined,
                                            undefined,
                                            undefined,
                                            undefined,
                                            undefined,
                                            undefined,
                                            {
                                              "color": "#4459ff",
                                            },
                                            undefined,
                                            undefined,
                                            undefined,
                                            undefined,
                                          ]
                                        }
                                      >
                                        Add
                                      </Text>
                                    </View>
                                  </TouchableOpacity>
                                  <TouchableOpacity
                                    onPress={[Function]}
                                    style={
                                      {
                                        "alignItems": "center",
                                        "flexDirection": "row",
                                        "justifyContent": "space-between",
                                        "marginVertical": 12,
                                      }
                                    }
                                  >
                                    <View
                                      style={
                                        {
                                          "alignItems": "center",
                                          "flexDirection": "row",
                                        }
                                      }
                                    >
                                      <View
                                        style={
                                          {
                                            "borderRadius": 10,
                                            "height": 20,
                                            "marginRight": 20,
                                            "width": 20,
                                          }
                                        }
                                      >
                                        <View
                                          style={
                                            {
                                              "alignItems": "center",
                                              "backgroundColor": "#ffffff",
                                              "borderRadius": 8,
                                              "height": 24,
                                              "justifyContent": "center",
                                              "overflow": "hidden",
                                              "width": 24,
                                            }
                                          }
                                        >
                                          <Image
                                            onError={[Function]}
                                            resizeMode="contain"
                                            source={1}
                                            style={
                                              {
                                                "height": 24,
                                                "width": 24,
                                              }
                                            }
                                            testID="network-avatar-image"
                                          />
                                        </View>
                                      </View>
                                      <Text
                                        style={
                                          [
                                            {
                                              "color": "#121314",
                                              "fontFamily": "CentraNo1-Book",
                                              "fontSize": 30,
                                              "fontWeight": "400",
                                              "marginVertical": 2,
                                            },
                                            undefined,
                                            undefined,
                                            false,
                                            undefined,
                                            undefined,
                                            undefined,
                                            undefined,
                                            undefined,
                                            undefined,
                                            undefined,
                                            undefined,
                                            undefined,
                                            undefined,
                                            undefined,
                                            undefined,
                                            undefined,
                                            undefined,
                                            undefined,
                                            undefined,
                                            undefined,
                                            undefined,
                                            undefined,
                                            undefined,
                                            undefined,
                                          ]
                                        }
                                      >
                                        Base
                                      </Text>
                                    </View>
                                    <View
                                      style={
                                        {
                                          "alignItems": "center",
                                          "flexDirection": "row",
                                        }
                                      }
                                    >
                                      <Text
                                        style={
                                          [
                                            {
                                              "color": "#121314",
                                              "fontFamily": "CentraNo1-Book",
                                              "fontSize": 30,
                                              "fontWeight": "400",
                                              "marginVertical": 2,
                                            },
                                            undefined,
                                            undefined,
                                            undefined,
                                            undefined,
                                            undefined,
                                            undefined,
                                            undefined,
                                            undefined,
                                            undefined,
                                            undefined,
                                            undefined,
                                            undefined,
                                            undefined,
                                            undefined,
                                            undefined,
                                            undefined,
                                            undefined,
                                            undefined,
                                            undefined,
                                            {
                                              "color": "#4459ff",
                                            },
                                            undefined,
                                            undefined,
                                            undefined,
                                            undefined,
                                          ]
                                        }
                                      >
                                        Add
                                      </Text>
                                    </View>
                                  </TouchableOpacity>
                                  <TouchableOpacity
                                    onPress={[Function]}
                                    style={
                                      {
                                        "alignItems": "center",
                                        "flexDirection": "row",
                                        "justifyContent": "space-between",
                                        "marginVertical": 12,
                                      }
                                    }
                                  >
                                    <View
                                      style={
                                        {
                                          "alignItems": "center",
                                          "flexDirection": "row",
                                        }
                                      }
                                    >
                                      <View
                                        style={
                                          {
                                            "borderRadius": 10,
                                            "height": 20,
                                            "marginRight": 20,
                                            "width": 20,
                                          }
                                        }
                                      >
                                        <View
                                          style={
                                            {
                                              "alignItems": "center",
                                              "backgroundColor": "#ffffff",
                                              "borderRadius": 8,
                                              "height": 24,
                                              "justifyContent": "center",
                                              "overflow": "hidden",
                                              "width": 24,
                                            }
                                          }
                                        >
                                          <Image
                                            onError={[Function]}
                                            resizeMode="contain"
                                            source={1}
                                            style={
                                              {
                                                "height": 24,
                                                "width": 24,
                                              }
                                            }
                                            testID="network-avatar-image"
                                          />
                                        </View>
                                      </View>
                                      <Text
                                        style={
                                          [
                                            {
                                              "color": "#121314",
                                              "fontFamily": "CentraNo1-Book",
                                              "fontSize": 30,
                                              "fontWeight": "400",
                                              "marginVertical": 2,
                                            },
                                            undefined,
                                            undefined,
                                            false,
                                            undefined,
                                            undefined,
                                            undefined,
                                            undefined,
                                            undefined,
                                            undefined,
                                            undefined,
                                            undefined,
                                            undefined,
                                            undefined,
                                            undefined,
                                            undefined,
                                            undefined,
                                            undefined,
                                            undefined,
                                            undefined,
                                            undefined,
                                            undefined,
                                            undefined,
                                            undefined,
                                            undefined,
                                          ]
                                        }
                                      >
                                        Palm
                                      </Text>
                                    </View>
                                    <View
                                      style={
                                        {
                                          "alignItems": "center",
                                          "flexDirection": "row",
                                        }
                                      }
                                    >
                                      <Text
                                        style={
                                          [
                                            {
                                              "color": "#121314",
                                              "fontFamily": "CentraNo1-Book",
                                              "fontSize": 30,
                                              "fontWeight": "400",
                                              "marginVertical": 2,
                                            },
                                            undefined,
                                            undefined,
                                            undefined,
                                            undefined,
                                            undefined,
                                            undefined,
                                            undefined,
                                            undefined,
                                            undefined,
                                            undefined,
                                            undefined,
                                            undefined,
                                            undefined,
                                            undefined,
                                            undefined,
                                            undefined,
                                            undefined,
                                            undefined,
                                            undefined,
                                            {
                                              "color": "#4459ff",
                                            },
                                            undefined,
                                            undefined,
                                            undefined,
                                            undefined,
                                          ]
                                        }
                                      >
                                        Add
                                      </Text>
                                    </View>
                                  </TouchableOpacity>
                                  <TouchableOpacity
                                    onPress={[Function]}
                                    style={
                                      {
                                        "alignItems": "center",
                                        "flexDirection": "row",
                                        "justifyContent": "space-between",
                                        "marginVertical": 12,
                                      }
                                    }
                                  >
                                    <View
                                      style={
                                        {
                                          "alignItems": "center",
                                          "flexDirection": "row",
                                        }
                                      }
                                    >
                                      <View
                                        style={
                                          {
                                            "borderRadius": 10,
                                            "height": 20,
                                            "marginRight": 20,
                                            "width": 20,
                                          }
                                        }
                                      >
                                        <View
                                          style={
                                            {
                                              "alignItems": "center",
                                              "backgroundColor": "#ffffff",
                                              "borderRadius": 8,
                                              "height": 24,
                                              "justifyContent": "center",
                                              "overflow": "hidden",
                                              "width": 24,
                                            }
                                          }
                                        >
                                          <Image
                                            onError={[Function]}
                                            resizeMode="contain"
                                            source={1}
                                            style={
                                              {
                                                "height": 24,
                                                "width": 24,
                                              }
                                            }
                                            testID="network-avatar-image"
                                          />
                                        </View>
                                      </View>
                                      <Text
                                        style={
                                          [
                                            {
                                              "color": "#121314",
                                              "fontFamily": "CentraNo1-Book",
                                              "fontSize": 30,
                                              "fontWeight": "400",
                                              "marginVertical": 2,
                                            },
                                            undefined,
                                            undefined,
                                            false,
                                            undefined,
                                            undefined,
                                            undefined,
                                            undefined,
                                            undefined,
                                            undefined,
                                            undefined,
                                            undefined,
                                            undefined,
                                            undefined,
                                            undefined,
                                            undefined,
                                            undefined,
                                            undefined,
                                            undefined,
                                            undefined,
                                            undefined,
                                            undefined,
                                            undefined,
                                            undefined,
                                            undefined,
                                          ]
                                        }
                                      >
                                        zkSync Mainnet
                                      </Text>
                                    </View>
                                    <View
                                      style={
                                        {
                                          "alignItems": "center",
                                          "flexDirection": "row",
                                        }
                                      }
                                    >
                                      <Text
                                        style={
                                          [
                                            {
                                              "color": "#121314",
                                              "fontFamily": "CentraNo1-Book",
                                              "fontSize": 30,
                                              "fontWeight": "400",
                                              "marginVertical": 2,
                                            },
                                            undefined,
                                            undefined,
                                            undefined,
                                            undefined,
                                            undefined,
                                            undefined,
                                            undefined,
                                            undefined,
                                            undefined,
                                            undefined,
                                            undefined,
                                            undefined,
                                            undefined,
                                            undefined,
                                            undefined,
                                            undefined,
                                            undefined,
                                            undefined,
                                            undefined,
                                            {
                                              "color": "#4459ff",
                                            },
                                            undefined,
                                            undefined,
                                            undefined,
                                            undefined,
                                          ]
                                        }
                                      >
                                        Add
                                      </Text>
                                    </View>
                                  </TouchableOpacity>
                                  <TouchableOpacity
                                    onPress={[Function]}
                                    style={
                                      {
                                        "alignItems": "center",
                                        "flexDirection": "row",
                                        "justifyContent": "space-between",
                                        "marginVertical": 12,
                                      }
                                    }
                                  >
                                    <View
                                      style={
                                        {
                                          "alignItems": "center",
                                          "flexDirection": "row",
                                        }
                                      }
                                    >
                                      <View
                                        style={
                                          {
                                            "borderRadius": 10,
                                            "height": 20,
                                            "marginRight": 20,
                                            "width": 20,
                                          }
                                        }
                                      >
                                        <View
                                          style={
                                            {
                                              "alignItems": "center",
                                              "backgroundColor": "#ffffff",
                                              "borderRadius": 8,
                                              "height": 24,
                                              "justifyContent": "center",
                                              "overflow": "hidden",
                                              "width": 24,
                                            }
                                          }
                                        >
                                          <Image
                                            onError={[Function]}
                                            resizeMode="contain"
                                            source={1}
                                            style={
                                              {
                                                "height": 24,
                                                "width": 24,
                                              }
                                            }
                                            testID="network-avatar-image"
                                          />
                                        </View>
                                      </View>
                                      <Text
                                        style={
                                          [
                                            {
                                              "color": "#121314",
                                              "fontFamily": "CentraNo1-Book",
                                              "fontSize": 30,
                                              "fontWeight": "400",
                                              "marginVertical": 2,
                                            },
                                            undefined,
                                            undefined,
                                            false,
                                            undefined,
                                            undefined,
                                            undefined,
                                            undefined,
                                            undefined,
                                            undefined,
                                            undefined,
                                            undefined,
                                            undefined,
                                            undefined,
                                            undefined,
                                            undefined,
                                            undefined,
                                            undefined,
                                            undefined,
                                            undefined,
                                            undefined,
                                            undefined,
                                            undefined,
                                            undefined,
                                            undefined,
                                          ]
                                        }
                                      >
                                        Sei Network
                                      </Text>
                                    </View>
                                    <View
                                      style={
                                        {
                                          "alignItems": "center",
                                          "flexDirection": "row",
                                        }
                                      }
                                    >
                                      <Text
                                        style={
                                          [
                                            {
                                              "color": "#121314",
                                              "fontFamily": "CentraNo1-Book",
                                              "fontSize": 30,
                                              "fontWeight": "400",
                                              "marginVertical": 2,
                                            },
                                            undefined,
                                            undefined,
                                            undefined,
                                            undefined,
                                            undefined,
                                            undefined,
                                            undefined,
                                            undefined,
                                            undefined,
                                            undefined,
                                            undefined,
                                            undefined,
                                            undefined,
                                            undefined,
                                            undefined,
                                            undefined,
                                            undefined,
                                            undefined,
                                            undefined,
                                            {
                                              "color": "#4459ff",
                                            },
                                            undefined,
                                            undefined,
                                            undefined,
                                            undefined,
                                          ]
                                        }
                                      >
                                        Add
                                      </Text>
                                    </View>
                                  </TouchableOpacity>
                                </View>
                                <View
                                  style={
                                    {
                                      "alignItems": "center",
                                      "flexDirection": "row",
                                      "justifyContent": "space-between",
                                      "marginHorizontal": 16,
                                      "marginVertical": 16,
                                    }
                                  }
                                >
                                  <Text
                                    accessibilityRole="text"
                                    style={
                                      {
                                        "color": "#686e7d",
                                        "fontFamily": "Geist Medium",
                                        "fontSize": 18,
                                        "letterSpacing": 0,
                                        "lineHeight": 24,
                                      }
                                    }
                                  >
                                    Show test networks
                                  </Text>
                                  <RCTSwitch
                                    accessibilityRole="switch"
                                    disabled={false}
                                    onChange={[Function]}
                                    onResponderTerminationRequest={[Function]}
                                    onStartShouldSetResponder={[Function]}
                                    onTintColor="#4459ff"
                                    style={
                                      [
                                        {
                                          "height": 31,
                                          "width": 51,
                                        },
                                        {
                                          "backgroundColor": "#b7bbc866",
                                          "borderRadius": 16,
                                        },
                                      ]
                                    }
                                    testID="test-network-switch-id"
                                    thumbTintColor="#ffffff"
                                    tintColor="#b7bbc866"
                                    value={false}
                                  />
                                </View>
                              </View>
                            </RCTScrollView>
                            <TouchableOpacity
                              accessibilityRole="button"
                              accessible={true}
                              activeOpacity={1}
                              onPress={[Function]}
                              onPressIn={[Function]}
                              onPressOut={[Function]}
                              style={
                                {
                                  "alignItems": "center",
                                  "alignSelf": "stretch",
<<<<<<< HEAD
                                  "backgroundColor": "transparent",
                                  "borderColor": "#4459ff",
=======
                                  "backgroundColor": "#3c4d9d1a",
                                  "borderColor": "transparent",
>>>>>>> 05d3e30f
                                  "borderRadius": 12,
                                  "borderWidth": 1,
                                  "flexDirection": "row",
                                  "height": 48,
                                  "justifyContent": "center",
                                  "marginBottom": 12,
                                  "marginHorizontal": 16,
                                  "overflow": "hidden",
                                  "paddingHorizontal": 16,
                                }
                              }
                              testID="add-network-button"
                            >
                              <Text
                                accessibilityRole="text"
                                style={
                                  {
                                    "color": "#121314",
                                    "fontFamily": "Geist Medium",
                                    "fontSize": 16,
                                    "letterSpacing": 0,
                                    "lineHeight": 24,
                                  }
                                }
                              >
                                Add a custom network
                              </Text>
                            </TouchableOpacity>
                          </View>
                        </View>
                      </View>
                    </View>
                  </View>
                </View>
              </View>
            </View>
          </View>
        </View>
      </RNSScreen>
    </RNSScreenContainer>
  </RNCSafeAreaProvider>
</View>
`;<|MERGE_RESOLUTION|>--- conflicted
+++ resolved
@@ -1276,13 +1276,8 @@
                                 {
                                   "alignItems": "center",
                                   "alignSelf": "stretch",
-<<<<<<< HEAD
-                                  "backgroundColor": "transparent",
-                                  "borderColor": "#4459ff",
-=======
                                   "backgroundColor": "#3c4d9d1a",
                                   "borderColor": "transparent",
->>>>>>> 05d3e30f
                                   "borderRadius": 12,
                                   "borderWidth": 1,
                                   "flexDirection": "row",
@@ -4324,13 +4319,8 @@
                                 {
                                   "alignItems": "center",
                                   "alignSelf": "stretch",
-<<<<<<< HEAD
-                                  "backgroundColor": "transparent",
-                                  "borderColor": "#4459ff",
-=======
                                   "backgroundColor": "#3c4d9d1a",
                                   "borderColor": "transparent",
->>>>>>> 05d3e30f
                                   "borderRadius": 12,
                                   "borderWidth": 1,
                                   "flexDirection": "row",
