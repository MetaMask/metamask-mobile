// Jest Snapshot v1, https://goo.gl/fbAQLP

exports[`Network Selector renders correctly 1`] = `
<View
  style={
    {
      "flex": 1,
    }
  }
>
  <RNCSafeAreaProvider
    onInsetsChange={[Function]}
    style={
      [
        {
          "flex": 1,
        },
        undefined,
      ]
    }
  >
    <View
      collapsable={false}
      pointerEvents="box-none"
      style={
        {
          "zIndex": 1,
        }
      }
    >
      <View
        accessibilityElementsHidden={false}
        importantForAccessibility="auto"
        onLayout={[Function]}
        pointerEvents="box-none"
        style={null}
      >
        <View
          collapsable={false}
          pointerEvents="box-none"
          style={
            {
              "bottom": 0,
              "left": 0,
              "opacity": 1,
              "position": "absolute",
              "right": 0,
              "top": 0,
              "zIndex": 0,
            }
          }
        >
          <View
            collapsable={false}
            style={
              {
                "backgroundColor": "rgb(255, 255, 255)",
                "borderBottomColor": "rgb(216, 216, 216)",
                "flex": 1,
                "shadowColor": "rgb(216, 216, 216)",
                "shadowOffset": {
                  "height": 0.5,
                  "width": 0,
                },
                "shadowOpacity": 0.85,
                "shadowRadius": 0,
              }
            }
          />
        </View>
        <View
          collapsable={false}
          pointerEvents="box-none"
          style={
            {
              "height": 64,
              "maxHeight": undefined,
              "minHeight": undefined,
              "opacity": undefined,
              "transform": undefined,
            }
          }
        >
          <View
            pointerEvents="none"
            style={
              {
                "height": 20,
              }
            }
          />
          <View
            pointerEvents="box-none"
            style={
              {
                "alignItems": "center",
                "flex": 1,
                "flexDirection": "row",
                "justifyContent": "center",
              }
            }
          >
            <View
              collapsable={false}
              pointerEvents="box-none"
              style={
                {
                  "marginHorizontal": 16,
                  "opacity": 1,
                }
              }
            >
              <Text
                accessibilityRole="header"
                aria-level="1"
                collapsable={false}
                numberOfLines={1}
                onLayout={[Function]}
                style={
                  {
                    "color": "rgb(28, 28, 30)",
                    "fontSize": 17,
                    "fontWeight": "600",
                  }
                }
              >
                NETWORK_SELECTOR
              </Text>
            </View>
          </View>
        </View>
      </View>
    </View>
    <RNSScreenContainer
      onLayout={[Function]}
      style={
        {
          "flex": 1,
        }
      }
    >
      <RNSScreen
        activityState={2}
        collapsable={false}
        gestureResponseDistance={
          {
            "bottom": -1,
            "end": -1,
            "start": -1,
            "top": -1,
          }
        }
        pointerEvents="box-none"
        style={
          {
            "bottom": 0,
            "left": 0,
            "position": "absolute",
            "right": 0,
            "top": 0,
          }
        }
      >
        <View
          collapsable={false}
          style={
            {
              "opacity": 1,
            }
          }
        />
        <View
          accessibilityElementsHidden={false}
          closing={false}
          gestureVelocityImpact={0.3}
          importantForAccessibility="auto"
          onClose={[Function]}
          onGestureBegin={[Function]}
          onGestureCanceled={[Function]}
          onGestureEnd={[Function]}
          onOpen={[Function]}
          onTransition={[Function]}
          pointerEvents="box-none"
          style={
            [
              {
                "overflow": undefined,
              },
              {
                "bottom": 0,
                "left": 0,
                "position": "absolute",
                "right": 0,
                "top": 0,
              },
            ]
          }
          transitionSpec={
            {
              "close": {
                "animation": "spring",
                "config": {
                  "damping": 500,
                  "mass": 3,
                  "overshootClamping": true,
                  "restDisplacementThreshold": 10,
                  "restSpeedThreshold": 10,
                  "stiffness": 1000,
                },
              },
              "open": {
                "animation": "spring",
                "config": {
                  "damping": 500,
                  "mass": 3,
                  "overshootClamping": true,
                  "restDisplacementThreshold": 10,
                  "restSpeedThreshold": 10,
                  "stiffness": 1000,
                },
              },
            }
          }
        >
          <View
            collapsable={false}
            needsOffscreenAlphaCompositing={false}
            pointerEvents="box-none"
            style={
              {
                "flex": 1,
              }
            }
          >
            <View
              collapsable={false}
              onGestureHandlerEvent={[Function]}
              onGestureHandlerStateChange={[Function]}
              style={
                {
                  "flex": 1,
                  "transform": [
                    {
                      "translateX": 0,
                    },
                    {
                      "translateX": 0,
                    },
                  ],
                }
              }
            >
              <View
                collapsable={false}
                pointerEvents="none"
                style={
                  {
                    "backgroundColor": "rgb(242, 242, 242)",
                    "bottom": 0,
                    "left": 0,
                    "position": "absolute",
                    "shadowColor": "#000",
                    "shadowOffset": {
                      "height": 1,
                      "width": -1,
                    },
                    "shadowOpacity": 0.3,
                    "shadowRadius": 5,
                    "top": 0,
                    "width": 3,
                  }
                }
              />
              <View
                style={
                  [
                    {
                      "flex": 1,
                      "overflow": "hidden",
                    },
                    [
                      {
                        "backgroundColor": "rgb(242, 242, 242)",
                      },
                      undefined,
                    ],
                  ]
                }
              >
                <View
                  style={
                    {
                      "flex": 1,
                      "flexDirection": "column-reverse",
                    }
                  }
                >
                  <View
                    style={
                      {
                        "flex": 1,
                      }
                    }
                  >
                    <View
                      style={
                        {
                          "bottom": 0,
                          "left": 0,
                          "position": "absolute",
                          "right": 0,
                          "top": 0,
                        }
                      }
                    >
                      <View
                        style={
                          [
                            {
                              "backgroundColor": "#00000099",
                              "bottom": 0,
                              "left": 0,
                              "position": "absolute",
                              "right": 0,
                              "top": 0,
                            },
                            {
                              "opacity": undefined,
                            },
                          ]
                        }
                      />
                      <View
                        collapsable={false}
                        onGestureHandlerEvent={[Function]}
                        onGestureHandlerStateChange={[Function]}
                        style={
                          [
                            [
                              {
                                "bottom": 0,
                                "left": 0,
                                "position": "absolute",
                                "right": 0,
                                "top": 0,
                              },
                              {
                                "transform": [
                                  {
                                    "translateY": 1334,
                                  },
                                ],
                              },
                            ],
                            {
                              "justifyContent": "flex-end",
                            },
                          ]
                        }
                      >
                        <TouchableOpacity
                          disabled={false}
                          onPress={[Function]}
                          style={
                            {
                              "bottom": 0,
                              "left": 0,
                              "position": "absolute",
                              "right": 0,
                              "top": 0,
                            }
                          }
                        />
                        <View
                          style={
                            [
                              {
                                "backgroundColor": "#ffffff",
                                "borderTopLeftRadius": 20,
                                "borderTopRightRadius": 20,
                              },
                              {
                                "paddingBottom": 0,
                              },
                            ]
                          }
                        >
                          <View
                            style={
                              {
                                "alignSelf": "center",
                                "backgroundColor": "#848c96",
                                "borderRadius": 4,
                                "height": 5,
                                "marginTop": 8,
                                "width": 48,
                              }
                            }
                          />
                          <Text
                            accessibilityRole="text"
                            style={
                              {
                                "color": "#141618",
                                "fontFamily": "EuclidCircularB-Bold",
                                "fontSize": 18,
                                "fontWeight": "700",
                                "letterSpacing": 0,
                                "lineHeight": 24,
                                "marginBottom": 8,
                                "marginTop": 8,
                                "textAlign": "center",
                              }
                            }
                          >
                            Select a network
                          </Text>
                          <View
                            style={
                              {
                                "marginBottom": 8,
                                "marginLeft": 16,
                                "marginRight": 16,
                              }
                            }
                          >
                            <View
                              style={
                                {
                                  "alignItems": "center",
                                  "borderColor": "#848c96",
                                  "borderRadius": 5,
                                  "borderWidth": 1,
                                  "color": "#141618",
                                  "flexDirection": "row",
                                  "paddingHorizontal": 10,
                                  "paddingVertical": 10,
                                }
                              }
                            >
                              <Text
                                allowFontScaling={false}
                                style={
                                  [
                                    {
                                      "color": "#141618",
                                      "fontSize": 20,
                                    },
                                    undefined,
                                    {
                                      "fontFamily": "Ionicons",
                                      "fontStyle": "normal",
                                      "fontWeight": "normal",
                                    },
                                    {},
                                  ]
                                }
                              >
                                
                              </Text>
                              <TextInput
                                onChangeText={[Function]}
                                placeholder="Search for previously added network"
                                placeholderTextColor="#141618"
                                style={
                                  {
                                    "color": "#141618",
                                    "flex": 1,
                                    "fontFamily": "EuclidCircularB-Regular",
                                    "fontSize": 14,
                                    "fontWeight": "400",
                                    "paddingLeft": 10,
                                  }
                                }
                                testID="network-search-input"
                                value=""
                              />
                            </View>
                          </View>
                          <View
                            onLayout={[Function]}
                            style={
                              {
                                "minHeight": 667,
                              }
                            }
                          >
                            <RCTScrollView
                              collapsable={false}
                              keyboardShouldPersistTaps="handled"
                              onGestureHandlerEvent={[Function]}
                              onGestureHandlerStateChange={[Function]}
                              style={
                                {
                                  "maxHeight": 933.8,
                                }
                              }
                              testID="other-networks-scroll"
                            >
                              <View>
                                <TouchableOpacity
                                  disabled={false}
                                  onPress={[Function]}
                                  style={
                                    {
                                      "alignItems": "center",
                                      "backgroundColor": "#ffffff",
                                      "borderRadius": 4,
                                      "opacity": 1,
                                      "position": "relative",
                                    }
                                  }
                                  testID="cellselect"
                                >
                                  <View
                                    accessibilityRole="none"
                                    accessible={true}
                                    style={
                                      {
                                        "padding": 16,
                                      }
                                    }
                                  >
                                    <View
                                      style={
                                        {
                                          "alignItems": "center",
                                          "flexDirection": "row",
                                        }
                                      }
                                    >
                                      <View
                                        style={
                                          {
                                            "alignItems": "center",
                                            "flexDirection": "row",
                                          }
                                        }
                                      >
                                        <View
                                          style={
                                            {
                                              "alignItems": "center",
                                              "backgroundColor": "#ffffff",
                                              "borderRadius": 8,
                                              "height": 32,
                                              "justifyContent": "center",
                                              "marginRight": 16,
                                              "overflow": "hidden",
                                              "width": 32,
                                            }
                                          }
                                          testID="cellbase-avatar"
                                        >
                                          <Image
                                            onError={[Function]}
                                            resizeMode="contain"
                                            source={1}
                                            style={
                                              {
                                                "height": 32,
                                                "width": 32,
                                              }
                                            }
                                            testID="network-avatar-image"
                                          />
                                        </View>
                                        <View
                                          style={
                                            {
                                              "alignItems": "flex-start",
                                              "flex": 1,
                                            }
                                          }
                                        >
                                          <Text
                                            accessibilityRole="text"
                                            numberOfLines={1}
                                            style={
                                              {
                                                "color": "#141618",
                                                "fontFamily": "EuclidCircularB-Regular",
                                                "fontSize": 16,
                                                "fontWeight": "400",
                                                "letterSpacing": 0,
                                                "lineHeight": 24,
                                              }
                                            }
                                            testID="cellbase-avatar-title"
                                          >
                                            Ethereum Mainnet
                                          </Text>
                                        </View>
                                      </View>
                                    </View>
                                  </View>
                                  <View
                                    accessibilityRole="checkbox"
                                    accessible={true}
                                    style={
                                      {
                                        "backgroundColor": "#0376C91A",
                                        "bottom": 0,
                                        "flexDirection": "row",
                                        "left": 0,
                                        "position": "absolute",
                                        "right": 0,
                                        "top": 0,
                                      }
                                    }
                                  >
                                    <View
                                      style={
                                        {
                                          "backgroundColor": "#0376c9",
                                          "borderRadius": 2,
                                          "marginLeft": 4,
                                          "marginVertical": 4,
                                          "width": 4,
                                        }
                                      }
                                    />
                                  </View>
                                </TouchableOpacity>
                                <TouchableOpacity
                                  disabled={false}
                                  onPress={[Function]}
                                  style={
                                    {
                                      "backgroundColor": "#ffffff",
                                      "borderRadius": 4,
                                      "opacity": 1,
                                      "position": "relative",
                                    }
                                  }
                                  testID="cellselect"
                                >
                                  <View
                                    accessibilityRole="none"
                                    accessible={true}
                                    style={
                                      {
                                        "padding": 16,
                                      }
                                    }
                                  >
                                    <View
                                      style={
                                        {
                                          "alignItems": "center",
                                          "flexDirection": "row",
                                        }
                                      }
                                    >
                                      <View
                                        style={
                                          {
                                            "flexDirection": "row",
                                          }
                                        }
                                      >
                                        <View
                                          style={
                                            {
                                              "alignItems": "center",
                                              "backgroundColor": "#ffffff",
                                              "borderRadius": 8,
                                              "height": 32,
                                              "justifyContent": "center",
                                              "marginRight": 16,
                                              "overflow": "hidden",
                                              "width": 32,
                                            }
                                          }
                                          testID="cellbase-avatar"
                                        >
                                          <Image
                                            onError={[Function]}
                                            resizeMode="contain"
                                            source={1}
                                            style={
                                              {
                                                "height": 32,
                                                "width": 32,
                                              }
                                            }
                                            testID="network-avatar-image"
                                          />
                                        </View>
                                        <View
                                          style={
                                            {
                                              "alignItems": "flex-start",
                                              "flex": 1,
                                            }
                                          }
                                        >
                                          <Text
                                            accessibilityRole="text"
                                            numberOfLines={1}
                                            style={
                                              {
                                                "color": "#141618",
                                                "fontFamily": "EuclidCircularB-Regular",
                                                "fontSize": 16,
                                                "fontWeight": "400",
                                                "letterSpacing": 0,
                                                "lineHeight": 24,
                                              }
                                            }
                                            testID="cellbase-avatar-title"
                                          >
                                            Linea
                                          </Text>
                                        </View>
                                      </View>
                                    </View>
                                  </View>
                                </TouchableOpacity>
                                <TouchableOpacity
                                  disabled={false}
                                  onPress={[Function]}
                                  style={
                                    {
                                      "alignItems": "center",
                                      "backgroundColor": "#ffffff",
                                      "borderRadius": 4,
                                      "opacity": 1,
                                      "position": "relative",
                                    }
                                  }
                                  testID="network-cell-Avalanche Mainnet C-Chain"
                                >
                                  <View
                                    accessibilityRole="none"
                                    accessible={true}
                                    style={
                                      {
                                        "padding": 16,
                                      }
                                    }
                                  >
                                    <View
                                      style={
                                        {
                                          "alignItems": "center",
                                          "flexDirection": "row",
                                        }
                                      }
                                    >
                                      <View
                                        style={
                                          {
                                            "alignItems": "center",
                                            "flexDirection": "row",
                                          }
                                        }
                                      >
                                        <View
                                          style={
                                            {
                                              "alignItems": "center",
                                              "backgroundColor": "#ffffff",
                                              "borderRadius": 8,
                                              "height": 32,
                                              "justifyContent": "center",
                                              "marginRight": 16,
                                              "overflow": "hidden",
                                              "width": 32,
                                            }
                                          }
                                          testID="cellbase-avatar"
                                        >
                                          <Image
                                            onError={[Function]}
                                            resizeMode="contain"
                                            source={1}
                                            style={
                                              {
                                                "height": 32,
                                                "width": 32,
                                              }
                                            }
                                            testID="network-avatar-image"
                                          />
                                        </View>
                                        <View
                                          style={
                                            {
                                              "alignItems": "flex-start",
                                              "flex": 1,
                                            }
                                          }
                                        >
                                          <Text
                                            accessibilityRole="text"
                                            numberOfLines={1}
                                            style={
                                              {
                                                "color": "#141618",
                                                "fontFamily": "EuclidCircularB-Regular",
                                                "fontSize": 16,
                                                "fontWeight": "400",
                                                "letterSpacing": 0,
                                                "lineHeight": 24,
                                              }
                                            }
                                            testID="cellbase-avatar-title"
                                          >
                                            Avalanche Mainnet C-Chain
                                          </Text>
                                        </View>
                                      </View>
                                    </View>
                                  </View>
                                </TouchableOpacity>
                                <TouchableOpacity
                                  disabled={false}
                                  onPress={[Function]}
                                  style={
                                    {
                                      "alignItems": "center",
                                      "backgroundColor": "#ffffff",
                                      "borderRadius": 4,
                                      "opacity": 1,
                                      "position": "relative",
                                    }
                                  }
                                  testID="network-cell-Polygon Mainnet"
                                >
                                  <View
                                    accessibilityRole="none"
                                    accessible={true}
                                    style={
                                      {
                                        "padding": 16,
                                      }
                                    }
                                  >
                                    <View
                                      style={
                                        {
                                          "alignItems": "center",
                                          "flexDirection": "row",
                                        }
                                      }
                                    >
                                      <View
                                        style={
                                          {
                                            "alignItems": "center",
                                            "flexDirection": "row",
                                          }
                                        }
                                      >
                                        <View
                                          style={
                                            {
                                              "alignItems": "center",
                                              "backgroundColor": "#ffffff",
                                              "borderRadius": 8,
                                              "height": 32,
                                              "justifyContent": "center",
                                              "marginRight": 16,
                                              "overflow": "hidden",
                                              "width": 32,
                                            }
                                          }
                                          testID="cellbase-avatar"
                                        >
                                          <Image
                                            onError={[Function]}
                                            resizeMode="contain"
                                            source={1}
                                            style={
                                              {
                                                "height": 32,
                                                "width": 32,
                                              }
                                            }
                                            testID="network-avatar-image"
                                          />
                                        </View>
                                        <View
                                          style={
                                            {
                                              "alignItems": "flex-start",
                                              "flex": 1,
                                            }
                                          }
                                        >
                                          <Text
                                            accessibilityRole="text"
                                            numberOfLines={1}
                                            style={
                                              {
                                                "color": "#141618",
                                                "fontFamily": "EuclidCircularB-Regular",
                                                "fontSize": 16,
                                                "fontWeight": "400",
                                                "letterSpacing": 0,
                                                "lineHeight": 24,
                                              }
                                            }
                                            testID="cellbase-avatar-title"
                                          >
                                            Polygon Mainnet
                                          </Text>
                                        </View>
                                      </View>
                                    </View>
                                  </View>
                                </TouchableOpacity>
                                <TouchableOpacity
                                  disabled={false}
                                  onPress={[Function]}
                                  style={
                                    {
                                      "alignItems": "center",
                                      "backgroundColor": "#ffffff",
                                      "borderRadius": 4,
                                      "opacity": 1,
                                      "position": "relative",
                                    }
                                  }
                                  testID="network-cell-Optimism"
                                >
                                  <View
                                    accessibilityRole="none"
                                    accessible={true}
                                    style={
                                      {
                                        "padding": 16,
                                      }
                                    }
                                  >
                                    <View
                                      style={
                                        {
                                          "alignItems": "center",
                                          "flexDirection": "row",
                                        }
                                      }
                                    >
                                      <View
                                        style={
                                          {
                                            "alignItems": "center",
                                            "flexDirection": "row",
                                          }
                                        }
                                      >
                                        <View
                                          style={
                                            {
                                              "alignItems": "center",
                                              "backgroundColor": "#ffffff",
                                              "borderRadius": 8,
                                              "height": 32,
                                              "justifyContent": "center",
                                              "marginRight": 16,
                                              "overflow": "hidden",
                                              "width": 32,
                                            }
                                          }
                                          testID="cellbase-avatar"
                                        >
                                          <Image
                                            onError={[Function]}
                                            resizeMode="contain"
                                            source={1}
                                            style={
                                              {
                                                "height": 32,
                                                "width": 32,
                                              }
                                            }
                                            testID="network-avatar-image"
                                          />
                                        </View>
                                        <View
                                          style={
                                            {
                                              "alignItems": "flex-start",
                                              "flex": 1,
                                            }
                                          }
                                        >
                                          <Text
                                            accessibilityRole="text"
                                            numberOfLines={1}
                                            style={
                                              {
                                                "color": "#141618",
                                                "fontFamily": "EuclidCircularB-Regular",
                                                "fontSize": 16,
                                                "fontWeight": "400",
                                                "letterSpacing": 0,
                                                "lineHeight": 24,
                                              }
                                            }
                                            testID="cellbase-avatar-title"
                                          >
                                            Optimism
                                          </Text>
                                        </View>
                                      </View>
                                    </View>
                                  </View>
                                </TouchableOpacity>
                                <TouchableOpacity
                                  disabled={false}
                                  onPress={[Function]}
                                  style={
                                    {
                                      "alignItems": "center",
                                      "backgroundColor": "#ffffff",
                                      "borderRadius": 4,
                                      "opacity": 1,
                                      "position": "relative",
                                    }
                                  }
                                  testID="network-cell-Gnosis Chain"
                                >
                                  <View
                                    accessibilityRole="none"
                                    accessible={true}
                                    style={
                                      {
                                        "padding": 16,
                                      }
                                    }
                                  >
                                    <View
                                      style={
                                        {
                                          "alignItems": "center",
                                          "flexDirection": "row",
                                        }
                                      }
                                    >
                                      <View
                                        style={
                                          {
                                            "alignItems": "center",
                                            "flexDirection": "row",
                                          }
                                        }
                                      >
                                        <View
                                          style={
                                            {
                                              "alignItems": "center",
                                              "backgroundColor": "#f2f4f6",
                                              "borderRadius": 16,
                                              "borderWidth": 1,
                                              "height": 32,
                                              "justifyContent": "center",
                                              "marginRight": 16,
                                              "overflow": "hidden",
                                              "width": 32,
                                            }
                                          }
                                          testID="cellbase-avatar"
                                        >
                                          <Text
                                            accessibilityRole="text"
                                            style={
                                              {
                                                "color": "#141618",
                                                "fontFamily": "EuclidCircularB-Regular",
                                                "fontSize": 16,
                                                "fontWeight": "400",
                                                "letterSpacing": 0,
                                                "lineHeight": 24,
                                              }
                                            }
                                          >
                                            G
                                          </Text>
                                        </View>
                                        <View
                                          style={
                                            {
                                              "alignItems": "flex-start",
                                              "flex": 1,
                                            }
                                          }
                                        >
                                          <Text
                                            accessibilityRole="text"
                                            numberOfLines={1}
                                            style={
                                              {
                                                "color": "#141618",
                                                "fontFamily": "EuclidCircularB-Regular",
                                                "fontSize": 16,
                                                "fontWeight": "400",
                                                "letterSpacing": 0,
                                                "lineHeight": 24,
                                              }
                                            }
                                            testID="cellbase-avatar-title"
                                          >
                                            Gnosis Chain
                                          </Text>
                                        </View>
                                      </View>
                                    </View>
                                  </View>
                                </TouchableOpacity>
                                <TouchableOpacity
                                  disabled={false}
                                  onPress={[Function]}
                                  style={
                                    {
                                      "alignItems": "center",
                                      "backgroundColor": "#ffffff",
                                      "borderRadius": 4,
                                      "opacity": 1,
                                      "position": "relative",
                                    }
                                  }
                                  testID="cellselect"
                                >
                                  <View
                                    accessibilityRole="none"
                                    accessible={true}
                                    style={
                                      {
                                        "padding": 16,
                                      }
                                    }
                                  >
                                    <View
                                      style={
                                        {
                                          "alignItems": "center",
                                          "flexDirection": "row",
                                        }
                                      }
                                    >
                                      <View
                                        style={
                                          {
                                            "alignItems": "center",
                                            "flexDirection": "row",
                                          }
                                        }
                                      >
                                        <View
                                          style={
                                            {
                                              "alignItems": "center",
                                              "backgroundColor": "#ffffff",
<<<<<<< HEAD
                                              "borderRadius": 16,
=======
                                              "borderRadius": 8,
>>>>>>> f1910d80
                                              "height": 32,
                                              "justifyContent": "center",
                                              "marginRight": 16,
                                              "overflow": "hidden",
                                              "width": 32,
                                            }
                                          }
                                          testID="cellbase-avatar"
                                        >
                                          <Image
                                            onError={[Function]}
                                            resizeMode="contain"
                                            source={1}
                                            style={
                                              {
                                                "height": 32,
                                                "width": 32,
                                              }
                                            }
                                            testID="network-avatar-image"
                                          />
                                        </View>
                                        <View
                                          style={
                                            {
                                              "alignItems": "flex-start",
                                              "flex": 1,
                                            }
                                          }
                                        >
                                          <Text
                                            accessibilityRole="text"
                                            numberOfLines={1}
                                            style={
                                              {
                                                "color": "#141618",
                                                "fontFamily": "EuclidCircularB-Regular",
                                                "fontSize": 16,
                                                "fontWeight": "400",
                                                "letterSpacing": 0,
                                                "lineHeight": 24,
                                              }
                                            }
                                            testID="cellbase-avatar-title"
                                          >
                                            Solana Mainnet
                                          </Text>
                                        </View>
                                      </View>
                                    </View>
                                  </View>
                                </TouchableOpacity>
                                <View
                                  style={
                                    {
                                      "alignItems": "center",
                                      "flexDirection": "row",
                                      "justifyContent": "space-between",
                                      "marginHorizontal": 16,
                                      "marginVertical": 16,
                                    }
                                  }
                                >
                                  <Text
                                    accessibilityRole="text"
                                    style={
                                      {
                                        "color": "#6a737d",
                                        "fontFamily": "EuclidCircularB-Medium",
                                        "fontSize": 16,
                                        "fontWeight": "500",
                                        "letterSpacing": 0,
                                        "lineHeight": 24,
                                      }
                                    }
                                  >
                                    Show test networks
                                  </Text>
                                  <RCTSwitch
                                    accessibilityRole="switch"
                                    disabled={false}
                                    onChange={[Function]}
                                    onResponderTerminationRequest={[Function]}
                                    onStartShouldSetResponder={[Function]}
                                    onTintColor="#0376c9"
                                    style={
                                      [
                                        {
                                          "height": 31,
                                          "width": 51,
                                        },
                                        {
                                          "backgroundColor": "#BBC0C566",
                                          "borderRadius": 16,
                                        },
                                      ]
                                    }
                                    testID="test-network-switch-id"
                                    thumbTintColor="#ffffff"
                                    tintColor="#BBC0C566"
                                    value={false}
                                  />
                                </View>
                              </View>
                            </RCTScrollView>
                            <TouchableOpacity
                              accessibilityRole="button"
                              accessible={true}
                              activeOpacity={1}
                              onPress={[Function]}
                              onPressIn={[Function]}
                              onPressOut={[Function]}
                              style={
                                {
                                  "alignItems": "center",
                                  "alignSelf": "stretch",
                                  "backgroundColor": "transparent",
                                  "borderColor": "#0376c9",
                                  "borderRadius": 24,
                                  "borderWidth": 1,
                                  "flexDirection": "row",
                                  "height": 48,
                                  "justifyContent": "center",
                                  "marginBottom": 0,
                                  "marginHorizontal": 16,
                                  "paddingHorizontal": 16,
                                }
                              }
                              testID="add-network-button"
                            >
                              <Text
                                accessibilityRole="text"
                                style={
                                  {
                                    "color": "#0376c9",
                                    "fontFamily": "EuclidCircularB-Medium",
                                    "fontSize": 14,
                                    "fontWeight": "500",
                                    "letterSpacing": 0,
                                    "lineHeight": 22,
                                  }
                                }
                              >
                                Add Network
                              </Text>
                            </TouchableOpacity>
                          </View>
                        </View>
                      </View>
                    </View>
                  </View>
                </View>
              </View>
            </View>
          </View>
        </View>
      </RNSScreen>
    </RNSScreenContainer>
  </RNCSafeAreaProvider>
</View>
`;

exports[`Network Selector renders correctly when network UI redesign is enabled 1`] = `
<View
  style={
    {
      "flex": 1,
    }
  }
>
  <RNCSafeAreaProvider
    onInsetsChange={[Function]}
    style={
      [
        {
          "flex": 1,
        },
        undefined,
      ]
    }
  >
    <View
      collapsable={false}
      pointerEvents="box-none"
      style={
        {
          "zIndex": 1,
        }
      }
    >
      <View
        accessibilityElementsHidden={false}
        importantForAccessibility="auto"
        onLayout={[Function]}
        pointerEvents="box-none"
        style={null}
      >
        <View
          collapsable={false}
          pointerEvents="box-none"
          style={
            {
              "bottom": 0,
              "left": 0,
              "opacity": 1,
              "position": "absolute",
              "right": 0,
              "top": 0,
              "zIndex": 0,
            }
          }
        >
          <View
            collapsable={false}
            style={
              {
                "backgroundColor": "rgb(255, 255, 255)",
                "borderBottomColor": "rgb(216, 216, 216)",
                "flex": 1,
                "shadowColor": "rgb(216, 216, 216)",
                "shadowOffset": {
                  "height": 0.5,
                  "width": 0,
                },
                "shadowOpacity": 0.85,
                "shadowRadius": 0,
              }
            }
          />
        </View>
        <View
          collapsable={false}
          pointerEvents="box-none"
          style={
            {
              "height": 64,
              "maxHeight": undefined,
              "minHeight": undefined,
              "opacity": undefined,
              "transform": undefined,
            }
          }
        >
          <View
            pointerEvents="none"
            style={
              {
                "height": 20,
              }
            }
          />
          <View
            pointerEvents="box-none"
            style={
              {
                "alignItems": "center",
                "flex": 1,
                "flexDirection": "row",
                "justifyContent": "center",
              }
            }
          >
            <View
              collapsable={false}
              pointerEvents="box-none"
              style={
                {
                  "marginHorizontal": 16,
                  "opacity": 1,
                }
              }
            >
              <Text
                accessibilityRole="header"
                aria-level="1"
                collapsable={false}
                numberOfLines={1}
                onLayout={[Function]}
                style={
                  {
                    "color": "rgb(28, 28, 30)",
                    "fontSize": 17,
                    "fontWeight": "600",
                  }
                }
              >
                NETWORK_SELECTOR
              </Text>
            </View>
          </View>
        </View>
      </View>
    </View>
    <RNSScreenContainer
      onLayout={[Function]}
      style={
        {
          "flex": 1,
        }
      }
    >
      <RNSScreen
        activityState={2}
        collapsable={false}
        gestureResponseDistance={
          {
            "bottom": -1,
            "end": -1,
            "start": -1,
            "top": -1,
          }
        }
        pointerEvents="box-none"
        style={
          {
            "bottom": 0,
            "left": 0,
            "position": "absolute",
            "right": 0,
            "top": 0,
          }
        }
      >
        <View
          collapsable={false}
          style={
            {
              "opacity": 1,
            }
          }
        />
        <View
          accessibilityElementsHidden={false}
          closing={false}
          gestureVelocityImpact={0.3}
          importantForAccessibility="auto"
          onClose={[Function]}
          onGestureBegin={[Function]}
          onGestureCanceled={[Function]}
          onGestureEnd={[Function]}
          onOpen={[Function]}
          onTransition={[Function]}
          pointerEvents="box-none"
          style={
            [
              {
                "overflow": undefined,
              },
              {
                "bottom": 0,
                "left": 0,
                "position": "absolute",
                "right": 0,
                "top": 0,
              },
            ]
          }
          transitionSpec={
            {
              "close": {
                "animation": "spring",
                "config": {
                  "damping": 500,
                  "mass": 3,
                  "overshootClamping": true,
                  "restDisplacementThreshold": 10,
                  "restSpeedThreshold": 10,
                  "stiffness": 1000,
                },
              },
              "open": {
                "animation": "spring",
                "config": {
                  "damping": 500,
                  "mass": 3,
                  "overshootClamping": true,
                  "restDisplacementThreshold": 10,
                  "restSpeedThreshold": 10,
                  "stiffness": 1000,
                },
              },
            }
          }
        >
          <View
            collapsable={false}
            needsOffscreenAlphaCompositing={false}
            pointerEvents="box-none"
            style={
              {
                "flex": 1,
              }
            }
          >
            <View
              collapsable={false}
              onGestureHandlerEvent={[Function]}
              onGestureHandlerStateChange={[Function]}
              style={
                {
                  "flex": 1,
                  "transform": [
                    {
                      "translateX": 0,
                    },
                    {
                      "translateX": 0,
                    },
                  ],
                }
              }
            >
              <View
                collapsable={false}
                pointerEvents="none"
                style={
                  {
                    "backgroundColor": "rgb(242, 242, 242)",
                    "bottom": 0,
                    "left": 0,
                    "position": "absolute",
                    "shadowColor": "#000",
                    "shadowOffset": {
                      "height": 1,
                      "width": -1,
                    },
                    "shadowOpacity": 0.3,
                    "shadowRadius": 5,
                    "top": 0,
                    "width": 3,
                  }
                }
              />
              <View
                style={
                  [
                    {
                      "flex": 1,
                      "overflow": "hidden",
                    },
                    [
                      {
                        "backgroundColor": "rgb(242, 242, 242)",
                      },
                      undefined,
                    ],
                  ]
                }
              >
                <View
                  style={
                    {
                      "flex": 1,
                      "flexDirection": "column-reverse",
                    }
                  }
                >
                  <View
                    style={
                      {
                        "flex": 1,
                      }
                    }
                  >
                    <View
                      style={
                        {
                          "bottom": 0,
                          "left": 0,
                          "position": "absolute",
                          "right": 0,
                          "top": 0,
                        }
                      }
                    >
                      <View
                        style={
                          [
                            {
                              "backgroundColor": "#00000099",
                              "bottom": 0,
                              "left": 0,
                              "position": "absolute",
                              "right": 0,
                              "top": 0,
                            },
                            {
                              "opacity": undefined,
                            },
                          ]
                        }
                      />
                      <View
                        collapsable={false}
                        onGestureHandlerEvent={[Function]}
                        onGestureHandlerStateChange={[Function]}
                        style={
                          [
                            [
                              {
                                "bottom": 0,
                                "left": 0,
                                "position": "absolute",
                                "right": 0,
                                "top": 0,
                              },
                              {
                                "transform": [
                                  {
                                    "translateY": 1334,
                                  },
                                ],
                              },
                            ],
                            {
                              "justifyContent": "flex-end",
                            },
                          ]
                        }
                      >
                        <TouchableOpacity
                          disabled={false}
                          onPress={[Function]}
                          style={
                            {
                              "bottom": 0,
                              "left": 0,
                              "position": "absolute",
                              "right": 0,
                              "top": 0,
                            }
                          }
                        />
                        <View
                          style={
                            [
                              {
                                "backgroundColor": "#ffffff",
                                "borderTopLeftRadius": 20,
                                "borderTopRightRadius": 20,
                              },
                              {
                                "paddingBottom": 0,
                              },
                            ]
                          }
                        >
                          <View
                            style={
                              {
                                "alignSelf": "center",
                                "backgroundColor": "#848c96",
                                "borderRadius": 4,
                                "height": 5,
                                "marginTop": 8,
                                "width": 48,
                              }
                            }
                          />
                          <Text
                            accessibilityRole="text"
                            style={
                              {
                                "color": "#141618",
                                "fontFamily": "EuclidCircularB-Bold",
                                "fontSize": 18,
                                "fontWeight": "700",
                                "letterSpacing": 0,
                                "lineHeight": 24,
                                "marginBottom": 8,
                                "marginTop": 8,
                                "textAlign": "center",
                              }
                            }
                          >
                            Select a network
                          </Text>
                          <View
                            style={
                              {
                                "marginBottom": 8,
                                "marginLeft": 16,
                                "marginRight": 16,
                              }
                            }
                          >
                            <View
                              style={
                                {
                                  "alignItems": "center",
                                  "borderColor": "#848c96",
                                  "borderRadius": 5,
                                  "borderWidth": 1,
                                  "color": "#141618",
                                  "flexDirection": "row",
                                  "paddingHorizontal": 10,
                                  "paddingVertical": 10,
                                }
                              }
                            >
                              <Text
                                allowFontScaling={false}
                                style={
                                  [
                                    {
                                      "color": "#141618",
                                      "fontSize": 20,
                                    },
                                    undefined,
                                    {
                                      "fontFamily": "Ionicons",
                                      "fontStyle": "normal",
                                      "fontWeight": "normal",
                                    },
                                    {},
                                  ]
                                }
                              >
                                
                              </Text>
                              <TextInput
                                onBlur={[Function]}
                                onChangeText={[Function]}
                                onFocus={[Function]}
                                placeholder="Search"
                                placeholderTextColor="#141618"
                                style={
                                  {
                                    "borderColor": "#848c96",
                                    "color": "#141618",
                                    "flex": 1,
                                    "fontFamily": "EuclidCircularB-Regular",
                                    "fontSize": 14,
                                    "fontWeight": "400",
                                    "paddingLeft": 10,
                                  }
                                }
                                testID="network-search-input"
                                value=""
                              />
                            </View>
                          </View>
                          <View
                            onLayout={[Function]}
                            style={
                              {
                                "minHeight": 667,
                              }
                            }
                          >
                            <RCTScrollView
                              collapsable={false}
                              keyboardShouldPersistTaps="handled"
                              onGestureHandlerEvent={[Function]}
                              onGestureHandlerStateChange={[Function]}
                              style={
                                {
                                  "maxHeight": 933.8,
                                }
                              }
                              testID="other-networks-scroll"
                            >
                              <View>
                                <View
                                  style={
                                    {
                                      "alignItems": "center",
                                      "flexDirection": "row",
                                      "justifyContent": "space-between",
                                      "marginHorizontal": 16,
                                      "marginVertical": 16,
                                    }
                                  }
                                >
                                  <Text
                                    accessibilityRole="text"
                                    style={
                                      {
                                        "color": "#6a737d",
                                        "fontFamily": "EuclidCircularB-Medium",
                                        "fontSize": 16,
                                        "fontWeight": "500",
                                        "letterSpacing": 0,
                                        "lineHeight": 24,
                                      }
                                    }
                                  >
                                    Enabled networks
                                  </Text>
                                </View>
                                <View
                                  style={
                                    {
                                      "alignItems": "center",
                                      "backgroundColor": "#0376C91A",
                                      "flexDirection": "row",
                                    }
                                  }
                                >
                                  <TouchableOpacity
                                    disabled={false}
                                    onLongPress={[Function]}
                                    onPress={[Function]}
                                    onTextClick={[Function]}
                                    style={
                                      {
                                        "alignItems": "center",
                                        "flex": 1,
                                        "opacity": 1,
                                        "padding": 16,
                                        "position": "relative",
                                        "zIndex": 1,
                                      }
                                    }
                                    testID="select-with-menu"
                                  >
                                    <View
                                      accessibilityRole="none"
                                      accessible={true}
                                      style={
                                        {
                                          "alignItems": "flex-start",
                                          "flexDirection": "column",
                                          "padding": 16,
                                          "paddingBottom": 0,
                                          "paddingLeft": 0,
                                          "paddingRight": 0,
                                          "paddingTop": 0,
                                          "zIndex": 2,
                                        }
                                      }
                                    >
                                      <View
                                        style={
                                          {
                                            "alignItems": "center",
                                            "flexDirection": "row",
                                          }
                                        }
                                      >
                                        <View
                                          style={
                                            {
                                              "alignItems": "center",
                                              "flexDirection": "row",
                                            }
                                          }
                                        >
                                          <View
                                            style={
                                              {
                                                "alignItems": "center",
                                                "backgroundColor": "#ffffff",
                                                "borderRadius": 8,
                                                "height": 24,
                                                "justifyContent": "center",
                                                "marginRight": 16,
                                                "overflow": "hidden",
                                                "width": 24,
                                              }
                                            }
                                            testID="cellbase-avatar"
                                          >
                                            <Image
                                              onError={[Function]}
                                              resizeMode="contain"
                                              source={1}
                                              style={
                                                {
                                                  "height": 24,
                                                  "width": 24,
                                                }
                                              }
                                              testID="network-avatar-image"
                                            />
                                          </View>
                                          <View
                                            style={
                                              {
                                                "alignItems": "flex-start",
                                                "flex": 1,
                                              }
                                            }
                                          >
                                            <Text
                                              accessibilityRole="text"
                                              numberOfLines={1}
                                              style={
                                                {
                                                  "color": "#141618",
                                                  "fontFamily": "EuclidCircularB-Regular",
                                                  "fontSize": 16,
                                                  "fontWeight": "400",
                                                  "letterSpacing": 0,
                                                  "lineHeight": 24,
                                                }
                                              }
                                              testID="cellbase-avatar-title"
                                            >
                                              Ethereum Mainnet
                                            </Text>
                                            <TouchableOpacity
                                              accessibilityState={
                                                {
                                                  "busy": undefined,
                                                  "checked": undefined,
                                                  "disabled": undefined,
                                                  "expanded": undefined,
                                                  "selected": undefined,
                                                }
                                              }
                                              accessible={true}
                                              focusable={false}
                                              onClick={[Function]}
                                              onPress={[Function]}
                                              onResponderGrant={[Function]}
                                              onResponderMove={[Function]}
                                              onResponderRelease={[Function]}
                                              onResponderTerminate={[Function]}
                                              onResponderTerminationRequest={[Function]}
                                              onStartShouldSetResponder={[Function]}
                                              style={
                                                {
                                                  "alignItems": "flex-start",
                                                  "flexDirection": "row",
                                                  "marginBottom": 0,
                                                  "zIndex": 1,
                                                }
                                              }
                                            >
                                              <Text
                                                accessibilityRole="text"
                                                numberOfLines={1}
                                                style={
                                                  {
                                                    "color": "#6a737d",
                                                    "fontFamily": "EuclidCircularB-Regular",
                                                    "fontSize": 14,
                                                    "fontWeight": "400",
                                                    "letterSpacing": 0,
                                                    "lineHeight": 22,
                                                  }
                                                }
                                              >
                                                mainnet-rpc.publicnode.com
                                              </Text>
                                              <SvgMock
                                                color="#141618"
                                                height={10}
                                                name="ArrowDown"
                                                style={
                                                  {
                                                    "height": 10,
                                                    "paddingLeft": 8,
                                                    "paddingTop": 24,
                                                    "width": 10,
                                                  }
                                                }
                                                width={10}
                                              />
                                            </TouchableOpacity>
                                          </View>
                                        </View>
                                      </View>
                                    </View>
                                    <View
                                      accessibilityRole="checkbox"
                                      accessible={true}
                                      style={
                                        {
                                          "backgroundColor": "#0376C91A",
                                          "bottom": 0,
                                          "flexDirection": "row",
                                          "left": 0,
                                          "position": "absolute",
                                          "right": 0,
                                          "top": 0,
                                          "width": 4,
                                        }
                                      }
                                    >
                                      <View
                                        style={
                                          {
                                            "backgroundColor": "#0376c9",
                                            "borderRadius": 2,
                                            "marginLeft": 4,
                                            "marginVertical": 4,
                                            "width": 4,
                                          }
                                        }
                                      />
                                    </View>
                                  </TouchableOpacity>
                                  <View
                                    style={
                                      {
                                        "paddingRight": 20,
                                      }
                                    }
                                  >
                                    <TouchableOpacity
                                      accessibilityRole="button"
                                      accessible={true}
                                      activeOpacity={1}
                                      disabled={false}
                                      onPress={[Function]}
                                      onPressIn={[Function]}
                                      onPressOut={[Function]}
                                      style={
                                        {
                                          "alignItems": "center",
                                          "borderRadius": 8,
                                          "height": 24,
                                          "justifyContent": "center",
                                          "opacity": 1,
                                          "width": 24,
                                        }
                                      }
                                      testID="button-menu-select-test-id"
                                    >
                                      <SvgMock
                                        color="#141618"
                                        height={16}
                                        name="MoreVertical"
                                        style={
                                          {
                                            "height": 16,
                                            "width": 16,
                                          }
                                        }
                                        width={16}
                                      />
                                    </TouchableOpacity>
                                  </View>
                                </View>
                                <View
                                  style={
                                    {
                                      "alignItems": "center",
                                      "backgroundColor": "#ffffff",
                                      "flexDirection": "row",
                                    }
                                  }
                                >
                                  <TouchableOpacity
                                    disabled={false}
                                    onLongPress={[Function]}
                                    onPress={[Function]}
                                    onTextClick={[Function]}
                                    style={
                                      {
                                        "alignItems": "center",
                                        "flex": 1,
                                        "opacity": 1,
                                        "padding": 16,
                                        "position": "relative",
                                        "zIndex": 1,
                                      }
                                    }
                                    testID="select-with-menu"
                                  >
                                    <View
                                      accessibilityRole="none"
                                      accessible={true}
                                      style={
                                        {
                                          "alignItems": "flex-start",
                                          "flexDirection": "column",
                                          "padding": 16,
                                          "paddingBottom": 0,
                                          "paddingLeft": 0,
                                          "paddingRight": 0,
                                          "paddingTop": 0,
                                          "zIndex": 2,
                                        }
                                      }
                                    >
                                      <View
                                        style={
                                          {
                                            "alignItems": "center",
                                            "flexDirection": "row",
                                          }
                                        }
                                      >
                                        <View
                                          style={
                                            {
                                              "alignItems": "center",
                                              "flexDirection": "row",
                                            }
                                          }
                                        >
                                          <View
                                            style={
                                              {
                                                "alignItems": "center",
                                                "backgroundColor": "#ffffff",
                                                "borderRadius": 8,
                                                "height": 24,
                                                "justifyContent": "center",
                                                "marginRight": 16,
                                                "overflow": "hidden",
                                                "width": 24,
                                              }
                                            }
                                            testID="cellbase-avatar"
                                          >
                                            <Image
                                              onError={[Function]}
                                              resizeMode="contain"
                                              source={1}
                                              style={
                                                {
                                                  "height": 24,
                                                  "width": 24,
                                                }
                                              }
                                              testID="network-avatar-image"
                                            />
                                          </View>
                                          <View
                                            style={
                                              {
                                                "alignItems": "flex-start",
                                                "flex": 1,
                                              }
                                            }
                                          >
                                            <Text
                                              accessibilityRole="text"
                                              numberOfLines={1}
                                              style={
                                                {
                                                  "color": "#141618",
                                                  "fontFamily": "EuclidCircularB-Regular",
                                                  "fontSize": 16,
                                                  "fontWeight": "400",
                                                  "letterSpacing": 0,
                                                  "lineHeight": 24,
                                                }
                                              }
                                              testID="cellbase-avatar-title"
                                            >
                                              Linea
                                            </Text>
                                            <TouchableOpacity
                                              accessibilityState={
                                                {
                                                  "busy": undefined,
                                                  "checked": undefined,
                                                  "disabled": undefined,
                                                  "expanded": undefined,
                                                  "selected": undefined,
                                                }
                                              }
                                              accessible={true}
                                              focusable={false}
                                              onClick={[Function]}
                                              onPress={[Function]}
                                              onResponderGrant={[Function]}
                                              onResponderMove={[Function]}
                                              onResponderRelease={[Function]}
                                              onResponderTerminate={[Function]}
                                              onResponderTerminationRequest={[Function]}
                                              onStartShouldSetResponder={[Function]}
                                              style={
                                                {
                                                  "alignItems": "flex-start",
                                                  "flexDirection": "row",
                                                  "marginBottom": 0,
                                                  "zIndex": 1,
                                                }
                                              }
                                            >
                                              <Text
                                                accessibilityRole="text"
                                                numberOfLines={1}
                                                style={
                                                  {
                                                    "color": "#6a737d",
                                                    "fontFamily": "EuclidCircularB-Regular",
                                                    "fontSize": 14,
                                                    "fontWeight": "400",
                                                    "letterSpacing": 0,
                                                    "lineHeight": 22,
                                                  }
                                                }
                                              >
                                                linea-rpc.publicnode.com
                                              </Text>
                                              <SvgMock
                                                color="#141618"
                                                height={10}
                                                name="ArrowDown"
                                                style={
                                                  {
                                                    "height": 10,
                                                    "paddingLeft": 8,
                                                    "paddingTop": 24,
                                                    "width": 10,
                                                  }
                                                }
                                                width={10}
                                              />
                                            </TouchableOpacity>
                                          </View>
                                        </View>
                                      </View>
                                    </View>
                                  </TouchableOpacity>
                                  <View
                                    style={
                                      {
                                        "paddingRight": 20,
                                      }
                                    }
                                  >
                                    <TouchableOpacity
                                      accessibilityRole="button"
                                      accessible={true}
                                      activeOpacity={1}
                                      disabled={false}
                                      onPress={[Function]}
                                      onPressIn={[Function]}
                                      onPressOut={[Function]}
                                      style={
                                        {
                                          "alignItems": "center",
                                          "borderRadius": 8,
                                          "height": 24,
                                          "justifyContent": "center",
                                          "opacity": 1,
                                          "width": 24,
                                        }
                                      }
                                      testID="button-menu-select-test-id"
                                    >
                                      <SvgMock
                                        color="#141618"
                                        height={16}
                                        name="MoreVertical"
                                        style={
                                          {
                                            "height": 16,
                                            "width": 16,
                                          }
                                        }
                                        width={16}
                                      />
                                    </TouchableOpacity>
                                  </View>
                                </View>
                                <View
                                  style={
                                    {
                                      "alignItems": "center",
                                      "backgroundColor": "#ffffff",
                                      "flexDirection": "row",
                                    }
                                  }
                                >
                                  <TouchableOpacity
                                    disabled={false}
                                    onLongPress={[Function]}
                                    onPress={[Function]}
                                    onTextClick={[Function]}
                                    style={
                                      {
                                        "alignItems": "center",
                                        "flex": 1,
                                        "opacity": 1,
                                        "padding": 16,
                                        "position": "relative",
                                        "zIndex": 1,
                                      }
                                    }
                                    testID="select-with-menu"
                                  >
                                    <View
                                      accessibilityRole="none"
                                      accessible={true}
                                      style={
                                        {
                                          "alignItems": "flex-start",
                                          "flexDirection": "column",
                                          "padding": 16,
                                          "paddingBottom": 0,
                                          "paddingLeft": 0,
                                          "paddingRight": 0,
                                          "paddingTop": 0,
                                          "zIndex": 2,
                                        }
                                      }
                                    >
                                      <View
                                        style={
                                          {
                                            "alignItems": "center",
                                            "flexDirection": "row",
                                          }
                                        }
                                      >
                                        <View
                                          style={
                                            {
                                              "alignItems": "center",
                                              "flexDirection": "row",
                                            }
                                          }
                                        >
                                          <View
                                            style={
                                              {
                                                "alignItems": "center",
                                                "backgroundColor": "#ffffff",
                                                "borderRadius": 8,
                                                "height": 24,
                                                "justifyContent": "center",
                                                "marginRight": 16,
                                                "overflow": "hidden",
                                                "width": 24,
                                              }
                                            }
                                            testID="cellbase-avatar"
                                          >
                                            <Image
                                              onError={[Function]}
                                              resizeMode="contain"
                                              source={1}
                                              style={
                                                {
                                                  "height": 24,
                                                  "width": 24,
                                                }
                                              }
                                              testID="network-avatar-image"
                                            />
                                          </View>
                                          <View
                                            style={
                                              {
                                                "alignItems": "flex-start",
                                                "flex": 1,
                                              }
                                            }
                                          >
                                            <Text
                                              accessibilityRole="text"
                                              numberOfLines={1}
                                              style={
                                                {
                                                  "color": "#141618",
                                                  "fontFamily": "EuclidCircularB-Regular",
                                                  "fontSize": 16,
                                                  "fontWeight": "400",
                                                  "letterSpacing": 0,
                                                  "lineHeight": 24,
                                                }
                                              }
                                              testID="cellbase-avatar-title"
                                            >
                                              Avalanche Mainnet C-Chain
                                            </Text>
                                            <TouchableOpacity
                                              accessibilityState={
                                                {
                                                  "busy": undefined,
                                                  "checked": undefined,
                                                  "disabled": undefined,
                                                  "expanded": undefined,
                                                  "selected": undefined,
                                                }
                                              }
                                              accessible={true}
                                              focusable={false}
                                              onClick={[Function]}
                                              onPress={[Function]}
                                              onResponderGrant={[Function]}
                                              onResponderMove={[Function]}
                                              onResponderRelease={[Function]}
                                              onResponderTerminate={[Function]}
                                              onResponderTerminationRequest={[Function]}
                                              onStartShouldSetResponder={[Function]}
                                              style={
                                                {
                                                  "alignItems": "flex-start",
                                                  "flexDirection": "row",
                                                  "marginBottom": 0,
                                                  "zIndex": 1,
                                                }
                                              }
                                            >
                                              <Text
                                                accessibilityRole="text"
                                                numberOfLines={1}
                                                style={
                                                  {
                                                    "color": "#6a737d",
                                                    "fontFamily": "EuclidCircularB-Regular",
                                                    "fontSize": 14,
                                                    "fontWeight": "400",
                                                    "letterSpacing": 0,
                                                    "lineHeight": 22,
                                                  }
                                                }
                                              >
                                                api.avax.network/ext/bc/C
                                              </Text>
                                              <SvgMock
                                                color="#141618"
                                                height={10}
                                                name="ArrowDown"
                                                style={
                                                  {
                                                    "height": 10,
                                                    "paddingLeft": 8,
                                                    "paddingTop": 24,
                                                    "width": 10,
                                                  }
                                                }
                                                width={10}
                                              />
                                            </TouchableOpacity>
                                          </View>
                                        </View>
                                      </View>
                                    </View>
                                  </TouchableOpacity>
                                  <View
                                    style={
                                      {
                                        "paddingRight": 20,
                                      }
                                    }
                                  >
                                    <TouchableOpacity
                                      accessibilityRole="button"
                                      accessible={true}
                                      activeOpacity={1}
                                      disabled={false}
                                      onPress={[Function]}
                                      onPressIn={[Function]}
                                      onPressOut={[Function]}
                                      style={
                                        {
                                          "alignItems": "center",
                                          "borderRadius": 8,
                                          "height": 24,
                                          "justifyContent": "center",
                                          "opacity": 1,
                                          "width": 24,
                                        }
                                      }
                                      testID="button-menu-select-test-id"
                                    >
                                      <SvgMock
                                        color="#141618"
                                        height={16}
                                        name="MoreVertical"
                                        style={
                                          {
                                            "height": 16,
                                            "width": 16,
                                          }
                                        }
                                        width={16}
                                      />
                                    </TouchableOpacity>
                                  </View>
                                </View>
                                <View
                                  style={
                                    {
                                      "alignItems": "center",
                                      "backgroundColor": "#ffffff",
                                      "flexDirection": "row",
                                    }
                                  }
                                >
                                  <TouchableOpacity
                                    disabled={false}
                                    onLongPress={[Function]}
                                    onPress={[Function]}
                                    onTextClick={[Function]}
                                    style={
                                      {
                                        "alignItems": "center",
                                        "flex": 1,
                                        "opacity": 1,
                                        "padding": 16,
                                        "position": "relative",
                                        "zIndex": 1,
                                      }
                                    }
                                    testID="select-with-menu"
                                  >
                                    <View
                                      accessibilityRole="none"
                                      accessible={true}
                                      style={
                                        {
                                          "alignItems": "flex-start",
                                          "flexDirection": "column",
                                          "padding": 16,
                                          "paddingBottom": 0,
                                          "paddingLeft": 0,
                                          "paddingRight": 0,
                                          "paddingTop": 0,
                                          "zIndex": 2,
                                        }
                                      }
                                    >
                                      <View
                                        style={
                                          {
                                            "alignItems": "center",
                                            "flexDirection": "row",
                                          }
                                        }
                                      >
                                        <View
                                          style={
                                            {
                                              "alignItems": "center",
                                              "flexDirection": "row",
                                            }
                                          }
                                        >
                                          <View
                                            style={
                                              {
                                                "alignItems": "center",
                                                "backgroundColor": "#ffffff",
                                                "borderRadius": 8,
                                                "height": 24,
                                                "justifyContent": "center",
                                                "marginRight": 16,
                                                "overflow": "hidden",
                                                "width": 24,
                                              }
                                            }
                                            testID="cellbase-avatar"
                                          >
                                            <Image
                                              onError={[Function]}
                                              resizeMode="contain"
                                              source={1}
                                              style={
                                                {
                                                  "height": 24,
                                                  "width": 24,
                                                }
                                              }
                                              testID="network-avatar-image"
                                            />
                                          </View>
                                          <View
                                            style={
                                              {
                                                "alignItems": "flex-start",
                                                "flex": 1,
                                              }
                                            }
                                          >
                                            <Text
                                              accessibilityRole="text"
                                              numberOfLines={1}
                                              style={
                                                {
                                                  "color": "#141618",
                                                  "fontFamily": "EuclidCircularB-Regular",
                                                  "fontSize": 16,
                                                  "fontWeight": "400",
                                                  "letterSpacing": 0,
                                                  "lineHeight": 24,
                                                }
                                              }
                                              testID="cellbase-avatar-title"
                                            >
                                              Polygon Mainnet
                                            </Text>
                                            <TouchableOpacity
                                              accessibilityState={
                                                {
                                                  "busy": undefined,
                                                  "checked": undefined,
                                                  "disabled": undefined,
                                                  "expanded": undefined,
                                                  "selected": undefined,
                                                }
                                              }
                                              accessible={true}
                                              focusable={false}
                                              onClick={[Function]}
                                              onPress={[Function]}
                                              onResponderGrant={[Function]}
                                              onResponderMove={[Function]}
                                              onResponderRelease={[Function]}
                                              onResponderTerminate={[Function]}
                                              onResponderTerminationRequest={[Function]}
                                              onStartShouldSetResponder={[Function]}
                                              style={
                                                {
                                                  "alignItems": "flex-start",
                                                  "flexDirection": "row",
                                                  "marginBottom": 0,
                                                  "zIndex": 1,
                                                }
                                              }
                                            >
                                              <Text
                                                accessibilityRole="text"
                                                numberOfLines={1}
                                                style={
                                                  {
                                                    "color": "#6a737d",
                                                    "fontFamily": "EuclidCircularB-Regular",
                                                    "fontSize": 14,
                                                    "fontWeight": "400",
                                                    "letterSpacing": 0,
                                                    "lineHeight": 22,
                                                  }
                                                }
                                              >
                                                polygon-mainnet.infura.io/v3
                                              </Text>
                                              <SvgMock
                                                color="#141618"
                                                height={10}
                                                name="ArrowDown"
                                                style={
                                                  {
                                                    "height": 10,
                                                    "paddingLeft": 8,
                                                    "paddingTop": 24,
                                                    "width": 10,
                                                  }
                                                }
                                                width={10}
                                              />
                                            </TouchableOpacity>
                                          </View>
                                        </View>
                                      </View>
                                    </View>
                                  </TouchableOpacity>
                                  <View
                                    style={
                                      {
                                        "paddingRight": 20,
                                      }
                                    }
                                  >
                                    <TouchableOpacity
                                      accessibilityRole="button"
                                      accessible={true}
                                      activeOpacity={1}
                                      disabled={false}
                                      onPress={[Function]}
                                      onPressIn={[Function]}
                                      onPressOut={[Function]}
                                      style={
                                        {
                                          "alignItems": "center",
                                          "borderRadius": 8,
                                          "height": 24,
                                          "justifyContent": "center",
                                          "opacity": 1,
                                          "width": 24,
                                        }
                                      }
                                      testID="button-menu-select-test-id"
                                    >
                                      <SvgMock
                                        color="#141618"
                                        height={16}
                                        name="MoreVertical"
                                        style={
                                          {
                                            "height": 16,
                                            "width": 16,
                                          }
                                        }
                                        width={16}
                                      />
                                    </TouchableOpacity>
                                  </View>
                                </View>
                                <View
                                  style={
                                    {
                                      "alignItems": "center",
                                      "backgroundColor": "#ffffff",
                                      "flexDirection": "row",
                                    }
                                  }
                                >
                                  <TouchableOpacity
                                    disabled={false}
                                    onLongPress={[Function]}
                                    onPress={[Function]}
                                    onTextClick={[Function]}
                                    style={
                                      {
                                        "alignItems": "center",
                                        "flex": 1,
                                        "opacity": 1,
                                        "padding": 16,
                                        "position": "relative",
                                        "zIndex": 1,
                                      }
                                    }
                                    testID="select-with-menu"
                                  >
                                    <View
                                      accessibilityRole="none"
                                      accessible={true}
                                      style={
                                        {
                                          "alignItems": "flex-start",
                                          "flexDirection": "column",
                                          "padding": 16,
                                          "paddingBottom": 0,
                                          "paddingLeft": 0,
                                          "paddingRight": 0,
                                          "paddingTop": 0,
                                          "zIndex": 2,
                                        }
                                      }
                                    >
                                      <View
                                        style={
                                          {
                                            "alignItems": "center",
                                            "flexDirection": "row",
                                          }
                                        }
                                      >
                                        <View
                                          style={
                                            {
                                              "alignItems": "center",
                                              "flexDirection": "row",
                                            }
                                          }
                                        >
                                          <View
                                            style={
                                              {
                                                "alignItems": "center",
                                                "backgroundColor": "#ffffff",
                                                "borderRadius": 8,
                                                "height": 24,
                                                "justifyContent": "center",
                                                "marginRight": 16,
                                                "overflow": "hidden",
                                                "width": 24,
                                              }
                                            }
                                            testID="cellbase-avatar"
                                          >
                                            <Image
                                              onError={[Function]}
                                              resizeMode="contain"
                                              source={1}
                                              style={
                                                {
                                                  "height": 24,
                                                  "width": 24,
                                                }
                                              }
                                              testID="network-avatar-image"
                                            />
                                          </View>
                                          <View
                                            style={
                                              {
                                                "alignItems": "flex-start",
                                                "flex": 1,
                                              }
                                            }
                                          >
                                            <Text
                                              accessibilityRole="text"
                                              numberOfLines={1}
                                              style={
                                                {
                                                  "color": "#141618",
                                                  "fontFamily": "EuclidCircularB-Regular",
                                                  "fontSize": 16,
                                                  "fontWeight": "400",
                                                  "letterSpacing": 0,
                                                  "lineHeight": 24,
                                                }
                                              }
                                              testID="cellbase-avatar-title"
                                            >
                                              Optimism
                                            </Text>
                                            <TouchableOpacity
                                              accessibilityState={
                                                {
                                                  "busy": undefined,
                                                  "checked": undefined,
                                                  "disabled": undefined,
                                                  "expanded": undefined,
                                                  "selected": undefined,
                                                }
                                              }
                                              accessible={true}
                                              focusable={false}
                                              onClick={[Function]}
                                              onPress={[Function]}
                                              onResponderGrant={[Function]}
                                              onResponderMove={[Function]}
                                              onResponderRelease={[Function]}
                                              onResponderTerminate={[Function]}
                                              onResponderTerminationRequest={[Function]}
                                              onStartShouldSetResponder={[Function]}
                                              style={
                                                {
                                                  "alignItems": "flex-start",
                                                  "flexDirection": "row",
                                                  "marginBottom": 0,
                                                  "zIndex": 1,
                                                }
                                              }
                                            >
                                              <Text
                                                accessibilityRole="text"
                                                numberOfLines={1}
                                                style={
                                                  {
                                                    "color": "#6a737d",
                                                    "fontFamily": "EuclidCircularB-Regular",
                                                    "fontSize": 14,
                                                    "fontWeight": "400",
                                                    "letterSpacing": 0,
                                                    "lineHeight": 22,
                                                  }
                                                }
                                              >
                                                optimism-mainnet.infura.io/v3
                                              </Text>
                                              <SvgMock
                                                color="#141618"
                                                height={10}
                                                name="ArrowDown"
                                                style={
                                                  {
                                                    "height": 10,
                                                    "paddingLeft": 8,
                                                    "paddingTop": 24,
                                                    "width": 10,
                                                  }
                                                }
                                                width={10}
                                              />
                                            </TouchableOpacity>
                                          </View>
                                        </View>
                                      </View>
                                    </View>
                                  </TouchableOpacity>
                                  <View
                                    style={
                                      {
                                        "paddingRight": 20,
                                      }
                                    }
                                  >
                                    <TouchableOpacity
                                      accessibilityRole="button"
                                      accessible={true}
                                      activeOpacity={1}
                                      disabled={false}
                                      onPress={[Function]}
                                      onPressIn={[Function]}
                                      onPressOut={[Function]}
                                      style={
                                        {
                                          "alignItems": "center",
                                          "borderRadius": 8,
                                          "height": 24,
                                          "justifyContent": "center",
                                          "opacity": 1,
                                          "width": 24,
                                        }
                                      }
                                      testID="button-menu-select-test-id"
                                    >
                                      <SvgMock
                                        color="#141618"
                                        height={16}
                                        name="MoreVertical"
                                        style={
                                          {
                                            "height": 16,
                                            "width": 16,
                                          }
                                        }
                                        width={16}
                                      />
                                    </TouchableOpacity>
                                  </View>
                                </View>
                                <View
                                  style={
                                    {
                                      "alignItems": "center",
                                      "backgroundColor": "#ffffff",
                                      "flexDirection": "row",
                                    }
                                  }
                                >
                                  <TouchableOpacity
                                    disabled={false}
                                    onLongPress={[Function]}
                                    onPress={[Function]}
                                    onTextClick={[Function]}
                                    style={
                                      {
                                        "alignItems": "center",
                                        "flex": 1,
                                        "opacity": 1,
                                        "padding": 16,
                                        "position": "relative",
                                        "zIndex": 1,
                                      }
                                    }
                                    testID="select-with-menu"
                                  >
                                    <View
                                      accessibilityRole="none"
                                      accessible={true}
                                      style={
                                        {
                                          "alignItems": "flex-start",
                                          "flexDirection": "column",
                                          "padding": 16,
                                          "paddingBottom": 0,
                                          "paddingLeft": 0,
                                          "paddingRight": 0,
                                          "paddingTop": 0,
                                          "zIndex": 2,
                                        }
                                      }
                                    >
                                      <View
                                        style={
                                          {
                                            "alignItems": "center",
                                            "flexDirection": "row",
                                          }
                                        }
                                      >
                                        <View
                                          style={
                                            {
                                              "alignItems": "center",
                                              "flexDirection": "row",
                                            }
                                          }
                                        >
                                          <View
                                            style={
                                              {
                                                "alignItems": "center",
                                                "backgroundColor": "#f2f4f6",
                                                "borderRadius": 12,
                                                "borderWidth": 1,
                                                "height": 24,
                                                "justifyContent": "center",
                                                "marginRight": 16,
                                                "overflow": "hidden",
                                                "width": 24,
                                              }
                                            }
                                            testID="cellbase-avatar"
                                          >
                                            <Text
                                              accessibilityRole="text"
                                              style={
                                                {
                                                  "color": "#141618",
                                                  "fontFamily": "EuclidCircularB-Regular",
                                                  "fontSize": 14,
                                                  "fontWeight": "400",
                                                  "letterSpacing": 0,
                                                  "lineHeight": 22,
                                                }
                                              }
                                            >
                                              G
                                            </Text>
                                          </View>
                                          <View
                                            style={
                                              {
                                                "alignItems": "flex-start",
                                                "flex": 1,
                                              }
                                            }
                                          >
                                            <Text
                                              accessibilityRole="text"
                                              numberOfLines={1}
                                              style={
                                                {
                                                  "color": "#141618",
                                                  "fontFamily": "EuclidCircularB-Regular",
                                                  "fontSize": 16,
                                                  "fontWeight": "400",
                                                  "letterSpacing": 0,
                                                  "lineHeight": 24,
                                                }
                                              }
                                              testID="cellbase-avatar-title"
                                            >
                                              Gnosis Chain
                                            </Text>
                                            <TouchableOpacity
                                              accessibilityState={
                                                {
                                                  "busy": undefined,
                                                  "checked": undefined,
                                                  "disabled": undefined,
                                                  "expanded": undefined,
                                                  "selected": undefined,
                                                }
                                              }
                                              accessible={true}
                                              focusable={false}
                                              onClick={[Function]}
                                              onPress={[Function]}
                                              onResponderGrant={[Function]}
                                              onResponderMove={[Function]}
                                              onResponderRelease={[Function]}
                                              onResponderTerminate={[Function]}
                                              onResponderTerminationRequest={[Function]}
                                              onStartShouldSetResponder={[Function]}
                                              style={
                                                {
                                                  "alignItems": "flex-start",
                                                  "flexDirection": "row",
                                                  "marginBottom": 0,
                                                  "zIndex": 1,
                                                }
                                              }
                                            >
                                              <Text
                                                accessibilityRole="text"
                                                numberOfLines={1}
                                                style={
                                                  {
                                                    "color": "#6a737d",
                                                    "fontFamily": "EuclidCircularB-Regular",
                                                    "fontSize": 14,
                                                    "fontWeight": "400",
                                                    "letterSpacing": 0,
                                                    "lineHeight": 22,
                                                  }
                                                }
                                              >
                                                rpc.gnosischain.com
                                              </Text>
                                              <SvgMock
                                                color="#141618"
                                                height={10}
                                                name="ArrowDown"
                                                style={
                                                  {
                                                    "height": 10,
                                                    "paddingLeft": 8,
                                                    "paddingTop": 24,
                                                    "width": 10,
                                                  }
                                                }
                                                width={10}
                                              />
                                            </TouchableOpacity>
                                          </View>
                                        </View>
                                      </View>
                                    </View>
                                  </TouchableOpacity>
                                  <View
                                    style={
                                      {
                                        "paddingRight": 20,
                                      }
                                    }
                                  >
                                    <TouchableOpacity
                                      accessibilityRole="button"
                                      accessible={true}
                                      activeOpacity={1}
                                      disabled={false}
                                      onPress={[Function]}
                                      onPressIn={[Function]}
                                      onPressOut={[Function]}
                                      style={
                                        {
                                          "alignItems": "center",
                                          "borderRadius": 8,
                                          "height": 24,
                                          "justifyContent": "center",
                                          "opacity": 1,
                                          "width": 24,
                                        }
                                      }
                                      testID="button-menu-select-test-id"
                                    >
                                      <SvgMock
                                        color="#141618"
                                        height={16}
                                        name="MoreVertical"
                                        style={
                                          {
                                            "height": 16,
                                            "width": 16,
                                          }
                                        }
                                        width={16}
                                      />
                                    </TouchableOpacity>
                                  </View>
                                </View>
                                <TouchableOpacity
                                  disabled={false}
                                  onPress={[Function]}
                                  style={
                                    {
                                      "alignItems": "center",
                                      "backgroundColor": "#ffffff",
                                      "borderRadius": 4,
                                      "opacity": 1,
                                      "position": "relative",
                                    }
                                  }
                                  testID="cellselect"
                                >
                                  <View
                                    accessibilityRole="none"
                                    accessible={true}
                                    style={
                                      {
                                        "padding": 16,
                                      }
                                    }
                                  >
                                    <View
                                      style={
                                        {
                                          "alignItems": "center",
                                          "flexDirection": "row",
                                        }
                                      }
                                    >
                                      <View
                                        style={
                                          {
                                            "alignItems": "center",
                                            "flexDirection": "row",
                                          }
                                        }
                                      >
                                        <View
                                          style={
                                            {
                                              "alignItems": "center",
                                              "backgroundColor": "#ffffff",
<<<<<<< HEAD
                                              "borderRadius": 12,
=======
                                              "borderRadius": 8,
>>>>>>> f1910d80
                                              "height": 24,
                                              "justifyContent": "center",
                                              "marginRight": 16,
                                              "overflow": "hidden",
                                              "width": 24,
                                            }
                                          }
                                          testID="cellbase-avatar"
                                        >
                                          <Image
                                            onError={[Function]}
                                            resizeMode="contain"
                                            source={1}
                                            style={
                                              {
                                                "height": 24,
                                                "width": 24,
                                              }
                                            }
                                            testID="network-avatar-image"
                                          />
                                        </View>
                                        <View
                                          style={
                                            {
                                              "alignItems": "flex-start",
                                              "flex": 1,
                                            }
                                          }
                                        >
                                          <Text
                                            accessibilityRole="text"
                                            numberOfLines={1}
                                            style={
                                              {
                                                "color": "#141618",
                                                "fontFamily": "EuclidCircularB-Regular",
                                                "fontSize": 16,
                                                "fontWeight": "400",
                                                "letterSpacing": 0,
                                                "lineHeight": 24,
                                              }
                                            }
                                            testID="cellbase-avatar-title"
                                          >
                                            Solana Mainnet
                                          </Text>
                                        </View>
                                      </View>
                                    </View>
                                  </View>
                                </TouchableOpacity>
                                <View
                                  style={
                                    {
                                      "alignItems": "center",
                                      "flexDirection": "row",
                                      "justifyContent": "flex-start",
                                      "marginHorizontal": 16,
                                      "marginVertical": 16,
                                    }
                                  }
                                >
                                  <Text
                                    accessibilityRole="text"
                                    style={
                                      {
                                        "color": "#6a737d",
                                        "fontFamily": "EuclidCircularB-Medium",
                                        "fontSize": 16,
                                        "fontWeight": "500",
                                        "letterSpacing": 0,
                                        "lineHeight": 24,
                                      }
                                    }
                                  >
                                    Additional networks
                                  </Text>
                                  <TouchableOpacity
                                    hitSlop={
                                      {
                                        "bottom": 10,
                                        "left": 10,
                                        "right": 10,
                                        "top": 10,
                                      }
                                    }
                                    onPress={[Function]}
                                    style={
                                      {
                                        "paddingHorizontal": 4,
                                      }
                                    }
                                    testID="popular-networks-information-tooltip"
                                  >
                                    <Text
                                      allowFontScaling={false}
                                      style={
                                        [
                                          {
                                            "color": undefined,
                                            "fontSize": 14,
                                          },
                                          {
                                            "color": "#6a737d",
                                          },
                                          {
                                            "fontFamily": "Material Design Icons",
                                            "fontStyle": "normal",
                                            "fontWeight": "normal",
                                          },
                                          {},
                                        ]
                                      }
                                    >
                                      
                                    </Text>
                                  </TouchableOpacity>
                                </View>
                                <View
                                  style={
                                    {
                                      "marginHorizontal": 16,
                                    }
                                  }
                                >
                                  <TouchableOpacity
                                    onPress={[Function]}
                                    style={
                                      {
                                        "alignItems": "center",
                                        "flexDirection": "row",
                                        "justifyContent": "space-between",
                                        "marginVertical": 12,
                                      }
                                    }
                                  >
                                    <View
                                      style={
                                        {
                                          "alignItems": "center",
                                          "flexDirection": "row",
                                        }
                                      }
                                    >
                                      <View
                                        style={
                                          {
                                            "borderRadius": 10,
                                            "height": 20,
                                            "marginRight": 20,
                                            "width": 20,
                                          }
                                        }
                                      >
                                        <View
                                          style={
                                            {
                                              "alignItems": "center",
                                              "backgroundColor": "#ffffff",
                                              "borderRadius": 8,
                                              "height": 24,
                                              "justifyContent": "center",
                                              "overflow": "hidden",
                                              "width": 24,
                                            }
                                          }
                                        >
                                          <Image
                                            onError={[Function]}
                                            resizeMode="contain"
                                            source={1}
                                            style={
                                              {
                                                "height": 24,
                                                "width": 24,
                                              }
                                            }
                                            testID="network-avatar-image"
                                          />
                                        </View>
                                      </View>
                                      <Text
                                        style={
                                          [
                                            {
                                              "color": "#141618",
                                              "fontFamily": "EuclidCircularB-Regular",
                                              "fontSize": 30,
                                              "fontWeight": "400",
                                              "marginVertical": 2,
                                            },
                                            undefined,
                                            undefined,
                                            false,
                                            undefined,
                                            undefined,
                                            undefined,
                                            undefined,
                                            undefined,
                                            undefined,
                                            undefined,
                                            undefined,
                                            undefined,
                                            undefined,
                                            undefined,
                                            undefined,
                                            undefined,
                                            undefined,
                                            undefined,
                                            undefined,
                                            undefined,
                                            undefined,
                                            undefined,
                                            undefined,
                                            undefined,
                                          ]
                                        }
                                      >
                                        Arbitrum One
                                      </Text>
                                    </View>
                                    <View
                                      style={
                                        {
                                          "alignItems": "center",
                                          "flexDirection": "row",
                                        }
                                      }
                                    >
                                      <Text
                                        style={
                                          [
                                            {
                                              "color": "#141618",
                                              "fontFamily": "EuclidCircularB-Regular",
                                              "fontSize": 30,
                                              "fontWeight": "400",
                                              "marginVertical": 2,
                                            },
                                            undefined,
                                            undefined,
                                            undefined,
                                            undefined,
                                            undefined,
                                            undefined,
                                            undefined,
                                            undefined,
                                            undefined,
                                            undefined,
                                            undefined,
                                            undefined,
                                            undefined,
                                            undefined,
                                            undefined,
                                            undefined,
                                            undefined,
                                            undefined,
                                            undefined,
                                            {
                                              "color": "#0376c9",
                                            },
                                            undefined,
                                            undefined,
                                            undefined,
                                            undefined,
                                          ]
                                        }
                                      >
                                        Add
                                      </Text>
                                    </View>
                                  </TouchableOpacity>
                                  <TouchableOpacity
                                    onPress={[Function]}
                                    style={
                                      {
                                        "alignItems": "center",
                                        "flexDirection": "row",
                                        "justifyContent": "space-between",
                                        "marginVertical": 12,
                                      }
                                    }
                                  >
                                    <View
                                      style={
                                        {
                                          "alignItems": "center",
                                          "flexDirection": "row",
                                        }
                                      }
                                    >
                                      <View
                                        style={
                                          {
                                            "borderRadius": 10,
                                            "height": 20,
                                            "marginRight": 20,
                                            "width": 20,
                                          }
                                        }
                                      >
                                        <View
                                          style={
                                            {
                                              "alignItems": "center",
                                              "backgroundColor": "#ffffff",
                                              "borderRadius": 8,
                                              "height": 24,
                                              "justifyContent": "center",
                                              "overflow": "hidden",
                                              "width": 24,
                                            }
                                          }
                                        >
                                          <Image
                                            onError={[Function]}
                                            resizeMode="contain"
                                            source={1}
                                            style={
                                              {
                                                "height": 24,
                                                "width": 24,
                                              }
                                            }
                                            testID="network-avatar-image"
                                          />
                                        </View>
                                      </View>
                                      <Text
                                        style={
                                          [
                                            {
                                              "color": "#141618",
                                              "fontFamily": "EuclidCircularB-Regular",
                                              "fontSize": 30,
                                              "fontWeight": "400",
                                              "marginVertical": 2,
                                            },
                                            undefined,
                                            undefined,
                                            false,
                                            undefined,
                                            undefined,
                                            undefined,
                                            undefined,
                                            undefined,
                                            undefined,
                                            undefined,
                                            undefined,
                                            undefined,
                                            undefined,
                                            undefined,
                                            undefined,
                                            undefined,
                                            undefined,
                                            undefined,
                                            undefined,
                                            undefined,
                                            undefined,
                                            undefined,
                                            undefined,
                                            undefined,
                                          ]
                                        }
                                      >
                                        BNB Smart Chain Mainnet
                                      </Text>
                                    </View>
                                    <View
                                      style={
                                        {
                                          "alignItems": "center",
                                          "flexDirection": "row",
                                        }
                                      }
                                    >
                                      <Text
                                        style={
                                          [
                                            {
                                              "color": "#141618",
                                              "fontFamily": "EuclidCircularB-Regular",
                                              "fontSize": 30,
                                              "fontWeight": "400",
                                              "marginVertical": 2,
                                            },
                                            undefined,
                                            undefined,
                                            undefined,
                                            undefined,
                                            undefined,
                                            undefined,
                                            undefined,
                                            undefined,
                                            undefined,
                                            undefined,
                                            undefined,
                                            undefined,
                                            undefined,
                                            undefined,
                                            undefined,
                                            undefined,
                                            undefined,
                                            undefined,
                                            undefined,
                                            {
                                              "color": "#0376c9",
                                            },
                                            undefined,
                                            undefined,
                                            undefined,
                                            undefined,
                                          ]
                                        }
                                      >
                                        Add
                                      </Text>
                                    </View>
                                  </TouchableOpacity>
                                  <TouchableOpacity
                                    onPress={[Function]}
                                    style={
                                      {
                                        "alignItems": "center",
                                        "flexDirection": "row",
                                        "justifyContent": "space-between",
                                        "marginVertical": 12,
                                      }
                                    }
                                  >
                                    <View
                                      style={
                                        {
                                          "alignItems": "center",
                                          "flexDirection": "row",
                                        }
                                      }
                                    >
                                      <View
                                        style={
                                          {
                                            "borderRadius": 10,
                                            "height": 20,
                                            "marginRight": 20,
                                            "width": 20,
                                          }
                                        }
                                      >
                                        <View
                                          style={
                                            {
                                              "alignItems": "center",
                                              "backgroundColor": "#ffffff",
                                              "borderRadius": 8,
                                              "height": 24,
                                              "justifyContent": "center",
                                              "overflow": "hidden",
                                              "width": 24,
                                            }
                                          }
                                        >
                                          <Image
                                            onError={[Function]}
                                            resizeMode="contain"
                                            source={1}
                                            style={
                                              {
                                                "height": 24,
                                                "width": 24,
                                              }
                                            }
                                            testID="network-avatar-image"
                                          />
                                        </View>
                                      </View>
                                      <Text
                                        style={
                                          [
                                            {
                                              "color": "#141618",
                                              "fontFamily": "EuclidCircularB-Regular",
                                              "fontSize": 30,
                                              "fontWeight": "400",
                                              "marginVertical": 2,
                                            },
                                            undefined,
                                            undefined,
                                            false,
                                            undefined,
                                            undefined,
                                            undefined,
                                            undefined,
                                            undefined,
                                            undefined,
                                            undefined,
                                            undefined,
                                            undefined,
                                            undefined,
                                            undefined,
                                            undefined,
                                            undefined,
                                            undefined,
                                            undefined,
                                            undefined,
                                            undefined,
                                            undefined,
                                            undefined,
                                            undefined,
                                            undefined,
                                          ]
                                        }
                                      >
                                        Base
                                      </Text>
                                    </View>
                                    <View
                                      style={
                                        {
                                          "alignItems": "center",
                                          "flexDirection": "row",
                                        }
                                      }
                                    >
                                      <Text
                                        style={
                                          [
                                            {
                                              "color": "#141618",
                                              "fontFamily": "EuclidCircularB-Regular",
                                              "fontSize": 30,
                                              "fontWeight": "400",
                                              "marginVertical": 2,
                                            },
                                            undefined,
                                            undefined,
                                            undefined,
                                            undefined,
                                            undefined,
                                            undefined,
                                            undefined,
                                            undefined,
                                            undefined,
                                            undefined,
                                            undefined,
                                            undefined,
                                            undefined,
                                            undefined,
                                            undefined,
                                            undefined,
                                            undefined,
                                            undefined,
                                            undefined,
                                            {
                                              "color": "#0376c9",
                                            },
                                            undefined,
                                            undefined,
                                            undefined,
                                            undefined,
                                          ]
                                        }
                                      >
                                        Add
                                      </Text>
                                    </View>
                                  </TouchableOpacity>
                                  <TouchableOpacity
                                    onPress={[Function]}
                                    style={
                                      {
                                        "alignItems": "center",
                                        "flexDirection": "row",
                                        "justifyContent": "space-between",
                                        "marginVertical": 12,
                                      }
                                    }
                                  >
                                    <View
                                      style={
                                        {
                                          "alignItems": "center",
                                          "flexDirection": "row",
                                        }
                                      }
                                    >
                                      <View
                                        style={
                                          {
                                            "borderRadius": 10,
                                            "height": 20,
                                            "marginRight": 20,
                                            "width": 20,
                                          }
                                        }
                                      >
                                        <View
                                          style={
                                            {
                                              "alignItems": "center",
                                              "backgroundColor": "#ffffff",
                                              "borderRadius": 8,
                                              "height": 24,
                                              "justifyContent": "center",
                                              "overflow": "hidden",
                                              "width": 24,
                                            }
                                          }
                                        >
                                          <Image
                                            onError={[Function]}
                                            resizeMode="contain"
                                            source={1}
                                            style={
                                              {
                                                "height": 24,
                                                "width": 24,
                                              }
                                            }
                                            testID="network-avatar-image"
                                          />
                                        </View>
                                      </View>
                                      <Text
                                        style={
                                          [
                                            {
                                              "color": "#141618",
                                              "fontFamily": "EuclidCircularB-Regular",
                                              "fontSize": 30,
                                              "fontWeight": "400",
                                              "marginVertical": 2,
                                            },
                                            undefined,
                                            undefined,
                                            false,
                                            undefined,
                                            undefined,
                                            undefined,
                                            undefined,
                                            undefined,
                                            undefined,
                                            undefined,
                                            undefined,
                                            undefined,
                                            undefined,
                                            undefined,
                                            undefined,
                                            undefined,
                                            undefined,
                                            undefined,
                                            undefined,
                                            undefined,
                                            undefined,
                                            undefined,
                                            undefined,
                                            undefined,
                                          ]
                                        }
                                      >
                                        Palm
                                      </Text>
                                    </View>
                                    <View
                                      style={
                                        {
                                          "alignItems": "center",
                                          "flexDirection": "row",
                                        }
                                      }
                                    >
                                      <Text
                                        style={
                                          [
                                            {
                                              "color": "#141618",
                                              "fontFamily": "EuclidCircularB-Regular",
                                              "fontSize": 30,
                                              "fontWeight": "400",
                                              "marginVertical": 2,
                                            },
                                            undefined,
                                            undefined,
                                            undefined,
                                            undefined,
                                            undefined,
                                            undefined,
                                            undefined,
                                            undefined,
                                            undefined,
                                            undefined,
                                            undefined,
                                            undefined,
                                            undefined,
                                            undefined,
                                            undefined,
                                            undefined,
                                            undefined,
                                            undefined,
                                            undefined,
                                            {
                                              "color": "#0376c9",
                                            },
                                            undefined,
                                            undefined,
                                            undefined,
                                            undefined,
                                          ]
                                        }
                                      >
                                        Add
                                      </Text>
                                    </View>
                                  </TouchableOpacity>
                                  <TouchableOpacity
                                    onPress={[Function]}
                                    style={
                                      {
                                        "alignItems": "center",
                                        "flexDirection": "row",
                                        "justifyContent": "space-between",
                                        "marginVertical": 12,
                                      }
                                    }
                                  >
                                    <View
                                      style={
                                        {
                                          "alignItems": "center",
                                          "flexDirection": "row",
                                        }
                                      }
                                    >
                                      <View
                                        style={
                                          {
                                            "borderRadius": 10,
                                            "height": 20,
                                            "marginRight": 20,
                                            "width": 20,
                                          }
                                        }
                                      >
                                        <View
                                          style={
                                            {
                                              "alignItems": "center",
                                              "backgroundColor": "#ffffff",
                                              "borderRadius": 8,
                                              "height": 24,
                                              "justifyContent": "center",
                                              "overflow": "hidden",
                                              "width": 24,
                                            }
                                          }
                                        >
                                          <Image
                                            onError={[Function]}
                                            resizeMode="contain"
                                            source={1}
                                            style={
                                              {
                                                "height": 24,
                                                "width": 24,
                                              }
                                            }
                                            testID="network-avatar-image"
                                          />
                                        </View>
                                      </View>
                                      <Text
                                        style={
                                          [
                                            {
                                              "color": "#141618",
                                              "fontFamily": "EuclidCircularB-Regular",
                                              "fontSize": 30,
                                              "fontWeight": "400",
                                              "marginVertical": 2,
                                            },
                                            undefined,
                                            undefined,
                                            false,
                                            undefined,
                                            undefined,
                                            undefined,
                                            undefined,
                                            undefined,
                                            undefined,
                                            undefined,
                                            undefined,
                                            undefined,
                                            undefined,
                                            undefined,
                                            undefined,
                                            undefined,
                                            undefined,
                                            undefined,
                                            undefined,
                                            undefined,
                                            undefined,
                                            undefined,
                                            undefined,
                                            undefined,
                                          ]
                                        }
                                      >
                                        zkSync Mainnet
                                      </Text>
                                    </View>
                                    <View
                                      style={
                                        {
                                          "alignItems": "center",
                                          "flexDirection": "row",
                                        }
                                      }
                                    >
                                      <Text
                                        style={
                                          [
                                            {
                                              "color": "#141618",
                                              "fontFamily": "EuclidCircularB-Regular",
                                              "fontSize": 30,
                                              "fontWeight": "400",
                                              "marginVertical": 2,
                                            },
                                            undefined,
                                            undefined,
                                            undefined,
                                            undefined,
                                            undefined,
                                            undefined,
                                            undefined,
                                            undefined,
                                            undefined,
                                            undefined,
                                            undefined,
                                            undefined,
                                            undefined,
                                            undefined,
                                            undefined,
                                            undefined,
                                            undefined,
                                            undefined,
                                            undefined,
                                            {
                                              "color": "#0376c9",
                                            },
                                            undefined,
                                            undefined,
                                            undefined,
                                            undefined,
                                          ]
                                        }
                                      >
                                        Add
                                      </Text>
                                    </View>
                                  </TouchableOpacity>
                                </View>
                                <View
                                  style={
                                    {
                                      "alignItems": "center",
                                      "flexDirection": "row",
                                      "justifyContent": "space-between",
                                      "marginHorizontal": 16,
                                      "marginVertical": 16,
                                    }
                                  }
                                >
                                  <Text
                                    accessibilityRole="text"
                                    style={
                                      {
                                        "color": "#6a737d",
                                        "fontFamily": "EuclidCircularB-Medium",
                                        "fontSize": 16,
                                        "fontWeight": "500",
                                        "letterSpacing": 0,
                                        "lineHeight": 24,
                                      }
                                    }
                                  >
                                    Show test networks
                                  </Text>
                                  <RCTSwitch
                                    accessibilityRole="switch"
                                    disabled={false}
                                    onChange={[Function]}
                                    onResponderTerminationRequest={[Function]}
                                    onStartShouldSetResponder={[Function]}
                                    onTintColor="#0376c9"
                                    style={
                                      [
                                        {
                                          "height": 31,
                                          "width": 51,
                                        },
                                        {
                                          "backgroundColor": "#BBC0C566",
                                          "borderRadius": 16,
                                        },
                                      ]
                                    }
                                    testID="test-network-switch-id"
                                    thumbTintColor="#ffffff"
                                    tintColor="#BBC0C566"
                                    value={false}
                                  />
                                </View>
                              </View>
                            </RCTScrollView>
                            <TouchableOpacity
                              accessibilityRole="button"
                              accessible={true}
                              activeOpacity={1}
                              onPress={[Function]}
                              onPressIn={[Function]}
                              onPressOut={[Function]}
                              style={
                                {
                                  "alignItems": "center",
                                  "alignSelf": "stretch",
                                  "backgroundColor": "transparent",
                                  "borderColor": "#0376c9",
                                  "borderRadius": 24,
                                  "borderWidth": 1,
                                  "flexDirection": "row",
                                  "height": 48,
                                  "justifyContent": "center",
                                  "marginBottom": 12,
                                  "marginHorizontal": 16,
                                  "paddingHorizontal": 16,
                                }
                              }
                              testID="add-network-button"
                            >
                              <Text
                                accessibilityRole="text"
                                style={
                                  {
                                    "color": "#0376c9",
                                    "fontFamily": "EuclidCircularB-Medium",
                                    "fontSize": 14,
                                    "fontWeight": "500",
                                    "letterSpacing": 0,
                                    "lineHeight": 22,
                                  }
                                }
                              >
                                Add a custom network
                              </Text>
                            </TouchableOpacity>
                          </View>
                        </View>
                      </View>
                    </View>
                  </View>
                </View>
              </View>
            </View>
          </View>
        </View>
      </RNSScreen>
    </RNSScreenContainer>
  </RNCSafeAreaProvider>
</View>
`;<|MERGE_RESOLUTION|>--- conflicted
+++ resolved
@@ -1153,11 +1153,7 @@
                                             {
                                               "alignItems": "center",
                                               "backgroundColor": "#ffffff",
-<<<<<<< HEAD
-                                              "borderRadius": 16,
-=======
                                               "borderRadius": 8,
->>>>>>> f1910d80
                                               "height": 32,
                                               "justifyContent": "center",
                                               "marginRight": 16,
@@ -3232,11 +3228,7 @@
                                             {
                                               "alignItems": "center",
                                               "backgroundColor": "#ffffff",
-<<<<<<< HEAD
-                                              "borderRadius": 12,
-=======
                                               "borderRadius": 8,
->>>>>>> f1910d80
                                               "height": 24,
                                               "justifyContent": "center",
                                               "marginRight": 16,
