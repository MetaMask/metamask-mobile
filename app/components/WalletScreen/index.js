--- conflicted
+++ resolved
@@ -6,10 +6,7 @@
 import Asset from '../Asset';
 import AccountDetails from '../AccountDetails';
 import AddAsset from '../AddAsset';
-<<<<<<< HEAD
 import AppSettings from '../AppSettings';
-=======
->>>>>>> f2f8b329
 import RevealPrivateCredential from '../RevealPrivateCredential';
 import { createStackNavigator } from 'react-navigation';
 
@@ -47,8 +44,5 @@
 	},
 	AppSettings: {
 		screen: AppSettings
-	},
-	RevealPrivateCredential: {
-		screen: RevealPrivateCredential
 	}
 });