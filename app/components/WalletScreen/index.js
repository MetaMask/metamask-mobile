--- conflicted
+++ resolved
@@ -1,15 +1,13 @@
-<<<<<<< HEAD
-=======
-import React, { Component } from 'react';
+import React from 'react';
 import PropTypes from 'prop-types';
->>>>>>> 56f5b869
 import Wallet from '../Wallet';
 import Settings from '../Settings';
 import Asset from '../Asset';
 import { createStackNavigator } from 'react-navigation';
+import Engine from '../../core/Engine';
+const engine = new Engine();
 
-<<<<<<< HEAD
-export default createStackNavigator({
+const Nav = createStackNavigator({
 	Wallet: {
 		screen: Wallet
 	},
@@ -18,24 +16,17 @@
 	},
 	Asset: {
 		screen: Asset
-=======
-/**
- * Main view component for the wallet screen
- */
-export default class WalletScreen extends Component {
+	}
+});
+
+export default class WalletScreen extends React.Component {
+	static router = Nav.router;
+
 	static propTypes = {
-		/**
-		 * Instance of a core engine object
-		 */
-		engine: PropTypes.object.isRequired
+		navigation: PropTypes.object
 	};
 
 	render() {
-		return (
-			<Screen>
-				<Wallet engine={this.props.engine} />
-			</Screen>
-		);
->>>>>>> 56f5b869
+		return <Nav navigation={this.props.navigation} screenProps={{ engine }} />;
 	}
-});+}