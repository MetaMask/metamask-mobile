import Wallet from '../Wallet';
import Settings from '../Settings';
import NetworkSettings from '../NetworkSettings';
import SeedWords from '../SeedWords';
import SyncWithExtension from '../SyncWithExtension';
import Asset from '../Asset';
import AccountDetails from '../AccountDetails';
import AddAsset from '../AddAsset';
<<<<<<< HEAD
import SendScreen from '../SendScreen';
=======
import AppSettings from '../AppSettings';
>>>>>>> 9fd61781
import RevealPrivateCredential from '../RevealPrivateCredential';
import { createStackNavigator } from 'react-navigation';

/**
 * Stack navigator component that wraps the content of the Wallet tab
 * including the viewsm that can be pushed on top of it
 */
export default createStackNavigator({
	Wallet: {
		screen: Wallet
	},
	AccountDetails: {
		screen: AccountDetails
	},
	Settings: {
		screen: Settings
	},
	NetworkSettings: {
		screen: NetworkSettings
	},
	RevealPrivateCredential: {
		screen: RevealPrivateCredential
	},
	SeedWords: {
		screen: SeedWords
	},
	SyncWithExtension: {
		screen: SyncWithExtension
	},
	Asset: {
		screen: Asset
	},
	AddAsset: {
		screen: AddAsset
	},
<<<<<<< HEAD
	SendScreen: {
		screen: SendScreen
=======
	AppSettings: {
		screen: AppSettings
>>>>>>> 9fd61781
	}
});<|MERGE_RESOLUTION|>--- conflicted
+++ resolved
@@ -6,11 +6,8 @@
 import Asset from '../Asset';
 import AccountDetails from '../AccountDetails';
 import AddAsset from '../AddAsset';
-<<<<<<< HEAD
+import AppSettings from '../AppSettings';
 import SendScreen from '../SendScreen';
-=======
-import AppSettings from '../AppSettings';
->>>>>>> 9fd61781
 import RevealPrivateCredential from '../RevealPrivateCredential';
 import { createStackNavigator } from 'react-navigation';
 
@@ -46,12 +43,10 @@
 	AddAsset: {
 		screen: AddAsset
 	},
-<<<<<<< HEAD
+	AppSettings: {
+		screen: AppSettings
+	},
 	SendScreen: {
 		screen: SendScreen
-=======
-	AppSettings: {
-		screen: AppSettings
->>>>>>> 9fd61781
 	}
 });