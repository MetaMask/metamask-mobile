--- conflicted
+++ resolved
@@ -12,11 +12,8 @@
 import { MetricsEventBuilder } from '../../../core/Analytics/MetricsEventBuilder';
 import useOriginSource from '../../hooks/useOriginSource';
 import { Caip25EndowmentPermissionName } from '@metamask/chain-agnostic-permission';
-<<<<<<< HEAD
-=======
 import { MetaMetricsRequestedThrough } from '../../../core/Analytics/MetaMetrics.types';
 import { MESSAGE_TYPE } from '../../../core/createTracingMiddleware';
->>>>>>> 961a5281
 
 jest.mock('../../Views/confirmations/hooks/useApprovalRequest');
 jest.mock('../../../components/hooks/useMetrics');
@@ -35,11 +32,7 @@
 const PERMISSION_REQUEST_ID_MOCK = 'testId';
 
 const HOST_INFO_MOCK = {
-<<<<<<< HEAD
-  permissions: { [Caip25EndowmentPermissionName]: true },
-=======
   permissions: { [Caip25EndowmentPermissionName]: { caveats: [] } },
->>>>>>> 961a5281
   metadata: { id: PERMISSION_REQUEST_ID_MOCK },
 };
 
@@ -224,14 +217,10 @@
 
     mockApprovalRequest({
       type: ApprovalTypes.REQUEST_PERMISSIONS,
-<<<<<<< HEAD
-      requestData: { ...HOST_INFO_MOCK, permissions: { [Caip25EndowmentPermissionName]: false } },
-=======
       requestData: {
         ...HOST_INFO_MOCK,
         permissions: { [Caip25EndowmentPermissionName]: false },
       },
->>>>>>> 961a5281
       // TODO: Replace "any" with type
       // eslint-disable-next-line @typescript-eslint/no-explicit-any
     } as any);
