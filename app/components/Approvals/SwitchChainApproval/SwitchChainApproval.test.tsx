--- conflicted
+++ resolved
@@ -6,8 +6,6 @@
 import { networkSwitched } from '../../../actions/onboardNetwork';
 // eslint-disable-next-line import/no-namespace
 import * as networks from '../../../util/networks';
-<<<<<<< HEAD
-=======
 import {
   Caip25CaveatType,
   Caip25EndowmentPermissionName,
@@ -21,7 +19,6 @@
     },
   }),
 }));
->>>>>>> 338177c4
 
 jest.mock('../../hooks/useNetworksByNamespace/useNetworksByNamespace', () => ({
   useNetworksByNamespace: () => ({
