import React from 'react';
import useApprovalRequest from '../../Views/confirmations/hooks/useApprovalRequest';
import { shallow } from 'enzyme';
import { ApprovalTypes } from '../../../core/RPCMethods/RPCMethodMiddleware';
import SwitchChainApproval from './SwitchChainApproval';
import { networkSwitched } from '../../../actions/onboardNetwork';
// eslint-disable-next-line import/no-namespace
import * as networks from '../../../util/networks';
import {
  Caip25CaveatType,
  Caip25EndowmentPermissionName,
} from '@metamask/chain-agnostic-permission';

jest.mock('../../../selectors/networkController', () => ({
  ...jest.requireActual('../../../selectors/networkController'),
  selectEvmNetworkConfigurationsByChainId: () => ({
    '0x1': {
      name: 'Ethereum Mainnet',
    },
  }),
}));

jest.mock('../../hooks/useNetworksByNamespace/useNetworksByNamespace', () => ({
  useNetworksByNamespace: () => ({
    networks: [
      {
        id: 'eip155:1',
        name: 'Ethereum',
        caipChainId: 'eip155:1',
        isSelected: false,
        imageSource:
          'https://assets.coingecko.com/coins/images/279/small/ethereum.png?1595348880',
        networkTypeOrRpcUrl: 'https://mock-url.com',
      },
    ],
  }),
  NetworkType: {
    Popular: 'popular',
    Custom: 'custom',
  },
}));

const mockSelectNetwork = jest.fn();
jest.mock('../../hooks/useNetworkSelection/useNetworkSelection', () => ({
  useNetworkSelection: () => ({
    selectCustomNetwork: jest.fn(),
    selectPopularNetwork: jest.fn(),
    selectNetwork: mockSelectNetwork,
  }),
}));

jest.mock('../../Views/confirmations/hooks/useApprovalRequest');
jest.mock('../../../actions/onboardNetwork');

jest.mock('../../../core/Engine', () => ({
  context: {
    PreferencesController: {
      setTokenNetworkFilter: jest.fn(),
    },
  },
}));

jest.mock('react-redux', () => ({
  ...jest.requireActual('react-redux'),
  useDispatch: () => jest.fn(),
  useSelector: jest.fn((selector) => selector()),
}));

const mockApprovalRequest = (approvalRequest?: unknown) => {
  (
    useApprovalRequest as jest.MockedFn<typeof useApprovalRequest>
  ).mockReturnValue({
    approvalRequest,
    onConfirm: jest.fn(),
    // TODO: Replace "any" with type
    // eslint-disable-next-line @typescript-eslint/no-explicit-any
  } as any);
};

const URL_MOCK = 'test.com';

const mockApprovalRequestData = {
  metadata: {
    rpcUrl: URL_MOCK,
  },
  diff: {
    permissionDiffMap: {
      [Caip25EndowmentPermissionName]: {
        [Caip25CaveatType]: {
          requiredScopes: {
            'eip155:1': {
              accounts: [],
            },
          },
          optionalScopes: {},
        },
      },
    },
  },
};

describe('SwitchChainApproval', () => {
  beforeEach(() => {
    jest.clearAllMocks();
<<<<<<< HEAD
    jest.spyOn(networks, 'isPortfolioViewEnabled').mockReturnValue(false);
=======
    jest
      .spyOn(networks, 'isRemoveGlobalNetworkSelectorEnabled')
      .mockReturnValue(false);
>>>>>>> 6ab8653c
  });

  it('renders', () => {
    mockApprovalRequest({
      type: ApprovalTypes.SWITCH_ETHEREUM_CHAIN,
      requestData: mockApprovalRequestData,
    });

    const wrapper = shallow(<SwitchChainApproval />);

    expect(wrapper).toMatchSnapshot();
  });

  it('returns null if no approval request', () => {
    mockApprovalRequest(undefined);

    const wrapper = shallow(<SwitchChainApproval />);
    expect(wrapper).toMatchSnapshot();
  });

  it('returns null if incorrect approval request type', () => {
    // TODO: Replace "any" with type
    // eslint-disable-next-line @typescript-eslint/no-explicit-any
    mockApprovalRequest({ type: ApprovalTypes.ADD_ETHEREUM_CHAIN } as any);

    const wrapper = shallow(<SwitchChainApproval />);
    expect(wrapper).toMatchSnapshot();
  });

  it('calls networkSwitched action when confirm is pressed', () => {
    mockApprovalRequest({
      type: ApprovalTypes.SWITCH_ETHEREUM_CHAIN,
      requestData: mockApprovalRequestData,
    });

    const wrapper = shallow(<SwitchChainApproval />);
    wrapper.find('SwitchCustomNetwork').simulate('confirm');

    expect(networkSwitched).toHaveBeenCalledTimes(1);
    expect(networkSwitched).toHaveBeenCalledWith({
      networkUrl: URL_MOCK,
      networkStatus: true,
    });
  });

  it('sets token network filter', () => {
    mockApprovalRequest({
      type: ApprovalTypes.SWITCH_ETHEREUM_CHAIN,
      requestData: mockApprovalRequestData,
    });

    const wrapper = shallow(<SwitchChainApproval />);
    wrapper.find('SwitchCustomNetwork').simulate('confirm');

    expect(networkSwitched).toHaveBeenCalledTimes(1);
    expect(networkSwitched).toHaveBeenCalledWith({
      networkUrl: URL_MOCK,
      networkStatus: true,
    });
  });

<<<<<<< HEAD
  it('calls selectNetwork when portfolio view is enabled', () => {
    jest.spyOn(networks, 'isPortfolioViewEnabled').mockReturnValue(true);
=======
  it('calls selectNetwork when remove global network selector are enabled', () => {
    jest
      .spyOn(networks, 'isRemoveGlobalNetworkSelectorEnabled')
      .mockReturnValue(true);
>>>>>>> 6ab8653c

    mockApprovalRequest({
      type: ApprovalTypes.SWITCH_ETHEREUM_CHAIN,
      requestData: mockApprovalRequestData,
    });

    const wrapper = shallow(<SwitchChainApproval />);
    wrapper.find('SwitchCustomNetwork').simulate('confirm');

    expect(mockSelectNetwork).toHaveBeenCalledTimes(1);
    expect(mockSelectNetwork).toHaveBeenCalledWith('0x1');
    expect(networkSwitched).toHaveBeenCalledTimes(1);
    expect(networkSwitched).toHaveBeenCalledWith({
      networkUrl: URL_MOCK,
      networkStatus: true,
    });
  });
<<<<<<< HEAD
=======

  it('does not call selectNetwork when remove global network selector is disabled', () => {
    jest
      .spyOn(networks, 'isRemoveGlobalNetworkSelectorEnabled')
      .mockReturnValue(false);

    mockApprovalRequest({
      type: ApprovalTypes.SWITCH_ETHEREUM_CHAIN,
      requestData: mockApprovalRequestData,
    });

    const wrapper = shallow(<SwitchChainApproval />);
    wrapper.find('SwitchCustomNetwork').simulate('confirm');

    expect(mockSelectNetwork).not.toHaveBeenCalled();
    expect(networkSwitched).toHaveBeenCalledTimes(1);
    expect(networkSwitched).toHaveBeenCalledWith({
      networkUrl: URL_MOCK,
      networkStatus: true,
    });
  });
>>>>>>> 6ab8653c
});<|MERGE_RESOLUTION|>--- conflicted
+++ resolved
@@ -4,8 +4,6 @@
 import { ApprovalTypes } from '../../../core/RPCMethods/RPCMethodMiddleware';
 import SwitchChainApproval from './SwitchChainApproval';
 import { networkSwitched } from '../../../actions/onboardNetwork';
-// eslint-disable-next-line import/no-namespace
-import * as networks from '../../../util/networks';
 import {
   Caip25CaveatType,
   Caip25EndowmentPermissionName,
@@ -102,13 +100,6 @@
 describe('SwitchChainApproval', () => {
   beforeEach(() => {
     jest.clearAllMocks();
-<<<<<<< HEAD
-    jest.spyOn(networks, 'isPortfolioViewEnabled').mockReturnValue(false);
-=======
-    jest
-      .spyOn(networks, 'isRemoveGlobalNetworkSelectorEnabled')
-      .mockReturnValue(false);
->>>>>>> 6ab8653c
   });
 
   it('renders', () => {
@@ -170,16 +161,7 @@
     });
   });
 
-<<<<<<< HEAD
   it('calls selectNetwork when portfolio view is enabled', () => {
-    jest.spyOn(networks, 'isPortfolioViewEnabled').mockReturnValue(true);
-=======
-  it('calls selectNetwork when remove global network selector are enabled', () => {
-    jest
-      .spyOn(networks, 'isRemoveGlobalNetworkSelectorEnabled')
-      .mockReturnValue(true);
->>>>>>> 6ab8653c
-
     mockApprovalRequest({
       type: ApprovalTypes.SWITCH_ETHEREUM_CHAIN,
       requestData: mockApprovalRequestData,
@@ -196,28 +178,4 @@
       networkStatus: true,
     });
   });
-<<<<<<< HEAD
-=======
-
-  it('does not call selectNetwork when remove global network selector is disabled', () => {
-    jest
-      .spyOn(networks, 'isRemoveGlobalNetworkSelectorEnabled')
-      .mockReturnValue(false);
-
-    mockApprovalRequest({
-      type: ApprovalTypes.SWITCH_ETHEREUM_CHAIN,
-      requestData: mockApprovalRequestData,
-    });
-
-    const wrapper = shallow(<SwitchChainApproval />);
-    wrapper.find('SwitchCustomNetwork').simulate('confirm');
-
-    expect(mockSelectNetwork).not.toHaveBeenCalled();
-    expect(networkSwitched).toHaveBeenCalledTimes(1);
-    expect(networkSwitched).toHaveBeenCalledWith({
-      networkUrl: URL_MOCK,
-      networkStatus: true,
-    });
-  });
->>>>>>> 6ab8653c
 });