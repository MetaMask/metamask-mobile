import React, { useCallback } from 'react';
import useApprovalRequest from '../../Views/confirmations/hooks/useApprovalRequest';
import { ApprovalTypes } from '../../../core/RPCMethods/RPCMethodMiddleware';
import ApprovalModal from '../ApprovalModal';
import SwitchCustomNetwork from '../../UI/SwitchCustomNetwork';
import { networkSwitched } from '../../../actions/onboardNetwork';
import { useDispatch, useSelector } from 'react-redux';
<<<<<<< HEAD
import { isPortfolioViewEnabled } from '../../../util/networks';
=======
import { isRemoveGlobalNetworkSelectorEnabled } from '../../../util/networks';
>>>>>>> 6ab8653c
import {
  NetworkType,
  useNetworksByNamespace,
} from '../../hooks/useNetworksByNamespace/useNetworksByNamespace';
import { useNetworkSelection } from '../../hooks/useNetworkSelection/useNetworkSelection';
import {
  Caip25CaveatType,
  Caip25EndowmentPermissionName,
  getPermittedEthChainIds,
} from '@metamask/chain-agnostic-permission';
import { selectEvmNetworkConfigurationsByChainId } from '../../../selectors/networkController';

const SwitchChainApproval = () => {
  const {
    approvalRequest,
    pageMeta,
    onConfirm: defaultOnConfirm,
    onReject,
  } = useApprovalRequest();

  const dispatch = useDispatch();
  const { networks } = useNetworksByNamespace({
    networkType: NetworkType.Popular,
  });
  const { selectNetwork } = useNetworkSelection({
    networks,
  });

  const evmNetworkConfigurations = useSelector(
    selectEvmNetworkConfigurationsByChainId,
  );

  const caip25CaveatValue =
    approvalRequest?.requestData?.diff?.permissionDiffMap?.[
      Caip25EndowmentPermissionName
    ]?.[Caip25CaveatType];

  const permittedEthChainIds = caip25CaveatValue
    ? getPermittedEthChainIds(caip25CaveatValue)
    : [];

  // This approval view only handles one chainId added to permissions at a time, and the permissionDiffMap should only contain one chainId
  const chainId = permittedEthChainIds[0];

  const onConfirm = useCallback(() => {
    defaultOnConfirm();

<<<<<<< HEAD
    // If portfolio view is enabled should set network filter
    if (isPortfolioViewEnabled()) {
=======
    // If remove global network selector is enabled should set network filter
    if (isRemoveGlobalNetworkSelectorEnabled()) {
>>>>>>> 6ab8653c
      selectNetwork(chainId);
    }

    dispatch(
      networkSwitched({
        networkUrl: approvalRequest?.requestData?.metadata?.rpcUrl,
        networkStatus: true,
      }),
    );
  }, [approvalRequest, defaultOnConfirm, dispatch, selectNetwork, chainId]);

  if (
    approvalRequest?.requestData?.diff?.permissionDiffMap?.[
      Caip25EndowmentPermissionName
    ] ||
    // TODO: Revisit removing this when we DRY the addEthereumChain and switchEthereumChain handlers into core
    approvalRequest?.type === ApprovalTypes.SWITCH_ETHEREUM_CHAIN
  ) {
    const customNetworkInformation = {
      chainId,
      chainName: evmNetworkConfigurations[chainId]?.name,
    };

    return (
      <ApprovalModal isVisible onCancel={onReject}>
        <SwitchCustomNetwork
          onCancel={onReject}
          onConfirm={onConfirm}
          currentPageInformation={pageMeta}
          customNetworkInformation={customNetworkInformation}
        />
      </ApprovalModal>
    );
  }
  return null;
};

export default SwitchChainApproval;<|MERGE_RESOLUTION|>--- conflicted
+++ resolved
@@ -5,11 +5,6 @@
 import SwitchCustomNetwork from '../../UI/SwitchCustomNetwork';
 import { networkSwitched } from '../../../actions/onboardNetwork';
 import { useDispatch, useSelector } from 'react-redux';
-<<<<<<< HEAD
-import { isPortfolioViewEnabled } from '../../../util/networks';
-=======
-import { isRemoveGlobalNetworkSelectorEnabled } from '../../../util/networks';
->>>>>>> 6ab8653c
 import {
   NetworkType,
   useNetworksByNamespace,
@@ -57,15 +52,8 @@
   const onConfirm = useCallback(() => {
     defaultOnConfirm();
 
-<<<<<<< HEAD
-    // If portfolio view is enabled should set network filter
-    if (isPortfolioViewEnabled()) {
-=======
     // If remove global network selector is enabled should set network filter
-    if (isRemoveGlobalNetworkSelectorEnabled()) {
->>>>>>> 6ab8653c
-      selectNetwork(chainId);
-    }
+    selectNetwork(chainId);
 
     dispatch(
       networkSwitched({
