///: BEGIN:ONLY_INCLUDE_IF(keyring-snaps)
import React, { useEffect, useState } from 'react';
import { TextInput, View } from 'react-native';
import ApprovalModal from '../ApprovalModal';
import useApprovalRequest from '../../Views/confirmations/hooks/useApprovalRequest';
import { SNAP_MANAGE_ACCOUNTS_CONFIRMATION_TYPES } from '../../../core/RPCMethods/RPCMethodMiddleware';
import {
  SNAP_ACCOUNT_CUSTOM_NAME_ADD_ACCOUNT_BUTTON,
  SNAP_ACCOUNT_CUSTOM_NAME_APPROVAL,
  SNAP_ACCOUNT_CUSTOM_NAME_CANCEL_BUTTON,
  SNAP_ACCOUNT_CUSTOM_NAME_INPUT,
} from './SnapAccountCustomNameApproval.constants';
import styleSheet from './SnapAccountCustomNameApproval.styles';
import { useStyles } from '../../hooks/useStyles';
import BottomSheetFooter, {
  ButtonsAlignment,
} from '../../../component-library/components/BottomSheets/BottomSheetFooter';
import SheetHeader from '../../../component-library/components/Sheet/SheetHeader';
import { strings } from '../../../../locales/i18n';
import Text, {
  TextColor,
  TextVariant,
} from '../../../component-library/components/Texts/Text';
import {
  ButtonProps,
  ButtonSize,
  ButtonVariants,
} from '../../../component-library/components/Buttons/Button/Button.types';
import { useSelector } from 'react-redux';
import { selectInternalAccounts } from '../../../selectors/accountsController';
import { KeyringTypes } from '@metamask/keyring-controller';
import Engine from '../../../core/Engine';
import { getUniqueAccountName } from '../../../core/SnapKeyring/utils/getUniqueAccountName';

const SnapAccountCustomNameApproval = () => {
  const { approvalRequest, onConfirm, onReject } = useApprovalRequest();
  const internalAccounts = useSelector(selectInternalAccounts);
  const [accountName, setAccountName] = useState<string>('');
  const [isNameTaken, setIsNameTaken] = useState<boolean>(false);

  const { styles } = useStyles(styleSheet, {});

  const onAddAccountPressed = () => {
    if (!isNameTaken) {
      onConfirm(undefined, { success: true, name: accountName });
    }
  };

  const checkIfNameTaken = (name: string) =>
    internalAccounts.some((account) => account.metadata.name === name);

  useEffect(() => {
<<<<<<< HEAD
    const suggestedName = approvalRequest?.requestData.snapSuggestedAccountName;
=======
    const suggestedName =
      approvalRequest?.requestData?.snapSuggestedAccountName;
>>>>>>> 29f19cb2
    const initialName = suggestedName
      ? getUniqueAccountName(internalAccounts, suggestedName)
      : Engine.context.AccountsController.getNextAvailableAccountName(
          KeyringTypes.snap,
        );
    setAccountName(initialName);
  }, [approvalRequest, internalAccounts]);

  const cancelButtonProps: ButtonProps = {
    variant: ButtonVariants.Secondary,
    label: strings('accountApproval.cancel'),
    size: ButtonSize.Lg,
    onPress: onReject,
    testID: SNAP_ACCOUNT_CUSTOM_NAME_CANCEL_BUTTON,
  };

  const addAccountButtonProps: ButtonProps = {
    variant: ButtonVariants.Primary,
    label: strings('snap_account_custom_name_approval.add_account_button'),
    size: ButtonSize.Lg,
    onPress: onAddAccountPressed,
    testID: SNAP_ACCOUNT_CUSTOM_NAME_ADD_ACCOUNT_BUTTON,
    isDisabled: isNameTaken,
  };

  const handleNameChange = (text: string) => {
    setAccountName(text);
    setIsNameTaken(checkIfNameTaken(text));
  };

  return (
    <ApprovalModal
      isVisible={
        approvalRequest?.type ===
        SNAP_MANAGE_ACCOUNTS_CONFIRMATION_TYPES.showNameSnapAccount
      }
      onCancel={onReject}
    >
      <View testID={SNAP_ACCOUNT_CUSTOM_NAME_APPROVAL} style={styles.root}>
        <SheetHeader
          title={strings('snap_account_custom_name_approval.title')}
        />
        <Text style={styles.inputTitle} variant={TextVariant.BodyMDBold}>
          {strings('snap_account_custom_name_approval.input_title')}
        </Text>
        <TextInput
          style={styles.input}
          value={accountName}
          onChangeText={handleNameChange}
          testID={SNAP_ACCOUNT_CUSTOM_NAME_INPUT}
        />
        {isNameTaken && (
          <Text variant={TextVariant.BodySM} color={TextColor.Error}>
            {strings('snap_account_custom_name_approval.name_taken_message')}
          </Text>
        )}
        <View style={styles.actionContainer}>
          <BottomSheetFooter
            buttonsAlignment={ButtonsAlignment.Horizontal}
            buttonPropsArray={[cancelButtonProps, addAccountButtonProps]}
          />
        </View>
      </View>
    </ApprovalModal>
  );
};

export default SnapAccountCustomNameApproval;
///: END:ONLY_INCLUDE_IF<|MERGE_RESOLUTION|>--- conflicted
+++ resolved
@@ -50,12 +50,8 @@
     internalAccounts.some((account) => account.metadata.name === name);
 
   useEffect(() => {
-<<<<<<< HEAD
-    const suggestedName = approvalRequest?.requestData.snapSuggestedAccountName;
-=======
     const suggestedName =
       approvalRequest?.requestData?.snapSuggestedAccountName;
->>>>>>> 29f19cb2
     const initialName = suggestedName
       ? getUniqueAccountName(internalAccounts, suggestedName)
       : Engine.context.AccountsController.getNextAvailableAccountName(
