import React, { useCallback } from 'react';
import useApprovalRequest from '../../Views/confirmations/hooks/useApprovalRequest';
import { ApprovalTypes } from '../../../core/RPCMethods/RPCMethodMiddleware';
import Approval from '../../Views/confirmations/legacy/Approval';
import Approve from '../../Views/confirmations/legacy/ApproveView/Approve';
import QRSigningModal from '../../UI/QRHardware/QRSigningModal';
import withQRHardwareAwareness from '../../UI/QRHardware/withQRHardwareAwareness';
import { IQRState } from '../../UI/QRHardware/types';
import { useConfirmationRedesignEnabled } from '../../Views/confirmations/hooks/useConfirmationRedesignEnabled';

export enum TransactionModalType {
  Transaction = 'transaction',
  Dapp = 'dapp',
}

export interface TransactionApprovalProps {
  transactionType?: TransactionModalType;
  // TODO: Replace "any" with type
  // eslint-disable-next-line @typescript-eslint/no-explicit-any
  navigation: any;
  onComplete: () => void;
  QRState?: IQRState;
  isSigningQRObject?: boolean;
}

const TransactionApprovalInternal = (props: TransactionApprovalProps) => {
  const { approvalRequest } = useApprovalRequest();
  const { isRedesignedEnabled } = useConfirmationRedesignEnabled();
  const { onComplete: propsOnComplete } = props;
  const isQRSigning = props.isSigningQRObject && !props.transactionType;

  const onComplete = useCallback(() => {
    propsOnComplete();
  }, [propsOnComplete]);

  if (
<<<<<<< HEAD
    (approvalRequest?.type !== ApprovalTypes.TRANSACTION &&
      !modalVisible &&
      !isQRSigning) ||
=======
    (approvalRequest?.type !== ApprovalTypes.TRANSACTION && !isQRSigning) ||
>>>>>>> b6e9c40b
    isRedesignedEnabled
  ) {
    return null;
  }

  if (props.transactionType === TransactionModalType.Dapp) {
    return (
      <Approval
        navigation={props.navigation}
        dappTransactionModalVisible
        hideModal={onComplete}
      />
    );
  }

  if (props.transactionType === TransactionModalType.Transaction) {
    return (
      <Approve
        modalVisible
        hideModal={onComplete}
        navigation={props.navigation}
      />
    );
  }

  if (isQRSigning) {
    return (
      <QRSigningModal
        isVisible
        // TODO: Replace "any" with type
        // eslint-disable-next-line @typescript-eslint/no-explicit-any
        QRState={props.QRState as any}
        onSuccess={onComplete}
        onCancel={onComplete}
        onFailure={onComplete}
      />
    );
  }

  return null;
};

export const TransactionApproval = withQRHardwareAwareness(
  // TODO: Replace "any" with type
  // eslint-disable-next-line @typescript-eslint/no-explicit-any
  TransactionApprovalInternal as any,
);<|MERGE_RESOLUTION|>--- conflicted
+++ resolved
@@ -34,13 +34,7 @@
   }, [propsOnComplete]);
 
   if (
-<<<<<<< HEAD
-    (approvalRequest?.type !== ApprovalTypes.TRANSACTION &&
-      !modalVisible &&
-      !isQRSigning) ||
-=======
     (approvalRequest?.type !== ApprovalTypes.TRANSACTION && !isQRSigning) ||
->>>>>>> b6e9c40b
     isRedesignedEnabled
   ) {
     return null;
