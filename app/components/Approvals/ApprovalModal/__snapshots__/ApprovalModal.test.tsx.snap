// Jest Snapshot v1, https://goo.gl/fbAQLP

exports[`ApprovalModal renders 1`] = `
<View>
  <Modal
    animationType="none"
    deviceHeight={null}
    deviceWidth={null}
    hardwareAccelerated={false}
    hideModalContentWhileAnimating={false}
    onBackdropPress={[Function]}
    onModalHide={[Function]}
    onModalWillHide={[Function]}
    onModalWillShow={[Function]}
    onRequestClose={[Function]}
    onSwipeComplete={[Function]}
    panResponderThreshold={4}
    scrollHorizontal={false}
    scrollOffset={0}
    scrollOffsetMax={0}
    scrollTo={null}
    statusBarTranslucent={false}
<<<<<<< HEAD
    style={
      {
        "flex": 1,
        "justifyContent": "flex-end",
        "margin": 0,
        "transform": [
          {
            "translateY": 1334,
          },
        ],
      }
    }
=======
>>>>>>> 961a5281
    supportedOrientations={
      [
        "portrait",
        "landscape",
      ]
    }
    swipeDirection="down"
    swipeThreshold={100}
    transparent={true}
    visible={true}
  >
    <View
      accessibilityState={
        {
          "busy": undefined,
          "checked": undefined,
          "disabled": undefined,
          "expanded": undefined,
          "selected": undefined,
        }
      }
      accessible={true}
      collapsable={false}
      focusable={true}
      onClick={[Function]}
      onResponderGrant={[Function]}
      onResponderMove={[Function]}
      onResponderRelease={[Function]}
      onResponderTerminate={[Function]}
      onResponderTerminationRequest={[Function]}
      onStartShouldSetResponder={[Function]}
      style={
        {
          "backgroundColor": "#00000066",
          "bottom": 0,
          "height": 1334,
          "left": 0,
          "opacity": 0,
          "position": "absolute",
          "right": 0,
          "top": 0,
          "width": 750,
        }
      }
    />
    <View
      collapsable={false}
      deviceHeight={null}
      deviceWidth={null}
      hideModalContentWhileAnimating={false}
      onBackdropPress={[Function]}
      onModalHide={[Function]}
      onModalWillHide={[Function]}
      onModalWillShow={[Function]}
      onMoveShouldSetResponder={[Function]}
      onMoveShouldSetResponderCapture={[Function]}
      onResponderEnd={[Function]}
      onResponderGrant={[Function]}
      onResponderMove={[Function]}
      onResponderReject={[Function]}
      onResponderRelease={[Function]}
      onResponderStart={[Function]}
      onResponderTerminate={[Function]}
      onResponderTerminationRequest={[Function]}
      onStartShouldSetResponder={[Function]}
      onStartShouldSetResponderCapture={[Function]}
      onSwipeComplete={[Function]}
      panResponderThreshold={4}
      pointerEvents="box-none"
      scrollHorizontal={false}
      scrollOffset={0}
      scrollOffsetMax={0}
      scrollTo={null}
      statusBarTranslucent={false}
      style={
        {
          "flex": 1,
          "justifyContent": "flex-end",
          "margin": 0,
          "transform": [
            {
              "translateY": 1334,
            },
          ],
        }
      }
      supportedOrientations={
        [
          "portrait",
          "landscape",
        ]
      }
      swipeDirection="down"
      swipeThreshold={100}
    >
      <div>
        test
      </div>
    </View>
  </Modal>
</View>
`;<|MERGE_RESOLUTION|>--- conflicted
+++ resolved
@@ -20,21 +20,6 @@
     scrollOffsetMax={0}
     scrollTo={null}
     statusBarTranslucent={false}
-<<<<<<< HEAD
-    style={
-      {
-        "flex": 1,
-        "justifyContent": "flex-end",
-        "margin": 0,
-        "transform": [
-          {
-            "translateY": 1334,
-          },
-        ],
-      }
-    }
-=======
->>>>>>> 961a5281
     supportedOrientations={
       [
         "portrait",
