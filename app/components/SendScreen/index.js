import React, { Component } from 'react';
<<<<<<< HEAD
import PropTypes from 'prop-types';
import { StyleSheet, View, ActivityIndicator } from 'react-native';
import { withNavigation } from 'react-navigation';
import { colors } from '../../styles/common';
import Engine from '../../core/Engine';
import TransactionEditor from '../TransactionEditor';
import { toBN, BNToHex, hexToBN } from '../../util/number';
import { connect } from 'react-redux';
import { toChecksumAddress } from 'ethereumjs-util';
=======
import Engine from '../../core/Engine';
import TransactionEditor from '../TransactionEditor';
import { Alert, StyleSheet, View } from 'react-native';
import { colors } from '../../styles/common';
import { BNToHex, hexToBN } from '../../util/number';
import { withNavigation } from 'react-navigation';
>>>>>>> 9c446967

const styles = StyleSheet.create({
	wrapper: {
		backgroundColor: colors.white,
		flex: 1,
		paddingTop: 30
<<<<<<< HEAD
	},
	loader: {
		backgroundColor: colors.white,
		flex: 1,
		justifyContent: 'center',
		alignItems: 'center'
=======
>>>>>>> 9c446967
	}
});

/**
 * View that wraps the wraps the "Send" screen
 */
class SendScreen extends Component {
<<<<<<< HEAD
	static propTypes = {
		/**
		 * Object that represents the navigator
		 */
		navigation: PropTypes.object,
		/**
		 * String representing the selected adddress
		 */
		selectedAddress: PropTypes.string
	};

	state = {
		to: '',
		fullTo: '',
		mode: 'edit',
		txMeta: {
			gas: toBN('0'),
			gasPrice: toBN('0'),
			value: toBN('0'),
			to: '',
			from: this.props.selectedAddress,
			source: null,
			transaction: null,
			status: ''
		},
		ready: false
	};

	checkForDeeplinks() {
		const { navigation } = this.props;
		if (navigation) {
			const txMeta = navigation.getParam('txMeta', null);
			if (txMeta) {
				this.handleNewTxMeta(txMeta);
			}
		}

		this.setState({ ready: true });
	}

	componentDidMount() {
		this.checkForDeeplinks();
	}

	componentDidUpdate(prevProps) {
		const prevNavigation = prevProps.navigation;
		const { navigation } = this.props;
		if (prevNavigation && navigation) {
			const prevTxMeta = prevNavigation.getParam('txMeta', null);
			const currentTxMeta = navigation.getParam('txMeta', null);
			if (currentTxMeta.source && (!prevTxMeta.source || prevTxMeta.source !== currentTxMeta.source)) {
				this.handleNewTxMeta(currentTxMeta);
			}
		}
	}

	handleNewTxMeta = ({
		target_address,
		chain_id = null, // eslint-disable-line no-unused-vars
		function_name = null, // eslint-disable-line no-unused-vars
		parameters = null
	}) => {
		const newTxMeta = this.state.txMeta;
		newTxMeta.to = toChecksumAddress(target_address);

		if (parameters) {
			const { value, gas, gasPrice, gasLimit } = parameters;
			if (value) {
				newTxMeta.value = toBN(value);
			}
			if (gas) {
				newTxMeta.gas = toBN(gas);
			}
			if (gasPrice) {
				newTxMeta.gasPrice = toBN(gas);
			}
			if (gasLimit) {
				// Don't see a gasLimit anywhere...
			}

			// TODO: We should add here support for sending tokens
			// or calling smart contract functions
=======
	state = {
		mode: 'edit',
		transaction: undefined,
		transactionKey: undefined
	};

	async reset() {
		const transaction = {};
		const { gas, gasPrice } = await Engine.context.TransactionController.estimateGas(transaction);
		transaction.gas = gas;
		transaction.gasPrice = gasPrice;
		return this.setState({ mode: 'edit', transaction, transactionKey: Date.now() });
	}

	componentDidMount() {
		this.reset();
	}

	onCancel = async () => {
		this.reset();
	};

	onConfirm = async transaction => {
		const { TransactionController } = Engine.context;
		transaction = this.prepareTransaction(transaction);
		try {
			const { result, transactionMeta } = await TransactionController.addTransaction(transaction);
			await TransactionController.approveTransaction(transactionMeta.id);
			const hash = await result;
			Alert.alert('Transaction success', hash, [{ text: 'OK' }]);
			this.reset();
		} catch (error) {
			Alert.alert('Transaction error', error, [{ text: 'OK' }]);
>>>>>>> 9c446967
		}
		this.setState({ txMeta: newTxMeta });
	};

<<<<<<< HEAD
	prepareTransactionMeta(meta) {
		meta.transaction.gas = BNToHex(meta.transaction.gas);
		meta.transaction.gasPrice = BNToHex(meta.transaction.gasPrice);
		meta.transaction.value = BNToHex(meta.transaction.value);
		return meta;
	}

	sanitizeTransactionMeta(meta) {
		meta.transaction.gas = hexToBN(meta.transaction.gas);
		meta.transaction.gasPrice = hexToBN(meta.transaction.gasPrice);
		meta.transaction.value = hexToBN(meta.transaction.value);
		return meta;
	}

	onCancel = id => {
		Engine.context.TransactionController.cancelTransaction(id);
		this.setState({ mode: 'edit' });
	};

	onConfirm = transaction => {
		const { TransactionController } = Engine.context;
		const transactionMeta = this.state.txMeta;
		transactionMeta.transaction = transaction;
		TransactionController.updateTransaction(this.prepareTransactionMeta(transactionMeta));
		TransactionController.approveTransaction(transactionMeta.id);
		this.props.navigation.goBack();
	};

=======
>>>>>>> 9c446967
	onModeChange = mode => {
		this.setState({ mode });
	};

<<<<<<< HEAD
	renderLoader() {
		return (
			<View style={styles.loader}>
				<ActivityIndicator size="small" />
			</View>
		);
=======
	prepareTransaction(transaction) {
		transaction.gas = BNToHex(transaction.gas);
		transaction.gasPrice = BNToHex(transaction.gasPrice);
		transaction.value = BNToHex(transaction.value);
		return transaction;
	}

	sanitizeTransaction(transaction) {
		transaction.gas = hexToBN(transaction.gas);
		transaction.gasPrice = hexToBN(transaction.gasPrice);
		return transaction;
>>>>>>> 9c446967
	}

	render() {
		const { transaction, transactionKey } = this.state;
		return (
			<View style={styles.wrapper}>
<<<<<<< HEAD
				{this.state.ready ? (
					<TransactionEditor
=======
				{transaction && (
					<TransactionEditor
						key={transactionKey}
						hideData
>>>>>>> 9c446967
						mode={this.state.mode}
						onCancel={this.onCancel}
						onConfirm={this.onConfirm}
						onModeChange={this.onModeChange}
<<<<<<< HEAD
						onScanSuccess={this.handleNewTxMeta}
						transaction={this.state.txMeta}
					/>
				) : (
					this.renderLoader()
=======
						transaction={this.sanitizeTransaction(transaction)}
					/>
>>>>>>> 9c446967
				)}
			</View>
		);
	}
}

const mapStateToProps = state => ({
	selectedAddress: state.backgroundState.PreferencesController.selectedAddress
});

export default connect(mapStateToProps)(withNavigation(SendScreen));<|MERGE_RESOLUTION|>--- conflicted
+++ resolved
@@ -1,37 +1,16 @@
 import React, { Component } from 'react';
-<<<<<<< HEAD
-import PropTypes from 'prop-types';
-import { StyleSheet, View, ActivityIndicator } from 'react-native';
-import { withNavigation } from 'react-navigation';
-import { colors } from '../../styles/common';
-import Engine from '../../core/Engine';
-import TransactionEditor from '../TransactionEditor';
-import { toBN, BNToHex, hexToBN } from '../../util/number';
-import { connect } from 'react-redux';
-import { toChecksumAddress } from 'ethereumjs-util';
-=======
 import Engine from '../../core/Engine';
 import TransactionEditor from '../TransactionEditor';
 import { Alert, StyleSheet, View } from 'react-native';
 import { colors } from '../../styles/common';
 import { BNToHex, hexToBN } from '../../util/number';
 import { withNavigation } from 'react-navigation';
->>>>>>> 9c446967
 
 const styles = StyleSheet.create({
 	wrapper: {
 		backgroundColor: colors.white,
 		flex: 1,
 		paddingTop: 30
-<<<<<<< HEAD
-	},
-	loader: {
-		backgroundColor: colors.white,
-		flex: 1,
-		justifyContent: 'center',
-		alignItems: 'center'
-=======
->>>>>>> 9c446967
 	}
 });
 
@@ -39,90 +18,6 @@
  * View that wraps the wraps the "Send" screen
  */
 class SendScreen extends Component {
-<<<<<<< HEAD
-	static propTypes = {
-		/**
-		 * Object that represents the navigator
-		 */
-		navigation: PropTypes.object,
-		/**
-		 * String representing the selected adddress
-		 */
-		selectedAddress: PropTypes.string
-	};
-
-	state = {
-		to: '',
-		fullTo: '',
-		mode: 'edit',
-		txMeta: {
-			gas: toBN('0'),
-			gasPrice: toBN('0'),
-			value: toBN('0'),
-			to: '',
-			from: this.props.selectedAddress,
-			source: null,
-			transaction: null,
-			status: ''
-		},
-		ready: false
-	};
-
-	checkForDeeplinks() {
-		const { navigation } = this.props;
-		if (navigation) {
-			const txMeta = navigation.getParam('txMeta', null);
-			if (txMeta) {
-				this.handleNewTxMeta(txMeta);
-			}
-		}
-
-		this.setState({ ready: true });
-	}
-
-	componentDidMount() {
-		this.checkForDeeplinks();
-	}
-
-	componentDidUpdate(prevProps) {
-		const prevNavigation = prevProps.navigation;
-		const { navigation } = this.props;
-		if (prevNavigation && navigation) {
-			const prevTxMeta = prevNavigation.getParam('txMeta', null);
-			const currentTxMeta = navigation.getParam('txMeta', null);
-			if (currentTxMeta.source && (!prevTxMeta.source || prevTxMeta.source !== currentTxMeta.source)) {
-				this.handleNewTxMeta(currentTxMeta);
-			}
-		}
-	}
-
-	handleNewTxMeta = ({
-		target_address,
-		chain_id = null, // eslint-disable-line no-unused-vars
-		function_name = null, // eslint-disable-line no-unused-vars
-		parameters = null
-	}) => {
-		const newTxMeta = this.state.txMeta;
-		newTxMeta.to = toChecksumAddress(target_address);
-
-		if (parameters) {
-			const { value, gas, gasPrice, gasLimit } = parameters;
-			if (value) {
-				newTxMeta.value = toBN(value);
-			}
-			if (gas) {
-				newTxMeta.gas = toBN(gas);
-			}
-			if (gasPrice) {
-				newTxMeta.gasPrice = toBN(gas);
-			}
-			if (gasLimit) {
-				// Don't see a gasLimit anywhere...
-			}
-
-			// TODO: We should add here support for sending tokens
-			// or calling smart contract functions
-=======
 	state = {
 		mode: 'edit',
 		transaction: undefined,
@@ -156,54 +51,13 @@
 			this.reset();
 		} catch (error) {
 			Alert.alert('Transaction error', error, [{ text: 'OK' }]);
->>>>>>> 9c446967
 		}
-		this.setState({ txMeta: newTxMeta });
 	};
 
-<<<<<<< HEAD
-	prepareTransactionMeta(meta) {
-		meta.transaction.gas = BNToHex(meta.transaction.gas);
-		meta.transaction.gasPrice = BNToHex(meta.transaction.gasPrice);
-		meta.transaction.value = BNToHex(meta.transaction.value);
-		return meta;
-	}
-
-	sanitizeTransactionMeta(meta) {
-		meta.transaction.gas = hexToBN(meta.transaction.gas);
-		meta.transaction.gasPrice = hexToBN(meta.transaction.gasPrice);
-		meta.transaction.value = hexToBN(meta.transaction.value);
-		return meta;
-	}
-
-	onCancel = id => {
-		Engine.context.TransactionController.cancelTransaction(id);
-		this.setState({ mode: 'edit' });
-	};
-
-	onConfirm = transaction => {
-		const { TransactionController } = Engine.context;
-		const transactionMeta = this.state.txMeta;
-		transactionMeta.transaction = transaction;
-		TransactionController.updateTransaction(this.prepareTransactionMeta(transactionMeta));
-		TransactionController.approveTransaction(transactionMeta.id);
-		this.props.navigation.goBack();
-	};
-
-=======
->>>>>>> 9c446967
 	onModeChange = mode => {
 		this.setState({ mode });
 	};
 
-<<<<<<< HEAD
-	renderLoader() {
-		return (
-			<View style={styles.loader}>
-				<ActivityIndicator size="small" />
-			</View>
-		);
-=======
 	prepareTransaction(transaction) {
 		transaction.gas = BNToHex(transaction.gas);
 		transaction.gasPrice = BNToHex(transaction.gasPrice);
@@ -215,44 +69,26 @@
 		transaction.gas = hexToBN(transaction.gas);
 		transaction.gasPrice = hexToBN(transaction.gasPrice);
 		return transaction;
->>>>>>> 9c446967
 	}
 
 	render() {
 		const { transaction, transactionKey } = this.state;
 		return (
 			<View style={styles.wrapper}>
-<<<<<<< HEAD
-				{this.state.ready ? (
-					<TransactionEditor
-=======
 				{transaction && (
 					<TransactionEditor
 						key={transactionKey}
 						hideData
->>>>>>> 9c446967
 						mode={this.state.mode}
 						onCancel={this.onCancel}
 						onConfirm={this.onConfirm}
 						onModeChange={this.onModeChange}
-<<<<<<< HEAD
-						onScanSuccess={this.handleNewTxMeta}
-						transaction={this.state.txMeta}
-					/>
-				) : (
-					this.renderLoader()
-=======
 						transaction={this.sanitizeTransaction(transaction)}
 					/>
->>>>>>> 9c446967
 				)}
 			</View>
 		);
 	}
 }
 
-const mapStateToProps = state => ({
-	selectedAddress: state.backgroundState.PreferencesController.selectedAddress
-});
-
-export default connect(mapStateToProps)(withNavigation(SendScreen));+export default withNavigation(SendScreen);