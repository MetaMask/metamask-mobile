import React, {
  useCallback,
  useContext,
  useEffect,
  useRef,
  useState,
} from 'react';
import {
  useNavigation,
  useRoute,
  useNavigationState,
} from '@react-navigation/native';
import { Linking } from 'react-native';
import { createStackNavigator } from '@react-navigation/stack';
import Login from '../../Views/Login';
import QRTabSwitcher from '../../Views/QRTabSwitcher';
import DataCollectionModal from '../../Views/DataCollectionModal';
import Onboarding from '../../Views/Onboarding';
import OnboardingCarousel from '../../Views/OnboardingCarousel';
import ChoosePassword from '../../Views/ChoosePassword';
import AccountBackupStep1 from '../../Views/AccountBackupStep1';
import AccountBackupStep1B from '../../Views/AccountBackupStep1B';
import ManualBackupStep1 from '../../Views/ManualBackupStep1';
import ManualBackupStep2 from '../../Views/ManualBackupStep2';
import ManualBackupStep3 from '../../Views/ManualBackupStep3';
import ImportFromSecretRecoveryPhrase from '../../Views/ImportFromSecretRecoveryPhrase';
import DeleteWalletModal from '../../../components/UI/DeleteWalletModal';
import Main from '../Main';
import OptinMetrics from '../../UI/OptinMetrics';
import SimpleWebview from '../../Views/SimpleWebview';
import SharedDeeplinkManager from '../../../core/DeeplinkManager/SharedDeeplinkManager';
import branch from 'react-native-branch';
import Logger from '../../../util/Logger';
import { useDispatch, useSelector } from 'react-redux';
import {
  CURRENT_APP_VERSION,
  LAST_APP_VERSION,
  OPTIN_META_METRICS_UI_SEEN,
} from '../../../constants/storage';
import { getVersion } from 'react-native-device-info';
import { Authentication } from '../../../core/';
import SDKConnect from '../../../core/SDKConnect/SDKConnect';
import { colors as importedColors } from '../../../styles/common';
import Routes from '../../../constants/navigation/Routes';
import ModalConfirmation from '../../../component-library/components/Modals/ModalConfirmation';
import Toast, {
  ToastContext,
} from '../../../component-library/components/Toast';
import AccountSelector from '../../../components/Views/AccountSelector';
import { TokenSortBottomSheet } from '../../../components/UI/Tokens/TokensBottomSheet/TokenSortBottomSheet';
import { TokenFilterBottomSheet } from '../../../components/UI/Tokens/TokensBottomSheet/TokenFilterBottomSheet';
import NetworkManager from '../../../components/UI/NetworkManager';
import AccountConnect from '../../../components/Views/AccountConnect';
import AccountPermissions from '../../../components/Views/AccountPermissions';
import { AccountPermissionsScreens } from '../../../components/Views/AccountPermissions/AccountPermissions.types';
import AccountPermissionsConfirmRevokeAll from '../../../components/Views/AccountPermissions/AccountPermissionsConfirmRevokeAll';
import ConnectionDetails from '../../../components/Views/AccountPermissions/ConnectionDetails';
import { SRPQuiz } from '../../Views/Quiz';
import { TurnOffRememberMeModal } from '../../../components/UI/TurnOffRememberMeModal';
import AssetHideConfirmation from '../../Views/AssetHideConfirmation';
import DetectedTokens from '../../Views/DetectedTokens';
import DetectedTokensConfirmation from '../../Views/DetectedTokensConfirmation';
import AssetOptions from '../../Views/AssetOptions';
import ImportPrivateKey from '../../Views/ImportPrivateKey';
import ImportPrivateKeySuccess from '../../Views/ImportPrivateKeySuccess';
import ConnectQRHardware from '../../Views/ConnectQRHardware';
import SelectHardwareWallet from '../../Views/ConnectHardware/SelectHardware';
import { AUTHENTICATION_APP_TRIGGERED_AUTH_NO_CREDENTIALS } from '../../../constants/error';
import { UpdateNeeded } from '../../../components/UI/UpdateNeeded';
import NetworkSettings from '../../Views/Settings/NetworksSettings/NetworkSettings';
import ModalMandatory from '../../../component-library/components/Modals/ModalMandatory';
import { RestoreWallet } from '../../Views/RestoreWallet';
import WalletRestored from '../../Views/RestoreWallet/WalletRestored';
import WalletResetNeeded from '../../Views/RestoreWallet/WalletResetNeeded';
import SDKLoadingModal from '../../Views/SDK/SDKLoadingModal/SDKLoadingModal';
import SDKFeedbackModal from '../../Views/SDK/SDKFeedbackModal/SDKFeedbackModal';
import LedgerMessageSignModal from '../../UI/LedgerModals/LedgerMessageSignModal';
import LedgerTransactionModal from '../../UI/LedgerModals/LedgerTransactionModal';
import AccountActions from '../../../components/Views/AccountActions';
import FiatOnTestnetsFriction from '../../../components/Views/Settings/AdvancedSettings/FiatOnTestnetsFriction';
import WalletActions from '../../Views/WalletActions';
import FundActionMenu from '../../UI/FundActionMenu';
import NetworkSelector from '../../../components/Views/NetworkSelector';
import ReturnToAppModal from '../../Views/ReturnToAppModal';
import EditAccountName from '../../Views/EditAccountName/EditAccountName';
import MultichainEditAccountName from '../../Views/MultichainAccounts/sheets/EditAccountName';
import WC2Manager, {
  isWC2Enabled,
} from '../../../../app/core/WalletConnect/WalletConnectV2';
import { DevLogger } from '../../../../app/core/SDKConnect/utils/DevLogger';
import { PPOMView } from '../../../lib/ppom/PPOMView';
import LockScreen from '../../Views/LockScreen';
import StorageWrapper from '../../../store/storage-wrapper';
import ShowIpfsGatewaySheet from '../../Views/ShowIpfsGatewaySheet/ShowIpfsGatewaySheet';
import ShowDisplayNftMediaSheet from '../../Views/ShowDisplayMediaNFTSheet/ShowDisplayNFTMediaSheet';
import AmbiguousAddressSheet from '../../../../app/components/Views/Settings/Contacts/AmbiguousAddressSheet/AmbiguousAddressSheet';
import SDKDisconnectModal from '../../Views/SDK/SDKDisconnectModal/SDKDisconnectModal';
import SDKSessionModal from '../../Views/SDK/SDKSessionModal/SDKSessionModal';
import ExperienceEnhancerModal from '../../../../app/components/Views/ExperienceEnhancerModal';
import { MetaMetrics } from '../../../core/Analytics';
import trackErrorAsAnalytics from '../../../util/metrics/TrackError/trackErrorAsAnalytics';
import LedgerSelectAccount from '../../Views/LedgerSelectAccount';
import OnboardingSuccess from '../../Views/OnboardingSuccess';
import DefaultSettings from '../../Views/OnboardingSuccess/DefaultSettings';
import OnboardingGeneralSettings from '../../Views/OnboardingSuccess/OnboardingGeneralSettings';
import OnboardingAssetsSettings from '../../Views/OnboardingSuccess/OnboardingAssetsSettings';
import OnboardingSecuritySettings from '../../Views/OnboardingSuccess/OnboardingSecuritySettings';
import BasicFunctionalityModal from '../../UI/BasicFunctionality/BasicFunctionalityModal/BasicFunctionalityModal';
import PermittedNetworksInfoSheet from '../../Views/AccountPermissions/PermittedNetworksInfoSheet/PermittedNetworksInfoSheet';
import ResetNotificationsModal from '../../UI/Notification/ResetNotificationsModal';
import NFTAutoDetectionModal from '../../../../app/components/Views/NFTAutoDetectionModal/NFTAutoDetectionModal';
import NftOptions from '../../../components/Views/NftOptions';
import ShowTokenIdSheet from '../../../components/Views/ShowTokenIdSheet';
import OriginSpamModal from '../../Views/OriginSpamModal/OriginSpamModal';
import MaxBrowserTabsModal from '../../Views/Browser/MaxBrowserTabsModal';
import { isNetworkUiRedesignEnabled } from '../../../util/networks/isNetworkUiRedesignEnabled';
import ChangeInSimulationModal from '../../Views/ChangeInSimulationModal/ChangeInSimulationModal';
import TooltipModal from '../../../components/Views/TooltipModal';
import OptionsSheet from '../../UI/SelectOptionSheet/OptionsSheet';
import FoxLoader from '../../../components/UI/FoxLoader';
import { AppStateEventProcessor } from '../../../core/AppStateEventListener';
import MultiRpcModal from '../../../components/Views/MultiRpcModal/MultiRpcModal';
import Engine from '../../../core/Engine';
import { CHAIN_IDS } from '@metamask/transaction-controller';
import { PopularList } from '../../../util/networks/customNetworks';
import { RpcEndpointType } from '@metamask/network-controller';
import {
  endTrace,
  trace,
  TraceName,
  TraceOperation,
} from '../../../util/trace';
import getUIStartupSpan from '../../../core/Performance/UIStartup';
import {
  selectUserLoggedIn,
  selectExistingUser,
} from '../../../reducers/user/selectors';
import { Confirm } from '../../Views/confirmations/components/confirm';
import ImportNewSecretRecoveryPhrase from '../../Views/ImportNewSecretRecoveryPhrase';
import { SelectSRPBottomSheet } from '../../Views/SelectSRP/SelectSRPBottomSheet';
import NavigationService from '../../../core/NavigationService';
import AccountStatus from '../../Views/AccountStatus';
import OnboardingSheet from '../../Views/OnboardingSheet';
import SeedphraseModal from '../../UI/SeedphraseModal';
import SkipAccountSecurityModal from '../../UI/SkipAccountSecurityModal';
import SuccessErrorSheet from '../../Views/SuccessErrorSheet';
import ConfirmTurnOnBackupAndSyncModal from '../../UI/Identity/ConfirmTurnOnBackupAndSyncModal/ConfirmTurnOnBackupAndSyncModal';
import AddNewAccountBottomSheet from '../../Views/AddNewAccount/AddNewAccountBottomSheet';
import SwitchAccountTypeModal from '../../Views/confirmations/components/modals/switch-account-type-modal';
import { AccountDetails } from '../../Views/MultichainAccounts/AccountDetails/AccountDetails';
import ShareAddress from '../../Views/MultichainAccounts/sheets/ShareAddress';
import DeleteAccount from '../../Views/MultichainAccounts/sheets/DeleteAccount';
import RevealPrivateKey from '../../Views/MultichainAccounts/sheets/RevealPrivateKey';
import RevealSRP from '../../Views/MultichainAccounts/sheets/RevealSRP';
import SolanaNewFeatureContent from '../../UI/SolanaNewFeatureContent';
import { DeepLinkModal } from '../../UI/DeepLinkModal';
import { checkForDeeplink } from '../../../actions/user';
import { WalletDetails } from '../../Views/MultichainAccounts/WalletDetails/WalletDetails';
<<<<<<< HEAD
=======
import useInterval from '../../hooks/useInterval';
import { Duration } from '@metamask/utils';
import { selectSeedlessOnboardingLoginFlow } from '../../../selectors/seedlessOnboardingController';
import { SmartAccountUpdateModal } from '../../Views/confirmations/components/smart-account-update-modal';
import { PayWithModal } from '../../Views/confirmations/components/modals/pay-with-modal/pay-with-modal';
import { PayWithNetworkModal } from '../../Views/confirmations/components/modals/pay-with-network-modal/pay-with-network-modal';
import { useMetrics } from '../../hooks/useMetrics';
>>>>>>> 578bf728

const clearStackNavigatorOptions = {
  headerShown: false,
  cardStyle: {
    backgroundColor: 'transparent',
    cardStyleInterpolator: () => ({
      overlayStyle: {
        opacity: 0,
      },
    }),
  },
  animationEnabled: false,
};

const Stack = createStackNavigator();

const AccountAlreadyExists = () => <AccountStatus type="found" />;

const AccountNotFound = () => <AccountStatus type="not_exist" />;

const OnboardingSuccessFlow = () => (
  <Stack.Navigator initialRouteName={Routes.ONBOARDING.SUCCESS}>
    <Stack.Screen
      name={Routes.ONBOARDING.SUCCESS}
      component={OnboardingSuccess} // Used in SRP flow
    />
    <Stack.Screen
      name={Routes.ONBOARDING.DEFAULT_SETTINGS} // This is being used in import wallet flow
      component={DefaultSettings}
    />
    <Stack.Screen
      name={Routes.ONBOARDING.GENERAL_SETTINGS}
      component={OnboardingGeneralSettings}
    />
    <Stack.Screen
      name={Routes.ONBOARDING.ASSETS_SETTINGS}
      component={OnboardingAssetsSettings}
    />
    <Stack.Screen
      name={Routes.ONBOARDING.SECURITY_SETTINGS}
      component={OnboardingSecuritySettings}
    />
  </Stack.Navigator>
);

/**
 * Stack navigator responsible for the onboarding process
 * Create Wallet and Import from Secret Recovery Phrase
 */
const OnboardingNav = () => (
  <Stack.Navigator initialRouteName="OnboardingCarousel">
    <Stack.Screen name="Onboarding" component={Onboarding} />
    <Stack.Screen name="OnboardingCarousel" component={OnboardingCarousel} />
    <Stack.Screen name="ChoosePassword" component={ChoosePassword} />
    <Stack.Screen
      name="AccountBackupStep1"
      component={AccountBackupStep1}
      options={{ headerShown: false }}
    />
    <Stack.Screen name="AccountBackupStep1B" component={AccountBackupStep1B} />
    <Stack.Screen
      name={Routes.ONBOARDING.SUCCESS_FLOW}
      component={OnboardingSuccessFlow}
      options={{ headerShown: false }}
    />
    <Stack.Screen
      name={Routes.ONBOARDING.SUCCESS}
      component={OnboardingSuccess} // Used in SRP flow
    />
    <Stack.Screen
      name={Routes.ONBOARDING.DEFAULT_SETTINGS} // This is being used in import wallet flow
      component={DefaultSettings}
    />
    <Stack.Screen name="ManualBackupStep1" component={ManualBackupStep1} />
    <Stack.Screen name="ManualBackupStep2" component={ManualBackupStep2} />
    <Stack.Screen name="ManualBackupStep3" component={ManualBackupStep3} />
    <Stack.Screen
      name={Routes.ONBOARDING.IMPORT_FROM_SECRET_RECOVERY_PHRASE}
      component={ImportFromSecretRecoveryPhrase}
    />
    <Stack.Screen
      name="OptinMetrics"
      component={OptinMetrics}
      options={{ headerShown: false }}
    />
    <Stack.Screen
      name="AccountStatus"
      component={AccountStatus}
      options={{ headerShown: false }}
    />
    <Stack.Screen
      name="AccountAlreadyExists"
      component={AccountAlreadyExists}
      options={{ headerShown: false }}
    />
    <Stack.Screen
      name="AccountNotFound"
      component={AccountNotFound}
      options={{ headerShown: false }}
    />
    <Stack.Screen
      name="Rehydrate"
      component={Login}
      options={{ headerShown: false }}
    />
  </Stack.Navigator>
);

/**
 * Parent Stack navigator that allows the
 * child OnboardingNav navigator to push modals on top of it
 */
const SimpleWebviewScreen = () => (
  <Stack.Navigator mode={'modal'}>
    <Stack.Screen name={Routes.WEBVIEW.SIMPLE} component={SimpleWebview} />
  </Stack.Navigator>
);

const OnboardingRootNav = () => (
  <Stack.Navigator
    initialRouteName={Routes.ONBOARDING.NAV}
    mode="modal"
    screenOptions={{ headerShown: false }}
  >
    <Stack.Screen name="OnboardingNav" component={OnboardingNav} />
    <Stack.Screen name={Routes.QR_TAB_SWITCHER} component={QRTabSwitcher} />
    <Stack.Screen name={Routes.WEBVIEW.MAIN} component={SimpleWebviewScreen} />
  </Stack.Navigator>
);

const VaultRecoveryFlow = () => (
  <Stack.Navigator
    initialRouteName={Routes.VAULT_RECOVERY.RESTORE_WALLET}
    screenOptions={{ headerShown: false }}
  >
    <Stack.Screen
      name={Routes.VAULT_RECOVERY.RESTORE_WALLET}
      component={RestoreWallet}
    />
    <Stack.Screen
      name={Routes.VAULT_RECOVERY.WALLET_RESTORED}
      component={WalletRestored}
    />
    <Stack.Screen
      name={Routes.VAULT_RECOVERY.WALLET_RESET_NEEDED}
      component={WalletResetNeeded}
    />
  </Stack.Navigator>
);

const AddNetworkFlow = () => {
  const route = useRoute();

  return (
    <Stack.Navigator>
      <Stack.Screen
        name="AddNetwork"
        component={NetworkSettings}
        initialParams={route?.params}
      />
    </Stack.Navigator>
  );
};

const DetectedTokensFlow = () => (
  <Stack.Navigator
    mode={'modal'}
    screenOptions={clearStackNavigatorOptions}
    initialRouteName={'DetectedTokens'}
  >
    <Stack.Screen name={'DetectedTokens'} component={DetectedTokens} />
    <Stack.Screen
      name={'DetectedTokensConfirmation'}
      component={DetectedTokensConfirmation}
    />
  </Stack.Navigator>
);

interface RootModalFlowProps {
  route: {
    params: Record<string, unknown>;
  };
}
const RootModalFlow = (props: RootModalFlowProps) => (
  <Stack.Navigator mode={'modal'} screenOptions={clearStackNavigatorOptions}>
    <Stack.Screen
      name={Routes.MODAL.WALLET_ACTIONS}
      component={WalletActions}
    />
    <Stack.Screen
      name={Routes.MODAL.FUND_ACTION_MENU}
      component={FundActionMenu}
    />
    <Stack.Screen
      name={Routes.MODAL.DELETE_WALLET}
      component={DeleteWalletModal}
    />
    <Stack.Screen
      name={Routes.MODAL.MODAL_CONFIRMATION}
      component={ModalConfirmation}
    />
    <Stack.Screen
      name={Routes.MODAL.MODAL_MANDATORY}
      component={ModalMandatory}
    />
    <Stack.Screen
      name={Routes.SHEET.ONBOARDING_SHEET}
      component={OnboardingSheet}
    />
    <Stack.Screen
      name={Routes.SHEET.SEEDPHRASE_MODAL}
      component={SeedphraseModal}
    />
    <Stack.Screen
      name={Routes.SHEET.SKIP_ACCOUNT_SECURITY_MODAL}
      component={SkipAccountSecurityModal}
    />
    <Stack.Screen
      name={Routes.SHEET.SUCCESS_ERROR_SHEET}
      component={SuccessErrorSheet}
    />
    <Stack.Screen
      name={Routes.SHEET.ACCOUNT_SELECTOR}
      component={AccountSelector}
    />
    <Stack.Screen
      name={Routes.SHEET.ADD_ACCOUNT}
      component={AddNewAccountBottomSheet}
    />
    <Stack.Screen name={Routes.SHEET.SDK_LOADING} component={SDKLoadingModal} />
    <Stack.Screen
      name={Routes.SHEET.SDK_FEEDBACK}
      component={SDKFeedbackModal}
    />
    <Stack.Screen
      name={Routes.SHEET.SDK_MANAGE_CONNECTIONS}
      component={SDKSessionModal}
    />
    <Stack.Screen
      name={Routes.SHEET.EXPERIENCE_ENHANCER}
      component={ExperienceEnhancerModal}
    />
    <Stack.Screen
      name={Routes.SHEET.DATA_COLLECTION}
      component={DataCollectionModal}
    />
    <Stack.Screen
      name={Routes.SHEET.SDK_DISCONNECT}
      component={SDKDisconnectModal}
    />
    <Stack.Screen
      name={Routes.SHEET.ACCOUNT_CONNECT}
      component={AccountConnect}
    />
    <Stack.Screen
      name={Routes.SHEET.ACCOUNT_PERMISSIONS}
      component={AccountPermissions}
      initialParams={{ initialScreen: AccountPermissionsScreens.Connected }}
    />
    <Stack.Screen
      name={Routes.SHEET.REVOKE_ALL_ACCOUNT_PERMISSIONS}
      component={AccountPermissionsConfirmRevokeAll}
    />
    <Stack.Screen
      name={Routes.SHEET.CONNECTION_DETAILS}
      component={ConnectionDetails}
    />
    <Stack.Screen
      name={Routes.SHEET.PERMITTED_NETWORKS_INFO_SHEET}
      component={PermittedNetworksInfoSheet}
    />
    <Stack.Screen
      name={Routes.SHEET.NETWORK_SELECTOR}
      component={NetworkSelector}
    />
    <Stack.Screen
      name={Routes.SHEET.TOKEN_SORT}
      component={TokenSortBottomSheet}
    />
    <Stack.Screen
      name={Routes.SHEET.TOKEN_FILTER}
      component={TokenFilterBottomSheet}
    />
    <Stack.Screen
      name={Routes.SHEET.NETWORK_MANAGER}
      component={NetworkManager}
    />
    <Stack.Screen
      name={Routes.SHEET.BASIC_FUNCTIONALITY}
      component={BasicFunctionalityModal}
    />
    <Stack.Screen
      name={Routes.SHEET.CONFIRM_TURN_ON_BACKUP_AND_SYNC}
      component={ConfirmTurnOnBackupAndSyncModal}
    />
    <Stack.Screen
      name={Routes.SHEET.RESET_NOTIFICATIONS}
      component={ResetNotificationsModal}
    />
    <Stack.Screen
      name={Routes.SHEET.RETURN_TO_DAPP_MODAL}
      component={ReturnToAppModal}
    />
    <Stack.Screen
      name={Routes.SHEET.AMBIGUOUS_ADDRESS}
      component={AmbiguousAddressSheet}
    />
    <Stack.Screen
      name={Routes.MODAL.TURN_OFF_REMEMBER_ME}
      component={TurnOffRememberMeModal}
    />
    <Stack.Screen
      name={'AssetHideConfirmation'}
      component={AssetHideConfirmation}
    />
    <Stack.Screen name={'DetectedTokens'} component={DetectedTokensFlow} />
    <Stack.Screen name={'AssetOptions'} component={AssetOptions} />
    <Stack.Screen name={'NftOptions'} component={NftOptions} />
    <Stack.Screen name={Routes.MODAL.UPDATE_NEEDED} component={UpdateNeeded} />
    {
      <Stack.Screen
        name={Routes.SHEET.SELECT_SRP}
        component={SelectSRPBottomSheet}
      />
    }
    <Stack.Screen
      name={Routes.MODAL.SRP_REVEAL_QUIZ}
      component={SRPQuiz}
      initialParams={{ ...props.route.params }}
    />
    <Stack.Screen
      name={Routes.SHEET.ACCOUNT_ACTIONS}
      component={AccountActions}
    />
    <Stack.Screen
      name={Routes.SHEET.FIAT_ON_TESTNETS_FRICTION}
      component={FiatOnTestnetsFriction}
    />
    <Stack.Screen
      name={Routes.SHEET.SHOW_IPFS}
      component={ShowIpfsGatewaySheet}
    />
    <Stack.Screen
      name={Routes.SHEET.SHOW_NFT_DISPLAY_MEDIA}
      component={ShowDisplayNftMediaSheet}
    />
    <Stack.Screen
      name={Routes.MODAL.NFT_AUTO_DETECTION_MODAL}
      component={NFTAutoDetectionModal}
    />
    {isNetworkUiRedesignEnabled() ? (
      <Stack.Screen
        name={Routes.MODAL.MULTI_RPC_MIGRATION_MODAL}
        component={MultiRpcModal}
      />
    ) : null}
    <Stack.Screen
      name={Routes.SHEET.SHOW_TOKEN_ID}
      component={ShowTokenIdSheet}
    />
    <Stack.Screen
      name={Routes.SHEET.ORIGIN_SPAM_MODAL}
      component={OriginSpamModal}
    />
    <Stack.Screen
      name={Routes.SHEET.CHANGE_IN_SIMULATION_MODAL}
      component={ChangeInSimulationModal}
    />
    <Stack.Screen name={Routes.SHEET.TOOLTIP_MODAL} component={TooltipModal} />
    <Stack.Screen
      name={Routes.MODAL.DEEP_LINK_MODAL}
      component={DeepLinkModal}
    />
  </Stack.Navigator>
);

const ImportPrivateKeyView = () => (
  <Stack.Navigator
    screenOptions={{
      headerShown: false,
    }}
  >
    <Stack.Screen name="ImportPrivateKey" component={ImportPrivateKey} />
    <Stack.Screen
      name="ImportPrivateKeySuccess"
      component={ImportPrivateKeySuccess}
    />
    <Stack.Screen name={Routes.QR_TAB_SWITCHER} component={QRTabSwitcher} />
  </Stack.Navigator>
);

const ImportSRPView = () => (
  <Stack.Navigator
    screenOptions={{
      headerShown: false,
    }}
  >
    <Stack.Screen
      name={Routes.MULTI_SRP.IMPORT}
      component={ImportNewSecretRecoveryPhrase}
    />
  </Stack.Navigator>
);

const ConnectQRHardwareFlow = () => (
  <Stack.Navigator
    screenOptions={{
      headerShown: false,
    }}
  >
    <Stack.Screen name="ConnectQRHardware" component={ConnectQRHardware} />
  </Stack.Navigator>
);

const LedgerConnectFlow = () => (
  <Stack.Navigator
    screenOptions={{
      headerShown: false,
    }}
    initialRouteName={Routes.HW.LEDGER_CONNECT}
  >
    <Stack.Screen
      name={Routes.HW.LEDGER_CONNECT}
      component={LedgerSelectAccount}
    />
  </Stack.Navigator>
);

const ConnectHardwareWalletFlow = () => (
  <Stack.Navigator>
    <Stack.Screen
      name={Routes.HW.SELECT_DEVICE}
      component={SelectHardwareWallet}
    />
  </Stack.Navigator>
);

const MultichainAccountDetails = () => {
  const route = useRoute();

  return (
    <Stack.Navigator
      screenOptions={{
        headerShown: false,
        animationEnabled: false,
      }}
    >
      <Stack.Screen
        name={Routes.MULTICHAIN_ACCOUNTS.ACCOUNT_DETAILS}
        component={AccountDetails}
        initialParams={route?.params}
      />
    </Stack.Navigator>
  );
};

const MultichainAccountDetailsActions = () => {
  const route = useRoute();

  // Configure transparent background to show AccountDetails screen beneath modal overlays
  const commonScreenOptions = {
    //Refer to - https://reactnavigation.org/docs/stack-navigator/#animations
    cardStyle: { backgroundColor: importedColors.transparent },
    cardStyleInterpolator: () => ({
      overlayStyle: {
        opacity: 0,
      },
    }),
  };

  return (
    <Stack.Navigator
      screenOptions={{
        headerShown: false,
        animationEnabled: false,
      }}
    >
      <Stack.Screen
        name={Routes.SHEET.MULTICHAIN_ACCOUNT_DETAILS.EDIT_ACCOUNT_NAME}
        component={MultichainEditAccountName}
        initialParams={route?.params}
        options={commonScreenOptions}
      />
      <Stack.Screen
        name={Routes.SHEET.MULTICHAIN_ACCOUNT_DETAILS.SHARE_ADDRESS}
        component={ShareAddress}
        initialParams={route?.params}
        options={commonScreenOptions}
      />
      <Stack.Screen
        name={Routes.SHEET.MULTICHAIN_ACCOUNT_DETAILS.DELETE_ACCOUNT}
        component={DeleteAccount}
        initialParams={route?.params}
        options={commonScreenOptions}
      />
      <Stack.Screen
        name={Routes.SHEET.MULTICHAIN_ACCOUNT_DETAILS.SRP_REVEAL_QUIZ}
        component={SRPQuiz}
        initialParams={route?.params}
        options={commonScreenOptions}
      />
      <Stack.Screen
        name={Routes.SHEET.MULTICHAIN_ACCOUNT_DETAILS.REVEAL_PRIVATE_CREDENTIAL}
        component={RevealPrivateKey}
        initialParams={route?.params}
      />
      <Stack.Screen
        name={Routes.SHEET.MULTICHAIN_ACCOUNT_DETAILS.REVEAL_SRP_CREDENTIAL}
        component={RevealSRP}
        initialParams={route?.params}
      />
    </Stack.Navigator>
  );
};

const SolanaNewFeatureContentView = () => (
  <Stack.Navigator
    screenOptions={{
      headerShown: false,
    }}
  >
    <Stack.Screen
      name={Routes.SOLANA_NEW_FEATURE_CONTENT}
      component={SolanaNewFeatureContent}
    />
  </Stack.Navigator>
);

const MultichainWalletDetails = () => {
  const route = useRoute();

  return (
    <Stack.Navigator
      screenOptions={{
        headerShown: false,
        animationEnabled: false,
      }}
    >
      <Stack.Screen
        name={Routes.MULTICHAIN_ACCOUNTS.WALLET_DETAILS}
        component={WalletDetails}
        initialParams={route?.params}
      />
    </Stack.Navigator>
  );
};

const ModalConfirmationRequest = () => (
  <Stack.Navigator
    screenOptions={{
      headerShown: false,
      cardStyle: { backgroundColor: importedColors.transparent },
    }}
    mode={'modal'}
  >
    <Stack.Screen
      name={Routes.CONFIRMATION_REQUEST_MODAL}
      component={Confirm}
    />
  </Stack.Navigator>
);

const ModalSwitchAccountType = () => (
  <Stack.Navigator
    screenOptions={{
      headerShown: false,
      cardStyle: { backgroundColor: importedColors.transparent },
    }}
    mode={'modal'}
  >
    <Stack.Screen
      name={Routes.CONFIRMATION_SWITCH_ACCOUNT_TYPE}
      component={SwitchAccountTypeModal}
    />
  </Stack.Navigator>
);

const ModalSmartAccountOptIn = () => (
  <Stack.Navigator
    screenOptions={{
      headerShown: false,
      cardStyle: { backgroundColor: importedColors.transparent },
    }}
    mode={'modal'}
  >
    <Stack.Screen
      name={Routes.SMART_ACCOUNT_OPT_IN}
      component={SmartAccountUpdateModal}
    />
  </Stack.Navigator>
);

const AppFlow = () => {
  const userLoggedIn = useSelector(selectUserLoggedIn);

  return (
    <>
      <Stack.Navigator
        initialRouteName={Routes.FOX_LOADER}
        mode={'modal'}
        screenOptions={{
          headerShown: false,
          cardStyle: { backgroundColor: importedColors.transparent },
          animationEnabled: false,
        }}
      >
        {userLoggedIn && (
          // Render only if wallet is unlocked
          // Note: This is probably not needed but nice to ensure that wallet isn't accessible when it is locked
          <Stack.Screen
            name={Routes.ONBOARDING.HOME_NAV}
            component={Main}
            options={{ headerShown: false }}
          />
        )}
        <Stack.Screen name={Routes.FOX_LOADER} component={FoxLoader} />
        <Stack.Screen
          name={Routes.ONBOARDING.LOGIN}
          component={Login}
          options={{ headerShown: false }}
        />
        <Stack.Screen
          name={Routes.MODAL.MAX_BROWSER_TABS_MODAL}
          component={MaxBrowserTabsModal}
        />
        <Stack.Screen
          name="OnboardingRootNav"
          component={OnboardingRootNav}
          options={{ headerShown: false }}
        />
        <Stack.Screen
          name={Routes.ONBOARDING.SUCCESS_FLOW}
          component={OnboardingSuccessFlow}
          options={{ headerShown: false }}
        />
        <Stack.Screen
          name={Routes.VAULT_RECOVERY.RESTORE_WALLET}
          component={VaultRecoveryFlow}
        />
        <Stack.Screen
          name={Routes.MODAL.ROOT_MODAL_FLOW}
          component={RootModalFlow}
        />
        <Stack.Screen
          name="ImportPrivateKeyView"
          component={ImportPrivateKeyView}
          options={{ animationEnabled: true }}
        />
<<<<<<< HEAD
      }
      <Stack.Screen
        name="ConnectQRHardwareFlow"
        component={ConnectQRHardwareFlow}
        options={{ animationEnabled: true }}
      />
      <Stack.Screen
        name={Routes.HW.CONNECT_LEDGER}
        component={LedgerConnectFlow}
      />
      <Stack.Screen
        name={Routes.HW.CONNECT}
        component={ConnectHardwareWalletFlow}
      />
      <Stack.Screen
        name={Routes.MULTICHAIN_ACCOUNTS.ACCOUNT_DETAILS}
        component={MultichainAccountDetails}
      />
      <Stack.Screen
        name={Routes.SOLANA_NEW_FEATURE_CONTENT}
        component={SolanaNewFeatureContentView}
        options={{ animationEnabled: true }}
      />
      <Stack.Screen
        name={Routes.MULTICHAIN_ACCOUNTS.WALLET_DETAILS}
        component={MultichainWalletDetails}
      />
      <Stack.Screen
        options={{
          //Refer to - https://reactnavigation.org/docs/stack-navigator/#animations
          cardStyle: { backgroundColor: importedColors.transparent },
          cardStyleInterpolator: () => ({
            overlayStyle: {
              opacity: 0,
            },
          }),
        }}
        name={Routes.LEDGER_TRANSACTION_MODAL}
        component={LedgerTransactionModal}
      />
      <Stack.Screen
        options={{
          //Refer to - https://reactnavigation.org/docs/stack-navigator/#animations
          cardStyle: { backgroundColor: importedColors.transparent },
          cardStyleInterpolator: () => ({
            overlayStyle: {
              opacity: 0,
            },
          }),
        }}
        name={Routes.LEDGER_MESSAGE_SIGN_MODAL}
        component={LedgerMessageSignModal}
      />
      <Stack.Screen name={Routes.OPTIONS_SHEET} component={OptionsSheet} />
      <Stack.Screen
        name={Routes.EDIT_ACCOUNT_NAME}
        component={EditAccountName}
        options={{ animationEnabled: true }}
      />
      <Stack.Screen
        name={Routes.ADD_NETWORK}
        component={AddNetworkFlow}
        options={{ animationEnabled: true }}
      />
      {isNetworkUiRedesignEnabled() ? (
=======
        {
          <Stack.Screen
            name="ImportSRPView"
            component={ImportSRPView}
            options={{ animationEnabled: true }}
          />
        }
        <Stack.Screen
          name="ConnectQRHardwareFlow"
          component={ConnectQRHardwareFlow}
          options={{ animationEnabled: true }}
        />
        <Stack.Screen
          name={Routes.HW.CONNECT_LEDGER}
          component={LedgerConnectFlow}
        />
>>>>>>> 578bf728
        <Stack.Screen
          name={Routes.HW.CONNECT}
          component={ConnectHardwareWalletFlow}
        />
        <Stack.Screen
          name={Routes.MULTICHAIN_ACCOUNTS.ACCOUNT_DETAILS}
          component={MultichainAccountDetails}
        />
        <Stack.Screen
          name={Routes.MODAL.MULTICHAIN_ACCOUNT_DETAIL_ACTIONS}
          component={MultichainAccountDetailsActions}
        />
        <Stack.Screen
          name={Routes.MULTICHAIN_ACCOUNTS.WALLET_DETAILS}
          component={MultichainWalletDetails}
        />
        <Stack.Screen
          name={Routes.SOLANA_NEW_FEATURE_CONTENT}
          component={SolanaNewFeatureContentView}
          options={{ animationEnabled: true }}
        />
        <Stack.Screen
          options={{
            //Refer to - https://reactnavigation.org/docs/stack-navigator/#animations
            cardStyle: { backgroundColor: importedColors.transparent },
            cardStyleInterpolator: () => ({
              overlayStyle: {
                opacity: 0,
              },
            }),
          }}
          name={Routes.LEDGER_TRANSACTION_MODAL}
          component={LedgerTransactionModal}
        />
        <Stack.Screen
          options={{
            //Refer to - https://reactnavigation.org/docs/stack-navigator/#animations
            cardStyle: { backgroundColor: importedColors.transparent },
            cardStyleInterpolator: () => ({
              overlayStyle: {
                opacity: 0,
              },
            }),
          }}
          name={Routes.LEDGER_MESSAGE_SIGN_MODAL}
          component={LedgerMessageSignModal}
        />
        <Stack.Screen name={Routes.OPTIONS_SHEET} component={OptionsSheet} />
        <Stack.Screen
          name={Routes.EDIT_ACCOUNT_NAME}
          component={EditAccountName}
          options={{ animationEnabled: true }}
        />
        <Stack.Screen
          name={Routes.ADD_NETWORK}
          component={AddNetworkFlow}
          options={{ animationEnabled: true }}
        />
        {isNetworkUiRedesignEnabled() ? (
          <Stack.Screen
            name={Routes.EDIT_NETWORK}
            component={AddNetworkFlow}
            options={{ animationEnabled: true }}
          />
        ) : null}
        <Stack.Screen
          name={Routes.LOCK_SCREEN}
          component={LockScreen}
          options={{ gestureEnabled: false }}
        />
        <Stack.Screen
          name={Routes.CONFIRMATION_REQUEST_MODAL}
          component={ModalConfirmationRequest}
        />
        <Stack.Screen
          name={Routes.CONFIRMATION_SWITCH_ACCOUNT_TYPE}
          component={ModalSwitchAccountType}
        />
        <Stack.Screen
          name={Routes.SMART_ACCOUNT_OPT_IN}
          component={ModalSmartAccountOptIn}
        />
        <Stack.Screen
          name={Routes.CONFIRMATION_PAY_WITH_MODAL}
          component={PayWithModal}
        />
        <Stack.Screen
          name={Routes.CONFIRMATION_PAY_WITH_NETWORK_MODAL}
          component={PayWithNetworkModal}
        />
      </Stack.Navigator>
    </>
  );
};

interface DeepLinkQueuedItem {
  uri: string;
  func: () => void;
}

const App: React.FC = () => {
  const navigation = useNavigation();
  const userLoggedIn = useSelector(selectUserLoggedIn);
  const routes = useNavigationState((state) => state.routes);
  const [onboarded, setOnboarded] = useState(false);
<<<<<<< HEAD
  const navigation = useNavigation();
  const queueOfHandleDeeplinkFunctions = useRef<DeepLinkQueuedItem[]>([]);
=======
>>>>>>> 578bf728
  const { toastRef } = useContext(ToastContext);
  const dispatch = useDispatch();
  const sdkInit = useRef<boolean | undefined>(undefined);
  const isFirstRender = useRef(true);

<<<<<<< HEAD
=======
  const { isEnabled: checkMetricsEnabled } = useMetrics();

  const isSeedlessOnboardingLoginFlow = useSelector(
    selectSeedlessOnboardingLoginFlow,
  );

>>>>>>> 578bf728
  if (isFirstRender.current) {
    trace({
      name: TraceName.NavInit,
      parentContext: getUIStartupSpan(),
      op: TraceOperation.NavInit,
    });

    isFirstRender.current = false;
  }

  useEffect(() => {
    // End trace when first render is complete
    endTrace({ name: TraceName.UIStartup });
  }, []);

  const firstLoad = useRef(true);
  // periodically check seedless password outdated when app UI is open
  useInterval(
    async () => {
      if (isSeedlessOnboardingLoginFlow) {
        await Authentication.checkIsSeedlessPasswordOutdated(
          firstLoad.current,
        ).catch((error) => {
          Logger.error(error, 'App: Error in checkIsSeedlessPasswordOutdated');
        });
        firstLoad.current = false;
      }
    },
    {
      delay: Duration.Minute * 5,
      immediate: true,
    },
  );
  const existingUser = useSelector(selectExistingUser);

  useEffect(() => {
    const appTriggeredAuth = async () => {
      setOnboarded(!!existingUser);
      try {
        if (existingUser) {
          // Check if we came from Settings screen to skip auto-authentication
          const previousRoute = routes[routes.length - 2]?.name;

          if (previousRoute === Routes.SETTINGS_VIEW) {
            return;
          }

          // This should only be called if the auth type is not password, which is not the case so consider removing it
          await trace(
            {
              name: TraceName.AppStartBiometricAuthentication,
              op: TraceOperation.BiometricAuthentication,
            },
            async () => {
              await Authentication.appTriggeredAuth();
            },
          );

          const isOptinMetaMetricsUISeen = await StorageWrapper.getItem(
            OPTIN_META_METRICS_UI_SEEN,
          );

<<<<<<< HEAD
          if (!isOptinMetaMetricsUISeen) {
=======
          if (!isOptinMetaMetricsUISeen && !checkMetricsEnabled()) {
>>>>>>> 578bf728
            const resetParams = {
              routes: [
                {
                  name: Routes.ONBOARDING.ROOT_NAV,
                  params: {
                    screen: Routes.ONBOARDING.NAV,
                    params: {
                      screen: Routes.ONBOARDING.OPTIN_METRICS,
                    },
                  },
                },
              ],
            };
            navigation.reset(resetParams);
          } else {
            navigation.reset({
              routes: [{ name: Routes.ONBOARDING.HOME_NAV }],
            });
          }
        } else {
          navigation.reset({ routes: [{ name: Routes.ONBOARDING.ROOT_NAV }] });
        }
      } catch (error) {
        const errorMessage = (error as Error).message;
        // if there are no credentials, then they were cleared in the last session and we should not show biometrics on the login screen
        const locked =
          errorMessage === AUTHENTICATION_APP_TRIGGERED_AUTH_NO_CREDENTIALS;

        // Only call lockApp if there is an existing user to prevent unnecessary calls
        await Authentication.lockApp({ reset: false, locked });
        trackErrorAsAnalytics(
          'App: Max Attempts Reached',
          errorMessage,
          `Unlock attempts: 1`,
        );
      }
    };
    appTriggeredAuth().catch((error) => {
      Logger.error(error, 'App: Error in appTriggeredAuth');
    });
<<<<<<< HEAD
  }, [navigation, queueOfHandleDeeplinkFunctions]);
=======
    // existingUser and isMetaMetricsUISeen are not present in the dependency array because they are not needed to re-run the effect when they change and it will cause a bug.
  }, [navigation]); // eslint-disable-line react-hooks/exhaustive-deps
>>>>>>> 578bf728

  const handleDeeplink = useCallback(
    ({ uri }: { uri?: string }) => {
      try {
        if (uri && typeof uri === 'string') {
          AppStateEventProcessor.setCurrentDeeplink(uri);
          dispatch(checkForDeeplink());
        }
      } catch (e) {
        Logger.error(e as Error, `Deeplink: Error parsing deeplink`);
      }
    },
    [dispatch],
  );

<<<<<<< HEAD
  // on Android devices, this creates a listener
  // to deeplinks used to open the app
  // when it is in background (so not closed)
  // When the app is closed, the deeplink is received in the initialURL promise
  // Documentation: https://reactnative.dev/docs/linking#handling-deep-links
  useEffect(() => {
    const handleURL = (url: string) => {
      if (url && sdkInit.current) {
        handleDeeplink({ uri: url });
      } else {
        DevLogger.log(`android handleDeeplink:: adding ${url} to queue`);
        queueOfHandleDeeplinkFunctions.current =
          queueOfHandleDeeplinkFunctions.current.concat([
            {
              uri: url,
              func: () => {
                handleDeeplink({ uri: url });
              },
            },
          ]);
      }
    };

    Linking.getInitialURL().then((url) => {
      if (!url) {
        return;
      }
      DevLogger.log(`handleDeeplink:: got initial URL ${url}`);
      handleURL(url);
    });

    if (Device.isAndroid()) {
      Linking.addEventListener('url', (params) => {
        const { url } = params;
        handleURL(url);
      });
    }
=======
  // Subscribe to incoming deeplinks
  // Ex. SDK and WalletConnect deeplinks will funnel through here when opening the app from the device's camera
  useEffect(() => {
    Linking.addEventListener('url', (params) => {
      const { url } = params;
      if (url) {
        handleDeeplink({ uri: url });
      }
    });
>>>>>>> 578bf728
  }, [handleDeeplink]);

  // Subscribe to incoming Branch deeplinks
  // Branch.io documentation: https://help.branch.io/developers-hub/docs/react-native
  // Ex. Branch links will funnel through here when opening the app from a Branch link
  useEffect(() => {
    // Initialize deep link manager
    SharedDeeplinkManager.init({
      navigation,
      dispatch,
    });

    const getBranchDeeplink = async (uri?: string) => {
      if (uri) {
        handleDeeplink({ uri });
        return;
      }

      try {
        const latestParams = await branch.getLatestReferringParams();
        const deeplink = latestParams?.['+non_branch_link'] as string;
        if (deeplink) {
          handleDeeplink({ uri: deeplink });
        }
      } catch (error) {
        Logger.error(error as Error, 'Error getting Branch deeplink');
      }
    };

    // branch.subscribe is not called for iOS cold start after the new RN architecture upgrade.
    // This is a workaround to ensure that the deeplink is processed for iOS cold start.
    // TODO: Remove this once branch.subscribe is called for iOS cold start.
    getBranchDeeplink();

    branch.subscribe((opts) => {
      const { error } = opts;

      if (error) {
        trackErrorAsAnalytics(error, 'Branch:');
      }

<<<<<<< HEAD
      if (sdkInit.current) {
        handleDeeplink(opts);
      } else {
        const uri = opts.params?.['+non_branch_link'] as string || opts.uri || null;
        if (!uri) {
          return;
        }

        DevLogger.log(`branch.io handleDeeplink:: adding ${uri} to queue. Got ${JSON.stringify(opts)} from branch.io`);
        queueOfHandleDeeplinkFunctions.current =
          queueOfHandleDeeplinkFunctions.current.concat([
            {
              uri,
              func: () => {
                handleDeeplink(opts);
              },
            },
          ]);
      }
=======
      getBranchDeeplink(opts.uri);
>>>>>>> 578bf728
    });
  }, [dispatch, handleDeeplink, navigation]);

  useEffect(() => {
    const initMetrics = async () => {
      await MetaMetrics.getInstance().configure();
    };

    initMetrics().catch((err) => {
      Logger.error(err, 'Error initializing MetaMetrics');
    });
  }, []);

  useEffect(() => {
    // Init SDKConnect only if the navigator is ready, user is onboarded, and SDK is not initialized.
    async function initSDKConnect() {
      if (onboarded && sdkInit.current === undefined && userLoggedIn) {
        sdkInit.current = false;
        try {
          const sdkConnect = SDKConnect.getInstance();
          await sdkConnect.init({
            context: 'Nav/App',
            navigation: NavigationService.navigation,
          });
<<<<<<< HEAD
          await SDKConnect.getInstance().postInit(() => {
            const processedItems = new Set<string>();
            queueOfHandleDeeplinkFunctions.current.forEach((item) => {
              if (!processedItems.has(item.uri)) {
                processedItems.add(item.uri);
                item.func();
              }
            });
            queueOfHandleDeeplinkFunctions.current = [];
          });
=======
          await SDKConnect.getInstance().postInit();
>>>>>>> 578bf728
          sdkInit.current = true;
        } catch (err) {
          sdkInit.current = undefined;
          Logger.error(err as Error, 'Cannot initialize SDKConnect');
        }
      }
    }

<<<<<<< HEAD
    initSDKConnect()
      .catch((err) => {
        Logger.error(err, 'Error initializing SDKConnect');
      });
=======
    initSDKConnect().catch((err) => {
      Logger.error(err, 'Error initializing SDKConnect');
    });
>>>>>>> 578bf728
  }, [onboarded, userLoggedIn]);

  useEffect(() => {
    if (isWC2Enabled) {
      DevLogger.log(`WalletConnect: Initializing WalletConnect Manager`);
      WC2Manager.init({ navigation: NavigationService.navigation }).catch(
        (err) => {
          Logger.error(
            err as Error,
            'Cannot initialize WalletConnect Manager.',
          );
        },
      );
    }
  }, []);

  useEffect(() => {
    async function startApp() {
      if (!existingUser) {
        // List of chainIds to add (as hex strings)
        const chainIdsToAdd: `0x${string}`[] = [
          CHAIN_IDS.ARBITRUM,
          CHAIN_IDS.BASE,
          CHAIN_IDS.BSC,
          CHAIN_IDS.OPTIMISM,
          CHAIN_IDS.POLYGON,
        ];

        // Filter the PopularList to get only the specified networks based on chainId
        const selectedNetworks = PopularList.filter((network) =>
          chainIdsToAdd.includes(network.chainId),
        );
        const { NetworkController } = Engine.context;

        // Loop through each selected network and call NetworkController.addNetwork
        for (const network of selectedNetworks) {
          try {
            await NetworkController.addNetwork({
              chainId: network.chainId,
              blockExplorerUrls: [network.rpcPrefs.blockExplorerUrl],
              defaultRpcEndpointIndex: 0,
              defaultBlockExplorerUrlIndex: 0,
              name: network.nickname,
              nativeCurrency: network.ticker,
              rpcEndpoints: [
                {
                  url: network.rpcUrl,
                  failoverUrls: network.failoverRpcUrls,
                  name: network.nickname,
                  type: RpcEndpointType.Custom,
                },
              ],
            });
          } catch (error) {
            Logger.error(error as Error);
          }
        }
      }

      try {
        const currentVersion = getVersion();
        const savedVersion = await StorageWrapper.getItem(CURRENT_APP_VERSION);

        if (currentVersion !== savedVersion) {
          if (savedVersion)
            await StorageWrapper.setItem(LAST_APP_VERSION, savedVersion);
          await StorageWrapper.setItem(CURRENT_APP_VERSION, currentVersion);
        }
        const lastVersion = await StorageWrapper.getItem(LAST_APP_VERSION);
        if (!lastVersion) {
          if (existingUser) {
            // Setting last version to first version if user exists and lastVersion does not, to simulate update
            await StorageWrapper.setItem(LAST_APP_VERSION, '0.0.1');
          } else {
            // Setting last version to current version so that it's not treated as an update
            await StorageWrapper.setItem(LAST_APP_VERSION, currentVersion);
          }
        }
      } catch (error) {
        Logger.error(error as Error);
      }
    }

    startApp().catch((error) => {
      Logger.error(error, 'Error starting app');
    });
    // existingUser is not present in the dependency array because it is not needed to re-run the effect when it changes and it will cause a bug.
    // eslint-disable-next-line react-hooks/exhaustive-deps
  }, []);

  return (
    <>
      <PPOMView />
      <AppFlow />
      <Toast ref={toastRef} />
    </>
  );
};

export default App;<|MERGE_RESOLUTION|>--- conflicted
+++ resolved
@@ -156,8 +156,6 @@
 import { DeepLinkModal } from '../../UI/DeepLinkModal';
 import { checkForDeeplink } from '../../../actions/user';
 import { WalletDetails } from '../../Views/MultichainAccounts/WalletDetails/WalletDetails';
-<<<<<<< HEAD
-=======
 import useInterval from '../../hooks/useInterval';
 import { Duration } from '@metamask/utils';
 import { selectSeedlessOnboardingLoginFlow } from '../../../selectors/seedlessOnboardingController';
@@ -165,7 +163,6 @@
 import { PayWithModal } from '../../Views/confirmations/components/modals/pay-with-modal/pay-with-modal';
 import { PayWithNetworkModal } from '../../Views/confirmations/components/modals/pay-with-network-modal/pay-with-network-modal';
 import { useMetrics } from '../../hooks/useMetrics';
->>>>>>> 578bf728
 
 const clearStackNavigatorOptions = {
   headerShown: false,
@@ -814,73 +811,6 @@
           component={ImportPrivateKeyView}
           options={{ animationEnabled: true }}
         />
-<<<<<<< HEAD
-      }
-      <Stack.Screen
-        name="ConnectQRHardwareFlow"
-        component={ConnectQRHardwareFlow}
-        options={{ animationEnabled: true }}
-      />
-      <Stack.Screen
-        name={Routes.HW.CONNECT_LEDGER}
-        component={LedgerConnectFlow}
-      />
-      <Stack.Screen
-        name={Routes.HW.CONNECT}
-        component={ConnectHardwareWalletFlow}
-      />
-      <Stack.Screen
-        name={Routes.MULTICHAIN_ACCOUNTS.ACCOUNT_DETAILS}
-        component={MultichainAccountDetails}
-      />
-      <Stack.Screen
-        name={Routes.SOLANA_NEW_FEATURE_CONTENT}
-        component={SolanaNewFeatureContentView}
-        options={{ animationEnabled: true }}
-      />
-      <Stack.Screen
-        name={Routes.MULTICHAIN_ACCOUNTS.WALLET_DETAILS}
-        component={MultichainWalletDetails}
-      />
-      <Stack.Screen
-        options={{
-          //Refer to - https://reactnavigation.org/docs/stack-navigator/#animations
-          cardStyle: { backgroundColor: importedColors.transparent },
-          cardStyleInterpolator: () => ({
-            overlayStyle: {
-              opacity: 0,
-            },
-          }),
-        }}
-        name={Routes.LEDGER_TRANSACTION_MODAL}
-        component={LedgerTransactionModal}
-      />
-      <Stack.Screen
-        options={{
-          //Refer to - https://reactnavigation.org/docs/stack-navigator/#animations
-          cardStyle: { backgroundColor: importedColors.transparent },
-          cardStyleInterpolator: () => ({
-            overlayStyle: {
-              opacity: 0,
-            },
-          }),
-        }}
-        name={Routes.LEDGER_MESSAGE_SIGN_MODAL}
-        component={LedgerMessageSignModal}
-      />
-      <Stack.Screen name={Routes.OPTIONS_SHEET} component={OptionsSheet} />
-      <Stack.Screen
-        name={Routes.EDIT_ACCOUNT_NAME}
-        component={EditAccountName}
-        options={{ animationEnabled: true }}
-      />
-      <Stack.Screen
-        name={Routes.ADD_NETWORK}
-        component={AddNetworkFlow}
-        options={{ animationEnabled: true }}
-      />
-      {isNetworkUiRedesignEnabled() ? (
-=======
         {
           <Stack.Screen
             name="ImportSRPView"
@@ -897,7 +827,6 @@
           name={Routes.HW.CONNECT_LEDGER}
           component={LedgerConnectFlow}
         />
->>>>>>> 578bf728
         <Stack.Screen
           name={Routes.HW.CONNECT}
           component={ConnectHardwareWalletFlow}
@@ -993,35 +922,22 @@
   );
 };
 
-interface DeepLinkQueuedItem {
-  uri: string;
-  func: () => void;
-}
-
 const App: React.FC = () => {
   const navigation = useNavigation();
   const userLoggedIn = useSelector(selectUserLoggedIn);
   const routes = useNavigationState((state) => state.routes);
   const [onboarded, setOnboarded] = useState(false);
-<<<<<<< HEAD
-  const navigation = useNavigation();
-  const queueOfHandleDeeplinkFunctions = useRef<DeepLinkQueuedItem[]>([]);
-=======
->>>>>>> 578bf728
   const { toastRef } = useContext(ToastContext);
   const dispatch = useDispatch();
   const sdkInit = useRef<boolean | undefined>(undefined);
   const isFirstRender = useRef(true);
 
-<<<<<<< HEAD
-=======
   const { isEnabled: checkMetricsEnabled } = useMetrics();
 
   const isSeedlessOnboardingLoginFlow = useSelector(
     selectSeedlessOnboardingLoginFlow,
   );
 
->>>>>>> 578bf728
   if (isFirstRender.current) {
     trace({
       name: TraceName.NavInit,
@@ -1084,11 +1000,7 @@
             OPTIN_META_METRICS_UI_SEEN,
           );
 
-<<<<<<< HEAD
-          if (!isOptinMetaMetricsUISeen) {
-=======
           if (!isOptinMetaMetricsUISeen && !checkMetricsEnabled()) {
->>>>>>> 578bf728
             const resetParams = {
               routes: [
                 {
@@ -1129,12 +1041,8 @@
     appTriggeredAuth().catch((error) => {
       Logger.error(error, 'App: Error in appTriggeredAuth');
     });
-<<<<<<< HEAD
-  }, [navigation, queueOfHandleDeeplinkFunctions]);
-=======
     // existingUser and isMetaMetricsUISeen are not present in the dependency array because they are not needed to re-run the effect when they change and it will cause a bug.
   }, [navigation]); // eslint-disable-line react-hooks/exhaustive-deps
->>>>>>> 578bf728
 
   const handleDeeplink = useCallback(
     ({ uri }: { uri?: string }) => {
@@ -1150,45 +1058,6 @@
     [dispatch],
   );
 
-<<<<<<< HEAD
-  // on Android devices, this creates a listener
-  // to deeplinks used to open the app
-  // when it is in background (so not closed)
-  // When the app is closed, the deeplink is received in the initialURL promise
-  // Documentation: https://reactnative.dev/docs/linking#handling-deep-links
-  useEffect(() => {
-    const handleURL = (url: string) => {
-      if (url && sdkInit.current) {
-        handleDeeplink({ uri: url });
-      } else {
-        DevLogger.log(`android handleDeeplink:: adding ${url} to queue`);
-        queueOfHandleDeeplinkFunctions.current =
-          queueOfHandleDeeplinkFunctions.current.concat([
-            {
-              uri: url,
-              func: () => {
-                handleDeeplink({ uri: url });
-              },
-            },
-          ]);
-      }
-    };
-
-    Linking.getInitialURL().then((url) => {
-      if (!url) {
-        return;
-      }
-      DevLogger.log(`handleDeeplink:: got initial URL ${url}`);
-      handleURL(url);
-    });
-
-    if (Device.isAndroid()) {
-      Linking.addEventListener('url', (params) => {
-        const { url } = params;
-        handleURL(url);
-      });
-    }
-=======
   // Subscribe to incoming deeplinks
   // Ex. SDK and WalletConnect deeplinks will funnel through here when opening the app from the device's camera
   useEffect(() => {
@@ -1198,7 +1067,6 @@
         handleDeeplink({ uri: url });
       }
     });
->>>>>>> 578bf728
   }, [handleDeeplink]);
 
   // Subscribe to incoming Branch deeplinks
@@ -1240,29 +1108,7 @@
         trackErrorAsAnalytics(error, 'Branch:');
       }
 
-<<<<<<< HEAD
-      if (sdkInit.current) {
-        handleDeeplink(opts);
-      } else {
-        const uri = opts.params?.['+non_branch_link'] as string || opts.uri || null;
-        if (!uri) {
-          return;
-        }
-
-        DevLogger.log(`branch.io handleDeeplink:: adding ${uri} to queue. Got ${JSON.stringify(opts)} from branch.io`);
-        queueOfHandleDeeplinkFunctions.current =
-          queueOfHandleDeeplinkFunctions.current.concat([
-            {
-              uri,
-              func: () => {
-                handleDeeplink(opts);
-              },
-            },
-          ]);
-      }
-=======
       getBranchDeeplink(opts.uri);
->>>>>>> 578bf728
     });
   }, [dispatch, handleDeeplink, navigation]);
 
@@ -1287,20 +1133,7 @@
             context: 'Nav/App',
             navigation: NavigationService.navigation,
           });
-<<<<<<< HEAD
-          await SDKConnect.getInstance().postInit(() => {
-            const processedItems = new Set<string>();
-            queueOfHandleDeeplinkFunctions.current.forEach((item) => {
-              if (!processedItems.has(item.uri)) {
-                processedItems.add(item.uri);
-                item.func();
-              }
-            });
-            queueOfHandleDeeplinkFunctions.current = [];
-          });
-=======
           await SDKConnect.getInstance().postInit();
->>>>>>> 578bf728
           sdkInit.current = true;
         } catch (err) {
           sdkInit.current = undefined;
@@ -1309,16 +1142,9 @@
       }
     }
 
-<<<<<<< HEAD
-    initSDKConnect()
-      .catch((err) => {
-        Logger.error(err, 'Error initializing SDKConnect');
-      });
-=======
     initSDKConnect().catch((err) => {
       Logger.error(err, 'Error initializing SDKConnect');
     });
->>>>>>> 578bf728
   }, [onboarded, userLoggedIn]);
 
   useEffect(() => {
