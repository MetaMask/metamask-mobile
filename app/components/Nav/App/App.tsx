import React, {
  useCallback,
  useContext,
  useEffect,
  useRef,
  useState,
} from 'react';
import { useNavigation, useRoute } from '@react-navigation/native';
import { Linking } from 'react-native';
import { createStackNavigator } from '@react-navigation/stack';
import Login from '../../Views/Login';
import QRTabSwitcher from '../../Views/QRTabSwitcher';
import DataCollectionModal from '../../Views/DataCollectionModal';
import Onboarding from '../../Views/Onboarding';
import OnboardingCarousel from '../../Views/OnboardingCarousel';
import ChoosePassword from '../../Views/ChoosePassword';
import AccountBackupStep1 from '../../Views/AccountBackupStep1';
import AccountBackupStep1B from '../../Views/AccountBackupStep1B';
import ManualBackupStep1 from '../../Views/ManualBackupStep1';
import ManualBackupStep2 from '../../Views/ManualBackupStep2';
import ManualBackupStep3 from '../../Views/ManualBackupStep3';
import ImportFromSecretRecoveryPhrase from '../../Views/ImportFromSecretRecoveryPhrase';
import DeleteWalletModal from '../../../components/UI/DeleteWalletModal';
import Main from '../Main';
import OptinMetrics from '../../UI/OptinMetrics';
import SimpleWebview from '../../Views/SimpleWebview';
import SharedDeeplinkManager from '../../../core/DeeplinkManager/SharedDeeplinkManager';
import branch from 'react-native-branch';
import Logger from '../../../util/Logger';
import { useDispatch, useSelector } from 'react-redux';
import {
  CURRENT_APP_VERSION,
  LAST_APP_VERSION,
  OPTIN_META_METRICS_UI_SEEN,
} from '../../../constants/storage';
import { getVersion } from 'react-native-device-info';
import { Authentication } from '../../../core/';
import SDKConnect from '../../../core/SDKConnect/SDKConnect';
import { colors as importedColors } from '../../../styles/common';
import Routes from '../../../constants/navigation/Routes';
import ModalConfirmation from '../../../component-library/components/Modals/ModalConfirmation';
import Toast, {
  ToastContext,
} from '../../../component-library/components/Toast';
import AccountSelector from '../../../components/Views/AccountSelector';
import { TokenSortBottomSheet } from '../../../components/UI/Tokens/TokensBottomSheet/TokenSortBottomSheet';
import { TokenFilterBottomSheet } from '../../../components/UI/Tokens/TokensBottomSheet/TokenFilterBottomSheet';
import AccountConnect from '../../../components/Views/AccountConnect';
import AccountPermissions from '../../../components/Views/AccountPermissions';
import { AccountPermissionsScreens } from '../../../components/Views/AccountPermissions/AccountPermissions.types';
import AccountPermissionsConfirmRevokeAll from '../../../components/Views/AccountPermissions/AccountPermissionsConfirmRevokeAll';
import ConnectionDetails from '../../../components/Views/AccountPermissions/ConnectionDetails';
import { SRPQuiz } from '../../Views/Quiz';
import { TurnOffRememberMeModal } from '../../../components/UI/TurnOffRememberMeModal';
import AssetHideConfirmation from '../../Views/AssetHideConfirmation';
import DetectedTokens from '../../Views/DetectedTokens';
import DetectedTokensConfirmation from '../../Views/DetectedTokensConfirmation';
import AssetOptions from '../../Views/AssetOptions';
import ImportPrivateKey from '../../Views/ImportPrivateKey';
import ImportPrivateKeySuccess from '../../Views/ImportPrivateKeySuccess';
import ConnectQRHardware from '../../Views/ConnectQRHardware';
import SelectHardwareWallet from '../../Views/ConnectHardware/SelectHardware';
import { AUTHENTICATION_APP_TRIGGERED_AUTH_NO_CREDENTIALS } from '../../../constants/error';
import { UpdateNeeded } from '../../../components/UI/UpdateNeeded';
import NetworkSettings from '../../Views/Settings/NetworksSettings/NetworkSettings';
import ModalMandatory from '../../../component-library/components/Modals/ModalMandatory';
import { RestoreWallet } from '../../Views/RestoreWallet';
import WalletRestored from '../../Views/RestoreWallet/WalletRestored';
import WalletResetNeeded from '../../Views/RestoreWallet/WalletResetNeeded';
import SDKLoadingModal from '../../Views/SDK/SDKLoadingModal/SDKLoadingModal';
import SDKFeedbackModal from '../../Views/SDK/SDKFeedbackModal/SDKFeedbackModal';
import LedgerMessageSignModal from '../../UI/LedgerModals/LedgerMessageSignModal';
import LedgerTransactionModal from '../../UI/LedgerModals/LedgerTransactionModal';
import AccountActions from '../../../components/Views/AccountActions';
import FiatOnTestnetsFriction from '../../../components/Views/Settings/AdvancedSettings/FiatOnTestnetsFriction';
import WalletActions from '../../Views/WalletActions';
import NetworkSelector from '../../../components/Views/NetworkSelector';
import ReturnToAppModal from '../../Views/ReturnToAppModal';
import EditAccountName from '../../Views/EditAccountName/EditAccountName';
import MultichainEditAccountName from '../../Views/MultichainAccounts/sheets/EditAccountName';
import WC2Manager, {
  isWC2Enabled,
} from '../../../../app/core/WalletConnect/WalletConnectV2';
import { DevLogger } from '../../../../app/core/SDKConnect/utils/DevLogger';
import { PPOMView } from '../../../lib/ppom/PPOMView';
import LockScreen from '../../Views/LockScreen';
import StorageWrapper from '../../../store/storage-wrapper';
import ShowIpfsGatewaySheet from '../../Views/ShowIpfsGatewaySheet/ShowIpfsGatewaySheet';
import ShowDisplayNftMediaSheet from '../../Views/ShowDisplayMediaNFTSheet/ShowDisplayNFTMediaSheet';
import AmbiguousAddressSheet from '../../../../app/components/Views/Settings/Contacts/AmbiguousAddressSheet/AmbiguousAddressSheet';
import SDKDisconnectModal from '../../Views/SDK/SDKDisconnectModal/SDKDisconnectModal';
import SDKSessionModal from '../../Views/SDK/SDKSessionModal/SDKSessionModal';
import ExperienceEnhancerModal from '../../../../app/components/Views/ExperienceEnhancerModal';
import { MetaMetrics } from '../../../core/Analytics';
import trackErrorAsAnalytics from '../../../util/metrics/TrackError/trackErrorAsAnalytics';
import LedgerSelectAccount from '../../Views/LedgerSelectAccount';
import OnboardingSuccess from '../../Views/OnboardingSuccess';
import DefaultSettings from '../../Views/OnboardingSuccess/DefaultSettings';
import OnboardingGeneralSettings from '../../Views/OnboardingSuccess/OnboardingGeneralSettings';
import OnboardingAssetsSettings from '../../Views/OnboardingSuccess/OnboardingAssetsSettings';
import OnboardingSecuritySettings from '../../Views/OnboardingSuccess/OnboardingSecuritySettings';
import BasicFunctionalityModal from '../../UI/BasicFunctionality/BasicFunctionalityModal/BasicFunctionalityModal';
import PermittedNetworksInfoSheet from '../../Views/AccountPermissions/PermittedNetworksInfoSheet/PermittedNetworksInfoSheet';
import ResetNotificationsModal from '../../UI/Notification/ResetNotificationsModal';
import NFTAutoDetectionModal from '../../../../app/components/Views/NFTAutoDetectionModal/NFTAutoDetectionModal';
import NftOptions from '../../../components/Views/NftOptions';
import ShowTokenIdSheet from '../../../components/Views/ShowTokenIdSheet';
import OriginSpamModal from '../../Views/OriginSpamModal/OriginSpamModal';
import MaxBrowserTabsModal from '../../Views/Browser/MaxBrowserTabsModal';
import { isNetworkUiRedesignEnabled } from '../../../util/networks/isNetworkUiRedesignEnabled';
import ChangeInSimulationModal from '../../Views/ChangeInSimulationModal/ChangeInSimulationModal';
import TooltipModal from '../../../components/Views/TooltipModal';
import OptionsSheet from '../../UI/SelectOptionSheet/OptionsSheet';
import FoxLoader from '../../../components/UI/FoxLoader';
import { AppStateEventProcessor } from '../../../core/AppStateEventListener';
import MultiRpcModal from '../../../components/Views/MultiRpcModal/MultiRpcModal';
import Engine from '../../../core/Engine';
import { CHAIN_IDS } from '@metamask/transaction-controller';
import { PopularList } from '../../../util/networks/customNetworks';
import { RpcEndpointType } from '@metamask/network-controller';
import {
  endTrace,
  trace,
  TraceName,
  TraceOperation,
} from '../../../util/trace';
import getUIStartupSpan from '../../../core/Performance/UIStartup';
import {
  selectUserLoggedIn,
  selectExistingUser,
} from '../../../reducers/user/selectors';
import { Confirm } from '../../Views/confirmations/components/confirm';
import ImportNewSecretRecoveryPhrase from '../../Views/ImportNewSecretRecoveryPhrase';
import { SelectSRPBottomSheet } from '../../Views/SelectSRP/SelectSRPBottomSheet';
import NavigationService from '../../../core/NavigationService';
import AccountStatus from '../../Views/AccountStatus';
import OnboardingSheet from '../../Views/OnboardingSheet';
import SeedphraseModal from '../../UI/SeedphraseModal';
import SkipAccountSecurityModal from '../../UI/SkipAccountSecurityModal';
import SuccessErrorSheet from '../../Views/SuccessErrorSheet';
import ConfirmTurnOnBackupAndSyncModal from '../../UI/Identity/ConfirmTurnOnBackupAndSyncModal/ConfirmTurnOnBackupAndSyncModal';
import AddNewAccountBottomSheet from '../../Views/AddNewAccount/AddNewAccountBottomSheet';
import SwitchAccountTypeModal from '../../Views/confirmations/components/modals/switch-account-type-modal';
import { AccountDetails } from '../../Views/MultichainAccounts/AccountDetails/AccountDetails';
import ShareAddress from '../../Views/MultichainAccounts/sheets/ShareAddress';
import DeleteAccount from '../../Views/MultichainAccounts/sheets/DeleteAccount';
import RevealPrivateKey from '../../Views/MultichainAccounts/sheets/RevealPrivateKey';
import RevealSRP from '../../Views/MultichainAccounts/sheets/RevealSRP';
import SolanaNewFeatureContent from '../../UI/SolanaNewFeatureContent';
import { DeepLinkModal } from '../../UI/DeepLinkModal';
import { checkForDeeplink } from '../../../actions/user';
import { WalletDetails } from '../../Views/MultichainAccounts/WalletDetails/WalletDetails';
<<<<<<< HEAD
import useInterval from '../../hooks/useInterval';
import { Duration } from '@metamask/utils';
import { selectSeedlessOnboardingLoginFlow } from '../../../selectors/seedlessOnboardingController';
import { SmartAccountUpdateModal } from '../../Views/confirmations/components/smart-account-update-modal';
=======
>>>>>>> 5fc1277d

const clearStackNavigatorOptions = {
  headerShown: false,
  cardStyle: {
    backgroundColor: 'transparent',
    cardStyleInterpolator: () => ({
      overlayStyle: {
        opacity: 0,
      },
    }),
  },
  animationEnabled: false,
};

const Stack = createStackNavigator();

const AccountAlreadyExists = () => <AccountStatus type="found" />;

const AccountNotFound = () => <AccountStatus type="not_exist" />;

const OnboardingSuccessFlow = () => (
  <Stack.Navigator initialRouteName={Routes.ONBOARDING.SUCCESS}>
    <Stack.Screen
      name={Routes.ONBOARDING.SUCCESS}
      component={OnboardingSuccess} // Used in SRP flow
    />
    <Stack.Screen
      name={Routes.ONBOARDING.DEFAULT_SETTINGS} // This is being used in import wallet flow
      component={DefaultSettings}
    />
    <Stack.Screen
      name={Routes.ONBOARDING.GENERAL_SETTINGS}
      component={OnboardingGeneralSettings}
    />
    <Stack.Screen
      name={Routes.ONBOARDING.ASSETS_SETTINGS}
      component={OnboardingAssetsSettings}
    />
    <Stack.Screen
      name={Routes.ONBOARDING.SECURITY_SETTINGS}
      component={OnboardingSecuritySettings}
    />
  </Stack.Navigator>
);

/**
 * Stack navigator responsible for the onboarding process
 * Create Wallet and Import from Secret Recovery Phrase
 */
const OnboardingNav = () => (
  <Stack.Navigator initialRouteName="OnboardingCarousel">
    <Stack.Screen name="Onboarding" component={Onboarding} />
    <Stack.Screen name="OnboardingCarousel" component={OnboardingCarousel} />
    <Stack.Screen name="ChoosePassword" component={ChoosePassword} />
    <Stack.Screen name="AccountBackupStep1" component={AccountBackupStep1} />
    <Stack.Screen name="AccountBackupStep1B" component={AccountBackupStep1B} />
    <Stack.Screen
      name={Routes.ONBOARDING.SUCCESS_FLOW}
      component={OnboardingSuccessFlow}
      options={{ headerShown: false }}
    />
    <Stack.Screen
      name={Routes.ONBOARDING.SUCCESS}
      component={OnboardingSuccess} // Used in SRP flow
    />
    <Stack.Screen
      name={Routes.ONBOARDING.DEFAULT_SETTINGS} // This is being used in import wallet flow
      component={DefaultSettings}
    />
    <Stack.Screen name="ManualBackupStep1" component={ManualBackupStep1} />
    <Stack.Screen name="ManualBackupStep2" component={ManualBackupStep2} />
    <Stack.Screen name="ManualBackupStep3" component={ManualBackupStep3} />
    <Stack.Screen
      name={Routes.ONBOARDING.IMPORT_FROM_SECRET_RECOVERY_PHRASE}
      component={ImportFromSecretRecoveryPhrase}
    />
    <Stack.Screen
      name="OptinMetrics"
      component={OptinMetrics}
      options={{ headerShown: false }}
    />
    <Stack.Screen
      name="AccountStatus"
      component={AccountStatus}
      options={{ headerShown: false }}
    />
    <Stack.Screen
      name="AccountAlreadyExists"
      component={AccountAlreadyExists}
      options={{ headerShown: false }}
    />
    <Stack.Screen
      name="AccountNotFound"
      component={AccountNotFound}
      options={{ headerShown: false }}
    />
    <Stack.Screen
      name="Rehydrate"
      component={Login}
      options={{ headerShown: false }}
    />
  </Stack.Navigator>
);

/**
 * Parent Stack navigator that allows the
 * child OnboardingNav navigator to push modals on top of it
 */
const SimpleWebviewScreen = () => (
  <Stack.Navigator mode={'modal'}>
    <Stack.Screen name={Routes.WEBVIEW.SIMPLE} component={SimpleWebview} />
  </Stack.Navigator>
);

const OnboardingRootNav = () => (
  <Stack.Navigator
    initialRouteName={Routes.ONBOARDING.NAV}
    mode="modal"
    screenOptions={{ headerShown: false }}
  >
    <Stack.Screen name="OnboardingNav" component={OnboardingNav} />
    <Stack.Screen name={Routes.QR_TAB_SWITCHER} component={QRTabSwitcher} />
    <Stack.Screen name={Routes.WEBVIEW.MAIN} component={SimpleWebviewScreen} />
  </Stack.Navigator>
);

const VaultRecoveryFlow = () => (
  <Stack.Navigator
    initialRouteName={Routes.VAULT_RECOVERY.RESTORE_WALLET}
    screenOptions={{ headerShown: false }}
  >
    <Stack.Screen
      name={Routes.VAULT_RECOVERY.RESTORE_WALLET}
      component={RestoreWallet}
    />
    <Stack.Screen
      name={Routes.VAULT_RECOVERY.WALLET_RESTORED}
      component={WalletRestored}
    />
    <Stack.Screen
      name={Routes.VAULT_RECOVERY.WALLET_RESET_NEEDED}
      component={WalletResetNeeded}
    />
  </Stack.Navigator>
);

const AddNetworkFlow = () => {
  const route = useRoute();

  return (
    <Stack.Navigator>
      <Stack.Screen
        name="AddNetwork"
        component={NetworkSettings}
        initialParams={route?.params}
      />
    </Stack.Navigator>
  );
};

const DetectedTokensFlow = () => (
  <Stack.Navigator
    mode={'modal'}
    screenOptions={clearStackNavigatorOptions}
    initialRouteName={'DetectedTokens'}
  >
    <Stack.Screen name={'DetectedTokens'} component={DetectedTokens} />
    <Stack.Screen
      name={'DetectedTokensConfirmation'}
      component={DetectedTokensConfirmation}
    />
  </Stack.Navigator>
);

interface RootModalFlowProps {
  route: {
    params: Record<string, unknown>;
  };
}
const RootModalFlow = (props: RootModalFlowProps) => (
  <Stack.Navigator mode={'modal'} screenOptions={clearStackNavigatorOptions}>
    <Stack.Screen
      name={Routes.MODAL.WALLET_ACTIONS}
      component={WalletActions}
    />
    <Stack.Screen
      name={Routes.MODAL.DELETE_WALLET}
      component={DeleteWalletModal}
    />
    <Stack.Screen
      name={Routes.MODAL.MODAL_CONFIRMATION}
      component={ModalConfirmation}
    />
    <Stack.Screen
      name={Routes.MODAL.MODAL_MANDATORY}
      component={ModalMandatory}
    />
    <Stack.Screen
      name={Routes.SHEET.ONBOARDING_SHEET}
      component={OnboardingSheet}
    />
    <Stack.Screen
      name={Routes.SHEET.SEEDPHRASE_MODAL}
      component={SeedphraseModal}
    />
    <Stack.Screen
      name={Routes.SHEET.SKIP_ACCOUNT_SECURITY_MODAL}
      component={SkipAccountSecurityModal}
    />
    <Stack.Screen
      name={Routes.SHEET.SUCCESS_ERROR_SHEET}
      component={SuccessErrorSheet}
    />
    <Stack.Screen
      name={Routes.SHEET.ACCOUNT_SELECTOR}
      component={AccountSelector}
    />
    <Stack.Screen
      name={Routes.SHEET.ADD_ACCOUNT}
      component={AddNewAccountBottomSheet}
    />
    <Stack.Screen name={Routes.SHEET.SDK_LOADING} component={SDKLoadingModal} />
    <Stack.Screen
      name={Routes.SHEET.SDK_FEEDBACK}
      component={SDKFeedbackModal}
    />
    <Stack.Screen
      name={Routes.SHEET.SDK_MANAGE_CONNECTIONS}
      component={SDKSessionModal}
    />
    <Stack.Screen
      name={Routes.SHEET.EXPERIENCE_ENHANCER}
      component={ExperienceEnhancerModal}
    />
    <Stack.Screen
      name={Routes.SHEET.DATA_COLLECTION}
      component={DataCollectionModal}
    />
    <Stack.Screen
      name={Routes.SHEET.SDK_DISCONNECT}
      component={SDKDisconnectModal}
    />
    <Stack.Screen
      name={Routes.SHEET.ACCOUNT_CONNECT}
      component={AccountConnect}
    />
    <Stack.Screen
      name={Routes.SHEET.ACCOUNT_PERMISSIONS}
      component={AccountPermissions}
      initialParams={{ initialScreen: AccountPermissionsScreens.Connected }}
    />
    <Stack.Screen
      name={Routes.SHEET.REVOKE_ALL_ACCOUNT_PERMISSIONS}
      component={AccountPermissionsConfirmRevokeAll}
    />
    <Stack.Screen
      name={Routes.SHEET.CONNECTION_DETAILS}
      component={ConnectionDetails}
    />
    <Stack.Screen
      name={Routes.SHEET.PERMITTED_NETWORKS_INFO_SHEET}
      component={PermittedNetworksInfoSheet}
    />
    <Stack.Screen
      name={Routes.SHEET.NETWORK_SELECTOR}
      component={NetworkSelector}
    />
    <Stack.Screen
      name={Routes.SHEET.TOKEN_SORT}
      component={TokenSortBottomSheet}
    />
    <Stack.Screen
      name={Routes.SHEET.TOKEN_FILTER}
      component={TokenFilterBottomSheet}
    />
    <Stack.Screen
      name={Routes.SHEET.BASIC_FUNCTIONALITY}
      component={BasicFunctionalityModal}
    />
    <Stack.Screen
      name={Routes.SHEET.CONFIRM_TURN_ON_BACKUP_AND_SYNC}
      component={ConfirmTurnOnBackupAndSyncModal}
    />
    <Stack.Screen
      name={Routes.SHEET.RESET_NOTIFICATIONS}
      component={ResetNotificationsModal}
    />
    <Stack.Screen
      name={Routes.SHEET.RETURN_TO_DAPP_MODAL}
      component={ReturnToAppModal}
    />
    <Stack.Screen
      name={Routes.SHEET.AMBIGUOUS_ADDRESS}
      component={AmbiguousAddressSheet}
    />
    <Stack.Screen
      name={Routes.MODAL.TURN_OFF_REMEMBER_ME}
      component={TurnOffRememberMeModal}
    />
    <Stack.Screen
      name={'AssetHideConfirmation'}
      component={AssetHideConfirmation}
    />
    <Stack.Screen name={'DetectedTokens'} component={DetectedTokensFlow} />
    <Stack.Screen name={'AssetOptions'} component={AssetOptions} />
    <Stack.Screen name={'NftOptions'} component={NftOptions} />
    <Stack.Screen name={Routes.MODAL.UPDATE_NEEDED} component={UpdateNeeded} />
    {
      <Stack.Screen
        name={Routes.SHEET.SELECT_SRP}
        component={SelectSRPBottomSheet}
      />
    }
    <Stack.Screen
      name={Routes.MODAL.SRP_REVEAL_QUIZ}
      component={SRPQuiz}
      initialParams={{ ...props.route.params }}
    />
    <Stack.Screen
      name={Routes.SHEET.ACCOUNT_ACTIONS}
      component={AccountActions}
    />
    <Stack.Screen
      name={Routes.SHEET.FIAT_ON_TESTNETS_FRICTION}
      component={FiatOnTestnetsFriction}
    />
    <Stack.Screen
      name={Routes.SHEET.SHOW_IPFS}
      component={ShowIpfsGatewaySheet}
    />
    <Stack.Screen
      name={Routes.SHEET.SHOW_NFT_DISPLAY_MEDIA}
      component={ShowDisplayNftMediaSheet}
    />
    <Stack.Screen
      name={Routes.MODAL.NFT_AUTO_DETECTION_MODAL}
      component={NFTAutoDetectionModal}
    />
    {isNetworkUiRedesignEnabled() ? (
      <Stack.Screen
        name={Routes.MODAL.MULTI_RPC_MIGRATION_MODAL}
        component={MultiRpcModal}
      />
    ) : null}
    <Stack.Screen
      name={Routes.SHEET.SHOW_TOKEN_ID}
      component={ShowTokenIdSheet}
    />
    <Stack.Screen
      name={Routes.SHEET.ORIGIN_SPAM_MODAL}
      component={OriginSpamModal}
    />
    <Stack.Screen
      name={Routes.SHEET.CHANGE_IN_SIMULATION_MODAL}
      component={ChangeInSimulationModal}
    />
    <Stack.Screen name={Routes.SHEET.TOOLTIP_MODAL} component={TooltipModal} />
    <Stack.Screen
      name={Routes.MODAL.DEEP_LINK_MODAL}
      component={DeepLinkModal}
    />
  </Stack.Navigator>
);

const ImportPrivateKeyView = () => (
  <Stack.Navigator
    screenOptions={{
      headerShown: false,
    }}
  >
    <Stack.Screen name="ImportPrivateKey" component={ImportPrivateKey} />
    <Stack.Screen
      name="ImportPrivateKeySuccess"
      component={ImportPrivateKeySuccess}
    />
    <Stack.Screen name={Routes.QR_TAB_SWITCHER} component={QRTabSwitcher} />
  </Stack.Navigator>
);

const ImportSRPView = () => (
  <Stack.Navigator
    screenOptions={{
      headerShown: false,
    }}
  >
    <Stack.Screen
      name={Routes.MULTI_SRP.IMPORT}
      component={ImportNewSecretRecoveryPhrase}
    />
  </Stack.Navigator>
);

const ConnectQRHardwareFlow = () => (
  <Stack.Navigator
    screenOptions={{
      headerShown: false,
    }}
  >
    <Stack.Screen name="ConnectQRHardware" component={ConnectQRHardware} />
  </Stack.Navigator>
);

const LedgerConnectFlow = () => (
  <Stack.Navigator
    screenOptions={{
      headerShown: false,
    }}
    initialRouteName={Routes.HW.LEDGER_CONNECT}
  >
    <Stack.Screen
      name={Routes.HW.LEDGER_CONNECT}
      component={LedgerSelectAccount}
    />
  </Stack.Navigator>
);

const ConnectHardwareWalletFlow = () => (
  <Stack.Navigator>
    <Stack.Screen
      name={Routes.HW.SELECT_DEVICE}
      component={SelectHardwareWallet}
    />
  </Stack.Navigator>
);

const MultichainAccountDetails = () => {
  const route = useRoute();

  return (
    <Stack.Navigator
      screenOptions={{
        headerShown: false,
        animationEnabled: false,
      }}
    >
      <Stack.Screen
        name={Routes.MULTICHAIN_ACCOUNTS.ACCOUNT_DETAILS}
        component={AccountDetails}
        initialParams={route?.params}
      />
    </Stack.Navigator>
  );
};

const MultichainAccountDetailsActions = () => {
  const route = useRoute();

  // Configure transparent background to show AccountDetails screen beneath modal overlays
  const commonScreenOptions = {
    //Refer to - https://reactnavigation.org/docs/stack-navigator/#animations
    cardStyle: { backgroundColor: importedColors.transparent },
    cardStyleInterpolator: () => ({
      overlayStyle: {
        opacity: 0,
      },
    }),
  };

  return (
    <Stack.Navigator
      screenOptions={{
        headerShown: false,
        animationEnabled: false,
      }}
    >
      <Stack.Screen
        name={Routes.SHEET.MULTICHAIN_ACCOUNT_DETAILS.EDIT_ACCOUNT_NAME}
        component={MultichainEditAccountName}
        initialParams={route?.params}
        options={commonScreenOptions}
      />
      <Stack.Screen
        name={Routes.SHEET.MULTICHAIN_ACCOUNT_DETAILS.SHARE_ADDRESS}
        component={ShareAddress}
        initialParams={route?.params}
        options={commonScreenOptions}
      />
      <Stack.Screen
        name={Routes.SHEET.MULTICHAIN_ACCOUNT_DETAILS.DELETE_ACCOUNT}
        component={DeleteAccount}
        initialParams={route?.params}
        options={commonScreenOptions}
      />
      <Stack.Screen
        name={Routes.SHEET.MULTICHAIN_ACCOUNT_DETAILS.SRP_REVEAL_QUIZ}
        component={SRPQuiz}
        initialParams={route?.params}
        options={commonScreenOptions}
      />
      <Stack.Screen
        name={Routes.SHEET.MULTICHAIN_ACCOUNT_DETAILS.REVEAL_PRIVATE_CREDENTIAL}
        component={RevealPrivateKey}
        initialParams={route?.params}
      />
      <Stack.Screen
        name={Routes.SHEET.MULTICHAIN_ACCOUNT_DETAILS.REVEAL_SRP_CREDENTIAL}
        component={RevealSRP}
        initialParams={route?.params}
      />
    </Stack.Navigator>
  );
};

const SolanaNewFeatureContentView = () => (
  <Stack.Navigator
    screenOptions={{
      headerShown: false,
    }}
  >
    <Stack.Screen
      name={Routes.SOLANA_NEW_FEATURE_CONTENT}
      component={SolanaNewFeatureContent}
    />
  </Stack.Navigator>
);

const MultichainWalletDetails = () => {
  const route = useRoute();

  return (
    <Stack.Navigator
      screenOptions={{
        headerShown: false,
        animationEnabled: false,
      }}
    >
      <Stack.Screen
        name={Routes.MULTICHAIN_ACCOUNTS.WALLET_DETAILS}
        component={WalletDetails}
        initialParams={route?.params}
      />
    </Stack.Navigator>
  );
};

const ModalConfirmationRequest = () => (
  <Stack.Navigator
    screenOptions={{
      headerShown: false,
      cardStyle: { backgroundColor: importedColors.transparent },
    }}
    mode={'modal'}
  >
    <Stack.Screen
      name={Routes.CONFIRMATION_REQUEST_MODAL}
      component={Confirm}
    />
  </Stack.Navigator>
);

const ModalSwitchAccountType = () => (
  <Stack.Navigator
    screenOptions={{
      headerShown: false,
      cardStyle: { backgroundColor: importedColors.transparent },
    }}
    mode={'modal'}
  >
    <Stack.Screen
      name={Routes.CONFIRMATION_SWITCH_ACCOUNT_TYPE}
      component={SwitchAccountTypeModal}
    />
  </Stack.Navigator>
);

const ModalSmartAccountOptIn = () => (
  <Stack.Navigator
    screenOptions={{
      headerShown: false,
      cardStyle: { backgroundColor: importedColors.transparent },
    }}
    mode={'modal'}
  >
    <Stack.Screen
      name={Routes.SMART_ACCOUNT_OPT_IN}
      component={SmartAccountUpdateModal}
    />
  </Stack.Navigator>
);

const AppFlow = () => {
  const userLoggedIn = useSelector(selectUserLoggedIn);

  return (
    <>
      <Stack.Navigator
        initialRouteName={Routes.FOX_LOADER}
        mode={'modal'}
        screenOptions={{
          headerShown: false,
          cardStyle: { backgroundColor: importedColors.transparent },
          animationEnabled: false,
        }}
      >
        {userLoggedIn && (
          // Render only if wallet is unlocked
          // Note: This is probably not needed but nice to ensure that wallet isn't accessible when it is locked
          <Stack.Screen
            name={Routes.ONBOARDING.HOME_NAV}
            component={Main}
            options={{ headerShown: false }}
          />
        )}
        <Stack.Screen name={Routes.FOX_LOADER} component={FoxLoader} />
        <Stack.Screen
          name={Routes.ONBOARDING.LOGIN}
          component={Login}
          options={{ headerShown: false }}
        />
        <Stack.Screen
          name={Routes.MODAL.MAX_BROWSER_TABS_MODAL}
          component={MaxBrowserTabsModal}
        />
        <Stack.Screen
          name="OnboardingRootNav"
          component={OnboardingRootNav}
          options={{ headerShown: false }}
        />
        <Stack.Screen
          name={Routes.ONBOARDING.SUCCESS_FLOW}
          component={OnboardingSuccessFlow}
          options={{ headerShown: false }}
        />
        <Stack.Screen
          name={Routes.VAULT_RECOVERY.RESTORE_WALLET}
          component={VaultRecoveryFlow}
        />
        <Stack.Screen
          name={Routes.MODAL.ROOT_MODAL_FLOW}
          component={RootModalFlow}
        />
        <Stack.Screen
          name="ImportPrivateKeyView"
          component={ImportPrivateKeyView}
          options={{ animationEnabled: true }}
        />
        {
          <Stack.Screen
            name="ImportSRPView"
            component={ImportSRPView}
            options={{ animationEnabled: true }}
          />
        }
        <Stack.Screen
          name="ConnectQRHardwareFlow"
          component={ConnectQRHardwareFlow}
          options={{ animationEnabled: true }}
        />
<<<<<<< HEAD
=======
      }
      <Stack.Screen
        name="ConnectQRHardwareFlow"
        component={ConnectQRHardwareFlow}
        options={{ animationEnabled: true }}
      />
      <Stack.Screen
        name={Routes.HW.CONNECT_LEDGER}
        component={LedgerConnectFlow}
      />
      <Stack.Screen
        name={Routes.HW.CONNECT}
        component={ConnectHardwareWalletFlow}
      />
      <Stack.Screen
        name={Routes.MULTICHAIN_ACCOUNTS.ACCOUNT_DETAILS}
        component={MultichainAccountDetails}
      />
      <Stack.Screen
        name={Routes.SOLANA_NEW_FEATURE_CONTENT}
        component={SolanaNewFeatureContentView}
        options={{ animationEnabled: true }}
      />
      <Stack.Screen
        name={Routes.MULTICHAIN_ACCOUNTS.WALLET_DETAILS}
        component={MultichainWalletDetails}
      />
      <Stack.Screen
        options={{
          //Refer to - https://reactnavigation.org/docs/stack-navigator/#animations
          cardStyle: { backgroundColor: importedColors.transparent },
          cardStyleInterpolator: () => ({
            overlayStyle: {
              opacity: 0,
            },
          }),
        }}
        name={Routes.LEDGER_TRANSACTION_MODAL}
        component={LedgerTransactionModal}
      />
      <Stack.Screen
        options={{
          //Refer to - https://reactnavigation.org/docs/stack-navigator/#animations
          cardStyle: { backgroundColor: importedColors.transparent },
          cardStyleInterpolator: () => ({
            overlayStyle: {
              opacity: 0,
            },
          }),
        }}
        name={Routes.LEDGER_MESSAGE_SIGN_MODAL}
        component={LedgerMessageSignModal}
      />
      <Stack.Screen name={Routes.OPTIONS_SHEET} component={OptionsSheet} />
      <Stack.Screen
        name={Routes.EDIT_ACCOUNT_NAME}
        component={EditAccountName}
        options={{ animationEnabled: true }}
      />
      <Stack.Screen
        name={Routes.ADD_NETWORK}
        component={AddNetworkFlow}
        options={{ animationEnabled: true }}
      />
      {isNetworkUiRedesignEnabled() ? (
>>>>>>> 5fc1277d
        <Stack.Screen
          name={Routes.HW.CONNECT_LEDGER}
          component={LedgerConnectFlow}
        />
        <Stack.Screen
          name={Routes.HW.CONNECT}
          component={ConnectHardwareWalletFlow}
        />
        <Stack.Screen
          name={Routes.MULTICHAIN_ACCOUNTS.ACCOUNT_DETAILS}
          component={MultichainAccountDetails}
        />
        <Stack.Screen
          name={Routes.MODAL.MULTICHAIN_ACCOUNT_DETAIL_ACTIONS}
          component={MultichainAccountDetailsActions}
        />
        <Stack.Screen
          name={Routes.MULTICHAIN_ACCOUNTS.WALLET_DETAILS}
          component={MultichainWalletDetails}
        />
        <Stack.Screen
          name={Routes.SOLANA_NEW_FEATURE_CONTENT}
          component={SolanaNewFeatureContentView}
          options={{ animationEnabled: true }}
        />
        <Stack.Screen
          options={{
            //Refer to - https://reactnavigation.org/docs/stack-navigator/#animations
            cardStyle: { backgroundColor: importedColors.transparent },
            cardStyleInterpolator: () => ({
              overlayStyle: {
                opacity: 0,
              },
            }),
          }}
          name={Routes.LEDGER_TRANSACTION_MODAL}
          component={LedgerTransactionModal}
        />
        <Stack.Screen
          options={{
            //Refer to - https://reactnavigation.org/docs/stack-navigator/#animations
            cardStyle: { backgroundColor: importedColors.transparent },
            cardStyleInterpolator: () => ({
              overlayStyle: {
                opacity: 0,
              },
            }),
          }}
          name={Routes.LEDGER_MESSAGE_SIGN_MODAL}
          component={LedgerMessageSignModal}
        />
        <Stack.Screen name={Routes.OPTIONS_SHEET} component={OptionsSheet} />
        <Stack.Screen
          name={Routes.EDIT_ACCOUNT_NAME}
          component={EditAccountName}
          options={{ animationEnabled: true }}
        />
        <Stack.Screen
          name={Routes.ADD_NETWORK}
          component={AddNetworkFlow}
          options={{ animationEnabled: true }}
        />
        {isNetworkUiRedesignEnabled() ? (
          <Stack.Screen
            name={Routes.EDIT_NETWORK}
            component={AddNetworkFlow}
            options={{ animationEnabled: true }}
          />
        ) : null}
        <Stack.Screen
          name={Routes.LOCK_SCREEN}
          component={LockScreen}
          options={{ gestureEnabled: false }}
        />
        <Stack.Screen
          name={Routes.CONFIRMATION_REQUEST_MODAL}
          component={ModalConfirmationRequest}
        />
        <Stack.Screen
          name={Routes.CONFIRMATION_SWITCH_ACCOUNT_TYPE}
          component={ModalSwitchAccountType}
        />
        <Stack.Screen
          name={Routes.SMART_ACCOUNT_OPT_IN}
          component={ModalSmartAccountOptIn}
        />
      </Stack.Navigator>
    </>
  );
};

interface DeepLinkQueuedItem {
  uri: string;
  func: () => void;
}

const App: React.FC = () => {
  const navigation = useNavigation();
  const userLoggedIn = useSelector(selectUserLoggedIn);
  const [onboarded, setOnboarded] = useState(false);
<<<<<<< HEAD
=======
  const navigation = useNavigation();
  const queueOfHandleDeeplinkFunctions = useRef<DeepLinkQueuedItem[]>([]);
>>>>>>> 5fc1277d
  const { toastRef } = useContext(ToastContext);
  const dispatch = useDispatch();
  const sdkInit = useRef<boolean | undefined>(undefined);
  const isFirstRender = useRef(true);

<<<<<<< HEAD
  const isSeedlessOnboardingLoginFlow = useSelector(
    selectSeedlessOnboardingLoginFlow,
  );

=======
>>>>>>> 5fc1277d
  if (isFirstRender.current) {
    trace({
      name: TraceName.NavInit,
      parentContext: getUIStartupSpan(),
      op: TraceOperation.NavInit,
    });

    isFirstRender.current = false;
  }

  useEffect(() => {
    // End trace when first render is complete
    endTrace({ name: TraceName.UIStartup });
  }, []);

  const firstLoad = useRef(true);
  // periodically check seedless password outdated when app UI is open
  useInterval(
    async () => {
      if (isSeedlessOnboardingLoginFlow) {
        await Authentication.checkIsSeedlessPasswordOutdated(
          firstLoad.current,
        ).catch((error) => {
          Logger.error(error, 'App: Error in checkIsSeedlessPasswordOutdated');
        });
        firstLoad.current = false;
      }
    },
    {
      delay: Duration.Minute * 5,
      immediate: true,
    },
  );
  const existingUser = useSelector(selectExistingUser);

  useEffect(() => {
    const appTriggeredAuth = async () => {
      setOnboarded(!!existingUser);
      try {
        if (existingUser) {
          // This should only be called if the auth type is not password, which is not the case so consider removing it
          await trace(
            {
              name: TraceName.AppStartBiometricAuthentication,
              op: TraceOperation.BiometricAuthentication,
            },
            async () => {
              await Authentication.appTriggeredAuth();
            },
          );

          const isOptinMetaMetricsUISeen = await StorageWrapper.getItem(
            OPTIN_META_METRICS_UI_SEEN,
          );

          if (!isOptinMetaMetricsUISeen) {
            const resetParams = {
              routes: [
                {
                  name: Routes.ONBOARDING.ROOT_NAV,
                  params: {
                    screen: Routes.ONBOARDING.NAV,
                    params: {
                      screen: Routes.ONBOARDING.OPTIN_METRICS,
                    },
                  },
                },
              ],
            };
            navigation.reset(resetParams);
          } else {
            navigation.reset({
              routes: [{ name: Routes.ONBOARDING.HOME_NAV }],
            });
          }
        } else {
          navigation.reset({ routes: [{ name: Routes.ONBOARDING.ROOT_NAV }] });
        }
      } catch (error) {
        const errorMessage = (error as Error).message;
        // if there are no credentials, then they were cleared in the last session and we should not show biometrics on the login screen
        const locked =
          errorMessage === AUTHENTICATION_APP_TRIGGERED_AUTH_NO_CREDENTIALS;

        // Only call lockApp if there is an existing user to prevent unnecessary calls
        await Authentication.lockApp({ reset: false, locked });
        trackErrorAsAnalytics(
          'App: Max Attempts Reached',
          errorMessage,
          `Unlock attempts: 1`,
        );
      }
    };
    appTriggeredAuth().catch((error) => {
      Logger.error(error, 'App: Error in appTriggeredAuth');
    });
<<<<<<< HEAD
    // existingUser and isMetaMetricsUISeen are not present in the dependency array because they are not needed to re-run the effect when they change and it will cause a bug.
    // eslint-disable-next-line react-hooks/exhaustive-deps
  }, [navigation]);
=======
  }, [navigation, queueOfHandleDeeplinkFunctions]);
>>>>>>> 5fc1277d

  const handleDeeplink = useCallback(
    ({ uri }: { uri?: string }) => {
      try {
        if (uri && typeof uri === 'string') {
          AppStateEventProcessor.setCurrentDeeplink(uri);
          dispatch(checkForDeeplink());
        }
      } catch (e) {
        Logger.error(e as Error, `Deeplink: Error parsing deeplink`);
      }
    },
    [dispatch],
  );

<<<<<<< HEAD
  // Subscribe to incoming deeplinks
  // Ex. SDK and WalletConnect deeplinks will funnel through here when opening the app from the device's camera
  useEffect(() => {
    Linking.addEventListener('url', (params) => {
      const { url } = params;
      if (url) {
        handleDeeplink({ uri: url });
      }
    });
=======
  // on Android devices, this creates a listener
  // to deeplinks used to open the app
  // when it is in background (so not closed)
  // When the app is closed, the deeplink is received in the initialURL promise
  // Documentation: https://reactnative.dev/docs/linking#handling-deep-links
  useEffect(() => {
    const handleURL = (url: string) => {
      if (url && sdkInit.current) {
        handleDeeplink({ uri: url });
      } else {
        DevLogger.log(`android handleDeeplink:: adding ${url} to queue`);
        queueOfHandleDeeplinkFunctions.current =
          queueOfHandleDeeplinkFunctions.current.concat([
            {
              uri: url,
              func: () => {
                handleDeeplink({ uri: url });
              },
            },
          ]);
      }
    };

    Linking.getInitialURL().then((url) => {
      if (!url) {
        return;
      }
      DevLogger.log(`handleDeeplink:: got initial URL ${url}`);
      handleURL(url);
    });

    if (Device.isAndroid()) {
      Linking.addEventListener('url', (params) => {
        const { url } = params;
        handleURL(url);
      });
    }
>>>>>>> 5fc1277d
  }, [handleDeeplink]);

  // Subscribe to incoming Branch deeplinks
  // Branch.io documentation: https://help.branch.io/developers-hub/docs/react-native
  // Ex. Branch links will funnel through here when opening the app from a Branch link
  useEffect(() => {
    // Initialize deep link manager
    SharedDeeplinkManager.init({
      navigation,
      dispatch,
    });

    const getBranchDeeplink = async (uri?: string) => {
      if (uri) {
        handleDeeplink({ uri });
        return;
      }

      try {
        const latestParams = await branch.getLatestReferringParams();
        const deeplink = latestParams?.['+non_branch_link'] as string;
        if (deeplink) {
          handleDeeplink({ uri: deeplink });
        }
      } catch (error) {
        Logger.error(error as Error, 'Error getting Branch deeplink');
      }
    };

    // branch.subscribe is not called for iOS cold start after the new RN architecture upgrade.
    // This is a workaround to ensure that the deeplink is processed for iOS cold start.
    // TODO: Remove this once branch.subscribe is called for iOS cold start.
    getBranchDeeplink();

    branch.subscribe((opts) => {
      const { error } = opts;

      if (error) {
        trackErrorAsAnalytics(error, 'Branch:');
      }

<<<<<<< HEAD
      getBranchDeeplink(opts.uri);
=======
      if (sdkInit.current) {
        handleDeeplink(opts);
      } else {
        const uri = opts.params?.['+non_branch_link'] as string || opts.uri || null;
        if (!uri) {
          return;
        }

        DevLogger.log(`branch.io handleDeeplink:: adding ${uri} to queue. Got ${JSON.stringify(opts)} from branch.io`);
        queueOfHandleDeeplinkFunctions.current =
          queueOfHandleDeeplinkFunctions.current.concat([
            {
              uri,
              func: () => {
                handleDeeplink(opts);
              },
            },
          ]);
      }
>>>>>>> 5fc1277d
    });
  }, [dispatch, handleDeeplink, navigation]);

  useEffect(() => {
    const initMetrics = async () => {
      await MetaMetrics.getInstance().configure();
    };

    initMetrics().catch((err) => {
      Logger.error(err, 'Error initializing MetaMetrics');
    });
  }, []);

  useEffect(() => {
    // Init SDKConnect only if the navigator is ready, user is onboarded, and SDK is not initialized.
    async function initSDKConnect() {
      if (onboarded && sdkInit.current === undefined && userLoggedIn) {
        sdkInit.current = false;
        try {
          const sdkConnect = SDKConnect.getInstance();
          await sdkConnect.init({
            context: 'Nav/App',
            navigation: NavigationService.navigation,
          });
<<<<<<< HEAD
          await SDKConnect.getInstance().postInit();
=======
          await SDKConnect.getInstance().postInit(() => {
            const processedItems = new Set<string>();
            queueOfHandleDeeplinkFunctions.current.forEach((item) => {
              if (!processedItems.has(item.uri)) {
                processedItems.add(item.uri);
                item.func();
              }
            });
            queueOfHandleDeeplinkFunctions.current = [];
          });
>>>>>>> 5fc1277d
          sdkInit.current = true;
        } catch (err) {
          sdkInit.current = undefined;
          Logger.error(err as Error, 'Cannot initialize SDKConnect');
        }
      }
    }

<<<<<<< HEAD
    initSDKConnect().catch((err) => {
      Logger.error(err, 'Error initializing SDKConnect');
    });
=======
    initSDKConnect()
      .catch((err) => {
        Logger.error(err, 'Error initializing SDKConnect');
      });
>>>>>>> 5fc1277d
  }, [onboarded, userLoggedIn]);

  useEffect(() => {
    if (isWC2Enabled) {
      DevLogger.log(`WalletConnect: Initializing WalletConnect Manager`);
      WC2Manager.init({ navigation: NavigationService.navigation }).catch(
        (err) => {
          Logger.error(
            err as Error,
            'Cannot initialize WalletConnect Manager.',
          );
        },
      );
    }
  }, []);

  useEffect(() => {
    async function startApp() {
      if (!existingUser) {
        // List of chainIds to add (as hex strings)
        const chainIdsToAdd: `0x${string}`[] = [
          CHAIN_IDS.ARBITRUM,
          CHAIN_IDS.BASE,
          CHAIN_IDS.BSC,
          CHAIN_IDS.OPTIMISM,
          CHAIN_IDS.POLYGON,
        ];

        // Filter the PopularList to get only the specified networks based on chainId
        const selectedNetworks = PopularList.filter((network) =>
          chainIdsToAdd.includes(network.chainId),
        );
        const { NetworkController } = Engine.context;

        // Loop through each selected network and call NetworkController.addNetwork
        for (const network of selectedNetworks) {
          try {
            await NetworkController.addNetwork({
              chainId: network.chainId,
              blockExplorerUrls: [network.rpcPrefs.blockExplorerUrl],
              defaultRpcEndpointIndex: 0,
              defaultBlockExplorerUrlIndex: 0,
              name: network.nickname,
              nativeCurrency: network.ticker,
              rpcEndpoints: [
                {
                  url: network.rpcUrl,
                  failoverUrls: network.failoverRpcUrls,
                  name: network.nickname,
                  type: RpcEndpointType.Custom,
                },
              ],
            });
          } catch (error) {
            Logger.error(error as Error);
          }
        }
      }

      try {
        const currentVersion = getVersion();
        const savedVersion = await StorageWrapper.getItem(CURRENT_APP_VERSION);

        if (currentVersion !== savedVersion) {
          if (savedVersion)
            await StorageWrapper.setItem(LAST_APP_VERSION, savedVersion);
          await StorageWrapper.setItem(CURRENT_APP_VERSION, currentVersion);
        }
        const lastVersion = await StorageWrapper.getItem(LAST_APP_VERSION);
        if (!lastVersion) {
          if (existingUser) {
            // Setting last version to first version if user exists and lastVersion does not, to simulate update
            await StorageWrapper.setItem(LAST_APP_VERSION, '0.0.1');
          } else {
            // Setting last version to current version so that it's not treated as an update
            await StorageWrapper.setItem(LAST_APP_VERSION, currentVersion);
          }
        }
      } catch (error) {
        Logger.error(error as Error);
      }
    }

    startApp().catch((error) => {
      Logger.error(error, 'Error starting app');
    });
    // existingUser is not present in the dependency array because it is not needed to re-run the effect when it changes and it will cause a bug.
    // eslint-disable-next-line react-hooks/exhaustive-deps
  }, []);

  return (
    <>
      <PPOMView />
      <AppFlow />
      <Toast ref={toastRef} />
    </>
  );
};

export default App;<|MERGE_RESOLUTION|>--- conflicted
+++ resolved
@@ -35,6 +35,7 @@
 } from '../../../constants/storage';
 import { getVersion } from 'react-native-device-info';
 import { Authentication } from '../../../core/';
+import Device from '../../../util/device';
 import SDKConnect from '../../../core/SDKConnect/SDKConnect';
 import { colors as importedColors } from '../../../styles/common';
 import Routes from '../../../constants/navigation/Routes';
@@ -150,13 +151,10 @@
 import { DeepLinkModal } from '../../UI/DeepLinkModal';
 import { checkForDeeplink } from '../../../actions/user';
 import { WalletDetails } from '../../Views/MultichainAccounts/WalletDetails/WalletDetails';
-<<<<<<< HEAD
 import useInterval from '../../hooks/useInterval';
 import { Duration } from '@metamask/utils';
 import { selectSeedlessOnboardingLoginFlow } from '../../../selectors/seedlessOnboardingController';
 import { SmartAccountUpdateModal } from '../../Views/confirmations/components/smart-account-update-modal';
-=======
->>>>>>> 5fc1277d
 
 const clearStackNavigatorOptions = {
   headerShown: false,
@@ -805,74 +803,6 @@
           component={ConnectQRHardwareFlow}
           options={{ animationEnabled: true }}
         />
-<<<<<<< HEAD
-=======
-      }
-      <Stack.Screen
-        name="ConnectQRHardwareFlow"
-        component={ConnectQRHardwareFlow}
-        options={{ animationEnabled: true }}
-      />
-      <Stack.Screen
-        name={Routes.HW.CONNECT_LEDGER}
-        component={LedgerConnectFlow}
-      />
-      <Stack.Screen
-        name={Routes.HW.CONNECT}
-        component={ConnectHardwareWalletFlow}
-      />
-      <Stack.Screen
-        name={Routes.MULTICHAIN_ACCOUNTS.ACCOUNT_DETAILS}
-        component={MultichainAccountDetails}
-      />
-      <Stack.Screen
-        name={Routes.SOLANA_NEW_FEATURE_CONTENT}
-        component={SolanaNewFeatureContentView}
-        options={{ animationEnabled: true }}
-      />
-      <Stack.Screen
-        name={Routes.MULTICHAIN_ACCOUNTS.WALLET_DETAILS}
-        component={MultichainWalletDetails}
-      />
-      <Stack.Screen
-        options={{
-          //Refer to - https://reactnavigation.org/docs/stack-navigator/#animations
-          cardStyle: { backgroundColor: importedColors.transparent },
-          cardStyleInterpolator: () => ({
-            overlayStyle: {
-              opacity: 0,
-            },
-          }),
-        }}
-        name={Routes.LEDGER_TRANSACTION_MODAL}
-        component={LedgerTransactionModal}
-      />
-      <Stack.Screen
-        options={{
-          //Refer to - https://reactnavigation.org/docs/stack-navigator/#animations
-          cardStyle: { backgroundColor: importedColors.transparent },
-          cardStyleInterpolator: () => ({
-            overlayStyle: {
-              opacity: 0,
-            },
-          }),
-        }}
-        name={Routes.LEDGER_MESSAGE_SIGN_MODAL}
-        component={LedgerMessageSignModal}
-      />
-      <Stack.Screen name={Routes.OPTIONS_SHEET} component={OptionsSheet} />
-      <Stack.Screen
-        name={Routes.EDIT_ACCOUNT_NAME}
-        component={EditAccountName}
-        options={{ animationEnabled: true }}
-      />
-      <Stack.Screen
-        name={Routes.ADD_NETWORK}
-        component={AddNetworkFlow}
-        options={{ animationEnabled: true }}
-      />
-      {isNetworkUiRedesignEnabled() ? (
->>>>>>> 5fc1277d
         <Stack.Screen
           name={Routes.HW.CONNECT_LEDGER}
           component={LedgerConnectFlow}
@@ -973,23 +903,16 @@
   const navigation = useNavigation();
   const userLoggedIn = useSelector(selectUserLoggedIn);
   const [onboarded, setOnboarded] = useState(false);
-<<<<<<< HEAD
-=======
-  const navigation = useNavigation();
   const queueOfHandleDeeplinkFunctions = useRef<DeepLinkQueuedItem[]>([]);
->>>>>>> 5fc1277d
   const { toastRef } = useContext(ToastContext);
   const dispatch = useDispatch();
   const sdkInit = useRef<boolean | undefined>(undefined);
   const isFirstRender = useRef(true);
 
-<<<<<<< HEAD
   const isSeedlessOnboardingLoginFlow = useSelector(
     selectSeedlessOnboardingLoginFlow,
   );
 
-=======
->>>>>>> 5fc1277d
   if (isFirstRender.current) {
     trace({
       name: TraceName.NavInit,
@@ -1086,13 +1009,9 @@
     appTriggeredAuth().catch((error) => {
       Logger.error(error, 'App: Error in appTriggeredAuth');
     });
-<<<<<<< HEAD
     // existingUser and isMetaMetricsUISeen are not present in the dependency array because they are not needed to re-run the effect when they change and it will cause a bug.
     // eslint-disable-next-line react-hooks/exhaustive-deps
-  }, [navigation]);
-=======
   }, [navigation, queueOfHandleDeeplinkFunctions]);
->>>>>>> 5fc1277d
 
   const handleDeeplink = useCallback(
     ({ uri }: { uri?: string }) => {
@@ -1108,17 +1027,6 @@
     [dispatch],
   );
 
-<<<<<<< HEAD
-  // Subscribe to incoming deeplinks
-  // Ex. SDK and WalletConnect deeplinks will funnel through here when opening the app from the device's camera
-  useEffect(() => {
-    Linking.addEventListener('url', (params) => {
-      const { url } = params;
-      if (url) {
-        handleDeeplink({ uri: url });
-      }
-    });
-=======
   // on Android devices, this creates a listener
   // to deeplinks used to open the app
   // when it is in background (so not closed)
@@ -1156,7 +1064,6 @@
         handleURL(url);
       });
     }
->>>>>>> 5fc1277d
   }, [handleDeeplink]);
 
   // Subscribe to incoming Branch deeplinks
@@ -1198,9 +1105,6 @@
         trackErrorAsAnalytics(error, 'Branch:');
       }
 
-<<<<<<< HEAD
-      getBranchDeeplink(opts.uri);
-=======
       if (sdkInit.current) {
         handleDeeplink(opts);
       } else {
@@ -1220,7 +1124,6 @@
             },
           ]);
       }
->>>>>>> 5fc1277d
     });
   }, [dispatch, handleDeeplink, navigation]);
 
@@ -1245,9 +1148,6 @@
             context: 'Nav/App',
             navigation: NavigationService.navigation,
           });
-<<<<<<< HEAD
-          await SDKConnect.getInstance().postInit();
-=======
           await SDKConnect.getInstance().postInit(() => {
             const processedItems = new Set<string>();
             queueOfHandleDeeplinkFunctions.current.forEach((item) => {
@@ -1258,7 +1158,6 @@
             });
             queueOfHandleDeeplinkFunctions.current = [];
           });
->>>>>>> 5fc1277d
           sdkInit.current = true;
         } catch (err) {
           sdkInit.current = undefined;
@@ -1267,16 +1166,9 @@
       }
     }
 
-<<<<<<< HEAD
     initSDKConnect().catch((err) => {
       Logger.error(err, 'Error initializing SDKConnect');
     });
-=======
-    initSDKConnect()
-      .catch((err) => {
-        Logger.error(err, 'Error initializing SDKConnect');
-      });
->>>>>>> 5fc1277d
   }, [onboarded, userLoggedIn]);
 
   useEffect(() => {
