--- conflicted
+++ resolved
@@ -633,14 +633,11 @@
       component={SeedphraseModal}
       options={{
         cardStyle: { backgroundColor: 'transparent' },
-<<<<<<< HEAD
-=======
         cardStyleInterpolator: () => ({
           overlayStyle: {
             opacity: 0,
           },
         }),
->>>>>>> f4e8f8d0
       }}
     />
   </Stack.Navigator>
