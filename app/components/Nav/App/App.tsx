--- conflicted
+++ resolved
@@ -810,18 +810,17 @@
         component={MultichainAccountDetails}
       />
       <Stack.Screen
-<<<<<<< HEAD
         name={Routes.MODAL.MULTICHAIN_ACCOUNT_DETAIL_ACTIONS}
         component={MultichainAccountDetailsActions}
-=======
+      />
+      <Stack.Screen
+        name={Routes.MULTICHAIN_ACCOUNTS.WALLET_DETAILS}
+        component={MultichainWalletDetails}
+      />
+      <Stack.Screen
         name={Routes.SOLANA_NEW_FEATURE_CONTENT}
         component={SolanaNewFeatureContentView}
         options={{ animationEnabled: true }}
->>>>>>> 8cdee353
-      />
-      <Stack.Screen
-        name={Routes.MULTICHAIN_ACCOUNTS.WALLET_DETAILS}
-        component={MultichainWalletDetails}
       />
       <Stack.Screen
         options={{
