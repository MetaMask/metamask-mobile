import React, {
  useCallback,
  useContext,
  useEffect,
  useRef,
  useState,
} from 'react';
import { useNavigation, useRoute } from '@react-navigation/native';
import { Linking } from 'react-native';
import { createStackNavigator } from '@react-navigation/stack';
import Login from '../../Views/Login';
import QRTabSwitcher from '../../Views/QRTabSwitcher';
import DataCollectionModal from '../../Views/DataCollectionModal';
import Onboarding from '../../Views/Onboarding';
import OnboardingCarousel from '../../Views/OnboardingCarousel';
import ChoosePassword from '../../Views/ChoosePassword';
import AccountBackupStep1 from '../../Views/AccountBackupStep1';
import AccountBackupStep1B from '../../Views/AccountBackupStep1B';
import ManualBackupStep1 from '../../Views/ManualBackupStep1';
import ManualBackupStep2 from '../../Views/ManualBackupStep2';
import ManualBackupStep3 from '../../Views/ManualBackupStep3';
import ImportFromSecretRecoveryPhrase from '../../Views/ImportFromSecretRecoveryPhrase';
import DeleteWalletModal from '../../../components/UI/DeleteWalletModal';
import Main from '../Main';
import OptinMetrics from '../../UI/OptinMetrics';
import SimpleWebview from '../../Views/SimpleWebview';
import SharedDeeplinkManager from '../../../core/DeeplinkManager/SharedDeeplinkManager';
import branch from 'react-native-branch';
import Logger from '../../../util/Logger';
import { useDispatch, useSelector } from 'react-redux';
import {
  CURRENT_APP_VERSION,
  LAST_APP_VERSION,
  OPTIN_META_METRICS_UI_SEEN,
} from '../../../constants/storage';
import { getVersion } from 'react-native-device-info';
import { Authentication } from '../../../core/';
import SDKConnect from '../../../core/SDKConnect/SDKConnect';
import { colors as importedColors } from '../../../styles/common';
import Routes from '../../../constants/navigation/Routes';
import ModalConfirmation from '../../../component-library/components/Modals/ModalConfirmation';
import Toast, {
  ToastContext,
} from '../../../component-library/components/Toast';
import AccountSelector from '../../../components/Views/AccountSelector';
import { TokenSortBottomSheet } from '../../../components/UI/Tokens/TokensBottomSheet/TokenSortBottomSheet';
import { TokenFilterBottomSheet } from '../../../components/UI/Tokens/TokensBottomSheet/TokenFilterBottomSheet';
import AccountConnect from '../../../components/Views/AccountConnect';
import AccountPermissions from '../../../components/Views/AccountPermissions';
import { AccountPermissionsScreens } from '../../../components/Views/AccountPermissions/AccountPermissions.types';
import AccountPermissionsConfirmRevokeAll from '../../../components/Views/AccountPermissions/AccountPermissionsConfirmRevokeAll';
import ConnectionDetails from '../../../components/Views/AccountPermissions/ConnectionDetails';
import { SRPQuiz } from '../../Views/Quiz';
import { TurnOffRememberMeModal } from '../../../components/UI/TurnOffRememberMeModal';
import AssetHideConfirmation from '../../Views/AssetHideConfirmation';
import DetectedTokens from '../../Views/DetectedTokens';
import DetectedTokensConfirmation from '../../Views/DetectedTokensConfirmation';
import AssetOptions from '../../Views/AssetOptions';
import ImportPrivateKey from '../../Views/ImportPrivateKey';
import ImportPrivateKeySuccess from '../../Views/ImportPrivateKeySuccess';
import ConnectQRHardware from '../../Views/ConnectQRHardware';
import SelectHardwareWallet from '../../Views/ConnectHardware/SelectHardware';
import { AUTHENTICATION_APP_TRIGGERED_AUTH_NO_CREDENTIALS } from '../../../constants/error';
import { UpdateNeeded } from '../../../components/UI/UpdateNeeded';
import NetworkSettings from '../../Views/Settings/NetworksSettings/NetworkSettings';
import ModalMandatory from '../../../component-library/components/Modals/ModalMandatory';
import { RestoreWallet } from '../../Views/RestoreWallet';
import WalletRestored from '../../Views/RestoreWallet/WalletRestored';
import WalletResetNeeded from '../../Views/RestoreWallet/WalletResetNeeded';
import SDKLoadingModal from '../../Views/SDK/SDKLoadingModal/SDKLoadingModal';
import SDKFeedbackModal from '../../Views/SDK/SDKFeedbackModal/SDKFeedbackModal';
import LedgerMessageSignModal from '../../UI/LedgerModals/LedgerMessageSignModal';
import LedgerTransactionModal from '../../UI/LedgerModals/LedgerTransactionModal';
import AccountActions from '../../../components/Views/AccountActions';
import FiatOnTestnetsFriction from '../../../components/Views/Settings/AdvancedSettings/FiatOnTestnetsFriction';
import WalletActions from '../../Views/WalletActions';
import NetworkSelector from '../../../components/Views/NetworkSelector';
import ReturnToAppModal from '../../Views/ReturnToAppModal';
import EditAccountName from '../../Views/EditAccountName/EditAccountName';
import MultichainEditAccountName from '../../Views/MultichainAccounts/sheets/EditAccountName';
import WC2Manager, {
  isWC2Enabled,
} from '../../../../app/core/WalletConnect/WalletConnectV2';
import { DevLogger } from '../../../../app/core/SDKConnect/utils/DevLogger';
import { PPOMView } from '../../../lib/ppom/PPOMView';
import LockScreen from '../../Views/LockScreen';
import StorageWrapper from '../../../store/storage-wrapper';
import ShowIpfsGatewaySheet from '../../Views/ShowIpfsGatewaySheet/ShowIpfsGatewaySheet';
import ShowDisplayNftMediaSheet from '../../Views/ShowDisplayMediaNFTSheet/ShowDisplayNFTMediaSheet';
import AmbiguousAddressSheet from '../../../../app/components/Views/Settings/Contacts/AmbiguousAddressSheet/AmbiguousAddressSheet';
import SDKDisconnectModal from '../../Views/SDK/SDKDisconnectModal/SDKDisconnectModal';
import SDKSessionModal from '../../Views/SDK/SDKSessionModal/SDKSessionModal';
import ExperienceEnhancerModal from '../../../../app/components/Views/ExperienceEnhancerModal';
import { MetaMetrics } from '../../../core/Analytics';
import trackErrorAsAnalytics from '../../../util/metrics/TrackError/trackErrorAsAnalytics';
import LedgerSelectAccount from '../../Views/LedgerSelectAccount';
import OnboardingSuccess from '../../Views/OnboardingSuccess';
import DefaultSettings from '../../Views/OnboardingSuccess/DefaultSettings';
import OnboardingGeneralSettings from '../../Views/OnboardingSuccess/OnboardingGeneralSettings';
import OnboardingAssetsSettings from '../../Views/OnboardingSuccess/OnboardingAssetsSettings';
import OnboardingSecuritySettings from '../../Views/OnboardingSuccess/OnboardingSecuritySettings';
import BasicFunctionalityModal from '../../UI/BasicFunctionality/BasicFunctionalityModal/BasicFunctionalityModal';
import PermittedNetworksInfoSheet from '../../Views/AccountPermissions/PermittedNetworksInfoSheet/PermittedNetworksInfoSheet';
import ResetNotificationsModal from '../../UI/Notification/ResetNotificationsModal';
import NFTAutoDetectionModal from '../../../../app/components/Views/NFTAutoDetectionModal/NFTAutoDetectionModal';
import NftOptions from '../../../components/Views/NftOptions';
import ShowTokenIdSheet from '../../../components/Views/ShowTokenIdSheet';
import OriginSpamModal from '../../Views/OriginSpamModal/OriginSpamModal';
import MaxBrowserTabsModal from '../../Views/Browser/MaxBrowserTabsModal';
import { isNetworkUiRedesignEnabled } from '../../../util/networks/isNetworkUiRedesignEnabled';
import ChangeInSimulationModal from '../../Views/ChangeInSimulationModal/ChangeInSimulationModal';
import TooltipModal from '../../../components/Views/TooltipModal';
import OptionsSheet from '../../UI/SelectOptionSheet/OptionsSheet';
import FoxLoader from '../../../components/UI/FoxLoader';
import { AppStateEventProcessor } from '../../../core/AppStateEventListener';
import MultiRpcModal from '../../../components/Views/MultiRpcModal/MultiRpcModal';
import Engine from '../../../core/Engine';
import { CHAIN_IDS } from '@metamask/transaction-controller';
import { PopularList } from '../../../util/networks/customNetworks';
import { RpcEndpointType } from '@metamask/network-controller';
import {
  endTrace,
  trace,
  TraceName,
  TraceOperation,
} from '../../../util/trace';
import getUIStartupSpan from '../../../core/Performance/UIStartup';
import {
  selectUserLoggedIn,
  selectExistingUser,
} from '../../../reducers/user/selectors';
import { Confirm } from '../../Views/confirmations/components/confirm';
import ImportNewSecretRecoveryPhrase from '../../Views/ImportNewSecretRecoveryPhrase';
import { SelectSRPBottomSheet } from '../../Views/SelectSRP/SelectSRPBottomSheet';
import NavigationService from '../../../core/NavigationService';
import AccountStatus from '../../Views/AccountStatus';
import OnboardingSheet from '../../Views/OnboardingSheet';
import SeedphraseModal from '../../UI/SeedphraseModal';
import SkipAccountSecurityModal from '../../UI/SkipAccountSecurityModal';
import SuccessErrorSheet from '../../Views/SuccessErrorSheet';
import ConfirmTurnOnBackupAndSyncModal from '../../UI/Identity/ConfirmTurnOnBackupAndSyncModal/ConfirmTurnOnBackupAndSyncModal';
import AddNewAccountBottomSheet from '../../Views/AddNewAccount/AddNewAccountBottomSheet';
import SwitchAccountTypeModal from '../../Views/confirmations/components/modals/switch-account-type-modal';
import { AccountDetails } from '../../Views/MultichainAccounts/AccountDetails/AccountDetails';
import ShareAddress from '../../Views/MultichainAccounts/sheets/ShareAddress';
import DeleteAccount from '../../Views/MultichainAccounts/sheets/DeleteAccount';
import RevealPrivateKey from '../../Views/MultichainAccounts/sheets/RevealPrivateKey';
import RevealSRP from '../../Views/MultichainAccounts/sheets/RevealSRP';
import SolanaNewFeatureContent from '../../UI/SolanaNewFeatureContent';
import { DeepLinkModal } from '../../UI/DeepLinkModal';
import { checkForDeeplink } from '../../../actions/user';
import { WalletDetails } from '../../Views/MultichainAccounts/WalletDetails/WalletDetails';
import useInterval from '../../hooks/useInterval';
import { Duration } from '@metamask/utils';
import { selectSeedlessOnboardingLoginFlow } from '../../../selectors/seedlessOnboardingController';
import { SmartAccountUpdateModal } from '../../Views/confirmations/components/smart-account-update-modal';

const clearStackNavigatorOptions = {
  headerShown: false,
  cardStyle: {
    backgroundColor: 'transparent',
    cardStyleInterpolator: () => ({
      overlayStyle: {
        opacity: 0,
      },
    }),
  },
  animationEnabled: false,
};

const Stack = createStackNavigator();

const AccountAlreadyExists = () => <AccountStatus type="found" />;

const AccountNotFound = () => <AccountStatus type="not_exist" />;

const OnboardingSuccessFlow = () => (
  <Stack.Navigator initialRouteName={Routes.ONBOARDING.SUCCESS}>
    <Stack.Screen
      name={Routes.ONBOARDING.SUCCESS}
      component={OnboardingSuccess} // Used in SRP flow
    />
    <Stack.Screen
      name={Routes.ONBOARDING.DEFAULT_SETTINGS} // This is being used in import wallet flow
      component={DefaultSettings}
    />
    <Stack.Screen
      name={Routes.ONBOARDING.GENERAL_SETTINGS}
      component={OnboardingGeneralSettings}
    />
    <Stack.Screen
      name={Routes.ONBOARDING.ASSETS_SETTINGS}
      component={OnboardingAssetsSettings}
    />
    <Stack.Screen
      name={Routes.ONBOARDING.SECURITY_SETTINGS}
      component={OnboardingSecuritySettings}
    />
  </Stack.Navigator>
);

/**
 * Stack navigator responsible for the onboarding process
 * Create Wallet and Import from Secret Recovery Phrase
 */
const OnboardingNav = () => (
  <Stack.Navigator initialRouteName="OnboardingCarousel">
    <Stack.Screen name="Onboarding" component={Onboarding} />
    <Stack.Screen name="OnboardingCarousel" component={OnboardingCarousel} />
    <Stack.Screen name="ChoosePassword" component={ChoosePassword} />
    <Stack.Screen name="AccountBackupStep1" component={AccountBackupStep1} />
    <Stack.Screen name="AccountBackupStep1B" component={AccountBackupStep1B} />
    <Stack.Screen
      name={Routes.ONBOARDING.SUCCESS_FLOW}
      component={OnboardingSuccessFlow}
      options={{ headerShown: false }}
    />
    <Stack.Screen
      name={Routes.ONBOARDING.SUCCESS}
      component={OnboardingSuccess} // Used in SRP flow
    />
    <Stack.Screen
      name={Routes.ONBOARDING.DEFAULT_SETTINGS} // This is being used in import wallet flow
      component={DefaultSettings}
    />
    <Stack.Screen name="ManualBackupStep1" component={ManualBackupStep1} />
    <Stack.Screen name="ManualBackupStep2" component={ManualBackupStep2} />
    <Stack.Screen name="ManualBackupStep3" component={ManualBackupStep3} />
    <Stack.Screen
      name={Routes.ONBOARDING.IMPORT_FROM_SECRET_RECOVERY_PHRASE}
      component={ImportFromSecretRecoveryPhrase}
    />
    <Stack.Screen
      name="OptinMetrics"
      component={OptinMetrics}
      options={{ headerShown: false }}
    />
    <Stack.Screen
      name="AccountStatus"
      component={AccountStatus}
      options={{ headerShown: false }}
    />
    <Stack.Screen
      name="AccountAlreadyExists"
      component={AccountAlreadyExists}
      options={{ headerShown: false }}
    />
    <Stack.Screen
      name="AccountNotFound"
      component={AccountNotFound}
      options={{ headerShown: false }}
    />
    <Stack.Screen
      name="Rehydrate"
      component={Login}
      options={{ headerShown: false }}
    />
  </Stack.Navigator>
);

/**
 * Parent Stack navigator that allows the
 * child OnboardingNav navigator to push modals on top of it
 */
const SimpleWebviewScreen = () => (
  <Stack.Navigator mode={'modal'}>
    <Stack.Screen name={Routes.WEBVIEW.SIMPLE} component={SimpleWebview} />
  </Stack.Navigator>
);

const OnboardingRootNav = () => (
  <Stack.Navigator
    initialRouteName={Routes.ONBOARDING.NAV}
    mode="modal"
    screenOptions={{ headerShown: false }}
  >
    <Stack.Screen name="OnboardingNav" component={OnboardingNav} />
    <Stack.Screen name={Routes.QR_TAB_SWITCHER} component={QRTabSwitcher} />
    <Stack.Screen name={Routes.WEBVIEW.MAIN} component={SimpleWebviewScreen} />
  </Stack.Navigator>
);

const VaultRecoveryFlow = () => (
  <Stack.Navigator
    initialRouteName={Routes.VAULT_RECOVERY.RESTORE_WALLET}
    screenOptions={{ headerShown: false }}
  >
    <Stack.Screen
      name={Routes.VAULT_RECOVERY.RESTORE_WALLET}
      component={RestoreWallet}
    />
    <Stack.Screen
      name={Routes.VAULT_RECOVERY.WALLET_RESTORED}
      component={WalletRestored}
    />
    <Stack.Screen
      name={Routes.VAULT_RECOVERY.WALLET_RESET_NEEDED}
      component={WalletResetNeeded}
    />
  </Stack.Navigator>
);

const AddNetworkFlow = () => {
  const route = useRoute();

  return (
    <Stack.Navigator>
      <Stack.Screen
        name="AddNetwork"
        component={NetworkSettings}
        initialParams={route?.params}
      />
    </Stack.Navigator>
  );
};

const DetectedTokensFlow = () => (
  <Stack.Navigator
    mode={'modal'}
    screenOptions={clearStackNavigatorOptions}
    initialRouteName={'DetectedTokens'}
  >
    <Stack.Screen name={'DetectedTokens'} component={DetectedTokens} />
    <Stack.Screen
      name={'DetectedTokensConfirmation'}
      component={DetectedTokensConfirmation}
    />
  </Stack.Navigator>
);

interface RootModalFlowProps {
  route: {
    params: Record<string, unknown>;
  };
}
const RootModalFlow = (props: RootModalFlowProps) => (
  <Stack.Navigator mode={'modal'} screenOptions={clearStackNavigatorOptions}>
    <Stack.Screen
      name={Routes.MODAL.WALLET_ACTIONS}
      component={WalletActions}
    />
    <Stack.Screen
      name={Routes.MODAL.DELETE_WALLET}
      component={DeleteWalletModal}
    />
    <Stack.Screen
      name={Routes.MODAL.MODAL_CONFIRMATION}
      component={ModalConfirmation}
    />
    <Stack.Screen
      name={Routes.MODAL.MODAL_MANDATORY}
      component={ModalMandatory}
    />
    <Stack.Screen
      name={Routes.SHEET.ONBOARDING_SHEET}
      component={OnboardingSheet}
    />
    <Stack.Screen
      name={Routes.SHEET.SEEDPHRASE_MODAL}
      component={SeedphraseModal}
    />
    <Stack.Screen
      name={Routes.SHEET.SKIP_ACCOUNT_SECURITY_MODAL}
      component={SkipAccountSecurityModal}
    />
    <Stack.Screen
      name={Routes.SHEET.SUCCESS_ERROR_SHEET}
      component={SuccessErrorSheet}
    />
    <Stack.Screen
      name={Routes.SHEET.ACCOUNT_SELECTOR}
      component={AccountSelector}
    />
    <Stack.Screen
      name={Routes.SHEET.ADD_ACCOUNT}
      component={AddNewAccountBottomSheet}
    />
    <Stack.Screen name={Routes.SHEET.SDK_LOADING} component={SDKLoadingModal} />
    <Stack.Screen
      name={Routes.SHEET.SDK_FEEDBACK}
      component={SDKFeedbackModal}
    />
    <Stack.Screen
      name={Routes.SHEET.SDK_MANAGE_CONNECTIONS}
      component={SDKSessionModal}
    />
    <Stack.Screen
      name={Routes.SHEET.EXPERIENCE_ENHANCER}
      component={ExperienceEnhancerModal}
    />
    <Stack.Screen
      name={Routes.SHEET.DATA_COLLECTION}
      component={DataCollectionModal}
    />
    <Stack.Screen
      name={Routes.SHEET.SDK_DISCONNECT}
      component={SDKDisconnectModal}
    />
    <Stack.Screen
      name={Routes.SHEET.ACCOUNT_CONNECT}
      component={AccountConnect}
    />
    <Stack.Screen
      name={Routes.SHEET.ACCOUNT_PERMISSIONS}
      component={AccountPermissions}
      initialParams={{ initialScreen: AccountPermissionsScreens.Connected }}
    />
    <Stack.Screen
      name={Routes.SHEET.REVOKE_ALL_ACCOUNT_PERMISSIONS}
      component={AccountPermissionsConfirmRevokeAll}
    />
    <Stack.Screen
      name={Routes.SHEET.CONNECTION_DETAILS}
      component={ConnectionDetails}
    />
    <Stack.Screen
      name={Routes.SHEET.PERMITTED_NETWORKS_INFO_SHEET}
      component={PermittedNetworksInfoSheet}
    />
    <Stack.Screen
      name={Routes.SHEET.NETWORK_SELECTOR}
      component={NetworkSelector}
    />
    <Stack.Screen
      name={Routes.SHEET.TOKEN_SORT}
      component={TokenSortBottomSheet}
    />
    <Stack.Screen
      name={Routes.SHEET.TOKEN_FILTER}
      component={TokenFilterBottomSheet}
    />
    <Stack.Screen
      name={Routes.SHEET.BASIC_FUNCTIONALITY}
      component={BasicFunctionalityModal}
    />
    <Stack.Screen
      name={Routes.SHEET.CONFIRM_TURN_ON_BACKUP_AND_SYNC}
      component={ConfirmTurnOnBackupAndSyncModal}
    />
    <Stack.Screen
      name={Routes.SHEET.RESET_NOTIFICATIONS}
      component={ResetNotificationsModal}
    />
    <Stack.Screen
      name={Routes.SHEET.RETURN_TO_DAPP_MODAL}
      component={ReturnToAppModal}
    />
    <Stack.Screen
      name={Routes.SHEET.AMBIGUOUS_ADDRESS}
      component={AmbiguousAddressSheet}
    />
    <Stack.Screen
      name={Routes.MODAL.TURN_OFF_REMEMBER_ME}
      component={TurnOffRememberMeModal}
    />
    <Stack.Screen
      name={'AssetHideConfirmation'}
      component={AssetHideConfirmation}
    />
    <Stack.Screen name={'DetectedTokens'} component={DetectedTokensFlow} />
    <Stack.Screen name={'AssetOptions'} component={AssetOptions} />
    <Stack.Screen name={'NftOptions'} component={NftOptions} />
    <Stack.Screen name={Routes.MODAL.UPDATE_NEEDED} component={UpdateNeeded} />
    {
      <Stack.Screen
        name={Routes.SHEET.SELECT_SRP}
        component={SelectSRPBottomSheet}
      />
    }
    <Stack.Screen
      name={Routes.MODAL.SRP_REVEAL_QUIZ}
      component={SRPQuiz}
      initialParams={{ ...props.route.params }}
    />
    <Stack.Screen
      name={Routes.SHEET.ACCOUNT_ACTIONS}
      component={AccountActions}
    />
    <Stack.Screen
      name={Routes.SHEET.FIAT_ON_TESTNETS_FRICTION}
      component={FiatOnTestnetsFriction}
    />
    <Stack.Screen
      name={Routes.SHEET.SHOW_IPFS}
      component={ShowIpfsGatewaySheet}
    />
    <Stack.Screen
      name={Routes.SHEET.SHOW_NFT_DISPLAY_MEDIA}
      component={ShowDisplayNftMediaSheet}
    />
    <Stack.Screen
      name={Routes.MODAL.NFT_AUTO_DETECTION_MODAL}
      component={NFTAutoDetectionModal}
    />
    {isNetworkUiRedesignEnabled() ? (
      <Stack.Screen
        name={Routes.MODAL.MULTI_RPC_MIGRATION_MODAL}
        component={MultiRpcModal}
      />
    ) : null}
    <Stack.Screen
      name={Routes.SHEET.SHOW_TOKEN_ID}
      component={ShowTokenIdSheet}
    />
    <Stack.Screen
      name={Routes.SHEET.ORIGIN_SPAM_MODAL}
      component={OriginSpamModal}
    />
    <Stack.Screen
      name={Routes.SHEET.CHANGE_IN_SIMULATION_MODAL}
      component={ChangeInSimulationModal}
    />
    <Stack.Screen name={Routes.SHEET.TOOLTIP_MODAL} component={TooltipModal} />
    <Stack.Screen
      name={Routes.MODAL.DEEP_LINK_MODAL}
      component={DeepLinkModal}
    />
  </Stack.Navigator>
);

const ImportPrivateKeyView = () => (
  <Stack.Navigator
    screenOptions={{
      headerShown: false,
    }}
  >
    <Stack.Screen name="ImportPrivateKey" component={ImportPrivateKey} />
    <Stack.Screen
      name="ImportPrivateKeySuccess"
      component={ImportPrivateKeySuccess}
    />
    <Stack.Screen name={Routes.QR_TAB_SWITCHER} component={QRTabSwitcher} />
  </Stack.Navigator>
);

const ImportSRPView = () => (
  <Stack.Navigator
    screenOptions={{
      headerShown: false,
    }}
  >
    <Stack.Screen
      name={Routes.MULTI_SRP.IMPORT}
      component={ImportNewSecretRecoveryPhrase}
    />
  </Stack.Navigator>
);

const ConnectQRHardwareFlow = () => (
  <Stack.Navigator
    screenOptions={{
      headerShown: false,
    }}
  >
    <Stack.Screen name="ConnectQRHardware" component={ConnectQRHardware} />
  </Stack.Navigator>
);

const LedgerConnectFlow = () => (
  <Stack.Navigator
    screenOptions={{
      headerShown: false,
    }}
    initialRouteName={Routes.HW.LEDGER_CONNECT}
  >
    <Stack.Screen
      name={Routes.HW.LEDGER_CONNECT}
      component={LedgerSelectAccount}
    />
  </Stack.Navigator>
);

const ConnectHardwareWalletFlow = () => (
  <Stack.Navigator>
    <Stack.Screen
      name={Routes.HW.SELECT_DEVICE}
      component={SelectHardwareWallet}
    />
  </Stack.Navigator>
);

const MultichainAccountDetails = () => {
  const route = useRoute();

  return (
    <Stack.Navigator
      screenOptions={{
        headerShown: false,
        animationEnabled: false,
      }}
    >
      <Stack.Screen
        name={Routes.MULTICHAIN_ACCOUNTS.ACCOUNT_DETAILS}
        component={AccountDetails}
        initialParams={route?.params}
      />
    </Stack.Navigator>
  );
};

const MultichainAccountDetailsActions = () => {
  const route = useRoute();

  // Configure transparent background to show AccountDetails screen beneath modal overlays
  const commonScreenOptions = {
    //Refer to - https://reactnavigation.org/docs/stack-navigator/#animations
    cardStyle: { backgroundColor: importedColors.transparent },
    cardStyleInterpolator: () => ({
      overlayStyle: {
        opacity: 0,
      },
    }),
  };

  return (
    <Stack.Navigator
      screenOptions={{
        headerShown: false,
        animationEnabled: false,
      }}
    >
      <Stack.Screen
        name={Routes.SHEET.MULTICHAIN_ACCOUNT_DETAILS.EDIT_ACCOUNT_NAME}
        component={MultichainEditAccountName}
        initialParams={route?.params}
        options={commonScreenOptions}
      />
      <Stack.Screen
        name={Routes.SHEET.MULTICHAIN_ACCOUNT_DETAILS.SHARE_ADDRESS}
        component={ShareAddress}
        initialParams={route?.params}
        options={commonScreenOptions}
      />
      <Stack.Screen
        name={Routes.SHEET.MULTICHAIN_ACCOUNT_DETAILS.DELETE_ACCOUNT}
        component={DeleteAccount}
        initialParams={route?.params}
        options={commonScreenOptions}
      />
      <Stack.Screen
        name={Routes.SHEET.MULTICHAIN_ACCOUNT_DETAILS.SRP_REVEAL_QUIZ}
        component={SRPQuiz}
        initialParams={route?.params}
        options={commonScreenOptions}
      />
      <Stack.Screen
        name={Routes.SHEET.MULTICHAIN_ACCOUNT_DETAILS.REVEAL_PRIVATE_CREDENTIAL}
        component={RevealPrivateKey}
        initialParams={route?.params}
      />
      <Stack.Screen
        name={Routes.SHEET.MULTICHAIN_ACCOUNT_DETAILS.REVEAL_SRP_CREDENTIAL}
        component={RevealSRP}
        initialParams={route?.params}
      />
    </Stack.Navigator>
  );
};

const SolanaNewFeatureContentView = () => (
  <Stack.Navigator
    screenOptions={{
      headerShown: false,
    }}
  >
    <Stack.Screen
      name={Routes.SOLANA_NEW_FEATURE_CONTENT}
      component={SolanaNewFeatureContent}
    />
  </Stack.Navigator>
);

const MultichainWalletDetails = () => {
  const route = useRoute();

  return (
    <Stack.Navigator
      screenOptions={{
        headerShown: false,
        animationEnabled: false,
      }}
    >
      <Stack.Screen
        name={Routes.MULTICHAIN_ACCOUNTS.WALLET_DETAILS}
        component={WalletDetails}
        initialParams={route?.params}
      />
    </Stack.Navigator>
  );
};

const ModalConfirmationRequest = () => (
  <Stack.Navigator
    screenOptions={{
      headerShown: false,
      cardStyle: { backgroundColor: importedColors.transparent },
    }}
    mode={'modal'}
  >
    <Stack.Screen
      name={Routes.CONFIRMATION_REQUEST_MODAL}
      component={Confirm}
    />
  </Stack.Navigator>
);

const ModalSwitchAccountType = () => (
  <Stack.Navigator
    screenOptions={{
      headerShown: false,
      cardStyle: { backgroundColor: importedColors.transparent },
    }}
    mode={'modal'}
  >
    <Stack.Screen
      name={Routes.CONFIRMATION_SWITCH_ACCOUNT_TYPE}
      component={SwitchAccountTypeModal}
    />
  </Stack.Navigator>
);

const ModalSmartAccountOptIn = () => (
  <Stack.Navigator
    screenOptions={{
      headerShown: false,
      cardStyle: { backgroundColor: importedColors.transparent },
    }}
    mode={'modal'}
  >
    <Stack.Screen
      name={Routes.SMART_ACCOUNT_OPT_IN}
      component={SmartAccountUpdateModal}
    />
  </Stack.Navigator>
);

const AppFlow = () => {
  const userLoggedIn = useSelector(selectUserLoggedIn);

  return (
    <>
      <Stack.Navigator
        initialRouteName={Routes.FOX_LOADER}
        mode={'modal'}
        screenOptions={{
          headerShown: false,
          cardStyle: { backgroundColor: importedColors.transparent },
          animationEnabled: false,
        }}
      >
        {userLoggedIn && (
          // Render only if wallet is unlocked
          // Note: This is probably not needed but nice to ensure that wallet isn't accessible when it is locked
          <Stack.Screen
            name={Routes.ONBOARDING.HOME_NAV}
            component={Main}
            options={{ headerShown: false }}
          />
        )}
        <Stack.Screen name={Routes.FOX_LOADER} component={FoxLoader} />
        <Stack.Screen
          name={Routes.ONBOARDING.LOGIN}
          component={Login}
          options={{ headerShown: false }}
        />
        <Stack.Screen
          name={Routes.MODAL.MAX_BROWSER_TABS_MODAL}
          component={MaxBrowserTabsModal}
        />
        <Stack.Screen
          name="OnboardingRootNav"
          component={OnboardingRootNav}
          options={{ headerShown: false }}
        />
        <Stack.Screen
          name={Routes.ONBOARDING.SUCCESS_FLOW}
          component={OnboardingSuccessFlow}
          options={{ headerShown: false }}
        />
        <Stack.Screen
          name={Routes.VAULT_RECOVERY.RESTORE_WALLET}
          component={VaultRecoveryFlow}
        />
        <Stack.Screen
          name={Routes.MODAL.ROOT_MODAL_FLOW}
          component={RootModalFlow}
        />
        <Stack.Screen
          name="ImportPrivateKeyView"
          component={ImportPrivateKeyView}
          options={{ animationEnabled: true }}
        />
        {
          <Stack.Screen
            name="ImportSRPView"
            component={ImportSRPView}
            options={{ animationEnabled: true }}
          />
        }
        <Stack.Screen
          name="ConnectQRHardwareFlow"
          component={ConnectQRHardwareFlow}
          options={{ animationEnabled: true }}
        />
        <Stack.Screen
          name={Routes.HW.CONNECT_LEDGER}
          component={LedgerConnectFlow}
        />
        <Stack.Screen
          name={Routes.HW.CONNECT}
          component={ConnectHardwareWalletFlow}
        />
        <Stack.Screen
          name={Routes.MULTICHAIN_ACCOUNTS.ACCOUNT_DETAILS}
          component={MultichainAccountDetails}
        />
        <Stack.Screen
          name={Routes.MODAL.MULTICHAIN_ACCOUNT_DETAIL_ACTIONS}
          component={MultichainAccountDetailsActions}
        />
        <Stack.Screen
          name={Routes.MULTICHAIN_ACCOUNTS.WALLET_DETAILS}
          component={MultichainWalletDetails}
        />
        <Stack.Screen
          name={Routes.SOLANA_NEW_FEATURE_CONTENT}
          component={SolanaNewFeatureContentView}
          options={{ animationEnabled: true }}
        />
        <Stack.Screen
          options={{
            //Refer to - https://reactnavigation.org/docs/stack-navigator/#animations
            cardStyle: { backgroundColor: importedColors.transparent },
            cardStyleInterpolator: () => ({
              overlayStyle: {
                opacity: 0,
              },
            }),
          }}
          name={Routes.LEDGER_TRANSACTION_MODAL}
          component={LedgerTransactionModal}
        />
        <Stack.Screen
          options={{
            //Refer to - https://reactnavigation.org/docs/stack-navigator/#animations
            cardStyle: { backgroundColor: importedColors.transparent },
            cardStyleInterpolator: () => ({
              overlayStyle: {
                opacity: 0,
              },
            }),
          }}
          name={Routes.LEDGER_MESSAGE_SIGN_MODAL}
          component={LedgerMessageSignModal}
        />
        <Stack.Screen name={Routes.OPTIONS_SHEET} component={OptionsSheet} />
        <Stack.Screen
          name={Routes.EDIT_ACCOUNT_NAME}
          component={EditAccountName}
          options={{ animationEnabled: true }}
        />
        <Stack.Screen
          name={Routes.ADD_NETWORK}
          component={AddNetworkFlow}
          options={{ animationEnabled: true }}
        />
        {isNetworkUiRedesignEnabled() ? (
          <Stack.Screen
            name={Routes.EDIT_NETWORK}
            component={AddNetworkFlow}
            options={{ animationEnabled: true }}
          />
        ) : null}
        <Stack.Screen
          name={Routes.LOCK_SCREEN}
          component={LockScreen}
          options={{ gestureEnabled: false }}
        />
        <Stack.Screen
          name={Routes.CONFIRMATION_REQUEST_MODAL}
          component={ModalConfirmationRequest}
        />
        <Stack.Screen
          name={Routes.CONFIRMATION_SWITCH_ACCOUNT_TYPE}
          component={ModalSwitchAccountType}
        />
        <Stack.Screen
          name={Routes.SMART_ACCOUNT_OPT_IN}
          component={ModalSmartAccountOptIn}
        />
      </Stack.Navigator>
    </>
  );
};

const App: React.FC = () => {
  const navigation = useNavigation();
  const userLoggedIn = useSelector(selectUserLoggedIn);
  const [onboarded, setOnboarded] = useState(false);
  const { toastRef } = useContext(ToastContext);
  const dispatch = useDispatch();
  const sdkInit = useRef<boolean | undefined>(undefined);
  const isFirstRender = useRef(true);

  const isSeedlessOnboardingLoginFlow = useSelector(
    selectSeedlessOnboardingLoginFlow,
  );

  if (isFirstRender.current) {
    trace({
      name: TraceName.NavInit,
      parentContext: getUIStartupSpan(),
      op: TraceOperation.NavInit,
    });

    isFirstRender.current = false;
  }

  useEffect(() => {
    const checkSeedlessPasswordOutdated = async () => {
      if (isSeedlessOnboardingLoginFlow) {
        // check if the seedless password is outdated at app init
        // if app is locked, check skip cache to ensure user need to input latest global password
        try {
          const isOutdated =
            await Authentication.checkIsSeedlessPasswordOutdated(true);
          Logger.log(`App: Seedless password is outdated: ${isOutdated}`);
        } catch (error) {
          Logger.error(
            error as Error,
            'App: Error in checkIsSeedlessPasswordOutdated',
          );
        }
      }
    };
    checkSeedlessPasswordOutdated();
  }, [isSeedlessOnboardingLoginFlow]);

  useEffect(() => {
    // End trace when first render is complete
    endTrace({ name: TraceName.UIStartup });
  }, []);

<<<<<<< HEAD
  // periodically check seedless password outdated when app UI is open
  useInterval(
    async () => {
      if (isSeedlessOnboardingLoginFlow) {
        await Authentication.checkIsSeedlessPasswordOutdated();
      }
    },
    {
      delay: Duration.Minute * 5,
    },
  );
=======
  const existingUser = useSelector(selectExistingUser);
>>>>>>> 88907284

  useEffect(() => {
    const appTriggeredAuth = async () => {
      setOnboarded(!!existingUser);
      try {
        if (existingUser) {
          // This should only be called if the auth type is not password, which is not the case so consider removing it
          await trace(
            {
              name: TraceName.AppStartBiometricAuthentication,
              op: TraceOperation.BiometricAuthentication,
            },
            async () => {
              await Authentication.appTriggeredAuth();
            },
          );

          const isOptinMetaMetricsUISeen = await StorageWrapper.getItem(
            OPTIN_META_METRICS_UI_SEEN,
          );

          if (!isOptinMetaMetricsUISeen) {
            const resetParams = {
              routes: [
                {
                  name: Routes.ONBOARDING.ROOT_NAV,
                  params: {
                    screen: Routes.ONBOARDING.NAV,
                    params: {
                      screen: Routes.ONBOARDING.OPTIN_METRICS,
                    },
                  },
                },
              ],
            };
            navigation.reset(resetParams);
          } else {
            navigation.reset({
              routes: [{ name: Routes.ONBOARDING.HOME_NAV }],
            });
          }
        } else {
          navigation.reset({ routes: [{ name: Routes.ONBOARDING.ROOT_NAV }] });
        }
      } catch (error) {
        const errorMessage = (error as Error).message;
        // if there are no credentials, then they were cleared in the last session and we should not show biometrics on the login screen
        const locked =
          errorMessage === AUTHENTICATION_APP_TRIGGERED_AUTH_NO_CREDENTIALS;

        // Only call lockApp if there is an existing user to prevent unnecessary calls
        await Authentication.lockApp({ reset: false, locked });
        trackErrorAsAnalytics(
          'App: Max Attempts Reached',
          errorMessage,
          `Unlock attempts: 1`,
        );
      }
    };
    appTriggeredAuth().catch((error) => {
      Logger.error(error, 'App: Error in appTriggeredAuth');
    });
    // existingUser and isMetaMetricsUISeen are not present in the dependency array because they are not needed to re-run the effect when they change and it will cause a bug.
    // eslint-disable-next-line react-hooks/exhaustive-deps
  }, [navigation]);

  const handleDeeplink = useCallback(
    ({ uri }: { uri?: string }) => {
      try {
        if (uri && typeof uri === 'string') {
          AppStateEventProcessor.setCurrentDeeplink(uri);
          dispatch(checkForDeeplink());
        }
      } catch (e) {
        Logger.error(e as Error, `Deeplink: Error parsing deeplink`);
      }
    },
    [dispatch],
  );

  // Subscribe to incoming deeplinks
  // Ex. SDK and WalletConnect deeplinks will funnel through here when opening the app from the device's camera
  useEffect(() => {
    Linking.addEventListener('url', (params) => {
      const { url } = params;
      if (url) {
        handleDeeplink({ uri: url });
      }
    });
  }, [handleDeeplink]);

  // Subscribe to incoming Branch deeplinks
  // Branch.io documentation: https://help.branch.io/developers-hub/docs/react-native
  // Ex. Branch links will funnel through here when opening the app from a Branch link
  useEffect(() => {
    // Initialize deep link manager
    SharedDeeplinkManager.init({
      navigation,
      dispatch,
    });

    const getBranchDeeplink = async (uri?: string) => {
      if (uri) {
        handleDeeplink({ uri });
        return;
      }

      try {
        const latestParams = await branch.getLatestReferringParams();
        const deeplink = latestParams?.['+non_branch_link'] as string;
        if (deeplink) {
          handleDeeplink({ uri: deeplink });
        }
      } catch (error) {
        Logger.error(error as Error, 'Error getting Branch deeplink');
      }
    };

    // branch.subscribe is not called for iOS cold start after the new RN architecture upgrade.
    // This is a workaround to ensure that the deeplink is processed for iOS cold start.
    // TODO: Remove this once branch.subscribe is called for iOS cold start.
    getBranchDeeplink();

    branch.subscribe((opts) => {
      const { error } = opts;

      if (error) {
        trackErrorAsAnalytics(error, 'Branch:');
      }

      getBranchDeeplink(opts.uri);
    });
  }, [dispatch, handleDeeplink, navigation]);

  useEffect(() => {
    const initMetrics = async () => {
      await MetaMetrics.getInstance().configure();
    };

    initMetrics().catch((err) => {
      Logger.error(err, 'Error initializing MetaMetrics');
    });
  }, []);

  useEffect(() => {
    // Init SDKConnect only if the navigator is ready, user is onboarded, and SDK is not initialized.
    async function initSDKConnect() {
      if (onboarded && sdkInit.current === undefined && userLoggedIn) {
        sdkInit.current = false;
        try {
          const sdkConnect = SDKConnect.getInstance();
          await sdkConnect.init({
            context: 'Nav/App',
            navigation: NavigationService.navigation,
          });
          await SDKConnect.getInstance().postInit();
          sdkInit.current = true;
        } catch (err) {
          sdkInit.current = undefined;
          Logger.error(err as Error, 'Cannot initialize SDKConnect');
        }
      }
    }

    initSDKConnect().catch((err) => {
      Logger.error(err, 'Error initializing SDKConnect');
    });
  }, [onboarded, userLoggedIn]);

  useEffect(() => {
    if (isWC2Enabled) {
      DevLogger.log(`WalletConnect: Initializing WalletConnect Manager`);
      WC2Manager.init({ navigation: NavigationService.navigation }).catch(
        (err) => {
          Logger.error(
            err as Error,
            'Cannot initialize WalletConnect Manager.',
          );
        },
      );
    }
  }, []);

  useEffect(() => {
    async function startApp() {
      if (!existingUser) {
        // List of chainIds to add (as hex strings)
        const chainIdsToAdd: `0x${string}`[] = [
          CHAIN_IDS.ARBITRUM,
          CHAIN_IDS.BASE,
          CHAIN_IDS.BSC,
          CHAIN_IDS.OPTIMISM,
          CHAIN_IDS.POLYGON,
        ];

        // Filter the PopularList to get only the specified networks based on chainId
        const selectedNetworks = PopularList.filter((network) =>
          chainIdsToAdd.includes(network.chainId),
        );
        const { NetworkController } = Engine.context;

        // Loop through each selected network and call NetworkController.addNetwork
        for (const network of selectedNetworks) {
          try {
            await NetworkController.addNetwork({
              chainId: network.chainId,
              blockExplorerUrls: [network.rpcPrefs.blockExplorerUrl],
              defaultRpcEndpointIndex: 0,
              defaultBlockExplorerUrlIndex: 0,
              name: network.nickname,
              nativeCurrency: network.ticker,
              rpcEndpoints: [
                {
                  url: network.rpcUrl,
                  failoverUrls: network.failoverRpcUrls,
                  name: network.nickname,
                  type: RpcEndpointType.Custom,
                },
              ],
            });
          } catch (error) {
            Logger.error(error as Error);
          }
        }
      }

      try {
        const currentVersion = getVersion();
        const savedVersion = await StorageWrapper.getItem(CURRENT_APP_VERSION);

        if (currentVersion !== savedVersion) {
          if (savedVersion)
            await StorageWrapper.setItem(LAST_APP_VERSION, savedVersion);
          await StorageWrapper.setItem(CURRENT_APP_VERSION, currentVersion);
        }
        const lastVersion = await StorageWrapper.getItem(LAST_APP_VERSION);
        if (!lastVersion) {
          if (existingUser) {
            // Setting last version to first version if user exists and lastVersion does not, to simulate update
            await StorageWrapper.setItem(LAST_APP_VERSION, '0.0.1');
          } else {
            // Setting last version to current version so that it's not treated as an update
            await StorageWrapper.setItem(LAST_APP_VERSION, currentVersion);
          }
        }
      } catch (error) {
        Logger.error(error as Error);
      }
    }

    startApp().catch((error) => {
      Logger.error(error, 'Error starting app');
    });
    // existingUser is not present in the dependency array because it is not needed to re-run the effect when it changes and it will cause a bug.
    // eslint-disable-next-line react-hooks/exhaustive-deps
  }, []);

  return (
    <>
      <PPOMView />
      <AppFlow />
      <Toast ref={toastRef} />
    </>
  );
};

export default App;<|MERGE_RESOLUTION|>--- conflicted
+++ resolved
@@ -941,7 +941,6 @@
     endTrace({ name: TraceName.UIStartup });
   }, []);
 
-<<<<<<< HEAD
   // periodically check seedless password outdated when app UI is open
   useInterval(
     async () => {
@@ -953,9 +952,7 @@
       delay: Duration.Minute * 5,
     },
   );
-=======
   const existingUser = useSelector(selectExistingUser);
->>>>>>> 88907284
 
   useEffect(() => {
     const appTriggeredAuth = async () => {
