--- conflicted
+++ resolved
@@ -150,11 +150,7 @@
 import { BIP44AccountPermissionWrapper } from '../../Views/MultichainAccounts/MultichainPermissionsSummary/BIP44AccountPermissionWrapper';
 import { useEmptyNavHeaderForConfirmations } from '../../Views/confirmations/hooks/ui/useEmptyNavHeaderForConfirmations';
 import SocialLoginIosUser from '../../Views/SocialLoginIosUser';
-<<<<<<< HEAD
 import { initializeAuthentication } from '../../../core/redux/slices/authentication';
-=======
-import AUTHENTICATION_TYPE from '../../../constants/userProperties';
->>>>>>> 34a01a97
 
 const clearStackNavigatorOptions = {
   headerShown: false,
@@ -1077,13 +1073,7 @@
   );
 };
 
-<<<<<<< HEAD
-const App: React.FC = () => {
-=======
 const AppContent: React.FC = () => {
-  const navigation = useNavigation();
-  const routes = useNavigationState((state) => state.routes);
->>>>>>> 34a01a97
   const { toastRef } = useContext(ToastContext);
   const isFirstRender = useRef(true);
   const isSeedlessOnboardingLoginFlow = useSelector(
@@ -1135,104 +1125,6 @@
   const existingUser = useSelector(selectExistingUser);
 
   useEffect(() => {
-<<<<<<< HEAD
-=======
-    const appTriggeredAuth = async () => {
-      try {
-        if (existingUser) {
-          // Check if we came from Settings screen to skip auto-authentication
-          const previousRoute = routes[routes.length - 2]?.name;
-
-          if (previousRoute === Routes.SETTINGS_VIEW) {
-            return;
-          }
-
-          // only proceed if biometric is enabled else rerouted to lock screen
-          const authType = await Authentication.getType();
-          if (authType.currentAuthType === AUTHENTICATION_TYPE.PASSWORD) {
-            navigation.reset({ routes: [{ name: Routes.ONBOARDING.LOGIN }] });
-            return;
-          }
-
-          // This should only be called if the auth type is not password, which is not the case so consider removing it
-          await trace(
-            {
-              name: TraceName.AppStartBiometricAuthentication,
-              op: TraceOperation.BiometricAuthentication,
-            },
-            async () => {
-              await Authentication.appTriggeredAuth();
-            },
-          );
-
-          // Only show metrics optin for SRP users
-          if (!isSeedlessOnboardingLoginFlow) {
-            const isOptinMetaMetricsUISeen = await StorageWrapper.getItem(
-              OPTIN_META_METRICS_UI_SEEN,
-            );
-
-            if (!isOptinMetaMetricsUISeen && !checkMetricsEnabled()) {
-              const resetParams = {
-                routes: [
-                  {
-                    name: Routes.ONBOARDING.ROOT_NAV,
-                    params: {
-                      screen: Routes.ONBOARDING.NAV,
-                      params: {
-                        screen: Routes.ONBOARDING.OPTIN_METRICS,
-                      },
-                    },
-                  },
-                ],
-              };
-              navigation.reset(resetParams);
-              return;
-            }
-          }
-
-          // Navigate to home for both SRP users (who have seen metrics) and social login users
-          navigation.reset({
-            routes: [{ name: Routes.ONBOARDING.HOME_NAV }],
-          });
-        } else {
-          navigation.reset({ routes: [{ name: Routes.ONBOARDING.ROOT_NAV }] });
-        }
-      } catch (error) {
-        const errorMessage = (error as Error).message;
-        // if there are no credentials, then they were cleared in the last session and we should not show biometrics on the login screen
-        const locked =
-          errorMessage === AUTHENTICATION_APP_TRIGGERED_AUTH_NO_CREDENTIALS;
-
-        // Track vault corruption with enabled state checking
-        trackVaultCorruption(errorMessage, {
-          error_type: 'app_startup_authentication_failure',
-          context: 'app_initialization_unlock_failed',
-        });
-
-        // Only call lockApp if there is an existing user to prevent unnecessary calls
-        await Authentication.lockApp({ reset: false, locked });
-        trackErrorAsAnalytics(
-          'App: Max Attempts Reached',
-          errorMessage,
-          `Unlock attempts: 1`,
-        );
-        if (locked) {
-          Logger.error(
-            new Error(errorMessage),
-            'Nav/App: Error in appTriggeredAuth:',
-          );
-        }
-        // We are not logging when it's a keychain error
-      }
-    };
-    appTriggeredAuth().catch((error) => {
-      Logger.error(error, 'App: Error in appTriggeredAuth');
-    });
-    // existingUser and isMetaMetricsUISeen are not present in the dependency array because they are not needed to re-run the effect when they change and it will cause a bug.
-  }, [navigation]); // eslint-disable-line react-hooks/exhaustive-deps
-
-  useEffect(() => {
->>>>>>> 34a01a97
     const initMetrics = async () => {
       await MetaMetrics.getInstance().configure();
     };
