import React, {
  useCallback,
  useContext,
  useEffect,
  useRef,
  useState,
} from 'react';
import { useNavigation, useRoute } from '@react-navigation/native';
import { Linking } from 'react-native';
import { createStackNavigator } from '@react-navigation/stack';
import Login from '../../Views/Login';
import QRTabSwitcher from '../../Views/QRTabSwitcher';
import DataCollectionModal from '../../Views/DataCollectionModal';
import Onboarding from '../../Views/Onboarding';
import OnboardingCarousel from '../../Views/OnboardingCarousel';
import ChoosePassword from '../../Views/ChoosePassword';
import AccountBackupStep1 from '../../Views/AccountBackupStep1';
import AccountBackupStep1B from '../../Views/AccountBackupStep1B';
import ManualBackupStep1 from '../../Views/ManualBackupStep1';
import ManualBackupStep2 from '../../Views/ManualBackupStep2';
import ManualBackupStep3 from '../../Views/ManualBackupStep3';
import ImportFromSecretRecoveryPhrase from '../../Views/ImportFromSecretRecoveryPhrase';
import DeleteWalletModal from '../../../components/UI/DeleteWalletModal';
import Main from '../Main';
import OptinMetrics from '../../UI/OptinMetrics';
import SimpleWebview from '../../Views/SimpleWebview';
import SharedDeeplinkManager from '../../../core/DeeplinkManager/SharedDeeplinkManager';
import branch from 'react-native-branch';
import AppConstants from '../../../core/AppConstants';
import Logger from '../../../util/Logger';
import { useDispatch, useSelector } from 'react-redux';
import {
  CURRENT_APP_VERSION,
  EXISTING_USER,
  LAST_APP_VERSION,
} from '../../../constants/storage';
import { getVersion } from 'react-native-device-info';
import { Authentication } from '../../../core/';
import Device from '../../../util/device';
import SDKConnect from '../../../core/SDKConnect/SDKConnect';
import { colors as importedColors } from '../../../styles/common';
import Routes from '../../../constants/navigation/Routes';
import ModalConfirmation from '../../../component-library/components/Modals/ModalConfirmation';
import Toast, {
  ToastContext,
} from '../../../component-library/components/Toast';
import AccountSelector from '../../../components/Views/AccountSelector';
import { TokenSortBottomSheet } from '../../../components/UI/Tokens/TokensBottomSheet/TokenSortBottomSheet';
import { TokenFilterBottomSheet } from '../../../components/UI/Tokens/TokensBottomSheet/TokenFilterBottomSheet';
import AccountConnect from '../../../components/Views/AccountConnect';
import AccountPermissions from '../../../components/Views/AccountPermissions';
import { AccountPermissionsScreens } from '../../../components/Views/AccountPermissions/AccountPermissions.types';
import AccountPermissionsConfirmRevokeAll from '../../../components/Views/AccountPermissions/AccountPermissionsConfirmRevokeAll';
import ConnectionDetails from '../../../components/Views/AccountPermissions/ConnectionDetails';
import { SRPQuiz } from '../../Views/Quiz';
import { TurnOffRememberMeModal } from '../../../components/UI/TurnOffRememberMeModal';
import AssetHideConfirmation from '../../Views/AssetHideConfirmation';
import DetectedTokens from '../../Views/DetectedTokens';
import DetectedTokensConfirmation from '../../Views/DetectedTokensConfirmation';
import AssetOptions from '../../Views/AssetOptions';
import ImportPrivateKey from '../../Views/ImportPrivateKey';
import ImportPrivateKeySuccess from '../../Views/ImportPrivateKeySuccess';
import ConnectQRHardware from '../../Views/ConnectQRHardware';
import SelectHardwareWallet from '../../Views/ConnectHardware/SelectHardware';
import { AUTHENTICATION_APP_TRIGGERED_AUTH_NO_CREDENTIALS } from '../../../constants/error';
import { UpdateNeeded } from '../../../components/UI/UpdateNeeded';
import { EnableAutomaticSecurityChecksModal } from '../../../components/UI/EnableAutomaticSecurityChecksModal';
import NetworkSettings from '../../Views/Settings/NetworksSettings/NetworkSettings';
import ModalMandatory from '../../../component-library/components/Modals/ModalMandatory';
import { RestoreWallet } from '../../Views/RestoreWallet';
import WalletRestored from '../../Views/RestoreWallet/WalletRestored';
import WalletResetNeeded from '../../Views/RestoreWallet/WalletResetNeeded';
import SDKLoadingModal from '../../Views/SDK/SDKLoadingModal/SDKLoadingModal';
import SDKFeedbackModal from '../../Views/SDK/SDKFeedbackModal/SDKFeedbackModal';
import LedgerMessageSignModal from '../../UI/LedgerModals/LedgerMessageSignModal';
import LedgerTransactionModal from '../../UI/LedgerModals/LedgerTransactionModal';
import AccountActions from '../../../components/Views/AccountActions';
import FiatOnTestnetsFriction from '../../../components/Views/Settings/AdvancedSettings/FiatOnTestnetsFriction';
import WalletActions from '../../Views/WalletActions';
import NetworkSelector from '../../../components/Views/NetworkSelector';
import ReturnToAppModal from '../../Views/ReturnToAppModal';
import EditAccountName from '../../Views/EditAccountName/EditAccountName';
import WC2Manager, {
  isWC2Enabled,
} from '../../../../app/core/WalletConnect/WalletConnectV2';
import { DevLogger } from '../../../../app/core/SDKConnect/utils/DevLogger';
import { PPOMView } from '../../../lib/ppom/PPOMView';
import LockScreen from '../../Views/LockScreen';
import StorageWrapper from '../../../store/storage-wrapper';
import ShowIpfsGatewaySheet from '../../Views/ShowIpfsGatewaySheet/ShowIpfsGatewaySheet';
import ShowDisplayNftMediaSheet from '../../Views/ShowDisplayMediaNFTSheet/ShowDisplayNFTMediaSheet';
import AmbiguousAddressSheet from '../../../../app/components/Views/Settings/Contacts/AmbiguousAddressSheet/AmbiguousAddressSheet';
import SDKDisconnectModal from '../../Views/SDK/SDKDisconnectModal/SDKDisconnectModal';
import SDKSessionModal from '../../Views/SDK/SDKSessionModal/SDKSessionModal';
import ExperienceEnhancerModal from '../../../../app/components/Views/ExperienceEnhancerModal';
import { MetaMetrics } from '../../../core/Analytics';
import trackErrorAsAnalytics from '../../../util/metrics/TrackError/trackErrorAsAnalytics';
import LedgerSelectAccount from '../../Views/LedgerSelectAccount';
import OnboardingSuccess from '../../Views/OnboardingSuccess';
import DefaultSettings from '../../Views/OnboardingSuccess/DefaultSettings';
import OnboardingGeneralSettings from '../../Views/OnboardingSuccess/OnboardingGeneralSettings';
import OnboardingAssetsSettings from '../../Views/OnboardingSuccess/OnboardingAssetsSettings';
import OnboardingSecuritySettings from '../../Views/OnboardingSuccess/OnboardingSecuritySettings';
import BasicFunctionalityModal from '../../UI/BasicFunctionality/BasicFunctionalityModal/BasicFunctionalityModal';
import PermittedNetworksInfoSheet from '../../Views/AccountPermissions/PermittedNetworksInfoSheet/PermittedNetworksInfoSheet';
import ResetNotificationsModal from '../../UI/Notification/ResetNotificationsModal';
import NFTAutoDetectionModal from '../../../../app/components/Views/NFTAutoDetectionModal/NFTAutoDetectionModal';
import NftOptions from '../../../components/Views/NftOptions';
import ShowTokenIdSheet from '../../../components/Views/ShowTokenIdSheet';
import OriginSpamModal from '../../Views/OriginSpamModal/OriginSpamModal';
import MaxBrowserTabsModal from '../../Views/Browser/MaxBrowserTabsModal';
import { isNetworkUiRedesignEnabled } from '../../../util/networks/isNetworkUiRedesignEnabled';
import ChangeInSimulationModal from '../../Views/ChangeInSimulationModal/ChangeInSimulationModal';
import TooltipModal from '../../../components/Views/TooltipModal';
import OptionsSheet from '../../UI/SelectOptionSheet/OptionsSheet';
import FoxLoader from '../../../components/UI/FoxLoader';
import { AppStateEventProcessor } from '../../../core/AppStateEventListener';
import MultiRpcModal from '../../../components/Views/MultiRpcModal/MultiRpcModal';
import Engine from '../../../core/Engine';
import { CHAIN_IDS } from '@metamask/transaction-controller';
import { PopularList } from '../../../util/networks/customNetworks';
import { RpcEndpointType } from '@metamask/network-controller';
import {
  endTrace,
  trace,
  TraceName,
  TraceOperation,
} from '../../../util/trace';
import getUIStartupSpan from '../../../core/Performance/UIStartup';
import { selectUserLoggedIn } from '../../../reducers/user/selectors';
import { Confirm } from '../../Views/confirmations/components/confirm';
import ImportNewSecretRecoveryPhrase from '../../Views/ImportNewSecretRecoveryPhrase';
import { SelectSRPBottomSheet } from '../../Views/SelectSRP/SelectSRPBottomSheet';
import NavigationService from '../../../core/NavigationService';
import AccountStatus from '../../Views/AccountStatus';
import OnboardingSheet from '../../Views/OnboardingSheet';
import SeedphraseModal from '../../UI/SeedphraseModal';
import SkipAccountSecurityModal from '../../UI/SkipAccountSecurityModal';
import SuccessErrorSheet from '../../Views/SuccessErrorSheet';
import ConfirmTurnOnBackupAndSyncModal from '../../UI/Identity/ConfirmTurnOnBackupAndSyncModal/ConfirmTurnOnBackupAndSyncModal';
import AddNewAccountBottomSheet from '../../Views/AddNewAccount/AddNewAccountBottomSheet';
import SwitchAccountTypeModal from '../../Views/confirmations/components/modals/switch-account-type-modal';

const clearStackNavigatorOptions = {
  headerShown: false,
  cardStyle: {
    backgroundColor: 'transparent',
    cardStyleInterpolator: () => ({
      overlayStyle: {
        opacity: 0,
      },
    }),
  },
  animationEnabled: false,
};

const Stack = createStackNavigator();

<<<<<<< HEAD
const OnboardingSuccessComponent = () => {
  const navigation = useNavigation();
  const route = useRoute();
  const params = route.params ?? {
    backedUpSRP: false,
    noSRP: false,
  };

  const { backedUpSRP, noSRP } = params as {
    backedUpSRP: boolean;
    noSRP: boolean;
  };

  return (
    <OnboardingSuccess
      backedUpSRP={backedUpSRP}
      noSRP={noSRP}
      onDone={() => navigation.reset({ routes: [{ name: 'HomeNav' }] })}
    />
  );
};

const AccountAlreadyExists = () => <AccountStatus type="found" />;

const AccountNotFound = () => <AccountStatus type="not_exist" />;

=======
>>>>>>> b507dfe7
const OnboardingSuccessFlow = () => (
  <Stack.Navigator initialRouteName={Routes.ONBOARDING.SUCCESS}>
    <Stack.Screen
      name={Routes.ONBOARDING.SUCCESS}
      component={OnboardingSuccess} // Used in SRP flow
    />
    <Stack.Screen
      name={Routes.ONBOARDING.DEFAULT_SETTINGS} // This is being used in import wallet flow
      component={DefaultSettings}
    />
    <Stack.Screen
      name={Routes.ONBOARDING.GENERAL_SETTINGS}
      component={OnboardingGeneralSettings}
    />
    <Stack.Screen
      name={Routes.ONBOARDING.ASSETS_SETTINGS}
      component={OnboardingAssetsSettings}
    />
    <Stack.Screen
      name={Routes.ONBOARDING.SECURITY_SETTINGS}
      component={OnboardingSecuritySettings}
    />
  </Stack.Navigator>
);

/**
 * Stack navigator responsible for the onboarding process
 * Create Wallet and Import from Secret Recovery Phrase
 */
const OnboardingNav = () => (
  <Stack.Navigator initialRouteName="OnboardingCarousel">
    <Stack.Screen name="Onboarding" component={Onboarding} />
    <Stack.Screen name="OnboardingCarousel" component={OnboardingCarousel} />
    <Stack.Screen name="ChoosePassword" component={ChoosePassword} />
    <Stack.Screen name="AccountBackupStep1" component={AccountBackupStep1} />
    <Stack.Screen name="AccountBackupStep1B" component={AccountBackupStep1B} />
    <Stack.Screen
      name={Routes.ONBOARDING.SUCCESS_FLOW}
      component={OnboardingSuccessFlow}
      options={{ headerShown: false }}
    />
    <Stack.Screen
      name={Routes.ONBOARDING.SUCCESS}
      component={OnboardingSuccess} // Used in SRP flow
    />
    <Stack.Screen
      name={Routes.ONBOARDING.DEFAULT_SETTINGS} // This is being used in import wallet flow
      component={DefaultSettings}
    />
    <Stack.Screen name="ManualBackupStep1" component={ManualBackupStep1} />
    <Stack.Screen name="ManualBackupStep2" component={ManualBackupStep2} />
    <Stack.Screen name="ManualBackupStep3" component={ManualBackupStep3} />
    <Stack.Screen
      name={Routes.ONBOARDING.IMPORT_FROM_SECRET_RECOVERY_PHRASE}
      component={ImportFromSecretRecoveryPhrase}
    />
<<<<<<< HEAD
    <Stack.Screen name="OptinMetrics" component={OptinMetrics} />
    <Stack.Screen name="AccountStatus" component={AccountStatus} />
    <Stack.Screen
      name="AccountAlreadyExists"
      component={AccountAlreadyExists}
    />
    <Stack.Screen name="AccountNotFound" component={AccountNotFound} />
    <Stack.Screen
      name="Rehydrate"
      component={Login}
=======
    <Stack.Screen
      name="OptinMetrics"
      component={OptinMetrics}
>>>>>>> b507dfe7
      options={{ headerShown: false }}
    />
  </Stack.Navigator>
);

/**
 * Parent Stack navigator that allows the
 * child OnboardingNav navigator to push modals on top of it
 */
const SimpleWebviewScreen = () => (
  <Stack.Navigator mode={'modal'}>
    <Stack.Screen name={Routes.WEBVIEW.SIMPLE} component={SimpleWebview} />
  </Stack.Navigator>
);

const OnboardingRootNav = () => (
  <Stack.Navigator
    initialRouteName={Routes.ONBOARDING.NAV}
    mode="modal"
    screenOptions={{ headerShown: false }}
  >
    <Stack.Screen name="OnboardingNav" component={OnboardingNav} />
    <Stack.Screen name={Routes.QR_TAB_SWITCHER} component={QRTabSwitcher} />
    <Stack.Screen name={Routes.WEBVIEW.MAIN} component={SimpleWebviewScreen} />
  </Stack.Navigator>
);

const VaultRecoveryFlow = () => (
  <Stack.Navigator
    initialRouteName={Routes.VAULT_RECOVERY.RESTORE_WALLET}
    screenOptions={{ headerShown: false }}
  >
    <Stack.Screen
      name={Routes.VAULT_RECOVERY.RESTORE_WALLET}
      component={RestoreWallet}
    />
    <Stack.Screen
      name={Routes.VAULT_RECOVERY.WALLET_RESTORED}
      component={WalletRestored}
    />
    <Stack.Screen
      name={Routes.VAULT_RECOVERY.WALLET_RESET_NEEDED}
      component={WalletResetNeeded}
    />
  </Stack.Navigator>
);

const AddNetworkFlow = () => {
  const route = useRoute();

  return (
    <Stack.Navigator>
      <Stack.Screen
        name="AddNetwork"
        component={NetworkSettings}
        initialParams={route?.params}
      />
    </Stack.Navigator>
  );
};

const DetectedTokensFlow = () => (
  <Stack.Navigator
    mode={'modal'}
    screenOptions={clearStackNavigatorOptions}
    initialRouteName={'DetectedTokens'}
  >
    <Stack.Screen name={'DetectedTokens'} component={DetectedTokens} />
    <Stack.Screen
      name={'DetectedTokensConfirmation'}
      component={DetectedTokensConfirmation}
    />
  </Stack.Navigator>
);

interface RootModalFlowProps {
  route: {
    params: Record<string, unknown>;
  };
}
const RootModalFlow = (props: RootModalFlowProps) => (
  <Stack.Navigator mode={'modal'} screenOptions={clearStackNavigatorOptions}>
    <Stack.Screen
      name={Routes.MODAL.WALLET_ACTIONS}
      component={WalletActions}
    />
    <Stack.Screen
      name={Routes.MODAL.DELETE_WALLET}
      component={DeleteWalletModal}
    />
    <Stack.Screen
      name={Routes.MODAL.MODAL_CONFIRMATION}
      component={ModalConfirmation}
    />
    <Stack.Screen
      name={Routes.MODAL.MODAL_MANDATORY}
      component={ModalMandatory}
    />
    <Stack.Screen
      name={Routes.SHEET.ONBOARDING_SHEET}
      component={OnboardingSheet}
    />
    <Stack.Screen
      name={Routes.SHEET.SEEDPHRASE_MODAL}
      component={SeedphraseModal}
    />
    <Stack.Screen
      name={Routes.SHEET.SKIP_ACCOUNT_SECURITY_MODAL}
      component={SkipAccountSecurityModal}
    />
    <Stack.Screen
      name={Routes.SHEET.SUCCESS_ERROR_SHEET}
      component={SuccessErrorSheet}
    />
    <Stack.Screen
      name={Routes.SHEET.ACCOUNT_SELECTOR}
      component={AccountSelector}
    />
    <Stack.Screen
      name={Routes.SHEET.ADD_ACCOUNT}
      component={AddNewAccountBottomSheet}
    />
    <Stack.Screen name={Routes.SHEET.SDK_LOADING} component={SDKLoadingModal} />
    <Stack.Screen
      name={Routes.SHEET.SDK_FEEDBACK}
      component={SDKFeedbackModal}
    />
    <Stack.Screen
      name={Routes.SHEET.SDK_MANAGE_CONNECTIONS}
      component={SDKSessionModal}
    />
    <Stack.Screen
      name={Routes.SHEET.EXPERIENCE_ENHANCER}
      component={ExperienceEnhancerModal}
    />
    <Stack.Screen
      name={Routes.SHEET.DATA_COLLECTION}
      component={DataCollectionModal}
    />
    <Stack.Screen
      name={Routes.SHEET.SDK_DISCONNECT}
      component={SDKDisconnectModal}
    />
    <Stack.Screen
      name={Routes.SHEET.ACCOUNT_CONNECT}
      component={AccountConnect}
    />
    <Stack.Screen
      name={Routes.SHEET.ACCOUNT_PERMISSIONS}
      component={AccountPermissions}
      initialParams={{ initialScreen: AccountPermissionsScreens.Connected }}
    />
    <Stack.Screen
      name={Routes.SHEET.REVOKE_ALL_ACCOUNT_PERMISSIONS}
      component={AccountPermissionsConfirmRevokeAll}
    />
    <Stack.Screen
      name={Routes.SHEET.CONNECTION_DETAILS}
      component={ConnectionDetails}
    />
    <Stack.Screen
      name={Routes.SHEET.PERMITTED_NETWORKS_INFO_SHEET}
      component={PermittedNetworksInfoSheet}
    />
    <Stack.Screen
      name={Routes.SHEET.NETWORK_SELECTOR}
      component={NetworkSelector}
    />
    <Stack.Screen
      name={Routes.SHEET.TOKEN_SORT}
      component={TokenSortBottomSheet}
    />
    <Stack.Screen
      name={Routes.SHEET.TOKEN_FILTER}
      component={TokenFilterBottomSheet}
    />
    <Stack.Screen
      name={Routes.SHEET.BASIC_FUNCTIONALITY}
      component={BasicFunctionalityModal}
    />
    <Stack.Screen
      name={Routes.SHEET.CONFIRM_TURN_ON_BACKUP_AND_SYNC}
      component={ConfirmTurnOnBackupAndSyncModal}
    />
    <Stack.Screen
      name={Routes.SHEET.RESET_NOTIFICATIONS}
      component={ResetNotificationsModal}
    />
    <Stack.Screen
      name={Routes.SHEET.RETURN_TO_DAPP_MODAL}
      component={ReturnToAppModal}
    />
    <Stack.Screen
      name={Routes.SHEET.AMBIGUOUS_ADDRESS}
      component={AmbiguousAddressSheet}
    />
    <Stack.Screen
      name={Routes.MODAL.TURN_OFF_REMEMBER_ME}
      component={TurnOffRememberMeModal}
    />
    <Stack.Screen
      name={'AssetHideConfirmation'}
      component={AssetHideConfirmation}
    />
    <Stack.Screen name={'DetectedTokens'} component={DetectedTokensFlow} />
    <Stack.Screen name={'AssetOptions'} component={AssetOptions} />
    <Stack.Screen name={'NftOptions'} component={NftOptions} />
    <Stack.Screen name={Routes.MODAL.UPDATE_NEEDED} component={UpdateNeeded} />
    <Stack.Screen
      name={Routes.MODAL.ENABLE_AUTOMATIC_SECURITY_CHECKS}
      component={EnableAutomaticSecurityChecksModal}
    />
    {
      <Stack.Screen
        name={Routes.SHEET.SELECT_SRP}
        component={SelectSRPBottomSheet}
      />
    }
    <Stack.Screen
      name={Routes.MODAL.SRP_REVEAL_QUIZ}
      component={SRPQuiz}
      initialParams={{ ...props.route.params }}
    />
    <Stack.Screen
      name={Routes.SHEET.ACCOUNT_ACTIONS}
      component={AccountActions}
    />
    <Stack.Screen
      name={Routes.SHEET.FIAT_ON_TESTNETS_FRICTION}
      component={FiatOnTestnetsFriction}
    />
    <Stack.Screen
      name={Routes.SHEET.SHOW_IPFS}
      component={ShowIpfsGatewaySheet}
    />
    <Stack.Screen
      name={Routes.SHEET.SHOW_NFT_DISPLAY_MEDIA}
      component={ShowDisplayNftMediaSheet}
    />
    <Stack.Screen
      name={Routes.MODAL.NFT_AUTO_DETECTION_MODAL}
      component={NFTAutoDetectionModal}
    />
    {isNetworkUiRedesignEnabled() ? (
      <Stack.Screen
        name={Routes.MODAL.MULTI_RPC_MIGRATION_MODAL}
        component={MultiRpcModal}
      />
    ) : null}
    <Stack.Screen
      name={Routes.SHEET.SHOW_TOKEN_ID}
      component={ShowTokenIdSheet}
    />
    <Stack.Screen
      name={Routes.SHEET.ORIGIN_SPAM_MODAL}
      component={OriginSpamModal}
    />
    <Stack.Screen
      name={Routes.SHEET.CHANGE_IN_SIMULATION_MODAL}
      component={ChangeInSimulationModal}
    />
    <Stack.Screen name={Routes.SHEET.TOOLTIP_MODAL} component={TooltipModal} />
  </Stack.Navigator>
);

const ImportPrivateKeyView = () => (
  <Stack.Navigator
    screenOptions={{
      headerShown: false,
    }}
  >
    <Stack.Screen name="ImportPrivateKey" component={ImportPrivateKey} />
    <Stack.Screen
      name="ImportPrivateKeySuccess"
      component={ImportPrivateKeySuccess}
    />
    <Stack.Screen name={Routes.QR_TAB_SWITCHER} component={QRTabSwitcher} />
  </Stack.Navigator>
);

const ImportSRPView = () => (
  <Stack.Navigator
    screenOptions={{
      headerShown: false,
    }}
  >
    <Stack.Screen
      name={Routes.MULTI_SRP.IMPORT}
      component={ImportNewSecretRecoveryPhrase}
    />
  </Stack.Navigator>
);

const ConnectQRHardwareFlow = () => (
  <Stack.Navigator
    screenOptions={{
      headerShown: false,
    }}
  >
    <Stack.Screen name="ConnectQRHardware" component={ConnectQRHardware} />
  </Stack.Navigator>
);

const LedgerConnectFlow = () => (
  <Stack.Navigator
    screenOptions={{
      headerShown: false,
    }}
    initialRouteName={Routes.HW.LEDGER_CONNECT}
  >
    <Stack.Screen
      name={Routes.HW.LEDGER_CONNECT}
      component={LedgerSelectAccount}
    />
  </Stack.Navigator>
);

const ConnectHardwareWalletFlow = () => (
  <Stack.Navigator>
    <Stack.Screen
      name={Routes.HW.SELECT_DEVICE}
      component={SelectHardwareWallet}
    />
  </Stack.Navigator>
);

const FlatConfirmationRequest = () => (
  <Stack.Navigator>
    <Stack.Screen name={Routes.CONFIRMATION_REQUEST_FLAT} component={Confirm} />
  </Stack.Navigator>
);

const ModalConfirmationRequest = () => (
  <Stack.Navigator
    screenOptions={{
      headerShown: false,
      cardStyle: { backgroundColor: importedColors.transparent },
    }}
    mode={'modal'}
  >
    <Stack.Screen
      name={Routes.CONFIRMATION_REQUEST_MODAL}
      component={Confirm}
    />
  </Stack.Navigator>
);

const ModalSwitchAccountType = () => (
  <Stack.Navigator
    screenOptions={{
      headerShown: false,
      cardStyle: { backgroundColor: importedColors.transparent },
    }}
    mode={'modal'}
  >
    <Stack.Screen
      name={Routes.CONFIRMATION_SWITCH_ACCOUNT_TYPE}
      component={SwitchAccountTypeModal}
    />
  </Stack.Navigator>
);

const AppFlow = () => {
  const userLoggedIn = useSelector(selectUserLoggedIn);

  return (
    <Stack.Navigator
      initialRouteName={Routes.FOX_LOADER}
      mode={'modal'}
      screenOptions={{
        headerShown: false,
        cardStyle: { backgroundColor: importedColors.transparent },
        animationEnabled: false,
      }}
    >
      {userLoggedIn && (
        // Render only if wallet is unlocked
        // Note: This is probably not needed but nice to ensure that wallet isn't accessible when it is locked
        <Stack.Screen
          name={Routes.ONBOARDING.HOME_NAV}
          component={Main}
          options={{ headerShown: false }}
        />
      )}
      <Stack.Screen name={Routes.FOX_LOADER} component={FoxLoader} />
      <Stack.Screen
        name={Routes.ONBOARDING.LOGIN}
        component={Login}
        options={{ headerShown: false }}
      />
      <Stack.Screen
        name={Routes.MODAL.MAX_BROWSER_TABS_MODAL}
        component={MaxBrowserTabsModal}
      />
      <Stack.Screen
        name="OnboardingRootNav"
        component={OnboardingRootNav}
        options={{ headerShown: false }}
      />
      <Stack.Screen
        name={Routes.ONBOARDING.SUCCESS_FLOW}
        component={OnboardingSuccessFlow}
        options={{ headerShown: false }}
      />
      <Stack.Screen
        name={Routes.VAULT_RECOVERY.RESTORE_WALLET}
        component={VaultRecoveryFlow}
      />
      <Stack.Screen
        name={Routes.MODAL.ROOT_MODAL_FLOW}
        component={RootModalFlow}
      />
      <Stack.Screen
        name="ImportPrivateKeyView"
        component={ImportPrivateKeyView}
        options={{ animationEnabled: true }}
      />
      {
        <Stack.Screen
          name="ImportSRPView"
          component={ImportSRPView}
          options={{ animationEnabled: true }}
        />
      }
      <Stack.Screen
        name="ConnectQRHardwareFlow"
        component={ConnectQRHardwareFlow}
        options={{ animationEnabled: true }}
      />
      <Stack.Screen
        name={Routes.HW.CONNECT_LEDGER}
        component={LedgerConnectFlow}
      />
      <Stack.Screen
        name={Routes.HW.CONNECT}
        component={ConnectHardwareWalletFlow}
      />
      <Stack.Screen
        options={{
          //Refer to - https://reactnavigation.org/docs/stack-navigator/#animations
          cardStyle: { backgroundColor: importedColors.transparent },
          cardStyleInterpolator: () => ({
            overlayStyle: {
              opacity: 0,
            },
          }),
        }}
        name={Routes.LEDGER_TRANSACTION_MODAL}
        component={LedgerTransactionModal}
      />
      <Stack.Screen
        options={{
          //Refer to - https://reactnavigation.org/docs/stack-navigator/#animations
          cardStyle: { backgroundColor: importedColors.transparent },
          cardStyleInterpolator: () => ({
            overlayStyle: {
              opacity: 0,
            },
          }),
        }}
        name={Routes.LEDGER_MESSAGE_SIGN_MODAL}
        component={LedgerMessageSignModal}
      />
      <Stack.Screen name={Routes.OPTIONS_SHEET} component={OptionsSheet} />
      <Stack.Screen
        name={Routes.EDIT_ACCOUNT_NAME}
        component={EditAccountName}
        options={{ animationEnabled: true }}
      />
      <Stack.Screen
        name={Routes.ADD_NETWORK}
        component={AddNetworkFlow}
        options={{ animationEnabled: true }}
      />
      {isNetworkUiRedesignEnabled() ? (
        <Stack.Screen
          name={Routes.EDIT_NETWORK}
          component={AddNetworkFlow}
          options={{ animationEnabled: true }}
        />
      ) : null}
      <Stack.Screen
        name={Routes.LOCK_SCREEN}
        component={LockScreen}
        options={{ gestureEnabled: false }}
      />
      <Stack.Screen
        name={Routes.CONFIRMATION_REQUEST_FLAT}
        component={FlatConfirmationRequest}
      />
      <Stack.Screen
        name={Routes.CONFIRMATION_REQUEST_MODAL}
        component={ModalConfirmationRequest}
      />
      <Stack.Screen
        name={Routes.CONFIRMATION_SWITCH_ACCOUNT_TYPE}
        component={ModalSwitchAccountType}
      />
    </Stack.Navigator>
  );
};

const App: React.FC = () => {
  const userLoggedIn = useSelector(selectUserLoggedIn);
  const [onboarded, setOnboarded] = useState(false);
  const navigation = useNavigation();
  const queueOfHandleDeeplinkFunctions = useRef<(() => void)[]>([]);
  const { toastRef } = useContext(ToastContext);
  const dispatch = useDispatch();
  const sdkInit = useRef<boolean | undefined>(undefined);

  const isFirstRender = useRef(true);

  if (isFirstRender.current) {
    trace({
      name: TraceName.NavInit,
      parentContext: getUIStartupSpan(),
      op: TraceOperation.NavInit,
    });

    isFirstRender.current = false;
  }

  useEffect(() => {
    // End trace when first render is complete
    endTrace({ name: TraceName.UIStartup });
  }, []);

  useEffect(() => {
    const appTriggeredAuth = async () => {
      const existingUser = await StorageWrapper.getItem(EXISTING_USER);
      setOnboarded(!!existingUser);
      try {
        if (existingUser) {
          // This should only be called if the auth type is not password, which is not the case so consider removing it
          await trace(
            {
              name: TraceName.AppStartBiometricAuthentication,
              op: TraceOperation.BiometricAuthentication,
            },
            async () => {
              await Authentication.appTriggeredAuth();
            },
          );
          // we need to reset the navigator here so that the user cannot go back to the login screen
          navigation.reset({ routes: [{ name: Routes.ONBOARDING.HOME_NAV }] });
        } else {
          navigation.reset({ routes: [{ name: Routes.ONBOARDING.ROOT_NAV }] });
        }
      } catch (error) {
        const errorMessage = (error as Error).message;
        // if there are no credentials, then they were cleared in the last session and we should not show biometrics on the login screen
        const locked =
          errorMessage === AUTHENTICATION_APP_TRIGGERED_AUTH_NO_CREDENTIALS;

        await Authentication.lockApp({ reset: false, locked });
        trackErrorAsAnalytics(
          'App: Max Attempts Reached',
          errorMessage,
          `Unlock attempts: 1`,
        );
      }
    };
    appTriggeredAuth().catch((error) => {
      Logger.error(error, 'App: Error in appTriggeredAuth');
    });
  }, [navigation, queueOfHandleDeeplinkFunctions]);

  const handleDeeplink = useCallback(
    ({
      error,
      params,
      uri,
    }: {
      error?: string | null;
      params?: Record<string, unknown>;
      uri?: string;
    }) => {
      if (error) {
        trackErrorAsAnalytics(error, 'Branch:');
      }
      const deeplink = params?.['+non_branch_link'] || uri || null;
      try {
        if (deeplink && typeof deeplink === 'string') {
          AppStateEventProcessor.setCurrentDeeplink(deeplink);
          SharedDeeplinkManager.parse(deeplink, {
            origin: AppConstants.DEEPLINKS.ORIGIN_DEEPLINK,
          });
        }
      } catch (e) {
        Logger.error(e as Error, `Deeplink: Error parsing deeplink`);
      }
    },
    [],
  );

  // on Android devices, this creates a listener
  // to deeplinks used to open the app
  // when it is in background (so not closed)
  // Documentation: https://reactnative.dev/docs/linking#handling-deep-links
  useEffect(() => {
    if (Device.isAndroid())
      Linking.addEventListener('url', (params) => {
        const { url } = params;
        if (url) {
          handleDeeplink({ uri: url });
        }
      });
  }, [handleDeeplink]);

  useEffect(() => {
    // Initialize deep link manager
    SharedDeeplinkManager.init({
      navigation,
      dispatch,
    });

    // Subscribe to incoming deeplinks
    // Branch.io documentation: https://help.branch.io/developers-hub/docs/react-native
    branch.subscribe((opts) => {
      const { error } = opts;

      if (error) {
        // Log error for analytics and continue handling deeplink
        const branchError = new Error(error);
        Logger.error(branchError, 'Error subscribing to branch.');
      }

      if (sdkInit.current) {
        handleDeeplink(opts);
      } else {
        queueOfHandleDeeplinkFunctions.current =
          queueOfHandleDeeplinkFunctions.current.concat([
            () => {
              handleDeeplink(opts);
            },
          ]);
      }
    });
  }, [dispatch, handleDeeplink, navigation, queueOfHandleDeeplinkFunctions]);

  useEffect(() => {
    const initMetrics = async () => {
      await MetaMetrics.getInstance().configure();
    };

    initMetrics().catch((err) => {
      Logger.error(err, 'Error initializing MetaMetrics');
    });
  }, []);

  useEffect(() => {
    // Init SDKConnect only if the navigator is ready, user is onboarded, and SDK is not initialized.
    async function initSDKConnect() {
      if (onboarded && sdkInit.current === undefined && userLoggedIn) {
        sdkInit.current = false;
        try {
          const sdkConnect = SDKConnect.getInstance();
          await sdkConnect.init({
            context: 'Nav/App',
            navigation: NavigationService.navigation,
          });
          await SDKConnect.getInstance().postInit(() => {
            setTimeout(() => {
              queueOfHandleDeeplinkFunctions.current = [];
            }, 1000);
          });
          sdkInit.current = true;
        } catch (err) {
          sdkInit.current = undefined;
          console.error(`Cannot initialize SDKConnect`, err);
        }
      }
    }

    initSDKConnect()
      .then(() => {
        queueOfHandleDeeplinkFunctions.current.forEach((func) => func());
      })
      .catch((err) => {
        Logger.error(err, 'Error initializing SDKConnect');
      });
  }, [onboarded, userLoggedIn]);

  useEffect(() => {
    if (isWC2Enabled) {
      DevLogger.log(`WalletConnect: Initializing WalletConnect Manager`);
      WC2Manager.init({ navigation: NavigationService.navigation }).catch(
        (err) => {
          console.error('Cannot initialize WalletConnect Manager.', err);
        },
      );
    }
  }, []);

  useEffect(() => {
    async function startApp() {
      const existingUser = await StorageWrapper.getItem(EXISTING_USER);
      if (!existingUser) {
        // List of chainIds to add (as hex strings)
        const chainIdsToAdd: `0x${string}`[] = [
          CHAIN_IDS.ARBITRUM,
          CHAIN_IDS.BASE,
          CHAIN_IDS.BSC,
          CHAIN_IDS.OPTIMISM,
          CHAIN_IDS.POLYGON,
        ];

        // Filter the PopularList to get only the specified networks based on chainId
        const selectedNetworks = PopularList.filter((network) =>
          chainIdsToAdd.includes(network.chainId),
        );
        const { NetworkController } = Engine.context;

        // Loop through each selected network and call NetworkController.addNetwork
        for (const network of selectedNetworks) {
          try {
            await NetworkController.addNetwork({
              chainId: network.chainId,
              blockExplorerUrls: [network.rpcPrefs.blockExplorerUrl],
              defaultRpcEndpointIndex: 0,
              defaultBlockExplorerUrlIndex: 0,
              name: network.nickname,
              nativeCurrency: network.ticker,
              rpcEndpoints: [
                {
                  url: network.rpcUrl,
                  failoverUrls: network.failoverRpcUrls,
                  name: network.nickname,
                  type: RpcEndpointType.Custom,
                },
              ],
            });
          } catch (error) {
            Logger.error(error as Error);
          }
        }
      }

      try {
        const currentVersion = getVersion();
        const savedVersion = await StorageWrapper.getItem(CURRENT_APP_VERSION);
        if (currentVersion !== savedVersion) {
          if (savedVersion)
            await StorageWrapper.setItem(LAST_APP_VERSION, savedVersion);
          await StorageWrapper.setItem(CURRENT_APP_VERSION, currentVersion);
        }

        const lastVersion = await StorageWrapper.getItem(LAST_APP_VERSION);
        if (!lastVersion) {
          if (existingUser) {
            // Setting last version to first version if user exists and lastVersion does not, to simulate update
            await StorageWrapper.setItem(LAST_APP_VERSION, '0.0.1');
          } else {
            // Setting last version to current version so that it's not treated as an update
            await StorageWrapper.setItem(LAST_APP_VERSION, currentVersion);
          }
        }
      } catch (error) {
        Logger.error(error as Error);
      }
    }

    startApp().catch((error) => {
      Logger.error(error, 'Error starting app');
    });
  }, []);

  return (
    <>
      <PPOMView />
      <AppFlow />
      <Toast ref={toastRef} />
    </>
  );
};

export default App;<|MERGE_RESOLUTION|>--- conflicted
+++ resolved
@@ -156,35 +156,10 @@
 
 const Stack = createStackNavigator();
 
-<<<<<<< HEAD
-const OnboardingSuccessComponent = () => {
-  const navigation = useNavigation();
-  const route = useRoute();
-  const params = route.params ?? {
-    backedUpSRP: false,
-    noSRP: false,
-  };
-
-  const { backedUpSRP, noSRP } = params as {
-    backedUpSRP: boolean;
-    noSRP: boolean;
-  };
-
-  return (
-    <OnboardingSuccess
-      backedUpSRP={backedUpSRP}
-      noSRP={noSRP}
-      onDone={() => navigation.reset({ routes: [{ name: 'HomeNav' }] })}
-    />
-  );
-};
-
 const AccountAlreadyExists = () => <AccountStatus type="found" />;
 
 const AccountNotFound = () => <AccountStatus type="not_exist" />;
 
-=======
->>>>>>> b507dfe7
 const OnboardingSuccessFlow = () => (
   <Stack.Navigator initialRouteName={Routes.ONBOARDING.SUCCESS}>
     <Stack.Screen
@@ -241,8 +216,11 @@
       name={Routes.ONBOARDING.IMPORT_FROM_SECRET_RECOVERY_PHRASE}
       component={ImportFromSecretRecoveryPhrase}
     />
-<<<<<<< HEAD
-    <Stack.Screen name="OptinMetrics" component={OptinMetrics} />
+    <Stack.Screen
+      name="OptinMetrics"
+      component={OptinMetrics}
+      options={{ headerShown: false }}
+    />
     <Stack.Screen name="AccountStatus" component={AccountStatus} />
     <Stack.Screen
       name="AccountAlreadyExists"
@@ -252,11 +230,6 @@
     <Stack.Screen
       name="Rehydrate"
       component={Login}
-=======
-    <Stack.Screen
-      name="OptinMetrics"
-      component={OptinMetrics}
->>>>>>> b507dfe7
       options={{ headerShown: false }}
     />
   </Stack.Navigator>
