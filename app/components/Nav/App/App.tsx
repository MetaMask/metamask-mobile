--- conflicted
+++ resolved
@@ -543,17 +543,16 @@
       options={{ headerShown: false }}
     />
     <Stack.Screen
-<<<<<<< HEAD
       name={Routes.MODAL.SUPPORT_CONSENT_MODAL}
       component={SupportConsentScreen}
       options={{
         gestureEnabled: true,
       }}
-=======
+    />
+    <Stack.Screen
       name={Routes.SDK.RETURN_TO_DAPP_TOAST}
       component={ReturnToAppToast}
       initialParams={{ ...props.route.params }}
->>>>>>> 51e141fb
     />
   </Stack.Navigator>
 );
