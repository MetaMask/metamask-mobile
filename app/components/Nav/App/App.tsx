import React, {
  useCallback,
  useContext,
  useEffect,
  useRef,
  useState,
} from 'react';
import {
  useNavigation,
  useRoute,
  useNavigationState,
} from '@react-navigation/native';
import { Linking } from 'react-native';
import { createStackNavigator } from '@react-navigation/stack';
import Login from '../../Views/Login';
import QRTabSwitcher from '../../Views/QRTabSwitcher';
import DataCollectionModal from '../../Views/DataCollectionModal';
import Onboarding from '../../Views/Onboarding';
import OnboardingCarousel from '../../Views/OnboardingCarousel';
import ChoosePassword from '../../Views/ChoosePassword';
import AccountBackupStep1 from '../../Views/AccountBackupStep1';
import AccountBackupStep1B from '../../Views/AccountBackupStep1B';
import ManualBackupStep1 from '../../Views/ManualBackupStep1';
import ManualBackupStep2 from '../../Views/ManualBackupStep2';
import ManualBackupStep3 from '../../Views/ManualBackupStep3';
import ImportFromSecretRecoveryPhrase from '../../Views/ImportFromSecretRecoveryPhrase';
import DeleteWalletModal from '../../../components/UI/DeleteWalletModal';
import Main from '../Main';
import OptinMetrics from '../../UI/OptinMetrics';
import SimpleWebview from '../../Views/SimpleWebview';
import SharedDeeplinkManager from '../../../core/DeeplinkManager/SharedDeeplinkManager';
import branch from 'react-native-branch';
import Logger from '../../../util/Logger';
import { useDispatch, useSelector } from 'react-redux';
import {
  CURRENT_APP_VERSION,
  LAST_APP_VERSION,
  OPTIN_META_METRICS_UI_SEEN,
} from '../../../constants/storage';
import { getVersion } from 'react-native-device-info';
import { Authentication } from '../../../core/';
import SDKConnect from '../../../core/SDKConnect/SDKConnect';
import { colors as importedColors } from '../../../styles/common';
import Routes from '../../../constants/navigation/Routes';
import ModalConfirmation from '../../../component-library/components/Modals/ModalConfirmation';
import Toast, {
  ToastContext,
} from '../../../component-library/components/Toast';
import AccountSelector from '../../../components/Views/AccountSelector';
import { TokenSortBottomSheet } from '../../../components/UI/Tokens/TokensBottomSheet/TokenSortBottomSheet';
import { TokenFilterBottomSheet } from '../../../components/UI/Tokens/TokensBottomSheet/TokenFilterBottomSheet';
import AccountConnect from '../../../components/Views/AccountConnect';
import AccountPermissions from '../../../components/Views/AccountPermissions';
import { AccountPermissionsScreens } from '../../../components/Views/AccountPermissions/AccountPermissions.types';
import AccountPermissionsConfirmRevokeAll from '../../../components/Views/AccountPermissions/AccountPermissionsConfirmRevokeAll';
import ConnectionDetails from '../../../components/Views/AccountPermissions/ConnectionDetails';
import { SRPQuiz } from '../../Views/Quiz';
import { TurnOffRememberMeModal } from '../../../components/UI/TurnOffRememberMeModal';
import AssetHideConfirmation from '../../Views/AssetHideConfirmation';
import DetectedTokens from '../../Views/DetectedTokens';
import DetectedTokensConfirmation from '../../Views/DetectedTokensConfirmation';
import AssetOptions from '../../Views/AssetOptions';
import ImportPrivateKey from '../../Views/ImportPrivateKey';
import ImportPrivateKeySuccess from '../../Views/ImportPrivateKeySuccess';
import ConnectQRHardware from '../../Views/ConnectQRHardware';
import SelectHardwareWallet from '../../Views/ConnectHardware/SelectHardware';
import { AUTHENTICATION_APP_TRIGGERED_AUTH_NO_CREDENTIALS } from '../../../constants/error';
import { UpdateNeeded } from '../../../components/UI/UpdateNeeded';
import NetworkSettings from '../../Views/Settings/NetworksSettings/NetworkSettings';
import ModalMandatory from '../../../component-library/components/Modals/ModalMandatory';
import { RestoreWallet } from '../../Views/RestoreWallet';
import WalletRestored from '../../Views/RestoreWallet/WalletRestored';
import WalletResetNeeded from '../../Views/RestoreWallet/WalletResetNeeded';
import SDKLoadingModal from '../../Views/SDK/SDKLoadingModal/SDKLoadingModal';
import SDKFeedbackModal from '../../Views/SDK/SDKFeedbackModal/SDKFeedbackModal';
import LedgerMessageSignModal from '../../UI/LedgerModals/LedgerMessageSignModal';
import LedgerTransactionModal from '../../UI/LedgerModals/LedgerTransactionModal';
import AccountActions from '../../../components/Views/AccountActions';
import FiatOnTestnetsFriction from '../../../components/Views/Settings/AdvancedSettings/FiatOnTestnetsFriction';
import WalletActions from '../../Views/WalletActions';
import NetworkSelector from '../../../components/Views/NetworkSelector';
import ReturnToAppModal from '../../Views/ReturnToAppModal';
import EditAccountName from '../../Views/EditAccountName/EditAccountName';
import MultichainEditAccountName from '../../Views/MultichainAccounts/sheets/EditAccountName';
import WC2Manager, {
  isWC2Enabled,
} from '../../../../app/core/WalletConnect/WalletConnectV2';
import { DevLogger } from '../../../../app/core/SDKConnect/utils/DevLogger';
import { PPOMView } from '../../../lib/ppom/PPOMView';
import LockScreen from '../../Views/LockScreen';
import StorageWrapper from '../../../store/storage-wrapper';
import ShowIpfsGatewaySheet from '../../Views/ShowIpfsGatewaySheet/ShowIpfsGatewaySheet';
import ShowDisplayNftMediaSheet from '../../Views/ShowDisplayMediaNFTSheet/ShowDisplayNFTMediaSheet';
import AmbiguousAddressSheet from '../../../../app/components/Views/Settings/Contacts/AmbiguousAddressSheet/AmbiguousAddressSheet';
import SDKDisconnectModal from '../../Views/SDK/SDKDisconnectModal/SDKDisconnectModal';
import SDKSessionModal from '../../Views/SDK/SDKSessionModal/SDKSessionModal';
import ExperienceEnhancerModal from '../../../../app/components/Views/ExperienceEnhancerModal';
import { MetaMetrics } from '../../../core/Analytics';
import trackErrorAsAnalytics from '../../../util/metrics/TrackError/trackErrorAsAnalytics';
import LedgerSelectAccount from '../../Views/LedgerSelectAccount';
import OnboardingSuccess from '../../Views/OnboardingSuccess';
import DefaultSettings from '../../Views/OnboardingSuccess/DefaultSettings';
import OnboardingGeneralSettings from '../../Views/OnboardingSuccess/OnboardingGeneralSettings';
import OnboardingAssetsSettings from '../../Views/OnboardingSuccess/OnboardingAssetsSettings';
import OnboardingSecuritySettings from '../../Views/OnboardingSuccess/OnboardingSecuritySettings';
import BasicFunctionalityModal from '../../UI/BasicFunctionality/BasicFunctionalityModal/BasicFunctionalityModal';
import PermittedNetworksInfoSheet from '../../Views/AccountPermissions/PermittedNetworksInfoSheet/PermittedNetworksInfoSheet';
import ResetNotificationsModal from '../../UI/Notification/ResetNotificationsModal';
import NFTAutoDetectionModal from '../../../../app/components/Views/NFTAutoDetectionModal/NFTAutoDetectionModal';
import NftOptions from '../../../components/Views/NftOptions';
import ShowTokenIdSheet from '../../../components/Views/ShowTokenIdSheet';
import OriginSpamModal from '../../Views/OriginSpamModal/OriginSpamModal';
import MaxBrowserTabsModal from '../../Views/Browser/MaxBrowserTabsModal';
import { isNetworkUiRedesignEnabled } from '../../../util/networks/isNetworkUiRedesignEnabled';
import ChangeInSimulationModal from '../../Views/ChangeInSimulationModal/ChangeInSimulationModal';
import TooltipModal from '../../../components/Views/TooltipModal';
import OptionsSheet from '../../UI/SelectOptionSheet/OptionsSheet';
import FoxLoader from '../../../components/UI/FoxLoader';
import { AppStateEventProcessor } from '../../../core/AppStateEventListener';
import MultiRpcModal from '../../../components/Views/MultiRpcModal/MultiRpcModal';
import Engine from '../../../core/Engine';
import { CHAIN_IDS } from '@metamask/transaction-controller';
import { PopularList } from '../../../util/networks/customNetworks';
import { RpcEndpointType } from '@metamask/network-controller';
import {
  endTrace,
  trace,
  TraceName,
  TraceOperation,
} from '../../../util/trace';
import getUIStartupSpan from '../../../core/Performance/UIStartup';
import {
  selectUserLoggedIn,
  selectExistingUser,
} from '../../../reducers/user/selectors';
import { Confirm } from '../../Views/confirmations/components/confirm';
import ImportNewSecretRecoveryPhrase from '../../Views/ImportNewSecretRecoveryPhrase';
import { SelectSRPBottomSheet } from '../../Views/SelectSRP/SelectSRPBottomSheet';
import NavigationService from '../../../core/NavigationService';
import AccountStatus from '../../Views/AccountStatus';
import OnboardingSheet from '../../Views/OnboardingSheet';
import SeedphraseModal from '../../UI/SeedphraseModal';
import SkipAccountSecurityModal from '../../UI/SkipAccountSecurityModal';
import SuccessErrorSheet from '../../Views/SuccessErrorSheet';
import ConfirmTurnOnBackupAndSyncModal from '../../UI/Identity/ConfirmTurnOnBackupAndSyncModal/ConfirmTurnOnBackupAndSyncModal';
import AddNewAccountBottomSheet from '../../Views/AddNewAccount/AddNewAccountBottomSheet';
import SwitchAccountTypeModal from '../../Views/confirmations/components/modals/switch-account-type-modal';
import { AccountDetails } from '../../Views/MultichainAccounts/AccountDetails/AccountDetails';
import ShareAddress from '../../Views/MultichainAccounts/sheets/ShareAddress';
import DeleteAccount from '../../Views/MultichainAccounts/sheets/DeleteAccount';
import RevealPrivateKey from '../../Views/MultichainAccounts/sheets/RevealPrivateKey';
import RevealSRP from '../../Views/MultichainAccounts/sheets/RevealSRP';
import SolanaNewFeatureContent from '../../UI/SolanaNewFeatureContent';
import { DeepLinkModal } from '../../UI/DeepLinkModal';
import { checkForDeeplink } from '../../../actions/user';
import { WalletDetails } from '../../Views/MultichainAccounts/WalletDetails/WalletDetails';
import { SmartAccountUpdateModal } from '../../Views/confirmations/components/smart-account-update-modal';

const clearStackNavigatorOptions = {
  headerShown: false,
  cardStyle: {
    backgroundColor: 'transparent',
    cardStyleInterpolator: () => ({
      overlayStyle: {
        opacity: 0,
      },
    }),
  },
  animationEnabled: false,
};

const Stack = createStackNavigator();

const AccountAlreadyExists = () => <AccountStatus type="found" />;

const AccountNotFound = () => <AccountStatus type="not_exist" />;

const OnboardingSuccessFlow = () => (
  <Stack.Navigator initialRouteName={Routes.ONBOARDING.SUCCESS}>
    <Stack.Screen
      name={Routes.ONBOARDING.SUCCESS}
      component={OnboardingSuccess} // Used in SRP flow
    />
    <Stack.Screen
      name={Routes.ONBOARDING.DEFAULT_SETTINGS} // This is being used in import wallet flow
      component={DefaultSettings}
    />
    <Stack.Screen
      name={Routes.ONBOARDING.GENERAL_SETTINGS}
      component={OnboardingGeneralSettings}
    />
    <Stack.Screen
      name={Routes.ONBOARDING.ASSETS_SETTINGS}
      component={OnboardingAssetsSettings}
    />
    <Stack.Screen
      name={Routes.ONBOARDING.SECURITY_SETTINGS}
      component={OnboardingSecuritySettings}
    />
  </Stack.Navigator>
);

/**
 * Stack navigator responsible for the onboarding process
 * Create Wallet and Import from Secret Recovery Phrase
 */
const OnboardingNav = () => (
  <Stack.Navigator initialRouteName="OnboardingCarousel">
    <Stack.Screen name="Onboarding" component={Onboarding} />
    <Stack.Screen name="OnboardingCarousel" component={OnboardingCarousel} />
    <Stack.Screen name="ChoosePassword" component={ChoosePassword} />
    <Stack.Screen name="AccountBackupStep1" component={AccountBackupStep1} />
    <Stack.Screen name="AccountBackupStep1B" component={AccountBackupStep1B} />
    <Stack.Screen
      name={Routes.ONBOARDING.SUCCESS_FLOW}
      component={OnboardingSuccessFlow}
      options={{ headerShown: false }}
    />
    <Stack.Screen
      name={Routes.ONBOARDING.SUCCESS}
      component={OnboardingSuccess} // Used in SRP flow
    />
    <Stack.Screen
      name={Routes.ONBOARDING.DEFAULT_SETTINGS} // This is being used in import wallet flow
      component={DefaultSettings}
    />
    <Stack.Screen name="ManualBackupStep1" component={ManualBackupStep1} />
    <Stack.Screen name="ManualBackupStep2" component={ManualBackupStep2} />
    <Stack.Screen name="ManualBackupStep3" component={ManualBackupStep3} />
    <Stack.Screen
      name={Routes.ONBOARDING.IMPORT_FROM_SECRET_RECOVERY_PHRASE}
      component={ImportFromSecretRecoveryPhrase}
    />
    <Stack.Screen
      name="OptinMetrics"
      component={OptinMetrics}
      options={{ headerShown: false }}
    />
    <Stack.Screen
      name="AccountStatus"
      component={AccountStatus}
      options={{ headerShown: false }}
    />
    <Stack.Screen
      name="AccountAlreadyExists"
      component={AccountAlreadyExists}
      options={{ headerShown: false }}
    />
    <Stack.Screen
      name="AccountNotFound"
      component={AccountNotFound}
      options={{ headerShown: false }}
    />
    <Stack.Screen
      name="Rehydrate"
      component={Login}
      options={{ headerShown: false }}
    />
  </Stack.Navigator>
);

/**
 * Parent Stack navigator that allows the
 * child OnboardingNav navigator to push modals on top of it
 */
const SimpleWebviewScreen = () => (
  <Stack.Navigator mode={'modal'}>
    <Stack.Screen name={Routes.WEBVIEW.SIMPLE} component={SimpleWebview} />
  </Stack.Navigator>
);

const OnboardingRootNav = () => (
  <Stack.Navigator
    initialRouteName={Routes.ONBOARDING.NAV}
    mode="modal"
    screenOptions={{ headerShown: false }}
  >
    <Stack.Screen name="OnboardingNav" component={OnboardingNav} />
    <Stack.Screen name={Routes.QR_TAB_SWITCHER} component={QRTabSwitcher} />
    <Stack.Screen name={Routes.WEBVIEW.MAIN} component={SimpleWebviewScreen} />
  </Stack.Navigator>
);

const VaultRecoveryFlow = () => (
  <Stack.Navigator
    initialRouteName={Routes.VAULT_RECOVERY.RESTORE_WALLET}
    screenOptions={{ headerShown: false }}
  >
    <Stack.Screen
      name={Routes.VAULT_RECOVERY.RESTORE_WALLET}
      component={RestoreWallet}
    />
    <Stack.Screen
      name={Routes.VAULT_RECOVERY.WALLET_RESTORED}
      component={WalletRestored}
    />
    <Stack.Screen
      name={Routes.VAULT_RECOVERY.WALLET_RESET_NEEDED}
      component={WalletResetNeeded}
    />
  </Stack.Navigator>
);

const AddNetworkFlow = () => {
  const route = useRoute();

  return (
    <Stack.Navigator>
      <Stack.Screen
        name="AddNetwork"
        component={NetworkSettings}
        initialParams={route?.params}
      />
    </Stack.Navigator>
  );
};

const DetectedTokensFlow = () => (
  <Stack.Navigator
    mode={'modal'}
    screenOptions={clearStackNavigatorOptions}
    initialRouteName={'DetectedTokens'}
  >
    <Stack.Screen name={'DetectedTokens'} component={DetectedTokens} />
    <Stack.Screen
      name={'DetectedTokensConfirmation'}
      component={DetectedTokensConfirmation}
    />
  </Stack.Navigator>
);

interface RootModalFlowProps {
  route: {
    params: Record<string, unknown>;
  };
}
const RootModalFlow = (props: RootModalFlowProps) => (
  <Stack.Navigator mode={'modal'} screenOptions={clearStackNavigatorOptions}>
    <Stack.Screen
      name={Routes.MODAL.WALLET_ACTIONS}
      component={WalletActions}
    />
    <Stack.Screen
      name={Routes.MODAL.DELETE_WALLET}
      component={DeleteWalletModal}
    />
    <Stack.Screen
      name={Routes.MODAL.MODAL_CONFIRMATION}
      component={ModalConfirmation}
    />
    <Stack.Screen
      name={Routes.MODAL.MODAL_MANDATORY}
      component={ModalMandatory}
    />
    <Stack.Screen
      name={Routes.SHEET.ONBOARDING_SHEET}
      component={OnboardingSheet}
    />
    <Stack.Screen
      name={Routes.SHEET.SEEDPHRASE_MODAL}
      component={SeedphraseModal}
    />
    <Stack.Screen
      name={Routes.SHEET.SKIP_ACCOUNT_SECURITY_MODAL}
      component={SkipAccountSecurityModal}
    />
    <Stack.Screen
      name={Routes.SHEET.SUCCESS_ERROR_SHEET}
      component={SuccessErrorSheet}
    />
    <Stack.Screen
      name={Routes.SHEET.ACCOUNT_SELECTOR}
      component={AccountSelector}
    />
    <Stack.Screen
      name={Routes.SHEET.ADD_ACCOUNT}
      component={AddNewAccountBottomSheet}
    />
    <Stack.Screen name={Routes.SHEET.SDK_LOADING} component={SDKLoadingModal} />
    <Stack.Screen
      name={Routes.SHEET.SDK_FEEDBACK}
      component={SDKFeedbackModal}
    />
    <Stack.Screen
      name={Routes.SHEET.SDK_MANAGE_CONNECTIONS}
      component={SDKSessionModal}
    />
    <Stack.Screen
      name={Routes.SHEET.EXPERIENCE_ENHANCER}
      component={ExperienceEnhancerModal}
    />
    <Stack.Screen
      name={Routes.SHEET.DATA_COLLECTION}
      component={DataCollectionModal}
    />
    <Stack.Screen
      name={Routes.SHEET.SDK_DISCONNECT}
      component={SDKDisconnectModal}
    />
    <Stack.Screen
      name={Routes.SHEET.ACCOUNT_CONNECT}
      component={AccountConnect}
    />
    <Stack.Screen
      name={Routes.SHEET.ACCOUNT_PERMISSIONS}
      component={AccountPermissions}
      initialParams={{ initialScreen: AccountPermissionsScreens.Connected }}
    />
    <Stack.Screen
      name={Routes.SHEET.REVOKE_ALL_ACCOUNT_PERMISSIONS}
      component={AccountPermissionsConfirmRevokeAll}
    />
    <Stack.Screen
      name={Routes.SHEET.CONNECTION_DETAILS}
      component={ConnectionDetails}
    />
    <Stack.Screen
      name={Routes.SHEET.PERMITTED_NETWORKS_INFO_SHEET}
      component={PermittedNetworksInfoSheet}
    />
    <Stack.Screen
      name={Routes.SHEET.NETWORK_SELECTOR}
      component={NetworkSelector}
    />
    <Stack.Screen
      name={Routes.SHEET.TOKEN_SORT}
      component={TokenSortBottomSheet}
    />
    <Stack.Screen
      name={Routes.SHEET.TOKEN_FILTER}
      component={TokenFilterBottomSheet}
    />
    <Stack.Screen
      name={Routes.SHEET.BASIC_FUNCTIONALITY}
      component={BasicFunctionalityModal}
    />
    <Stack.Screen
      name={Routes.SHEET.CONFIRM_TURN_ON_BACKUP_AND_SYNC}
      component={ConfirmTurnOnBackupAndSyncModal}
    />
    <Stack.Screen
      name={Routes.SHEET.RESET_NOTIFICATIONS}
      component={ResetNotificationsModal}
    />
    <Stack.Screen
      name={Routes.SHEET.RETURN_TO_DAPP_MODAL}
      component={ReturnToAppModal}
    />
    <Stack.Screen
      name={Routes.SHEET.AMBIGUOUS_ADDRESS}
      component={AmbiguousAddressSheet}
    />
    <Stack.Screen
      name={Routes.MODAL.TURN_OFF_REMEMBER_ME}
      component={TurnOffRememberMeModal}
    />
    <Stack.Screen
      name={'AssetHideConfirmation'}
      component={AssetHideConfirmation}
    />
    <Stack.Screen name={'DetectedTokens'} component={DetectedTokensFlow} />
    <Stack.Screen name={'AssetOptions'} component={AssetOptions} />
    <Stack.Screen name={'NftOptions'} component={NftOptions} />
    <Stack.Screen name={Routes.MODAL.UPDATE_NEEDED} component={UpdateNeeded} />
    {
      <Stack.Screen
        name={Routes.SHEET.SELECT_SRP}
        component={SelectSRPBottomSheet}
      />
    }
    <Stack.Screen
      name={Routes.MODAL.SRP_REVEAL_QUIZ}
      component={SRPQuiz}
      initialParams={{ ...props.route.params }}
    />
    <Stack.Screen
      name={Routes.SHEET.ACCOUNT_ACTIONS}
      component={AccountActions}
    />
    <Stack.Screen
      name={Routes.SHEET.FIAT_ON_TESTNETS_FRICTION}
      component={FiatOnTestnetsFriction}
    />
    <Stack.Screen
      name={Routes.SHEET.SHOW_IPFS}
      component={ShowIpfsGatewaySheet}
    />
    <Stack.Screen
      name={Routes.SHEET.SHOW_NFT_DISPLAY_MEDIA}
      component={ShowDisplayNftMediaSheet}
    />
    <Stack.Screen
      name={Routes.MODAL.NFT_AUTO_DETECTION_MODAL}
      component={NFTAutoDetectionModal}
    />
    {isNetworkUiRedesignEnabled() ? (
      <Stack.Screen
        name={Routes.MODAL.MULTI_RPC_MIGRATION_MODAL}
        component={MultiRpcModal}
      />
    ) : null}
    <Stack.Screen
      name={Routes.SHEET.SHOW_TOKEN_ID}
      component={ShowTokenIdSheet}
    />
    <Stack.Screen
      name={Routes.SHEET.ORIGIN_SPAM_MODAL}
      component={OriginSpamModal}
    />
    <Stack.Screen
      name={Routes.SHEET.CHANGE_IN_SIMULATION_MODAL}
      component={ChangeInSimulationModal}
    />
    <Stack.Screen name={Routes.SHEET.TOOLTIP_MODAL} component={TooltipModal} />
    <Stack.Screen
      name={Routes.MODAL.DEEP_LINK_MODAL}
      component={DeepLinkModal}
    />
  </Stack.Navigator>
);

const ImportPrivateKeyView = () => (
  <Stack.Navigator
    screenOptions={{
      headerShown: false,
    }}
  >
    <Stack.Screen name="ImportPrivateKey" component={ImportPrivateKey} />
    <Stack.Screen
      name="ImportPrivateKeySuccess"
      component={ImportPrivateKeySuccess}
    />
    <Stack.Screen name={Routes.QR_TAB_SWITCHER} component={QRTabSwitcher} />
  </Stack.Navigator>
);

const ImportSRPView = () => (
  <Stack.Navigator
    screenOptions={{
      headerShown: false,
    }}
  >
    <Stack.Screen
      name={Routes.MULTI_SRP.IMPORT}
      component={ImportNewSecretRecoveryPhrase}
    />
  </Stack.Navigator>
);

const ConnectQRHardwareFlow = () => (
  <Stack.Navigator
    screenOptions={{
      headerShown: false,
    }}
  >
    <Stack.Screen name="ConnectQRHardware" component={ConnectQRHardware} />
  </Stack.Navigator>
);

const LedgerConnectFlow = () => (
  <Stack.Navigator
    screenOptions={{
      headerShown: false,
    }}
    initialRouteName={Routes.HW.LEDGER_CONNECT}
  >
    <Stack.Screen
      name={Routes.HW.LEDGER_CONNECT}
      component={LedgerSelectAccount}
    />
  </Stack.Navigator>
);

const ConnectHardwareWalletFlow = () => (
  <Stack.Navigator>
    <Stack.Screen
      name={Routes.HW.SELECT_DEVICE}
      component={SelectHardwareWallet}
    />
  </Stack.Navigator>
);

const MultichainAccountDetails = () => {
  const route = useRoute();

  return (
    <Stack.Navigator
      screenOptions={{
        headerShown: false,
        animationEnabled: false,
      }}
    >
      <Stack.Screen
        name={Routes.MULTICHAIN_ACCOUNTS.ACCOUNT_DETAILS}
        component={AccountDetails}
        initialParams={route?.params}
      />
    </Stack.Navigator>
  );
};

const MultichainAccountDetailsActions = () => {
  const route = useRoute();

  // Configure transparent background to show AccountDetails screen beneath modal overlays
  const commonScreenOptions = {
    //Refer to - https://reactnavigation.org/docs/stack-navigator/#animations
    cardStyle: { backgroundColor: importedColors.transparent },
    cardStyleInterpolator: () => ({
      overlayStyle: {
        opacity: 0,
      },
    }),
  };

  return (
    <Stack.Navigator
      screenOptions={{
        headerShown: false,
        animationEnabled: false,
      }}
    >
      <Stack.Screen
        name={Routes.SHEET.MULTICHAIN_ACCOUNT_DETAILS.EDIT_ACCOUNT_NAME}
        component={MultichainEditAccountName}
        initialParams={route?.params}
        options={commonScreenOptions}
      />
      <Stack.Screen
        name={Routes.SHEET.MULTICHAIN_ACCOUNT_DETAILS.SHARE_ADDRESS}
        component={ShareAddress}
        initialParams={route?.params}
        options={commonScreenOptions}
      />
      <Stack.Screen
        name={Routes.SHEET.MULTICHAIN_ACCOUNT_DETAILS.DELETE_ACCOUNT}
        component={DeleteAccount}
        initialParams={route?.params}
        options={commonScreenOptions}
      />
      <Stack.Screen
        name={Routes.SHEET.MULTICHAIN_ACCOUNT_DETAILS.SRP_REVEAL_QUIZ}
        component={SRPQuiz}
        initialParams={route?.params}
        options={commonScreenOptions}
      />
      <Stack.Screen
        name={Routes.SHEET.MULTICHAIN_ACCOUNT_DETAILS.REVEAL_PRIVATE_CREDENTIAL}
        component={RevealPrivateKey}
        initialParams={route?.params}
      />
      <Stack.Screen
        name={Routes.SHEET.MULTICHAIN_ACCOUNT_DETAILS.REVEAL_SRP_CREDENTIAL}
        component={RevealSRP}
        initialParams={route?.params}
      />
    </Stack.Navigator>
  );
};

const SolanaNewFeatureContentView = () => (
  <Stack.Navigator
    screenOptions={{
      headerShown: false,
    }}
  >
    <Stack.Screen
      name={Routes.SOLANA_NEW_FEATURE_CONTENT}
      component={SolanaNewFeatureContent}
    />
  </Stack.Navigator>
);

const MultichainWalletDetails = () => {
  const route = useRoute();

  return (
    <Stack.Navigator
      screenOptions={{
        headerShown: false,
        animationEnabled: false,
      }}
    >
      <Stack.Screen
        name={Routes.MULTICHAIN_ACCOUNTS.WALLET_DETAILS}
        component={WalletDetails}
        initialParams={route?.params}
      />
    </Stack.Navigator>
  );
};

const ModalConfirmationRequest = () => (
  <Stack.Navigator
    screenOptions={{
      headerShown: false,
      cardStyle: { backgroundColor: importedColors.transparent },
    }}
    mode={'modal'}
  >
    <Stack.Screen
      name={Routes.CONFIRMATION_REQUEST_MODAL}
      component={Confirm}
    />
  </Stack.Navigator>
);

const ModalSwitchAccountType = () => (
  <Stack.Navigator
    screenOptions={{
      headerShown: false,
      cardStyle: { backgroundColor: importedColors.transparent },
    }}
    mode={'modal'}
  >
    <Stack.Screen
      name={Routes.CONFIRMATION_SWITCH_ACCOUNT_TYPE}
      component={SwitchAccountTypeModal}
    />
  </Stack.Navigator>
);

const ModalSmartAccountOptIn = () => (
  <Stack.Navigator
    screenOptions={{
      headerShown: false,
      cardStyle: { backgroundColor: importedColors.transparent },
    }}
    mode={'modal'}
  >
    <Stack.Screen
      name={Routes.SMART_ACCOUNT_OPT_IN}
      component={SmartAccountUpdateModal}
    />
  </Stack.Navigator>
);

const AppFlow = () => {
  const userLoggedIn = useSelector(selectUserLoggedIn);

  return (
    <>
      <Stack.Navigator
        initialRouteName={Routes.FOX_LOADER}
        mode={'modal'}
        screenOptions={{
          headerShown: false,
          cardStyle: { backgroundColor: importedColors.transparent },
          animationEnabled: false,
        }}
      >
        {userLoggedIn && (
          // Render only if wallet is unlocked
          // Note: This is probably not needed but nice to ensure that wallet isn't accessible when it is locked
          <Stack.Screen
            name={Routes.ONBOARDING.HOME_NAV}
            component={Main}
            options={{ headerShown: false }}
          />
        )}
        <Stack.Screen name={Routes.FOX_LOADER} component={FoxLoader} />
        <Stack.Screen
          name={Routes.ONBOARDING.LOGIN}
          component={Login}
          options={{ headerShown: false }}
        />
        <Stack.Screen
          name={Routes.MODAL.MAX_BROWSER_TABS_MODAL}
          component={MaxBrowserTabsModal}
        />
        <Stack.Screen
          name="OnboardingRootNav"
          component={OnboardingRootNav}
          options={{ headerShown: false }}
        />
        <Stack.Screen
          name={Routes.ONBOARDING.SUCCESS_FLOW}
          component={OnboardingSuccessFlow}
          options={{ headerShown: false }}
        />
        <Stack.Screen
          name={Routes.VAULT_RECOVERY.RESTORE_WALLET}
          component={VaultRecoveryFlow}
        />
        <Stack.Screen
          name={Routes.MODAL.ROOT_MODAL_FLOW}
          component={RootModalFlow}
        />
        <Stack.Screen
          name="ImportPrivateKeyView"
          component={ImportPrivateKeyView}
          options={{ animationEnabled: true }}
        />
        {
          <Stack.Screen
            name="ImportSRPView"
            component={ImportSRPView}
            options={{ animationEnabled: true }}
          />
        }
        <Stack.Screen
          name="ConnectQRHardwareFlow"
          component={ConnectQRHardwareFlow}
          options={{ animationEnabled: true }}
        />
        <Stack.Screen
          name={Routes.HW.CONNECT_LEDGER}
          component={LedgerConnectFlow}
        />
        <Stack.Screen
          name={Routes.HW.CONNECT}
          component={ConnectHardwareWalletFlow}
        />
        <Stack.Screen
          name={Routes.MULTICHAIN_ACCOUNTS.ACCOUNT_DETAILS}
          component={MultichainAccountDetails}
        />
        <Stack.Screen
          name={Routes.MODAL.MULTICHAIN_ACCOUNT_DETAIL_ACTIONS}
          component={MultichainAccountDetailsActions}
        />
        <Stack.Screen
          name={Routes.MULTICHAIN_ACCOUNTS.WALLET_DETAILS}
          component={MultichainWalletDetails}
        />
        <Stack.Screen
          name={Routes.SOLANA_NEW_FEATURE_CONTENT}
          component={SolanaNewFeatureContentView}
          options={{ animationEnabled: true }}
        />
        <Stack.Screen
          options={{
            //Refer to - https://reactnavigation.org/docs/stack-navigator/#animations
            cardStyle: { backgroundColor: importedColors.transparent },
            cardStyleInterpolator: () => ({
              overlayStyle: {
                opacity: 0,
              },
            }),
          }}
          name={Routes.LEDGER_TRANSACTION_MODAL}
          component={LedgerTransactionModal}
        />
        <Stack.Screen
          options={{
            //Refer to - https://reactnavigation.org/docs/stack-navigator/#animations
            cardStyle: { backgroundColor: importedColors.transparent },
            cardStyleInterpolator: () => ({
              overlayStyle: {
                opacity: 0,
              },
            }),
          }}
          name={Routes.LEDGER_MESSAGE_SIGN_MODAL}
          component={LedgerMessageSignModal}
        />
        <Stack.Screen name={Routes.OPTIONS_SHEET} component={OptionsSheet} />
        <Stack.Screen
          name={Routes.EDIT_ACCOUNT_NAME}
          component={EditAccountName}
          options={{ animationEnabled: true }}
        />
        <Stack.Screen
          name={Routes.ADD_NETWORK}
          component={AddNetworkFlow}
          options={{ animationEnabled: true }}
        />
        {isNetworkUiRedesignEnabled() ? (
          <Stack.Screen
            name={Routes.EDIT_NETWORK}
            component={AddNetworkFlow}
            options={{ animationEnabled: true }}
          />
        ) : null}
        <Stack.Screen
          name={Routes.LOCK_SCREEN}
          component={LockScreen}
          options={{ gestureEnabled: false }}
        />
        <Stack.Screen
          name={Routes.CONFIRMATION_REQUEST_MODAL}
          component={ModalConfirmationRequest}
        />
        <Stack.Screen
          name={Routes.CONFIRMATION_SWITCH_ACCOUNT_TYPE}
          component={ModalSwitchAccountType}
        />
        <Stack.Screen
          name={Routes.SMART_ACCOUNT_OPT_IN}
          component={ModalSmartAccountOptIn}
        />
      </Stack.Navigator>
    </>
  );
};

const App: React.FC = () => {
  const navigation = useNavigation();
  const userLoggedIn = useSelector(selectUserLoggedIn);
  const routes = useNavigationState((state) => state.routes);
  const [onboarded, setOnboarded] = useState(false);
  const { toastRef } = useContext(ToastContext);
  const dispatch = useDispatch();
  const sdkInit = useRef<boolean | undefined>(undefined);
  const isFirstRender = useRef(true);

  if (isFirstRender.current) {
    trace({
      name: TraceName.NavInit,
      parentContext: getUIStartupSpan(),
      op: TraceOperation.NavInit,
    });

    isFirstRender.current = false;
  }

  useEffect(() => {
    // End trace when first render is complete
    endTrace({ name: TraceName.UIStartup });
  }, []);

  const existingUser = useSelector(selectExistingUser);

  useEffect(() => {
    const appTriggeredAuth = async () => {
      setOnboarded(!!existingUser);
      try {
        if (existingUser) {
          // Check if we came from Settings screen to skip auto-authentication
          const previousRoute = routes[routes.length - 2]?.name;

          if (previousRoute === Routes.SETTINGS_VIEW) {
            return;
          }

          // This should only be called if the auth type is not password, which is not the case so consider removing it
          await trace(
            {
              name: TraceName.AppStartBiometricAuthentication,
              op: TraceOperation.BiometricAuthentication,
            },
            async () => {
              await Authentication.appTriggeredAuth();
            },
          );

          const isOptinMetaMetricsUISeen = await StorageWrapper.getItem(
            OPTIN_META_METRICS_UI_SEEN,
          );

          if (!isOptinMetaMetricsUISeen) {
            const resetParams = {
              routes: [
                {
                  name: Routes.ONBOARDING.ROOT_NAV,
                  params: {
                    screen: Routes.ONBOARDING.NAV,
                    params: {
                      screen: Routes.ONBOARDING.OPTIN_METRICS,
                    },
                  },
                },
              ],
            };
            navigation.reset(resetParams);
          } else {
            navigation.reset({
              routes: [{ name: Routes.ONBOARDING.HOME_NAV }],
            });
          }
        } else {
          navigation.reset({ routes: [{ name: Routes.ONBOARDING.ROOT_NAV }] });
        }
      } catch (error) {
        const errorMessage = (error as Error).message;
        // if there are no credentials, then they were cleared in the last session and we should not show biometrics on the login screen
        const locked =
          errorMessage === AUTHENTICATION_APP_TRIGGERED_AUTH_NO_CREDENTIALS;

        // Only call lockApp if there is an existing user to prevent unnecessary calls
        await Authentication.lockApp({ reset: false, locked });
        trackErrorAsAnalytics(
          'App: Max Attempts Reached',
          errorMessage,
          `Unlock attempts: 1`,
        );
      }
    };
    appTriggeredAuth().catch((error) => {
      Logger.error(error, 'App: Error in appTriggeredAuth');
    });
<<<<<<< HEAD
  }, [navigation]); // eslint-disable-line react-hooks/exhaustive-deps
=======
    // existingUser and isMetaMetricsUISeen are not present in the dependency array because they are not needed to re-run the effect when they change and it will cause a bug.
    // eslint-disable-next-line react-hooks/exhaustive-deps
  }, [navigation]);
>>>>>>> 78a06f10

  const handleDeeplink = useCallback(
    ({ uri }: { uri?: string }) => {
      try {
        if (uri && typeof uri === 'string') {
          AppStateEventProcessor.setCurrentDeeplink(uri);
          dispatch(checkForDeeplink());
        }
      } catch (e) {
        Logger.error(e as Error, `Deeplink: Error parsing deeplink`);
      }
    },
    [dispatch],
  );

  // Subscribe to incoming deeplinks
  // Ex. SDK and WalletConnect deeplinks will funnel through here when opening the app from the device's camera
  useEffect(() => {
    Linking.addEventListener('url', (params) => {
      const { url } = params;
      if (url) {
        handleDeeplink({ uri: url });
      }
    });
  }, [handleDeeplink]);

  // Subscribe to incoming Branch deeplinks
  // Branch.io documentation: https://help.branch.io/developers-hub/docs/react-native
  // Ex. Branch links will funnel through here when opening the app from a Branch link
  useEffect(() => {
    // Initialize deep link manager
    SharedDeeplinkManager.init({
      navigation,
      dispatch,
    });

    const getBranchDeeplink = async (uri?: string) => {
      if (uri) {
        handleDeeplink({ uri });
        return;
      }

      try {
        const latestParams = await branch.getLatestReferringParams();
        const deeplink = latestParams?.['+non_branch_link'] as string;
        if (deeplink) {
          handleDeeplink({ uri: deeplink });
        }
      } catch (error) {
        Logger.error(error as Error, 'Error getting Branch deeplink');
      }
    };

    // branch.subscribe is not called for iOS cold start after the new RN architecture upgrade.
    // This is a workaround to ensure that the deeplink is processed for iOS cold start.
    // TODO: Remove this once branch.subscribe is called for iOS cold start.
    getBranchDeeplink();

    branch.subscribe((opts) => {
      const { error } = opts;

      if (error) {
        trackErrorAsAnalytics(error, 'Branch:');
      }

      getBranchDeeplink(opts.uri);
    });
  }, [dispatch, handleDeeplink, navigation]);

  useEffect(() => {
    const initMetrics = async () => {
      await MetaMetrics.getInstance().configure();
    };

    initMetrics().catch((err) => {
      Logger.error(err, 'Error initializing MetaMetrics');
    });
  }, []);

  useEffect(() => {
    // Init SDKConnect only if the navigator is ready, user is onboarded, and SDK is not initialized.
    async function initSDKConnect() {
      if (onboarded && sdkInit.current === undefined && userLoggedIn) {
        sdkInit.current = false;
        try {
          const sdkConnect = SDKConnect.getInstance();
          await sdkConnect.init({
            context: 'Nav/App',
            navigation: NavigationService.navigation,
          });
          await SDKConnect.getInstance().postInit();
          sdkInit.current = true;
        } catch (err) {
          sdkInit.current = undefined;
          Logger.error(err as Error, 'Cannot initialize SDKConnect');
        }
      }
    }

    initSDKConnect().catch((err) => {
      Logger.error(err, 'Error initializing SDKConnect');
    });
  }, [onboarded, userLoggedIn]);

  useEffect(() => {
    if (isWC2Enabled) {
      DevLogger.log(`WalletConnect: Initializing WalletConnect Manager`);
      WC2Manager.init({ navigation: NavigationService.navigation }).catch(
        (err) => {
          Logger.error(
            err as Error,
            'Cannot initialize WalletConnect Manager.',
          );
        },
      );
    }
  }, []);

  useEffect(() => {
    async function startApp() {
      if (!existingUser) {
        // List of chainIds to add (as hex strings)
        const chainIdsToAdd: `0x${string}`[] = [
          CHAIN_IDS.ARBITRUM,
          CHAIN_IDS.BASE,
          CHAIN_IDS.BSC,
          CHAIN_IDS.OPTIMISM,
          CHAIN_IDS.POLYGON,
        ];

        // Filter the PopularList to get only the specified networks based on chainId
        const selectedNetworks = PopularList.filter((network) =>
          chainIdsToAdd.includes(network.chainId),
        );
        const { NetworkController } = Engine.context;

        // Loop through each selected network and call NetworkController.addNetwork
        for (const network of selectedNetworks) {
          try {
            await NetworkController.addNetwork({
              chainId: network.chainId,
              blockExplorerUrls: [network.rpcPrefs.blockExplorerUrl],
              defaultRpcEndpointIndex: 0,
              defaultBlockExplorerUrlIndex: 0,
              name: network.nickname,
              nativeCurrency: network.ticker,
              rpcEndpoints: [
                {
                  url: network.rpcUrl,
                  failoverUrls: network.failoverRpcUrls,
                  name: network.nickname,
                  type: RpcEndpointType.Custom,
                },
              ],
            });
          } catch (error) {
            Logger.error(error as Error);
          }
        }
      }

      try {
        const currentVersion = getVersion();
        const savedVersion = await StorageWrapper.getItem(CURRENT_APP_VERSION);

        if (currentVersion !== savedVersion) {
          if (savedVersion)
            await StorageWrapper.setItem(LAST_APP_VERSION, savedVersion);
          await StorageWrapper.setItem(CURRENT_APP_VERSION, currentVersion);
        }
        const lastVersion = await StorageWrapper.getItem(LAST_APP_VERSION);
        if (!lastVersion) {
          if (existingUser) {
            // Setting last version to first version if user exists and lastVersion does not, to simulate update
            await StorageWrapper.setItem(LAST_APP_VERSION, '0.0.1');
          } else {
            // Setting last version to current version so that it's not treated as an update
            await StorageWrapper.setItem(LAST_APP_VERSION, currentVersion);
          }
        }
      } catch (error) {
        Logger.error(error as Error);
      }
    }

    startApp().catch((error) => {
      Logger.error(error, 'Error starting app');
    });
    // existingUser is not present in the dependency array because it is not needed to re-run the effect when it changes and it will cause a bug.
    // eslint-disable-next-line react-hooks/exhaustive-deps
  }, []);

  return (
    <>
      <PPOMView />
      <AppFlow />
      <Toast ref={toastRef} />
    </>
  );
};

export default App;<|MERGE_RESOLUTION|>--- conflicted
+++ resolved
@@ -989,13 +989,8 @@
     appTriggeredAuth().catch((error) => {
       Logger.error(error, 'App: Error in appTriggeredAuth');
     });
-<<<<<<< HEAD
+    // existingUser and isMetaMetricsUISeen are not present in the dependency array because they are not needed to re-run the effect when they change and it will cause a bug.
   }, [navigation]); // eslint-disable-line react-hooks/exhaustive-deps
-=======
-    // existingUser and isMetaMetricsUISeen are not present in the dependency array because they are not needed to re-run the effect when they change and it will cause a bug.
-    // eslint-disable-next-line react-hooks/exhaustive-deps
-  }, [navigation]);
->>>>>>> 78a06f10
 
   const handleDeeplink = useCallback(
     ({ uri }: { uri?: string }) => {
