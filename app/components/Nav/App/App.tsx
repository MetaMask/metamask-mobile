--- conflicted
+++ resolved
@@ -143,12 +143,9 @@
 import DeleteAccount from '../../Views/MultichainAccounts/sheets/DeleteAccount';
 import RevealPrivateKey from '../../Views/MultichainAccounts/sheets/RevealPrivateKey';
 import RevealSRP from '../../Views/MultichainAccounts/sheets/RevealSRP';
-<<<<<<< HEAD
 import SolanaNewFeatureContent from '../../UI/SolanaNewFeatureContent';
-=======
 import { DeepLinkModal } from '../../UI/DeepLinkModal';
 import { WalletDetails } from '../../Views/MultichainAccounts/WalletDetails/WalletDetails';
->>>>>>> 5e77187b
 
 const clearStackNavigatorOptions = {
   headerShown: false,
@@ -589,7 +586,6 @@
   );
 };
 
-<<<<<<< HEAD
 const SolanaNewFeatureContentView = () => (
   <Stack.Navigator
     screenOptions={{
@@ -602,7 +598,7 @@
     />
   </Stack.Navigator>
 );
-=======
+
 const MultichainWalletDetails = () => {
   const route = useRoute();
 
@@ -621,7 +617,6 @@
     </Stack.Navigator>
   );
 };
->>>>>>> 5e77187b
 
 const ModalConfirmationRequest = () => (
   <Stack.Navigator
@@ -733,14 +728,13 @@
         component={MultichainAccountDetails}
       />
       <Stack.Screen
-<<<<<<< HEAD
         name={Routes.SOLANA_NEW_FEATURE_CONTENT}
         component={SolanaNewFeatureContentView}
         options={{ animationEnabled: true }}
-=======
+      />
+      <Stack.Screen
         name={Routes.MULTICHAIN_ACCOUNTS.WALLET_DETAILS}
         component={MultichainWalletDetails}
->>>>>>> 5e77187b
       />
       <Stack.Screen
         options={{
