import React, {
  useCallback,
  useContext,
  useEffect,
  useRef,
  useState,
} from 'react';
import { useNavigation, useRoute } from '@react-navigation/native';
import { Linking } from 'react-native';
import { createStackNavigator } from '@react-navigation/stack';
import Login from '../../Views/Login';
import QRTabSwitcher from '../../Views/QRTabSwitcher';
import DataCollectionModal from '../../Views/DataCollectionModal';
import Onboarding from '../../Views/Onboarding';
import OnboardingCarousel from '../../Views/OnboardingCarousel';
import ChoosePassword from '../../Views/ChoosePassword';
import AccountBackupStep1 from '../../Views/AccountBackupStep1';
import AccountBackupStep1B from '../../Views/AccountBackupStep1B';
import ManualBackupStep1 from '../../Views/ManualBackupStep1';
import ManualBackupStep2 from '../../Views/ManualBackupStep2';
import ManualBackupStep3 from '../../Views/ManualBackupStep3';
import ImportFromSecretRecoveryPhrase from '../../Views/ImportFromSecretRecoveryPhrase';
import DeleteWalletModal from '../../../components/UI/DeleteWalletModal';
import Main from '../Main';
import OptinMetrics from '../../UI/OptinMetrics';
import SimpleWebview from '../../Views/SimpleWebview';
import SharedDeeplinkManager from '../../../core/DeeplinkManager/SharedDeeplinkManager';
import branch from 'react-native-branch';
import Logger from '../../../util/Logger';
import { useDispatch, useSelector } from 'react-redux';
import {
  CURRENT_APP_VERSION,
  LAST_APP_VERSION,
  OPTIN_META_METRICS_UI_SEEN,
} from '../../../constants/storage';
import { getVersion } from 'react-native-device-info';
import { Authentication } from '../../../core/';
import SDKConnect from '../../../core/SDKConnect/SDKConnect';
import { colors as importedColors } from '../../../styles/common';
import Routes from '../../../constants/navigation/Routes';
import ModalConfirmation from '../../../component-library/components/Modals/ModalConfirmation';
import Toast, {
  ToastContext,
} from '../../../component-library/components/Toast';
import AccountSelector from '../../../components/Views/AccountSelector';
import { TokenSortBottomSheet } from '../../../components/UI/Tokens/TokensBottomSheet/TokenSortBottomSheet';
import { TokenFilterBottomSheet } from '../../../components/UI/Tokens/TokensBottomSheet/TokenFilterBottomSheet';
import AccountConnect from '../../../components/Views/AccountConnect';
import AccountPermissions from '../../../components/Views/AccountPermissions';
import { AccountPermissionsScreens } from '../../../components/Views/AccountPermissions/AccountPermissions.types';
import AccountPermissionsConfirmRevokeAll from '../../../components/Views/AccountPermissions/AccountPermissionsConfirmRevokeAll';
import ConnectionDetails from '../../../components/Views/AccountPermissions/ConnectionDetails';
import { SRPQuiz } from '../../Views/Quiz';
import { TurnOffRememberMeModal } from '../../../components/UI/TurnOffRememberMeModal';
import AssetHideConfirmation from '../../Views/AssetHideConfirmation';
import DetectedTokens from '../../Views/DetectedTokens';
import DetectedTokensConfirmation from '../../Views/DetectedTokensConfirmation';
import AssetOptions from '../../Views/AssetOptions';
import ImportPrivateKey from '../../Views/ImportPrivateKey';
import ImportPrivateKeySuccess from '../../Views/ImportPrivateKeySuccess';
import ConnectQRHardware from '../../Views/ConnectQRHardware';
import SelectHardwareWallet from '../../Views/ConnectHardware/SelectHardware';
import { AUTHENTICATION_APP_TRIGGERED_AUTH_NO_CREDENTIALS } from '../../../constants/error';
import { UpdateNeeded } from '../../../components/UI/UpdateNeeded';
import NetworkSettings from '../../Views/Settings/NetworksSettings/NetworkSettings';
import ModalMandatory from '../../../component-library/components/Modals/ModalMandatory';
import { RestoreWallet } from '../../Views/RestoreWallet';
import WalletRestored from '../../Views/RestoreWallet/WalletRestored';
import WalletResetNeeded from '../../Views/RestoreWallet/WalletResetNeeded';
import SDKLoadingModal from '../../Views/SDK/SDKLoadingModal/SDKLoadingModal';
import SDKFeedbackModal from '../../Views/SDK/SDKFeedbackModal/SDKFeedbackModal';
import LedgerMessageSignModal from '../../UI/LedgerModals/LedgerMessageSignModal';
import LedgerTransactionModal from '../../UI/LedgerModals/LedgerTransactionModal';
import AccountActions from '../../../components/Views/AccountActions';
import FiatOnTestnetsFriction from '../../../components/Views/Settings/AdvancedSettings/FiatOnTestnetsFriction';
import WalletActions from '../../Views/WalletActions';
import NetworkSelector from '../../../components/Views/NetworkSelector';
import ReturnToAppModal from '../../Views/ReturnToAppModal';
import EditAccountName from '../../Views/EditAccountName/EditAccountName';
import MultichainEditAccountName from '../../Views/MultichainAccounts/sheets/EditAccountName';
import WC2Manager, {
  isWC2Enabled,
} from '../../../../app/core/WalletConnect/WalletConnectV2';
import { DevLogger } from '../../../../app/core/SDKConnect/utils/DevLogger';
import { PPOMView } from '../../../lib/ppom/PPOMView';
import LockScreen from '../../Views/LockScreen';
import StorageWrapper from '../../../store/storage-wrapper';
import ShowIpfsGatewaySheet from '../../Views/ShowIpfsGatewaySheet/ShowIpfsGatewaySheet';
import ShowDisplayNftMediaSheet from '../../Views/ShowDisplayMediaNFTSheet/ShowDisplayNFTMediaSheet';
import AmbiguousAddressSheet from '../../../../app/components/Views/Settings/Contacts/AmbiguousAddressSheet/AmbiguousAddressSheet';
import SDKDisconnectModal from '../../Views/SDK/SDKDisconnectModal/SDKDisconnectModal';
import SDKSessionModal from '../../Views/SDK/SDKSessionModal/SDKSessionModal';
import ExperienceEnhancerModal from '../../../../app/components/Views/ExperienceEnhancerModal';
import { MetaMetrics } from '../../../core/Analytics';
import trackErrorAsAnalytics from '../../../util/metrics/TrackError/trackErrorAsAnalytics';
import LedgerSelectAccount from '../../Views/LedgerSelectAccount';
import OnboardingSuccess from '../../Views/OnboardingSuccess';
import DefaultSettings from '../../Views/OnboardingSuccess/DefaultSettings';
import OnboardingGeneralSettings from '../../Views/OnboardingSuccess/OnboardingGeneralSettings';
import OnboardingAssetsSettings from '../../Views/OnboardingSuccess/OnboardingAssetsSettings';
import OnboardingSecuritySettings from '../../Views/OnboardingSuccess/OnboardingSecuritySettings';
import BasicFunctionalityModal from '../../UI/BasicFunctionality/BasicFunctionalityModal/BasicFunctionalityModal';
import PermittedNetworksInfoSheet from '../../Views/AccountPermissions/PermittedNetworksInfoSheet/PermittedNetworksInfoSheet';
import ResetNotificationsModal from '../../UI/Notification/ResetNotificationsModal';
import NFTAutoDetectionModal from '../../../../app/components/Views/NFTAutoDetectionModal/NFTAutoDetectionModal';
import NftOptions from '../../../components/Views/NftOptions';
import ShowTokenIdSheet from '../../../components/Views/ShowTokenIdSheet';
import OriginSpamModal from '../../Views/OriginSpamModal/OriginSpamModal';
import MaxBrowserTabsModal from '../../Views/Browser/MaxBrowserTabsModal';
import { isNetworkUiRedesignEnabled } from '../../../util/networks/isNetworkUiRedesignEnabled';
import ChangeInSimulationModal from '../../Views/ChangeInSimulationModal/ChangeInSimulationModal';
import TooltipModal from '../../../components/Views/TooltipModal';
import OptionsSheet from '../../UI/SelectOptionSheet/OptionsSheet';
import FoxLoader from '../../../components/UI/FoxLoader';
import { AppStateEventProcessor } from '../../../core/AppStateEventListener';
import MultiRpcModal from '../../../components/Views/MultiRpcModal/MultiRpcModal';
import Engine from '../../../core/Engine';
import { CHAIN_IDS } from '@metamask/transaction-controller';
import { PopularList } from '../../../util/networks/customNetworks';
import { RpcEndpointType } from '@metamask/network-controller';
import {
  endTrace,
  trace,
  TraceName,
  TraceOperation,
} from '../../../util/trace';
import getUIStartupSpan from '../../../core/Performance/UIStartup';
import {
  selectUserLoggedIn,
  selectExistingUser,
} from '../../../reducers/user/selectors';
import { Confirm } from '../../Views/confirmations/components/confirm';
import ImportNewSecretRecoveryPhrase from '../../Views/ImportNewSecretRecoveryPhrase';
import { SelectSRPBottomSheet } from '../../Views/SelectSRP/SelectSRPBottomSheet';
import NavigationService from '../../../core/NavigationService';
import AccountStatus from '../../Views/AccountStatus';
import OnboardingSheet from '../../Views/OnboardingSheet';
import SeedphraseModal from '../../UI/SeedphraseModal';
import SkipAccountSecurityModal from '../../UI/SkipAccountSecurityModal';
import SuccessErrorSheet from '../../Views/SuccessErrorSheet';
import ConfirmTurnOnBackupAndSyncModal from '../../UI/Identity/ConfirmTurnOnBackupAndSyncModal/ConfirmTurnOnBackupAndSyncModal';
import AddNewAccountBottomSheet from '../../Views/AddNewAccount/AddNewAccountBottomSheet';
import SwitchAccountTypeModal from '../../Views/confirmations/components/modals/switch-account-type-modal';
import { AccountDetails } from '../../Views/MultichainAccounts/AccountDetails/AccountDetails';
import ShareAddress from '../../Views/MultichainAccounts/sheets/ShareAddress';
import DeleteAccount from '../../Views/MultichainAccounts/sheets/DeleteAccount';
import RevealPrivateKey from '../../Views/MultichainAccounts/sheets/RevealPrivateKey';
import RevealSRP from '../../Views/MultichainAccounts/sheets/RevealSRP';
import SolanaNewFeatureContent from '../../UI/SolanaNewFeatureContent';
import { DeepLinkModal } from '../../UI/DeepLinkModal';
import { checkForDeeplink } from '../../../actions/user';
import { WalletDetails } from '../../Views/MultichainAccounts/WalletDetails/WalletDetails';
import { SmartAccountUpdateModal } from '../../Views/confirmations/components/smart-account-update-modal';

const clearStackNavigatorOptions = {
  headerShown: false,
  cardStyle: {
    backgroundColor: 'transparent',
    cardStyleInterpolator: () => ({
      overlayStyle: {
        opacity: 0,
      },
    }),
  },
  animationEnabled: false,
};

const Stack = createStackNavigator();

const AccountAlreadyExists = () => <AccountStatus type="found" />;

const AccountNotFound = () => <AccountStatus type="not_exist" />;

const OnboardingSuccessFlow = () => (
  <Stack.Navigator initialRouteName={Routes.ONBOARDING.SUCCESS}>
    <Stack.Screen
      name={Routes.ONBOARDING.SUCCESS}
      component={OnboardingSuccess} // Used in SRP flow
    />
    <Stack.Screen
      name={Routes.ONBOARDING.DEFAULT_SETTINGS} // This is being used in import wallet flow
      component={DefaultSettings}
    />
    <Stack.Screen
      name={Routes.ONBOARDING.GENERAL_SETTINGS}
      component={OnboardingGeneralSettings}
    />
    <Stack.Screen
      name={Routes.ONBOARDING.ASSETS_SETTINGS}
      component={OnboardingAssetsSettings}
    />
    <Stack.Screen
      name={Routes.ONBOARDING.SECURITY_SETTINGS}
      component={OnboardingSecuritySettings}
    />
  </Stack.Navigator>
);

/**
 * Stack navigator responsible for the onboarding process
 * Create Wallet and Import from Secret Recovery Phrase
 */
const OnboardingNav = () => (
  <Stack.Navigator initialRouteName="OnboardingCarousel">
    <Stack.Screen name="Onboarding" component={Onboarding} />
    <Stack.Screen name="OnboardingCarousel" component={OnboardingCarousel} />
    <Stack.Screen name="ChoosePassword" component={ChoosePassword} />
    <Stack.Screen name="AccountBackupStep1" component={AccountBackupStep1} />
    <Stack.Screen name="AccountBackupStep1B" component={AccountBackupStep1B} />
    <Stack.Screen
      name={Routes.ONBOARDING.SUCCESS_FLOW}
      component={OnboardingSuccessFlow}
      options={{ headerShown: false }}
    />
    <Stack.Screen
      name={Routes.ONBOARDING.SUCCESS}
      component={OnboardingSuccess} // Used in SRP flow
    />
    <Stack.Screen
      name={Routes.ONBOARDING.DEFAULT_SETTINGS} // This is being used in import wallet flow
      component={DefaultSettings}
    />
    <Stack.Screen name="ManualBackupStep1" component={ManualBackupStep1} />
    <Stack.Screen name="ManualBackupStep2" component={ManualBackupStep2} />
    <Stack.Screen name="ManualBackupStep3" component={ManualBackupStep3} />
    <Stack.Screen
      name={Routes.ONBOARDING.IMPORT_FROM_SECRET_RECOVERY_PHRASE}
      component={ImportFromSecretRecoveryPhrase}
    />
    <Stack.Screen
      name="OptinMetrics"
      component={OptinMetrics}
      options={{ headerShown: false }}
    />
    <Stack.Screen
      name="AccountStatus"
      component={AccountStatus}
      options={{ headerShown: false }}
    />
    <Stack.Screen
      name="AccountAlreadyExists"
      component={AccountAlreadyExists}
      options={{ headerShown: false }}
    />
    <Stack.Screen
      name="AccountNotFound"
      component={AccountNotFound}
      options={{ headerShown: false }}
    />
    <Stack.Screen
      name="Rehydrate"
      component={Login}
      options={{ headerShown: false }}
    />
  </Stack.Navigator>
);

/**
 * Parent Stack navigator that allows the
 * child OnboardingNav navigator to push modals on top of it
 */
const SimpleWebviewScreen = () => (
  <Stack.Navigator mode={'modal'}>
    <Stack.Screen name={Routes.WEBVIEW.SIMPLE} component={SimpleWebview} />
  </Stack.Navigator>
);

const OnboardingRootNav = () => (
  <Stack.Navigator
    initialRouteName={Routes.ONBOARDING.NAV}
    mode="modal"
    screenOptions={{ headerShown: false }}
  >
    <Stack.Screen name="OnboardingNav" component={OnboardingNav} />
    <Stack.Screen name={Routes.QR_TAB_SWITCHER} component={QRTabSwitcher} />
    <Stack.Screen name={Routes.WEBVIEW.MAIN} component={SimpleWebviewScreen} />
  </Stack.Navigator>
);

const VaultRecoveryFlow = () => (
  <Stack.Navigator
    initialRouteName={Routes.VAULT_RECOVERY.RESTORE_WALLET}
    screenOptions={{ headerShown: false }}
  >
    <Stack.Screen
      name={Routes.VAULT_RECOVERY.RESTORE_WALLET}
      component={RestoreWallet}
    />
    <Stack.Screen
      name={Routes.VAULT_RECOVERY.WALLET_RESTORED}
      component={WalletRestored}
    />
    <Stack.Screen
      name={Routes.VAULT_RECOVERY.WALLET_RESET_NEEDED}
      component={WalletResetNeeded}
    />
  </Stack.Navigator>
);

const AddNetworkFlow = () => {
  const route = useRoute();

  return (
    <Stack.Navigator>
      <Stack.Screen
        name="AddNetwork"
        component={NetworkSettings}
        initialParams={route?.params}
      />
    </Stack.Navigator>
  );
};

const DetectedTokensFlow = () => (
  <Stack.Navigator
    mode={'modal'}
    screenOptions={clearStackNavigatorOptions}
    initialRouteName={'DetectedTokens'}
  >
    <Stack.Screen name={'DetectedTokens'} component={DetectedTokens} />
    <Stack.Screen
      name={'DetectedTokensConfirmation'}
      component={DetectedTokensConfirmation}
    />
  </Stack.Navigator>
);

interface RootModalFlowProps {
  route: {
    params: Record<string, unknown>;
  };
}
const RootModalFlow = (props: RootModalFlowProps) => (
  <Stack.Navigator mode={'modal'} screenOptions={clearStackNavigatorOptions}>
    <Stack.Screen
      name={Routes.MODAL.WALLET_ACTIONS}
      component={WalletActions}
    />
    <Stack.Screen
      name={Routes.MODAL.DELETE_WALLET}
      component={DeleteWalletModal}
    />
    <Stack.Screen
      name={Routes.MODAL.MODAL_CONFIRMATION}
      component={ModalConfirmation}
    />
    <Stack.Screen
      name={Routes.MODAL.MODAL_MANDATORY}
      component={ModalMandatory}
    />
    <Stack.Screen
      name={Routes.SHEET.ONBOARDING_SHEET}
      component={OnboardingSheet}
    />
    <Stack.Screen
      name={Routes.SHEET.SEEDPHRASE_MODAL}
      component={SeedphraseModal}
    />
    <Stack.Screen
      name={Routes.SHEET.SKIP_ACCOUNT_SECURITY_MODAL}
      component={SkipAccountSecurityModal}
    />
    <Stack.Screen
      name={Routes.SHEET.SUCCESS_ERROR_SHEET}
      component={SuccessErrorSheet}
    />
    <Stack.Screen
      name={Routes.SHEET.ACCOUNT_SELECTOR}
      component={AccountSelector}
    />
    <Stack.Screen
      name={Routes.SHEET.ADD_ACCOUNT}
      component={AddNewAccountBottomSheet}
    />
    <Stack.Screen name={Routes.SHEET.SDK_LOADING} component={SDKLoadingModal} />
    <Stack.Screen
      name={Routes.SHEET.SDK_FEEDBACK}
      component={SDKFeedbackModal}
    />
    <Stack.Screen
      name={Routes.SHEET.SDK_MANAGE_CONNECTIONS}
      component={SDKSessionModal}
    />
    <Stack.Screen
      name={Routes.SHEET.EXPERIENCE_ENHANCER}
      component={ExperienceEnhancerModal}
    />
    <Stack.Screen
      name={Routes.SHEET.DATA_COLLECTION}
      component={DataCollectionModal}
    />
    <Stack.Screen
      name={Routes.SHEET.SDK_DISCONNECT}
      component={SDKDisconnectModal}
    />
    <Stack.Screen
      name={Routes.SHEET.ACCOUNT_CONNECT}
      component={AccountConnect}
    />
    <Stack.Screen
      name={Routes.SHEET.ACCOUNT_PERMISSIONS}
      component={AccountPermissions}
      initialParams={{ initialScreen: AccountPermissionsScreens.Connected }}
    />
    <Stack.Screen
      name={Routes.SHEET.REVOKE_ALL_ACCOUNT_PERMISSIONS}
      component={AccountPermissionsConfirmRevokeAll}
    />
    <Stack.Screen
      name={Routes.SHEET.CONNECTION_DETAILS}
      component={ConnectionDetails}
    />
    <Stack.Screen
      name={Routes.SHEET.PERMITTED_NETWORKS_INFO_SHEET}
      component={PermittedNetworksInfoSheet}
    />
    <Stack.Screen
      name={Routes.SHEET.NETWORK_SELECTOR}
      component={NetworkSelector}
    />
    <Stack.Screen
      name={Routes.SHEET.TOKEN_SORT}
      component={TokenSortBottomSheet}
    />
    <Stack.Screen
      name={Routes.SHEET.TOKEN_FILTER}
      component={TokenFilterBottomSheet}
    />
    <Stack.Screen
      name={Routes.SHEET.BASIC_FUNCTIONALITY}
      component={BasicFunctionalityModal}
    />
    <Stack.Screen
      name={Routes.SHEET.CONFIRM_TURN_ON_BACKUP_AND_SYNC}
      component={ConfirmTurnOnBackupAndSyncModal}
    />
    <Stack.Screen
      name={Routes.SHEET.RESET_NOTIFICATIONS}
      component={ResetNotificationsModal}
    />
    <Stack.Screen
      name={Routes.SHEET.RETURN_TO_DAPP_MODAL}
      component={ReturnToAppModal}
    />
    <Stack.Screen
      name={Routes.SHEET.AMBIGUOUS_ADDRESS}
      component={AmbiguousAddressSheet}
    />
    <Stack.Screen
      name={Routes.MODAL.TURN_OFF_REMEMBER_ME}
      component={TurnOffRememberMeModal}
    />
    <Stack.Screen
      name={'AssetHideConfirmation'}
      component={AssetHideConfirmation}
    />
    <Stack.Screen name={'DetectedTokens'} component={DetectedTokensFlow} />
    <Stack.Screen name={'AssetOptions'} component={AssetOptions} />
    <Stack.Screen name={'NftOptions'} component={NftOptions} />
    <Stack.Screen name={Routes.MODAL.UPDATE_NEEDED} component={UpdateNeeded} />
    {
      <Stack.Screen
        name={Routes.SHEET.SELECT_SRP}
        component={SelectSRPBottomSheet}
      />
    }
    <Stack.Screen
      name={Routes.MODAL.SRP_REVEAL_QUIZ}
      component={SRPQuiz}
      initialParams={{ ...props.route.params }}
    />
    <Stack.Screen
      name={Routes.SHEET.ACCOUNT_ACTIONS}
      component={AccountActions}
    />
    <Stack.Screen
      name={Routes.SHEET.FIAT_ON_TESTNETS_FRICTION}
      component={FiatOnTestnetsFriction}
    />
    <Stack.Screen
      name={Routes.SHEET.SHOW_IPFS}
      component={ShowIpfsGatewaySheet}
    />
    <Stack.Screen
      name={Routes.SHEET.SHOW_NFT_DISPLAY_MEDIA}
      component={ShowDisplayNftMediaSheet}
    />
    <Stack.Screen
      name={Routes.MODAL.NFT_AUTO_DETECTION_MODAL}
      component={NFTAutoDetectionModal}
    />
    {isNetworkUiRedesignEnabled() ? (
      <Stack.Screen
        name={Routes.MODAL.MULTI_RPC_MIGRATION_MODAL}
        component={MultiRpcModal}
      />
    ) : null}
    <Stack.Screen
      name={Routes.SHEET.SHOW_TOKEN_ID}
      component={ShowTokenIdSheet}
    />
    <Stack.Screen
      name={Routes.SHEET.ORIGIN_SPAM_MODAL}
      component={OriginSpamModal}
    />
    <Stack.Screen
      name={Routes.SHEET.CHANGE_IN_SIMULATION_MODAL}
      component={ChangeInSimulationModal}
    />
    <Stack.Screen name={Routes.SHEET.TOOLTIP_MODAL} component={TooltipModal} />
    <Stack.Screen
      name={Routes.MODAL.DEEP_LINK_MODAL}
      component={DeepLinkModal}
    />
  </Stack.Navigator>
);

const ImportPrivateKeyView = () => (
  <Stack.Navigator
    screenOptions={{
      headerShown: false,
    }}
  >
    <Stack.Screen name="ImportPrivateKey" component={ImportPrivateKey} />
    <Stack.Screen
      name="ImportPrivateKeySuccess"
      component={ImportPrivateKeySuccess}
    />
    <Stack.Screen name={Routes.QR_TAB_SWITCHER} component={QRTabSwitcher} />
  </Stack.Navigator>
);

const ImportSRPView = () => (
  <Stack.Navigator
    screenOptions={{
      headerShown: false,
    }}
  >
    <Stack.Screen
      name={Routes.MULTI_SRP.IMPORT}
      component={ImportNewSecretRecoveryPhrase}
    />
  </Stack.Navigator>
);

const ConnectQRHardwareFlow = () => (
  <Stack.Navigator
    screenOptions={{
      headerShown: false,
    }}
  >
    <Stack.Screen name="ConnectQRHardware" component={ConnectQRHardware} />
  </Stack.Navigator>
);

const LedgerConnectFlow = () => (
  <Stack.Navigator
    screenOptions={{
      headerShown: false,
    }}
    initialRouteName={Routes.HW.LEDGER_CONNECT}
  >
    <Stack.Screen
      name={Routes.HW.LEDGER_CONNECT}
      component={LedgerSelectAccount}
    />
  </Stack.Navigator>
);

const ConnectHardwareWalletFlow = () => (
  <Stack.Navigator>
    <Stack.Screen
      name={Routes.HW.SELECT_DEVICE}
      component={SelectHardwareWallet}
    />
  </Stack.Navigator>
);

const MultichainAccountDetails = () => {
  const route = useRoute();

  return (
    <Stack.Navigator
      screenOptions={{
        headerShown: false,
        animationEnabled: false,
      }}
    >
      <Stack.Screen
        name={Routes.MULTICHAIN_ACCOUNTS.ACCOUNT_DETAILS}
        component={AccountDetails}
        initialParams={route?.params}
      />
    </Stack.Navigator>
  );
};

const MultichainAccountDetailsActions = () => {
  const route = useRoute();

  // Configure transparent background to show AccountDetails screen beneath modal overlays
  const commonScreenOptions = {
    //Refer to - https://reactnavigation.org/docs/stack-navigator/#animations
    cardStyle: { backgroundColor: importedColors.transparent },
    cardStyleInterpolator: () => ({
      overlayStyle: {
        opacity: 0,
      },
    }),
  };

  return (
    <Stack.Navigator
      screenOptions={{
        headerShown: false,
        animationEnabled: false,
      }}
    >
      <Stack.Screen
        name={Routes.SHEET.MULTICHAIN_ACCOUNT_DETAILS.EDIT_ACCOUNT_NAME}
        component={MultichainEditAccountName}
        initialParams={route?.params}
        options={commonScreenOptions}
      />
      <Stack.Screen
        name={Routes.SHEET.MULTICHAIN_ACCOUNT_DETAILS.SHARE_ADDRESS}
        component={ShareAddress}
        initialParams={route?.params}
        options={commonScreenOptions}
      />
      <Stack.Screen
        name={Routes.SHEET.MULTICHAIN_ACCOUNT_DETAILS.DELETE_ACCOUNT}
        component={DeleteAccount}
        initialParams={route?.params}
        options={commonScreenOptions}
      />
      <Stack.Screen
        name={Routes.SHEET.MULTICHAIN_ACCOUNT_DETAILS.SRP_REVEAL_QUIZ}
        component={SRPQuiz}
        initialParams={route?.params}
        options={commonScreenOptions}
      />
      <Stack.Screen
        name={Routes.SHEET.MULTICHAIN_ACCOUNT_DETAILS.REVEAL_PRIVATE_CREDENTIAL}
        component={RevealPrivateKey}
        initialParams={route?.params}
      />
      <Stack.Screen
        name={Routes.SHEET.MULTICHAIN_ACCOUNT_DETAILS.REVEAL_SRP_CREDENTIAL}
        component={RevealSRP}
        initialParams={route?.params}
      />
    </Stack.Navigator>
  );
};

const SolanaNewFeatureContentView = () => (
  <Stack.Navigator
    screenOptions={{
      headerShown: false,
    }}
  >
    <Stack.Screen
      name={Routes.SOLANA_NEW_FEATURE_CONTENT}
      component={SolanaNewFeatureContent}
    />
  </Stack.Navigator>
);

const MultichainWalletDetails = () => {
  const route = useRoute();

  return (
    <Stack.Navigator
      screenOptions={{
        headerShown: false,
        animationEnabled: false,
      }}
    >
      <Stack.Screen
        name={Routes.MULTICHAIN_ACCOUNTS.WALLET_DETAILS}
        component={WalletDetails}
        initialParams={route?.params}
      />
    </Stack.Navigator>
  );
};

const ModalConfirmationRequest = () => (
  <Stack.Navigator
    screenOptions={{
      headerShown: false,
      cardStyle: { backgroundColor: importedColors.transparent },
    }}
    mode={'modal'}
  >
    <Stack.Screen
      name={Routes.CONFIRMATION_REQUEST_MODAL}
      component={Confirm}
    />
  </Stack.Navigator>
);

const ModalSwitchAccountType = () => (
  <Stack.Navigator
    screenOptions={{
      headerShown: false,
      cardStyle: { backgroundColor: importedColors.transparent },
    }}
    mode={'modal'}
  >
    <Stack.Screen
      name={Routes.CONFIRMATION_SWITCH_ACCOUNT_TYPE}
      component={SwitchAccountTypeModal}
    />
  </Stack.Navigator>
);

const ModalSmartAccountOptIn = () => (
  <Stack.Navigator
    screenOptions={{
      headerShown: false,
      cardStyle: { backgroundColor: importedColors.transparent },
    }}
    mode={'modal'}
  >
    <Stack.Screen
      name={Routes.SMART_ACCOUNT_OPT_IN}
      component={SmartAccountUpdateModal}
    />
  </Stack.Navigator>
);

const AppFlow = () => {
  const userLoggedIn = useSelector(selectUserLoggedIn);

  return (
    <>
      <Stack.Navigator
        initialRouteName={Routes.FOX_LOADER}
        mode={'modal'}
        screenOptions={{
          headerShown: false,
          cardStyle: { backgroundColor: importedColors.transparent },
          animationEnabled: false,
        }}
      >
        {userLoggedIn && (
          // Render only if wallet is unlocked
          // Note: This is probably not needed but nice to ensure that wallet isn't accessible when it is locked
          <Stack.Screen
            name={Routes.ONBOARDING.HOME_NAV}
            component={Main}
            options={{ headerShown: false }}
          />
        )}
        <Stack.Screen name={Routes.FOX_LOADER} component={FoxLoader} />
        <Stack.Screen
          name={Routes.ONBOARDING.LOGIN}
          component={Login}
          options={{ headerShown: false }}
        />
<<<<<<< HEAD
=======
      )}
      <Stack.Screen name={Routes.FOX_LOADER} component={FoxLoader} />
      <Stack.Screen
        name={Routes.ONBOARDING.LOGIN}
        component={Login}
        options={{ headerShown: false }}
      />
      <Stack.Screen
        name={Routes.MODAL.MAX_BROWSER_TABS_MODAL}
        component={MaxBrowserTabsModal}
      />
      <Stack.Screen
        name="OnboardingRootNav"
        component={OnboardingRootNav}
        options={{ headerShown: false }}
      />
      <Stack.Screen
        name={Routes.ONBOARDING.SUCCESS_FLOW}
        component={OnboardingSuccessFlow}
        options={{ headerShown: false }}
      />
      <Stack.Screen
        name={Routes.VAULT_RECOVERY.RESTORE_WALLET}
        component={VaultRecoveryFlow}
      />
      <Stack.Screen
        name={Routes.MODAL.ROOT_MODAL_FLOW}
        component={RootModalFlow}
      />

      <Stack.Screen
        name="ImportPrivateKeyView"
        component={ImportPrivateKeyView}
        options={{ animationEnabled: true }}
      />
      {
>>>>>>> b4954581
        <Stack.Screen
          name={Routes.MODAL.MAX_BROWSER_TABS_MODAL}
          component={MaxBrowserTabsModal}
        />
        <Stack.Screen
          name="OnboardingRootNav"
          component={OnboardingRootNav}
          options={{ headerShown: false }}
        />
        <Stack.Screen
          name={Routes.ONBOARDING.SUCCESS_FLOW}
          component={OnboardingSuccessFlow}
          options={{ headerShown: false }}
        />
        <Stack.Screen
          name={Routes.VAULT_RECOVERY.RESTORE_WALLET}
          component={VaultRecoveryFlow}
        />
        <Stack.Screen
          name={Routes.MODAL.ROOT_MODAL_FLOW}
          component={RootModalFlow}
        />
        <Stack.Screen
          name="ImportPrivateKeyView"
          component={ImportPrivateKeyView}
          options={{ animationEnabled: true }}
        />
<<<<<<< HEAD
        {
          <Stack.Screen
            name="ImportSRPView"
            component={ImportSRPView}
            options={{ animationEnabled: true }}
          />
        }
        <Stack.Screen
          name="ConnectQRHardwareFlow"
          component={ConnectQRHardwareFlow}
          options={{ animationEnabled: true }}
        />
        <Stack.Screen
          name={Routes.HW.CONNECT_LEDGER}
          component={LedgerConnectFlow}
        />
        <Stack.Screen
          name={Routes.HW.CONNECT}
          component={ConnectHardwareWalletFlow}
        />
        <Stack.Screen
          name={Routes.MULTICHAIN_ACCOUNTS.ACCOUNT_DETAILS}
          component={MultichainAccountDetails}
        />
        <Stack.Screen
          name={Routes.SOLANA_NEW_FEATURE_CONTENT}
          component={SolanaNewFeatureContentView}
          options={{ animationEnabled: true }}
        />
        <Stack.Screen
          name={Routes.MULTICHAIN_ACCOUNTS.WALLET_DETAILS}
          component={MultichainWalletDetails}
        />
        <Stack.Screen
          options={{
            //Refer to - https://reactnavigation.org/docs/stack-navigator/#animations
            cardStyle: { backgroundColor: importedColors.transparent },
            cardStyleInterpolator: () => ({
              overlayStyle: {
                opacity: 0,
              },
            }),
          }}
          name={Routes.LEDGER_TRANSACTION_MODAL}
          component={LedgerTransactionModal}
        />
=======
      }
      <Stack.Screen
        name="ConnectQRHardwareFlow"
        component={ConnectQRHardwareFlow}
        options={{ animationEnabled: true }}
      />
      <Stack.Screen
        name={Routes.HW.CONNECT_LEDGER}
        component={LedgerConnectFlow}
      />
      <Stack.Screen
        name={Routes.HW.CONNECT}
        component={ConnectHardwareWalletFlow}
      />
      <Stack.Screen
        name={Routes.MULTICHAIN_ACCOUNTS.ACCOUNT_DETAILS}
        component={MultichainAccountDetails}
      />
      <Stack.Screen
        name={Routes.MODAL.MULTICHAIN_ACCOUNT_DETAIL_ACTIONS}
        component={MultichainAccountDetailsActions}
      />
      <Stack.Screen
        name={Routes.MULTICHAIN_ACCOUNTS.WALLET_DETAILS}
        component={MultichainWalletDetails}
      />
      <Stack.Screen
        name={Routes.SOLANA_NEW_FEATURE_CONTENT}
        component={SolanaNewFeatureContentView}
        options={{ animationEnabled: true }}
      />
      <Stack.Screen
        options={{
          //Refer to - https://reactnavigation.org/docs/stack-navigator/#animations
          cardStyle: { backgroundColor: importedColors.transparent },
          cardStyleInterpolator: () => ({
            overlayStyle: {
              opacity: 0,
            },
          }),
        }}
        name={Routes.LEDGER_TRANSACTION_MODAL}
        component={LedgerTransactionModal}
      />
      <Stack.Screen
        options={{
          //Refer to - https://reactnavigation.org/docs/stack-navigator/#animations
          cardStyle: { backgroundColor: importedColors.transparent },
          cardStyleInterpolator: () => ({
            overlayStyle: {
              opacity: 0,
            },
          }),
        }}
        name={Routes.LEDGER_MESSAGE_SIGN_MODAL}
        component={LedgerMessageSignModal}
      />
      <Stack.Screen name={Routes.OPTIONS_SHEET} component={OptionsSheet} />
      <Stack.Screen
        name={Routes.EDIT_ACCOUNT_NAME}
        component={EditAccountName}
        options={{ animationEnabled: true }}
      />
      <Stack.Screen
        name={Routes.ADD_NETWORK}
        component={AddNetworkFlow}
        options={{ animationEnabled: true }}
      />
      {isNetworkUiRedesignEnabled() ? (
>>>>>>> b4954581
        <Stack.Screen
          options={{
            //Refer to - https://reactnavigation.org/docs/stack-navigator/#animations
            cardStyle: { backgroundColor: importedColors.transparent },
            cardStyleInterpolator: () => ({
              overlayStyle: {
                opacity: 0,
              },
            }),
          }}
          name={Routes.LEDGER_MESSAGE_SIGN_MODAL}
          component={LedgerMessageSignModal}
        />
        <Stack.Screen name={Routes.OPTIONS_SHEET} component={OptionsSheet} />
        <Stack.Screen
          name={Routes.EDIT_ACCOUNT_NAME}
          component={EditAccountName}
          options={{ animationEnabled: true }}
        />
        <Stack.Screen
          name={Routes.ADD_NETWORK}
          component={AddNetworkFlow}
          options={{ animationEnabled: true }}
        />
        {isNetworkUiRedesignEnabled() ? (
          <Stack.Screen
            name={Routes.EDIT_NETWORK}
            component={AddNetworkFlow}
            options={{ animationEnabled: true }}
          />
        ) : null}
        <Stack.Screen
          name={Routes.LOCK_SCREEN}
          component={LockScreen}
          options={{ gestureEnabled: false }}
        />
        <Stack.Screen
          name={Routes.CONFIRMATION_REQUEST_MODAL}
          component={ModalConfirmationRequest}
        />
        <Stack.Screen
          name={Routes.CONFIRMATION_SWITCH_ACCOUNT_TYPE}
          component={ModalSwitchAccountType}
        />
        <Stack.Screen
          name={Routes.SMART_ACCOUNT_OPT_IN}
          component={ModalSmartAccountOptIn}
        />
      </Stack.Navigator>
    </>
  );
};

const App: React.FC = () => {
  const navigation = useNavigation();
  const userLoggedIn = useSelector(selectUserLoggedIn);
  const [onboarded, setOnboarded] = useState(false);
  const { toastRef } = useContext(ToastContext);
  const dispatch = useDispatch();
  const sdkInit = useRef<boolean | undefined>(undefined);
  const isFirstRender = useRef(true);

  if (isFirstRender.current) {
    trace({
      name: TraceName.NavInit,
      parentContext: getUIStartupSpan(),
      op: TraceOperation.NavInit,
    });

    isFirstRender.current = false;
  }

  useEffect(() => {
    // End trace when first render is complete
    endTrace({ name: TraceName.UIStartup });
  }, []);

  const existingUser = useSelector(selectExistingUser);

  useEffect(() => {
    const appTriggeredAuth = async () => {
      setOnboarded(!!existingUser);
      try {
        if (existingUser) {
          // This should only be called if the auth type is not password, which is not the case so consider removing it
          await trace(
            {
              name: TraceName.AppStartBiometricAuthentication,
              op: TraceOperation.BiometricAuthentication,
            },
            async () => {
              await Authentication.appTriggeredAuth();
            },
          );

          const isOptinMetaMetricsUISeen = await StorageWrapper.getItem(
            OPTIN_META_METRICS_UI_SEEN,
          );

          if (!isOptinMetaMetricsUISeen) {
            const resetParams = {
              routes: [
                {
                  name: Routes.ONBOARDING.ROOT_NAV,
                  params: {
                    screen: Routes.ONBOARDING.NAV,
                    params: {
                      screen: Routes.ONBOARDING.OPTIN_METRICS,
                    },
                  },
                },
              ],
            };
            navigation.reset(resetParams);
          } else {
            navigation.reset({
              routes: [{ name: Routes.ONBOARDING.HOME_NAV }],
            });
          }
        } else {
          navigation.reset({ routes: [{ name: Routes.ONBOARDING.ROOT_NAV }] });
        }
      } catch (error) {
        const errorMessage = (error as Error).message;
        // if there are no credentials, then they were cleared in the last session and we should not show biometrics on the login screen
        const locked =
          errorMessage === AUTHENTICATION_APP_TRIGGERED_AUTH_NO_CREDENTIALS;

        // Only call lockApp if there is an existing user to prevent unnecessary calls
        await Authentication.lockApp({ reset: false, locked });
        trackErrorAsAnalytics(
          'App: Max Attempts Reached',
          errorMessage,
          `Unlock attempts: 1`,
        );
      }
    };
    appTriggeredAuth().catch((error) => {
      Logger.error(error, 'App: Error in appTriggeredAuth');
    });
    // existingUser and isMetaMetricsUISeen are not present in the dependency array because they are not needed to re-run the effect when they change and it will cause a bug.
    // eslint-disable-next-line react-hooks/exhaustive-deps
  }, [navigation]);

  const handleDeeplink = useCallback(
    ({ uri }: { uri?: string }) => {
      try {
        if (uri && typeof uri === 'string') {
          AppStateEventProcessor.setCurrentDeeplink(uri);
          dispatch(checkForDeeplink());
        }
      } catch (e) {
        Logger.error(e as Error, `Deeplink: Error parsing deeplink`);
      }
    },
    [dispatch],
  );

  // Subscribe to incoming deeplinks
  // Ex. SDK and WalletConnect deeplinks will funnel through here when opening the app from the device's camera
  useEffect(() => {
    Linking.addEventListener('url', (params) => {
      const { url } = params;
      if (url) {
        handleDeeplink({ uri: url });
      }
    });
  }, [handleDeeplink]);

  // Subscribe to incoming Branch deeplinks
  // Branch.io documentation: https://help.branch.io/developers-hub/docs/react-native
  // Ex. Branch links will funnel through here when opening the app from a Branch link
  useEffect(() => {
    // Initialize deep link manager
    SharedDeeplinkManager.init({
      navigation,
      dispatch,
    });

    const getBranchDeeplink = async (uri?: string) => {
      if (uri) {
        handleDeeplink({ uri });
        return;
      }

      try {
        const latestParams = await branch.getLatestReferringParams();
        const deeplink = latestParams?.['+non_branch_link'] as string;
        if (deeplink) {
          handleDeeplink({ uri: deeplink });
        }
      } catch (error) {
        Logger.error(error as Error, 'Error getting Branch deeplink');
      }
    };

    // branch.subscribe is not called for iOS cold start after the new RN architecture upgrade.
    // This is a workaround to ensure that the deeplink is processed for iOS cold start.
    // TODO: Remove this once branch.subscribe is called for iOS cold start.
    getBranchDeeplink();

    branch.subscribe((opts) => {
      const { error } = opts;

      if (error) {
        trackErrorAsAnalytics(error, 'Branch:');
      }

      getBranchDeeplink(opts.uri);
    });
  }, [dispatch, handleDeeplink, navigation]);

  useEffect(() => {
    const initMetrics = async () => {
      await MetaMetrics.getInstance().configure();
    };

    initMetrics().catch((err) => {
      Logger.error(err, 'Error initializing MetaMetrics');
    });
  }, []);

  useEffect(() => {
    // Init SDKConnect only if the navigator is ready, user is onboarded, and SDK is not initialized.
    async function initSDKConnect() {
      if (onboarded && sdkInit.current === undefined && userLoggedIn) {
        sdkInit.current = false;
        try {
          const sdkConnect = SDKConnect.getInstance();
          await sdkConnect.init({
            context: 'Nav/App',
            navigation: NavigationService.navigation,
          });
          await SDKConnect.getInstance().postInit();
          sdkInit.current = true;
        } catch (err) {
          sdkInit.current = undefined;
          Logger.error(err as Error, 'Cannot initialize SDKConnect');
        }
      }
    }

    initSDKConnect().catch((err) => {
      Logger.error(err, 'Error initializing SDKConnect');
    });
  }, [onboarded, userLoggedIn]);

  useEffect(() => {
    if (isWC2Enabled) {
      DevLogger.log(`WalletConnect: Initializing WalletConnect Manager`);
      WC2Manager.init({ navigation: NavigationService.navigation }).catch(
        (err) => {
          Logger.error(
            err as Error,
            'Cannot initialize WalletConnect Manager.',
          );
        },
      );
    }
  }, []);

  useEffect(() => {
    async function startApp() {
      if (!existingUser) {
        // List of chainIds to add (as hex strings)
        const chainIdsToAdd: `0x${string}`[] = [
          CHAIN_IDS.ARBITRUM,
          CHAIN_IDS.BASE,
          CHAIN_IDS.BSC,
          CHAIN_IDS.OPTIMISM,
          CHAIN_IDS.POLYGON,
        ];

        // Filter the PopularList to get only the specified networks based on chainId
        const selectedNetworks = PopularList.filter((network) =>
          chainIdsToAdd.includes(network.chainId),
        );
        const { NetworkController } = Engine.context;

        // Loop through each selected network and call NetworkController.addNetwork
        for (const network of selectedNetworks) {
          try {
            await NetworkController.addNetwork({
              chainId: network.chainId,
              blockExplorerUrls: [network.rpcPrefs.blockExplorerUrl],
              defaultRpcEndpointIndex: 0,
              defaultBlockExplorerUrlIndex: 0,
              name: network.nickname,
              nativeCurrency: network.ticker,
              rpcEndpoints: [
                {
                  url: network.rpcUrl,
                  failoverUrls: network.failoverRpcUrls,
                  name: network.nickname,
                  type: RpcEndpointType.Custom,
                },
              ],
            });
          } catch (error) {
            Logger.error(error as Error);
          }
        }
      }

      try {
        const currentVersion = getVersion();
        const savedVersion = await StorageWrapper.getItem(CURRENT_APP_VERSION);

        if (currentVersion !== savedVersion) {
          if (savedVersion)
            await StorageWrapper.setItem(LAST_APP_VERSION, savedVersion);
          await StorageWrapper.setItem(CURRENT_APP_VERSION, currentVersion);
        }
        const lastVersion = await StorageWrapper.getItem(LAST_APP_VERSION);
        if (!lastVersion) {
          if (existingUser) {
            // Setting last version to first version if user exists and lastVersion does not, to simulate update
            await StorageWrapper.setItem(LAST_APP_VERSION, '0.0.1');
          } else {
            // Setting last version to current version so that it's not treated as an update
            await StorageWrapper.setItem(LAST_APP_VERSION, currentVersion);
          }
        }
      } catch (error) {
        Logger.error(error as Error);
      }
    }

    startApp().catch((error) => {
      Logger.error(error, 'Error starting app');
    });
    // existingUser is not present in the dependency array because it is not needed to re-run the effect when it changes and it will cause a bug.
    // eslint-disable-next-line react-hooks/exhaustive-deps
  }, []);

  return (
    <>
      <PPOMView />
      <AppFlow />
      <Toast ref={toastRef} />
    </>
  );
};

export default App;<|MERGE_RESOLUTION|>--- conflicted
+++ resolved
@@ -760,45 +760,6 @@
           component={Login}
           options={{ headerShown: false }}
         />
-<<<<<<< HEAD
-=======
-      )}
-      <Stack.Screen name={Routes.FOX_LOADER} component={FoxLoader} />
-      <Stack.Screen
-        name={Routes.ONBOARDING.LOGIN}
-        component={Login}
-        options={{ headerShown: false }}
-      />
-      <Stack.Screen
-        name={Routes.MODAL.MAX_BROWSER_TABS_MODAL}
-        component={MaxBrowserTabsModal}
-      />
-      <Stack.Screen
-        name="OnboardingRootNav"
-        component={OnboardingRootNav}
-        options={{ headerShown: false }}
-      />
-      <Stack.Screen
-        name={Routes.ONBOARDING.SUCCESS_FLOW}
-        component={OnboardingSuccessFlow}
-        options={{ headerShown: false }}
-      />
-      <Stack.Screen
-        name={Routes.VAULT_RECOVERY.RESTORE_WALLET}
-        component={VaultRecoveryFlow}
-      />
-      <Stack.Screen
-        name={Routes.MODAL.ROOT_MODAL_FLOW}
-        component={RootModalFlow}
-      />
-
-      <Stack.Screen
-        name="ImportPrivateKeyView"
-        component={ImportPrivateKeyView}
-        options={{ animationEnabled: true }}
-      />
-      {
->>>>>>> b4954581
         <Stack.Screen
           name={Routes.MODAL.MAX_BROWSER_TABS_MODAL}
           component={MaxBrowserTabsModal}
@@ -826,7 +787,6 @@
           component={ImportPrivateKeyView}
           options={{ animationEnabled: true }}
         />
-<<<<<<< HEAD
         {
           <Stack.Screen
             name="ImportSRPView"
@@ -852,13 +812,17 @@
           component={MultichainAccountDetails}
         />
         <Stack.Screen
+          name={Routes.MODAL.MULTICHAIN_ACCOUNT_DETAIL_ACTIONS}
+          component={MultichainAccountDetailsActions}
+        />
+        <Stack.Screen
+          name={Routes.MULTICHAIN_ACCOUNTS.WALLET_DETAILS}
+          component={MultichainWalletDetails}
+        />
+        <Stack.Screen
           name={Routes.SOLANA_NEW_FEATURE_CONTENT}
           component={SolanaNewFeatureContentView}
           options={{ animationEnabled: true }}
-        />
-        <Stack.Screen
-          name={Routes.MULTICHAIN_ACCOUNTS.WALLET_DETAILS}
-          component={MultichainWalletDetails}
         />
         <Stack.Screen
           options={{
@@ -873,77 +837,6 @@
           name={Routes.LEDGER_TRANSACTION_MODAL}
           component={LedgerTransactionModal}
         />
-=======
-      }
-      <Stack.Screen
-        name="ConnectQRHardwareFlow"
-        component={ConnectQRHardwareFlow}
-        options={{ animationEnabled: true }}
-      />
-      <Stack.Screen
-        name={Routes.HW.CONNECT_LEDGER}
-        component={LedgerConnectFlow}
-      />
-      <Stack.Screen
-        name={Routes.HW.CONNECT}
-        component={ConnectHardwareWalletFlow}
-      />
-      <Stack.Screen
-        name={Routes.MULTICHAIN_ACCOUNTS.ACCOUNT_DETAILS}
-        component={MultichainAccountDetails}
-      />
-      <Stack.Screen
-        name={Routes.MODAL.MULTICHAIN_ACCOUNT_DETAIL_ACTIONS}
-        component={MultichainAccountDetailsActions}
-      />
-      <Stack.Screen
-        name={Routes.MULTICHAIN_ACCOUNTS.WALLET_DETAILS}
-        component={MultichainWalletDetails}
-      />
-      <Stack.Screen
-        name={Routes.SOLANA_NEW_FEATURE_CONTENT}
-        component={SolanaNewFeatureContentView}
-        options={{ animationEnabled: true }}
-      />
-      <Stack.Screen
-        options={{
-          //Refer to - https://reactnavigation.org/docs/stack-navigator/#animations
-          cardStyle: { backgroundColor: importedColors.transparent },
-          cardStyleInterpolator: () => ({
-            overlayStyle: {
-              opacity: 0,
-            },
-          }),
-        }}
-        name={Routes.LEDGER_TRANSACTION_MODAL}
-        component={LedgerTransactionModal}
-      />
-      <Stack.Screen
-        options={{
-          //Refer to - https://reactnavigation.org/docs/stack-navigator/#animations
-          cardStyle: { backgroundColor: importedColors.transparent },
-          cardStyleInterpolator: () => ({
-            overlayStyle: {
-              opacity: 0,
-            },
-          }),
-        }}
-        name={Routes.LEDGER_MESSAGE_SIGN_MODAL}
-        component={LedgerMessageSignModal}
-      />
-      <Stack.Screen name={Routes.OPTIONS_SHEET} component={OptionsSheet} />
-      <Stack.Screen
-        name={Routes.EDIT_ACCOUNT_NAME}
-        component={EditAccountName}
-        options={{ animationEnabled: true }}
-      />
-      <Stack.Screen
-        name={Routes.ADD_NETWORK}
-        component={AddNetworkFlow}
-        options={{ animationEnabled: true }}
-      />
-      {isNetworkUiRedesignEnabled() ? (
->>>>>>> b4954581
         <Stack.Screen
           options={{
             //Refer to - https://reactnavigation.org/docs/stack-navigator/#animations
