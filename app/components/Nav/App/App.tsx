import React, {
  useCallback,
  useContext,
  useEffect,
  useRef,
  useState,
} from 'react';
import { useNavigation, useRoute } from '@react-navigation/native';
import { Linking } from 'react-native';
import { createStackNavigator } from '@react-navigation/stack';
import Login from '../../Views/Login';
import QRTabSwitcher from '../../Views/QRTabSwitcher';
import DataCollectionModal from '../../Views/DataCollectionModal';
import Onboarding from '../../Views/Onboarding';
import OnboardingCarousel from '../../Views/OnboardingCarousel';
import ChoosePassword from '../../Views/ChoosePassword';
import AccountBackupStep1 from '../../Views/AccountBackupStep1';
import AccountBackupStep1B from '../../Views/AccountBackupStep1B';
import ManualBackupStep1 from '../../Views/ManualBackupStep1';
import ManualBackupStep2 from '../../Views/ManualBackupStep2';
import ManualBackupStep3 from '../../Views/ManualBackupStep3';
import ImportFromSecretRecoveryPhrase from '../../Views/ImportFromSecretRecoveryPhrase';
import DeleteWalletModal from '../../../components/UI/DeleteWalletModal';
import Main from '../Main';
import OptinMetrics from '../../UI/OptinMetrics';
import SimpleWebview from '../../Views/SimpleWebview';
import SharedDeeplinkManager from '../../../core/DeeplinkManager/SharedDeeplinkManager';
import branch from 'react-native-branch';
import AppConstants from '../../../core/AppConstants';
import Logger from '../../../util/Logger';
import { useDispatch, useSelector } from 'react-redux';
import {
  CURRENT_APP_VERSION,
  EXISTING_USER,
  LAST_APP_VERSION,
} from '../../../constants/storage';
import { getVersion } from 'react-native-device-info';
import { Authentication } from '../../../core/';
import Device from '../../../util/device';
import SDKConnect from '../../../core/SDKConnect/SDKConnect';
import { colors as importedColors } from '../../../styles/common';
import Routes from '../../../constants/navigation/Routes';
import ModalConfirmation from '../../../component-library/components/Modals/ModalConfirmation';
import Toast, {
  ToastContext,
} from '../../../component-library/components/Toast';
import AccountSelector from '../../../components/Views/AccountSelector';
import { TokenSortBottomSheet } from '../../../components/UI/Tokens/TokensBottomSheet/TokenSortBottomSheet';
import { TokenFilterBottomSheet } from '../../../components/UI/Tokens/TokensBottomSheet/TokenFilterBottomSheet';
import AccountConnect from '../../../components/Views/AccountConnect';
import AccountPermissions from '../../../components/Views/AccountPermissions';
import { AccountPermissionsScreens } from '../../../components/Views/AccountPermissions/AccountPermissions.types';
import AccountPermissionsConfirmRevokeAll from '../../../components/Views/AccountPermissions/AccountPermissionsConfirmRevokeAll';
import ConnectionDetails from '../../../components/Views/AccountPermissions/ConnectionDetails';
import { SRPQuiz } from '../../Views/Quiz';
import { TurnOffRememberMeModal } from '../../../components/UI/TurnOffRememberMeModal';
import AssetHideConfirmation from '../../Views/AssetHideConfirmation';
import DetectedTokens from '../../Views/DetectedTokens';
import DetectedTokensConfirmation from '../../Views/DetectedTokensConfirmation';
import AssetOptions from '../../Views/AssetOptions';
import ImportPrivateKey from '../../Views/ImportPrivateKey';
import ImportPrivateKeySuccess from '../../Views/ImportPrivateKeySuccess';
import ConnectQRHardware from '../../Views/ConnectQRHardware';
import SelectHardwareWallet from '../../Views/ConnectHardware/SelectHardware';
import { AUTHENTICATION_APP_TRIGGERED_AUTH_NO_CREDENTIALS } from '../../../constants/error';
import { UpdateNeeded } from '../../../components/UI/UpdateNeeded';
import { EnableAutomaticSecurityChecksModal } from '../../../components/UI/EnableAutomaticSecurityChecksModal';
import NetworkSettings from '../../Views/Settings/NetworksSettings/NetworkSettings';
import ModalMandatory from '../../../component-library/components/Modals/ModalMandatory';
import { RestoreWallet } from '../../Views/RestoreWallet';
import WalletRestored from '../../Views/RestoreWallet/WalletRestored';
import WalletResetNeeded from '../../Views/RestoreWallet/WalletResetNeeded';
import SDKLoadingModal from '../../Views/SDK/SDKLoadingModal/SDKLoadingModal';
import SDKFeedbackModal from '../../Views/SDK/SDKFeedbackModal/SDKFeedbackModal';
import LedgerMessageSignModal from '../../UI/LedgerModals/LedgerMessageSignModal';
import LedgerTransactionModal from '../../UI/LedgerModals/LedgerTransactionModal';
import AccountActions from '../../../components/Views/AccountActions';
import FiatOnTestnetsFriction from '../../../components/Views/Settings/AdvancedSettings/FiatOnTestnetsFriction';
import WalletActions from '../../Views/WalletActions';
import NetworkSelector from '../../../components/Views/NetworkSelector';
import ReturnToAppModal from '../../Views/ReturnToAppModal';
import EditAccountName from '../../Views/EditAccountName/EditAccountName';
import MultichainEditAccountName from '../../Views/MultichainAccounts/sheets/EditAccountName';
import WC2Manager, {
  isWC2Enabled,
} from '../../../../app/core/WalletConnect/WalletConnectV2';
import { DevLogger } from '../../../../app/core/SDKConnect/utils/DevLogger';
import { PPOMView } from '../../../lib/ppom/PPOMView';
import LockScreen from '../../Views/LockScreen';
import StorageWrapper from '../../../store/storage-wrapper';
import ShowIpfsGatewaySheet from '../../Views/ShowIpfsGatewaySheet/ShowIpfsGatewaySheet';
import ShowDisplayNftMediaSheet from '../../Views/ShowDisplayMediaNFTSheet/ShowDisplayNFTMediaSheet';
import AmbiguousAddressSheet from '../../../../app/components/Views/Settings/Contacts/AmbiguousAddressSheet/AmbiguousAddressSheet';
import SDKDisconnectModal from '../../Views/SDK/SDKDisconnectModal/SDKDisconnectModal';
import SDKSessionModal from '../../Views/SDK/SDKSessionModal/SDKSessionModal';
import ExperienceEnhancerModal from '../../../../app/components/Views/ExperienceEnhancerModal';
import { MetaMetrics } from '../../../core/Analytics';
import trackErrorAsAnalytics from '../../../util/metrics/TrackError/trackErrorAsAnalytics';
import LedgerSelectAccount from '../../Views/LedgerSelectAccount';
import OnboardingSuccess from '../../Views/OnboardingSuccess';
import DefaultSettings from '../../Views/OnboardingSuccess/DefaultSettings';
import OnboardingGeneralSettings from '../../Views/OnboardingSuccess/OnboardingGeneralSettings';
import OnboardingAssetsSettings from '../../Views/OnboardingSuccess/OnboardingAssetsSettings';
import OnboardingSecuritySettings from '../../Views/OnboardingSuccess/OnboardingSecuritySettings';
import BasicFunctionalityModal from '../../UI/BasicFunctionality/BasicFunctionalityModal/BasicFunctionalityModal';
import PermittedNetworksInfoSheet from '../../Views/AccountPermissions/PermittedNetworksInfoSheet/PermittedNetworksInfoSheet';
import ResetNotificationsModal from '../../UI/Notification/ResetNotificationsModal';
import NFTAutoDetectionModal from '../../../../app/components/Views/NFTAutoDetectionModal/NFTAutoDetectionModal';
import NftOptions from '../../../components/Views/NftOptions';
import ShowTokenIdSheet from '../../../components/Views/ShowTokenIdSheet';
import OriginSpamModal from '../../Views/OriginSpamModal/OriginSpamModal';
import MaxBrowserTabsModal from '../../Views/Browser/MaxBrowserTabsModal';
import { isNetworkUiRedesignEnabled } from '../../../util/networks/isNetworkUiRedesignEnabled';
import ChangeInSimulationModal from '../../Views/ChangeInSimulationModal/ChangeInSimulationModal';
import TooltipModal from '../../../components/Views/TooltipModal';
import OptionsSheet from '../../UI/SelectOptionSheet/OptionsSheet';
import FoxLoader from '../../../components/UI/FoxLoader';
import { AppStateEventProcessor } from '../../../core/AppStateEventListener';
import MultiRpcModal from '../../../components/Views/MultiRpcModal/MultiRpcModal';
import Engine from '../../../core/Engine';
import { CHAIN_IDS } from '@metamask/transaction-controller';
import { PopularList } from '../../../util/networks/customNetworks';
import { RpcEndpointType } from '@metamask/network-controller';
import {
  endTrace,
  trace,
  TraceName,
  TraceOperation,
} from '../../../util/trace';
import getUIStartupSpan from '../../../core/Performance/UIStartup';
import { selectUserLoggedIn } from '../../../reducers/user/selectors';
import { Confirm } from '../../Views/confirmations/components/confirm';
import ImportNewSecretRecoveryPhrase from '../../Views/ImportNewSecretRecoveryPhrase';
import { SelectSRPBottomSheet } from '../../Views/SelectSRP/SelectSRPBottomSheet';
import NavigationService from '../../../core/NavigationService';
import SuccessErrorSheet from '../../Views/SuccessErrorSheet';
import ConfirmTurnOnBackupAndSyncModal from '../../UI/Identity/ConfirmTurnOnBackupAndSyncModal/ConfirmTurnOnBackupAndSyncModal';
import AddNewAccountBottomSheet from '../../Views/AddNewAccount/AddNewAccountBottomSheet';
import SwitchAccountTypeModal from '../../Views/confirmations/components/modals/switch-account-type-modal';
import { AccountDetails } from '../../Views/MultichainAccounts/AccountDetails/AccountDetails';
import ShareAddress from '../../Views/MultichainAccounts/sheets/ShareAddress';
import DeleteAccount from '../../Views/MultichainAccounts/sheets/DeleteAccount';
<<<<<<< HEAD
import RevealPrivateKey from '../../Views/MultichainAccounts/sheets/RevealPrivateKey';
import RevealSRP from '../../Views/MultichainAccounts/sheets/RevealSRP';
=======
>>>>>>> 8bc320bd

const clearStackNavigatorOptions = {
  headerShown: false,
  cardStyle: {
    backgroundColor: 'transparent',
    cardStyleInterpolator: () => ({
      overlayStyle: {
        opacity: 0,
      },
    }),
  },
  animationEnabled: false,
};

const Stack = createStackNavigator();

const OnboardingSuccessComponent = () => {
  const navigation = useNavigation();
  return (
    <OnboardingSuccess
      onDone={() => navigation.reset({ routes: [{ name: 'HomeNav' }] })}
    />
  );
};

const OnboardingSuccessComponentNoSRP = () => {
  const navigation = useNavigation();
  return (
    <OnboardingSuccess
      noSRP
      onDone={() =>
        navigation.reset({
          routes: [{ name: 'HomeNav' }],
        })
      }
    />
  );
};

const OnboardingSuccessFlow = () => (
  <Stack.Navigator initialRouteName={Routes.ONBOARDING.SUCCESS}>
    <Stack.Screen
      name={Routes.ONBOARDING.SUCCESS}
      component={OnboardingSuccessComponent} // Used in SRP flow
    />
    <Stack.Screen
      name={Routes.ONBOARDING.DEFAULT_SETTINGS} // This is being used in import wallet flow
      component={DefaultSettings}
    />
    <Stack.Screen
      name={Routes.ONBOARDING.GENERAL_SETTINGS}
      component={OnboardingGeneralSettings}
    />
    <Stack.Screen
      name={Routes.ONBOARDING.ASSETS_SETTINGS}
      component={OnboardingAssetsSettings}
    />
    <Stack.Screen
      name={Routes.ONBOARDING.SECURITY_SETTINGS}
      component={OnboardingSecuritySettings}
    />
  </Stack.Navigator>
);
/**
 * Stack navigator responsible for the onboarding process
 * Create Wallet and Import from Secret Recovery Phrase
 */
const OnboardingNav = () => (
  <Stack.Navigator initialRouteName="OnboardingCarousel">
    <Stack.Screen name="Onboarding" component={Onboarding} />
    <Stack.Screen name="OnboardingCarousel" component={OnboardingCarousel} />
    <Stack.Screen name="ChoosePassword" component={ChoosePassword} />
    <Stack.Screen name="AccountBackupStep1" component={AccountBackupStep1} />
    <Stack.Screen name="AccountBackupStep1B" component={AccountBackupStep1B} />
    <Stack.Screen
      name={Routes.ONBOARDING.SUCCESS_FLOW}
      component={OnboardingSuccessFlow}
      options={{ headerShown: false }}
    />
    <Stack.Screen
      name={Routes.ONBOARDING.SUCCESS}
      component={OnboardingSuccessComponentNoSRP} // Used in SRP flow
    />
    <Stack.Screen
      name={Routes.ONBOARDING.DEFAULT_SETTINGS} // This is being used in import wallet flow
      component={DefaultSettings}
    />
    <Stack.Screen name="ManualBackupStep1" component={ManualBackupStep1} />
    <Stack.Screen name="ManualBackupStep2" component={ManualBackupStep2} />
    <Stack.Screen name="ManualBackupStep3" component={ManualBackupStep3} />
    <Stack.Screen
      name={Routes.ONBOARDING.IMPORT_FROM_SECRET_RECOVERY_PHRASE}
      component={ImportFromSecretRecoveryPhrase}
    />
    <Stack.Screen
      name="OptinMetrics"
      component={OptinMetrics}
      options={{ headerShown: false }}
    />
  </Stack.Navigator>
);

/**
 * Parent Stack navigator that allows the
 * child OnboardingNav navigator to push modals on top of it
 */
const SimpleWebviewScreen = () => (
  <Stack.Navigator mode={'modal'}>
    <Stack.Screen name={Routes.WEBVIEW.SIMPLE} component={SimpleWebview} />
  </Stack.Navigator>
);

const OnboardingRootNav = () => (
  <Stack.Navigator
    initialRouteName={Routes.ONBOARDING.NAV}
    mode="modal"
    screenOptions={{ headerShown: false }}
  >
    <Stack.Screen name="OnboardingNav" component={OnboardingNav} />
    <Stack.Screen name={Routes.QR_TAB_SWITCHER} component={QRTabSwitcher} />
    <Stack.Screen name={Routes.WEBVIEW.MAIN} component={SimpleWebviewScreen} />
  </Stack.Navigator>
);

const VaultRecoveryFlow = () => (
  <Stack.Navigator
    initialRouteName={Routes.VAULT_RECOVERY.RESTORE_WALLET}
    screenOptions={{ headerShown: false }}
  >
    <Stack.Screen
      name={Routes.VAULT_RECOVERY.RESTORE_WALLET}
      component={RestoreWallet}
    />
    <Stack.Screen
      name={Routes.VAULT_RECOVERY.WALLET_RESTORED}
      component={WalletRestored}
    />
    <Stack.Screen
      name={Routes.VAULT_RECOVERY.WALLET_RESET_NEEDED}
      component={WalletResetNeeded}
    />
  </Stack.Navigator>
);

const AddNetworkFlow = () => {
  const route = useRoute();

  return (
    <Stack.Navigator>
      <Stack.Screen
        name="AddNetwork"
        component={NetworkSettings}
        initialParams={route?.params}
      />
    </Stack.Navigator>
  );
};

const DetectedTokensFlow = () => (
  <Stack.Navigator
    mode={'modal'}
    screenOptions={clearStackNavigatorOptions}
    initialRouteName={'DetectedTokens'}
  >
    <Stack.Screen name={'DetectedTokens'} component={DetectedTokens} />
    <Stack.Screen
      name={'DetectedTokensConfirmation'}
      component={DetectedTokensConfirmation}
    />
  </Stack.Navigator>
);

interface RootModalFlowProps {
  route: {
    params: Record<string, unknown>;
  };
}
const RootModalFlow = (props: RootModalFlowProps) => (
  <Stack.Navigator mode={'modal'} screenOptions={clearStackNavigatorOptions}>
    <Stack.Screen
      name={Routes.MODAL.WALLET_ACTIONS}
      component={WalletActions}
    />
    <Stack.Screen
      name={Routes.MODAL.DELETE_WALLET}
      component={DeleteWalletModal}
    />
    <Stack.Screen
      name={Routes.MODAL.MODAL_CONFIRMATION}
      component={ModalConfirmation}
    />
    <Stack.Screen
      name={Routes.MODAL.MODAL_MANDATORY}
      component={ModalMandatory}
    />
    <Stack.Screen
      name={Routes.SHEET.SUCCESS_ERROR_SHEET}
      component={SuccessErrorSheet}
    />
    <Stack.Screen
      name={Routes.SHEET.ACCOUNT_SELECTOR}
      component={AccountSelector}
    />
    <Stack.Screen
      name={Routes.SHEET.ADD_ACCOUNT}
      component={AddNewAccountBottomSheet}
    />
    <Stack.Screen name={Routes.SHEET.SDK_LOADING} component={SDKLoadingModal} />
    <Stack.Screen
      name={Routes.SHEET.SDK_FEEDBACK}
      component={SDKFeedbackModal}
    />
    <Stack.Screen
      name={Routes.SHEET.SDK_MANAGE_CONNECTIONS}
      component={SDKSessionModal}
    />
    <Stack.Screen
      name={Routes.SHEET.EXPERIENCE_ENHANCER}
      component={ExperienceEnhancerModal}
    />
    <Stack.Screen
      name={Routes.SHEET.DATA_COLLECTION}
      component={DataCollectionModal}
    />
    <Stack.Screen
      name={Routes.SHEET.SDK_DISCONNECT}
      component={SDKDisconnectModal}
    />
    <Stack.Screen
      name={Routes.SHEET.ACCOUNT_CONNECT}
      component={AccountConnect}
    />
    <Stack.Screen
      name={Routes.SHEET.ACCOUNT_PERMISSIONS}
      component={AccountPermissions}
      initialParams={{ initialScreen: AccountPermissionsScreens.Connected }}
    />
    <Stack.Screen
      name={Routes.SHEET.REVOKE_ALL_ACCOUNT_PERMISSIONS}
      component={AccountPermissionsConfirmRevokeAll}
    />
    <Stack.Screen
      name={Routes.SHEET.CONNECTION_DETAILS}
      component={ConnectionDetails}
    />
    <Stack.Screen
      name={Routes.SHEET.PERMITTED_NETWORKS_INFO_SHEET}
      component={PermittedNetworksInfoSheet}
    />
    <Stack.Screen
      name={Routes.SHEET.NETWORK_SELECTOR}
      component={NetworkSelector}
    />
    <Stack.Screen
      name={Routes.SHEET.TOKEN_SORT}
      component={TokenSortBottomSheet}
    />
    <Stack.Screen
      name={Routes.SHEET.TOKEN_FILTER}
      component={TokenFilterBottomSheet}
    />
    <Stack.Screen
      name={Routes.SHEET.BASIC_FUNCTIONALITY}
      component={BasicFunctionalityModal}
    />
    <Stack.Screen
      name={Routes.SHEET.CONFIRM_TURN_ON_BACKUP_AND_SYNC}
      component={ConfirmTurnOnBackupAndSyncModal}
    />
    <Stack.Screen
      name={Routes.SHEET.RESET_NOTIFICATIONS}
      component={ResetNotificationsModal}
    />
    <Stack.Screen
      name={Routes.SHEET.RETURN_TO_DAPP_MODAL}
      component={ReturnToAppModal}
    />
    <Stack.Screen
      name={Routes.SHEET.AMBIGUOUS_ADDRESS}
      component={AmbiguousAddressSheet}
    />
    <Stack.Screen
      name={Routes.MODAL.TURN_OFF_REMEMBER_ME}
      component={TurnOffRememberMeModal}
    />
    <Stack.Screen
      name={'AssetHideConfirmation'}
      component={AssetHideConfirmation}
    />
    <Stack.Screen name={'DetectedTokens'} component={DetectedTokensFlow} />
    <Stack.Screen name={'AssetOptions'} component={AssetOptions} />
    <Stack.Screen name={'NftOptions'} component={NftOptions} />
    <Stack.Screen name={Routes.MODAL.UPDATE_NEEDED} component={UpdateNeeded} />
    <Stack.Screen
      name={Routes.MODAL.ENABLE_AUTOMATIC_SECURITY_CHECKS}
      component={EnableAutomaticSecurityChecksModal}
    />
    {
      <Stack.Screen
        name={Routes.SHEET.SELECT_SRP}
        component={SelectSRPBottomSheet}
      />
    }
    <Stack.Screen
      name={Routes.MODAL.SRP_REVEAL_QUIZ}
      component={SRPQuiz}
      initialParams={{ ...props.route.params }}
    />
    <Stack.Screen
      name={Routes.SHEET.ACCOUNT_ACTIONS}
      component={AccountActions}
    />
    <Stack.Screen
      name={Routes.SHEET.FIAT_ON_TESTNETS_FRICTION}
      component={FiatOnTestnetsFriction}
    />
    <Stack.Screen
      name={Routes.SHEET.SHOW_IPFS}
      component={ShowIpfsGatewaySheet}
    />
    <Stack.Screen
      name={Routes.SHEET.SHOW_NFT_DISPLAY_MEDIA}
      component={ShowDisplayNftMediaSheet}
    />
    <Stack.Screen
      name={Routes.MODAL.NFT_AUTO_DETECTION_MODAL}
      component={NFTAutoDetectionModal}
    />
    {isNetworkUiRedesignEnabled() ? (
      <Stack.Screen
        name={Routes.MODAL.MULTI_RPC_MIGRATION_MODAL}
        component={MultiRpcModal}
      />
    ) : null}
    <Stack.Screen
      name={Routes.SHEET.SHOW_TOKEN_ID}
      component={ShowTokenIdSheet}
    />
    <Stack.Screen
      name={Routes.SHEET.ORIGIN_SPAM_MODAL}
      component={OriginSpamModal}
    />
    <Stack.Screen
      name={Routes.SHEET.CHANGE_IN_SIMULATION_MODAL}
      component={ChangeInSimulationModal}
    />
    <Stack.Screen name={Routes.SHEET.TOOLTIP_MODAL} component={TooltipModal} />
  </Stack.Navigator>
);

const ImportPrivateKeyView = () => (
  <Stack.Navigator
    screenOptions={{
      headerShown: false,
    }}
  >
    <Stack.Screen name="ImportPrivateKey" component={ImportPrivateKey} />
    <Stack.Screen
      name="ImportPrivateKeySuccess"
      component={ImportPrivateKeySuccess}
    />
    <Stack.Screen name={Routes.QR_TAB_SWITCHER} component={QRTabSwitcher} />
  </Stack.Navigator>
);

const ImportSRPView = () => (
  <Stack.Navigator
    screenOptions={{
      headerShown: false,
    }}
  >
    <Stack.Screen
      name={Routes.MULTI_SRP.IMPORT}
      component={ImportNewSecretRecoveryPhrase}
    />
  </Stack.Navigator>
);

const ConnectQRHardwareFlow = () => (
  <Stack.Navigator
    screenOptions={{
      headerShown: false,
    }}
  >
    <Stack.Screen name="ConnectQRHardware" component={ConnectQRHardware} />
  </Stack.Navigator>
);

const LedgerConnectFlow = () => (
  <Stack.Navigator
    screenOptions={{
      headerShown: false,
    }}
    initialRouteName={Routes.HW.LEDGER_CONNECT}
  >
    <Stack.Screen
      name={Routes.HW.LEDGER_CONNECT}
      component={LedgerSelectAccount}
    />
  </Stack.Navigator>
);

const ConnectHardwareWalletFlow = () => (
  <Stack.Navigator>
    <Stack.Screen
      name={Routes.HW.SELECT_DEVICE}
      component={SelectHardwareWallet}
    />
  </Stack.Navigator>
);

const MultichainAccountDetails = () => {
  const route = useRoute();

  return (
    <Stack.Navigator
      screenOptions={{
        headerShown: false,
        animationEnabled: false,
      }}
    >
      <Stack.Screen
        name={Routes.MULTICHAIN_ACCOUNTS.ACCOUNT_DETAILS}
        component={AccountDetails}
        initialParams={route?.params}
      />
      <Stack.Screen
        name={Routes.SHEET.MULTICHAIN_ACCOUNT_DETAILS.EDIT_ACCOUNT_NAME}
        component={MultichainEditAccountName}
        initialParams={route?.params}
      />
      <Stack.Screen
        name={Routes.SHEET.MULTICHAIN_ACCOUNT_DETAILS.SHARE_ADDRESS}
        component={ShareAddress}
        initialParams={route?.params}
      />
      <Stack.Screen
        name={Routes.SHEET.MULTICHAIN_ACCOUNT_DETAILS.DELETE_ACCOUNT}
        component={DeleteAccount}
        initialParams={route?.params}
      />
<<<<<<< HEAD
      <Stack.Screen
        name={Routes.SHEET.MULTICHAIN_ACCOUNT_DETAILS.REVEAL_PRIVATE_CREDENTIAL}
        component={RevealPrivateKey}
        initialParams={route?.params}
      />
      <Stack.Screen
        name={Routes.SHEET.MULTICHAIN_ACCOUNT_DETAILS.REVEAL_SRP_CREDENTIAL}
        component={RevealSRP}
        initialParams={route?.params}
      />
=======
>>>>>>> 8bc320bd
    </Stack.Navigator>
  );
};

const FlatConfirmationRequest = () => (
  <Stack.Navigator>
    <Stack.Screen name={Routes.CONFIRMATION_REQUEST_FLAT} component={Confirm} />
  </Stack.Navigator>
);

const ModalConfirmationRequest = () => (
  <Stack.Navigator
    screenOptions={{
      headerShown: false,
      cardStyle: { backgroundColor: importedColors.transparent },
    }}
    mode={'modal'}
  >
    <Stack.Screen
      name={Routes.CONFIRMATION_REQUEST_MODAL}
      component={Confirm}
    />
  </Stack.Navigator>
);

const ModalSwitchAccountType = () => (
  <Stack.Navigator
    screenOptions={{
      headerShown: false,
      cardStyle: { backgroundColor: importedColors.transparent },
    }}
    mode={'modal'}
  >
    <Stack.Screen
      name={Routes.CONFIRMATION_SWITCH_ACCOUNT_TYPE}
      component={SwitchAccountTypeModal}
    />
  </Stack.Navigator>
);

const AppFlow = () => {
  const userLoggedIn = useSelector(selectUserLoggedIn);

  return (
    <Stack.Navigator
      initialRouteName={Routes.FOX_LOADER}
      mode={'modal'}
      screenOptions={{
        headerShown: false,
        cardStyle: { backgroundColor: importedColors.transparent },
        animationEnabled: false,
      }}
    >
      {userLoggedIn && (
        // Render only if wallet is unlocked
        // Note: This is probably not needed but nice to ensure that wallet isn't accessible when it is locked
        <Stack.Screen
          name={Routes.ONBOARDING.HOME_NAV}
          component={Main}
          options={{ headerShown: false }}
        />
      )}
      <Stack.Screen name={Routes.FOX_LOADER} component={FoxLoader} />
      <Stack.Screen
        name={Routes.ONBOARDING.LOGIN}
        component={Login}
        options={{ headerShown: false }}
      />
      <Stack.Screen
        name={Routes.MODAL.MAX_BROWSER_TABS_MODAL}
        component={MaxBrowserTabsModal}
      />
      <Stack.Screen
        name="OnboardingRootNav"
        component={OnboardingRootNav}
        options={{ headerShown: false }}
      />
      <Stack.Screen
        name={Routes.ONBOARDING.SUCCESS_FLOW}
        component={OnboardingSuccessFlow}
        options={{ headerShown: false }}
      />
      <Stack.Screen
        name={Routes.VAULT_RECOVERY.RESTORE_WALLET}
        component={VaultRecoveryFlow}
      />
      <Stack.Screen
        name={Routes.MODAL.ROOT_MODAL_FLOW}
        component={RootModalFlow}
      />
      <Stack.Screen
        name="ImportPrivateKeyView"
        component={ImportPrivateKeyView}
        options={{ animationEnabled: true }}
      />
      {
        <Stack.Screen
          name="ImportSRPView"
          component={ImportSRPView}
          options={{ animationEnabled: true }}
        />
      }
      <Stack.Screen
        name="ConnectQRHardwareFlow"
        component={ConnectQRHardwareFlow}
        options={{ animationEnabled: true }}
      />
      <Stack.Screen
        name={Routes.HW.CONNECT_LEDGER}
        component={LedgerConnectFlow}
      />
      <Stack.Screen
        name={Routes.HW.CONNECT}
        component={ConnectHardwareWalletFlow}
      />
      <Stack.Screen
        name={Routes.MULTICHAIN_ACCOUNTS.ACCOUNT_DETAILS}
        component={MultichainAccountDetails}
      />
      <Stack.Screen
        options={{
          //Refer to - https://reactnavigation.org/docs/stack-navigator/#animations
          cardStyle: { backgroundColor: importedColors.transparent },
          cardStyleInterpolator: () => ({
            overlayStyle: {
              opacity: 0,
            },
          }),
        }}
        name={Routes.LEDGER_TRANSACTION_MODAL}
        component={LedgerTransactionModal}
      />
      <Stack.Screen
        options={{
          //Refer to - https://reactnavigation.org/docs/stack-navigator/#animations
          cardStyle: { backgroundColor: importedColors.transparent },
          cardStyleInterpolator: () => ({
            overlayStyle: {
              opacity: 0,
            },
          }),
        }}
        name={Routes.LEDGER_MESSAGE_SIGN_MODAL}
        component={LedgerMessageSignModal}
      />
      <Stack.Screen name={Routes.OPTIONS_SHEET} component={OptionsSheet} />
      <Stack.Screen
        name={Routes.EDIT_ACCOUNT_NAME}
        component={EditAccountName}
        options={{ animationEnabled: true }}
      />
      <Stack.Screen
        name={Routes.ADD_NETWORK}
        component={AddNetworkFlow}
        options={{ animationEnabled: true }}
      />
      {isNetworkUiRedesignEnabled() ? (
        <Stack.Screen
          name={Routes.EDIT_NETWORK}
          component={AddNetworkFlow}
          options={{ animationEnabled: true }}
        />
      ) : null}
      <Stack.Screen
        name={Routes.LOCK_SCREEN}
        component={LockScreen}
        options={{ gestureEnabled: false }}
      />
      <Stack.Screen
        name={Routes.CONFIRMATION_REQUEST_FLAT}
        component={FlatConfirmationRequest}
      />
      <Stack.Screen
        name={Routes.CONFIRMATION_REQUEST_MODAL}
        component={ModalConfirmationRequest}
      />
      <Stack.Screen
        name={Routes.CONFIRMATION_SWITCH_ACCOUNT_TYPE}
        component={ModalSwitchAccountType}
      />
    </Stack.Navigator>
  );
};

const App: React.FC = () => {
  const userLoggedIn = useSelector(selectUserLoggedIn);
  const [onboarded, setOnboarded] = useState(false);
  const navigation = useNavigation();
  const queueOfHandleDeeplinkFunctions = useRef<(() => void)[]>([]);
  const { toastRef } = useContext(ToastContext);
  const dispatch = useDispatch();
  const sdkInit = useRef<boolean | undefined>(undefined);

  const isFirstRender = useRef(true);

  if (isFirstRender.current) {
    trace({
      name: TraceName.NavInit,
      parentContext: getUIStartupSpan(),
      op: TraceOperation.NavInit,
    });

    isFirstRender.current = false;
  }

  useEffect(() => {
    // End trace when first render is complete
    endTrace({ name: TraceName.UIStartup });
  }, []);

  useEffect(() => {
    const appTriggeredAuth = async () => {
      const existingUser = await StorageWrapper.getItem(EXISTING_USER);
      setOnboarded(!!existingUser);
      try {
        if (existingUser) {
          // This should only be called if the auth type is not password, which is not the case so consider removing it
          await trace(
            {
              name: TraceName.AppStartBiometricAuthentication,
              op: TraceOperation.BiometricAuthentication,
            },
            async () => {
              await Authentication.appTriggeredAuth();
            },
          );
          // we need to reset the navigator here so that the user cannot go back to the login screen
          navigation.reset({ routes: [{ name: Routes.ONBOARDING.HOME_NAV }] });
        } else {
          navigation.reset({ routes: [{ name: Routes.ONBOARDING.ROOT_NAV }] });
        }
      } catch (error) {
        const errorMessage = (error as Error).message;
        // if there are no credentials, then they were cleared in the last session and we should not show biometrics on the login screen
        const locked =
          errorMessage === AUTHENTICATION_APP_TRIGGERED_AUTH_NO_CREDENTIALS;

        await Authentication.lockApp({ reset: false, locked });
        trackErrorAsAnalytics(
          'App: Max Attempts Reached',
          errorMessage,
          `Unlock attempts: 1`,
        );
      }
    };
    appTriggeredAuth().catch((error) => {
      Logger.error(error, 'App: Error in appTriggeredAuth');
    });
  }, [navigation, queueOfHandleDeeplinkFunctions]);

  const handleDeeplink = useCallback(
    ({
      error,
      params,
      uri,
    }: {
      error?: string | null;
      params?: Record<string, unknown>;
      uri?: string;
    }) => {
      if (error) {
        trackErrorAsAnalytics(error, 'Branch:');
      }
      const deeplink = params?.['+non_branch_link'] || uri || null;
      try {
        if (deeplink && typeof deeplink === 'string') {
          AppStateEventProcessor.setCurrentDeeplink(deeplink);
          SharedDeeplinkManager.parse(deeplink, {
            origin: AppConstants.DEEPLINKS.ORIGIN_DEEPLINK,
          });
        }
      } catch (e) {
        Logger.error(e as Error, `Deeplink: Error parsing deeplink`);
      }
    },
    [],
  );

  // on Android devices, this creates a listener
  // to deeplinks used to open the app
  // when it is in background (so not closed)
  // Documentation: https://reactnative.dev/docs/linking#handling-deep-links
  useEffect(() => {
    if (Device.isAndroid())
      Linking.addEventListener('url', (params) => {
        const { url } = params;
        if (url) {
          handleDeeplink({ uri: url });
        }
      });
  }, [handleDeeplink]);

  useEffect(() => {
    // Initialize deep link manager
    SharedDeeplinkManager.init({
      navigation,
      dispatch,
    });

    // Subscribe to incoming deeplinks
    // Branch.io documentation: https://help.branch.io/developers-hub/docs/react-native
    branch.subscribe((opts) => {
      const { error } = opts;

      if (error) {
        // Log error for analytics and continue handling deeplink
        const branchError = new Error(error);
        Logger.error(branchError, 'Error subscribing to branch.');
      }

      if (sdkInit.current) {
        handleDeeplink(opts);
      } else {
        queueOfHandleDeeplinkFunctions.current =
          queueOfHandleDeeplinkFunctions.current.concat([
            () => {
              handleDeeplink(opts);
            },
          ]);
      }
    });
  }, [dispatch, handleDeeplink, navigation, queueOfHandleDeeplinkFunctions]);

  useEffect(() => {
    const initMetrics = async () => {
      await MetaMetrics.getInstance().configure();
    };

    initMetrics().catch((err) => {
      Logger.error(err, 'Error initializing MetaMetrics');
    });
  }, []);

  useEffect(() => {
    // Init SDKConnect only if the navigator is ready, user is onboarded, and SDK is not initialized.
    async function initSDKConnect() {
      if (onboarded && sdkInit.current === undefined && userLoggedIn) {
        sdkInit.current = false;
        try {
          const sdkConnect = SDKConnect.getInstance();
          await sdkConnect.init({
            context: 'Nav/App',
            navigation: NavigationService.navigation,
          });
          await SDKConnect.getInstance().postInit(() => {
            setTimeout(() => {
              queueOfHandleDeeplinkFunctions.current = [];
            }, 1000);
          });
          sdkInit.current = true;
        } catch (err) {
          sdkInit.current = undefined;
          console.error(`Cannot initialize SDKConnect`, err);
        }
      }
    }

    initSDKConnect()
      .then(() => {
        queueOfHandleDeeplinkFunctions.current.forEach((func) => func());
      })
      .catch((err) => {
        Logger.error(err, 'Error initializing SDKConnect');
      });
  }, [onboarded, userLoggedIn]);

  useEffect(() => {
    if (isWC2Enabled) {
      DevLogger.log(`WalletConnect: Initializing WalletConnect Manager`);
      WC2Manager.init({ navigation: NavigationService.navigation }).catch(
        (err) => {
          console.error('Cannot initialize WalletConnect Manager.', err);
        },
      );
    }
  }, []);

  useEffect(() => {
    async function startApp() {
      const existingUser = await StorageWrapper.getItem(EXISTING_USER);
      if (!existingUser) {
        // List of chainIds to add (as hex strings)
        const chainIdsToAdd: `0x${string}`[] = [
          CHAIN_IDS.ARBITRUM,
          CHAIN_IDS.BASE,
          CHAIN_IDS.BSC,
          CHAIN_IDS.OPTIMISM,
          CHAIN_IDS.POLYGON,
        ];

        // Filter the PopularList to get only the specified networks based on chainId
        const selectedNetworks = PopularList.filter((network) =>
          chainIdsToAdd.includes(network.chainId),
        );
        const { NetworkController } = Engine.context;

        // Loop through each selected network and call NetworkController.addNetwork
        for (const network of selectedNetworks) {
          try {
            await NetworkController.addNetwork({
              chainId: network.chainId,
              blockExplorerUrls: [network.rpcPrefs.blockExplorerUrl],
              defaultRpcEndpointIndex: 0,
              defaultBlockExplorerUrlIndex: 0,
              name: network.nickname,
              nativeCurrency: network.ticker,
              rpcEndpoints: [
                {
                  url: network.rpcUrl,
                  failoverUrls: network.failoverRpcUrls,
                  name: network.nickname,
                  type: RpcEndpointType.Custom,
                },
              ],
            });
          } catch (error) {
            Logger.error(error as Error);
          }
        }
      }

      try {
        const currentVersion = getVersion();
        const savedVersion = await StorageWrapper.getItem(CURRENT_APP_VERSION);
        if (currentVersion !== savedVersion) {
          if (savedVersion)
            await StorageWrapper.setItem(LAST_APP_VERSION, savedVersion);
          await StorageWrapper.setItem(CURRENT_APP_VERSION, currentVersion);
        }

        const lastVersion = await StorageWrapper.getItem(LAST_APP_VERSION);
        if (!lastVersion) {
          if (existingUser) {
            // Setting last version to first version if user exists and lastVersion does not, to simulate update
            await StorageWrapper.setItem(LAST_APP_VERSION, '0.0.1');
          } else {
            // Setting last version to current version so that it's not treated as an update
            await StorageWrapper.setItem(LAST_APP_VERSION, currentVersion);
          }
        }
      } catch (error) {
        Logger.error(error as Error);
      }
    }

    startApp().catch((error) => {
      Logger.error(error, 'Error starting app');
    });
  }, []);

  return (
    <>
      <PPOMView />
      <AppFlow />
      <Toast ref={toastRef} />
    </>
  );
};

export default App;<|MERGE_RESOLUTION|>--- conflicted
+++ resolved
@@ -140,11 +140,8 @@
 import { AccountDetails } from '../../Views/MultichainAccounts/AccountDetails/AccountDetails';
 import ShareAddress from '../../Views/MultichainAccounts/sheets/ShareAddress';
 import DeleteAccount from '../../Views/MultichainAccounts/sheets/DeleteAccount';
-<<<<<<< HEAD
 import RevealPrivateKey from '../../Views/MultichainAccounts/sheets/RevealPrivateKey';
 import RevealSRP from '../../Views/MultichainAccounts/sheets/RevealSRP';
-=======
->>>>>>> 8bc320bd
 
 const clearStackNavigatorOptions = {
   headerShown: false,
@@ -586,7 +583,6 @@
         component={DeleteAccount}
         initialParams={route?.params}
       />
-<<<<<<< HEAD
       <Stack.Screen
         name={Routes.SHEET.MULTICHAIN_ACCOUNT_DETAILS.REVEAL_PRIVATE_CREDENTIAL}
         component={RevealPrivateKey}
@@ -597,8 +593,6 @@
         component={RevealSRP}
         initialParams={route?.params}
       />
-=======
->>>>>>> 8bc320bd
     </Stack.Navigator>
   );
 };
