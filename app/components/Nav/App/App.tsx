import React, {
  useCallback,
  useContext,
  useEffect,
  useRef,
  useState,
} from 'react';
import { useNavigation, useRoute } from '@react-navigation/native';
import { Linking } from 'react-native';
import { createStackNavigator } from '@react-navigation/stack';
import Login from '../../Views/Login';
import QRTabSwitcher from '../../Views/QRTabSwitcher';
import DataCollectionModal from '../../Views/DataCollectionModal';
import Onboarding from '../../Views/Onboarding';
import OnboardingCarousel from '../../Views/OnboardingCarousel';
import ChoosePassword from '../../Views/ChoosePassword';
import AccountBackupStep1 from '../../Views/AccountBackupStep1';
import AccountBackupStep1B from '../../Views/AccountBackupStep1B';
import ManualBackupStep1 from '../../Views/ManualBackupStep1';
import ManualBackupStep2 from '../../Views/ManualBackupStep2';
import ManualBackupStep3 from '../../Views/ManualBackupStep3';
import ImportFromSecretRecoveryPhrase from '../../Views/ImportFromSecretRecoveryPhrase';
import DeleteWalletModal from '../../../components/UI/DeleteWalletModal';
import Main from '../Main';
import OptinMetrics from '../../UI/OptinMetrics';
import SimpleWebview from '../../Views/SimpleWebview';
import SharedDeeplinkManager from '../../../core/DeeplinkManager/SharedDeeplinkManager';
import branch from 'react-native-branch';
import AppConstants from '../../../core/AppConstants';
import Logger from '../../../util/Logger';
import { useDispatch, useSelector } from 'react-redux';
import {
  CURRENT_APP_VERSION,
  EXISTING_USER,
  LAST_APP_VERSION,
} from '../../../constants/storage';
import { getVersion } from 'react-native-device-info';
import { Authentication } from '../../../core/';
import Device from '../../../util/device';
import SDKConnect from '../../../core/SDKConnect/SDKConnect';
import { colors as importedColors } from '../../../styles/common';
import Routes from '../../../constants/navigation/Routes';
import ModalConfirmation from '../../../component-library/components/Modals/ModalConfirmation';
import Toast, {
  ToastContext,
} from '../../../component-library/components/Toast';
import AccountSelector from '../../../components/Views/AccountSelector';
import { TokenSortBottomSheet } from '../../../components/UI/Tokens/TokensBottomSheet/TokenSortBottomSheet';
import { TokenFilterBottomSheet } from '../../../components/UI/Tokens/TokensBottomSheet/TokenFilterBottomSheet';
import AccountConnect from '../../../components/Views/AccountConnect';
import AccountPermissions from '../../../components/Views/AccountPermissions';
import { AccountPermissionsScreens } from '../../../components/Views/AccountPermissions/AccountPermissions.types';
import AccountPermissionsConfirmRevokeAll from '../../../components/Views/AccountPermissions/AccountPermissionsConfirmRevokeAll';
import ConnectionDetails from '../../../components/Views/AccountPermissions/ConnectionDetails';
import { SRPQuiz } from '../../Views/Quiz';
import { TurnOffRememberMeModal } from '../../../components/UI/TurnOffRememberMeModal';
import AssetHideConfirmation from '../../Views/AssetHideConfirmation';
import DetectedTokens from '../../Views/DetectedTokens';
import DetectedTokensConfirmation from '../../Views/DetectedTokensConfirmation';
import AssetOptions from '../../Views/AssetOptions';
import ImportPrivateKey from '../../Views/ImportPrivateKey';
import ImportPrivateKeySuccess from '../../Views/ImportPrivateKeySuccess';
import ConnectQRHardware from '../../Views/ConnectQRHardware';
import SelectHardwareWallet from '../../Views/ConnectHardware/SelectHardware';
import { AUTHENTICATION_APP_TRIGGERED_AUTH_NO_CREDENTIALS } from '../../../constants/error';
import { UpdateNeeded } from '../../../components/UI/UpdateNeeded';
import { EnableAutomaticSecurityChecksModal } from '../../../components/UI/EnableAutomaticSecurityChecksModal';
import NetworkSettings from '../../Views/Settings/NetworksSettings/NetworkSettings';
import ModalMandatory from '../../../component-library/components/Modals/ModalMandatory';
import { RestoreWallet } from '../../Views/RestoreWallet';
import WalletRestored from '../../Views/RestoreWallet/WalletRestored';
import WalletResetNeeded from '../../Views/RestoreWallet/WalletResetNeeded';
import SDKLoadingModal from '../../Views/SDK/SDKLoadingModal/SDKLoadingModal';
import SDKFeedbackModal from '../../Views/SDK/SDKFeedbackModal/SDKFeedbackModal';
import LedgerMessageSignModal from '../../UI/LedgerModals/LedgerMessageSignModal';
import LedgerTransactionModal from '../../UI/LedgerModals/LedgerTransactionModal';
import AccountActions from '../../../components/Views/AccountActions';
import FiatOnTestnetsFriction from '../../../components/Views/Settings/AdvancedSettings/FiatOnTestnetsFriction';
import WalletActions from '../../Views/WalletActions';
import NetworkSelector from '../../../components/Views/NetworkSelector';
import ReturnToAppModal from '../../Views/ReturnToAppModal';
import EditAccountName from '../../Views/EditAccountName/EditAccountName';
import WC2Manager, {
  isWC2Enabled,
} from '../../../../app/core/WalletConnect/WalletConnectV2';
import { DevLogger } from '../../../../app/core/SDKConnect/utils/DevLogger';
import { PPOMView } from '../../../lib/ppom/PPOMView';
import LockScreen from '../../Views/LockScreen';
import StorageWrapper from '../../../store/storage-wrapper';
import ShowIpfsGatewaySheet from '../../Views/ShowIpfsGatewaySheet/ShowIpfsGatewaySheet';
import ShowDisplayNftMediaSheet from '../../Views/ShowDisplayMediaNFTSheet/ShowDisplayNFTMediaSheet';
import AmbiguousAddressSheet from '../../../../app/components/Views/Settings/Contacts/AmbiguousAddressSheet/AmbiguousAddressSheet';
import SDKDisconnectModal from '../../Views/SDK/SDKDisconnectModal/SDKDisconnectModal';
import SDKSessionModal from '../../Views/SDK/SDKSessionModal/SDKSessionModal';
import ExperienceEnhancerModal from '../../../../app/components/Views/ExperienceEnhancerModal';
import { MetaMetrics } from '../../../core/Analytics';
import trackErrorAsAnalytics from '../../../util/metrics/TrackError/trackErrorAsAnalytics';
import LedgerSelectAccount from '../../Views/LedgerSelectAccount';
import OnboardingSuccess from '../../Views/OnboardingSuccess';
import DefaultSettings from '../../Views/OnboardingSuccess/DefaultSettings';
import OnboardingGeneralSettings from '../../Views/OnboardingSuccess/OnboardingGeneralSettings';
import OnboardingAssetsSettings from '../../Views/OnboardingSuccess/OnboardingAssetsSettings';
import OnboardingSecuritySettings from '../../Views/OnboardingSuccess/OnboardingSecuritySettings';
import BasicFunctionalityModal from '../../UI/BasicFunctionality/BasicFunctionalityModal/BasicFunctionalityModal';
import PermittedNetworksInfoSheet from '../../Views/AccountPermissions/PermittedNetworksInfoSheet/PermittedNetworksInfoSheet';
import ResetNotificationsModal from '../../UI/Notification/ResetNotificationsModal';
import NFTAutoDetectionModal from '../../../../app/components/Views/NFTAutoDetectionModal/NFTAutoDetectionModal';
import NftOptions from '../../../components/Views/NftOptions';
import ShowTokenIdSheet from '../../../components/Views/ShowTokenIdSheet';
import OriginSpamModal from '../../Views/OriginSpamModal/OriginSpamModal';
import MaxBrowserTabsModal from '../../Views/Browser/MaxBrowserTabsModal';
import { isNetworkUiRedesignEnabled } from '../../../util/networks/isNetworkUiRedesignEnabled';
import ChangeInSimulationModal from '../../Views/ChangeInSimulationModal/ChangeInSimulationModal';
import TooltipModal from '../../../components/Views/TooltipModal';
import OptionsSheet from '../../UI/SelectOptionSheet/OptionsSheet';
import FoxLoader from '../../../components/UI/FoxLoader';
import { AppStateEventProcessor } from '../../../core/AppStateEventListener';
import MultiRpcModal from '../../../components/Views/MultiRpcModal/MultiRpcModal';
import Engine from '../../../core/Engine';
import { CHAIN_IDS } from '@metamask/transaction-controller';
import { PopularList } from '../../../util/networks/customNetworks';
import { RpcEndpointType } from '@metamask/network-controller';
import {
  endTrace,
  trace,
  TraceName,
  TraceOperation,
} from '../../../util/trace';
import getUIStartupSpan from '../../../core/Performance/UIStartup';
import { selectUserLoggedIn } from '../../../reducers/user/selectors';
import { Confirm } from '../../Views/confirmations/components/confirm';
import ImportNewSecretRecoveryPhrase from '../../Views/ImportNewSecretRecoveryPhrase';
import { SelectSRPBottomSheet } from '../../Views/SelectSRP/SelectSRPBottomSheet';
import NavigationService from '../../../core/NavigationService';
import ConfirmTurnOnBackupAndSyncModal from '../../UI/Identity/ConfirmTurnOnBackupAndSyncModal/ConfirmTurnOnBackupAndSyncModal';
import AddNewAccount from '../../Views/AddNewAccount';
import SwitchAccountTypeModal from '../../Views/confirmations/components/modals/switch-account-type-modal';
import AsyncStorage from '@react-native-async-storage/async-storage';
import { FRESH_INSTALL_CHECK_DONE } from '../../../constants/storage';

const clearStackNavigatorOptions = {
  headerShown: false,
  cardStyle: {
    backgroundColor: 'transparent',
    cardStyleInterpolator: () => ({
      overlayStyle: {
        opacity: 0,
      },
    }),
  },
  animationEnabled: false,
};

const Stack = createStackNavigator();

const OnboardingSuccessComponent = () => {
  const navigation = useNavigation();
  return (
    <OnboardingSuccess
      onDone={() => navigation.reset({ routes: [{ name: 'HomeNav' }] })}
    />
  );
};

const OnboardingSuccessComponentNoSRP = () => {
  const navigation = useNavigation();
  return (
    <OnboardingSuccess
      noSRP
      onDone={() =>
        navigation.reset({
          routes: [{ name: 'HomeNav' }],
        })
      }
    />
  );
};

const OnboardingSuccessFlow = () => (
  <Stack.Navigator initialRouteName={Routes.ONBOARDING.SUCCESS}>
    <Stack.Screen
      name={Routes.ONBOARDING.SUCCESS}
      component={OnboardingSuccessComponent} // Used in SRP flow
    />
    <Stack.Screen
      name={Routes.ONBOARDING.DEFAULT_SETTINGS} // This is being used in import wallet flow
      component={DefaultSettings}
    />
    <Stack.Screen
      name={Routes.ONBOARDING.GENERAL_SETTINGS}
      component={OnboardingGeneralSettings}
    />
    <Stack.Screen
      name={Routes.ONBOARDING.ASSETS_SETTINGS}
      component={OnboardingAssetsSettings}
    />
    <Stack.Screen
      name={Routes.ONBOARDING.SECURITY_SETTINGS}
      component={OnboardingSecuritySettings}
    />
  </Stack.Navigator>
);
/**
 * Stack navigator responsible for the onboarding process
 * Create Wallet and Import from Secret Recovery Phrase
 */
const OnboardingNav = () => (
  <Stack.Navigator initialRouteName="OnboardingCarousel">
    <Stack.Screen name="Onboarding" component={Onboarding} />
    <Stack.Screen name="OnboardingCarousel" component={OnboardingCarousel} />
    <Stack.Screen name="ChoosePassword" component={ChoosePassword} />
    <Stack.Screen name="AccountBackupStep1" component={AccountBackupStep1} />
    <Stack.Screen name="AccountBackupStep1B" component={AccountBackupStep1B} />
    <Stack.Screen
      name={Routes.ONBOARDING.SUCCESS_FLOW}
      component={OnboardingSuccessFlow}
      options={{ headerShown: false }}
    />
    <Stack.Screen
      name={Routes.ONBOARDING.SUCCESS}
      component={OnboardingSuccessComponentNoSRP} // Used in SRP flow
    />
    <Stack.Screen
      name={Routes.ONBOARDING.DEFAULT_SETTINGS} // This is being used in import wallet flow
      component={DefaultSettings}
    />
    <Stack.Screen name="ManualBackupStep1" component={ManualBackupStep1} />
    <Stack.Screen name="ManualBackupStep2" component={ManualBackupStep2} />
    <Stack.Screen name="ManualBackupStep3" component={ManualBackupStep3} />
    <Stack.Screen
      name={Routes.ONBOARDING.IMPORT_FROM_SECRET_RECOVERY_PHRASE}
      component={ImportFromSecretRecoveryPhrase}
    />
    <Stack.Screen name="OptinMetrics" component={OptinMetrics} />
  </Stack.Navigator>
);

/**
 * Parent Stack navigator that allows the
 * child OnboardingNav navigator to push modals on top of it
 */
const SimpleWebviewScreen = () => (
  <Stack.Navigator mode={'modal'}>
    <Stack.Screen name={Routes.WEBVIEW.SIMPLE} component={SimpleWebview} />
  </Stack.Navigator>
);

const OnboardingRootNav = () => (
  <Stack.Navigator
    initialRouteName={Routes.ONBOARDING.NAV}
    mode="modal"
    screenOptions={{ headerShown: false }}
  >
    <Stack.Screen name="OnboardingNav" component={OnboardingNav} />
    <Stack.Screen name={Routes.QR_TAB_SWITCHER} component={QRTabSwitcher} />
    <Stack.Screen name={Routes.WEBVIEW.MAIN} component={SimpleWebviewScreen} />
  </Stack.Navigator>
);

const VaultRecoveryFlow = () => (
  <Stack.Navigator
    initialRouteName={Routes.VAULT_RECOVERY.RESTORE_WALLET}
    screenOptions={{ headerShown: false }}
  >
    <Stack.Screen
      name={Routes.VAULT_RECOVERY.RESTORE_WALLET}
      component={RestoreWallet}
    />
    <Stack.Screen
      name={Routes.VAULT_RECOVERY.WALLET_RESTORED}
      component={WalletRestored}
    />
    <Stack.Screen
      name={Routes.VAULT_RECOVERY.WALLET_RESET_NEEDED}
      component={WalletResetNeeded}
    />
  </Stack.Navigator>
);

const AddNetworkFlow = () => {
  const route = useRoute();

  return (
    <Stack.Navigator>
      <Stack.Screen
        name="AddNetwork"
        component={NetworkSettings}
        initialParams={route?.params}
      />
    </Stack.Navigator>
  );
};

const DetectedTokensFlow = () => (
  <Stack.Navigator
    mode={'modal'}
    screenOptions={clearStackNavigatorOptions}
    initialRouteName={'DetectedTokens'}
  >
    <Stack.Screen name={'DetectedTokens'} component={DetectedTokens} />
    <Stack.Screen
      name={'DetectedTokensConfirmation'}
      component={DetectedTokensConfirmation}
    />
  </Stack.Navigator>
);

interface RootModalFlowProps {
  route: {
    params: Record<string, unknown>;
  };
}
const RootModalFlow = (
  props: RootModalFlowProps,
) => (
  <Stack.Navigator mode={'modal'} screenOptions={clearStackNavigatorOptions}>
    <Stack.Screen
      name={Routes.MODAL.WALLET_ACTIONS}
      component={WalletActions}
    />
    <Stack.Screen
      name={Routes.MODAL.DELETE_WALLET}
      component={DeleteWalletModal}
    />
    <Stack.Screen
      name={Routes.MODAL.MODAL_CONFIRMATION}
      component={ModalConfirmation}
    />
    <Stack.Screen
      name={Routes.MODAL.MODAL_MANDATORY}
      component={ModalMandatory}
    />
    <Stack.Screen
      name={Routes.SHEET.ACCOUNT_SELECTOR}
      component={AccountSelector}
    />
    <Stack.Screen name={Routes.SHEET.ADD_ACCOUNT} component={AddNewAccount} />
    <Stack.Screen name={Routes.SHEET.SDK_LOADING} component={SDKLoadingModal} />
    <Stack.Screen
      name={Routes.SHEET.SDK_FEEDBACK}
      component={SDKFeedbackModal}
    />
    <Stack.Screen
      name={Routes.SHEET.SDK_MANAGE_CONNECTIONS}
      component={SDKSessionModal}
    />
    <Stack.Screen
      name={Routes.SHEET.EXPERIENCE_ENHANCER}
      component={ExperienceEnhancerModal}
    />
    <Stack.Screen
      name={Routes.SHEET.DATA_COLLECTION}
      component={DataCollectionModal}
    />
    <Stack.Screen
      name={Routes.SHEET.SDK_DISCONNECT}
      component={SDKDisconnectModal}
    />
    <Stack.Screen
      name={Routes.SHEET.ACCOUNT_CONNECT}
      component={AccountConnect}
    />
    <Stack.Screen
      name={Routes.SHEET.ACCOUNT_PERMISSIONS}
      component={AccountPermissions}
      initialParams={{ initialScreen: AccountPermissionsScreens.Connected }}
    />
    <Stack.Screen
      name={Routes.SHEET.REVOKE_ALL_ACCOUNT_PERMISSIONS}
      component={AccountPermissionsConfirmRevokeAll}
    />
    <Stack.Screen
      name={Routes.SHEET.CONNECTION_DETAILS}
      component={ConnectionDetails}
    />
    <Stack.Screen
      name={Routes.SHEET.PERMITTED_NETWORKS_INFO_SHEET}
      component={PermittedNetworksInfoSheet}
    />
    <Stack.Screen
      name={Routes.SHEET.NETWORK_SELECTOR}
      component={NetworkSelector}
    />
    <Stack.Screen
      name={Routes.SHEET.TOKEN_SORT}
      component={TokenSortBottomSheet}
    />
    <Stack.Screen
      name={Routes.SHEET.TOKEN_FILTER}
      component={TokenFilterBottomSheet}
    />
    <Stack.Screen
      name={Routes.SHEET.BASIC_FUNCTIONALITY}
      component={BasicFunctionalityModal}
    />
    <Stack.Screen
      name={Routes.SHEET.CONFIRM_TURN_ON_BACKUP_AND_SYNC}
      component={ConfirmTurnOnBackupAndSyncModal}
    />
    <Stack.Screen
      name={Routes.SHEET.RESET_NOTIFICATIONS}
      component={ResetNotificationsModal}
    />
    <Stack.Screen
      name={Routes.SHEET.RETURN_TO_DAPP_MODAL}
      component={ReturnToAppModal}
    />
    <Stack.Screen
      name={Routes.SHEET.AMBIGUOUS_ADDRESS}
      component={AmbiguousAddressSheet}
    />
    <Stack.Screen
      name={Routes.MODAL.TURN_OFF_REMEMBER_ME}
      component={TurnOffRememberMeModal}
    />
    <Stack.Screen
      name={'AssetHideConfirmation'}
      component={AssetHideConfirmation}
    />
    <Stack.Screen name={'DetectedTokens'} component={DetectedTokensFlow} />
    <Stack.Screen name={'AssetOptions'} component={AssetOptions} />
    <Stack.Screen name={'NftOptions'} component={NftOptions} />
    <Stack.Screen name={Routes.MODAL.UPDATE_NEEDED} component={UpdateNeeded} />
    <Stack.Screen
      name={Routes.MODAL.ENABLE_AUTOMATIC_SECURITY_CHECKS}
      component={EnableAutomaticSecurityChecksModal}
    />
    {
      <Stack.Screen
        name={Routes.SHEET.SELECT_SRP}
        component={SelectSRPBottomSheet}
      />
    }
    <Stack.Screen
      name={Routes.MODAL.SRP_REVEAL_QUIZ}
      component={SRPQuiz}
      initialParams={{ ...props.route.params }}
    />
    <Stack.Screen
      name={Routes.SHEET.ACCOUNT_ACTIONS}
      component={AccountActions}
    />
    <Stack.Screen
      name={Routes.SHEET.FIAT_ON_TESTNETS_FRICTION}
      component={FiatOnTestnetsFriction}
    />
    <Stack.Screen
      name={Routes.SHEET.SHOW_IPFS}
      component={ShowIpfsGatewaySheet}
    />
    <Stack.Screen
      name={Routes.SHEET.SHOW_NFT_DISPLAY_MEDIA}
      component={ShowDisplayNftMediaSheet}
    />
    <Stack.Screen
      name={Routes.MODAL.NFT_AUTO_DETECTION_MODAL}
      component={NFTAutoDetectionModal}
    />
    {isNetworkUiRedesignEnabled() ? (
      <Stack.Screen
        name={Routes.MODAL.MULTI_RPC_MIGRATION_MODAL}
        component={MultiRpcModal}
      />
    ) : null}
    <Stack.Screen
      name={Routes.SHEET.SHOW_TOKEN_ID}
      component={ShowTokenIdSheet}
    />
    <Stack.Screen
      name={Routes.SHEET.ORIGIN_SPAM_MODAL}
      component={OriginSpamModal}
    />
    <Stack.Screen
      name={Routes.SHEET.CHANGE_IN_SIMULATION_MODAL}
      component={ChangeInSimulationModal}
    />
    <Stack.Screen name={Routes.SHEET.TOOLTIP_MODAL} component={TooltipModal} />
  </Stack.Navigator>
);

const ImportPrivateKeyView = () => (
  <Stack.Navigator
    screenOptions={{
      headerShown: false,
    }}
  >
    <Stack.Screen name="ImportPrivateKey" component={ImportPrivateKey} />
    <Stack.Screen
      name="ImportPrivateKeySuccess"
      component={ImportPrivateKeySuccess}
    />
    <Stack.Screen name={Routes.QR_TAB_SWITCHER} component={QRTabSwitcher} />
  </Stack.Navigator>
);

const ImportSRPView = () => (
  <Stack.Navigator
    screenOptions={{
      headerShown: false,
    }}
  >
    <Stack.Screen
      name={Routes.MULTI_SRP.IMPORT}
      component={ImportNewSecretRecoveryPhrase}
    />
  </Stack.Navigator>
);

const ConnectQRHardwareFlow = () => (
  <Stack.Navigator
    screenOptions={{
      headerShown: false,
    }}
  >
    <Stack.Screen name="ConnectQRHardware" component={ConnectQRHardware} />
  </Stack.Navigator>
);

const LedgerConnectFlow = () => (
  <Stack.Navigator
    screenOptions={{
      headerShown: false,
    }}
    initialRouteName={Routes.HW.LEDGER_CONNECT}
  >
    <Stack.Screen
      name={Routes.HW.LEDGER_CONNECT}
      component={LedgerSelectAccount}
    />
  </Stack.Navigator>
);

const ConnectHardwareWalletFlow = () => (
  <Stack.Navigator>
    <Stack.Screen
      name={Routes.HW.SELECT_DEVICE}
      component={SelectHardwareWallet}
    />
  </Stack.Navigator>
);

const FlatConfirmationRequest = () => (
  <Stack.Navigator>
    <Stack.Screen name={Routes.CONFIRMATION_REQUEST_FLAT} component={Confirm} />
  </Stack.Navigator>
);

const ModalConfirmationRequest = () => (
  <Stack.Navigator
    screenOptions={{
      headerShown: false,
      cardStyle: { backgroundColor: importedColors.transparent },
    }}
    mode={'modal'}
  >
    <Stack.Screen
      name={Routes.CONFIRMATION_REQUEST_MODAL}
      component={Confirm}
    />
  </Stack.Navigator>
);

const ModalSwitchAccountType = () => (
  <Stack.Navigator
    screenOptions={{
      headerShown: false,
      cardStyle: { backgroundColor: importedColors.transparent },
    }}
    mode={'modal'}
  >
    <Stack.Screen
      name={Routes.CONFIRMATION_SWITCH_ACCOUNT_TYPE}
      component={SwitchAccountTypeModal}
    />
  </Stack.Navigator>
);

const AppFlow = () => {
  const userLoggedIn = useSelector(selectUserLoggedIn);

  return (
    <Stack.Navigator
      initialRouteName={Routes.FOX_LOADER}
      mode={'modal'}
      screenOptions={{
        headerShown: false,
        cardStyle: { backgroundColor: importedColors.transparent },
        animationEnabled: false,
      }}
    >
      {userLoggedIn && (
        // Render only if wallet is unlocked
        // Note: This is probably not needed but nice to ensure that wallet isn't accessible when it is locked
        <Stack.Screen
          name={Routes.ONBOARDING.HOME_NAV}
          component={Main}
          options={{ headerShown: false }}
        />
      )}
      <Stack.Screen name={Routes.FOX_LOADER} component={FoxLoader} />
      <Stack.Screen
        name={Routes.ONBOARDING.LOGIN}
        component={Login}
        options={{ headerShown: false }}
      />
      <Stack.Screen
        name={Routes.MODAL.MAX_BROWSER_TABS_MODAL}
        component={MaxBrowserTabsModal}
      />
      <Stack.Screen
        name="OnboardingRootNav"
        component={OnboardingRootNav}
        options={{ headerShown: false }}
      />
      <Stack.Screen
        name={Routes.ONBOARDING.SUCCESS_FLOW}
        component={OnboardingSuccessFlow}
        options={{ headerShown: false }}
      />
      <Stack.Screen
        name={Routes.VAULT_RECOVERY.RESTORE_WALLET}
        component={VaultRecoveryFlow}
      />
      <Stack.Screen
        name={Routes.MODAL.ROOT_MODAL_FLOW}
        component={RootModalFlow}
      />
      <Stack.Screen
        name="ImportPrivateKeyView"
        component={ImportPrivateKeyView}
        options={{ animationEnabled: true }}
      />
      {
        <Stack.Screen
          name="ImportSRPView"
          component={ImportSRPView}
          options={{ animationEnabled: true }}
        />
      }
      <Stack.Screen
        name="ConnectQRHardwareFlow"
        component={ConnectQRHardwareFlow}
        options={{ animationEnabled: true }}
      />
      <Stack.Screen
        name={Routes.HW.CONNECT_LEDGER}
        component={LedgerConnectFlow}
      />
      <Stack.Screen
        name={Routes.HW.CONNECT}
        component={ConnectHardwareWalletFlow}
      />
      <Stack.Screen
        options={{
          //Refer to - https://reactnavigation.org/docs/stack-navigator/#animations
          cardStyle: { backgroundColor: importedColors.transparent },
          cardStyleInterpolator: () => ({
            overlayStyle: {
              opacity: 0,
            },
          }),
        }}
        name={Routes.LEDGER_TRANSACTION_MODAL}
        component={LedgerTransactionModal}
      />
      <Stack.Screen
        options={{
          //Refer to - https://reactnavigation.org/docs/stack-navigator/#animations
          cardStyle: { backgroundColor: importedColors.transparent },
          cardStyleInterpolator: () => ({
            overlayStyle: {
              opacity: 0,
            },
          }),
        }}
        name={Routes.LEDGER_MESSAGE_SIGN_MODAL}
        component={LedgerMessageSignModal}
      />
      <Stack.Screen name={Routes.OPTIONS_SHEET} component={OptionsSheet} />
      <Stack.Screen
        name={Routes.EDIT_ACCOUNT_NAME}
        component={EditAccountName}
        options={{ animationEnabled: true }}
      />
      <Stack.Screen
        name={Routes.ADD_NETWORK}
        component={AddNetworkFlow}
        options={{ animationEnabled: true }}
      />
      {isNetworkUiRedesignEnabled() ? (
        <Stack.Screen
          name={Routes.EDIT_NETWORK}
          component={AddNetworkFlow}
          options={{ animationEnabled: true }}
        />
      ) : null}
      <Stack.Screen
        name={Routes.LOCK_SCREEN}
        component={LockScreen}
        options={{ gestureEnabled: false }}
      />
      <Stack.Screen
        name={Routes.CONFIRMATION_REQUEST_FLAT}
        component={FlatConfirmationRequest}
      />
      <Stack.Screen
        name={Routes.CONFIRMATION_REQUEST_MODAL}
        component={ModalConfirmationRequest}
      />
      {process.env.MM_SMART_ACCOUNT_UI_ENABLED && (
        <Stack.Screen
          name={Routes.CONFIRMATION_SWITCH_ACCOUNT_TYPE}
          component={ModalSwitchAccountType}
        />
      )}
    </Stack.Navigator>
  );
};

const App: React.FC = () => {
  const userLoggedIn = useSelector(selectUserLoggedIn);
  const [onboarded, setOnboarded] = useState(false);
  const navigation = useNavigation();
  const queueOfHandleDeeplinkFunctions = useRef<(() => void)[]>([]);
  const { toastRef } = useContext(ToastContext);
  const dispatch = useDispatch();
  const sdkInit = useRef<boolean | undefined>(undefined);

  const isFirstRender = useRef(true);

  if (isFirstRender.current) {
    trace({
      name: TraceName.NavInit,
      parentContext: getUIStartupSpan(),
      op: TraceOperation.NavInit,
    });

    isFirstRender.current = false;
  }

  useEffect(() => {
    // End trace when first render is complete
    endTrace({ name: TraceName.UIStartup });
  }, []);

  useEffect(() => {
    const appTriggeredAuth = async () => {
      const existingUser = await StorageWrapper.getItem(EXISTING_USER);
      setOnboarded(!!existingUser);
      try {
        if (existingUser) {
          // This should only be called if the auth type is not password, which is not the case so consider removing it
          await trace(
            {
              name: TraceName.AppStartBiometricAuthentication,
              op: TraceOperation.BiometricAuthentication,
            },
            async () => {
              await Authentication.appTriggeredAuth();
            },
          );
          // we need to reset the navigator here so that the user cannot go back to the login screen
          navigation.reset({ routes: [{ name: Routes.ONBOARDING.HOME_NAV }] });
        } else {
          navigation.reset({ routes: [{ name: Routes.ONBOARDING.ROOT_NAV }] });
        }
      } catch (error) {
        const errorMessage = (error as Error).message;
        // if there are no credentials, then they were cleared in the last session and we should not show biometrics on the login screen
        const locked =
          errorMessage === AUTHENTICATION_APP_TRIGGERED_AUTH_NO_CREDENTIALS;

        await Authentication.lockApp({ reset: false, locked });
        trackErrorAsAnalytics(
          'App: Max Attempts Reached',
          errorMessage,
          `Unlock attempts: 1`,
        );
      }
    };
    appTriggeredAuth().catch((error) => {
      Logger.error(error, 'App: Error in appTriggeredAuth');
    });
  }, [navigation, queueOfHandleDeeplinkFunctions]);

  const handleDeeplink = useCallback(
    ({
      error,
      params,
      uri,
    }: {
      error?: string | null;
      params?: Record<string, unknown>;
      uri?: string;
    }) => {
      if (error) {
        trackErrorAsAnalytics(error, 'Branch:');
      }
      const deeplink = params?.['+non_branch_link'] || uri || null;
      try {
        if (deeplink && typeof deeplink === 'string') {
          AppStateEventProcessor.setCurrentDeeplink(deeplink);
          SharedDeeplinkManager.parse(deeplink, {
            origin: AppConstants.DEEPLINKS.ORIGIN_DEEPLINK,
          });
        }
      } catch (e) {
        Logger.error(e as Error, `Deeplink: Error parsing deeplink`);
      }
    },
    [],
  );

  // on Android devices, this creates a listener
  // to deeplinks used to open the app
  // when it is in background (so not closed)
  // Documentation: https://reactnative.dev/docs/linking#handling-deep-links
  useEffect(() => {
    if (Device.isAndroid())
      Linking.addEventListener('url', (params) => {
        const { url } = params;
        if (url) {
          handleDeeplink({ uri: url });
        }
      });
  }, [handleDeeplink]);

  useEffect(() => {
    // Initialize deep link manager
    SharedDeeplinkManager.init({
      navigation,
      dispatch,
    });

    // Subscribe to incoming deeplinks
    // Branch.io documentation: https://help.branch.io/developers-hub/docs/react-native
    branch.subscribe((opts) => {
      const { error } = opts;

      if (error) {
        // Log error for analytics and continue handling deeplink
        const branchError = new Error(error);
        Logger.error(branchError, 'Error subscribing to branch.');
      }

      if (sdkInit.current) {
        handleDeeplink(opts);
      } else {
        queueOfHandleDeeplinkFunctions.current =
          queueOfHandleDeeplinkFunctions.current.concat([
            () => {
              handleDeeplink(opts);
            },
          ]);
      }
    });
  }, [dispatch, handleDeeplink, navigation, queueOfHandleDeeplinkFunctions]);

  useEffect(() => {
    const initMetrics = async () => {
      await MetaMetrics.getInstance().configure();
    };

    initMetrics().catch((err) => {
      Logger.error(err, 'Error initializing MetaMetrics');
    });
  }, []);

  useEffect(() => {
    // Init SDKConnect only if the navigator is ready, user is onboarded, and SDK is not initialized.
    async function initSDKConnect() {
      if (onboarded && sdkInit.current === undefined && userLoggedIn) {
        sdkInit.current = false;
        try {
          const sdkConnect = SDKConnect.getInstance();
          await sdkConnect.init({
            context: 'Nav/App',
            navigation: NavigationService.navigation,
          });
          await SDKConnect.getInstance().postInit(() => {
            setTimeout(() => {
              queueOfHandleDeeplinkFunctions.current = [];
            }, 1000);
          });
          sdkInit.current = true;
        } catch (err) {
          sdkInit.current = undefined;
          console.error(`Cannot initialize SDKConnect`, err);
        }
      }
    }

    initSDKConnect()
      .then(() => {
        queueOfHandleDeeplinkFunctions.current.forEach((func) => func());
      })
      .catch((err) => {
        Logger.error(err, 'Error initializing SDKConnect');
      });
  }, [onboarded, userLoggedIn]);

  useEffect(() => {
    if (isWC2Enabled) {
      DevLogger.log(`WalletConnect: Initializing WalletConnect Manager`);
      WC2Manager.init({ navigation: NavigationService.navigation }).catch(
        (err) => {
          console.error('Cannot initialize WalletConnect Manager.', err);
        },
      );
    }
  }, []);

  useEffect(() => {
    async function startApp() {
<<<<<<< HEAD
=======
      const existingUser = await StorageWrapper.getItem(EXISTING_USER);
      if (!existingUser) {
        // List of chainIds to add (as hex strings)
        const chainIdsToAdd: `0x${string}`[] = [
          CHAIN_IDS.ARBITRUM,
          CHAIN_IDS.BASE,
          CHAIN_IDS.BSC,
          CHAIN_IDS.OPTIMISM,
          CHAIN_IDS.POLYGON,
        ];

        // Filter the PopularList to get only the specified networks based on chainId
        const selectedNetworks = PopularList.filter((network) =>
          chainIdsToAdd.includes(network.chainId),
        );
        const { NetworkController } = Engine.context;

        // Loop through each selected network and call NetworkController.addNetwork
        for (const network of selectedNetworks) {
          try {
            await NetworkController.addNetwork({
              chainId: network.chainId,
              blockExplorerUrls: [network.rpcPrefs.blockExplorerUrl],
              defaultRpcEndpointIndex: 0,
              defaultBlockExplorerUrlIndex: 0,
              name: network.nickname,
              nativeCurrency: network.ticker,
              rpcEndpoints: [
                {
                  url: network.rpcUrl,
                  failoverUrls: network.failoverRpcUrls,
                  name: network.nickname,
                  type: RpcEndpointType.Custom,
                },
              ],
            });
          } catch (error) {
            Logger.error(error as Error);
          }
        }
      }

>>>>>>> 2c637234
      try {
        const currentVersion = getVersion();
        const savedVersion = await StorageWrapper.getItem(CURRENT_APP_VERSION);
        
        // Handle version update - only if we have a previous version
        if (savedVersion && currentVersion !== savedVersion) {
          console.log('App version changed:', { currentVersion, savedVersion });
          
          // Store the previous version before updating
          await StorageWrapper.setItem(LAST_APP_VERSION, savedVersion);
          
          // Update current version first
          await StorageWrapper.setItem(CURRENT_APP_VERSION, currentVersion);
          
          // Clear any potentially incompatible data
          await StorageWrapper.clearAll();
          
          // Re-set the current version after clearing storage
          await StorageWrapper.setItem(CURRENT_APP_VERSION, currentVersion);
          
          // Ensure fresh install check runs again
          await AsyncStorage.removeItem(FRESH_INSTALL_CHECK_DONE);
          
          // Force app to restart by throwing an error
          throw new Error('App version updated, restarting...');
        } else if (!savedVersion) {
          // This is a fresh install, just set the current version
          await StorageWrapper.setItem(CURRENT_APP_VERSION, currentVersion);
          await StorageWrapper.setItem(LAST_APP_VERSION, currentVersion);
        }

        // Check if this is a fresh install
        const existingUser = await StorageWrapper.getItem(EXISTING_USER);
        if (!existingUser) {
          // List of chainIds to add (as hex strings)
          const chainIdsToAdd: `0x${string}`[] = [
            CHAIN_IDS.ARBITRUM,
            CHAIN_IDS.BASE,
            CHAIN_IDS.BSC,
            CHAIN_IDS.OPTIMISM,
            CHAIN_IDS.POLYGON,
          ];

          // Filter the PopularList to get only the specified networks based on chainId
          const selectedNetworks = PopularList.filter((network) =>
            chainIdsToAdd.includes(network.chainId),
          );
          const { NetworkController } = Engine.context;

          // Loop through each selected network and call NetworkController.addNetwork
          for (const network of selectedNetworks) {
            try {
              await NetworkController.addNetwork({
                chainId: network.chainId,
                blockExplorerUrls: [network.rpcPrefs.blockExplorerUrl],
                defaultRpcEndpointIndex: 0,
                defaultBlockExplorerUrlIndex: 0,
                name: network.nickname,
                nativeCurrency: network.ticker,
                rpcEndpoints: [
                  {
                    url: network.rpcUrl,
                    name: network.nickname,
                    type: RpcEndpointType.Custom,
                  },
                ],
              });
            } catch (error) {
              Logger.error(error as Error);
            }
          }
        }

        // Ensure last version is set
        const lastVersion = await StorageWrapper.getItem(LAST_APP_VERSION);
        if (!lastVersion) {
          if (existingUser) {
            // Setting last version to first version if user exists and lastVersion does not, to simulate update
            await StorageWrapper.setItem(LAST_APP_VERSION, '0.0.1');
          } else {
            // Setting last version to current version so that it's not treated as an update
            await StorageWrapper.setItem(LAST_APP_VERSION, currentVersion);
          }
        }
      } catch (error) {
        Logger.error(error as Error, 'Error in startApp');
        // Ensure we don't leave the app in a broken state
        await StorageWrapper.clearAll();
        await AsyncStorage.removeItem(FRESH_INSTALL_CHECK_DONE);
        // Re-throw the error to force app restart
        throw error;
      }
    }

    startApp().catch((error) => {
      Logger.error(error, 'Error starting app');
    });
  }, []);

  return (
    <>
      <PPOMView />
      <AppFlow />
      <Toast ref={toastRef} />
    </>
  );
};

export default App;<|MERGE_RESOLUTION|>--- conflicted
+++ resolved
@@ -135,8 +135,6 @@
 import ConfirmTurnOnBackupAndSyncModal from '../../UI/Identity/ConfirmTurnOnBackupAndSyncModal/ConfirmTurnOnBackupAndSyncModal';
 import AddNewAccount from '../../Views/AddNewAccount';
 import SwitchAccountTypeModal from '../../Views/confirmations/components/modals/switch-account-type-modal';
-import AsyncStorage from '@react-native-async-storage/async-storage';
-import { FRESH_INSTALL_CHECK_DONE } from '../../../constants/storage';
 
 const clearStackNavigatorOptions = {
   headerShown: false,
@@ -310,9 +308,7 @@
     params: Record<string, unknown>;
   };
 }
-const RootModalFlow = (
-  props: RootModalFlowProps,
-) => (
+const RootModalFlow = (props: RootModalFlowProps) => (
   <Stack.Navigator mode={'modal'} screenOptions={clearStackNavigatorOptions}>
     <Stack.Screen
       name={Routes.MODAL.WALLET_ACTIONS}
@@ -912,8 +908,6 @@
 
   useEffect(() => {
     async function startApp() {
-<<<<<<< HEAD
-=======
       const existingUser = await StorageWrapper.getItem(EXISTING_USER);
       if (!existingUser) {
         // List of chainIds to add (as hex strings)
@@ -956,78 +950,14 @@
         }
       }
 
->>>>>>> 2c637234
       try {
         const currentVersion = getVersion();
         const savedVersion = await StorageWrapper.getItem(CURRENT_APP_VERSION);
-        
-        // Handle version update - only if we have a previous version
-        if (savedVersion && currentVersion !== savedVersion) {
-          console.log('App version changed:', { currentVersion, savedVersion });
-          
-          // Store the previous version before updating
-          await StorageWrapper.setItem(LAST_APP_VERSION, savedVersion);
-          
-          // Update current version first
+
+        if (currentVersion !== savedVersion) {
+          if (savedVersion)
+            await StorageWrapper.setItem(LAST_APP_VERSION, savedVersion);
           await StorageWrapper.setItem(CURRENT_APP_VERSION, currentVersion);
-          
-          // Clear any potentially incompatible data
-          await StorageWrapper.clearAll();
-          
-          // Re-set the current version after clearing storage
-          await StorageWrapper.setItem(CURRENT_APP_VERSION, currentVersion);
-          
-          // Ensure fresh install check runs again
-          await AsyncStorage.removeItem(FRESH_INSTALL_CHECK_DONE);
-          
-          // Force app to restart by throwing an error
-          throw new Error('App version updated, restarting...');
-        } else if (!savedVersion) {
-          // This is a fresh install, just set the current version
-          await StorageWrapper.setItem(CURRENT_APP_VERSION, currentVersion);
-          await StorageWrapper.setItem(LAST_APP_VERSION, currentVersion);
-        }
-
-        // Check if this is a fresh install
-        const existingUser = await StorageWrapper.getItem(EXISTING_USER);
-        if (!existingUser) {
-          // List of chainIds to add (as hex strings)
-          const chainIdsToAdd: `0x${string}`[] = [
-            CHAIN_IDS.ARBITRUM,
-            CHAIN_IDS.BASE,
-            CHAIN_IDS.BSC,
-            CHAIN_IDS.OPTIMISM,
-            CHAIN_IDS.POLYGON,
-          ];
-
-          // Filter the PopularList to get only the specified networks based on chainId
-          const selectedNetworks = PopularList.filter((network) =>
-            chainIdsToAdd.includes(network.chainId),
-          );
-          const { NetworkController } = Engine.context;
-
-          // Loop through each selected network and call NetworkController.addNetwork
-          for (const network of selectedNetworks) {
-            try {
-              await NetworkController.addNetwork({
-                chainId: network.chainId,
-                blockExplorerUrls: [network.rpcPrefs.blockExplorerUrl],
-                defaultRpcEndpointIndex: 0,
-                defaultBlockExplorerUrlIndex: 0,
-                name: network.nickname,
-                nativeCurrency: network.ticker,
-                rpcEndpoints: [
-                  {
-                    url: network.rpcUrl,
-                    name: network.nickname,
-                    type: RpcEndpointType.Custom,
-                  },
-                ],
-              });
-            } catch (error) {
-              Logger.error(error as Error);
-            }
-          }
         }
 
         // Ensure last version is set
@@ -1043,10 +973,6 @@
         }
       } catch (error) {
         Logger.error(error as Error, 'Error in startApp');
-        // Ensure we don't leave the app in a broken state
-        await StorageWrapper.clearAll();
-        await AsyncStorage.removeItem(FRESH_INSTALL_CHECK_DONE);
-        // Re-throw the error to force app restart
         throw error;
       }
     }
