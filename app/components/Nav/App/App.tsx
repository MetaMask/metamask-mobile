--- conflicted
+++ resolved
@@ -134,13 +134,9 @@
 import { SelectSRPBottomSheet } from '../../Views/SelectSRP/SelectSRPBottomSheet';
 ///: END:ONLY_INCLUDE_IF
 import NavigationService from '../../../core/NavigationService';
-<<<<<<< HEAD
-import AddNewAccount from '../../Views/AddNewAccount';
-=======
 import ConfirmTurnOnBackupAndSyncModal from '../../UI/Identity/ConfirmTurnOnBackupAndSyncModal/ConfirmTurnOnBackupAndSyncModal';
 import AddNewAccount from '../../Views/AddNewAccount';
 import SwitchAccountTypeModal from '../../Views/confirmations/components/modals/switch-account-type-modal';
->>>>>>> c3b2efdc
 
 const clearStackNavigatorOptions = {
   headerShown: false,
@@ -571,8 +567,6 @@
       name={Routes.CONFIRMATION_REQUEST_MODAL}
       component={Confirm}
     />
-<<<<<<< HEAD
-=======
   </Stack.Navigator>
 );
 
@@ -588,7 +582,6 @@
       name={Routes.CONFIRMATION_SWITCH_ACCOUNT_TYPE}
       component={SwitchAccountTypeModal}
     />
->>>>>>> c3b2efdc
   </Stack.Navigator>
 );
 
@@ -721,21 +714,14 @@
       <Stack.Screen
         name={Routes.CONFIRMATION_REQUEST_FLAT}
         component={FlatConfirmationRequest}
-<<<<<<< HEAD
       />
       <Stack.Screen
         name={Routes.CONFIRMATION_REQUEST_MODAL}
         component={ModalConfirmationRequest}
-=======
-      />
-      <Stack.Screen
-        name={Routes.CONFIRMATION_REQUEST_MODAL}
-        component={ModalConfirmationRequest}
       />
       <Stack.Screen
         name={Routes.CONFIRMATION_SWITCH_ACCOUNT_TYPE}
         component={ModalSwitchAccountType}
->>>>>>> c3b2efdc
       />
     </Stack.Navigator>
   );
