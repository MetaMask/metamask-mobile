--- conflicted
+++ resolved
@@ -1,13 +1,5 @@
 // Jest Snapshot v1, https://goo.gl/fbAQLP
 
-<<<<<<< HEAD
-exports[`App should render correctly 1`] = `
-<ForwardRef(NavigationContainer)
-  onReady={[Function]}
->
-  <Navigator />
-</ForwardRef(NavigationContainer)>
-=======
 exports[`App should render correctly when logged in 1`] = `
 <App
   dispatch={[Function]}
@@ -18,5 +10,4 @@
 <App
   dispatch={[Function]}
 />
->>>>>>> 94936838
 `;