--- conflicted
+++ resolved
@@ -50,13 +50,10 @@
 import Device from '../../../util/device';
 import { colors as importedColors } from '../../../styles/common';
 import Routes from '../../../constants/navigation/Routes';
-<<<<<<< HEAD
 import ConfirmationModal from '../../../component-library/components/ConfirmationModal';
-=======
 import Toast, {
   ToastContext,
 } from '../../../component-library/components/Toast';
->>>>>>> 7973c835
 
 const Stack = createStackNavigator();
 /**
@@ -349,14 +346,11 @@
         name={Routes.MODAL.DELETE_WALLET}
         component={DeleteWalletModal}
       />
-<<<<<<< HEAD
       <Stack.Screen
         name={Routes.MODAL.CONFIRMATION_MODAL}
         component={ConfirmationModal}
       />
-=======
       <Stack.Screen name={Routes.MODAL.WHATS_NEW} component={WhatsNewModal} />
->>>>>>> 7973c835
     </Stack.Navigator>
   );
 
