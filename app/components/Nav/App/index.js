import React, {
  useCallback,
  useContext,
  useEffect,
  useRef,
  useState,
} from 'react';
import { CommonActions, NavigationContainer } from '@react-navigation/native';
import PropTypes from 'prop-types';
import {
  Linking,
  ///: BEGIN:ONLY_INCLUDE_IF(preinstalled-snaps,external-snaps)
  View,
  ///: END:ONLY_INCLUDE_IF
} from 'react-native';
import { createStackNavigator } from '@react-navigation/stack';
import Login from '../../Views/Login';
import QRTabSwitcher from '../../Views/QRTabSwitcher';
import DataCollectionModal from '../../Views/DataCollectionModal';
import Onboarding from '../../Views/Onboarding';
import OnboardingCarousel from '../../Views/OnboardingCarousel';
import ChoosePassword from '../../Views/ChoosePassword';
import AccountBackupStep1 from '../../Views/AccountBackupStep1';
import AccountBackupStep1B from '../../Views/AccountBackupStep1B';
import ManualBackupStep1 from '../../Views/ManualBackupStep1';
import ManualBackupStep2 from '../../Views/ManualBackupStep2';
import ManualBackupStep3 from '../../Views/ManualBackupStep3';
import ImportFromSecretRecoveryPhrase from '../../Views/ImportFromSecretRecoveryPhrase';
import DeleteWalletModal from '../../../components/UI/DeleteWalletModal';
import Main from '../Main';
import OptinMetrics from '../../UI/OptinMetrics';
import SimpleWebview from '../../Views/SimpleWebview';
import SharedDeeplinkManager from '../../../core/DeeplinkManager/SharedDeeplinkManager';
import branch from 'react-native-branch';
import AppConstants from '../../../core/AppConstants';
import Logger from '../../../util/Logger';
import { routingInstrumentation } from '../../../util/sentry/utils';
import { connect, useDispatch } from 'react-redux';
import {
  CURRENT_APP_VERSION,
  EXISTING_USER,
  LAST_APP_VERSION,
} from '../../../constants/storage';
import { getVersion } from 'react-native-device-info';
import {
  setCurrentBottomNavRoute,
  setCurrentRoute,
} from '../../../actions/navigation';
import { findRouteNameFromNavigatorState } from '../../../util/general';
import { Authentication } from '../../../core/';
import { useTheme } from '../../../util/theme';
import Device from '../../../util/device';
import SDKConnect from '../../../core/SDKConnect/SDKConnect';
import { colors as importedColors } from '../../../styles/common';
import Routes from '../../../constants/navigation/Routes';
import ModalConfirmation from '../../../component-library/components/Modals/ModalConfirmation';
import Toast, {
  ToastContext,
} from '../../../component-library/components/Toast';
import AccountSelector from '../../../components/Views/AccountSelector';
import TokenSortBottomSheet from '../../../components/UI/Tokens/TokensBottomSheet/TokenSortBottomSheet.tsx';
import AccountConnect from '../../../components/Views/AccountConnect';
import AccountPermissions from '../../../components/Views/AccountPermissions';
import { AccountPermissionsScreens } from '../../../components/Views/AccountPermissions/AccountPermissions.types';
import AccountPermissionsConfirmRevokeAll from '../../../components/Views/AccountPermissions/AccountPermissionsConfirmRevokeAll';
import { SRPQuiz } from '../../Views/Quiz';
import { TurnOffRememberMeModal } from '../../../components/UI/TurnOffRememberMeModal';
import AssetHideConfirmation from '../../Views/AssetHideConfirmation';
import DetectedTokens from '../../Views/DetectedTokens';
import DetectedTokensConfirmation from '../../Views/DetectedTokensConfirmation';
import AssetOptions from '../../Views/AssetOptions';
import ImportPrivateKey from '../../Views/ImportPrivateKey';
import ImportPrivateKeySuccess from '../../Views/ImportPrivateKeySuccess';
import ConnectQRHardware from '../../Views/ConnectQRHardware';
import SelectHardwareWallet from '../../Views/ConnectHardware/SelectHardware';
import { AUTHENTICATION_APP_TRIGGERED_AUTH_NO_CREDENTIALS } from '../../../constants/error';
import { UpdateNeeded } from '../../../components/UI/UpdateNeeded';
import { EnableAutomaticSecurityChecksModal } from '../../../components/UI/EnableAutomaticSecurityChecksModal';
import NetworkSettings from '../../Views/Settings/NetworksSettings/NetworkSettings';
import ModalMandatory from '../../../component-library/components/Modals/ModalMandatory';
import { RestoreWallet } from '../../Views/RestoreWallet';
import WalletRestored from '../../Views/RestoreWallet/WalletRestored';
import WalletResetNeeded from '../../Views/RestoreWallet/WalletResetNeeded';
import SDKLoadingModal from '../../Views/SDK/SDKLoadingModal/SDKLoadingModal';
import SDKFeedbackModal from '../../Views/SDK/SDKFeedbackModal/SDKFeedbackModal';
import LedgerMessageSignModal from '../../UI/LedgerModals/LedgerMessageSignModal';
import LedgerTransactionModal from '../../UI/LedgerModals/LedgerTransactionModal';
import AccountActions from '../../../components/Views/AccountActions';
import FiatOnTestnetsFriction from '../../../components/Views/Settings/AdvancedSettings/FiatOnTestnetsFriction';
import WalletActions from '../../Views/WalletActions';
import NetworkSelector from '../../../components/Views/NetworkSelector';
import ReturnToAppModal from '../../Views/ReturnToAppModal';
import EditAccountName from '../../Views/EditAccountName/EditAccountName';
import WC2Manager, {
  isWC2Enabled,
} from '../../../../app/core/WalletConnect/WalletConnectV2';
import { DevLogger } from '../../../../app/core/SDKConnect/utils/DevLogger';
import { PPOMView } from '../../../lib/ppom/PPOMView';
import NavigationService from '../../../core/NavigationService';
import LockScreen from '../../Views/LockScreen';
import StorageWrapper from '../../../store/storage-wrapper';
import ShowIpfsGatewaySheet from '../../Views/ShowIpfsGatewaySheet/ShowIpfsGatewaySheet';
import ShowDisplayNftMediaSheet from '../../Views/ShowDisplayMediaNFTSheet/ShowDisplayNFTMediaSheet';
import AmbiguousAddressSheet from '../../../../app/components/Views/Settings/Contacts/AmbiguousAddressSheet/AmbiguousAddressSheet';
import SDKDisconnectModal from '../../Views/SDK/SDKDisconnectModal/SDKDisconnectModal';
import SDKSessionModal from '../../Views/SDK/SDKSessionModal/SDKSessionModal';
import ExperienceEnhancerModal from '../../../../app/components/Views/ExperienceEnhancerModal';
import { MetaMetrics } from '../../../core/Analytics';
import trackErrorAsAnalytics from '../../../util/metrics/TrackError/trackErrorAsAnalytics';
import generateDeviceAnalyticsMetaData from '../../../util/metrics/DeviceAnalyticsMetaData/generateDeviceAnalyticsMetaData';
import generateUserSettingsAnalyticsMetaData from '../../../util/metrics/UserSettingsAnalyticsMetaData/generateUserProfileAnalyticsMetaData';
import LedgerSelectAccount from '../../Views/LedgerSelectAccount';
import OnboardingSuccess from '../../Views/OnboardingSuccess';
import DefaultSettings from '../../Views/OnboardingSuccess/DefaultSettings';
import OnboardingGeneralSettings from '../../Views/OnboardingSuccess/OnboardingGeneralSettings';
import OnboardingAssetsSettings from '../../Views/OnboardingSuccess/OnboardingAssetsSettings';
import OnboardingSecuritySettings from '../../Views/OnboardingSuccess/OnboardingSecuritySettings';
import BasicFunctionalityModal from '../../UI/BasicFunctionality/BasicFunctionalityModal/BasicFunctionalityModal';
import SmartTransactionsOptInModal from '../../Views/SmartTransactionsOptInModal/SmartTranactionsOptInModal';
import ProfileSyncingModal from '../../UI/ProfileSyncing/ProfileSyncingModal/ProfileSyncingModal';
import ResetNotificationsModal from '../../UI/Notification/ResetNotificationsModal';
import NFTAutoDetectionModal from '../../../../app/components/Views/NFTAutoDetectionModal/NFTAutoDetectionModal';
import NftOptions from '../../../components/Views/NftOptions';
import ShowTokenIdSheet from '../../../components/Views/ShowTokenIdSheet';
import OriginSpamModal from '../../Views/OriginSpamModal/OriginSpamModal';
import { isNetworkUiRedesignEnabled } from '../../../util/networks/isNetworkUiRedesignEnabled';
import ChangeInSimulationModal from '../../Views/ChangeInSimulationModal/ChangeInSimulationModal';
import TooltipModal from '../../../components/Views/TooltipModal';
///: BEGIN:ONLY_INCLUDE_IF(preinstalled-snaps,external-snaps)
import { SnapsExecutionWebView } from '../../../lib/snaps';
///: END:ONLY_INCLUDE_IF
import OptionsSheet from '../../UI/SelectOptionSheet/OptionsSheet';
import FoxLoader from '../../../components/UI/FoxLoader';
import { AppStateEventProcessor } from '../../../core/AppStateEventListener';
import MultiRpcModal from '../../../components/Views/MultiRpcModal/MultiRpcModal';
import Engine from '../../../core/Engine';
import { CHAIN_IDS } from '@metamask/transaction-controller';
import { PopularList } from '../../../util/networks/customNetworks';
import { RpcEndpointType } from '@metamask/network-controller';
import { trace, TraceName, TraceOperation } from '../../../util/trace';

const clearStackNavigatorOptions = {
  headerShown: false,
  cardStyle: {
    backgroundColor: 'transparent',
    cardStyleInterpolator: () => ({
      overlayStyle: {
        opacity: 0,
      },
    }),
  },
  animationEnabled: false,
};

const Stack = createStackNavigator();

const OnboardingSuccessComponent = () => (
  <OnboardingSuccess
    onDone={() =>
      NavigationService.navigation.reset({ routes: [{ name: 'HomeNav' }] })
    }
  />
);

const OnboardingSuccessComponentNoSRP = () => (
  <OnboardingSuccess
    noSRP
    onDone={() =>
      NavigationService.navigation.reset({
        routes: [{ name: 'HomeNav' }],
      })
    }
  />
);

const OnboardingSuccessFlow = () => (
  <Stack.Navigator
    name={Routes.ONBOARDING.SUCCESS_FLOW}
    initialRouteName={Routes.ONBOARDING.SUCCESS}
  >
    <Stack.Screen
      name={Routes.ONBOARDING.SUCCESS}
      component={OnboardingSuccessComponent} // Used in SRP flow
      options={OnboardingSuccess.navigationOptions}
    />
    <Stack.Screen
      name={Routes.ONBOARDING.DEFAULT_SETTINGS} // This is being used in import wallet flow
      component={DefaultSettings}
      options={DefaultSettings.navigationOptions}
    />
    <Stack.Screen
      name={Routes.ONBOARDING.GENERAL_SETTINGS}
      component={OnboardingGeneralSettings}
      options={DefaultSettings.navigationOptions}
    />
    <Stack.Screen
      name={Routes.ONBOARDING.ASSETS_SETTINGS}
      component={OnboardingAssetsSettings}
      options={DefaultSettings.navigationOptions}
    />
    <Stack.Screen
      name={Routes.ONBOARDING.SECURITY_SETTINGS}
      component={OnboardingSecuritySettings}
      options={DefaultSettings.navigationOptions}
    />
  </Stack.Navigator>
);
/**
 * Stack navigator responsible for the onboarding process
 * Create Wallet and Import from Secret Recovery Phrase
 */
const OnboardingNav = () => (
  <Stack.Navigator initialRouteName="OnboardingCarousel">
    <Stack.Screen
      name="Onboarding"
      component={Onboarding}
      options={Onboarding.navigationOptions}
    />
    <Stack.Screen
      name="OnboardingCarousel"
      component={OnboardingCarousel}
      options={OnboardingCarousel.navigationOptions}
    />
    <Stack.Screen
      name="ChoosePassword"
      component={ChoosePassword}
      options={ChoosePassword.navigationOptions}
    />
    <Stack.Screen
      name="AccountBackupStep1"
      component={AccountBackupStep1}
      options={AccountBackupStep1.navigationOptions}
    />
    <Stack.Screen
      name="AccountBackupStep1B"
      component={AccountBackupStep1B}
      options={AccountBackupStep1B.navigationOptions}
    />
    <Stack.Screen
      name={Routes.ONBOARDING.SUCCESS_FLOW}
      component={OnboardingSuccessFlow}
      options={{ headerShown: false }}
    />
    <Stack.Screen
      name={Routes.ONBOARDING.SUCCESS}
      component={OnboardingSuccessComponentNoSRP} // Used in SRP flow
      options={OnboardingSuccess.navigationOptions}
    />
    <Stack.Screen
      name={Routes.ONBOARDING.DEFAULT_SETTINGS} // This is being used in import wallet flow
      component={DefaultSettings}
      options={DefaultSettings.navigationOptions}
    />
    <Stack.Screen
      name="ManualBackupStep1"
      component={ManualBackupStep1}
      options={ManualBackupStep1.navigationOptions}
    />
    <Stack.Screen
      name="ManualBackupStep2"
      component={ManualBackupStep2}
      options={ManualBackupStep2.navigationOptions}
    />
    <Stack.Screen
      name="ManualBackupStep3"
      component={ManualBackupStep3}
      options={ManualBackupStep3.navigationOptions}
    />
    <Stack.Screen
      name={Routes.ONBOARDING.IMPORT_FROM_SECRET_RECOVERY_PHRASE}
      component={ImportFromSecretRecoveryPhrase}
      options={ImportFromSecretRecoveryPhrase.navigationOptions}
    />
    <Stack.Screen
      name="OptinMetrics"
      component={OptinMetrics}
      options={OptinMetrics.navigationOptions}
    />
  </Stack.Navigator>
);

/**
 * Parent Stack navigator that allows the
 * child OnboardingNav navigator to push modals on top of it
 */
const SimpleWebviewScreen = () => (
  <Stack.Navigator mode={'modal'}>
    <Stack.Screen
      name={Routes.WEBVIEW.SIMPLE}
      component={SimpleWebview}
      options={SimpleWebview.navigationOptions}
    />
  </Stack.Navigator>
);

const OnboardingRootNav = () => (
  <Stack.Navigator
    initialRouteName={Routes.ONBOARDING.NAV}
    mode="modal"
    screenOptions={{ headerShown: false }}
  >
    <Stack.Screen name="OnboardingNav" component={OnboardingNav} />
    <Stack.Screen
      name={Routes.QR_TAB_SWITCHER}
      component={QRTabSwitcher}
      header={null}
    />
    <Stack.Screen
      name={Routes.WEBVIEW.MAIN}
      header={null}
      component={SimpleWebviewScreen}
    />
  </Stack.Navigator>
);

const VaultRecoveryFlow = () => (
  <Stack.Navigator
    initialRouteName={Routes.VAULT_RECOVERY.RESTORE_WALLET}
    screenOptions={{ headerShown: false }}
  >
    <Stack.Screen
      name={Routes.VAULT_RECOVERY.RESTORE_WALLET}
      component={RestoreWallet}
    />
    <Stack.Screen
      name={Routes.VAULT_RECOVERY.WALLET_RESTORED}
      component={WalletRestored}
    />
    <Stack.Screen
      name={Routes.VAULT_RECOVERY.WALLET_RESET_NEEDED}
      component={WalletResetNeeded}
    />
  </Stack.Navigator>
);

const EditAccountNameFlow = () => (
  <Stack.Navigator>
    <Stack.Screen name="EditAccountName" component={EditAccountName} />
  </Stack.Navigator>
);

// eslint-disable-next-line react/prop-types
const AddNetworkFlow = ({ route }) => (
  <Stack.Navigator>
    <Stack.Screen
      name="AddNetwork"
      component={NetworkSettings}
      // eslint-disable-next-line react/prop-types
      initialParams={route?.params}
    />
  </Stack.Navigator>
);
const DetectedTokensFlow = () => (
  <Stack.Navigator
    mode={'modal'}
    screenOptions={clearStackNavigatorOptions}
    initialRouteName={'DetectedTokens'}
  >
    <Stack.Screen name={'DetectedTokens'} component={DetectedTokens} />
    <Stack.Screen
      name={'DetectedTokensConfirmation'}
      component={DetectedTokensConfirmation}
    />
  </Stack.Navigator>
);

const RootModalFlow = () => (
  <Stack.Navigator mode={'modal'} screenOptions={clearStackNavigatorOptions}>
    <Stack.Screen
      name={Routes.MODAL.WALLET_ACTIONS}
      component={WalletActions}
    />
    <Stack.Screen
      name={Routes.MODAL.DELETE_WALLET}
      component={DeleteWalletModal}
    />
    <Stack.Screen
      name={Routes.MODAL.MODAL_CONFIRMATION}
      component={ModalConfirmation}
    />
    <Stack.Screen
      name={Routes.MODAL.MODAL_MANDATORY}
      component={ModalMandatory}
    />
    <Stack.Screen
      name={Routes.MODAL.SMART_TRANSACTIONS_OPT_IN}
      component={SmartTransactionsOptInModal}
    />
    <Stack.Screen
      name={Routes.SHEET.ACCOUNT_SELECTOR}
      component={AccountSelector}
    />
    <Stack.Screen name={Routes.SHEET.SDK_LOADING} component={SDKLoadingModal} />
    <Stack.Screen
      name={Routes.SHEET.SDK_FEEDBACK}
      component={SDKFeedbackModal}
    />
    <Stack.Screen
      name={Routes.SHEET.SDK_MANAGE_CONNECTIONS}
      component={SDKSessionModal}
    />
    <Stack.Screen
      name={Routes.SHEET.EXPERIENCE_ENHANCER}
      component={ExperienceEnhancerModal}
    />
    <Stack.Screen
      name={Routes.SHEET.DATA_COLLECTION}
      component={DataCollectionModal}
    />
    <Stack.Screen
      name={Routes.SHEET.SDK_DISCONNECT}
      component={SDKDisconnectModal}
    />
    <Stack.Screen
      name={Routes.SHEET.ACCOUNT_CONNECT}
      component={AccountConnect}
    />
    <Stack.Screen
      name={Routes.SHEET.ACCOUNT_PERMISSIONS}
      component={AccountPermissions}
      initialParams={{ initialScreen: AccountPermissionsScreens.Connected }}
    />
    <Stack.Screen
      name={Routes.SHEET.REVOKE_ALL_ACCOUNT_PERMISSIONS}
      component={AccountPermissionsConfirmRevokeAll}
    />
    <Stack.Screen
      name={Routes.SHEET.NETWORK_SELECTOR}
      component={NetworkSelector}
    />
    <Stack.Screen
      name={Routes.SHEET.TOKEN_SORT}
      component={TokenSortBottomSheet}
    />
    <Stack.Screen
      name={Routes.SHEET.BASIC_FUNCTIONALITY}
      component={BasicFunctionalityModal}
    />
    <Stack.Screen
      name={Routes.SHEET.PROFILE_SYNCING}
      component={ProfileSyncingModal}
    />
    <Stack.Screen
      name={Routes.SHEET.RESET_NOTIFICATIONS}
      component={ResetNotificationsModal}
    />
    <Stack.Screen
      name={Routes.SHEET.RETURN_TO_DAPP_MODAL}
      component={ReturnToAppModal}
    />
    <Stack.Screen
      name={Routes.SHEET.AMBIGUOUS_ADDRESS}
      component={AmbiguousAddressSheet}
    />
    <Stack.Screen
      name={Routes.MODAL.TURN_OFF_REMEMBER_ME}
      component={TurnOffRememberMeModal}
    />
    <Stack.Screen
      name={'AssetHideConfirmation'}
      component={AssetHideConfirmation}
    />
    <Stack.Screen name={'DetectedTokens'} component={DetectedTokensFlow} />
    <Stack.Screen name={'AssetOptions'} component={AssetOptions} />
    <Stack.Screen name={'NftOptions'} component={NftOptions} />
    <Stack.Screen name={Routes.MODAL.UPDATE_NEEDED} component={UpdateNeeded} />
    <Stack.Screen
      name={Routes.MODAL.ENABLE_AUTOMATIC_SECURITY_CHECKS}
      component={EnableAutomaticSecurityChecksModal}
    />
    <Stack.Screen name={Routes.MODAL.SRP_REVEAL_QUIZ} component={SRPQuiz} />
    <Stack.Screen
      name={Routes.SHEET.ACCOUNT_ACTIONS}
      component={AccountActions}
    />
    <Stack.Screen
      name={Routes.SHEET.FIAT_ON_TESTNETS_FRICTION}
      component={FiatOnTestnetsFriction}
    />
    <Stack.Screen
      name={Routes.SHEET.SHOW_IPFS}
      component={ShowIpfsGatewaySheet}
    />
    <Stack.Screen
      name={Routes.SHEET.SHOW_NFT_DISPLAY_MEDIA}
      component={ShowDisplayNftMediaSheet}
    />
    <Stack.Screen
      name={Routes.MODAL.NFT_AUTO_DETECTION_MODAL}
      component={NFTAutoDetectionModal}
    />
    {isNetworkUiRedesignEnabled() ? (
      <Stack.Screen
        name={Routes.MODAL.MULTI_RPC_MIGRATION_MODAL}
        component={MultiRpcModal}
      />
    ) : null}
    <Stack.Screen
      name={Routes.SHEET.SHOW_TOKEN_ID}
      component={ShowTokenIdSheet}
    />
    <Stack.Screen
      name={Routes.SHEET.ORIGIN_SPAM_MODAL}
      component={OriginSpamModal}
    />
    <Stack.Screen
      name={Routes.SHEET.CHANGE_IN_SIMULATION_MODAL}
      component={ChangeInSimulationModal}
    />
    <Stack.Screen name={Routes.SHEET.TOOLTIP_MODAL} component={TooltipModal} />
  </Stack.Navigator>
);

const ImportPrivateKeyView = () => (
  <Stack.Navigator
    screenOptions={{
      headerShown: false,
    }}
  >
    <Stack.Screen name="ImportPrivateKey" component={ImportPrivateKey} />
    <Stack.Screen
      name="ImportPrivateKeySuccess"
      component={ImportPrivateKeySuccess}
    />
    <Stack.Screen
      name={Routes.QR_TAB_SWITCHER}
      component={QRTabSwitcher}
      screenOptions={{
        headerShown: false,
      }}
    />
  </Stack.Navigator>
);

const ConnectQRHardwareFlow = () => (
  <Stack.Navigator
    screenOptions={{
      headerShown: false,
    }}
  >
    <Stack.Screen name="ConnectQRHardware" component={ConnectQRHardware} />
  </Stack.Navigator>
);

const LedgerConnectFlow = () => (
  <Stack.Navigator
    screenOptions={{
      headerShown: false,
    }}
    initialRouteName={Routes.HW.LEDGER_CONNECT}
  >
    <Stack.Screen
      name={Routes.HW.LEDGER_CONNECT}
      component={LedgerSelectAccount}
    />
  </Stack.Navigator>
);

const ConnectHardwareWalletFlow = () => (
  <Stack.Navigator name="ConnectHardwareWallet">
    <Stack.Screen
      name={Routes.HW.SELECT_DEVICE}
      component={SelectHardwareWallet}
      options={SelectHardwareWallet.navigationOptions}
    />
  </Stack.Navigator>
);

const App = (props) => {
  const { userLoggedIn } = props;
  // FIXME: Remove this when the unit tests are resolved for rendering this component. This property is only used by unit tests at the moment. Tests break when this is removed.
  const supressRender = props?.route?.params?.supressRender;
  const [navigator, setNavigator] = useState(undefined);
  const prevNavigator = useRef(navigator);
  const queueOfHandleDeeplinkFunctions = useRef([]);
  const { colors } = useTheme();
  const { toastRef } = useContext(ToastContext);
  const dispatch = useDispatch();
  const sdkInit = useRef();
  const [onboarded, setOnboarded] = useState(false);

  const triggerSetCurrentRoute = (route) => {
    dispatch(setCurrentRoute(route));
    if (route === 'Wallet' || route === 'BrowserView') {
      setOnboarded(true);
      dispatch(setCurrentBottomNavRoute(route));
    }
  };

  useEffect(() => {
    if (prevNavigator.current || !navigator) return;
    const appTriggeredAuth = async () => {
      const existingUser = await StorageWrapper.getItem(EXISTING_USER);
      setOnboarded(!!existingUser);
      try {
        if (existingUser) {
          await trace(
            {
              name: TraceName.BiometricAuthentication,
              op: TraceOperation.BiometricAuthentication,
            },
            async () => {
              await Authentication.appTriggeredAuth();
            },
          );
          // we need to reset the navigator here so that the user cannot go back to the login screen
          navigator.reset({ routes: [{ name: Routes.ONBOARDING.HOME_NAV }] });
        } else {
          navigator.reset({ routes: [{ name: Routes.ONBOARDING.ROOT_NAV }] });
        }
      } catch (error) {
        // if there are no credentials, then they were cleared in the last session and we should not show biometrics on the login screen
        if (
          error.message === AUTHENTICATION_APP_TRIGGERED_AUTH_NO_CREDENTIALS
        ) {
          navigator.dispatch(
            CommonActions.setParams({
              locked: true,
            }),
          );
        }
        await Authentication.lockApp({ reset: false });
        trackErrorAsAnalytics(
          'App: Max Attempts Reached',
          error?.message,
          `Unlock attempts: 1`,
        );
      }
    };
    appTriggeredAuth().catch((error) => {
      Logger.error(error, 'App: Error in appTriggeredAuth');
    });
  }, [navigator, queueOfHandleDeeplinkFunctions]);

  const handleDeeplink = useCallback(({ error, params, uri }) => {
    if (error) {
      trackErrorAsAnalytics(error, 'Branch:');
    }
    const deeplink = params?.['+non_branch_link'] || uri || null;
    try {
      if (deeplink) {
        AppStateEventProcessor.setCurrentDeeplink(deeplink);
        SharedDeeplinkManager.parse(deeplink, {
          origin: AppConstants.DEEPLINKS.ORIGIN_DEEPLINK,
        });
      }
    } catch (e) {
      Logger.error(e, `Deeplink: Error parsing deeplink`);
    }
  }, []);

  // on Android devices, this creates a listener
  // to deeplinks used to open the app
  // when it is in background (so not closed)
  // Documentation: https://reactnative.dev/docs/linking#handling-deep-links
  useEffect(() => {
    if (Device.isAndroid())
      Linking.addEventListener('url', (params) => {
        const { url } = params;
        if (url) {
          handleDeeplink({ uri: url });
        }
      });
  }, [handleDeeplink]);

  useEffect(() => {
    if (navigator) {
      // Initialize deep link manager
      SharedDeeplinkManager.init({
        navigation: {
          navigate: (routeName, opts) => {
            if (navigator) {
              const params = { name: routeName, params: opts };
              navigator.dispatch?.(CommonActions.navigate(params));
            }
          },
        },
        dispatch,
      });

      if (!prevNavigator.current) {
        // Setup navigator with Sentry instrumentation
        routingInstrumentation.registerNavigationContainer(navigator);
        // Subscribe to incoming deeplinks
        // Branch.io documentation: https://help.branch.io/developers-hub/docs/react-native
        branch.subscribe((opts) => {
          const { error } = opts;

          if (error) {
            // Log error for analytics and continue handling deeplink
            const branchError = new Error(error);
            Logger.error(branchError, 'Error subscribing to branch.');
          }

          if (sdkInit.current) {
            handleDeeplink(opts);
          } else {
            queueOfHandleDeeplinkFunctions.current =
              queueOfHandleDeeplinkFunctions.current.concat([
                () => {
                  handleDeeplink(opts);
                },
              ]);
          }
        });
      }
      prevNavigator.current = navigator;
    }
  }, [dispatch, handleDeeplink, navigator, queueOfHandleDeeplinkFunctions]);

  useEffect(() => {
    const initMetrics = async () => {
      const metrics = MetaMetrics.getInstance();
      await metrics.configure();
      // identify user with the latest traits
      // run only after the MetaMetrics is configured
      const consolidatedTraits = {
        ...generateDeviceAnalyticsMetaData(),
        ...generateUserSettingsAnalyticsMetaData(),
      };
      await metrics.addTraitsToUser(consolidatedTraits);
    };

    initMetrics().catch((err) => {
      Logger.error(err, 'Error initializing MetaMetrics');
    });
  }, []);

  useEffect(() => {
    // Init SDKConnect only if the navigator is ready, user is onboarded, and SDK is not initialized.
    async function initSDKConnect() {
      if (
        navigator?.getCurrentRoute &&
        onboarded &&
        sdkInit.current === undefined &&
        userLoggedIn
      ) {
        sdkInit.current = false;
        try {
          const sdkConnect = SDKConnect.getInstance();
          await sdkConnect.init({ navigation: navigator, context: 'Nav/App' });
          await SDKConnect.getInstance().postInit(() => {
            setTimeout(() => {
              queueOfHandleDeeplinkFunctions.current = [];
            }, 1000);
          });
          sdkInit.current = true;
        } catch (err) {
          sdkInit.current = undefined;
          console.error(`Cannot initialize SDKConnect`, err);
        }
      }
    }

    initSDKConnect()
      .then(() => {
        queueOfHandleDeeplinkFunctions.current.forEach((func) => func());
      })
      .catch((err) => {
        Logger.error(err, 'Error initializing SDKConnect');
      });
  }, [navigator, onboarded, userLoggedIn]);

  useEffect(() => {
    const currentRoute = navigator?.getCurrentRoute();
    if (isWC2Enabled && currentRoute !== undefined) {
      DevLogger.log(
        `WalletConnect: Initializing WalletConnect Manager route=${currentRoute.name}`,
      );
      WC2Manager.init({ navigation: navigator }).catch((err) => {
        console.error('Cannot initialize WalletConnect Manager.', err);
      });
    }
  }, [navigator]);

  useEffect(() => {
    async function startApp() {
      const existingUser = await StorageWrapper.getItem(EXISTING_USER);
      if (!existingUser) {
        // List of chainIds to add (as hex strings)
        const chainIdsToAdd = [
          CHAIN_IDS.ARBITRUM,
          CHAIN_IDS.BASE,
          CHAIN_IDS.BSC,
          CHAIN_IDS.OPTIMISM,
          CHAIN_IDS.POLYGON,
        ];

        // Filter the PopularList to get only the specified networks based on chainId
        const selectedNetworks = PopularList.filter((network) =>
          chainIdsToAdd.includes(network.chainId),
        );
        const { NetworkController } = Engine.context;

        // Loop through each selected network and call NetworkController.addNetwork
        for (const network of selectedNetworks) {
          try {
            await NetworkController.addNetwork({
              chainId: network.chainId,
              blockExplorerUrls: [network.rpcPrefs.blockExplorerUrl],
              defaultRpcEndpointIndex: 0,
              defaultBlockExplorerUrlIndex: 0,
              name: network.nickname,
              nativeCurrency: network.ticker,
              rpcEndpoints: [
                {
                  url: network.rpcUrl,
                  name: network.nickname,
                  type: RpcEndpointType.Custom,
                },
              ],
            });
          } catch (error) {
            Logger.error(error);
          }
        }
      }

      try {
        const currentVersion = getVersion();
        const savedVersion = await StorageWrapper.getItem(CURRENT_APP_VERSION);
        if (currentVersion !== savedVersion) {
          if (savedVersion)
            await StorageWrapper.setItem(LAST_APP_VERSION, savedVersion);
          await StorageWrapper.setItem(CURRENT_APP_VERSION, currentVersion);
        }

        const lastVersion = await StorageWrapper.getItem(LAST_APP_VERSION);
        if (!lastVersion) {
          if (existingUser) {
            // Setting last version to first version if user exists and lastVersion does not, to simulate update
            await StorageWrapper.setItem(LAST_APP_VERSION, '0.0.1');
          } else {
            // Setting last version to current version so that it's not treated as an update
            await StorageWrapper.setItem(LAST_APP_VERSION, currentVersion);
          }
        }
      } catch (error) {
        Logger.error(error);
      }
    }

    startApp().catch((error) => {
      Logger.error(error, 'Error starting app');
    });
  }, []);

  const setNavigatorRef = (ref) => {
    if (!prevNavigator.current) {
      setNavigator(ref);
      NavigationService.setNavigationRef(ref);
    }
  };

<<<<<<< HEAD
  const DetectedTokensFlow = () => (
    <Stack.Navigator
      mode={'modal'}
      screenOptions={clearStackNavigatorOptions}
      initialRouteName={'DetectedTokens'}
    >
      <Stack.Screen name={'DetectedTokens'} component={DetectedTokens} />
      <Stack.Screen
        name={'DetectedTokensConfirmation'}
        component={DetectedTokensConfirmation}
      />
    </Stack.Navigator>
  );

  const RootModalFlow = () => (
    <Stack.Navigator mode={'modal'} screenOptions={clearStackNavigatorOptions}>
      <Stack.Screen
        name={Routes.MODAL.WALLET_ACTIONS}
        component={WalletActions}
      />
      <Stack.Screen
        name={Routes.MODAL.DELETE_WALLET}
        component={DeleteWalletModal}
      />
      <Stack.Screen
        name={Routes.MODAL.MODAL_CONFIRMATION}
        component={ModalConfirmation}
      />
      <Stack.Screen
        name={Routes.MODAL.MODAL_MANDATORY}
        component={ModalMandatory}
      />
      <Stack.Screen
        name={Routes.MODAL.SMART_TRANSACTIONS_OPT_IN}
        component={SmartTransactionsOptInModal}
      />
      <Stack.Screen
        name={Routes.SHEET.ACCOUNT_SELECTOR}
        component={AccountSelector}
      />
      <Stack.Screen
        name={Routes.SHEET.SDK_LOADING}
        component={SDKLoadingModal}
      />
      <Stack.Screen
        name={Routes.SHEET.SDK_FEEDBACK}
        component={SDKFeedbackModal}
      />
      <Stack.Screen
        name={Routes.SHEET.SDK_MANAGE_CONNECTIONS}
        component={SDKSessionModal}
      />
      <Stack.Screen
        name={Routes.SHEET.EXPERIENCE_ENHANCER}
        component={ExperienceEnhancerModal}
      />
      <Stack.Screen
        name={Routes.SHEET.DATA_COLLECTION}
        component={DataCollectionModal}
      />
      <Stack.Screen
        name={Routes.SHEET.SDK_DISCONNECT}
        component={SDKDisconnectModal}
      />
      <Stack.Screen
        name={Routes.SHEET.ACCOUNT_CONNECT}
        component={AccountConnect}
      />
      <Stack.Screen
        name={Routes.SHEET.ACCOUNT_PERMISSIONS}
        component={AccountPermissions}
        initialParams={{ initialScreen: AccountPermissionsScreens.Connected }}
      />
      <Stack.Screen
        name={Routes.SHEET.REVOKE_ALL_ACCOUNT_PERMISSIONS}
        component={AccountPermissionsConfirmRevokeAll}
      />
      <Stack.Screen
        name={Routes.SHEET.NETWORK_SELECTOR}
        component={NetworkSelector}
      />
      <Stack.Screen
        name={Routes.SHEET.BASIC_FUNCTIONALITY}
        component={BasicFunctionalityModal}
      />
      <Stack.Screen
        name={Routes.SHEET.PROFILE_SYNCING}
        component={ProfileSyncingModal}
      />
      <Stack.Screen
        name={Routes.SHEET.RESET_NOTIFICATIONS}
        component={ResetNotificationsModal}
      />
      <Stack.Screen
        name={Routes.SHEET.RETURN_TO_DAPP_MODAL}
        component={ReturnToAppModal}
      />
      <Stack.Screen
        name={Routes.SHEET.AMBIGUOUS_ADDRESS}
        component={AmbiguousAddressSheet}
      />
      <Stack.Screen
        name={Routes.MODAL.TURN_OFF_REMEMBER_ME}
        component={TurnOffRememberMeModal}
      />
      <Stack.Screen
        name={'AssetHideConfirmation'}
        component={AssetHideConfirmation}
      />
      <Stack.Screen name={'DetectedTokens'} component={DetectedTokensFlow} />
      <Stack.Screen name={'AssetOptions'} component={AssetOptions} />
      <Stack.Screen name={'NftOptions'} component={NftOptions} />
      <Stack.Screen
        name={Routes.MODAL.UPDATE_NEEDED}
        component={UpdateNeeded}
      />
      <Stack.Screen
        name={Routes.MODAL.ENABLE_AUTOMATIC_SECURITY_CHECKS}
        component={EnableAutomaticSecurityChecksModal}
      />
      <Stack.Screen name={Routes.MODAL.SRP_REVEAL_QUIZ} component={SRPQuiz} />
      <Stack.Screen
        name={Routes.SHEET.ACCOUNT_ACTIONS}
        component={AccountActions}
      />
      <Stack.Screen
        name={Routes.SHEET.FIAT_ON_TESTNETS_FRICTION}
        component={FiatOnTestnetsFriction}
      />
      <Stack.Screen
        name={Routes.SHEET.SHOW_IPFS}
        component={ShowIpfsGatewaySheet}
      />
      <Stack.Screen
        name={Routes.SHEET.SHOW_NFT_DISPLAY_MEDIA}
        component={ShowDisplayNftMediaSheet}
      />
      <Stack.Screen
        name={Routes.MODAL.NFT_AUTO_DETECTION_MODAL}
        component={NFTAutoDetectionModal}
      />
      <Stack.Screen
        name={Routes.SHEET.SHOW_TOKEN_ID}
        component={ShowTokenIdSheet}
      />

      <Stack.Screen
        name={Routes.SHEET.ORIGIN_SPAM_MODAL}
        component={OriginSpamModal}
      />
      <Stack.Screen
        name={Routes.SHEET.CHANGE_IN_SIMULATION_MODAL}
        component={ChangeInSimulationModal}
      />
      <Stack.Screen
        name={Routes.SHEET.TOOLTIP_MODAL}
        component={TooltipModal}
      />
    </Stack.Navigator>
  );

  const ImportPrivateKeyView = () => (
    <Stack.Navigator
      screenOptions={{
        headerShown: false,
      }}
    >
      <Stack.Screen name="ImportPrivateKey" component={ImportPrivateKey} />
      <Stack.Screen
        name="ImportPrivateKeySuccess"
        component={ImportPrivateKeySuccess}
      />
      <Stack.Screen
        name={Routes.QR_TAB_SWITCHER}
        component={QRTabSwitcher}
        screenOptions={{
          headerShown: false,
        }}
      />
    </Stack.Navigator>
  );

  const ConnectQRHardwareFlow = () => (
    <Stack.Navigator
      screenOptions={{
        headerShown: false,
      }}
    >
      <Stack.Screen name="ConnectQRHardware" component={ConnectQRHardware} />
    </Stack.Navigator>
  );

  const LedgerConnectFlow = () => (
    <Stack.Navigator
      screenOptions={{
        headerShown: false,
      }}
      initialRouteName={Routes.HW.LEDGER_CONNECT}
    >
      <Stack.Screen
        name={Routes.HW.LEDGER_CONNECT}
        component={LedgerSelectAccount}
      />
    </Stack.Navigator>
  );

  const ConnectHardwareWalletFlow = () => (
    <Stack.Navigator name="ConnectHardwareWallet">
      <Stack.Screen
        name={Routes.HW.SELECT_DEVICE}
        component={SelectHardwareWallet}
        options={SelectHardwareWallet.navigationOptions}
      />
    </Stack.Navigator>
  );

  const EditAccountNameFlow = () => (
    <Stack.Navigator>
      <Stack.Screen name="EditAccountName" component={EditAccountName} />
    </Stack.Navigator>
  );

  // eslint-disable-next-line react/prop-types
  const AddNetworkFlow = ({ route }) => (
    <Stack.Navigator>
      <Stack.Screen
        name="AddNetwork"
        component={NetworkSettings}
        // eslint-disable-next-line react/prop-types
        initialParams={route?.params}
      />
    </Stack.Navigator>
  );

=======
>>>>>>> 385a5775
  return supressRender ? null : (
    <>
      {
        ///: BEGIN:ONLY_INCLUDE_IF(preinstalled-snaps,external-snaps)
      }
      <View>
        <SnapsExecutionWebView />
      </View>
      {
        ///: END:ONLY_INCLUDE_IF
      }
      <PPOMView />
      <NavigationContainer
        // Prevents artifacts when navigating between screens
        theme={{
          colors: {
            background: colors.background.default,
          },
        }}
        ref={setNavigatorRef}
        onStateChange={(state) => {
          // Updates redux with latest route. Used by DrawerView component.
          const currentRoute = findRouteNameFromNavigatorState(state.routes);
          triggerSetCurrentRoute(currentRoute);
        }}
      >
        <Stack.Navigator
          initialRouteName={Routes.FOX_LOADER}
          mode={'modal'}
          screenOptions={{
            headerShown: false,
            cardStyle: { backgroundColor: importedColors.transparent },
            animationEnabled: false,
          }}
        >
          <Stack.Screen name={Routes.FOX_LOADER} component={FoxLoader} />
          <Stack.Screen
            name={Routes.ONBOARDING.LOGIN}
            component={Login}
            options={{ headerShown: false }}
          />
          <Stack.Screen
            name="OnboardingRootNav"
            component={OnboardingRootNav}
            options={{ headerShown: false }}
          />
          <Stack.Screen
            name={Routes.ONBOARDING.SUCCESS_FLOW}
            component={OnboardingSuccessFlow}
            options={{ headerShown: false }}
          />
          {userLoggedIn && (
            <Stack.Screen
              name={Routes.ONBOARDING.HOME_NAV}
              component={Main}
              options={{ headerShown: false }}
            />
          )}
          <Stack.Screen
            name={Routes.VAULT_RECOVERY.RESTORE_WALLET}
            component={VaultRecoveryFlow}
          />
          <Stack.Screen
            name={Routes.MODAL.ROOT_MODAL_FLOW}
            component={RootModalFlow}
          />
          <Stack.Screen
            name="ImportPrivateKeyView"
            component={ImportPrivateKeyView}
            options={{ animationEnabled: true }}
          />
          <Stack.Screen
            name="ConnectQRHardwareFlow"
            component={ConnectQRHardwareFlow}
            options={{ animationEnabled: true }}
          />
          <Stack.Screen
            name={Routes.HW.CONNECT_LEDGER}
            component={LedgerConnectFlow}
          />
          <Stack.Screen
            name={Routes.HW.CONNECT}
            component={ConnectHardwareWalletFlow}
          />
          <Stack.Screen
            options={{
              //Refer to - https://reactnavigation.org/docs/stack-navigator/#animations
              cardStyle: { backgroundColor: importedColors.transparent },
              cardStyleInterpolator: () => ({
                overlayStyle: {
                  opacity: 0,
                },
              }),
            }}
            name={Routes.LEDGER_TRANSACTION_MODAL}
            component={LedgerTransactionModal}
          />
          <Stack.Screen
            options={{
              //Refer to - https://reactnavigation.org/docs/stack-navigator/#animations
              cardStyle: { backgroundColor: importedColors.transparent },
              cardStyleInterpolator: () => ({
                overlayStyle: {
                  opacity: 0,
                },
              }),
            }}
            name={Routes.LEDGER_MESSAGE_SIGN_MODAL}
            component={LedgerMessageSignModal}
          />
          <Stack.Screen name={Routes.OPTIONS_SHEET} component={OptionsSheet} />
          <Stack.Screen
            name="EditAccountName"
            component={EditAccountNameFlow}
            options={{ animationEnabled: true }}
          />
          <Stack.Screen
            name={Routes.ADD_NETWORK}
            component={AddNetworkFlow}
            options={{ animationEnabled: true }}
          />
          {isNetworkUiRedesignEnabled() ? (
            <Stack.Screen
              name={Routes.EDIT_NETWORK}
              component={AddNetworkFlow}
              options={{ animationEnabled: true }}
            />
          ) : null}

          <Stack.Screen
            name={Routes.LOCK_SCREEN}
            component={LockScreen}
            options={{ gestureEnabled: false }}
          />
        </Stack.Navigator>
      </NavigationContainer>
      <Toast ref={toastRef} />
    </>
  );
};

App.propTypes = {
  userLoggedIn: PropTypes.bool.isRequired,
  route: PropTypes.shape({
    params: PropTypes.shape({
      supressRender: PropTypes.bool,
    }),
  }),
};

const mapStateToProps = (state) => ({
  userLoggedIn: state.user.userLoggedIn,
});

export default connect(mapStateToProps)(App);<|MERGE_RESOLUTION|>--- conflicted
+++ resolved
@@ -852,243 +852,6 @@
     }
   };
 
-<<<<<<< HEAD
-  const DetectedTokensFlow = () => (
-    <Stack.Navigator
-      mode={'modal'}
-      screenOptions={clearStackNavigatorOptions}
-      initialRouteName={'DetectedTokens'}
-    >
-      <Stack.Screen name={'DetectedTokens'} component={DetectedTokens} />
-      <Stack.Screen
-        name={'DetectedTokensConfirmation'}
-        component={DetectedTokensConfirmation}
-      />
-    </Stack.Navigator>
-  );
-
-  const RootModalFlow = () => (
-    <Stack.Navigator mode={'modal'} screenOptions={clearStackNavigatorOptions}>
-      <Stack.Screen
-        name={Routes.MODAL.WALLET_ACTIONS}
-        component={WalletActions}
-      />
-      <Stack.Screen
-        name={Routes.MODAL.DELETE_WALLET}
-        component={DeleteWalletModal}
-      />
-      <Stack.Screen
-        name={Routes.MODAL.MODAL_CONFIRMATION}
-        component={ModalConfirmation}
-      />
-      <Stack.Screen
-        name={Routes.MODAL.MODAL_MANDATORY}
-        component={ModalMandatory}
-      />
-      <Stack.Screen
-        name={Routes.MODAL.SMART_TRANSACTIONS_OPT_IN}
-        component={SmartTransactionsOptInModal}
-      />
-      <Stack.Screen
-        name={Routes.SHEET.ACCOUNT_SELECTOR}
-        component={AccountSelector}
-      />
-      <Stack.Screen
-        name={Routes.SHEET.SDK_LOADING}
-        component={SDKLoadingModal}
-      />
-      <Stack.Screen
-        name={Routes.SHEET.SDK_FEEDBACK}
-        component={SDKFeedbackModal}
-      />
-      <Stack.Screen
-        name={Routes.SHEET.SDK_MANAGE_CONNECTIONS}
-        component={SDKSessionModal}
-      />
-      <Stack.Screen
-        name={Routes.SHEET.EXPERIENCE_ENHANCER}
-        component={ExperienceEnhancerModal}
-      />
-      <Stack.Screen
-        name={Routes.SHEET.DATA_COLLECTION}
-        component={DataCollectionModal}
-      />
-      <Stack.Screen
-        name={Routes.SHEET.SDK_DISCONNECT}
-        component={SDKDisconnectModal}
-      />
-      <Stack.Screen
-        name={Routes.SHEET.ACCOUNT_CONNECT}
-        component={AccountConnect}
-      />
-      <Stack.Screen
-        name={Routes.SHEET.ACCOUNT_PERMISSIONS}
-        component={AccountPermissions}
-        initialParams={{ initialScreen: AccountPermissionsScreens.Connected }}
-      />
-      <Stack.Screen
-        name={Routes.SHEET.REVOKE_ALL_ACCOUNT_PERMISSIONS}
-        component={AccountPermissionsConfirmRevokeAll}
-      />
-      <Stack.Screen
-        name={Routes.SHEET.NETWORK_SELECTOR}
-        component={NetworkSelector}
-      />
-      <Stack.Screen
-        name={Routes.SHEET.BASIC_FUNCTIONALITY}
-        component={BasicFunctionalityModal}
-      />
-      <Stack.Screen
-        name={Routes.SHEET.PROFILE_SYNCING}
-        component={ProfileSyncingModal}
-      />
-      <Stack.Screen
-        name={Routes.SHEET.RESET_NOTIFICATIONS}
-        component={ResetNotificationsModal}
-      />
-      <Stack.Screen
-        name={Routes.SHEET.RETURN_TO_DAPP_MODAL}
-        component={ReturnToAppModal}
-      />
-      <Stack.Screen
-        name={Routes.SHEET.AMBIGUOUS_ADDRESS}
-        component={AmbiguousAddressSheet}
-      />
-      <Stack.Screen
-        name={Routes.MODAL.TURN_OFF_REMEMBER_ME}
-        component={TurnOffRememberMeModal}
-      />
-      <Stack.Screen
-        name={'AssetHideConfirmation'}
-        component={AssetHideConfirmation}
-      />
-      <Stack.Screen name={'DetectedTokens'} component={DetectedTokensFlow} />
-      <Stack.Screen name={'AssetOptions'} component={AssetOptions} />
-      <Stack.Screen name={'NftOptions'} component={NftOptions} />
-      <Stack.Screen
-        name={Routes.MODAL.UPDATE_NEEDED}
-        component={UpdateNeeded}
-      />
-      <Stack.Screen
-        name={Routes.MODAL.ENABLE_AUTOMATIC_SECURITY_CHECKS}
-        component={EnableAutomaticSecurityChecksModal}
-      />
-      <Stack.Screen name={Routes.MODAL.SRP_REVEAL_QUIZ} component={SRPQuiz} />
-      <Stack.Screen
-        name={Routes.SHEET.ACCOUNT_ACTIONS}
-        component={AccountActions}
-      />
-      <Stack.Screen
-        name={Routes.SHEET.FIAT_ON_TESTNETS_FRICTION}
-        component={FiatOnTestnetsFriction}
-      />
-      <Stack.Screen
-        name={Routes.SHEET.SHOW_IPFS}
-        component={ShowIpfsGatewaySheet}
-      />
-      <Stack.Screen
-        name={Routes.SHEET.SHOW_NFT_DISPLAY_MEDIA}
-        component={ShowDisplayNftMediaSheet}
-      />
-      <Stack.Screen
-        name={Routes.MODAL.NFT_AUTO_DETECTION_MODAL}
-        component={NFTAutoDetectionModal}
-      />
-      <Stack.Screen
-        name={Routes.SHEET.SHOW_TOKEN_ID}
-        component={ShowTokenIdSheet}
-      />
-
-      <Stack.Screen
-        name={Routes.SHEET.ORIGIN_SPAM_MODAL}
-        component={OriginSpamModal}
-      />
-      <Stack.Screen
-        name={Routes.SHEET.CHANGE_IN_SIMULATION_MODAL}
-        component={ChangeInSimulationModal}
-      />
-      <Stack.Screen
-        name={Routes.SHEET.TOOLTIP_MODAL}
-        component={TooltipModal}
-      />
-    </Stack.Navigator>
-  );
-
-  const ImportPrivateKeyView = () => (
-    <Stack.Navigator
-      screenOptions={{
-        headerShown: false,
-      }}
-    >
-      <Stack.Screen name="ImportPrivateKey" component={ImportPrivateKey} />
-      <Stack.Screen
-        name="ImportPrivateKeySuccess"
-        component={ImportPrivateKeySuccess}
-      />
-      <Stack.Screen
-        name={Routes.QR_TAB_SWITCHER}
-        component={QRTabSwitcher}
-        screenOptions={{
-          headerShown: false,
-        }}
-      />
-    </Stack.Navigator>
-  );
-
-  const ConnectQRHardwareFlow = () => (
-    <Stack.Navigator
-      screenOptions={{
-        headerShown: false,
-      }}
-    >
-      <Stack.Screen name="ConnectQRHardware" component={ConnectQRHardware} />
-    </Stack.Navigator>
-  );
-
-  const LedgerConnectFlow = () => (
-    <Stack.Navigator
-      screenOptions={{
-        headerShown: false,
-      }}
-      initialRouteName={Routes.HW.LEDGER_CONNECT}
-    >
-      <Stack.Screen
-        name={Routes.HW.LEDGER_CONNECT}
-        component={LedgerSelectAccount}
-      />
-    </Stack.Navigator>
-  );
-
-  const ConnectHardwareWalletFlow = () => (
-    <Stack.Navigator name="ConnectHardwareWallet">
-      <Stack.Screen
-        name={Routes.HW.SELECT_DEVICE}
-        component={SelectHardwareWallet}
-        options={SelectHardwareWallet.navigationOptions}
-      />
-    </Stack.Navigator>
-  );
-
-  const EditAccountNameFlow = () => (
-    <Stack.Navigator>
-      <Stack.Screen name="EditAccountName" component={EditAccountName} />
-    </Stack.Navigator>
-  );
-
-  // eslint-disable-next-line react/prop-types
-  const AddNetworkFlow = ({ route }) => (
-    <Stack.Navigator>
-      <Stack.Screen
-        name="AddNetwork"
-        component={NetworkSettings}
-        // eslint-disable-next-line react/prop-types
-        initialParams={route?.params}
-      />
-    </Stack.Navigator>
-  );
-
-=======
->>>>>>> 385a5775
   return supressRender ? null : (
     <>
       {
