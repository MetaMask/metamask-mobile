import React, {
  useCallback,
  useContext,
  useEffect,
  useRef,
  useState,
} from 'react';
import { NavigationContainer, CommonActions } from '@react-navigation/native';
import { Animated, Linking } from 'react-native';
import { createStackNavigator } from '@react-navigation/stack';
import AsyncStorage from '@react-native-async-storage/async-storage';
import Login from '../../Views/Login';
import QRScanner from '../../Views/QRScanner';
import Onboarding from '../../Views/Onboarding';
import OnboardingCarousel from '../../Views/OnboardingCarousel';
import ChoosePassword from '../../Views/ChoosePassword';
import ExtensionSync from '../../Views/ExtensionSync';
import AccountBackupStep1 from '../../Views/AccountBackupStep1';
import AccountBackupStep1B from '../../Views/AccountBackupStep1B';
import ManualBackupStep1 from '../../Views/ManualBackupStep1';
import ManualBackupStep2 from '../../Views/ManualBackupStep2';
import ManualBackupStep3 from '../../Views/ManualBackupStep3';
import ImportFromSeed from '../../Views/ImportFromSeed';
import SyncWithExtensionSuccess from '../../Views/SyncWithExtensionSuccess';
import DeleteWalletModal from '../../../components/UI/DeleteWalletModal';
import WhatsNewModal from '../../UI/WhatsNewModal/WhatsNewModal';
import Main from '../Main';
import OptinMetrics from '../../UI/OptinMetrics';
import MetaMaskAnimation from '../../UI/MetaMaskAnimation';
import SimpleWebview from '../../Views/SimpleWebview';
import SharedDeeplinkManager from '../../../core/DeeplinkManager';
import Engine from '../../../core/Engine';
import branch from 'react-native-branch';
import AppConstants from '../../../core/AppConstants';
import Logger from '../../../util/Logger';
import { trackErrorAsAnalytics } from '../../../util/analyticsV2';
import { routingInstrumentation } from '../../../util/sentryUtils';
import Analytics from '../../../core/Analytics/Analytics';
import { connect, useSelector, useDispatch } from 'react-redux';
import {
  EXISTING_USER,
  CURRENT_APP_VERSION,
  LAST_APP_VERSION,
} from '../../../constants/storage';
import { getVersion } from 'react-native-device-info';
import { setCurrentRoute } from '../../../actions/navigation';
import { findRouteNameFromNavigatorState } from '../../../util/general';
<<<<<<< HEAD
import { Authentication } from '../../../core/';
import { mockTheme, useAppThemeFromContext } from '../../../util/theme';
=======
import { useTheme } from '../../../util/theme';
>>>>>>> 90630828
import Device from '../../../util/device';
import { colors as importedColors } from '../../../styles/common';
import Routes from '../../../constants/navigation/Routes';
import ModalConfirmation from '../../../component-library/components/Modals/ModalConfirmation';
import Toast, {
  ToastContext,
} from '../../../component-library/components/Toast';
import { TurnOffRememberMeModal } from '../../../components/UI/TurnOffRememberMeModal';

const Stack = createStackNavigator();
/**
 * Stack navigator responsible for the onboarding process
 * Create Wallet, Import from Seed and Sync
 */
const OnboardingNav = () => (
  <Stack.Navigator initialRouteName="OnboardingCarousel">
    <Stack.Screen
      name="Onboarding"
      component={Onboarding}
      options={Onboarding.navigationOptions}
    />
    <Stack.Screen
      name="OnboardingCarousel"
      component={OnboardingCarousel}
      options={OnboardingCarousel.navigationOptions}
    />
    <Stack.Screen
      name="ChoosePassword"
      component={ChoosePassword}
      options={ChoosePassword.navigationOptions}
    />
    <Stack.Screen name="ExtensionSync" component={ExtensionSync} />
    <Stack.Screen
      name="AccountBackupStep1"
      component={AccountBackupStep1}
      options={AccountBackupStep1.navigationOptions}
    />
    <Stack.Screen
      name="AccountBackupStep1B"
      component={AccountBackupStep1B}
      options={AccountBackupStep1B.navigationOptions}
    />
    <Stack.Screen
      name="ManualBackupStep1"
      component={ManualBackupStep1}
      options={ManualBackupStep1.navigationOptions}
    />
    <Stack.Screen
      name="ManualBackupStep2"
      component={ManualBackupStep2}
      options={ManualBackupStep2.navigationOptions}
    />
    <Stack.Screen
      name="ManualBackupStep3"
      component={ManualBackupStep3}
      options={ManualBackupStep3.navigationOptions}
    />
    <Stack.Screen
      name="ImportFromSeed"
      component={ImportFromSeed}
      options={ImportFromSeed.navigationOptions}
    />
    <Stack.Screen
      name="OptinMetrics"
      component={OptinMetrics}
      options={OptinMetrics.navigationOptions}
    />
  </Stack.Navigator>
);

/**
 * Parent Stack navigator that allows the
 * child OnboardingNav navigator to push modals on top of it
 */
const SimpleWebviewScreen = () => (
  <Stack.Navigator mode={'modal'}>
    <Stack.Screen
      name="SimpleWebview"
      component={SimpleWebview}
      options={SimpleWebview.navigationOptions}
    />
  </Stack.Navigator>
);

const OnboardingRootNav = () => (
  <Stack.Navigator
    initialRouteName={Routes.ONBOARDING.NAV}
    mode="modal"
    screenOptions={{ headerShown: false }}
  >
    <Stack.Screen name="OnboardingNav" component={OnboardingNav} />
    <Stack.Screen
      name="SyncWithExtensionSuccess"
      component={SyncWithExtensionSuccess}
    />
    <Stack.Screen name="QRScanner" component={QRScanner} header={null} />
    <Stack.Screen
      name="Webview"
      header={null}
      component={SimpleWebviewScreen}
    />
  </Stack.Navigator>
);

const App = ({ selectedAddress, userLoggedIn }) => {
  const animation = useRef(null);
  const animationName = useRef(null);
  const opacity = useRef(new Animated.Value(1)).current;
  const authOnLoadAuthLock = useRef(false);
  const [navigator, setNavigator] = useState(undefined);
  const prevNavigator = useRef(navigator);
  const [route, setRoute] = useState();
<<<<<<< HEAD
  const [authCancelled, setAuthCancelled] = useState(false);
  const [animationPlayed, setAnimationPlayed] = useState(false);
  const { colors } = useAppThemeFromContext() || mockTheme;
=======
  const [animationPlayed, setAnimationPlayed] = useState();
  const { colors } = useTheme();
>>>>>>> 90630828
  const { toastRef } = useContext(ToastContext);
  const dispatch = useDispatch();
  const triggerSetCurrentRoute = (route) => dispatch(setCurrentRoute(route));
  const frequentRpcList = useSelector(
    (state) =>
      state?.engine?.backgroundState?.PreferencesController?.frequentRpcList,
  );

  useEffect(() => {
    const appTriggeredAuth = async () => {
      const existingUser = await AsyncStorage.getItem(EXISTING_USER);
      try {
        if (existingUser && !authOnLoadAuthLock.current && selectedAddress) {
          await Authentication.appTriggeredAuth(selectedAddress);
        }

        //Cancel auth if the existing user has not been set
        if (existingUser === null) setAuthCancelled(true);
      } catch (error) {
        await Authentication.logout(false);
        trackErrorAsAnalytics(
          'App: Max Attempts Reached',
          error?.message,
          `Unlock attempts: 1`,
        );
        setAuthCancelled(true);
      } finally {
        authOnLoadAuthLock.current = true;
      }
    };
    appTriggeredAuth();
  }, [authOnLoadAuthLock, selectedAddress]);

  const handleDeeplink = useCallback(({ error, params, uri }) => {
    if (error) {
      trackErrorAsAnalytics(error, 'Branch:');
    }
    const deeplink = params?.['+non_branch_link'] || uri || null;
    try {
      if (deeplink) {
        const { KeyringController } = Engine.context;
        const isUnlocked = KeyringController.isUnlocked();
        isUnlocked
          ? SharedDeeplinkManager.parse(deeplink, {
              origin: AppConstants.DEEPLINKS.ORIGIN_DEEPLINK,
            })
          : SharedDeeplinkManager.setDeeplink(deeplink);
      }
    } catch (e) {
      Logger.error(e, `Deeplink: Error parsing deeplink`);
    }
  }, []);

  // on Android devices, this creates a listener
  // to deeplinks used to open the app
  // when it is in background (so not closed)
  // Documentation: https://reactnative.dev/docs/linking#handling-deep-links
  useEffect(() => {
    if (Device.isAndroid())
      Linking.addEventListener('url', (params) => {
        const { url } = params;
        if (url) {
          handleDeeplink({ uri: url });
        }
      });
  }, [handleDeeplink]);

  useEffect(() => {
    if (navigator) {
      // Initialize deep link manager
      SharedDeeplinkManager.init({
        navigation: {
          navigate: (routeName, opts) => {
            const params = { name: routeName, params: opts };
            navigator.dispatch?.(CommonActions.navigate(params));
          },
        },
        frequentRpcList,
        dispatch,
      });
      if (!prevNavigator.current) {
        // Setup navigator with Sentry instrumentation
        routingInstrumentation.registerNavigationContainer(navigator);
        // Subscribe to incoming deeplinks
        // Branch.io documentation: https://help.branch.io/developers-hub/docs/react-native
        branch.subscribe((opts) => {
          const { error } = opts;

          if (error) {
            Logger.error('Error from Branch: ' + error);
            return;
          }

          handleDeeplink(opts);
        });
      }
      prevNavigator.current = navigator;
    }
  }, [dispatch, handleDeeplink, frequentRpcList, navigator]);

  useEffect(() => {
    const initAnalytics = async () => {
      await Analytics.init();
    };

    initAnalytics();
  }, []);

  useEffect(() => {
    async function checkExisting() {
      const existingUser = await AsyncStorage.getItem(EXISTING_USER);
      const route = !existingUser
        ? Routes.ONBOARDING.ROOT_NAV
        : Routes.ONBOARDING.LOGIN;
      setRoute(route);
    }
    checkExisting();
  }, [userLoggedIn, authCancelled]);

  useEffect(() => {
    async function startApp() {
      const existingUser = await AsyncStorage.getItem(EXISTING_USER);
      try {
        await Authentication.logout(false);
        const currentVersion = getVersion();
        const savedVersion = await AsyncStorage.getItem(CURRENT_APP_VERSION);
        if (currentVersion !== savedVersion) {
          if (savedVersion)
            await AsyncStorage.setItem(LAST_APP_VERSION, savedVersion);
          await AsyncStorage.setItem(CURRENT_APP_VERSION, currentVersion);
        }

        const lastVersion = await AsyncStorage.getItem(LAST_APP_VERSION);
        if (!lastVersion) {
          if (existingUser) {
            // Setting last version to first version if user exists and lastVersion does not, to simulate update
            await AsyncStorage.setItem(LAST_APP_VERSION, '0.0.1');
          } else {
            // Setting last version to current version so that it's not treated as an update
            await AsyncStorage.setItem(LAST_APP_VERSION, currentVersion);
          }
        }
      } catch (error) {
        Logger.error(error);
      }

      animation?.current?.play();
      animationName?.current?.play();
    }

    startApp();
  }, []);

  const setNavigatorRef = (ref) => {
    if (!prevNavigator.current) {
      setNavigator(ref);
    }
  };

  const onAnimationFinished = useCallback(() => {
    Animated.timing(opacity, {
      toValue: 0,
      duration: 300,
      useNativeDriver: true,
      isInteraction: false,
    }).start(() => {
      setAnimationPlayed(true);
    });
  }, [opacity]);

  const renderSplash = () => {
    if (!animationPlayed) {
      return (
        <MetaMaskAnimation
          animation={animation}
          animationName={animationName}
          opacity={opacity}
          onAnimationFinish={onAnimationFinished}
        />
      );
    }
    return null;
  };

  const RootModalFlow = () => (
    <Stack.Navigator
      mode={'modal'}
      screenOptions={{
        headerShown: false,
        cardStyle: { backgroundColor: importedColors.transparent },
        animationEnabled: false,
      }}
    >
      <Stack.Screen
        name={Routes.MODAL.DELETE_WALLET}
        component={DeleteWalletModal}
      />
      <Stack.Screen
        name={Routes.MODAL.MODAL_CONFIRMATION}
        component={ModalConfirmation}
      />
      <Stack.Screen name={Routes.MODAL.WHATS_NEW} component={WhatsNewModal} />
      <Stack.Screen
        name={Routes.MODAL.TURN_OFF_REMEMBER_ME}
        component={TurnOffRememberMeModal}
      />
    </Stack.Navigator>
  );

  return (
    // do not render unless a route is defined
    (route && (
      <>
        <NavigationContainer
          // Prevents artifacts when navigating between screens
          theme={{
            colors: {
              background: colors.background.default,
            },
          }}
          ref={setNavigatorRef}
          onStateChange={(state) => {
            // Updates redux with latest route. Used by DrawerView component.
            const currentRoute = findRouteNameFromNavigatorState(state.routes);
            triggerSetCurrentRoute(currentRoute);
          }}
        >
          <Stack.Navigator
            initialRouteName={route}
            mode={'modal'}
            screenOptions={{
              headerShown: false,
              cardStyle: { backgroundColor: importedColors.transparent },
              animationEnabled: false,
            }}
          >
            <Stack.Screen
              name="OnboardingRootNav"
              component={OnboardingRootNav}
              options={{ headerShown: false }}
            />
            {userLoggedIn ? (
              <Stack.Screen
                name="HomeNav"
                component={Main}
                options={{ headerShown: false }}
              />
            ) : (
              <Stack.Screen
                name="Login"
                component={Login}
                options={{ headerShown: false }}
              />
            )}
            <Stack.Screen
              name={Routes.MODAL.ROOT_MODAL_FLOW}
              component={RootModalFlow}
            />
          </Stack.Navigator>
        </NavigationContainer>
        {renderSplash()}
        <Toast ref={toastRef} />
      </>
    )) ||
    null
  );
};

const mapStateToProps = (state) => ({
  userLoggedIn: state.user.userLoggedIn,
  selectedAddress:
    state.engine.backgroundState?.PreferencesController?.selectedAddress,
});

export default connect(mapStateToProps)(App);<|MERGE_RESOLUTION|>--- conflicted
+++ resolved
@@ -45,12 +45,8 @@
 import { getVersion } from 'react-native-device-info';
 import { setCurrentRoute } from '../../../actions/navigation';
 import { findRouteNameFromNavigatorState } from '../../../util/general';
-<<<<<<< HEAD
 import { Authentication } from '../../../core/';
-import { mockTheme, useAppThemeFromContext } from '../../../util/theme';
-=======
 import { useTheme } from '../../../util/theme';
->>>>>>> 90630828
 import Device from '../../../util/device';
 import { colors as importedColors } from '../../../styles/common';
 import Routes from '../../../constants/navigation/Routes';
@@ -163,14 +159,9 @@
   const [navigator, setNavigator] = useState(undefined);
   const prevNavigator = useRef(navigator);
   const [route, setRoute] = useState();
-<<<<<<< HEAD
   const [authCancelled, setAuthCancelled] = useState(false);
   const [animationPlayed, setAnimationPlayed] = useState(false);
-  const { colors } = useAppThemeFromContext() || mockTheme;
-=======
-  const [animationPlayed, setAnimationPlayed] = useState();
   const { colors } = useTheme();
->>>>>>> 90630828
   const { toastRef } = useContext(ToastContext);
   const dispatch = useDispatch();
   const triggerSetCurrentRoute = (route) => dispatch(setCurrentRoute(route));
