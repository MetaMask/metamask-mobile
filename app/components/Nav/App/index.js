import React, {
  useCallback,
  useContext,
  useEffect,
  useRef,
  useState,
} from 'react';
import { CommonActions, NavigationContainer } from '@react-navigation/native';
import { Animated, Linking } from 'react-native';
import { createStackNavigator } from '@react-navigation/stack';
import AsyncStorage from '@react-native-async-storage/async-storage';
import Login from '../../Views/Login';
import QRScanner from '../../Views/QRScanner';
import Onboarding from '../../Views/Onboarding';
import OnboardingCarousel from '../../Views/OnboardingCarousel';
import ChoosePassword from '../../Views/ChoosePassword';
import ExtensionSync from '../../Views/ExtensionSync';
import AccountBackupStep1 from '../../Views/AccountBackupStep1';
import AccountBackupStep1B from '../../Views/AccountBackupStep1B';
import ManualBackupStep1 from '../../Views/ManualBackupStep1';
import ManualBackupStep2 from '../../Views/ManualBackupStep2';
import ManualBackupStep3 from '../../Views/ManualBackupStep3';
import ImportFromSecretRecoveryPhrase from '../../Views/ImportFromSecretRecoveryPhrase';
import SyncWithExtensionSuccess from '../../Views/SyncWithExtensionSuccess';
import DeleteWalletModal from '../../../components/UI/DeleteWalletModal';
import WhatsNewModal from '../../UI/WhatsNewModal/WhatsNewModal';
import Main from '../Main';
import OptinMetrics from '../../UI/OptinMetrics';
import MetaMaskAnimation from '../../UI/MetaMaskAnimation';
import SimpleWebview from '../../Views/SimpleWebview';
import SharedDeeplinkManager from '../../../core/DeeplinkManager';
import Engine from '../../../core/Engine';
import branch from 'react-native-branch';
import AppConstants from '../../../core/AppConstants';
import Logger from '../../../util/Logger';
import { trackErrorAsAnalytics } from '../../../util/analyticsV2';
import { routingInstrumentation } from '../../../util/sentryUtils';
<<<<<<< HEAD
import Analytics from '../../../core/Analytics/Analytics';
import { connect, useSelector, useDispatch } from 'react-redux';
=======
import { connect, useDispatch, useSelector } from 'react-redux';
>>>>>>> 7b5cce5a
import {
  CURRENT_APP_VERSION,
  EXISTING_USER,
  LAST_APP_VERSION,
} from '../../../constants/storage';
import { getVersion } from 'react-native-device-info';
import {
  setCurrentBottomNavRoute,
  setCurrentRoute,
} from '../../../actions/navigation';
import { findRouteNameFromNavigatorState } from '../../../util/general';
import { Authentication } from '../../../core/';
import { useTheme } from '../../../util/theme';
import Device from '../../../util/device';
import SDKConnect from '../../../core/SDKConnect/SDKConnect';
import { colors as importedColors } from '../../../styles/common';
import Routes from '../../../constants/navigation/Routes';
import ModalConfirmation from '../../../component-library/components/Modals/ModalConfirmation';
import Toast, {
  ToastContext,
} from '../../../component-library/components/Toast';
import AccountSelector from '../../../components/Views/AccountSelector';
import AccountConnect from '../../../components/Views/AccountConnect';
import AccountPermissions from '../../../components/Views/AccountPermissions';
import { SRPQuiz } from '../../Views/Quiz';
import { TurnOffRememberMeModal } from '../../../components/UI/TurnOffRememberMeModal';
import AssetHideConfirmation from '../../Views/AssetHideConfirmation';
import DetectedTokens from '../../Views/DetectedTokens';
import DetectedTokensConfirmation from '../../Views/DetectedTokensConfirmation';
import AssetOptions from '../../Views/AssetOptions';
import ImportPrivateKey from '../../Views/ImportPrivateKey';
import ImportPrivateKeySuccess from '../../Views/ImportPrivateKeySuccess';
import ConnectQRHardware from '../../Views/ConnectQRHardware';
import { AUTHENTICATION_APP_TRIGGERED_AUTH_NO_CREDENTIALS } from '../../../constants/error';
import { UpdateNeeded } from '../../../components/UI/UpdateNeeded';
import { EnableAutomaticSecurityChecksModal } from '../../../components/UI/EnableAutomaticSecurityChecksModal';
import NetworkSettings from '../../Views/Settings/NetworksSettings/NetworkSettings';
import ModalMandatory from '../../../component-library/components/Modals/ModalMandatory';
import { RestoreWallet } from '../../Views/RestoreWallet';
import WalletRestored from '../../Views/RestoreWallet/WalletRestored';
import WalletResetNeeded from '../../Views/RestoreWallet/WalletResetNeeded';
import SDKLoadingModal from '../../Views/SDKLoadingModal/SDKLoadingModal';
import SDKFeedbackModal from '../../Views/SDKFeedbackModal/SDKFeedbackModal';

const clearStackNavigatorOptions = {
  headerShown: false,
  cardStyle: {
    backgroundColor: 'transparent',
    cardStyleInterpolator: () => ({
      overlayStyle: {
        opacity: 0,
      },
    }),
  },
  animationEnabled: false,
};

const Stack = createStackNavigator();
/**
 * Stack navigator responsible for the onboarding process
 * Create Wallet, Import from Seed and Sync
 */
const OnboardingNav = () => (
  <Stack.Navigator initialRouteName="OnboardingCarousel">
    <Stack.Screen
      name="Onboarding"
      component={Onboarding}
      options={Onboarding.navigationOptions}
    />
    <Stack.Screen
      name="OnboardingCarousel"
      component={OnboardingCarousel}
      options={OnboardingCarousel.navigationOptions}
    />
    <Stack.Screen
      name="ChoosePassword"
      component={ChoosePassword}
      options={ChoosePassword.navigationOptions}
    />
    <Stack.Screen name="ExtensionSync" component={ExtensionSync} />
    <Stack.Screen
      name="AccountBackupStep1"
      component={AccountBackupStep1}
      options={AccountBackupStep1.navigationOptions}
    />
    <Stack.Screen
      name="AccountBackupStep1B"
      component={AccountBackupStep1B}
      options={AccountBackupStep1B.navigationOptions}
    />
    <Stack.Screen
      name="ManualBackupStep1"
      component={ManualBackupStep1}
      options={ManualBackupStep1.navigationOptions}
    />
    <Stack.Screen
      name="ManualBackupStep2"
      component={ManualBackupStep2}
      options={ManualBackupStep2.navigationOptions}
    />
    <Stack.Screen
      name="ManualBackupStep3"
      component={ManualBackupStep3}
      options={ManualBackupStep3.navigationOptions}
    />
    <Stack.Screen
      name={Routes.ONBOARDING.IMPORT_FROM_SECRET_RECOVERY_PHRASE}
      component={ImportFromSecretRecoveryPhrase}
      options={ImportFromSecretRecoveryPhrase.navigationOptions}
    />
    <Stack.Screen
      name="OptinMetrics"
      component={OptinMetrics}
      options={OptinMetrics.navigationOptions}
    />
    <Stack.Screen name="NetworkSettings" component={NetworkSettings} />
  </Stack.Navigator>
);

/**
 * Parent Stack navigator that allows the
 * child OnboardingNav navigator to push modals on top of it
 */
const SimpleWebviewScreen = () => (
  <Stack.Navigator mode={'modal'}>
    <Stack.Screen
      name={Routes.WEBVIEW.SIMPLE}
      component={SimpleWebview}
      options={SimpleWebview.navigationOptions}
    />
  </Stack.Navigator>
);

const OnboardingRootNav = () => (
  <Stack.Navigator
    initialRouteName={Routes.ONBOARDING.NAV}
    mode="modal"
    screenOptions={{ headerShown: false }}
  >
    <Stack.Screen name="OnboardingNav" component={OnboardingNav} />
    <Stack.Screen
      name="SyncWithExtensionSuccess"
      component={SyncWithExtensionSuccess}
    />
    <Stack.Screen
      name={Routes.QR_SCANNER}
      component={QRScanner}
      header={null}
    />
    <Stack.Screen
      name={Routes.WEBVIEW.MAIN}
      header={null}
      component={SimpleWebviewScreen}
    />
  </Stack.Navigator>
);

<<<<<<< HEAD
=======
const VaultRecoveryFlow = () => (
  <Stack.Navigator
    initialRouteName={Routes.VAULT_RECOVERY.RESTORE_WALLET}
    screenOptions={{ headerShown: false }}
  >
    <Stack.Screen
      name={Routes.VAULT_RECOVERY.RESTORE_WALLET}
      component={RestoreWallet}
    />
    <Stack.Screen
      name={Routes.VAULT_RECOVERY.WALLET_RESTORED}
      component={WalletRestored}
    />
    <Stack.Screen
      name={Routes.VAULT_RECOVERY.WALLET_RESET_NEEDED}
      component={WalletResetNeeded}
    />
  </Stack.Navigator>
);

>>>>>>> 7b5cce5a
const App = ({ userLoggedIn }) => {
  const animationRef = useRef(null);
  const animationNameRef = useRef(null);
  const opacity = useRef(new Animated.Value(1)).current;
  const [navigator, setNavigator] = useState(undefined);
  const prevNavigator = useRef(navigator);
  const [route, setRoute] = useState();
  const [animationPlayed, setAnimationPlayed] = useState(false);
  const { colors } = useTheme();
  const { toastRef } = useContext(ToastContext);
  const dispatch = useDispatch();
  const triggerSetCurrentRoute = (route) => {
    dispatch(setCurrentRoute(route));
    if (route === 'Wallet' || route === 'BrowserView') {
      dispatch(setCurrentBottomNavRoute(route));
    }
  };
  const frequentRpcList = useSelector(
    (state) =>
      state?.engine?.backgroundState?.PreferencesController?.frequentRpcList,
  );

  const network = useSelector(
    (state) => state.engine.backgroundState.NetworkController.network,
  );

  useEffect(() => {
    if (prevNavigator.current || !navigator) return;
    const appTriggeredAuth = async () => {
      const { PreferencesController } = Engine.context;
      const selectedAddress = PreferencesController.state.selectedAddress;
      const existingUser = await AsyncStorage.getItem(EXISTING_USER);
      try {
        if (existingUser && selectedAddress) {
          await Authentication.appTriggeredAuth(selectedAddress);
          // we need to reset the navigator here so that the user cannot go back to the login screen
          navigator.reset({ routes: [{ name: Routes.ONBOARDING.HOME_NAV }] });
        }
      } catch (error) {
        // if there are no credentials, then they were cleared in the last session and we should not show biometrics on the login screen
        if (
          error.message === AUTHENTICATION_APP_TRIGGERED_AUTH_NO_CREDENTIALS
        ) {
          navigator.dispatch(
            CommonActions.setParams({
              locked: true,
            }),
          );
        }
        await Authentication.lockApp(false);
        trackErrorAsAnalytics(
          'App: Max Attempts Reached',
          error?.message,
          `Unlock attempts: 1`,
        );
      } finally {
        animationRef?.current?.play();
        animationNameRef?.current?.play();
      }
    };
    appTriggeredAuth();
  }, [navigator]);

  const handleDeeplink = useCallback(({ error, params, uri }) => {
    if (error) {
      trackErrorAsAnalytics(error, 'Branch:');
    }
    const deeplink = params?.['+non_branch_link'] || uri || null;
    try {
      if (deeplink) {
        const { KeyringController } = Engine.context;
        const isUnlocked = KeyringController.isUnlocked();
        isUnlocked
          ? SharedDeeplinkManager.parse(deeplink, {
              origin: AppConstants.DEEPLINKS.ORIGIN_DEEPLINK,
            })
          : SharedDeeplinkManager.setDeeplink(deeplink);
      }
    } catch (e) {
      Logger.error(e, `Deeplink: Error parsing deeplink`);
    }
  }, []);

  // on Android devices, this creates a listener
  // to deeplinks used to open the app
  // when it is in background (so not closed)
  // Documentation: https://reactnative.dev/docs/linking#handling-deep-links
  useEffect(() => {
    if (Device.isAndroid())
      Linking.addEventListener('url', (params) => {
        const { url } = params;
        if (url) {
          handleDeeplink({ uri: url });
        }
      });
  }, [handleDeeplink]);

  useEffect(() => {
    if (navigator) {
      // Initialize deep link manager
      SharedDeeplinkManager.init({
        navigation: {
          navigate: (routeName, opts) => {
            const params = { name: routeName, params: opts };
            navigator.dispatch?.(CommonActions.navigate(params));
          },
        },
        frequentRpcList,
        network,
        dispatch,
      });
      if (!prevNavigator.current) {
        // Setup navigator with Sentry instrumentation
        routingInstrumentation.registerNavigationContainer(navigator);
        // Subscribe to incoming deeplinks
        // Branch.io documentation: https://help.branch.io/developers-hub/docs/react-native
        branch.subscribe((opts) => {
          const { error } = opts;

          if (error) {
            Logger.error('Error from Branch: ' + error);
            return;
          }

          handleDeeplink(opts);
        });
      }
      prevNavigator.current = navigator;
    }
  }, [dispatch, handleDeeplink, frequentRpcList, navigator, network]);

  useEffect(() => {
<<<<<<< HEAD
    const initAnalytics = async () => {
      await Analytics.init();
    };

    initAnalytics();
  }, []);

  useEffect(() => {
    SDKConnect.init();
  }, []);
=======
    if (navigator) {
      SDKConnect.getInstance().init({ navigation: navigator });
    }
    return () => {
      SDKConnect.getInstance().unmount();
    };
  }, [navigator]);
>>>>>>> 7b5cce5a

  useEffect(() => {
    async function checkExisting() {
      const existingUser = await AsyncStorage.getItem(EXISTING_USER);
      const route = !existingUser
        ? Routes.ONBOARDING.ROOT_NAV
        : Routes.ONBOARDING.LOGIN;
      setRoute(route);
    }

    checkExisting();
    /* eslint-disable react-hooks/exhaustive-deps */
  }, []);

  useEffect(() => {
    async function startApp() {
      const existingUser = await AsyncStorage.getItem(EXISTING_USER);
      try {
        const currentVersion = getVersion();
        const savedVersion = await AsyncStorage.getItem(CURRENT_APP_VERSION);
        if (currentVersion !== savedVersion) {
          if (savedVersion)
            await AsyncStorage.setItem(LAST_APP_VERSION, savedVersion);
          await AsyncStorage.setItem(CURRENT_APP_VERSION, currentVersion);
        }

        const lastVersion = await AsyncStorage.getItem(LAST_APP_VERSION);
        if (!lastVersion) {
          if (existingUser) {
            // Setting last version to first version if user exists and lastVersion does not, to simulate update
            await AsyncStorage.setItem(LAST_APP_VERSION, '0.0.1');
          } else {
            // Setting last version to current version so that it's not treated as an update
            await AsyncStorage.setItem(LAST_APP_VERSION, currentVersion);
          }
        }
      } catch (error) {
        Logger.error(error);
      }
    }

    startApp();
  }, []);

  const setNavigatorRef = (ref) => {
    if (!prevNavigator.current) {
      setNavigator(ref);
    }
  };

  const onAnimationFinished = useCallback(() => {
    Animated.timing(opacity, {
      toValue: 0,
      duration: 300,
      useNativeDriver: true,
      isInteraction: false,
    }).start(() => {
      setAnimationPlayed(true);
    });
  }, [opacity]);

  const renderSplash = () => {
    if (!animationPlayed) {
      return (
        <MetaMaskAnimation
          animationRef={animationRef}
          animationName={animationNameRef}
          opacity={opacity}
          onAnimationFinish={onAnimationFinished}
        />
      );
    }
    return null;
  };

  const DetectedTokensFlow = () => (
    <Stack.Navigator
      mode={'modal'}
      screenOptions={clearStackNavigatorOptions}
      initialRouteName={'DetectedTokens'}
    >
      <Stack.Screen name={'DetectedTokens'} component={DetectedTokens} />
      <Stack.Screen
        name={'DetectedTokensConfirmation'}
        component={DetectedTokensConfirmation}
      />
    </Stack.Navigator>
  );

  const RootModalFlow = () => (
    <Stack.Navigator mode={'modal'} screenOptions={clearStackNavigatorOptions}>
      <Stack.Screen
        name={Routes.MODAL.DELETE_WALLET}
        component={DeleteWalletModal}
      />
      <Stack.Screen
        name={Routes.MODAL.MODAL_CONFIRMATION}
        component={ModalConfirmation}
      />
      <Stack.Screen
        name={Routes.MODAL.MODAL_MANDATORY}
        component={ModalMandatory}
      />
      <Stack.Screen name={Routes.MODAL.WHATS_NEW} component={WhatsNewModal} />
      <Stack.Screen
        name={Routes.SHEET.ACCOUNT_SELECTOR}
        component={AccountSelector}
      />
      <Stack.Screen
        name={Routes.SHEET.SDK_LOADING}
        component={SDKLoadingModal}
      />
      <Stack.Screen
        name={Routes.SHEET.SDK_FEEDBACK}
        component={SDKFeedbackModal}
      />
      <Stack.Screen
        name={Routes.SHEET.ACCOUNT_CONNECT}
        component={AccountConnect}
      />
      <Stack.Screen
        name={Routes.SHEET.ACCOUNT_PERMISSIONS}
        component={AccountPermissions}
      />
      <Stack.Screen
        name={Routes.MODAL.TURN_OFF_REMEMBER_ME}
        component={TurnOffRememberMeModal}
      />
      <Stack.Screen
        name={'AssetHideConfirmation'}
        component={AssetHideConfirmation}
      />
      <Stack.Screen name={'DetectedTokens'} component={DetectedTokensFlow} />
      <Stack.Screen name={'AssetOptions'} component={AssetOptions} />
      <Stack.Screen
        name={Routes.MODAL.UPDATE_NEEDED}
        component={UpdateNeeded}
      />
      <Stack.Screen
        name={Routes.MODAL.ENABLE_AUTOMATIC_SECURITY_CHECKS}
        component={EnableAutomaticSecurityChecksModal}
      />
      <Stack.Screen name={Routes.MODAL.SRP_REVEAL_QUIZ} component={SRPQuiz} />
    </Stack.Navigator>
  );

  const ImportPrivateKeyView = () => (
    <Stack.Navigator
      screenOptions={{
        headerShown: false,
      }}
    >
      <Stack.Screen name="ImportPrivateKey" component={ImportPrivateKey} />
      <Stack.Screen
        name="ImportPrivateKeySuccess"
        component={ImportPrivateKeySuccess}
      />
      <Stack.Screen
        name={Routes.QR_SCANNER}
        component={QRScanner}
        screenOptions={{
          headerShown: false,
        }}
      />
    </Stack.Navigator>
  );

  const ConnectQRHardwareFlow = () => (
    <Stack.Navigator
      screenOptions={{
        headerShown: false,
      }}
    >
      <Stack.Screen name="ConnectQRHardware" component={ConnectQRHardware} />
    </Stack.Navigator>
  );

  return (
    // do not render unless a route is defined
    (route && (
      <>
        <NavigationContainer
          // Prevents artifacts when navigating between screens
          theme={{
            colors: {
              background: colors.background.default,
            },
          }}
          ref={setNavigatorRef}
          onStateChange={(state) => {
            // Updates redux with latest route. Used by DrawerView component.
            const currentRoute = findRouteNameFromNavigatorState(state.routes);
            triggerSetCurrentRoute(currentRoute);
          }}
        >
          <Stack.Navigator
            initialRouteName={route}
            mode={'modal'}
            screenOptions={{
              headerShown: false,
              cardStyle: { backgroundColor: importedColors.transparent },
              animationEnabled: false,
            }}
          >
            <Stack.Screen
              name={Routes.ONBOARDING.LOGIN}
              component={Login}
              options={{ headerShown: false }}
            />
            <Stack.Screen
              name="OnboardingRootNav"
              component={OnboardingRootNav}
              options={{ headerShown: false }}
            />
            {userLoggedIn && (
              <Stack.Screen
                name={Routes.ONBOARDING.HOME_NAV}
                component={Main}
                options={{ headerShown: false }}
              />
            )}
            <Stack.Screen
              name={Routes.VAULT_RECOVERY.RESTORE_WALLET}
              component={VaultRecoveryFlow}
            />
            <Stack.Screen
              name={Routes.MODAL.ROOT_MODAL_FLOW}
              component={RootModalFlow}
            />
            <Stack.Screen
              name="ImportPrivateKeyView"
              component={ImportPrivateKeyView}
              options={{ animationEnabled: true }}
            />
            <Stack.Screen
              name="ConnectQRHardwareFlow"
              component={ConnectQRHardwareFlow}
              options={{ animationEnabled: true }}
            />
          </Stack.Navigator>
        </NavigationContainer>
        {renderSplash()}
        <Toast ref={toastRef} />
      </>
    )) ||
    null
  );
};

const mapStateToProps = (state) => ({
  userLoggedIn: state.user.userLoggedIn,
});

export default connect(mapStateToProps)(App);<|MERGE_RESOLUTION|>--- conflicted
+++ resolved
@@ -35,12 +35,8 @@
 import Logger from '../../../util/Logger';
 import { trackErrorAsAnalytics } from '../../../util/analyticsV2';
 import { routingInstrumentation } from '../../../util/sentryUtils';
-<<<<<<< HEAD
 import Analytics from '../../../core/Analytics/Analytics';
 import { connect, useSelector, useDispatch } from 'react-redux';
-=======
-import { connect, useDispatch, useSelector } from 'react-redux';
->>>>>>> 7b5cce5a
 import {
   CURRENT_APP_VERSION,
   EXISTING_USER,
@@ -198,8 +194,6 @@
   </Stack.Navigator>
 );
 
-<<<<<<< HEAD
-=======
 const VaultRecoveryFlow = () => (
   <Stack.Navigator
     initialRouteName={Routes.VAULT_RECOVERY.RESTORE_WALLET}
@@ -220,7 +214,6 @@
   </Stack.Navigator>
 );
 
->>>>>>> 7b5cce5a
 const App = ({ userLoggedIn }) => {
   const animationRef = useRef(null);
   const animationNameRef = useRef(null);
@@ -353,7 +346,6 @@
   }, [dispatch, handleDeeplink, frequentRpcList, navigator, network]);
 
   useEffect(() => {
-<<<<<<< HEAD
     const initAnalytics = async () => {
       await Analytics.init();
     };
@@ -363,8 +355,6 @@
 
   useEffect(() => {
     SDKConnect.init();
-  }, []);
-=======
     if (navigator) {
       SDKConnect.getInstance().init({ navigation: navigator });
     }
@@ -372,7 +362,6 @@
       SDKConnect.getInstance().unmount();
     };
   }, [navigator]);
->>>>>>> 7b5cce5a
 
   useEffect(() => {
     async function checkExisting() {
