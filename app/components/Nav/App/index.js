import React, {
  useCallback,
  useContext,
  useEffect,
  useRef,
  useState,
} from 'react';
import { CommonActions, NavigationContainer } from '@react-navigation/native';
import { Animated, Linking } from 'react-native';
import { createStackNavigator } from '@react-navigation/stack';
import Login from '../../Views/Login';
import QRScanner from '../../Views/QRScanner';
import Onboarding from '../../Views/Onboarding';
import OnboardingCarousel from '../../Views/OnboardingCarousel';
import ChoosePassword from '../../Views/ChoosePassword';
import AccountBackupStep1 from '../../Views/AccountBackupStep1';
import AccountBackupStep1B from '../../Views/AccountBackupStep1B';
import ManualBackupStep1 from '../../Views/ManualBackupStep1';
import ManualBackupStep2 from '../../Views/ManualBackupStep2';
import ManualBackupStep3 from '../../Views/ManualBackupStep3';
import ImportFromSecretRecoveryPhrase from '../../Views/ImportFromSecretRecoveryPhrase';
import DeleteWalletModal from '../../../components/UI/DeleteWalletModal';
import WhatsNewModal from '../../UI/WhatsNewModal/WhatsNewModal';
import Main from '../Main';
import OptinMetrics from '../../UI/OptinMetrics';
import MetaMaskAnimation from '../../UI/MetaMaskAnimation';
import SimpleWebview from '../../Views/SimpleWebview';
import SharedDeeplinkManager from '../../../core/DeeplinkManager';
import Engine from '../../../core/Engine';
import branch from 'react-native-branch';
import AppConstants from '../../../core/AppConstants';
import Logger from '../../../util/Logger';
import { trackErrorAsAnalytics } from '../../../util/analyticsV2';
import { routingInstrumentation } from '../../../util/sentryUtils';
import { connect, useDispatch } from 'react-redux';
import {
  CURRENT_APP_VERSION,
  EXISTING_USER,
  LAST_APP_VERSION,
} from '../../../constants/storage';
import { getVersion } from 'react-native-device-info';
import {
  setCurrentBottomNavRoute,
  setCurrentRoute,
} from '../../../actions/navigation';
import { findRouteNameFromNavigatorState } from '../../../util/general';
import { Authentication } from '../../../core/';
import { isBlockaidFeatureEnabled } from '../../../util/blockaid';
import { useTheme } from '../../../util/theme';
import Device from '../../../util/device';
import SDKConnect from '../../../core/SDKConnect/SDKConnect';
import { colors as importedColors } from '../../../styles/common';
import Routes from '../../../constants/navigation/Routes';
import ModalConfirmation from '../../../component-library/components/Modals/ModalConfirmation';
import Toast, {
  ToastContext,
} from '../../../component-library/components/Toast';
import AccountSelector from '../../../components/Views/AccountSelector';
import AccountConnect from '../../../components/Views/AccountConnect';
import AccountPermissions from '../../../components/Views/AccountPermissions';
import { SRPQuiz } from '../../Views/Quiz';
import { TurnOffRememberMeModal } from '../../../components/UI/TurnOffRememberMeModal';
import AssetHideConfirmation from '../../Views/AssetHideConfirmation';
import DetectedTokens from '../../Views/DetectedTokens';
import DetectedTokensConfirmation from '../../Views/DetectedTokensConfirmation';
import AssetOptions from '../../Views/AssetOptions';
import ImportPrivateKey from '../../Views/ImportPrivateKey';
import ImportPrivateKeySuccess from '../../Views/ImportPrivateKeySuccess';
import ConnectQRHardware from '../../Views/ConnectQRHardware';
import { AUTHENTICATION_APP_TRIGGERED_AUTH_NO_CREDENTIALS } from '../../../constants/error';
import { UpdateNeeded } from '../../../components/UI/UpdateNeeded';
import { EnableAutomaticSecurityChecksModal } from '../../../components/UI/EnableAutomaticSecurityChecksModal';
import NetworkSettings from '../../Views/Settings/NetworksSettings/NetworkSettings';
import ModalMandatory from '../../../component-library/components/Modals/ModalMandatory';
import { RestoreWallet } from '../../Views/RestoreWallet';
import WalletRestored from '../../Views/RestoreWallet/WalletRestored';
import WalletResetNeeded from '../../Views/RestoreWallet/WalletResetNeeded';
import SDKLoadingModal from '../../Views/SDKLoadingModal/SDKLoadingModal';
import SDKFeedbackModal from '../../Views/SDKFeedbackModal/SDKFeedbackModal';
import AccountActions from '../../../components/Views/AccountActions';
import EthSignFriction from '../../../components/Views/Settings/AdvancedSettings/EthSignFriction';
import WalletActions from '../../Views/WalletActions';
import NetworkSelector from '../../../components/Views/NetworkSelector';
import ReturnToAppModal from '../../Views/ReturnToAppModal';
import EditAccountName from '../../Views/EditAccountName/EditAccountName';
import WC2Manager, {
  isWC2Enabled,
} from '../../../../app/core/WalletConnect/WalletConnectV2';
import { PPOMView } from '../../../lib/ppom/PPOMView';
import NavigationService from '../../../core/NavigationService';
import LockScreen from '../../Views/LockScreen';
import AsyncStorage from '../../../store/async-storage-wrapper';
import ShowIpfsGatewaySheet from '../../Views/ShowIpfsGatewaySheet/ShowIpfsGatewaySheet';
import ShowDisplayNftMediaSheet from '../../Views/ShowDisplayMediaNFTSheet/ShowDisplayNFTMediaSheet';
import AmbiguousAddressSheet from '../../../../app/components/Views/Settings/Contacts/AmbiguousAddressSheet/AmbiguousAddressSheet';
import generateDeviceAnalyticsMetaData from '../../../util/metrics';
import { MetaMetrics } from '../../../core/Analytics';

const clearStackNavigatorOptions = {
  headerShown: false,
  cardStyle: {
    backgroundColor: 'transparent',
    cardStyleInterpolator: () => ({
      overlayStyle: {
        opacity: 0,
      },
    }),
  },
  animationEnabled: false,
};

const Stack = createStackNavigator();
/**
 * Stack navigator responsible for the onboarding process
 * Create Wallet, Import from Seed and Sync
 */
const OnboardingNav = () => (
  <Stack.Navigator initialRouteName="OnboardingCarousel">
    <Stack.Screen
      name="Onboarding"
      component={Onboarding}
      options={Onboarding.navigationOptions}
    />
    <Stack.Screen
      name="OnboardingCarousel"
      component={OnboardingCarousel}
      options={OnboardingCarousel.navigationOptions}
    />
    <Stack.Screen
      name="ChoosePassword"
      component={ChoosePassword}
      options={ChoosePassword.navigationOptions}
    />
    <Stack.Screen
      name="AccountBackupStep1"
      component={AccountBackupStep1}
      options={AccountBackupStep1.navigationOptions}
    />
    <Stack.Screen
      name="AccountBackupStep1B"
      component={AccountBackupStep1B}
      options={AccountBackupStep1B.navigationOptions}
    />
    <Stack.Screen
      name="ManualBackupStep1"
      component={ManualBackupStep1}
      options={ManualBackupStep1.navigationOptions}
    />
    <Stack.Screen
      name="ManualBackupStep2"
      component={ManualBackupStep2}
      options={ManualBackupStep2.navigationOptions}
    />
    <Stack.Screen
      name="ManualBackupStep3"
      component={ManualBackupStep3}
      options={ManualBackupStep3.navigationOptions}
    />
    <Stack.Screen
      name={Routes.ONBOARDING.IMPORT_FROM_SECRET_RECOVERY_PHRASE}
      component={ImportFromSecretRecoveryPhrase}
      options={ImportFromSecretRecoveryPhrase.navigationOptions}
    />
    <Stack.Screen
      name="OptinMetrics"
      component={OptinMetrics}
      options={OptinMetrics.navigationOptions}
    />
  </Stack.Navigator>
);

/**
 * Parent Stack navigator that allows the
 * child OnboardingNav navigator to push modals on top of it
 */
const SimpleWebviewScreen = () => (
  <Stack.Navigator mode={'modal'}>
    <Stack.Screen
      name={Routes.WEBVIEW.SIMPLE}
      component={SimpleWebview}
      options={SimpleWebview.navigationOptions}
    />
  </Stack.Navigator>
);

const OnboardingRootNav = () => (
  <Stack.Navigator
    initialRouteName={Routes.ONBOARDING.NAV}
    mode="modal"
    screenOptions={{ headerShown: false }}
  >
    <Stack.Screen name="OnboardingNav" component={OnboardingNav} />
    <Stack.Screen
      name={Routes.QR_SCANNER}
      component={QRScanner}
      header={null}
    />
    <Stack.Screen
      name={Routes.WEBVIEW.MAIN}
      header={null}
      component={SimpleWebviewScreen}
    />
  </Stack.Navigator>
);

const VaultRecoveryFlow = () => (
  <Stack.Navigator
    initialRouteName={Routes.VAULT_RECOVERY.RESTORE_WALLET}
    screenOptions={{ headerShown: false }}
  >
    <Stack.Screen
      name={Routes.VAULT_RECOVERY.RESTORE_WALLET}
      component={RestoreWallet}
    />
    <Stack.Screen
      name={Routes.VAULT_RECOVERY.WALLET_RESTORED}
      component={WalletRestored}
    />
    <Stack.Screen
      name={Routes.VAULT_RECOVERY.WALLET_RESET_NEEDED}
      component={WalletResetNeeded}
    />
  </Stack.Navigator>
);

const App = ({ userLoggedIn }) => {
  const animationRef = useRef(null);
  const animationNameRef = useRef(null);
  const opacity = useRef(new Animated.Value(1)).current;
  const [navigator, setNavigator] = useState(undefined);
  const prevNavigator = useRef(navigator);
  const [route, setRoute] = useState();
  const [animationPlayed, setAnimationPlayed] = useState(false);
  const { colors } = useTheme();
  const { toastRef } = useContext(ToastContext);
  const dispatch = useDispatch();
  const sdkInit = useRef(false);
  const sdkPostInit = useRef(false);
  const [postInitReady, setPostInitReady] = useState(false);
  const [onboarded, setOnboarded] = useState(false);
  const triggerSetCurrentRoute = (route) => {
    dispatch(setCurrentRoute(route));
    if (route === 'Wallet' || route === 'BrowserView') {
      dispatch(setCurrentBottomNavRoute(route));
    }
  };

  useEffect(() => {
    if (prevNavigator.current || !navigator) return;
    const appTriggeredAuth = async () => {
      const { PreferencesController } = Engine.context;
      const selectedAddress = PreferencesController.state.selectedAddress;
      const existingUser = await AsyncStorage.getItem(EXISTING_USER);
      try {
        if (existingUser && selectedAddress) {
          await Authentication.appTriggeredAuth({ selectedAddress });
          // we need to reset the navigator here so that the user cannot go back to the login screen
          navigator.reset({ routes: [{ name: Routes.ONBOARDING.HOME_NAV }] });
        }
      } catch (error) {
        // if there are no credentials, then they were cleared in the last session and we should not show biometrics on the login screen
        if (
          error.message === AUTHENTICATION_APP_TRIGGERED_AUTH_NO_CREDENTIALS
        ) {
          navigator.dispatch(
            CommonActions.setParams({
              locked: true,
            }),
          );
        }
        await Authentication.lockApp(false);
        trackErrorAsAnalytics(
          'App: Max Attempts Reached',
          error?.message,
          `Unlock attempts: 1`,
        );
      } finally {
        animationRef?.current?.play();
        animationNameRef?.current?.play();
      }
    };
    appTriggeredAuth().catch((error) => {
      Logger.error(error, 'App: Error in appTriggeredAuth');
    });
  }, [navigator]);

  const handleDeeplink = useCallback(({ error, params, uri }) => {
    if (error) {
      trackErrorAsAnalytics(error, 'Branch:');
    }
    const deeplink = params?.['+non_branch_link'] || uri || null;
    try {
      if (deeplink) {
        SharedDeeplinkManager.parse(deeplink, {
          origin: AppConstants.DEEPLINKS.ORIGIN_DEEPLINK,
        });
      }
    } catch (e) {
      Logger.error(e, `Deeplink: Error parsing deeplink`);
    }
  }, []);

  // on Android devices, this creates a listener
  // to deeplinks used to open the app
  // when it is in background (so not closed)
  // Documentation: https://reactnative.dev/docs/linking#handling-deep-links
  useEffect(() => {
    if (Device.isAndroid())
      Linking.addEventListener('url', (params) => {
        const { url } = params;
        if (url) {
          handleDeeplink({ uri: url });
        }
      });
  }, [handleDeeplink]);

  useEffect(() => {
    if (navigator) {
      // Initialize deep link manager
      SharedDeeplinkManager.init({
        navigation: {
          navigate: (routeName, opts) => {
            const params = { name: routeName, params: opts };
            navigator.dispatch?.(CommonActions.navigate(params));
          },
        },
        dispatch,
      });
      if (!prevNavigator.current) {
        // Setup navigator with Sentry instrumentation
        routingInstrumentation.registerNavigationContainer(navigator);
        // Subscribe to incoming deeplinks
        // Branch.io documentation: https://help.branch.io/developers-hub/docs/react-native
        branch.subscribe((opts) => {
          const { error } = opts;

          if (error) {
            // Log error for analytics and continue handling deeplink
            Logger.error('Error from Branch: ' + error);
          }

          handleDeeplink(opts);
        });
      }
      prevNavigator.current = navigator;
    }
  }, [dispatch, handleDeeplink, navigator]);

  useEffect(() => {
    const initAnalytics = async () => {
      Logger.log('Initializing Segment Analytics');
      const metrics = await MetaMetrics.getInstance();
      await metrics.reset();
      await metrics.enable();

      // get time hour and minutes and seconds and concatenate them to get a unique id
      const date = new Date();
      const time = `${date.getHours()}${date.getMinutes()}${date.getSeconds()}`;

      // await metrics.addTraitsToUser({identification: 'test'});
      metrics.trackEvent(time + 'normal anonymous event', {
        ...generateDeviceAnalyticsMetaData(),
      });
      metrics.trackAnonymousEvent(time + 'anonymous anonymous event', {
        ...generateDeviceAnalyticsMetaData(),
      });
      //run a timer to track another event in 10seconds
      setTimeout(async () => {
        await metrics.addTraitsToUser({ testtime: time });
        metrics.trackEvent(time + 'delayed identified event', {
          ...generateDeviceAnalyticsMetaData(),
        });
        metrics.trackAnonymousEvent(
          time + 'delayed identified anonymous event',
          {
            ...generateDeviceAnalyticsMetaData(),
          },
        );
        await metrics.flush();
      }, 5000);
      // await metrics.flush();
    };

<<<<<<< HEAD
    initAnalytics()
      .then((r) => Logger.log('Segment Analytics initialized'))
      .catch((e) => Logger.error('Error initializing Segment Analytics', e));
=======
    initAnalytics().catch((err) => {
      Logger.error(err, 'Error initializing analytics');
    });
>>>>>>> 6d534956
  }, []);

  useEffect(() => {
    // Init SDKConnect only if the navigator is ready, user is onboarded, and SDK is not initialized.
    async function initSDKConnect() {
      if (navigator?.getCurrentRoute && onboarded && !sdkInit.current) {
        try {
          const sdkConnect = SDKConnect.getInstance();
          await sdkConnect.init({ navigation: navigator, context: 'Nav/App' });
          setPostInitReady(true);
          sdkInit.current = true;
        } catch (err) {
          console.error(`Cannot initialize SDKConnect`, err);
        }
      }
    }
    initSDKConnect().catch((err) => {
      Logger.error(err, 'Error initializing SDKConnect');
    });
  }, [navigator, onboarded]);

  useEffect(() => {
    // Handle post-init process separately.
    async function handlePostInit() {
      if (
        sdkInit.current &&
        !sdkPostInit.current &&
        postInitReady &&
        userLoggedIn
      ) {
        try {
          await SDKConnect.getInstance().postInit();
          sdkPostInit.current = true;
        } catch (err) {
          console.error(`Cannot postInit SDKConnect`, err);
        }
      }
    }
    handlePostInit().catch((err) => {
      Logger.error(err, 'Error postInit SDKConnect');
    });
  }, [userLoggedIn, postInitReady]);

  useEffect(() => {
    if (isWC2Enabled) {
      WC2Manager.init().catch((err) => {
        console.error('Cannot initialize WalletConnect Manager.', err);
      });
    }
  }, []);

  useEffect(() => {
    async function checkExisting() {
      const existingUser = await AsyncStorage.getItem(EXISTING_USER);
      setOnboarded(!!existingUser);
      const route = !existingUser
        ? Routes.ONBOARDING.ROOT_NAV
        : Routes.ONBOARDING.LOGIN;
      setRoute(route);
    }

    checkExisting().catch((error) => {
      Logger.error(error, 'Error checking existing user');
    });
    /* eslint-disable react-hooks/exhaustive-deps */
  }, []);

  useEffect(() => {
    async function startApp() {
      const existingUser = await AsyncStorage.getItem(EXISTING_USER);
      try {
        const currentVersion = getVersion();
        const savedVersion = await AsyncStorage.getItem(CURRENT_APP_VERSION);
        if (currentVersion !== savedVersion) {
          if (savedVersion)
            await AsyncStorage.setItem(LAST_APP_VERSION, savedVersion);
          await AsyncStorage.setItem(CURRENT_APP_VERSION, currentVersion);
        }

        const lastVersion = await AsyncStorage.getItem(LAST_APP_VERSION);
        if (!lastVersion) {
          if (existingUser) {
            // Setting last version to first version if user exists and lastVersion does not, to simulate update
            await AsyncStorage.setItem(LAST_APP_VERSION, '0.0.1');
          } else {
            // Setting last version to current version so that it's not treated as an update
            await AsyncStorage.setItem(LAST_APP_VERSION, currentVersion);
          }
        }
      } catch (error) {
        Logger.error(error);
      }
    }

    startApp().catch((error) => {
      Logger.error(error, 'Error starting app');
    });
  }, []);

  const setNavigatorRef = (ref) => {
    if (!prevNavigator.current) {
      setNavigator(ref);
      NavigationService.setNavigationRef(ref);
    }
  };

  const onAnimationFinished = useCallback(() => {
    Animated.timing(opacity, {
      toValue: 0,
      duration: 300,
      useNativeDriver: true,
      isInteraction: false,
    }).start(() => {
      setAnimationPlayed(true);
    });
  }, [opacity]);

  const renderSplash = () => {
    if (!animationPlayed) {
      return (
        <MetaMaskAnimation
          animationRef={animationRef}
          animationName={animationNameRef}
          opacity={opacity}
          onAnimationFinish={onAnimationFinished}
        />
      );
    }
    return null;
  };

  const DetectedTokensFlow = () => (
    <Stack.Navigator
      mode={'modal'}
      screenOptions={clearStackNavigatorOptions}
      initialRouteName={'DetectedTokens'}
    >
      <Stack.Screen name={'DetectedTokens'} component={DetectedTokens} />
      <Stack.Screen
        name={'DetectedTokensConfirmation'}
        component={DetectedTokensConfirmation}
      />
    </Stack.Navigator>
  );

  const RootModalFlow = () => (
    <Stack.Navigator mode={'modal'} screenOptions={clearStackNavigatorOptions}>
      <Stack.Screen
        name={Routes.MODAL.WALLET_ACTIONS}
        component={WalletActions}
      />
      <Stack.Screen
        name={Routes.MODAL.DELETE_WALLET}
        component={DeleteWalletModal}
      />
      <Stack.Screen
        name={Routes.MODAL.MODAL_CONFIRMATION}
        component={ModalConfirmation}
      />
      <Stack.Screen
        name={Routes.MODAL.MODAL_MANDATORY}
        component={ModalMandatory}
      />
      <Stack.Screen name={Routes.MODAL.WHATS_NEW} component={WhatsNewModal} />
      <Stack.Screen
        name={Routes.SHEET.ACCOUNT_SELECTOR}
        component={AccountSelector}
      />
      <Stack.Screen
        name={Routes.SHEET.SDK_LOADING}
        component={SDKLoadingModal}
      />
      <Stack.Screen
        name={Routes.SHEET.SDK_FEEDBACK}
        component={SDKFeedbackModal}
      />
      <Stack.Screen
        name={Routes.SHEET.ACCOUNT_CONNECT}
        component={AccountConnect}
      />
      <Stack.Screen
        name={Routes.SHEET.ACCOUNT_PERMISSIONS}
        component={AccountPermissions}
      />
      <Stack.Screen
        name={Routes.SHEET.NETWORK_SELECTOR}
        component={NetworkSelector}
      />
      <Stack.Screen
        name={Routes.SHEET.RETURN_TO_DAPP_MODAL}
        component={ReturnToAppModal}
      />
      <Stack.Screen
        name={Routes.SHEET.AMBIGUOUS_ADDRESS}
        component={AmbiguousAddressSheet}
      />
      <Stack.Screen
        name={Routes.MODAL.TURN_OFF_REMEMBER_ME}
        component={TurnOffRememberMeModal}
      />
      <Stack.Screen
        name={'AssetHideConfirmation'}
        component={AssetHideConfirmation}
      />
      <Stack.Screen name={'DetectedTokens'} component={DetectedTokensFlow} />
      <Stack.Screen name={'AssetOptions'} component={AssetOptions} />
      <Stack.Screen
        name={Routes.MODAL.UPDATE_NEEDED}
        component={UpdateNeeded}
      />
      <Stack.Screen
        name={Routes.MODAL.ENABLE_AUTOMATIC_SECURITY_CHECKS}
        component={EnableAutomaticSecurityChecksModal}
      />
      <Stack.Screen name={Routes.MODAL.SRP_REVEAL_QUIZ} component={SRPQuiz} />
      <Stack.Screen
        name={Routes.SHEET.ACCOUNT_ACTIONS}
        component={AccountActions}
      />
      <Stack.Screen
        name={Routes.SHEET.ETH_SIGN_FRICTION}
        component={EthSignFriction}
      />
      <Stack.Screen
        name={Routes.SHEET.SHOW_IPFS}
        component={ShowIpfsGatewaySheet}
      />
      <Stack.Screen
        name={Routes.SHEET.SHOW_NFT_DISPLAY_MEDIA}
        component={ShowDisplayNftMediaSheet}
      />
    </Stack.Navigator>
  );

  const ImportPrivateKeyView = () => (
    <Stack.Navigator
      screenOptions={{
        headerShown: false,
      }}
    >
      <Stack.Screen name="ImportPrivateKey" component={ImportPrivateKey} />
      <Stack.Screen
        name="ImportPrivateKeySuccess"
        component={ImportPrivateKeySuccess}
      />
      <Stack.Screen
        name={Routes.QR_SCANNER}
        component={QRScanner}
        screenOptions={{
          headerShown: false,
        }}
      />
    </Stack.Navigator>
  );

  const ConnectQRHardwareFlow = () => (
    <Stack.Navigator
      screenOptions={{
        headerShown: false,
      }}
    >
      <Stack.Screen name="ConnectQRHardware" component={ConnectQRHardware} />
    </Stack.Navigator>
  );

  const EditAccountNameFlow = () => (
    <Stack.Navigator>
      <Stack.Screen name="EditAccountName" component={EditAccountName} />
    </Stack.Navigator>
  );

  // eslint-disable-next-line react/prop-types
  const AddNetworkFlow = ({ route }) => (
    <Stack.Navigator>
      <Stack.Screen
        name="AddNetwork"
        component={NetworkSettings}
        // eslint-disable-next-line react/prop-types
        initialParams={route?.params}
      />
    </Stack.Navigator>
  );

  return (
    // do not render unless a route is defined
    (route && (
      <>
        {isBlockaidFeatureEnabled() && <PPOMView />}
        <NavigationContainer
          // Prevents artifacts when navigating between screens
          theme={{
            colors: {
              background: colors.background.default,
            },
          }}
          ref={setNavigatorRef}
          onStateChange={(state) => {
            // Updates redux with latest route. Used by DrawerView component.
            const currentRoute = findRouteNameFromNavigatorState(state.routes);
            triggerSetCurrentRoute(currentRoute);
          }}
        >
          <Stack.Navigator
            initialRouteName={route}
            mode={'modal'}
            screenOptions={{
              headerShown: false,
              cardStyle: { backgroundColor: importedColors.transparent },
              animationEnabled: false,
            }}
          >
            <Stack.Screen
              name={Routes.ONBOARDING.LOGIN}
              component={Login}
              options={{ headerShown: false }}
            />
            <Stack.Screen
              name="OnboardingRootNav"
              component={OnboardingRootNav}
              options={{ headerShown: false }}
            />
            {userLoggedIn && (
              <Stack.Screen
                name={Routes.ONBOARDING.HOME_NAV}
                component={Main}
                options={{ headerShown: false }}
              />
            )}
            <Stack.Screen
              name={Routes.VAULT_RECOVERY.RESTORE_WALLET}
              component={VaultRecoveryFlow}
            />
            <Stack.Screen
              name={Routes.MODAL.ROOT_MODAL_FLOW}
              component={RootModalFlow}
            />
            <Stack.Screen
              name="ImportPrivateKeyView"
              component={ImportPrivateKeyView}
              options={{ animationEnabled: true }}
            />
            <Stack.Screen
              name="ConnectQRHardwareFlow"
              component={ConnectQRHardwareFlow}
              options={{ animationEnabled: true }}
            />
            <Stack.Screen
              name="EditAccountName"
              component={EditAccountNameFlow}
              options={{ animationEnabled: true }}
            />
            <Stack.Screen
              name={Routes.ADD_NETWORK}
              component={AddNetworkFlow}
              options={{ animationEnabled: true }}
            />
            <Stack.Screen
              name={Routes.LOCK_SCREEN}
              component={LockScreen}
              options={{ gestureEnabled: false }}
            />
          </Stack.Navigator>
        </NavigationContainer>
        {renderSplash()}
        <Toast ref={toastRef} />
      </>
    )) ||
    null
  );
};

const mapStateToProps = (state) => ({
  userLoggedIn: state.user.userLoggedIn,
});

export default connect(mapStateToProps)(App);<|MERGE_RESOLUTION|>--- conflicted
+++ resolved
@@ -32,6 +32,7 @@
 import Logger from '../../../util/Logger';
 import { trackErrorAsAnalytics } from '../../../util/analyticsV2';
 import { routingInstrumentation } from '../../../util/sentryUtils';
+import Analytics from '../../../core/Analytics/Analytics';
 import { connect, useDispatch } from 'react-redux';
 import {
   CURRENT_APP_VERSION,
@@ -93,8 +94,6 @@
 import ShowIpfsGatewaySheet from '../../Views/ShowIpfsGatewaySheet/ShowIpfsGatewaySheet';
 import ShowDisplayNftMediaSheet from '../../Views/ShowDisplayMediaNFTSheet/ShowDisplayNFTMediaSheet';
 import AmbiguousAddressSheet from '../../../../app/components/Views/Settings/Contacts/AmbiguousAddressSheet/AmbiguousAddressSheet';
-import generateDeviceAnalyticsMetaData from '../../../util/metrics';
-import { MetaMetrics } from '../../../core/Analytics';
 
 const clearStackNavigatorOptions = {
   headerShown: false,
@@ -348,48 +347,12 @@
 
   useEffect(() => {
     const initAnalytics = async () => {
-      Logger.log('Initializing Segment Analytics');
-      const metrics = await MetaMetrics.getInstance();
-      await metrics.reset();
-      await metrics.enable();
-
-      // get time hour and minutes and seconds and concatenate them to get a unique id
-      const date = new Date();
-      const time = `${date.getHours()}${date.getMinutes()}${date.getSeconds()}`;
-
-      // await metrics.addTraitsToUser({identification: 'test'});
-      metrics.trackEvent(time + 'normal anonymous event', {
-        ...generateDeviceAnalyticsMetaData(),
-      });
-      metrics.trackAnonymousEvent(time + 'anonymous anonymous event', {
-        ...generateDeviceAnalyticsMetaData(),
-      });
-      //run a timer to track another event in 10seconds
-      setTimeout(async () => {
-        await metrics.addTraitsToUser({ testtime: time });
-        metrics.trackEvent(time + 'delayed identified event', {
-          ...generateDeviceAnalyticsMetaData(),
-        });
-        metrics.trackAnonymousEvent(
-          time + 'delayed identified anonymous event',
-          {
-            ...generateDeviceAnalyticsMetaData(),
-          },
-        );
-        await metrics.flush();
-      }, 5000);
-      // await metrics.flush();
+      await Analytics.init();
     };
 
-<<<<<<< HEAD
-    initAnalytics()
-      .then((r) => Logger.log('Segment Analytics initialized'))
-      .catch((e) => Logger.error('Error initializing Segment Analytics', e));
-=======
     initAnalytics().catch((err) => {
       Logger.error(err, 'Error initializing analytics');
     });
->>>>>>> 6d534956
   }, []);
 
   useEffect(() => {
