--- conflicted
+++ resolved
@@ -773,9 +773,6 @@
     // do not render unless a route is defined
     (route && (
       <>
-<<<<<<< HEAD
-        <PPOMView />
-=======
         {
           ///: BEGIN:ONLY_INCLUDE_IF(preinstalled-snaps,external-snaps)
         }
@@ -785,8 +782,7 @@
         {
           ///: END:ONLY_INCLUDE_IF
         }
-        {isBlockaidFeatureEnabled() && <PPOMView />}
->>>>>>> f7d8e61c
+        <PPOMView />
         <NavigationContainer
           // Prevents artifacts when navigating between screens
           theme={{
