import React, {
  useCallback,
  useContext,
  useEffect,
  useRef,
  useState,
} from 'react';
import { NavigationContainer, CommonActions } from '@react-navigation/native';
import { Animated, Linking } from 'react-native';
import { createStackNavigator } from '@react-navigation/stack';
import AsyncStorage from '@react-native-async-storage/async-storage';
import Login from '../../Views/Login';
import QRScanner from '../../Views/QRScanner';
import Onboarding from '../../Views/Onboarding';
import OnboardingCarousel from '../../Views/OnboardingCarousel';
import ChoosePassword from '../../Views/ChoosePassword';
import ExtensionSync from '../../Views/ExtensionSync';
import AccountBackupStep1 from '../../Views/AccountBackupStep1';
import AccountBackupStep1B from '../../Views/AccountBackupStep1B';
import ManualBackupStep1 from '../../Views/ManualBackupStep1';
import ManualBackupStep2 from '../../Views/ManualBackupStep2';
import ManualBackupStep3 from '../../Views/ManualBackupStep3';
import ImportFromSecretRecoveryPhrase from '../../Views/ImportFromSecretRecoveryPhrase';
import SyncWithExtensionSuccess from '../../Views/SyncWithExtensionSuccess';
import DeleteWalletModal from '../../../components/UI/DeleteWalletModal';
import WhatsNewModal from '../../UI/WhatsNewModal/WhatsNewModal';
import Main from '../Main';
import OptinMetrics from '../../UI/OptinMetrics';
import MetaMaskAnimation from '../../UI/MetaMaskAnimation';
import SimpleWebview from '../../Views/SimpleWebview';
import SharedDeeplinkManager from '../../../core/DeeplinkManager';
import Engine from '../../../core/Engine';
import branch from 'react-native-branch';
import AppConstants from '../../../core/AppConstants';
import Logger from '../../../util/Logger';
import { trackErrorAsAnalytics } from '../../../util/analyticsV2';
import { routingInstrumentation } from '../../../util/sentryUtils';
import { connect, useSelector, useDispatch } from 'react-redux';
import {
  EXISTING_USER,
  CURRENT_APP_VERSION,
  LAST_APP_VERSION,
} from '../../../constants/storage';
import { getVersion } from 'react-native-device-info';
import {
  setCurrentRoute,
  setCurrentBottomNavRoute,
} from '../../../actions/navigation';
import { findRouteNameFromNavigatorState } from '../../../util/general';
import { Authentication } from '../../../core/';
import { useTheme } from '../../../util/theme';
import Device from '../../../util/device';
import SDKConnect from '../../../core/SDKConnect';
import { colors as importedColors } from '../../../styles/common';
import Routes from '../../../constants/navigation/Routes';
import ModalConfirmation from '../../../component-library/components/Modals/ModalConfirmation';
import Toast, {
  ToastContext,
} from '../../../component-library/components/Toast';
import AccountSelector from '../../../components/Views/AccountSelector';
import AccountConnect from '../../../components/Views/AccountConnect';
import AccountPermissions from '../../../components/Views/AccountPermissions';
import { SRPQuiz } from '../../Views/Quiz';
import { TurnOffRememberMeModal } from '../../../components/UI/TurnOffRememberMeModal';
import AssetHideConfirmation from '../../Views/AssetHideConfirmation';
import DetectedTokens from '../../Views/DetectedTokens';
import DetectedTokensConfirmation from '../../Views/DetectedTokensConfirmation';
import AssetOptions from '../../Views/AssetOptions';
import ImportPrivateKey from '../../Views/ImportPrivateKey';
import ImportPrivateKeySuccess from '../../Views/ImportPrivateKeySuccess';
import ConnectQRHardware from '../../Views/ConnectQRHardware';
import { AUTHENTICATION_APP_TRIGGERED_AUTH_NO_CREDENTIALS } from '../../../constants/error';

const clearStackNavigatorOptions = {
  headerShown: false,
  cardStyle: {
    backgroundColor: 'transparent',
    cardStyleInterpolator: () => ({
      overlayStyle: {
        opacity: 0,
      },
    }),
  },
  animationEnabled: false,
};
import { UpdateNeeded } from '../../../components/UI/UpdateNeeded';
import { EnableAutomaticSecurityChecksModal } from '../../../components/UI/EnableAutomaticSecurityChecksModal';
import NetworkSettings from '../../Views/Settings/NetworksSettings/NetworkSettings';
<<<<<<< HEAD
import ModalMandatory from '../../../component-library/components/Modals/ModalMandatory';
=======
import { RestoreWallet } from '../../Views/RestoreWallet';
import WalletRestored from '../../Views/RestoreWallet/WalletRestored';
import WalletResetNeeded from '../../Views/RestoreWallet/WalletResetNeeded';
>>>>>>> 9addf9a9

const Stack = createStackNavigator();
/**
 * Stack navigator responsible for the onboarding process
 * Create Wallet, Import from Seed and Sync
 */
const OnboardingNav = () => (
  <Stack.Navigator initialRouteName="OnboardingCarousel">
    <Stack.Screen
      name="Onboarding"
      component={Onboarding}
      options={Onboarding.navigationOptions}
    />
    <Stack.Screen
      name="OnboardingCarousel"
      component={OnboardingCarousel}
      options={OnboardingCarousel.navigationOptions}
    />
    <Stack.Screen
      name="ChoosePassword"
      component={ChoosePassword}
      options={ChoosePassword.navigationOptions}
    />
    <Stack.Screen name="ExtensionSync" component={ExtensionSync} />
    <Stack.Screen
      name="AccountBackupStep1"
      component={AccountBackupStep1}
      options={AccountBackupStep1.navigationOptions}
    />
    <Stack.Screen
      name="AccountBackupStep1B"
      component={AccountBackupStep1B}
      options={AccountBackupStep1B.navigationOptions}
    />
    <Stack.Screen
      name="ManualBackupStep1"
      component={ManualBackupStep1}
      options={ManualBackupStep1.navigationOptions}
    />
    <Stack.Screen
      name="ManualBackupStep2"
      component={ManualBackupStep2}
      options={ManualBackupStep2.navigationOptions}
    />
    <Stack.Screen
      name="ManualBackupStep3"
      component={ManualBackupStep3}
      options={ManualBackupStep3.navigationOptions}
    />
    <Stack.Screen
      name={Routes.ONBOARDING.IMPORT_FROM_SECRET_RECOVERY_PHRASE}
      component={ImportFromSecretRecoveryPhrase}
      options={ImportFromSecretRecoveryPhrase.navigationOptions}
    />
    <Stack.Screen
      name="OptinMetrics"
      component={OptinMetrics}
      options={OptinMetrics.navigationOptions}
    />
    <Stack.Screen name="NetworkSettings" component={NetworkSettings} />
  </Stack.Navigator>
);

/**
 * Parent Stack navigator that allows the
 * child OnboardingNav navigator to push modals on top of it
 */
const SimpleWebviewScreen = () => (
  <Stack.Navigator mode={'modal'}>
    <Stack.Screen
      name={Routes.WEBVIEW.SIMPLE}
      component={SimpleWebview}
      options={SimpleWebview.navigationOptions}
    />
  </Stack.Navigator>
);

const OnboardingRootNav = () => (
  <Stack.Navigator
    initialRouteName={Routes.ONBOARDING.NAV}
    mode="modal"
    screenOptions={{ headerShown: false }}
  >
    <Stack.Screen name="OnboardingNav" component={OnboardingNav} />
    <Stack.Screen
      name="SyncWithExtensionSuccess"
      component={SyncWithExtensionSuccess}
    />
    <Stack.Screen
      name={Routes.QR_SCANNER}
      component={QRScanner}
      header={null}
    />
    <Stack.Screen
      name={Routes.WEBVIEW.MAIN}
      header={null}
      component={SimpleWebviewScreen}
    />
  </Stack.Navigator>
);

const VaultRecoveryFlow = () => (
  <Stack.Navigator
    initialRouteName={Routes.VAULT_RECOVERY.RESTORE_WALLET}
    screenOptions={{ headerShown: false }}
  >
    <Stack.Screen
      name={Routes.VAULT_RECOVERY.RESTORE_WALLET}
      component={RestoreWallet}
    />
    <Stack.Screen
      name={Routes.VAULT_RECOVERY.WALLET_RESTORED}
      component={WalletRestored}
    />
    <Stack.Screen
      name={Routes.VAULT_RECOVERY.WALLET_RESET_NEEDED}
      component={WalletResetNeeded}
    />
  </Stack.Navigator>
);

const App = ({ selectedAddress, userLoggedIn }) => {
  const animationRef = useRef(null);
  const animationNameRef = useRef(null);
  const opacity = useRef(new Animated.Value(1)).current;
  const [navigator, setNavigator] = useState(undefined);
  const prevNavigator = useRef(navigator);
  const [route, setRoute] = useState();
  const [animationPlayed, setAnimationPlayed] = useState(false);
  const { colors } = useTheme();
  const { toastRef } = useContext(ToastContext);
  const dispatch = useDispatch();
  const triggerSetCurrentRoute = (route) => {
    dispatch(setCurrentRoute(route));
    if (route === 'Wallet' || route === 'BrowserView') {
      dispatch(setCurrentBottomNavRoute(route));
    }
  };
  const frequentRpcList = useSelector(
    (state) =>
      state?.engine?.backgroundState?.PreferencesController?.frequentRpcList,
  );

  const network = useSelector(
    (state) => state.engine.backgroundState.NetworkController.network,
  );

  useEffect(() => {
    if (prevNavigator.current || !navigator) return;
    const appTriggeredAuth = async () => {
      const existingUser = await AsyncStorage.getItem(EXISTING_USER);
      try {
        if (existingUser && selectedAddress) {
          await Authentication.appTriggeredAuth(selectedAddress);
          // we need to reset the navigator here so that the user cannot go back to the login screen
          navigator.reset({ routes: [{ name: Routes.ONBOARDING.HOME_NAV }] });
        }
      } catch (error) {
        // if there are no credentials, then they were cleared in the last session and we should not show biometrics on the login screen
        if (
          error.message === AUTHENTICATION_APP_TRIGGERED_AUTH_NO_CREDENTIALS
        ) {
          navigator.dispatch(
            CommonActions.setParams({
              locked: true,
            }),
          );
        }
        await Authentication.lockApp(false);
        trackErrorAsAnalytics(
          'App: Max Attempts Reached',
          error?.message,
          `Unlock attempts: 1`,
        );
      } finally {
        animationRef?.current?.play();
        animationNameRef?.current?.play();
      }
    };
    appTriggeredAuth();
  }, [navigator, selectedAddress]);

  const handleDeeplink = useCallback(({ error, params, uri }) => {
    if (error) {
      trackErrorAsAnalytics(error, 'Branch:');
    }
    const deeplink = params?.['+non_branch_link'] || uri || null;
    try {
      if (deeplink) {
        const { KeyringController } = Engine.context;
        const isUnlocked = KeyringController.isUnlocked();
        isUnlocked
          ? SharedDeeplinkManager.parse(deeplink, {
              origin: AppConstants.DEEPLINKS.ORIGIN_DEEPLINK,
            })
          : SharedDeeplinkManager.setDeeplink(deeplink);
      }
    } catch (e) {
      Logger.error(e, `Deeplink: Error parsing deeplink`);
    }
  }, []);

  // on Android devices, this creates a listener
  // to deeplinks used to open the app
  // when it is in background (so not closed)
  // Documentation: https://reactnative.dev/docs/linking#handling-deep-links
  useEffect(() => {
    if (Device.isAndroid())
      Linking.addEventListener('url', (params) => {
        const { url } = params;
        if (url) {
          handleDeeplink({ uri: url });
        }
      });
  }, [handleDeeplink]);

  useEffect(() => {
    if (navigator) {
      // Initialize deep link manager
      SharedDeeplinkManager.init({
        navigation: {
          navigate: (routeName, opts) => {
            const params = { name: routeName, params: opts };
            navigator.dispatch?.(CommonActions.navigate(params));
          },
        },
        frequentRpcList,
        network,
        dispatch,
      });
      if (!prevNavigator.current) {
        // Setup navigator with Sentry instrumentation
        routingInstrumentation.registerNavigationContainer(navigator);
        // Subscribe to incoming deeplinks
        // Branch.io documentation: https://help.branch.io/developers-hub/docs/react-native
        branch.subscribe((opts) => {
          const { error } = opts;

          if (error) {
            Logger.error('Error from Branch: ' + error);
            return;
          }

          handleDeeplink(opts);
        });
      }
      prevNavigator.current = navigator;
    }
  }, [dispatch, handleDeeplink, frequentRpcList, navigator, network]);

  useEffect(() => {
    SDKConnect.init();
  }, []);

  useEffect(() => {
    async function checkExisting() {
      const existingUser = await AsyncStorage.getItem(EXISTING_USER);
      const route = !existingUser
        ? Routes.ONBOARDING.ROOT_NAV
        : Routes.ONBOARDING.LOGIN;
      setRoute(route);
    }
    checkExisting();
    /* eslint-disable react-hooks/exhaustive-deps */
  }, []);

  useEffect(() => {
    async function startApp() {
      const existingUser = await AsyncStorage.getItem(EXISTING_USER);
      try {
        const currentVersion = getVersion();
        const savedVersion = await AsyncStorage.getItem(CURRENT_APP_VERSION);
        if (currentVersion !== savedVersion) {
          if (savedVersion)
            await AsyncStorage.setItem(LAST_APP_VERSION, savedVersion);
          await AsyncStorage.setItem(CURRENT_APP_VERSION, currentVersion);
        }

        const lastVersion = await AsyncStorage.getItem(LAST_APP_VERSION);
        if (!lastVersion) {
          if (existingUser) {
            // Setting last version to first version if user exists and lastVersion does not, to simulate update
            await AsyncStorage.setItem(LAST_APP_VERSION, '0.0.1');
          } else {
            // Setting last version to current version so that it's not treated as an update
            await AsyncStorage.setItem(LAST_APP_VERSION, currentVersion);
          }
        }
      } catch (error) {
        Logger.error(error);
      }
    }
    startApp();
  }, []);

  const setNavigatorRef = (ref) => {
    if (!prevNavigator.current) {
      setNavigator(ref);
    }
  };

  const onAnimationFinished = useCallback(() => {
    Animated.timing(opacity, {
      toValue: 0,
      duration: 300,
      useNativeDriver: true,
      isInteraction: false,
    }).start(() => {
      setAnimationPlayed(true);
    });
  }, [opacity]);

  const renderSplash = () => {
    if (!animationPlayed) {
      return (
        <MetaMaskAnimation
          animationRef={animationRef}
          animationName={animationNameRef}
          opacity={opacity}
          onAnimationFinish={onAnimationFinished}
        />
      );
    }
    return null;
  };

  const DetectedTokensFlow = () => (
    <Stack.Navigator
      mode={'modal'}
      screenOptions={clearStackNavigatorOptions}
      initialRouteName={'DetectedTokens'}
    >
      <Stack.Screen name={'DetectedTokens'} component={DetectedTokens} />
      <Stack.Screen
        name={'DetectedTokensConfirmation'}
        component={DetectedTokensConfirmation}
      />
    </Stack.Navigator>
  );

  const RootModalFlow = () => (
    <Stack.Navigator mode={'modal'} screenOptions={clearStackNavigatorOptions}>
      <Stack.Screen
        name={Routes.MODAL.DELETE_WALLET}
        component={DeleteWalletModal}
      />
      <Stack.Screen
        name={Routes.MODAL.MODAL_CONFIRMATION}
        component={ModalConfirmation}
      />
      <Stack.Screen
        name={Routes.MODAL.MODAL_MANDATORY}
        component={ModalMandatory}
      />
      <Stack.Screen name={Routes.MODAL.WHATS_NEW} component={WhatsNewModal} />
      <Stack.Screen
        name={Routes.SHEET.ACCOUNT_SELECTOR}
        component={AccountSelector}
      />
      <Stack.Screen
        name={Routes.SHEET.ACCOUNT_CONNECT}
        component={AccountConnect}
      />
      <Stack.Screen
        name={Routes.SHEET.ACCOUNT_PERMISSIONS}
        component={AccountPermissions}
      />
      <Stack.Screen
        name={Routes.MODAL.TURN_OFF_REMEMBER_ME}
        component={TurnOffRememberMeModal}
      />
      <Stack.Screen
        name={'AssetHideConfirmation'}
        component={AssetHideConfirmation}
      />
      <Stack.Screen name={'DetectedTokens'} component={DetectedTokensFlow} />
      <Stack.Screen name={'AssetOptions'} component={AssetOptions} />
      <Stack.Screen
        name={Routes.MODAL.UPDATE_NEEDED}
        component={UpdateNeeded}
      />
      <Stack.Screen
        name={Routes.MODAL.ENABLE_AUTOMATIC_SECURITY_CHECKS}
        component={EnableAutomaticSecurityChecksModal}
      />
      <Stack.Screen name={Routes.MODAL.SRP_REVEAL_QUIZ} component={SRPQuiz} />
    </Stack.Navigator>
  );

  const ImportPrivateKeyView = () => (
    <Stack.Navigator
      screenOptions={{
        headerShown: false,
      }}
    >
      <Stack.Screen name="ImportPrivateKey" component={ImportPrivateKey} />
      <Stack.Screen
        name="ImportPrivateKeySuccess"
        component={ImportPrivateKeySuccess}
      />
      <Stack.Screen
        name={Routes.QR_SCANNER}
        component={QRScanner}
        screenOptions={{
          headerShown: false,
        }}
      />
    </Stack.Navigator>
  );

  const ConnectQRHardwareFlow = () => (
    <Stack.Navigator
      screenOptions={{
        headerShown: false,
      }}
    >
      <Stack.Screen name="ConnectQRHardware" component={ConnectQRHardware} />
    </Stack.Navigator>
  );

  return (
    // do not render unless a route is defined
    (route && (
      <>
        <NavigationContainer
          // Prevents artifacts when navigating between screens
          theme={{
            colors: {
              background: colors.background.default,
            },
          }}
          ref={setNavigatorRef}
          onStateChange={(state) => {
            // Updates redux with latest route. Used by DrawerView component.
            const currentRoute = findRouteNameFromNavigatorState(state.routes);
            triggerSetCurrentRoute(currentRoute);
          }}
        >
          <Stack.Navigator
            initialRouteName={route}
            mode={'modal'}
            screenOptions={{
              headerShown: false,
              cardStyle: { backgroundColor: importedColors.transparent },
              animationEnabled: false,
            }}
          >
            <Stack.Screen
              name={Routes.ONBOARDING.LOGIN}
              component={Login}
              options={{ headerShown: false }}
            />
            <Stack.Screen
              name="OnboardingRootNav"
              component={OnboardingRootNav}
              options={{ headerShown: false }}
            />
            {userLoggedIn && (
              <Stack.Screen
                name={Routes.ONBOARDING.HOME_NAV}
                component={Main}
                options={{ headerShown: false }}
              />
            )}
            <Stack.Screen
              name={Routes.VAULT_RECOVERY.RESTORE_WALLET}
              component={VaultRecoveryFlow}
            />
            <Stack.Screen
              name={Routes.MODAL.ROOT_MODAL_FLOW}
              component={RootModalFlow}
            />
            <Stack.Screen
              name="ImportPrivateKeyView"
              component={ImportPrivateKeyView}
              options={{ animationEnabled: true }}
            />
            <Stack.Screen
              name="ConnectQRHardwareFlow"
              component={ConnectQRHardwareFlow}
              options={{ animationEnabled: true }}
            />
          </Stack.Navigator>
        </NavigationContainer>
        {renderSplash()}
        <Toast ref={toastRef} />
      </>
    )) ||
    null
  );
};

const mapStateToProps = (state) => ({
  userLoggedIn: state.user.userLoggedIn,
  selectedAddress:
    state.engine.backgroundState?.PreferencesController?.selectedAddress,
});

export default connect(mapStateToProps)(App);<|MERGE_RESOLUTION|>--- conflicted
+++ resolved
@@ -5,7 +5,7 @@
   useRef,
   useState,
 } from 'react';
-import { NavigationContainer, CommonActions } from '@react-navigation/native';
+import { CommonActions, NavigationContainer } from '@react-navigation/native';
 import { Animated, Linking } from 'react-native';
 import { createStackNavigator } from '@react-navigation/stack';
 import AsyncStorage from '@react-native-async-storage/async-storage';
@@ -35,16 +35,16 @@
 import Logger from '../../../util/Logger';
 import { trackErrorAsAnalytics } from '../../../util/analyticsV2';
 import { routingInstrumentation } from '../../../util/sentryUtils';
-import { connect, useSelector, useDispatch } from 'react-redux';
+import { connect, useDispatch, useSelector } from 'react-redux';
 import {
+  CURRENT_APP_VERSION,
   EXISTING_USER,
-  CURRENT_APP_VERSION,
   LAST_APP_VERSION,
 } from '../../../constants/storage';
 import { getVersion } from 'react-native-device-info';
 import {
+  setCurrentBottomNavRoute,
   setCurrentRoute,
-  setCurrentBottomNavRoute,
 } from '../../../actions/navigation';
 import { findRouteNameFromNavigatorState } from '../../../util/general';
 import { Authentication } from '../../../core/';
@@ -70,6 +70,13 @@
 import ImportPrivateKeySuccess from '../../Views/ImportPrivateKeySuccess';
 import ConnectQRHardware from '../../Views/ConnectQRHardware';
 import { AUTHENTICATION_APP_TRIGGERED_AUTH_NO_CREDENTIALS } from '../../../constants/error';
+import { UpdateNeeded } from '../../../components/UI/UpdateNeeded';
+import { EnableAutomaticSecurityChecksModal } from '../../../components/UI/EnableAutomaticSecurityChecksModal';
+import NetworkSettings from '../../Views/Settings/NetworksSettings/NetworkSettings';
+import ModalMandatory from '../../../component-library/components/Modals/ModalMandatory';
+import { RestoreWallet } from '../../Views/RestoreWallet';
+import WalletRestored from '../../Views/RestoreWallet/WalletRestored';
+import WalletResetNeeded from '../../Views/RestoreWallet/WalletResetNeeded';
 
 const clearStackNavigatorOptions = {
   headerShown: false,
@@ -83,16 +90,6 @@
   },
   animationEnabled: false,
 };
-import { UpdateNeeded } from '../../../components/UI/UpdateNeeded';
-import { EnableAutomaticSecurityChecksModal } from '../../../components/UI/EnableAutomaticSecurityChecksModal';
-import NetworkSettings from '../../Views/Settings/NetworksSettings/NetworkSettings';
-<<<<<<< HEAD
-import ModalMandatory from '../../../component-library/components/Modals/ModalMandatory';
-=======
-import { RestoreWallet } from '../../Views/RestoreWallet';
-import WalletRestored from '../../Views/RestoreWallet/WalletRestored';
-import WalletResetNeeded from '../../Views/RestoreWallet/WalletResetNeeded';
->>>>>>> 9addf9a9
 
 const Stack = createStackNavigator();
 /**
@@ -355,6 +352,7 @@
         : Routes.ONBOARDING.LOGIN;
       setRoute(route);
     }
+
     checkExisting();
     /* eslint-disable react-hooks/exhaustive-deps */
   }, []);
@@ -385,6 +383,7 @@
         Logger.error(error);
       }
     }
+
     startApp();
   }, []);
 
