import React, {
  useCallback,
  useContext,
  useEffect,
  useRef,
  useState,
} from 'react';
import { CommonActions, NavigationContainer } from '@react-navigation/native';
import { Animated, Linking } from 'react-native';
import { createStackNavigator } from '@react-navigation/stack';
import AsyncStorage from '@react-native-async-storage/async-storage';
import Login from '../../Views/Login';
import QRScanner from '../../Views/QRScanner';
import Onboarding from '../../Views/Onboarding';
import OnboardingCarousel from '../../Views/OnboardingCarousel';
import ChoosePassword from '../../Views/ChoosePassword';
import ExtensionSync from '../../Views/ExtensionSync';
import AccountBackupStep1 from '../../Views/AccountBackupStep1';
import AccountBackupStep1B from '../../Views/AccountBackupStep1B';
import ManualBackupStep1 from '../../Views/ManualBackupStep1';
import ManualBackupStep2 from '../../Views/ManualBackupStep2';
import ManualBackupStep3 from '../../Views/ManualBackupStep3';
import ImportFromSecretRecoveryPhrase from '../../Views/ImportFromSecretRecoveryPhrase';
import SyncWithExtensionSuccess from '../../Views/SyncWithExtensionSuccess';
import DeleteWalletModal from '../../../components/UI/DeleteWalletModal';
import WhatsNewModal from '../../UI/WhatsNewModal/WhatsNewModal';
import Main from '../Main';
import OptinMetrics from '../../UI/OptinMetrics';
import MetaMaskAnimation from '../../UI/MetaMaskAnimation';
import SimpleWebview from '../../Views/SimpleWebview';
import SharedDeeplinkManager from '../../../core/DeeplinkManager';
import Engine from '../../../core/Engine';
import branch from 'react-native-branch';
import AppConstants from '../../../core/AppConstants';
import Logger from '../../../util/Logger';
import { trackErrorAsAnalytics } from '../../../util/analyticsV2';
import { routingInstrumentation } from '../../../util/sentryUtils';
<<<<<<< HEAD
import Analytics from '../../../core/Analytics/Analytics';
import { connect, useSelector, useDispatch } from 'react-redux';
=======
import { connect, useDispatch, useSelector } from 'react-redux';
>>>>>>> 50747a18
import {
  CURRENT_APP_VERSION,
  EXISTING_USER,
  LAST_APP_VERSION,
} from '../../../constants/storage';
import { getVersion } from 'react-native-device-info';
import {
  setCurrentBottomNavRoute,
  setCurrentRoute,
} from '../../../actions/navigation';
import { findRouteNameFromNavigatorState } from '../../../util/general';
import { Authentication } from '../../../core/';
import { useTheme } from '../../../util/theme';
import Device from '../../../util/device';
import SDKConnect from '../../../core/SDKConnect/SDKConnect';
import { colors as importedColors } from '../../../styles/common';
import Routes from '../../../constants/navigation/Routes';
import ModalConfirmation from '../../../component-library/components/Modals/ModalConfirmation';
import Toast, {
  ToastContext,
} from '../../../component-library/components/Toast';
import AccountSelector from '../../../components/Views/AccountSelector';
import AccountConnect from '../../../components/Views/AccountConnect';
import AccountPermissions from '../../../components/Views/AccountPermissions';
import { SRPQuiz } from '../../Views/Quiz';
import { TurnOffRememberMeModal } from '../../../components/UI/TurnOffRememberMeModal';
import AssetHideConfirmation from '../../Views/AssetHideConfirmation';
import DetectedTokens from '../../Views/DetectedTokens';
import DetectedTokensConfirmation from '../../Views/DetectedTokensConfirmation';
import AssetOptions from '../../Views/AssetOptions';
import ImportPrivateKey from '../../Views/ImportPrivateKey';
import ImportPrivateKeySuccess from '../../Views/ImportPrivateKeySuccess';
import ConnectQRHardware from '../../Views/ConnectQRHardware';
import { AUTHENTICATION_APP_TRIGGERED_AUTH_NO_CREDENTIALS } from '../../../constants/error';
import { UpdateNeeded } from '../../../components/UI/UpdateNeeded';
import { EnableAutomaticSecurityChecksModal } from '../../../components/UI/EnableAutomaticSecurityChecksModal';
import NetworkSettings from '../../Views/Settings/NetworksSettings/NetworkSettings';
import ModalMandatory from '../../../component-library/components/Modals/ModalMandatory';
import { RestoreWallet } from '../../Views/RestoreWallet';
import WalletRestored from '../../Views/RestoreWallet/WalletRestored';
import WalletResetNeeded from '../../Views/RestoreWallet/WalletResetNeeded';
import SDKLoadingModal from '../../Views/SDKLoadingModal/SDKLoadingModal';
import SDKFeedbackModal from '../../Views/SDKFeedbackModal/SDKFeedbackModal';

const clearStackNavigatorOptions = {
  headerShown: false,
  cardStyle: {
    backgroundColor: 'transparent',
    cardStyleInterpolator: () => ({
      overlayStyle: {
        opacity: 0,
      },
    }),
  },
  animationEnabled: false,
};

const Stack = createStackNavigator();
/**
 * Stack navigator responsible for the onboarding process
 * Create Wallet, Import from Seed and Sync
 */
const OnboardingNav = () => (
  <Stack.Navigator initialRouteName="OnboardingCarousel">
    <Stack.Screen
      name="Onboarding"
      component={Onboarding}
      options={Onboarding.navigationOptions}
    />
    <Stack.Screen
      name="OnboardingCarousel"
      component={OnboardingCarousel}
      options={OnboardingCarousel.navigationOptions}
    />
    <Stack.Screen
      name="ChoosePassword"
      component={ChoosePassword}
      options={ChoosePassword.navigationOptions}
    />
    <Stack.Screen name="ExtensionSync" component={ExtensionSync} />
    <Stack.Screen
      name="AccountBackupStep1"
      component={AccountBackupStep1}
      options={AccountBackupStep1.navigationOptions}
    />
    <Stack.Screen
      name="AccountBackupStep1B"
      component={AccountBackupStep1B}
      options={AccountBackupStep1B.navigationOptions}
    />
    <Stack.Screen
      name="ManualBackupStep1"
      component={ManualBackupStep1}
      options={ManualBackupStep1.navigationOptions}
    />
    <Stack.Screen
      name="ManualBackupStep2"
      component={ManualBackupStep2}
      options={ManualBackupStep2.navigationOptions}
    />
    <Stack.Screen
      name="ManualBackupStep3"
      component={ManualBackupStep3}
      options={ManualBackupStep3.navigationOptions}
    />
    <Stack.Screen
      name={Routes.ONBOARDING.IMPORT_FROM_SECRET_RECOVERY_PHRASE}
      component={ImportFromSecretRecoveryPhrase}
      options={ImportFromSecretRecoveryPhrase.navigationOptions}
    />
    <Stack.Screen
      name="OptinMetrics"
      component={OptinMetrics}
      options={OptinMetrics.navigationOptions}
    />
    <Stack.Screen name="NetworkSettings" component={NetworkSettings} />
  </Stack.Navigator>
);

/**
 * Parent Stack navigator that allows the
 * child OnboardingNav navigator to push modals on top of it
 */
const SimpleWebviewScreen = () => (
  <Stack.Navigator mode={'modal'}>
    <Stack.Screen
      name={Routes.WEBVIEW.SIMPLE}
      component={SimpleWebview}
      options={SimpleWebview.navigationOptions}
    />
  </Stack.Navigator>
);

const OnboardingRootNav = () => (
  <Stack.Navigator
    initialRouteName={Routes.ONBOARDING.NAV}
    mode="modal"
    screenOptions={{ headerShown: false }}
  >
    <Stack.Screen name="OnboardingNav" component={OnboardingNav} />
    <Stack.Screen
      name="SyncWithExtensionSuccess"
      component={SyncWithExtensionSuccess}
    />
    <Stack.Screen
      name={Routes.QR_SCANNER}
      component={QRScanner}
      header={null}
    />
    <Stack.Screen
      name={Routes.WEBVIEW.MAIN}
      header={null}
      component={SimpleWebviewScreen}
    />
  </Stack.Navigator>
);

const VaultRecoveryFlow = () => (
  <Stack.Navigator
    initialRouteName={Routes.VAULT_RECOVERY.RESTORE_WALLET}
    screenOptions={{ headerShown: false }}
  >
    <Stack.Screen
      name={Routes.VAULT_RECOVERY.RESTORE_WALLET}
      component={RestoreWallet}
    />
    <Stack.Screen
      name={Routes.VAULT_RECOVERY.WALLET_RESTORED}
      component={WalletRestored}
    />
    <Stack.Screen
      name={Routes.VAULT_RECOVERY.WALLET_RESET_NEEDED}
      component={WalletResetNeeded}
    />
  </Stack.Navigator>
);

const App = ({ userLoggedIn }) => {
  const animationRef = useRef(null);
  const animationNameRef = useRef(null);
  const opacity = useRef(new Animated.Value(1)).current;
  const [navigator, setNavigator] = useState(undefined);
  const prevNavigator = useRef(navigator);
  const [route, setRoute] = useState();
  const [animationPlayed, setAnimationPlayed] = useState(false);
  const { colors } = useTheme();
  const { toastRef } = useContext(ToastContext);
  const dispatch = useDispatch();
  const triggerSetCurrentRoute = (route) => {
    dispatch(setCurrentRoute(route));
    if (route === 'Wallet' || route === 'BrowserView') {
      dispatch(setCurrentBottomNavRoute(route));
    }
  };
  const frequentRpcList = useSelector(
    (state) =>
      state?.engine?.backgroundState?.PreferencesController?.frequentRpcList,
  );

  const network = useSelector(
    (state) => state.engine.backgroundState.NetworkController.network,
  );

  useEffect(() => {
    if (prevNavigator.current || !navigator) return;
    const appTriggeredAuth = async () => {
      const { PreferencesController } = Engine.context;
      const selectedAddress = PreferencesController.state.selectedAddress;
      const existingUser = await AsyncStorage.getItem(EXISTING_USER);
      try {
        if (existingUser && selectedAddress) {
          await Authentication.appTriggeredAuth(selectedAddress);
          // we need to reset the navigator here so that the user cannot go back to the login screen
          navigator.reset({ routes: [{ name: Routes.ONBOARDING.HOME_NAV }] });
        }
      } catch (error) {
        // if there are no credentials, then they were cleared in the last session and we should not show biometrics on the login screen
        if (
          error.message === AUTHENTICATION_APP_TRIGGERED_AUTH_NO_CREDENTIALS
        ) {
          navigator.dispatch(
            CommonActions.setParams({
              locked: true,
            }),
          );
        }
        await Authentication.lockApp(false);
        trackErrorAsAnalytics(
          'App: Max Attempts Reached',
          error?.message,
          `Unlock attempts: 1`,
        );
      } finally {
        animationRef?.current?.play();
        animationNameRef?.current?.play();
      }
    };
    appTriggeredAuth();
  }, [navigator]);

  const handleDeeplink = useCallback(({ error, params, uri }) => {
    if (error) {
      trackErrorAsAnalytics(error, 'Branch:');
    }
    const deeplink = params?.['+non_branch_link'] || uri || null;
    try {
      if (deeplink) {
        const { KeyringController } = Engine.context;
        const isUnlocked = KeyringController.isUnlocked();
        isUnlocked
          ? SharedDeeplinkManager.parse(deeplink, {
              origin: AppConstants.DEEPLINKS.ORIGIN_DEEPLINK,
            })
          : SharedDeeplinkManager.setDeeplink(deeplink);
      }
    } catch (e) {
      Logger.error(e, `Deeplink: Error parsing deeplink`);
    }
  }, []);

  // on Android devices, this creates a listener
  // to deeplinks used to open the app
  // when it is in background (so not closed)
  // Documentation: https://reactnative.dev/docs/linking#handling-deep-links
  useEffect(() => {
    if (Device.isAndroid())
      Linking.addEventListener('url', (params) => {
        const { url } = params;
        if (url) {
          handleDeeplink({ uri: url });
        }
      });
  }, [handleDeeplink]);

  useEffect(() => {
    if (navigator) {
      // Initialize deep link manager
      SharedDeeplinkManager.init({
        navigation: {
          navigate: (routeName, opts) => {
            const params = { name: routeName, params: opts };
            navigator.dispatch?.(CommonActions.navigate(params));
          },
        },
        frequentRpcList,
        network,
        dispatch,
      });
      if (!prevNavigator.current) {
        // Setup navigator with Sentry instrumentation
        routingInstrumentation.registerNavigationContainer(navigator);
        // Subscribe to incoming deeplinks
        // Branch.io documentation: https://help.branch.io/developers-hub/docs/react-native
        branch.subscribe((opts) => {
          const { error } = opts;

          if (error) {
            Logger.error('Error from Branch: ' + error);
            return;
          }

          handleDeeplink(opts);
        });
      }
      prevNavigator.current = navigator;
    }
  }, [dispatch, handleDeeplink, frequentRpcList, navigator, network]);

  useEffect(() => {
<<<<<<< HEAD
    const initAnalytics = async () => {
      await Analytics.init();
    };

    initAnalytics();
  }, []);
=======
    if (navigator) {
      SDKConnect.getInstance().init({ navigation: navigator });
    }
    return () => {
      SDKConnect.getInstance().unmount();
    };
  }, [navigator]);
>>>>>>> 50747a18

  useEffect(() => {
    SDKConnect.init();
    if (navigator) {
      SDKConnect.getInstance().init({ navigation: navigator });
    }
    return () => {
      SDKConnect.getInstance().unmount();
    };
  }, [navigator]);

  useEffect(() => {
    async function checkExisting() {
      const existingUser = await AsyncStorage.getItem(EXISTING_USER);
      const route = !existingUser
        ? Routes.ONBOARDING.ROOT_NAV
        : Routes.ONBOARDING.LOGIN;
      setRoute(route);
    }

    checkExisting();
    /* eslint-disable react-hooks/exhaustive-deps */
  }, []);

  useEffect(() => {
    async function startApp() {
      const existingUser = await AsyncStorage.getItem(EXISTING_USER);
      try {
        const currentVersion = getVersion();
        const savedVersion = await AsyncStorage.getItem(CURRENT_APP_VERSION);
        if (currentVersion !== savedVersion) {
          if (savedVersion)
            await AsyncStorage.setItem(LAST_APP_VERSION, savedVersion);
          await AsyncStorage.setItem(CURRENT_APP_VERSION, currentVersion);
        }

        const lastVersion = await AsyncStorage.getItem(LAST_APP_VERSION);
        if (!lastVersion) {
          if (existingUser) {
            // Setting last version to first version if user exists and lastVersion does not, to simulate update
            await AsyncStorage.setItem(LAST_APP_VERSION, '0.0.1');
          } else {
            // Setting last version to current version so that it's not treated as an update
            await AsyncStorage.setItem(LAST_APP_VERSION, currentVersion);
          }
        }
      } catch (error) {
        Logger.error(error);
      }
    }

    startApp();
  }, []);

  const setNavigatorRef = (ref) => {
    if (!prevNavigator.current) {
      setNavigator(ref);
    }
  };

  const onAnimationFinished = useCallback(() => {
    Animated.timing(opacity, {
      toValue: 0,
      duration: 300,
      useNativeDriver: true,
      isInteraction: false,
    }).start(() => {
      setAnimationPlayed(true);
    });
  }, [opacity]);

  const renderSplash = () => {
    if (!animationPlayed) {
      return (
        <MetaMaskAnimation
          animationRef={animationRef}
          animationName={animationNameRef}
          opacity={opacity}
          onAnimationFinish={onAnimationFinished}
        />
      );
    }
    return null;
  };

  const DetectedTokensFlow = () => (
    <Stack.Navigator
      mode={'modal'}
      screenOptions={clearStackNavigatorOptions}
      initialRouteName={'DetectedTokens'}
    >
      <Stack.Screen name={'DetectedTokens'} component={DetectedTokens} />
      <Stack.Screen
        name={'DetectedTokensConfirmation'}
        component={DetectedTokensConfirmation}
      />
    </Stack.Navigator>
  );

  const RootModalFlow = () => (
    <Stack.Navigator mode={'modal'} screenOptions={clearStackNavigatorOptions}>
      <Stack.Screen
        name={Routes.MODAL.DELETE_WALLET}
        component={DeleteWalletModal}
      />
      <Stack.Screen
        name={Routes.MODAL.MODAL_CONFIRMATION}
        component={ModalConfirmation}
      />
      <Stack.Screen
        name={Routes.MODAL.MODAL_MANDATORY}
        component={ModalMandatory}
      />
      <Stack.Screen name={Routes.MODAL.WHATS_NEW} component={WhatsNewModal} />
      <Stack.Screen
        name={Routes.SHEET.ACCOUNT_SELECTOR}
        component={AccountSelector}
      />
      <Stack.Screen
        name={Routes.SHEET.SDK_LOADING}
        component={SDKLoadingModal}
      />
      <Stack.Screen
        name={Routes.SHEET.SDK_FEEDBACK}
        component={SDKFeedbackModal}
      />
      <Stack.Screen
        name={Routes.SHEET.ACCOUNT_CONNECT}
        component={AccountConnect}
      />
      <Stack.Screen
        name={Routes.SHEET.ACCOUNT_PERMISSIONS}
        component={AccountPermissions}
      />
      <Stack.Screen
        name={Routes.MODAL.TURN_OFF_REMEMBER_ME}
        component={TurnOffRememberMeModal}
      />
      <Stack.Screen
        name={'AssetHideConfirmation'}
        component={AssetHideConfirmation}
      />
      <Stack.Screen name={'DetectedTokens'} component={DetectedTokensFlow} />
      <Stack.Screen name={'AssetOptions'} component={AssetOptions} />
      <Stack.Screen
        name={Routes.MODAL.UPDATE_NEEDED}
        component={UpdateNeeded}
      />
      <Stack.Screen
        name={Routes.MODAL.ENABLE_AUTOMATIC_SECURITY_CHECKS}
        component={EnableAutomaticSecurityChecksModal}
      />
      <Stack.Screen name={Routes.MODAL.SRP_REVEAL_QUIZ} component={SRPQuiz} />
    </Stack.Navigator>
  );

  const ImportPrivateKeyView = () => (
    <Stack.Navigator
      screenOptions={{
        headerShown: false,
      }}
    >
      <Stack.Screen name="ImportPrivateKey" component={ImportPrivateKey} />
      <Stack.Screen
        name="ImportPrivateKeySuccess"
        component={ImportPrivateKeySuccess}
      />
      <Stack.Screen
        name={Routes.QR_SCANNER}
        component={QRScanner}
        screenOptions={{
          headerShown: false,
        }}
      />
    </Stack.Navigator>
  );

  const ConnectQRHardwareFlow = () => (
    <Stack.Navigator
      screenOptions={{
        headerShown: false,
      }}
    >
      <Stack.Screen name="ConnectQRHardware" component={ConnectQRHardware} />
    </Stack.Navigator>
  );

  return (
    // do not render unless a route is defined
    (route && (
      <>
        <NavigationContainer
          // Prevents artifacts when navigating between screens
          theme={{
            colors: {
              background: colors.background.default,
            },
          }}
          ref={setNavigatorRef}
          onStateChange={(state) => {
            // Updates redux with latest route. Used by DrawerView component.
            const currentRoute = findRouteNameFromNavigatorState(state.routes);
            triggerSetCurrentRoute(currentRoute);
          }}
        >
          <Stack.Navigator
            initialRouteName={route}
            mode={'modal'}
            screenOptions={{
              headerShown: false,
              cardStyle: { backgroundColor: importedColors.transparent },
              animationEnabled: false,
            }}
          >
            <Stack.Screen
              name={Routes.ONBOARDING.LOGIN}
              component={Login}
              options={{ headerShown: false }}
            />
            <Stack.Screen
              name="OnboardingRootNav"
              component={OnboardingRootNav}
              options={{ headerShown: false }}
            />
            {userLoggedIn && (
              <Stack.Screen
                name={Routes.ONBOARDING.HOME_NAV}
                component={Main}
                options={{ headerShown: false }}
              />
            )}
            <Stack.Screen
              name={Routes.VAULT_RECOVERY.RESTORE_WALLET}
              component={VaultRecoveryFlow}
            />
            <Stack.Screen
              name={Routes.MODAL.ROOT_MODAL_FLOW}
              component={RootModalFlow}
            />
            <Stack.Screen
              name="ImportPrivateKeyView"
              component={ImportPrivateKeyView}
              options={{ animationEnabled: true }}
            />
            <Stack.Screen
              name="ConnectQRHardwareFlow"
              component={ConnectQRHardwareFlow}
              options={{ animationEnabled: true }}
            />
          </Stack.Navigator>
        </NavigationContainer>
        {renderSplash()}
        <Toast ref={toastRef} />
      </>
    )) ||
    null
  );
};

const mapStateToProps = (state) => ({
  userLoggedIn: state.user.userLoggedIn,
});

export default connect(mapStateToProps)(App);<|MERGE_RESOLUTION|>--- conflicted
+++ resolved
@@ -35,12 +35,8 @@
 import Logger from '../../../util/Logger';
 import { trackErrorAsAnalytics } from '../../../util/analyticsV2';
 import { routingInstrumentation } from '../../../util/sentryUtils';
-<<<<<<< HEAD
 import Analytics from '../../../core/Analytics/Analytics';
 import { connect, useSelector, useDispatch } from 'react-redux';
-=======
-import { connect, useDispatch, useSelector } from 'react-redux';
->>>>>>> 50747a18
 import {
   CURRENT_APP_VERSION,
   EXISTING_USER,
@@ -350,14 +346,14 @@
   }, [dispatch, handleDeeplink, frequentRpcList, navigator, network]);
 
   useEffect(() => {
-<<<<<<< HEAD
     const initAnalytics = async () => {
       await Analytics.init();
     };
 
     initAnalytics();
   }, []);
-=======
+  
+  useEffect(() => {
     if (navigator) {
       SDKConnect.getInstance().init({ navigation: navigator });
     }
@@ -365,7 +361,6 @@
       SDKConnect.getInstance().unmount();
     };
   }, [navigator]);
->>>>>>> 50747a18
 
   useEffect(() => {
     SDKConnect.init();
