import React, {
  useCallback,
  useContext,
  useEffect,
  useRef,
  useState,
} from 'react';
import { CommonActions, NavigationContainer } from '@react-navigation/native';
import PropTypes from 'prop-types';
import {
  Linking,
  ///: BEGIN:ONLY_INCLUDE_IF(preinstalled-snaps,external-snaps)
  View,
  ///: END:ONLY_INCLUDE_IF
} from 'react-native';
import { createStackNavigator } from '@react-navigation/stack';
import Login from '../../Views/Login';
import QRTabSwitcher from '../../Views/QRTabSwitcher';
import DataCollectionModal from '../../Views/DataCollectionModal';
import Onboarding from '../../Views/Onboarding';
import OnboardingCarousel from '../../Views/OnboardingCarousel';
import ChoosePassword from '../../Views/ChoosePassword';
import AccountBackupStep1 from '../../Views/AccountBackupStep1';
import AccountBackupStep1B from '../../Views/AccountBackupStep1B';
import ManualBackupStep1 from '../../Views/ManualBackupStep1';
import ManualBackupStep2 from '../../Views/ManualBackupStep2';
import ManualBackupStep3 from '../../Views/ManualBackupStep3';
import ImportFromSecretRecoveryPhrase from '../../Views/ImportFromSecretRecoveryPhrase';
import DeleteWalletModal from '../../../components/UI/DeleteWalletModal';
import Main from '../Main';
import OptinMetrics from '../../UI/OptinMetrics';
import SimpleWebview from '../../Views/SimpleWebview';
import SharedDeeplinkManager from '../../../core/DeeplinkManager/SharedDeeplinkManager';
import branch from 'react-native-branch';
import AppConstants from '../../../core/AppConstants';
import Logger from '../../../util/Logger';
import { routingInstrumentation } from '../../../util/sentry/utils';
import { connect, useDispatch } from 'react-redux';
import {
  CURRENT_APP_VERSION,
  EXISTING_USER,
  LAST_APP_VERSION,
} from '../../../constants/storage';
import { getVersion } from 'react-native-device-info';
import {
  setCurrentBottomNavRoute,
  setCurrentRoute,
} from '../../../actions/navigation';
import { findRouteNameFromNavigatorState } from '../../../util/general';
import { Authentication } from '../../../core/';
import { useTheme } from '../../../util/theme';
import Device from '../../../util/device';
import SDKConnect from '../../../core/SDKConnect/SDKConnect';
import { colors as importedColors } from '../../../styles/common';
import Routes from '../../../constants/navigation/Routes';
import ModalConfirmation from '../../../component-library/components/Modals/ModalConfirmation';
import Toast, {
  ToastContext,
} from '../../../component-library/components/Toast';
import AccountSelector from '../../../components/Views/AccountSelector';
import AccountConnect from '../../../components/Views/AccountConnect';
import AccountPermissions from '../../../components/Views/AccountPermissions';
import { AccountPermissionsScreens } from '../../../components/Views/AccountPermissions/AccountPermissions.types';
import AccountPermissionsConfirmRevokeAll from '../../../components/Views/AccountPermissions/AccountPermissionsConfirmRevokeAll';
import { SRPQuiz } from '../../Views/Quiz';
import { TurnOffRememberMeModal } from '../../../components/UI/TurnOffRememberMeModal';
import AssetHideConfirmation from '../../Views/AssetHideConfirmation';
import DetectedTokens from '../../Views/DetectedTokens';
import DetectedTokensConfirmation from '../../Views/DetectedTokensConfirmation';
import AssetOptions from '../../Views/AssetOptions';
import ImportPrivateKey from '../../Views/ImportPrivateKey';
import ImportPrivateKeySuccess from '../../Views/ImportPrivateKeySuccess';
import ConnectQRHardware from '../../Views/ConnectQRHardware';
import SelectHardwareWallet from '../../Views/ConnectHardware/SelectHardware';
import { AUTHENTICATION_APP_TRIGGERED_AUTH_NO_CREDENTIALS } from '../../../constants/error';
import { UpdateNeeded } from '../../../components/UI/UpdateNeeded';
import { EnableAutomaticSecurityChecksModal } from '../../../components/UI/EnableAutomaticSecurityChecksModal';
import NetworkSettings from '../../Views/Settings/NetworksSettings/NetworkSettings';
import ModalMandatory from '../../../component-library/components/Modals/ModalMandatory';
import { RestoreWallet } from '../../Views/RestoreWallet';
import WalletRestored from '../../Views/RestoreWallet/WalletRestored';
import WalletResetNeeded from '../../Views/RestoreWallet/WalletResetNeeded';
import SDKLoadingModal from '../../Views/SDK/SDKLoadingModal/SDKLoadingModal';
import SDKFeedbackModal from '../../Views/SDK/SDKFeedbackModal/SDKFeedbackModal';
import LedgerMessageSignModal from '../../UI/LedgerModals/LedgerMessageSignModal';
import LedgerTransactionModal from '../../UI/LedgerModals/LedgerTransactionModal';
import AccountActions from '../../../components/Views/AccountActions';
import FiatOnTestnetsFriction from '../../../components/Views/Settings/AdvancedSettings/FiatOnTestnetsFriction';
import WalletActions from '../../Views/WalletActions';
import NetworkSelector from '../../../components/Views/NetworkSelector';
import ReturnToAppModal from '../../Views/ReturnToAppModal';
import EditAccountName from '../../Views/EditAccountName/EditAccountName';
import WC2Manager, {
  isWC2Enabled,
} from '../../../../app/core/WalletConnect/WalletConnectV2';
import { DevLogger } from '../../../../app/core/SDKConnect/utils/DevLogger';
import { PPOMView } from '../../../lib/ppom/PPOMView';
import NavigationService from '../../../core/NavigationService';
import LockScreen from '../../Views/LockScreen';
import StorageWrapper from '../../../store/storage-wrapper';
import ShowIpfsGatewaySheet from '../../Views/ShowIpfsGatewaySheet/ShowIpfsGatewaySheet';
import ShowDisplayNftMediaSheet from '../../Views/ShowDisplayMediaNFTSheet/ShowDisplayNFTMediaSheet';
import AmbiguousAddressSheet from '../../../../app/components/Views/Settings/Contacts/AmbiguousAddressSheet/AmbiguousAddressSheet';
import SDKDisconnectModal from '../../Views/SDK/SDKDisconnectModal/SDKDisconnectModal';
import SDKSessionModal from '../../Views/SDK/SDKSessionModal/SDKSessionModal';
import ExperienceEnhancerModal from '../../../../app/components/Views/ExperienceEnhancerModal';
import { MetaMetrics } from '../../../core/Analytics';
import trackErrorAsAnalytics from '../../../util/metrics/TrackError/trackErrorAsAnalytics';
import generateDeviceAnalyticsMetaData from '../../../util/metrics/DeviceAnalyticsMetaData/generateDeviceAnalyticsMetaData';
import generateUserSettingsAnalyticsMetaData from '../../../util/metrics/UserSettingsAnalyticsMetaData/generateUserProfileAnalyticsMetaData';
import LedgerSelectAccount from '../../Views/LedgerSelectAccount';
import OnboardingSuccess from '../../Views/OnboardingSuccess';
import DefaultSettings from '../../Views/OnboardingSuccess/DefaultSettings';
import BasicFunctionalityModal from '../../UI/BasicFunctionality/BasicFunctionalityModal/BasicFunctionalityModal';
import SmartTransactionsOptInModal from '../../Views/SmartTransactionsOptInModal/SmartTranactionsOptInModal';
import ProfileSyncingModal from '../../UI/ProfileSyncing/ProfileSyncingModal/ProfileSyncingModal';
import NFTAutoDetectionModal from '../../../../app/components/Views/NFTAutoDetectionModal/NFTAutoDetectionModal';
import NftOptions from '../../../components/Views/NftOptions';
import ShowTokenIdSheet from '../../../components/Views/ShowTokenIdSheet';
import OriginSpamModal from '../../Views/OriginSpamModal/OriginSpamModal';
import { isNetworkUiRedesignEnabled } from '../../../util/networks/isNetworkUiRedesignEnabled';
import TooltipModal from '../../../components/Views/TooltipModal';
///: BEGIN:ONLY_INCLUDE_IF(preinstalled-snaps,external-snaps)
import { SnapsExecutionWebView } from '../../../lib/snaps';
///: END:ONLY_INCLUDE_IF
import OptionsSheet from '../../UI/SelectOptionSheet/OptionsSheet';
<<<<<<< HEAD
import QRScanner from '../../../components/Views/QRScanner';
=======
import FoxLoader from '../../../components/UI/FoxLoader';
>>>>>>> a777f1dc

const clearStackNavigatorOptions = {
  headerShown: false,
  cardStyle: {
    backgroundColor: 'transparent',
    cardStyleInterpolator: () => ({
      overlayStyle: {
        opacity: 0,
      },
    }),
  },
  animationEnabled: false,
};

const Stack = createStackNavigator();

const OnboardingSuccessComponent = () => (
  <OnboardingSuccess
    onDone={() =>
      NavigationService.navigation.reset({ routes: [{ name: 'HomeNav' }] })
    }
  />
);

const OnboardingSuccessComponentNoSRP = () => (
  <OnboardingSuccess
    noSRP
    onDone={() =>
      NavigationService.navigation.reset({
        routes: [{ name: 'HomeNav' }],
      })
    }
  />
);

const OnboardingSuccessFlow = () => (
  <Stack.Navigator
    name={Routes.ONBOARDING.SUCCESS_FLOW}
    initialRouteName={Routes.ONBOARDING.SUCCESS}
  >
    <Stack.Screen
      name={Routes.ONBOARDING.SUCCESS}
      component={OnboardingSuccessComponent} // Used in SRP flow
      options={OnboardingSuccess.navigationOptions}
    />
    <Stack.Screen
      name={Routes.ONBOARDING.DEFAULT_SETTINGS} // This is being used in import wallet flow
      component={DefaultSettings}
      options={DefaultSettings.navigationOptions}
    />
  </Stack.Navigator>
);
/**
 * Stack navigator responsible for the onboarding process
 * Create Wallet and Import from Secret Recovery Phrase
 */
const OnboardingNav = () => (
  <Stack.Navigator initialRouteName="OnboardingCarousel">
    <Stack.Screen
      name="Onboarding"
      component={Onboarding}
      options={Onboarding.navigationOptions}
    />
    <Stack.Screen
      name="OnboardingCarousel"
      component={OnboardingCarousel}
      options={OnboardingCarousel.navigationOptions}
    />
    <Stack.Screen
      name="ChoosePassword"
      component={ChoosePassword}
      options={ChoosePassword.navigationOptions}
    />
    <Stack.Screen
      name="AccountBackupStep1"
      component={AccountBackupStep1}
      options={AccountBackupStep1.navigationOptions}
    />
    <Stack.Screen
      name="AccountBackupStep1B"
      component={AccountBackupStep1B}
      options={AccountBackupStep1B.navigationOptions}
    />
    <Stack.Screen
      name={Routes.ONBOARDING.SUCCESS_FLOW}
      component={OnboardingSuccessFlow}
      options={{ headerShown: false }}
    />
    <Stack.Screen
      name={Routes.ONBOARDING.SUCCESS}
      component={OnboardingSuccessComponentNoSRP} // Used in SRP flow
      options={OnboardingSuccess.navigationOptions}
    />
    <Stack.Screen
      name={Routes.ONBOARDING.DEFAULT_SETTINGS} // This is being used in import wallet flow
      component={DefaultSettings}
      options={DefaultSettings.navigationOptions}
    />
    <Stack.Screen
      name="ManualBackupStep1"
      component={ManualBackupStep1}
      options={ManualBackupStep1.navigationOptions}
    />
    <Stack.Screen
      name="ManualBackupStep2"
      component={ManualBackupStep2}
      options={ManualBackupStep2.navigationOptions}
    />
    <Stack.Screen
      name="ManualBackupStep3"
      component={ManualBackupStep3}
      options={ManualBackupStep3.navigationOptions}
    />
    <Stack.Screen
      name={Routes.ONBOARDING.IMPORT_FROM_SECRET_RECOVERY_PHRASE}
      component={ImportFromSecretRecoveryPhrase}
      options={ImportFromSecretRecoveryPhrase.navigationOptions}
    />
    <Stack.Screen
      name="OptinMetrics"
      component={OptinMetrics}
      options={OptinMetrics.navigationOptions}
    />
  </Stack.Navigator>
);

/**
 * Parent Stack navigator that allows the
 * child OnboardingNav navigator to push modals on top of it
 */
const SimpleWebviewScreen = () => (
  <Stack.Navigator mode={'modal'}>
    <Stack.Screen
      name={Routes.WEBVIEW.SIMPLE}
      component={SimpleWebview}
      options={SimpleWebview.navigationOptions}
    />
  </Stack.Navigator>
);

const OnboardingRootNav = () => (
  <Stack.Navigator
    initialRouteName={Routes.ONBOARDING.NAV}
    mode="modal"
    screenOptions={{ headerShown: false }}
  >
    <Stack.Screen name="OnboardingNav" component={OnboardingNav} />
    <Stack.Screen
      name={Routes.QR_TAB_SWITCHER}
      component={QRTabSwitcher}
      header={null}
    />
    <Stack.Screen
      name={Routes.WEBVIEW.MAIN}
      header={null}
      component={SimpleWebviewScreen}
    />
  </Stack.Navigator>
);

const VaultRecoveryFlow = () => (
  <Stack.Navigator
    initialRouteName={Routes.VAULT_RECOVERY.RESTORE_WALLET}
    screenOptions={{ headerShown: false }}
  >
    <Stack.Screen
      name={Routes.VAULT_RECOVERY.RESTORE_WALLET}
      component={RestoreWallet}
    />
    <Stack.Screen
      name={Routes.VAULT_RECOVERY.WALLET_RESTORED}
      component={WalletRestored}
    />
    <Stack.Screen
      name={Routes.VAULT_RECOVERY.WALLET_RESET_NEEDED}
      component={WalletResetNeeded}
    />
  </Stack.Navigator>
);

const App = (props) => {
  const { userLoggedIn } = props;
  // FIXME: Remove this when the unit tests are resolved for rendering this component. This property is only used by unit tests at the moment. Tests break when this is removed.
  const supressRender = props?.route?.params?.supressRender;
  const [navigator, setNavigator] = useState(undefined);
  const prevNavigator = useRef(navigator);
  const queueOfHandleDeeplinkFunctions = useRef([]);
  const { colors } = useTheme();
  const { toastRef } = useContext(ToastContext);
  const dispatch = useDispatch();
  const sdkInit = useRef();
  const [onboarded, setOnboarded] = useState(false);
  const triggerSetCurrentRoute = (route) => {
    dispatch(setCurrentRoute(route));
    if (route === 'Wallet' || route === 'BrowserView') {
      setOnboarded(true);
      dispatch(setCurrentBottomNavRoute(route));
    }
  };

  useEffect(() => {
    if (prevNavigator.current || !navigator) return;
    const appTriggeredAuth = async () => {
      const existingUser = await StorageWrapper.getItem(EXISTING_USER);
      setOnboarded(!!existingUser);
      try {
        if (existingUser) {
          await Authentication.appTriggeredAuth();
          // we need to reset the navigator here so that the user cannot go back to the login screen
          navigator.reset({ routes: [{ name: Routes.ONBOARDING.HOME_NAV }] });
        } else {
          navigator.reset({ routes: [{ name: Routes.ONBOARDING.ROOT_NAV }] });
        }
      } catch (error) {
        // if there are no credentials, then they were cleared in the last session and we should not show biometrics on the login screen
        if (
          error.message === AUTHENTICATION_APP_TRIGGERED_AUTH_NO_CREDENTIALS
        ) {
          navigator.dispatch(
            CommonActions.setParams({
              locked: true,
            }),
          );
        }
        await Authentication.lockApp({ reset: false });
        trackErrorAsAnalytics(
          'App: Max Attempts Reached',
          error?.message,
          `Unlock attempts: 1`,
        );
      }
    };
    appTriggeredAuth().catch((error) => {
      Logger.error(error, 'App: Error in appTriggeredAuth');
    });
  }, [navigator, queueOfHandleDeeplinkFunctions]);

  const handleDeeplink = useCallback(({ error, params, uri }) => {
    if (error) {
      trackErrorAsAnalytics(error, 'Branch:');
    }
    const deeplink = params?.['+non_branch_link'] || uri || null;
    try {
      if (deeplink) {
        SharedDeeplinkManager.parse(deeplink, {
          origin: AppConstants.DEEPLINKS.ORIGIN_DEEPLINK,
        });
      }
    } catch (e) {
      Logger.error(e, `Deeplink: Error parsing deeplink`);
    }
  }, []);

  // on Android devices, this creates a listener
  // to deeplinks used to open the app
  // when it is in background (so not closed)
  // Documentation: https://reactnative.dev/docs/linking#handling-deep-links
  useEffect(() => {
    if (Device.isAndroid())
      Linking.addEventListener('url', (params) => {
        const { url } = params;
        if (url) {
          handleDeeplink({ uri: url });
        }
      });
  }, [handleDeeplink]);

  useEffect(() => {
    if (navigator) {
      // Initialize deep link manager
      SharedDeeplinkManager.init({
        navigation: {
          navigate: (routeName, opts) => {
            if (navigator) {
              const params = { name: routeName, params: opts };
              navigator.dispatch?.(CommonActions.navigate(params));
            }
          },
        },
        dispatch,
      });
      if (!prevNavigator.current) {
        // Setup navigator with Sentry instrumentation
        routingInstrumentation.registerNavigationContainer(navigator);
        // Subscribe to incoming deeplinks
        // Branch.io documentation: https://help.branch.io/developers-hub/docs/react-native
        branch.subscribe((opts) => {
          const { error } = opts;

          if (error) {
            // Log error for analytics and continue handling deeplink
            const branchError = new Error(error);
            Logger.error(branchError, 'Error subscribing to branch.');
          }

          if (sdkInit.current) {
            handleDeeplink(opts);
          } else {
            queueOfHandleDeeplinkFunctions.current =
              queueOfHandleDeeplinkFunctions.current.concat([
                () => {
                  handleDeeplink(opts);
                },
              ]);
          }
        });
      }
      prevNavigator.current = navigator;
    }
  }, [dispatch, handleDeeplink, navigator, queueOfHandleDeeplinkFunctions]);

  useEffect(() => {
    const initMetrics = async () => {
      const metrics = MetaMetrics.getInstance();
      await metrics.configure();
      // identify user with the latest traits
      // run only after the MetaMetrics is configured
      const consolidatedTraits = {
        ...generateDeviceAnalyticsMetaData(),
        ...generateUserSettingsAnalyticsMetaData(),
      };
      await metrics.addTraitsToUser(consolidatedTraits);
    };

    initMetrics().catch((err) => {
      Logger.error(err, 'Error initializing MetaMetrics');
    });
  }, []);

  useEffect(() => {
    // Init SDKConnect only if the navigator is ready, user is onboarded, and SDK is not initialized.
    async function initSDKConnect() {
      if (
        navigator?.getCurrentRoute &&
        onboarded &&
        sdkInit.current === undefined &&
        userLoggedIn
      ) {
        sdkInit.current = false;
        try {
          const sdkConnect = SDKConnect.getInstance();
          await sdkConnect.init({ navigation: navigator, context: 'Nav/App' });
          await SDKConnect.getInstance().postInit(() => {
            setTimeout(() => {
              queueOfHandleDeeplinkFunctions.current = [];
            }, 1000);
          });
          sdkInit.current = true;
        } catch (err) {
          sdkInit.current = undefined;
          console.error(`Cannot initialize SDKConnect`, err);
        }
      }
    }

    initSDKConnect()
      .then(() => {
        queueOfHandleDeeplinkFunctions.current.forEach((func) => func());
      })
      .catch((err) => {
        Logger.error(err, 'Error initializing SDKConnect');
      });
  }, [navigator, onboarded, userLoggedIn]);

  useEffect(() => {
    const currentRoute = navigator?.getCurrentRoute();
    if (isWC2Enabled && currentRoute !== undefined) {
      DevLogger.log(
        `WalletConnect: Initializing WalletConnect Manager route=${currentRoute.name}`,
      );
      WC2Manager.init({ navigation: navigator }).catch((err) => {
        console.error('Cannot initialize WalletConnect Manager.', err);
      });
    }
  }, [navigator]);

  useEffect(() => {
    async function startApp() {
      const existingUser = await StorageWrapper.getItem(EXISTING_USER);
      try {
        const currentVersion = getVersion();
        const savedVersion = await StorageWrapper.getItem(CURRENT_APP_VERSION);
        if (currentVersion !== savedVersion) {
          if (savedVersion)
            await StorageWrapper.setItem(LAST_APP_VERSION, savedVersion);
          await StorageWrapper.setItem(CURRENT_APP_VERSION, currentVersion);
        }

        const lastVersion = await StorageWrapper.getItem(LAST_APP_VERSION);
        if (!lastVersion) {
          if (existingUser) {
            // Setting last version to first version if user exists and lastVersion does not, to simulate update
            await StorageWrapper.setItem(LAST_APP_VERSION, '0.0.1');
          } else {
            // Setting last version to current version so that it's not treated as an update
            await StorageWrapper.setItem(LAST_APP_VERSION, currentVersion);
          }
        }
      } catch (error) {
        Logger.error(error);
      }
    }

    startApp().catch((error) => {
      Logger.error(error, 'Error starting app');
    });
  }, []);

  const setNavigatorRef = (ref) => {
    if (!prevNavigator.current) {
      setNavigator(ref);
      NavigationService.setNavigationRef(ref);
    }
  };

<<<<<<< HEAD
  const onAnimationFinished = useCallback(() => {
    Animated.timing(opacity, {
      toValue: 0,
      duration: 300,
      useNativeDriver: true,
      isInteraction: false,
    }).start(() => {
      setAnimationPlayed(true);
    });
  }, [opacity]);

  const renderSplash = () => {
    if (!animationPlayed) {
      return (
        <MetaMaskAnimation
          animationRef={animationRef}
          animationName={animationNameRef}
          opacity={opacity}
          onAnimationFinish={onAnimationFinished}
        />
      );
    }
    return null;
  };

  const DetectedTokensFlow = useCallback(
    () => (
      <Stack.Navigator
        mode={'modal'}
        screenOptions={clearStackNavigatorOptions}
        initialRouteName={'DetectedTokens'}
      >
        <Stack.Screen name={'DetectedTokens'} component={DetectedTokens} />
        <Stack.Screen
          name={'DetectedTokensConfirmation'}
          component={DetectedTokensConfirmation}
        />
      </Stack.Navigator>
    ),
    [],
=======
  const DetectedTokensFlow = () => (
    <Stack.Navigator
      mode={'modal'}
      screenOptions={clearStackNavigatorOptions}
      initialRouteName={'DetectedTokens'}
    >
      <Stack.Screen name={'DetectedTokens'} component={DetectedTokens} />
      <Stack.Screen
        name={'DetectedTokensConfirmation'}
        component={DetectedTokensConfirmation}
      />
    </Stack.Navigator>
>>>>>>> a777f1dc
  );

  const RootModalFlow = useCallback(
    () => (
      <Stack.Navigator
        mode={'modal'}
        screenOptions={clearStackNavigatorOptions}
      >
        <Stack.Screen
          name={Routes.MODAL.WALLET_ACTIONS}
          component={WalletActions}
        />
        <Stack.Screen
          name={Routes.MODAL.DELETE_WALLET}
          component={DeleteWalletModal}
        />
        <Stack.Screen
          name={Routes.MODAL.MODAL_CONFIRMATION}
          component={ModalConfirmation}
        />
        <Stack.Screen
          name={Routes.MODAL.MODAL_MANDATORY}
          component={ModalMandatory}
        />
        <Stack.Screen
          name={Routes.MODAL.SMART_TRANSACTIONS_OPT_IN}
          component={SmartTransactionsOptInModal}
        />
        <Stack.Screen
          name={Routes.SHEET.ACCOUNT_SELECTOR}
          component={AccountSelector}
        />
        <Stack.Screen
          name={Routes.SHEET.SDK_LOADING}
          component={SDKLoadingModal}
        />
        <Stack.Screen
          name={Routes.SHEET.SDK_FEEDBACK}
          component={SDKFeedbackModal}
        />
        <Stack.Screen
          name={Routes.SHEET.SDK_MANAGE_CONNECTIONS}
          component={SDKSessionModal}
        />
        <Stack.Screen
          name={Routes.SHEET.EXPERIENCE_ENHANCER}
          component={ExperienceEnhancerModal}
        />
        <Stack.Screen
          name={Routes.SHEET.DATA_COLLECTION}
          component={DataCollectionModal}
        />
        <Stack.Screen
          name={Routes.SHEET.SDK_DISCONNECT}
          component={SDKDisconnectModal}
        />
        <Stack.Screen
          name={Routes.SHEET.ACCOUNT_CONNECT}
          component={AccountConnect}
        />
        <Stack.Screen
          name={Routes.SHEET.ACCOUNT_PERMISSIONS}
          component={AccountPermissions}
          initialParams={{ initialScreen: AccountPermissionsScreens.Connected }}
        />
        <Stack.Screen
          name={Routes.SHEET.REVOKE_ALL_ACCOUNT_PERMISSIONS}
          component={AccountPermissionsConfirmRevokeAll}
        />
        <Stack.Screen
          name={Routes.SHEET.NETWORK_SELECTOR}
          component={NetworkSelector}
        />
        <Stack.Screen
          name={Routes.SHEET.BASIC_FUNCTIONALITY}
          component={BasicFunctionalityModal}
        />
        <Stack.Screen
          name={Routes.SHEET.PROFILE_SYNCING}
          component={ProfileSyncingModal}
        />
        <Stack.Screen
          name={Routes.SHEET.RETURN_TO_DAPP_MODAL}
          component={ReturnToAppModal}
        />
        <Stack.Screen
          name={Routes.SHEET.AMBIGUOUS_ADDRESS}
          component={AmbiguousAddressSheet}
        />
        <Stack.Screen
          name={Routes.MODAL.TURN_OFF_REMEMBER_ME}
          component={TurnOffRememberMeModal}
        />
        <Stack.Screen
          name={'AssetHideConfirmation'}
          component={AssetHideConfirmation}
        />
        <Stack.Screen name={'DetectedTokens'} component={DetectedTokensFlow} />
        <Stack.Screen name={'AssetOptions'} component={AssetOptions} />
        <Stack.Screen name={'NftOptions'} component={NftOptions} />
        <Stack.Screen
          name={Routes.MODAL.UPDATE_NEEDED}
          component={UpdateNeeded}
        />
        <Stack.Screen
          name={Routes.MODAL.ENABLE_AUTOMATIC_SECURITY_CHECKS}
          component={EnableAutomaticSecurityChecksModal}
        />
        <Stack.Screen name={Routes.MODAL.SRP_REVEAL_QUIZ} component={SRPQuiz} />
        <Stack.Screen
          name={Routes.SHEET.ACCOUNT_ACTIONS}
          component={AccountActions}
        />
        <Stack.Screen
          name={Routes.SHEET.FIAT_ON_TESTNETS_FRICTION}
          component={FiatOnTestnetsFriction}
        />
        <Stack.Screen
          name={Routes.SHEET.SHOW_IPFS}
          component={ShowIpfsGatewaySheet}
        />
        <Stack.Screen
          name={Routes.SHEET.SHOW_NFT_DISPLAY_MEDIA}
          component={ShowDisplayNftMediaSheet}
        />
        <Stack.Screen
          name={Routes.MODAL.NFT_AUTO_DETECTION_MODAL}
          component={NFTAutoDetectionModal}
        />
        <Stack.Screen
          name={Routes.SHEET.SHOW_TOKEN_ID}
          component={ShowTokenIdSheet}
        />

        <Stack.Screen
          name={Routes.SHEET.ORIGIN_SPAM_MODAL}
          component={OriginSpamModal}
        />
        <Stack.Screen
          name={Routes.SHEET.TOOLTIP_MODAL}
          component={TooltipModal}
        />
      </Stack.Navigator>
    ),
    [],
  );

  const ImportPrivateKeyView = useCallback(
    () => (
      <Stack.Navigator
        screenOptions={{
          headerShown: false,
        }}
      >
        <Stack.Screen name="ImportPrivateKey" component={ImportPrivateKey} />
        <Stack.Screen
          name="ImportPrivateKeySuccess"
          component={ImportPrivateKeySuccess}
        />
        <Stack.Screen
          name={Routes.QR_TAB_SWITCHER}
          component={QRTabSwitcher}
          screenOptions={{
            headerShown: false,
          }}
        />
        <Stack.Screen name="ImportPrivateKey" component={ImportPrivateKey} />
        <Stack.Screen
          name="ImportPrivateKeySuccess"
          component={ImportPrivateKeySuccess}
        />
        <Stack.Screen
          name={Routes.QR_SCANNER}
          component={QRScanner}
          screenOptions={{
            headerShown: false,
          }}
        />
      </Stack.Navigator>
    ),
    [],
  );

  const ConnectQRHardwareFlow = useCallback(
    () => (
      <Stack.Navigator
        screenOptions={{
          headerShown: false,
        }}
      >
        <Stack.Screen name="ConnectQRHardware" component={ConnectQRHardware} />
      </Stack.Navigator>
    ),
    [],
  );

  const LedgerConnectFlow = useCallback(
    () => (
      <Stack.Navigator
        screenOptions={{
          headerShown: false,
        }}
        initialRouteName={Routes.HW.LEDGER_CONNECT}
      >
        <Stack.Screen
          name={Routes.HW.LEDGER_CONNECT}
          component={LedgerSelectAccount}
        />
      </Stack.Navigator>
    ),
    [],
  );

  const ConnectHardwareWalletFlow = useCallback(
    () => (
      <Stack.Navigator name="ConnectHardwareWallet">
        <Stack.Screen
          name={Routes.HW.SELECT_DEVICE}
          component={SelectHardwareWallet}
          options={SelectHardwareWallet.navigationOptions}
        />
      </Stack.Navigator>
    ),
    [],
  );

  const EditAccountNameFlow = useCallback(
    () => (
      <Stack.Navigator>
        <Stack.Screen name="EditAccountName" component={EditAccountName} />
      </Stack.Navigator>
    ),
    [],
  );

  // eslint-disable-next-line react/prop-types
  const AddNetworkFlow = useCallback(
    ({ route }) => (
      <Stack.Navigator>
        <Stack.Screen
          name="AddNetwork"
          component={NetworkSettings}
          // eslint-disable-next-line react/prop-types
          initialParams={route?.params}
        />
      </Stack.Navigator>
    ),
    [],
  );

  return supressRender ? null : (
    <>
      {
        ///: BEGIN:ONLY_INCLUDE_IF(preinstalled-snaps,external-snaps)
      }
      <View>
        <SnapsExecutionWebView />
      </View>
      {
        ///: END:ONLY_INCLUDE_IF
      }
      <PPOMView />
      <NavigationContainer
        // Prevents artifacts when navigating between screens
        theme={{
          colors: {
            background: colors.background.default,
          },
        }}
        ref={setNavigatorRef}
        onStateChange={(state) => {
          // Updates redux with latest route. Used by DrawerView component.
          const currentRoute = findRouteNameFromNavigatorState(state.routes);
          triggerSetCurrentRoute(currentRoute);
        }}
      >
        <Stack.Navigator
          initialRouteName={Routes.FOX_LOADER}
          mode={'modal'}
          screenOptions={{
            headerShown: false,
            cardStyle: { backgroundColor: importedColors.transparent },
            animationEnabled: false,
          }}
        >
          <Stack.Screen name={Routes.FOX_LOADER} component={FoxLoader} />
          <Stack.Screen
            name={Routes.ONBOARDING.LOGIN}
            component={Login}
            options={{ headerShown: false }}
          />
          <Stack.Screen
            name="OnboardingRootNav"
            component={OnboardingRootNav}
            options={{ headerShown: false }}
          />
          <Stack.Screen
            name={Routes.ONBOARDING.SUCCESS_FLOW}
            component={OnboardingSuccessFlow}
            options={{ headerShown: false }}
          />
          {userLoggedIn && (
            <Stack.Screen
              name={Routes.ONBOARDING.HOME_NAV}
              component={Main}
              options={{ headerShown: false }}
            />
          )}
          <Stack.Screen
            name={Routes.VAULT_RECOVERY.RESTORE_WALLET}
            component={VaultRecoveryFlow}
          />
          <Stack.Screen
            name={Routes.MODAL.ROOT_MODAL_FLOW}
            component={RootModalFlow}
          />
          <Stack.Screen
            name="ImportPrivateKeyView"
            component={ImportPrivateKeyView}
            options={{ animationEnabled: true }}
          />
          <Stack.Screen
            name="ConnectQRHardwareFlow"
            component={ConnectQRHardwareFlow}
            options={{ animationEnabled: true }}
          />
          <Stack.Screen
            name={Routes.HW.CONNECT_LEDGER}
            component={LedgerConnectFlow}
          />
          <Stack.Screen
            name={Routes.HW.CONNECT}
            component={ConnectHardwareWalletFlow}
          />
          <Stack.Screen
            options={{
              //Refer to - https://reactnavigation.org/docs/stack-navigator/#animations
              cardStyle: { backgroundColor: importedColors.transparent },
              cardStyleInterpolator: () => ({
                overlayStyle: {
                  opacity: 0,
                },
              }),
            }}
            name={Routes.LEDGER_TRANSACTION_MODAL}
            component={LedgerTransactionModal}
          />
          <Stack.Screen
            options={{
              //Refer to - https://reactnavigation.org/docs/stack-navigator/#animations
              cardStyle: { backgroundColor: importedColors.transparent },
              cardStyleInterpolator: () => ({
                overlayStyle: {
                  opacity: 0,
                },
              }),
            }}
            name={Routes.LEDGER_MESSAGE_SIGN_MODAL}
            component={LedgerMessageSignModal}
          />
          <Stack.Screen name={Routes.OPTIONS_SHEET} component={OptionsSheet} />
          <Stack.Screen
            name="EditAccountName"
            component={EditAccountNameFlow}
            options={{ animationEnabled: true }}
          />
          <Stack.Screen
            name={Routes.ADD_NETWORK}
            component={AddNetworkFlow}
            options={{ animationEnabled: true }}
          />
          {isNetworkUiRedesignEnabled() ? (
            <Stack.Screen
              name={Routes.EDIT_NETWORK}
              component={AddNetworkFlow}
              options={{ animationEnabled: true }}
            />
          ) : null}

          <Stack.Screen
            name={Routes.LOCK_SCREEN}
            component={LockScreen}
            options={{ gestureEnabled: false }}
          />
        </Stack.Navigator>
      </NavigationContainer>
      <Toast ref={toastRef} />
    </>
  );
};

App.propTypes = {
  userLoggedIn: PropTypes.bool.isRequired,
  route: PropTypes.shape({
    params: PropTypes.shape({
      supressRender: PropTypes.bool,
    }),
  }),
};

const mapStateToProps = (state) => ({
  userLoggedIn: state.user.userLoggedIn,
});

export default connect(mapStateToProps)(App);<|MERGE_RESOLUTION|>--- conflicted
+++ resolved
@@ -124,11 +124,8 @@
 import { SnapsExecutionWebView } from '../../../lib/snaps';
 ///: END:ONLY_INCLUDE_IF
 import OptionsSheet from '../../UI/SelectOptionSheet/OptionsSheet';
-<<<<<<< HEAD
+import FoxLoader from '../../../components/UI/FoxLoader';
 import QRScanner from '../../../components/Views/QRScanner';
-=======
-import FoxLoader from '../../../components/UI/FoxLoader';
->>>>>>> a777f1dc
 
 const clearStackNavigatorOptions = {
   headerShown: false,
@@ -544,32 +541,6 @@
     }
   };
 
-<<<<<<< HEAD
-  const onAnimationFinished = useCallback(() => {
-    Animated.timing(opacity, {
-      toValue: 0,
-      duration: 300,
-      useNativeDriver: true,
-      isInteraction: false,
-    }).start(() => {
-      setAnimationPlayed(true);
-    });
-  }, [opacity]);
-
-  const renderSplash = () => {
-    if (!animationPlayed) {
-      return (
-        <MetaMaskAnimation
-          animationRef={animationRef}
-          animationName={animationNameRef}
-          opacity={opacity}
-          onAnimationFinish={onAnimationFinished}
-        />
-      );
-    }
-    return null;
-  };
-
   const DetectedTokensFlow = useCallback(
     () => (
       <Stack.Navigator
@@ -585,20 +556,6 @@
       </Stack.Navigator>
     ),
     [],
-=======
-  const DetectedTokensFlow = () => (
-    <Stack.Navigator
-      mode={'modal'}
-      screenOptions={clearStackNavigatorOptions}
-      initialRouteName={'DetectedTokens'}
-    >
-      <Stack.Screen name={'DetectedTokens'} component={DetectedTokens} />
-      <Stack.Screen
-        name={'DetectedTokensConfirmation'}
-        component={DetectedTokensConfirmation}
-      />
-    </Stack.Navigator>
->>>>>>> a777f1dc
   );
 
   const RootModalFlow = useCallback(
@@ -743,7 +700,7 @@
         />
       </Stack.Navigator>
     ),
-    [],
+    [DetectedTokensFlow],
   );
 
   const ImportPrivateKeyView = useCallback(
