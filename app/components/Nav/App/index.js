import React, { useCallback, useEffect, useRef, useState } from 'react';
import { NavigationContainer, CommonActions } from '@react-navigation/native';
import { Animated } from 'react-native';
import { createStackNavigator } from '@react-navigation/stack';
import AsyncStorage from '@react-native-community/async-storage';
import Login from '../../Views/Login';
import QRScanner from '../../Views/QRScanner';
import Onboarding from '../../Views/Onboarding';
import OnboardingCarousel from '../../Views/OnboardingCarousel';
import ChoosePassword from '../../Views/ChoosePassword';
import ExtensionSync from '../../Views/ExtensionSync';
import AccountBackupStep1 from '../../Views/AccountBackupStep1';
import AccountBackupStep1B from '../../Views/AccountBackupStep1B';
import ManualBackupStep1 from '../../Views/ManualBackupStep1';
import ManualBackupStep2 from '../../Views/ManualBackupStep2';
import ManualBackupStep3 from '../../Views/ManualBackupStep3';
import ImportFromSeed from '../../Views/ImportFromSeed';
import SyncWithExtensionSuccess from '../../Views/SyncWithExtensionSuccess';
import Main from '../Main';
import OptinMetrics from '../../UI/OptinMetrics';
import MetaMaskAnimation from '../../UI/MetaMaskAnimation';
import SimpleWebview from '../../Views/SimpleWebview';
import SharedDeeplinkManager from '../../../core/DeeplinkManager';
import Engine from '../../../core/Engine';
import branch from 'react-native-branch';
import AppConstants from '../../../core/AppConstants';
import Logger from '../../../util/Logger';
import Device from '../../../util/device';
import { trackErrorAsAnalytics } from '../../../util/analyticsV2';
import { routingInstrumentation } from '../../../util/setupSentry';
import Analytics from '../../../core/Analytics';
import { connect, useSelector, useDispatch } from 'react-redux';
import { EXISTING_USER, CURRENT_APP_VERSION, LAST_APP_VERSION } from '../../../constants/storage';
import { getVersion } from 'react-native-device-info';
import { setCurrentRoute } from '../../../actions/navigation';
import { findRouteNameFromNavigatorState } from '../../../util/general';
<<<<<<< HEAD
import { Authentication } from '../../../core/';
import { ThemeContext, useAppTheme } from '../../../util/theme';
=======
import { mockTheme, useAppThemeFromContext } from '../../../util/theme';
>>>>>>> bf8b1604

const Stack = createStackNavigator();
/**
 * Stack navigator responsible for the onboarding process
 * Create Wallet, Import from Seed and Sync
 */
const OnboardingNav = () => (
	<Stack.Navigator initialRouteName="OnboardingCarousel">
		<Stack.Screen name="Onboarding" component={Onboarding} options={Onboarding.navigationOptions} />
		<Stack.Screen
			name="OnboardingCarousel"
			component={OnboardingCarousel}
			options={OnboardingCarousel.navigationOptions}
		/>
		<Stack.Screen name="ChoosePassword" component={ChoosePassword} options={ChoosePassword.navigationOptions} />
		<Stack.Screen name="ExtensionSync" component={ExtensionSync} />
		<Stack.Screen
			name="AccountBackupStep1"
			component={AccountBackupStep1}
			options={AccountBackupStep1.navigationOptions}
		/>
		<Stack.Screen
			name="AccountBackupStep1B"
			component={AccountBackupStep1B}
			options={AccountBackupStep1B.navigationOptions}
		/>
		<Stack.Screen
			name="ManualBackupStep1"
			component={ManualBackupStep1}
			options={ManualBackupStep1.navigationOptions}
		/>
		<Stack.Screen
			name="ManualBackupStep2"
			component={ManualBackupStep2}
			options={ManualBackupStep2.navigationOptions}
		/>
		<Stack.Screen
			name="ManualBackupStep3"
			component={ManualBackupStep3}
			options={ManualBackupStep3.navigationOptions}
		/>
		<Stack.Screen name="ImportFromSeed" component={ImportFromSeed} options={ImportFromSeed.navigationOptions} />
		<Stack.Screen name="OptinMetrics" component={OptinMetrics} options={OptinMetrics.navigationOptions} />
	</Stack.Navigator>
);

/**
 * Parent Stack navigator that allows the
 * child OnboardingNav navigator to push modals on top of it
 */
const SimpleWebviewScreen = () => (
	<Stack.Navigator mode={'modal'}>
		<Stack.Screen name="SimpleWebview" component={SimpleWebview} options={SimpleWebview.navigationOptions} />
	</Stack.Navigator>
);

const OnboardingRootNav = () => (
	<Stack.Navigator initialRouteName={'OnboardingNav'} mode="modal" screenOptions={{ headerShown: false }}>
		<Stack.Screen name="OnboardingNav" component={OnboardingNav} />
		<Stack.Screen name="SyncWithExtensionSuccess" component={SyncWithExtensionSuccess} />
		<Stack.Screen name="QRScanner" component={QRScanner} header={null} />
		<Stack.Screen name="Webview" header={null} component={SimpleWebviewScreen} />
	</Stack.Navigator>
);

const App = ({ selectedAddress, userLoggedIn }) => {
	const animation = useRef(null);
	const animationName = useRef(null);
	const opacity = useRef(new Animated.Value(1)).current;
	const locked = useRef(false);
	const [navigator, setNavigator] = useState(undefined);
	const prevNavigator = useRef(navigator);
	const [route, setRoute] = useState();
	const [authCancelled, setAuthCancelled] = useState(false);
	const [animationPlayed, setAnimationPlayed] = useState();
<<<<<<< HEAD
=======
	const { colors } = useAppThemeFromContext() || mockTheme;

	const isAuthChecked = useSelector((state) => state.user.isAuthChecked);
>>>>>>> bf8b1604
	const dispatch = useDispatch();
	const triggerSetCurrentRoute = (route) => dispatch(setCurrentRoute(route));
	const frequentRpcList = useSelector(
		(state) => state?.engine?.backgroundState?.PreferencesController?.frequentRpcList
	);

	const theme = useAppTheme();

	useEffect(() => {
		const appTriggeredAuth = async () => {
			const existingUser = await AsyncStorage.getItem(EXISTING_USER);
			try {
				if (existingUser && !locked.current && selectedAddress) {
					await Authentication.appTriggeredAuth(selectedAddress);
					locked.current = true;
				}
				//Cancel auth if the existing user has not been set
				if (existingUser == null) setAuthCancelled(true);
			} catch (error) {
				trackErrorAsAnalytics('Lockscreen: Max Attempts Reached', error?.message, `Unlock attempts: 1`);
				setAuthCancelled(true);
			}
		};
		appTriggeredAuth();
	}, [userLoggedIn, selectedAddress]);

	const handleDeeplink = useCallback(({ error, params, uri }) => {
		if (error) {
			trackErrorAsAnalytics(error, 'Branch:');
		}
		const deeplink = params?.['+non_branch_link'] || uri || null;
		try {
			if (deeplink) {
				const { KeyringController } = Engine.context;
				const isUnlocked = KeyringController.isUnlocked();
				isUnlocked
					? SharedDeeplinkManager.parse(deeplink, { origin: AppConstants.DEEPLINKS.ORIGIN_DEEPLINK })
					: SharedDeeplinkManager.setDeeplink(deeplink);
			}
		} catch (e) {
			Logger.error(e, `Deeplink: Error parsing deeplink`);
		}
	}, []);

	useEffect(() => {
		if (navigator) {
			// Initialize deep link manager
			SharedDeeplinkManager.init({
				navigation: {
					navigate: (routeName, opts) => {
						const params = { name: routeName, params: opts };
						navigator.dispatch?.(CommonActions.navigate(params));
					},
				},
				frequentRpcList,
				dispatch,
			});
			if (!prevNavigator.current) {
				// Setup navigator with Sentry instrumentation
				routingInstrumentation.registerNavigationContainer(navigator);
				// Subscribe to incoming deeplinks
				branch.subscribe({
					onOpenStart: (opts) => {
						// Called reliably on iOS deeplink instances
						Device.isIos() && handleDeeplink(opts);
					},
					onOpenComplete: (opts) => {
						// Called reliably on Android deeplink instances
						Device.isAndroid() && handleDeeplink(opts);
					},
				});
			}
			prevNavigator.current = navigator;
		}
	}, [dispatch, handleDeeplink, frequentRpcList, navigator]);

	useEffect(() => {
		const initAnalytics = async () => {
			await Analytics.init();
		};

		initAnalytics();
	}, []);

	useEffect(() => {
		async function checkExsiting() {
			const existingUser = await AsyncStorage.getItem(EXISTING_USER);
			const route = !existingUser ? 'OnboardingRootNav' : 'Login';
			setRoute(route);
		}
		if (locked.current || authCancelled) checkExsiting();
	});

	useEffect(() => {
		async function startApp() {
			const existingUser = await AsyncStorage.getItem(EXISTING_USER);
			try {
				const currentVersion = await getVersion();
				const savedVersion = await AsyncStorage.getItem(CURRENT_APP_VERSION);
				if (currentVersion !== savedVersion) {
					if (savedVersion) await AsyncStorage.setItem(LAST_APP_VERSION, savedVersion);
					await AsyncStorage.setItem(CURRENT_APP_VERSION, currentVersion);
				}

				const lastVersion = await AsyncStorage.getItem(LAST_APP_VERSION);
				if (!lastVersion) {
					if (existingUser) {
						// Setting last version to first version if user exists and lastVersion does not, to simulate update
						await AsyncStorage.setItem(LAST_APP_VERSION, '0.0.1');
					} else {
						// Setting last version to current version so that it's not treated as an update
						await AsyncStorage.setItem(LAST_APP_VERSION, currentVersion);
					}
				}
			} catch (error) {
				Logger.error(error);
			}

			animation?.current?.play();
			animationName?.current?.play();
		}

		startApp();
	}, []);

	const setNavigatorRef = (ref) => {
		if (!prevNavigator.current) {
			setNavigator(ref);
		}
	};

	const onAnimationFinished = useCallback(() => {
		Animated.timing(opacity, {
			toValue: 0,
			duration: 300,
			useNativeDriver: true,
			isInteraction: false,
		}).start(() => {
			setAnimationPlayed(true);
		});
	}, [opacity]);

	const renderSplash = () => {
		if (!animationPlayed) {
			return (
				<MetaMaskAnimation
					animation={animation}
					animationName={animationName}
					opacity={opacity}
					onAnimationFinish={onAnimationFinished}
				/>
			);
		}
		return null;
	};

	return (
		// do not render unless a route is defined
		(route && (
<<<<<<< HEAD
			<ThemeContext.Provider value={theme}>
				{renderSplash()}
=======
			<>
>>>>>>> bf8b1604
				<NavigationContainer
					// Prevents artifacts when navigating between screens
					theme={{ colors: { background: colors.background.default } }}
					ref={setNavigatorRef}
					onStateChange={(state) => {
						// Updates redux with latest route. Used by DrawerView component.
						const currentRoute = findRouteNameFromNavigatorState(state.routes);
						triggerSetCurrentRoute(currentRoute);
					}}
				>
					<Stack.Navigator route={route} initialRouteName={route}>
						<Stack.Screen name="Login" component={Login} options={{ headerShown: false }} />
						<Stack.Screen
							name="OnboardingRootNav"
							component={OnboardingRootNav}
							options={{ headerShown: false }}
						/>
						{userLoggedIn && (
							<Stack.Screen name="HomeNav" component={Main} options={{ headerShown: false }} />
						)}
					</Stack.Navigator>
				</NavigationContainer>
<<<<<<< HEAD
			</ThemeContext.Provider>
=======
				{renderSplash()}
			</>
>>>>>>> bf8b1604
		)) ||
		null
	);
};

const mapStateToProps = (state) => ({
	userLoggedIn: state.user.userLoggedIn,
	selectedAddress: state.engine.backgroundState?.PreferencesController?.selectedAddress,
});

export default connect(mapStateToProps)(App);<|MERGE_RESOLUTION|>--- conflicted
+++ resolved
@@ -34,12 +34,8 @@
 import { getVersion } from 'react-native-device-info';
 import { setCurrentRoute } from '../../../actions/navigation';
 import { findRouteNameFromNavigatorState } from '../../../util/general';
-<<<<<<< HEAD
 import { Authentication } from '../../../core/';
-import { ThemeContext, useAppTheme } from '../../../util/theme';
-=======
 import { mockTheme, useAppThemeFromContext } from '../../../util/theme';
->>>>>>> bf8b1604
 
 const Stack = createStackNavigator();
 /**
@@ -115,19 +111,12 @@
 	const [route, setRoute] = useState();
 	const [authCancelled, setAuthCancelled] = useState(false);
 	const [animationPlayed, setAnimationPlayed] = useState();
-<<<<<<< HEAD
-=======
 	const { colors } = useAppThemeFromContext() || mockTheme;
-
-	const isAuthChecked = useSelector((state) => state.user.isAuthChecked);
->>>>>>> bf8b1604
 	const dispatch = useDispatch();
 	const triggerSetCurrentRoute = (route) => dispatch(setCurrentRoute(route));
 	const frequentRpcList = useSelector(
 		(state) => state?.engine?.backgroundState?.PreferencesController?.frequentRpcList
 	);
-
-	const theme = useAppTheme();
 
 	useEffect(() => {
 		const appTriggeredAuth = async () => {
@@ -280,12 +269,7 @@
 	return (
 		// do not render unless a route is defined
 		(route && (
-<<<<<<< HEAD
-			<ThemeContext.Provider value={theme}>
-				{renderSplash()}
-=======
 			<>
->>>>>>> bf8b1604
 				<NavigationContainer
 					// Prevents artifacts when navigating between screens
 					theme={{ colors: { background: colors.background.default } }}
@@ -308,12 +292,8 @@
 						)}
 					</Stack.Navigator>
 				</NavigationContainer>
-<<<<<<< HEAD
-			</ThemeContext.Provider>
-=======
 				{renderSplash()}
 			</>
->>>>>>> bf8b1604
 		)) ||
 		null
 	);
