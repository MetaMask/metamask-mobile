--- conflicted
+++ resolved
@@ -103,13 +103,10 @@
 import trackErrorAsAnalytics from '../../../util/metrics/TrackError/trackErrorAsAnalytics';
 import generateDeviceAnalyticsMetaData from '../../../util/metrics/DeviceAnalyticsMetaData/generateDeviceAnalyticsMetaData';
 import generateUserSettingsAnalyticsMetaData from '../../../util/metrics/UserSettingsAnalyticsMetaData/generateUserProfileAnalyticsMetaData';
-<<<<<<< HEAD
 import LedgerSelectAccount from '../../Views/LedgerAccountInfo/LedgerSelectAccount';
-=======
 import OnboardingSuccess from '../../Views/OnboardingSuccess';
 import DefaultSettings from '../../Views/OnboardingSuccess/DefaultSettings';
 import BasicFunctionalityModal from '../../UI/BasicFunctionality/BasicFunctionalityModal/BasicFunctionalityModal';
->>>>>>> ee502146
 
 const clearStackNavigatorOptions = {
   headerShown: false,
@@ -466,7 +463,6 @@
         }
       }
     }
-
     initSDKConnect().catch((err) => {
       Logger.error(err, 'Error initializing SDKConnect');
     });
@@ -712,10 +708,7 @@
 
   const LedgerConnectFlow = () => (
     <Stack.Navigator initialRouteName={Routes.HW.LEDGER_CONNECT}>
-      <Stack.Screen
-        name={Routes.HW.LEDGER_CONNECT}
-        component={LedgerSelectAccount}
-      />
+      <Stack.Screen name={Routes.HW.LEDGER_CONNECT} component={LedgerConnect} />
     </Stack.Navigator>
   );
 
