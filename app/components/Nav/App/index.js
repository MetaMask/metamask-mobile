--- conflicted
+++ resolved
@@ -90,11 +90,7 @@
 import NavigationService from '../../../core/NavigationService';
 import LockScreen from '../../Views/LockScreen';
 import AsyncStorage from '../../../store/async-storage-wrapper';
-<<<<<<< HEAD
 import ShowIpfsGatewaySheet from '../../Views/ShowIpfsGatewaySheet/ShowIpfsGatewaySheet';
-=======
-import ShowNftSheet from '../../Views/ShowNFTSheet/ShowNFTSheet';
->>>>>>> 8a877933
 import ShowDisplayNftMediaSheet from '../../Views/ShowDisplayMediaNFTSheet/ShowDisplayNFTMediaSheet';
 
 const clearStackNavigatorOptions = {
@@ -532,14 +528,10 @@
         name={Routes.SHEET.ETH_SIGN_FRICTION}
         component={EthSignFriction}
       />
-<<<<<<< HEAD
       <Stack.Screen
         name={Routes.SHEET.SHOW_IPFS}
         component={ShowIpfsGatewaySheet}
       />
-=======
-      <Stack.Screen name={Routes.SHEET.SHOW_NFT} component={ShowNftSheet} />
->>>>>>> 8a877933
       <Stack.Screen
         name={Routes.SHEET.SHOW_NFT_DISPLAY_MEDIA}
         component={ShowDisplayNftMediaSheet}
