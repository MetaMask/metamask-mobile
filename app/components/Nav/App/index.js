<<<<<<< HEAD
import React, { PureComponent } from 'react';
import Branch from 'react-native-branch';
=======
import React, { useCallback, useEffect, useRef } from 'react';
>>>>>>> 456d8536
import { NavigationContainer, CommonActions } from '@react-navigation/native';
import { createSwitchNavigator } from '@react-navigation/compat';
import { createStackNavigator } from '@react-navigation/stack';
import { createDrawerNavigator } from '@react-navigation/drawer';
<<<<<<< HEAD

=======
>>>>>>> 456d8536
import Login from '../../Views/Login';
import QRScanner from '../../Views/QRScanner';
import Onboarding from '../../Views/Onboarding';
import OnboardingCarousel from '../../Views/OnboardingCarousel';
import CreateWallet from '../../Views/CreateWallet';
import ChoosePassword from '../../Views/ChoosePassword';
import AccountBackupStep1 from '../../Views/AccountBackupStep1';
import AccountBackupStep1B from '../../Views/AccountBackupStep1B';
import ManualBackupStep1 from '../../Views/ManualBackupStep1';
import ManualBackupStep2 from '../../Views/ManualBackupStep2';
import ManualBackupStep3 from '../../Views/ManualBackupStep3';
import ImportFromSeed from '../../Views/ImportFromSeed';
import SyncWithExtensionSuccess from '../../Views/SyncWithExtensionSuccess';
import Entry from '../../Views/Entry';
import LockScreen from '../../Views/LockScreen';
import Main from '../Main';
import DrawerView from '../../UI/DrawerView';
import OptinMetrics from '../../UI/OptinMetrics';
import SimpleWebview from '../../Views/SimpleWebview';
<<<<<<< HEAD

//import DrawerStatusTracker from '../../../core/DrawerStatusTracker';
import SharedDeeplinkManager from '../../../core/DeeplinkManager';
import Engine from '../../../core/Engine';
=======
import SharedDeeplinkManager from '../../../core/DeeplinkManager';
import Engine from '../../../core/Engine';
import { BranchSubscriber } from 'react-native-branch';
>>>>>>> 456d8536
import AppConstants from '../../../core/AppConstants';
import Logger from '../../../util/Logger';
import { trackErrorAsAnalytics } from '../../../util/analyticsV2';

const Stack = createStackNavigator();
const Drawer = createDrawerNavigator();
/**
 * Stack navigator responsible for the onboarding process
 * Create Wallet, Import from Seed and Sync
 */
const OnboardingNav = () => (
	<Stack.Navigator initialRouteName="OnboardingCarousel">
		<Stack.Screen name="Onboarding" component={Onboarding} options={Onboarding.navigationOptions} />
		<Stack.Screen
			name="OnboardingCarousel"
			component={OnboardingCarousel}
			options={OnboardingCarousel.navigationOptions}
		/>
		<Stack.Screen name="CreateWallet" component={CreateWallet} options={CreateWallet.navigationOptions} />
		<Stack.Screen name="ChoosePassword" component={ChoosePassword} options={ChoosePassword.navigationOptions} />
		<Stack.Screen
			name="AccountBackupStep1"
			component={AccountBackupStep1}
			options={AccountBackupStep1.navigationOptions}
		/>
		<Stack.Screen
			name="AccountBackupStep1B"
			component={AccountBackupStep1B}
			options={AccountBackupStep1B.navigationOptions}
		/>
		<Stack.Screen
			name="ManualBackupStep1"
			component={ManualBackupStep1}
			options={ManualBackupStep1.navigationOptions}
		/>
		<Stack.Screen
			name="ManualBackupStep2"
			component={ManualBackupStep2}
			options={ManualBackupStep2.navigationOptions}
		/>
		<Stack.Screen
			name="ManualBackupStep3"
			component={ManualBackupStep3}
			options={ManualBackupStep3.navigationOptions}
		/>
		<Stack.Screen name="ImportFromSeed" component={ImportFromSeed} options={ImportFromSeed.navigationOptions} />
		<Stack.Screen name="OptinMetrics" component={OptinMetrics} options={OptinMetrics.navigationOptions} />
	</Stack.Navigator>
);

/**
 * Parent Stack navigator that allows the
 * child OnboardingNav navigator to push modals on top of it
 */
const SimpleWebviewScreen = () => (
	<Stack.Navigator mode={'modal'}>
		<Stack.Screen name="SimpleWebview" component={SimpleWebview} options={SimpleWebview.navigationOptions} />
	</Stack.Navigator>
);

const OnboardingRootNav = () => (
	<Stack.Navigator mode="modal" screenOptions={{ headerShown: false }}>
		<Stack.Screen name="OnboardingNav" component={OnboardingNav} />
		<Stack.Screen name="SyncWithExtensionSuccess" component={SyncWithExtensionSuccess} />
		<Stack.Screen name="QRScanner" component={QRScanner} header={null} />
		<Stack.Screen name="Webview" header={null} component={SimpleWebviewScreen} />
	</Stack.Navigator>
);

/**
 * Main app navigator which handles all the screens
 * after the user is already onboarded
 */

const HomeNav = () => (
	<Drawer.Navigator
		drawerContent={props => <DrawerView {...props} />}
		// eslint-disable-next-line
		drawerStyle={{
			backgroundColor: 'rgba(0, 0, 0, 0.5)',
			width: 315
		}}
	>
		<Drawer.Screen name="Main" component={Main} />
	</Drawer.Navigator>
);

// Is this necessary?
/**
 * Drawer status tracking
const defaultGetStateForAction = HomeNav.router.getStateForAction;
DrawerStatusTracker.init();
HomeNav.router.getStateForAction = (action, state) => {
	if (action) {
		if (action.type === 'Navigation/MARK_DRAWER_SETTLING' && action.willShow) {
			DrawerStatusTracker.setStatus('open');
		} else if (action.type === 'Navigation/MARK_DRAWER_SETTLING' && !action.willShow) {
			DrawerStatusTracker.setStatus('closed');
		}
	}

	return defaultGetStateForAction(action, state);
};
*/

/**
 * Top level switch navigator which decides
 * which top level view to show
 */

const AppNavigator = createSwitchNavigator(
	{
		Entry,
		HomeNav,
		OnboardingRootNav,
		Login,
		OnboardingCarousel,
		LockScreen
	},
	{
		initialRouteName: 'Entry'
	}
);

<<<<<<< HEAD
class App extends PureComponent {
	unsubscribeFromBranch;

	componentDidMount = () => {
		SharedDeeplinkManager.init({
			navigate: (name, opts) => {
				this.navigator.dispatch(CommonActions.navigate({ name, params: opts }));
			}
		});
		if (!this.unsubscribeFromBranch) {
			this.unsubscribeFromBranch = Branch.subscribe(this.handleDeeplinks);
		}
	};
=======
const App = () => {
	const unsubscribeFromBranch = useRef();
	let navigator = useRef();
>>>>>>> 456d8536

	const handleDeeplink = useCallback(({ error, params, uri }) => {
		if (error) {
			trackErrorAsAnalytics(error, 'Branch:');
		}
		const deeplink = params?.['+non_branch_link'] || uri || null;
		try {
			if (deeplink) {
				const { KeyringController } = Engine.context;
				const isUnlocked = KeyringController.isUnlocked();
				isUnlocked
					? SharedDeeplinkManager.parse(deeplink, { origin: AppConstants.DEEPLINKS.ORIGIN_DEEPLINK })
					: SharedDeeplinkManager.setDeeplink(deeplink);
			}
		} catch (e) {
			Logger.error(e, `Deeplink: Error parsing deeplink`);
		}
<<<<<<< HEAD
	};

	componentWillUnmount = () => {
		this.unsubscribeFromBranch && this.unsubscribeFromBranch();
	};

	render() {
		return (
			<NavigationContainer
				ref={nav => {
					this.navigator = nav;
				}}
			>
				<AppNavigator />
			</NavigationContainer>
		);
	}
}
=======
	}, []);

	const branchSubscriber = new BranchSubscriber({
		onOpenStart: opts => handleDeeplink(opts),
		onOpenComplete: opts => handleDeeplink(opts)
	});

	useEffect(() => {
		SharedDeeplinkManager.init({
			navigate: (routeName, opts) => {
				const params = { name: routeName, params: opts };
				navigator.dispatch(CommonActions.navigate(params));
			}
		});

		unsubscribeFromBranch.current = branchSubscriber.subscribe();

		return () => unsubscribeFromBranch.current?.();
	}, [branchSubscriber]);

	return (
		<NavigationContainer
			ref={nav => {
				navigator = nav;
			}}
		>
			<AppNavigator />
		</NavigationContainer>
	);
};

>>>>>>> 456d8536
export default App;<|MERGE_RESOLUTION|>--- conflicted
+++ resolved
@@ -1,17 +1,8 @@
-<<<<<<< HEAD
-import React, { PureComponent } from 'react';
-import Branch from 'react-native-branch';
-=======
 import React, { useCallback, useEffect, useRef } from 'react';
->>>>>>> 456d8536
 import { NavigationContainer, CommonActions } from '@react-navigation/native';
 import { createSwitchNavigator } from '@react-navigation/compat';
 import { createStackNavigator } from '@react-navigation/stack';
 import { createDrawerNavigator } from '@react-navigation/drawer';
-<<<<<<< HEAD
-
-=======
->>>>>>> 456d8536
 import Login from '../../Views/Login';
 import QRScanner from '../../Views/QRScanner';
 import Onboarding from '../../Views/Onboarding';
@@ -31,16 +22,9 @@
 import DrawerView from '../../UI/DrawerView';
 import OptinMetrics from '../../UI/OptinMetrics';
 import SimpleWebview from '../../Views/SimpleWebview';
-<<<<<<< HEAD
-
-//import DrawerStatusTracker from '../../../core/DrawerStatusTracker';
-import SharedDeeplinkManager from '../../../core/DeeplinkManager';
-import Engine from '../../../core/Engine';
-=======
 import SharedDeeplinkManager from '../../../core/DeeplinkManager';
 import Engine from '../../../core/Engine';
 import { BranchSubscriber } from 'react-native-branch';
->>>>>>> 456d8536
 import AppConstants from '../../../core/AppConstants';
 import Logger from '../../../util/Logger';
 import { trackErrorAsAnalytics } from '../../../util/analyticsV2';
@@ -165,25 +149,9 @@
 	}
 );
 
-<<<<<<< HEAD
-class App extends PureComponent {
-	unsubscribeFromBranch;
-
-	componentDidMount = () => {
-		SharedDeeplinkManager.init({
-			navigate: (name, opts) => {
-				this.navigator.dispatch(CommonActions.navigate({ name, params: opts }));
-			}
-		});
-		if (!this.unsubscribeFromBranch) {
-			this.unsubscribeFromBranch = Branch.subscribe(this.handleDeeplinks);
-		}
-	};
-=======
 const App = () => {
 	const unsubscribeFromBranch = useRef();
 	let navigator = useRef();
->>>>>>> 456d8536
 
 	const handleDeeplink = useCallback(({ error, params, uri }) => {
 		if (error) {
@@ -201,26 +169,6 @@
 		} catch (e) {
 			Logger.error(e, `Deeplink: Error parsing deeplink`);
 		}
-<<<<<<< HEAD
-	};
-
-	componentWillUnmount = () => {
-		this.unsubscribeFromBranch && this.unsubscribeFromBranch();
-	};
-
-	render() {
-		return (
-			<NavigationContainer
-				ref={nav => {
-					this.navigator = nav;
-				}}
-			>
-				<AppNavigator />
-			</NavigationContainer>
-		);
-	}
-}
-=======
 	}, []);
 
 	const branchSubscriber = new BranchSubscriber({
@@ -252,5 +200,4 @@
 	);
 };
 
->>>>>>> 456d8536
 export default App;