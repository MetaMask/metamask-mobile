import React, {
  useCallback,
  useContext,
  useEffect,
  useRef,
  useState,
} from 'react';
import { NavigationContainer, CommonActions } from '@react-navigation/native';
import { Animated, Linking } from 'react-native';
import { createStackNavigator } from '@react-navigation/stack';
import AsyncStorage from '@react-native-community/async-storage';
import Login from '../../Views/Login';
import QRScanner from '../../Views/QRScanner';
import Onboarding from '../../Views/Onboarding';
import OnboardingCarousel from '../../Views/OnboardingCarousel';
import ChoosePassword from '../../Views/ChoosePassword';
import ExtensionSync from '../../Views/ExtensionSync';
import AccountBackupStep1 from '../../Views/AccountBackupStep1';
import AccountBackupStep1B from '../../Views/AccountBackupStep1B';
import ManualBackupStep1 from '../../Views/ManualBackupStep1';
import ManualBackupStep2 from '../../Views/ManualBackupStep2';
import ManualBackupStep3 from '../../Views/ManualBackupStep3';
import ImportFromSeed from '../../Views/ImportFromSeed';
import SyncWithExtensionSuccess from '../../Views/SyncWithExtensionSuccess';
import DeleteWalletModal from '../../../components/UI/DeleteWalletModal';
import WhatsNewModal from '../../UI/WhatsNewModal/WhatsNewModal';
import Main from '../Main';
import OptinMetrics from '../../UI/OptinMetrics';
import MetaMaskAnimation from '../../UI/MetaMaskAnimation';
import SimpleWebview from '../../Views/SimpleWebview';
import SharedDeeplinkManager from '../../../core/DeeplinkManager';
import Engine from '../../../core/Engine';
import branch from 'react-native-branch';
import AppConstants from '../../../core/AppConstants';
import Logger from '../../../util/Logger';
import { trackErrorAsAnalytics } from '../../../util/analyticsV2';
import { routingInstrumentation } from '../../../util/sentryUtils';
import Analytics from '../../../core/Analytics/Analytics';
import { connect, useSelector, useDispatch } from 'react-redux';
import {
  EXISTING_USER,
  CURRENT_APP_VERSION,
  LAST_APP_VERSION,
} from '../../../constants/storage';
import { getVersion } from 'react-native-device-info';
import { checkedAuth } from '../../../actions/user';
import { setCurrentRoute } from '../../../actions/navigation';
import { findRouteNameFromNavigatorState } from '../../../util/general';
import { useTheme } from '../../../util/theme';
import Device from '../../../util/device';
import { colors as importedColors } from '../../../styles/common';
import Routes from '../../../constants/navigation/Routes';
import Toast, {
  ToastContext,
} from '../../../component-library/components/Toast';

const Stack = createStackNavigator();
/**
 * Stack navigator responsible for the onboarding process
 * Create Wallet, Import from Seed and Sync
 */
const OnboardingNav = () => (
  <Stack.Navigator initialRouteName="OnboardingCarousel">
    <Stack.Screen
      name="Onboarding"
      component={Onboarding}
      options={Onboarding.navigationOptions}
    />
    <Stack.Screen
      name="OnboardingCarousel"
      component={OnboardingCarousel}
      options={OnboardingCarousel.navigationOptions}
    />
    <Stack.Screen
      name="ChoosePassword"
      component={ChoosePassword}
      options={ChoosePassword.navigationOptions}
    />
    <Stack.Screen name="ExtensionSync" component={ExtensionSync} />
    <Stack.Screen
      name="AccountBackupStep1"
      component={AccountBackupStep1}
      options={AccountBackupStep1.navigationOptions}
    />
    <Stack.Screen
      name="AccountBackupStep1B"
      component={AccountBackupStep1B}
      options={AccountBackupStep1B.navigationOptions}
    />
    <Stack.Screen
      name="ManualBackupStep1"
      component={ManualBackupStep1}
      options={ManualBackupStep1.navigationOptions}
    />
    <Stack.Screen
      name="ManualBackupStep2"
      component={ManualBackupStep2}
      options={ManualBackupStep2.navigationOptions}
    />
    <Stack.Screen
      name="ManualBackupStep3"
      component={ManualBackupStep3}
      options={ManualBackupStep3.navigationOptions}
    />
    <Stack.Screen
      name="ImportFromSeed"
      component={ImportFromSeed}
      options={ImportFromSeed.navigationOptions}
    />
    <Stack.Screen
      name="OptinMetrics"
      component={OptinMetrics}
      options={OptinMetrics.navigationOptions}
    />
  </Stack.Navigator>
);

/**
 * Parent Stack navigator that allows the
 * child OnboardingNav navigator to push modals on top of it
 */
const SimpleWebviewScreen = () => (
  <Stack.Navigator mode={'modal'}>
    <Stack.Screen
      name="SimpleWebview"
      component={SimpleWebview}
      options={SimpleWebview.navigationOptions}
    />
  </Stack.Navigator>
);

const OnboardingRootNav = () => (
  <Stack.Navigator
    initialRouteName={Routes.ONBOARDING.NAV}
    mode="modal"
    screenOptions={{ headerShown: false }}
  >
    <Stack.Screen name="OnboardingNav" component={OnboardingNav} />
    <Stack.Screen
      name="SyncWithExtensionSuccess"
      component={SyncWithExtensionSuccess}
    />
    <Stack.Screen name="QRScanner" component={QRScanner} header={null} />
    <Stack.Screen
      name="Webview"
      header={null}
      component={SimpleWebviewScreen}
    />
  </Stack.Navigator>
);

const App = ({ userLoggedIn }) => {
  const animation = useRef(null);
  const animationName = useRef(null);
  const opacity = useRef(new Animated.Value(1)).current;
  const [navigator, setNavigator] = useState(undefined);
  const prevNavigator = useRef(navigator);
  const [route, setRoute] = useState();
  const [animationPlayed, setAnimationPlayed] = useState();
<<<<<<< HEAD
  const { colors } = useTheme();
=======
  const { colors } = useAppThemeFromContext() || mockTheme;
  const { toastRef } = useContext(ToastContext);
>>>>>>> 3e542b88

  const isAuthChecked = useSelector((state) => state.user.isAuthChecked);
  const dispatch = useDispatch();
  const triggerCheckedAuth = () => dispatch(checkedAuth('onboarding'));
  const triggerSetCurrentRoute = (route) => dispatch(setCurrentRoute(route));
  const frequentRpcList = useSelector(
    (state) =>
      state?.engine?.backgroundState?.PreferencesController?.frequentRpcList,
  );

  const handleDeeplink = useCallback(({ error, params, uri }) => {
    if (error) {
      trackErrorAsAnalytics(error, 'Branch:');
    }
    const deeplink = params?.['+non_branch_link'] || uri || null;
    try {
      if (deeplink) {
        const { KeyringController } = Engine.context;
        const isUnlocked = KeyringController.isUnlocked();
        isUnlocked
          ? SharedDeeplinkManager.parse(deeplink, {
              origin: AppConstants.DEEPLINKS.ORIGIN_DEEPLINK,
            })
          : SharedDeeplinkManager.setDeeplink(deeplink);
      }
    } catch (e) {
      Logger.error(e, `Deeplink: Error parsing deeplink`);
    }
  }, []);

  // on Android devices, this creates a listener
  // to deeplinks used to open the app
  // when it is in background (so not closed)
  // Documentation: https://reactnative.dev/docs/linking#handling-deep-links
  useEffect(() => {
    if (Device.isAndroid())
      Linking.addEventListener('url', (params) => {
        const { url } = params;
        if (url) {
          handleDeeplink({ uri: url });
        }
      });
  }, [handleDeeplink]);

  useEffect(() => {
    if (navigator) {
      // Initialize deep link manager
      SharedDeeplinkManager.init({
        navigation: {
          navigate: (routeName, opts) => {
            const params = { name: routeName, params: opts };
            navigator.dispatch?.(CommonActions.navigate(params));
          },
        },
        frequentRpcList,
        dispatch,
      });
      if (!prevNavigator.current) {
        // Setup navigator with Sentry instrumentation
        routingInstrumentation.registerNavigationContainer(navigator);
        // Subscribe to incoming deeplinks
        // Branch.io documentation: https://help.branch.io/developers-hub/docs/react-native
        branch.subscribe((opts) => {
          const { error } = opts;

          if (error) {
            Logger.error('Error from Branch: ' + error);
            return;
          }

          handleDeeplink(opts);
        });
      }
      prevNavigator.current = navigator;
    }
  }, [dispatch, handleDeeplink, frequentRpcList, navigator]);

  useEffect(() => {
    const initAnalytics = async () => {
      await Analytics.init();
    };

    initAnalytics();
  }, []);

  useEffect(() => {
    async function checkExsiting() {
      const existingUser = await AsyncStorage.getItem(EXISTING_USER);
      const route = !existingUser
        ? Routes.ONBOARDING.ROOT_NAV
        : Routes.ONBOARDING.LOGIN;
      setRoute(route);
      if (!existingUser) {
        triggerCheckedAuth();
      }
    }

    checkExsiting();
  });

  useEffect(() => {
    async function startApp() {
      const existingUser = await AsyncStorage.getItem(EXISTING_USER);
      try {
        const currentVersion = await getVersion();
        const savedVersion = await AsyncStorage.getItem(CURRENT_APP_VERSION);
        if (currentVersion !== savedVersion) {
          if (savedVersion)
            await AsyncStorage.setItem(LAST_APP_VERSION, savedVersion);
          await AsyncStorage.setItem(CURRENT_APP_VERSION, currentVersion);
        }

        const lastVersion = await AsyncStorage.getItem(LAST_APP_VERSION);
        if (!lastVersion) {
          if (existingUser) {
            // Setting last version to first version if user exists and lastVersion does not, to simulate update
            await AsyncStorage.setItem(LAST_APP_VERSION, '0.0.1');
          } else {
            // Setting last version to current version so that it's not treated as an update
            await AsyncStorage.setItem(LAST_APP_VERSION, currentVersion);
          }
        }
      } catch (error) {
        Logger.error(error);
      }
    }

    startApp();
  }, []);

  useEffect(() => {
    if (!isAuthChecked) {
      return;
    }
    const startAnimation = async () => {
      await new Promise((res) => setTimeout(res, 50));
      animation?.current?.play();
      animationName?.current?.play();
    };
    startAnimation();
  }, [isAuthChecked]);

  const setNavigatorRef = (ref) => {
    if (!prevNavigator.current) {
      setNavigator(ref);
    }
  };

  const onAnimationFinished = useCallback(() => {
    Animated.timing(opacity, {
      toValue: 0,
      duration: 300,
      useNativeDriver: true,
      isInteraction: false,
    }).start(() => {
      setAnimationPlayed(true);
    });
  }, [opacity]);

  const renderSplash = () => {
    if (!animationPlayed) {
      return (
        <MetaMaskAnimation
          animation={animation}
          animationName={animationName}
          opacity={opacity}
          onAnimationFinish={onAnimationFinished}
        />
      );
    }
    return null;
  };

  const RootModalFlow = () => (
    <Stack.Navigator
      mode={'modal'}
      screenOptions={{
        headerShown: false,
        cardStyle: { backgroundColor: importedColors.transparent },
        animationEnabled: false,
      }}
    >
      <Stack.Screen
        name={Routes.MODAL.DELETE_WALLET}
        component={DeleteWalletModal}
      />
      <Stack.Screen name={Routes.MODAL.WHATS_NEW} component={WhatsNewModal} />
    </Stack.Navigator>
  );

  return (
    // do not render unless a route is defined
    (route && (
      <>
        <NavigationContainer
          // Prevents artifacts when navigating between screens
          theme={{ colors: { background: colors.background.default } }}
          ref={setNavigatorRef}
          onStateChange={(state) => {
            // Updates redux with latest route. Used by DrawerView component.
            const currentRoute = findRouteNameFromNavigatorState(state.routes);
            triggerSetCurrentRoute(currentRoute);
          }}
        >
          <Stack.Navigator
            initialRouteName={route}
            mode={'modal'}
            screenOptions={{
              headerShown: false,
              cardStyle: { backgroundColor: importedColors.transparent },
              animationEnabled: false,
            }}
          >
            <Stack.Screen
              name="Login"
              component={Login}
              options={{ headerShown: false }}
            />
            <Stack.Screen
              name="OnboardingRootNav"
              component={OnboardingRootNav}
              options={{ headerShown: false }}
            />
            {userLoggedIn && (
              <Stack.Screen
                name="HomeNav"
                component={Main}
                options={{ headerShown: false }}
              />
            )}
            <Stack.Screen
              name={Routes.MODAL.ROOT_MODAL_FLOW}
              component={RootModalFlow}
            />
          </Stack.Navigator>
        </NavigationContainer>
        {renderSplash()}
        <Toast ref={toastRef} />
      </>
    )) ||
    null
  );
};

const mapStateToProps = (state) => ({
  userLoggedIn: state.user.userLoggedIn,
});

export default connect(mapStateToProps)(App);<|MERGE_RESOLUTION|>--- conflicted
+++ resolved
@@ -157,12 +157,8 @@
   const prevNavigator = useRef(navigator);
   const [route, setRoute] = useState();
   const [animationPlayed, setAnimationPlayed] = useState();
-<<<<<<< HEAD
   const { colors } = useTheme();
-=======
-  const { colors } = useAppThemeFromContext() || mockTheme;
   const { toastRef } = useContext(ToastContext);
->>>>>>> 3e542b88
 
   const isAuthChecked = useSelector((state) => state.user.isAuthChecked);
   const dispatch = useDispatch();
