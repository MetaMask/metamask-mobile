import React, { useCallback, useEffect, useRef, useState } from 'react';
import { NavigationContainer, CommonActions } from '@react-navigation/native';
import { Animated } from 'react-native';
import { createStackNavigator } from '@react-navigation/stack';
import { createDrawerNavigator } from '@react-navigation/drawer';
import Login from '../../Views/Login';
import QRScanner from '../../Views/QRScanner';
import Onboarding from '../../Views/Onboarding';
import OnboardingCarousel from '../../Views/OnboardingCarousel';
import ChoosePassword from '../../Views/ChoosePassword';
import ExtensionSync from '../../Views/ExtensionSync';
import AccountBackupStep1 from '../../Views/AccountBackupStep1';
import AccountBackupStep1B from '../../Views/AccountBackupStep1B';
import ManualBackupStep1 from '../../Views/ManualBackupStep1';
import ManualBackupStep2 from '../../Views/ManualBackupStep2';
import ManualBackupStep3 from '../../Views/ManualBackupStep3';
import ImportFromSeed from '../../Views/ImportFromSeed';
import SyncWithExtensionSuccess from '../../Views/SyncWithExtensionSuccess';
import Main from '../Main';
import DrawerView from '../../UI/DrawerView';
import OptinMetrics from '../../UI/OptinMetrics';
import MetaMaskAnimation from '../../UI/MetaMaskAnimation';
import SimpleWebview from '../../Views/SimpleWebview';
import SharedDeeplinkManager from '../../../core/DeeplinkManager';
import Engine from '../../../core/Engine';
import { BranchSubscriber } from 'react-native-branch';
import AppConstants from '../../../core/AppConstants';
import Logger from '../../../util/Logger';
import { trackErrorAsAnalytics } from '../../../util/analyticsV2';
import { routingInstrumentation } from '../../../util/setupSentry';
import Analytics from '../../../core/Analytics';
<<<<<<< HEAD
=======
import AsyncStorage from '@react-native-community/async-storage';
import { connect } from 'react-redux';

import { EXISTING_USER, CURRENT_APP_VERSION, LAST_APP_VERSION } from '../../../constants/storage';
import { getVersion } from 'react-native-device-info';
>>>>>>> 94936838

const Stack = createStackNavigator();
const Drawer = createDrawerNavigator();
/**
 * Stack navigator responsible for the onboarding process
 * Create Wallet, Import from Seed and Sync
 */
const OnboardingNav = () => (
	<Stack.Navigator initialRouteName="OnboardingCarousel">
		<Stack.Screen name="Onboarding" component={Onboarding} options={Onboarding.navigationOptions} />
		<Stack.Screen
			name="OnboardingCarousel"
			component={OnboardingCarousel}
			options={OnboardingCarousel.navigationOptions}
		/>
		<Stack.Screen name="ChoosePassword" component={ChoosePassword} options={ChoosePassword.navigationOptions} />
		<Stack.Screen name="ExtensionSync" component={ExtensionSync} />
		<Stack.Screen
			name="AccountBackupStep1"
			component={AccountBackupStep1}
			options={AccountBackupStep1.navigationOptions}
		/>
		<Stack.Screen
			name="AccountBackupStep1B"
			component={AccountBackupStep1B}
			options={AccountBackupStep1B.navigationOptions}
		/>
		<Stack.Screen
			name="ManualBackupStep1"
			component={ManualBackupStep1}
			options={ManualBackupStep1.navigationOptions}
		/>
		<Stack.Screen
			name="ManualBackupStep2"
			component={ManualBackupStep2}
			options={ManualBackupStep2.navigationOptions}
		/>
		<Stack.Screen
			name="ManualBackupStep3"
			component={ManualBackupStep3}
			options={ManualBackupStep3.navigationOptions}
		/>
		<Stack.Screen name="ImportFromSeed" component={ImportFromSeed} options={ImportFromSeed.navigationOptions} />
		<Stack.Screen name="OptinMetrics" component={OptinMetrics} options={OptinMetrics.navigationOptions} />
	</Stack.Navigator>
);

/**
 * Parent Stack navigator that allows the
 * child OnboardingNav navigator to push modals on top of it
 */
const SimpleWebviewScreen = () => (
	<Stack.Navigator mode={'modal'}>
		<Stack.Screen name="SimpleWebview" component={SimpleWebview} options={SimpleWebview.navigationOptions} />
	</Stack.Navigator>
);

const OnboardingRootNav = () => (
	<Stack.Navigator initialRouteName={'OnboardingNav'} mode="modal" screenOptions={{ headerShown: false }}>
		<Stack.Screen name="OnboardingNav" component={OnboardingNav} />
		<Stack.Screen name="SyncWithExtensionSuccess" component={SyncWithExtensionSuccess} />
		<Stack.Screen name="QRScanner" component={QRScanner} header={null} />
		<Stack.Screen name="Webview" header={null} component={SimpleWebviewScreen} />
	</Stack.Navigator>
);

/**
 * Main app navigator which handles all the screens
 * after the user is already onboarded
 */

const HomeNav = () => (
	<Drawer.Navigator
		drawerContent={(props) => <DrawerView {...props} />}
		// eslint-disable-next-line
		drawerStyle={{
			backgroundColor: 'rgba(0, 0, 0, 0.5)',
			width: 315,
		}}
	>
		<Drawer.Screen name="Main" component={Main} />
	</Drawer.Navigator>
);

// Is this necessary?
/**
 * Drawer status tracking
const defaultGetStateForAction = HomeNav.router.getStateForAction;
DrawerStatusTracker.init();
HomeNav.router.getStateForAction = (action, state) => {
	if (action) {
		if (action.type === 'Navigation/MARK_DRAWER_SETTLING' && action.willShow) {
			DrawerStatusTracker.setStatus('open');
		} else if (action.type === 'Navigation/MARK_DRAWER_SETTLING' && !action.willShow) {
			DrawerStatusTracker.setStatus('closed');
		}
	}

	return defaultGetStateForAction(action, state);
};
*/

const App = ({ userLoggedIn }) => {
	const unsubscribeFromBranch = useRef();

	const animation = useRef(null);
	const animationName = useRef(null);
	const opacity = useRef(new Animated.Value(1)).current;
	const navigator = useRef();

<<<<<<< HEAD
const App = () => {
	const unsubscribeFromBranch = useRef();
	const navigator = useRef();
=======
	const [route, setRoute] = useState();
	const [animationPlayed, setAnimationPlayed] = useState();
>>>>>>> 94936838

	const handleDeeplink = useCallback(({ error, params, uri }) => {
		if (error) {
			trackErrorAsAnalytics(error, 'Branch:');
		}
		const deeplink = params?.['+non_branch_link'] || uri || null;
		try {
			if (deeplink) {
				const { KeyringController } = Engine.context;
				const isUnlocked = KeyringController.isUnlocked();
				isUnlocked
					? SharedDeeplinkManager.parse(deeplink, { origin: AppConstants.DEEPLINKS.ORIGIN_DEEPLINK })
					: SharedDeeplinkManager.setDeeplink(deeplink);
			}
		} catch (e) {
			Logger.error(e, `Deeplink: Error parsing deeplink`);
		}
	}, []);

	const branchSubscriber = new BranchSubscriber({
		onOpenStart: (opts) => handleDeeplink(opts),
		onOpenComplete: (opts) => handleDeeplink(opts),
	});

	useEffect(() => {
		SharedDeeplinkManager.init({
			navigate: (routeName, opts) => {
				const params = { name: routeName, params: opts };
				navigator.current?.dispatch?.(CommonActions.navigate(params));
			},
		});

		unsubscribeFromBranch.current = branchSubscriber.subscribe();

		return () => unsubscribeFromBranch.current?.();
	}, [branchSubscriber]);

	useEffect(() => {
		const initAnalytics = async () => {
			await Analytics.init();
		};

		initAnalytics();
	}, []);

<<<<<<< HEAD
	return (
		<NavigationContainer
			ref={navigator}
			onReady={() => {
				routingInstrumentation.registerNavigationContainer(navigator);
			}}
		>
			<AppNavigator />
		</NavigationContainer>
=======
	useEffect(() => {
		async function checkExsiting() {
			const existingUser = await AsyncStorage.getItem(EXISTING_USER);
			const route = !existingUser ? 'OnboardingRootNav' : 'Login';
			setRoute(route);
		}

		checkExsiting();
	});

	useEffect(() => {
		async function startApp() {
			const existingUser = await AsyncStorage.getItem(EXISTING_USER);
			try {
				const currentVersion = await getVersion();
				const savedVersion = await AsyncStorage.getItem(CURRENT_APP_VERSION);
				if (currentVersion !== savedVersion) {
					if (savedVersion) await AsyncStorage.setItem(LAST_APP_VERSION, savedVersion);
					await AsyncStorage.setItem(CURRENT_APP_VERSION, currentVersion);
				}

				const lastVersion = await AsyncStorage.getItem(LAST_APP_VERSION);
				if (!lastVersion) {
					if (existingUser) {
						// Setting last version to first version if user exists and lastVersion does not, to simulate update
						await AsyncStorage.setItem(LAST_APP_VERSION, '0.0.1');
					} else {
						// Setting last version to current version so that it's not treated as an update
						await AsyncStorage.setItem(LAST_APP_VERSION, currentVersion);
					}
				}
			} catch (error) {
				Logger.error(error);
			}

			animation?.current?.play();
			animationName?.current?.play();
		}

		startApp();
	}, []);

	const onAnimationFinished = useCallback(() => {
		Animated.timing(opacity, {
			toValue: 0,
			duration: 300,
			useNativeDriver: true,
			isInteraction: false,
		}).start(() => {
			setAnimationPlayed(true);
		});
	}, [opacity]);

	if (!animationPlayed) {
		return (
			<MetaMaskAnimation
				animation={animation}
				animationName={animationName}
				opacity={opacity}
				onAnimationFinish={onAnimationFinished}
			/>
		);
	}

	return (
		// do not render unless a route is defined
		(route && (
			<NavigationContainer
				ref={navigator}
				onReady={() => {
					routingInstrumentation.registerNavigationContainer(navigator);
				}}
			>
				<Stack.Navigator route={route} initialRouteName={route}>
					<Stack.Screen name="Login" component={Login} options={{ headerShown: false }} />
					<Stack.Screen
						name="OnboardingRootNav"
						component={OnboardingRootNav}
						options={{ headerShown: false }}
					/>
					{userLoggedIn && (
						<Stack.Screen name="HomeNav" component={HomeNav} options={{ headerShown: false }} />
					)}
				</Stack.Navigator>
			</NavigationContainer>
		)) ||
		null
>>>>>>> 94936838
	);
};

const mapStateToProps = (state) => ({
	userLoggedIn: state.user.userLoggedIn,
});

export default connect(mapStateToProps)(App);<|MERGE_RESOLUTION|>--- conflicted
+++ resolved
@@ -29,14 +29,11 @@
 import { trackErrorAsAnalytics } from '../../../util/analyticsV2';
 import { routingInstrumentation } from '../../../util/setupSentry';
 import Analytics from '../../../core/Analytics';
-<<<<<<< HEAD
-=======
 import AsyncStorage from '@react-native-community/async-storage';
 import { connect } from 'react-redux';
 
 import { EXISTING_USER, CURRENT_APP_VERSION, LAST_APP_VERSION } from '../../../constants/storage';
 import { getVersion } from 'react-native-device-info';
->>>>>>> 94936838
 
 const Stack = createStackNavigator();
 const Drawer = createDrawerNavigator();
@@ -147,14 +144,8 @@
 	const opacity = useRef(new Animated.Value(1)).current;
 	const navigator = useRef();
 
-<<<<<<< HEAD
-const App = () => {
-	const unsubscribeFromBranch = useRef();
-	const navigator = useRef();
-=======
 	const [route, setRoute] = useState();
 	const [animationPlayed, setAnimationPlayed] = useState();
->>>>>>> 94936838
 
 	const handleDeeplink = useCallback(({ error, params, uri }) => {
 		if (error) {
@@ -200,17 +191,6 @@
 		initAnalytics();
 	}, []);
 
-<<<<<<< HEAD
-	return (
-		<NavigationContainer
-			ref={navigator}
-			onReady={() => {
-				routingInstrumentation.registerNavigationContainer(navigator);
-			}}
-		>
-			<AppNavigator />
-		</NavigationContainer>
-=======
 	useEffect(() => {
 		async function checkExsiting() {
 			const existingUser = await AsyncStorage.getItem(EXISTING_USER);
@@ -298,7 +278,6 @@
 			</NavigationContainer>
 		)) ||
 		null
->>>>>>> 94936838
 	);
 };
 
