import React, {
  useCallback,
  useContext,
  useEffect,
  useRef,
  useState,
} from 'react';
import { CommonActions, NavigationContainer } from '@react-navigation/native';
import { Animated, Linking } from 'react-native';
import { createStackNavigator } from '@react-navigation/stack';
import Login from '../../Views/Login';
import QRScanner from '../../Views/QRScanner';
import DataCollectionModal from '../../Views/DataCollectionModal';
import Onboarding from '../../Views/Onboarding';
import OnboardingCarousel from '../../Views/OnboardingCarousel';
import ChoosePassword from '../../Views/ChoosePassword';
import AccountBackupStep1 from '../../Views/AccountBackupStep1';
import AccountBackupStep1B from '../../Views/AccountBackupStep1B';
import ManualBackupStep1 from '../../Views/ManualBackupStep1';
import ManualBackupStep2 from '../../Views/ManualBackupStep2';
import ManualBackupStep3 from '../../Views/ManualBackupStep3';
import ImportFromSecretRecoveryPhrase from '../../Views/ImportFromSecretRecoveryPhrase';
import DeleteWalletModal from '../../../components/UI/DeleteWalletModal';
import WhatsNewModal from '../../UI/WhatsNewModal/WhatsNewModal';
import Main from '../Main';
import OptinMetrics from '../../UI/OptinMetrics';
import MetaMaskAnimation from '../../UI/MetaMaskAnimation';
import SimpleWebview from '../../Views/SimpleWebview';
import SharedDeeplinkManager from '../../../core/DeeplinkManager/SharedDeeplinkManager';
import branch from 'react-native-branch';
import AppConstants from '../../../core/AppConstants';
import Logger from '../../../util/Logger';
import { routingInstrumentation } from '../../../util/sentry/utils';
import { connect, useDispatch } from 'react-redux';
import {
  CURRENT_APP_VERSION,
  EXISTING_USER,
  LAST_APP_VERSION,
} from '../../../constants/storage';
import { getVersion } from 'react-native-device-info';
import {
  setCurrentBottomNavRoute,
  setCurrentRoute,
} from '../../../actions/navigation';
import { findRouteNameFromNavigatorState } from '../../../util/general';
import { Authentication } from '../../../core/';
import { isBlockaidFeatureEnabled } from '../../../util/blockaid';
import { useTheme } from '../../../util/theme';
import Device from '../../../util/device';
import SDKConnect from '../../../core/SDKConnect/SDKConnect';
import { colors as importedColors } from '../../../styles/common';
import Routes from '../../../constants/navigation/Routes';
import ModalConfirmation from '../../../component-library/components/Modals/ModalConfirmation';
import Toast, {
  ToastContext,
} from '../../../component-library/components/Toast';
import AccountSelector from '../../../components/Views/AccountSelector';
import AccountConnect from '../../../components/Views/AccountConnect';
import AccountPermissions from '../../../components/Views/AccountPermissions';
import { SRPQuiz } from '../../Views/Quiz';
import { TurnOffRememberMeModal } from '../../../components/UI/TurnOffRememberMeModal';
import AssetHideConfirmation from '../../Views/AssetHideConfirmation';
import DetectedTokens from '../../Views/DetectedTokens';
import DetectedTokensConfirmation from '../../Views/DetectedTokensConfirmation';
import AssetOptions from '../../Views/AssetOptions';
import ImportPrivateKey from '../../Views/ImportPrivateKey';
import ImportPrivateKeySuccess from '../../Views/ImportPrivateKeySuccess';
import ConnectQRHardware from '../../Views/ConnectQRHardware';
import SelectHardwareWallet from '../../Views/ConnectHardware/SelectHardware';
import { AUTHENTICATION_APP_TRIGGERED_AUTH_NO_CREDENTIALS } from '../../../constants/error';
import { UpdateNeeded } from '../../../components/UI/UpdateNeeded';
import { EnableAutomaticSecurityChecksModal } from '../../../components/UI/EnableAutomaticSecurityChecksModal';
import NetworkSettings from '../../Views/Settings/NetworksSettings/NetworkSettings';
import ModalMandatory from '../../../component-library/components/Modals/ModalMandatory';
import { RestoreWallet } from '../../Views/RestoreWallet';
import WalletRestored from '../../Views/RestoreWallet/WalletRestored';
import WalletResetNeeded from '../../Views/RestoreWallet/WalletResetNeeded';
import SDKLoadingModal from '../../Views/SDK/SDKLoadingModal/SDKLoadingModal';
import SDKFeedbackModal from '../../Views/SDK/SDKFeedbackModal/SDKFeedbackModal';
import LedgerMessageSignModal from '../../UI/LedgerModals/LedgerMessageSignModal';
import LedgerTransactionModal from '../../UI/LedgerModals/LedgerTransactionModal';
import AccountActions from '../../../components/Views/AccountActions';
import EthSignFriction from '../../../components/Views/Settings/AdvancedSettings/EthSignFriction';
import FiatOnTestnetsFriction from '../../../components/Views/Settings/AdvancedSettings/FiatOnTestnetsFriction';
import WalletActions from '../../Views/WalletActions';
import NetworkSelector from '../../../components/Views/NetworkSelector';
import ReturnToAppModal from '../../Views/ReturnToAppModal';
import EditAccountName from '../../Views/EditAccountName/EditAccountName';
import WC2Manager, {
  isWC2Enabled,
} from '../../../../app/core/WalletConnect/WalletConnectV2';
import { DevLogger } from '../../../../app/core/SDKConnect/utils/DevLogger';
import { PPOMView } from '../../../lib/ppom/PPOMView';
import NavigationService from '../../../core/NavigationService';
import LockScreen from '../../Views/LockScreen';
import AsyncStorage from '../../../store/async-storage-wrapper';
import ShowIpfsGatewaySheet from '../../Views/ShowIpfsGatewaySheet/ShowIpfsGatewaySheet';
import ShowDisplayNftMediaSheet from '../../Views/ShowDisplayMediaNFTSheet/ShowDisplayNFTMediaSheet';
import AmbiguousAddressSheet from '../../../../app/components/Views/Settings/Contacts/AmbiguousAddressSheet/AmbiguousAddressSheet';
import SDKDisconnectModal from '../../Views/SDK/SDKDisconnectModal/SDKDisconnectModal';
import SDKSessionModal from '../../Views/SDK/SDKSessionModal/SDKSessionModal';
import ExperienceEnhancerModal from '../../../../app/components/Views/ExperienceEnhancerModal';
import { MetaMetrics } from '../../../core/Analytics';
import trackErrorAsAnalytics from '../../../util/metrics/TrackError/trackErrorAsAnalytics';
import generateDeviceAnalyticsMetaData from '../../../util/metrics/DeviceAnalyticsMetaData/generateDeviceAnalyticsMetaData';
import generateUserSettingsAnalyticsMetaData from '../../../util/metrics/UserSettingsAnalyticsMetaData/generateUserProfileAnalyticsMetaData';
import Index from '../../Views/LedgerSelectAccount';
import OnboardingSuccess from '../../Views/OnboardingSuccess';
import DefaultSettings from '../../Views/OnboardingSuccess/DefaultSettings';
import BasicFunctionalityModal from '../../UI/BasicFunctionality/BasicFunctionalityModal/BasicFunctionalityModal';
import SmartTransactionsOptInModal from '../../Views/SmartTransactionsOptInModal/SmartTranactionsOptInModal';

const clearStackNavigatorOptions = {
  headerShown: false,
  cardStyle: {
    backgroundColor: 'transparent',
    cardStyleInterpolator: () => ({
      overlayStyle: {
        opacity: 0,
      },
    }),
  },
  animationEnabled: false,
};

const Stack = createStackNavigator();

const OnboardingSuccessComponent = () => (
  <OnboardingSuccess
    onDone={() =>
      NavigationService.navigation.reset({ routes: [{ name: 'HomeNav' }] })
    }
  />
);

const OnboardingSuccessComponentNoSRP = () => (
  <OnboardingSuccess
    noSRP
    onDone={() =>
      NavigationService.navigation.reset({
        routes: [{ name: 'HomeNav' }],
      })
    }
  />
);

const OnboardingSuccessFlow = () => (
  <Stack.Navigator
    name={Routes.ONBOARDING.SUCCESS_FLOW}
    initialRouteName={Routes.ONBOARDING.SUCCESS}
  >
    <Stack.Screen
      name={Routes.ONBOARDING.SUCCESS}
      component={OnboardingSuccessComponent} // Used in SRP flow
      options={OnboardingSuccess.navigationOptions}
    />
    <Stack.Screen
      name={Routes.ONBOARDING.DEFAULT_SETTINGS} // This is being used in import wallet flow
      component={DefaultSettings}
      options={DefaultSettings.navigationOptions}
    />
  </Stack.Navigator>
);
/**
 * Stack navigator responsible for the onboarding process
 * Create Wallet and Import from Secret Recovery Phrase
 */
const OnboardingNav = () => (
  <Stack.Navigator initialRouteName="OnboardingCarousel">
    <Stack.Screen
      name="Onboarding"
      component={Onboarding}
      options={Onboarding.navigationOptions}
    />
    <Stack.Screen
      name="OnboardingCarousel"
      component={OnboardingCarousel}
      options={OnboardingCarousel.navigationOptions}
    />
    <Stack.Screen
      name="ChoosePassword"
      component={ChoosePassword}
      options={ChoosePassword.navigationOptions}
    />
    <Stack.Screen
      name="AccountBackupStep1"
      component={AccountBackupStep1}
      options={AccountBackupStep1.navigationOptions}
    />
    <Stack.Screen
      name="AccountBackupStep1B"
      component={AccountBackupStep1B}
      options={AccountBackupStep1B.navigationOptions}
    />
    <Stack.Screen
      name={Routes.ONBOARDING.SUCCESS_FLOW}
      component={OnboardingSuccessFlow}
      options={{ headerShown: false }}
    />
    <Stack.Screen
      name={Routes.ONBOARDING.SUCCESS}
      component={OnboardingSuccessComponentNoSRP} // Used in SRP flow
      options={OnboardingSuccess.navigationOptions}
    />
    <Stack.Screen
      name={Routes.ONBOARDING.DEFAULT_SETTINGS} // This is being used in import wallet flow
      component={DefaultSettings}
      options={DefaultSettings.navigationOptions}
    />
    <Stack.Screen
      name="ManualBackupStep1"
      component={ManualBackupStep1}
      options={ManualBackupStep1.navigationOptions}
    />
    <Stack.Screen
      name="ManualBackupStep2"
      component={ManualBackupStep2}
      options={ManualBackupStep2.navigationOptions}
    />
    <Stack.Screen
      name="ManualBackupStep3"
      component={ManualBackupStep3}
      options={ManualBackupStep3.navigationOptions}
    />
    <Stack.Screen
      name={Routes.ONBOARDING.IMPORT_FROM_SECRET_RECOVERY_PHRASE}
      component={ImportFromSecretRecoveryPhrase}
      options={ImportFromSecretRecoveryPhrase.navigationOptions}
    />
    <Stack.Screen
      name="OptinMetrics"
      component={OptinMetrics}
      options={OptinMetrics.navigationOptions}
    />
  </Stack.Navigator>
);

/**
 * Parent Stack navigator that allows the
 * child OnboardingNav navigator to push modals on top of it
 */
const SimpleWebviewScreen = () => (
  <Stack.Navigator mode={'modal'}>
    <Stack.Screen
      name={Routes.WEBVIEW.SIMPLE}
      component={SimpleWebview}
      options={SimpleWebview.navigationOptions}
    />
  </Stack.Navigator>
);

const OnboardingRootNav = () => (
  <Stack.Navigator
    initialRouteName={Routes.ONBOARDING.NAV}
    mode="modal"
    screenOptions={{ headerShown: false }}
  >
    <Stack.Screen name="OnboardingNav" component={OnboardingNav} />
    <Stack.Screen
      name={Routes.QR_SCANNER}
      component={QRScanner}
      header={null}
    />
    <Stack.Screen
      name={Routes.WEBVIEW.MAIN}
      header={null}
      component={SimpleWebviewScreen}
    />
  </Stack.Navigator>
);

const VaultRecoveryFlow = () => (
  <Stack.Navigator
    initialRouteName={Routes.VAULT_RECOVERY.RESTORE_WALLET}
    screenOptions={{ headerShown: false }}
  >
    <Stack.Screen
      name={Routes.VAULT_RECOVERY.RESTORE_WALLET}
      component={RestoreWallet}
    />
    <Stack.Screen
      name={Routes.VAULT_RECOVERY.WALLET_RESTORED}
      component={WalletRestored}
    />
    <Stack.Screen
      name={Routes.VAULT_RECOVERY.WALLET_RESET_NEEDED}
      component={WalletResetNeeded}
    />
  </Stack.Navigator>
);

const App = ({ userLoggedIn }) => {
  const animationRef = useRef(null);
  const animationNameRef = useRef(null);
  const opacity = useRef(new Animated.Value(1)).current;
  const [navigator, setNavigator] = useState(undefined);
  const prevNavigator = useRef(navigator);
  const [route, setRoute] = useState();
  const queueOfHandleDeeplinkFunctions = useRef([]);
  const [animationPlayed, setAnimationPlayed] = useState(false);
  const { colors } = useTheme();
  const { toastRef } = useContext(ToastContext);
  const dispatch = useDispatch();
  const sdkInit = useRef();
  const [onboarded, setOnboarded] = useState(false);
  const triggerSetCurrentRoute = (route) => {
    dispatch(setCurrentRoute(route));
    if (route === 'Wallet' || route === 'BrowserView') {
      setOnboarded(true);
      dispatch(setCurrentBottomNavRoute(route));
    }
  };

  useEffect(() => {
    if (prevNavigator.current || !navigator) return;
    const appTriggeredAuth = async () => {
      const existingUser = await AsyncStorage.getItem(EXISTING_USER);
      try {
        if (existingUser) {
          await Authentication.appTriggeredAuth();
          // we need to reset the navigator here so that the user cannot go back to the login screen
          navigator.reset({ routes: [{ name: Routes.ONBOARDING.HOME_NAV }] });
        }
      } catch (error) {
        // if there are no credentials, then they were cleared in the last session and we should not show biometrics on the login screen
        if (
          error.message === AUTHENTICATION_APP_TRIGGERED_AUTH_NO_CREDENTIALS
        ) {
          navigator.dispatch(
            CommonActions.setParams({
              locked: true,
            }),
          );
        }
        await Authentication.lockApp(false);
        trackErrorAsAnalytics(
          'App: Max Attempts Reached',
          error?.message,
          `Unlock attempts: 1`,
        );
      } finally {
        animationRef?.current?.play();
        animationNameRef?.current?.play();
      }
    };
    appTriggeredAuth().catch((error) => {
      Logger.error(error, 'App: Error in appTriggeredAuth');
    });
  }, [navigator, queueOfHandleDeeplinkFunctions]);

  const handleDeeplink = useCallback(({ error, params, uri }) => {
    if (error) {
      trackErrorAsAnalytics(error, 'Branch:');
    }
    const deeplink = params?.['+non_branch_link'] || uri || null;
    try {
      if (deeplink) {
        SharedDeeplinkManager.parse(deeplink, {
          origin: AppConstants.DEEPLINKS.ORIGIN_DEEPLINK,
        });
      }
    } catch (e) {
      Logger.error(e, `Deeplink: Error parsing deeplink`);
    }
  }, []);

  // on Android devices, this creates a listener
  // to deeplinks used to open the app
  // when it is in background (so not closed)
  // Documentation: https://reactnative.dev/docs/linking#handling-deep-links
  useEffect(() => {
    if (Device.isAndroid())
      Linking.addEventListener('url', (params) => {
        const { url } = params;
        if (url) {
          handleDeeplink({ uri: url });
        }
      });
  }, [handleDeeplink]);

  useEffect(() => {
    if (navigator) {
      // Initialize deep link manager
      SharedDeeplinkManager.init({
        navigation: {
          navigate: (routeName, opts) => {
            const params = { name: routeName, params: opts };
            navigator.dispatch?.(CommonActions.navigate(params));
          },
        },
        dispatch,
      });
      if (!prevNavigator.current) {
        // Setup navigator with Sentry instrumentation
        routingInstrumentation.registerNavigationContainer(navigator);
        // Subscribe to incoming deeplinks
        // Branch.io documentation: https://help.branch.io/developers-hub/docs/react-native
        branch.subscribe((opts) => {
          const { error } = opts;

          if (error) {
            // Log error for analytics and continue handling deeplink
            const branchError = new Error(error);
            Logger.error(branchError, 'Error subscribing to branch.');
          }

          if (sdkInit.current) {
            handleDeeplink(opts);
          } else {
            queueOfHandleDeeplinkFunctions.current =
              queueOfHandleDeeplinkFunctions.current.concat([
                () => {
                  handleDeeplink(opts);
                },
              ]);
          }
        });
      }
      prevNavigator.current = navigator;
    }
  }, [dispatch, handleDeeplink, navigator, queueOfHandleDeeplinkFunctions]);

  useEffect(() => {
    const initMetrics = async () => {
      const metrics = MetaMetrics.getInstance();
      await metrics.configure();
      // identify user with the latest traits
      // run only after the MetaMetrics is configured
      const consolidatedTraits = {
        ...generateDeviceAnalyticsMetaData(),
        ...generateUserSettingsAnalyticsMetaData(),
      };
      await metrics.addTraitsToUser(consolidatedTraits);
    };

    initMetrics().catch((err) => {
      Logger.error(err, 'Error initializing MetaMetrics');
    });
  }, []);

  useEffect(() => {
    // Init SDKConnect only if the navigator is ready, user is onboarded, and SDK is not initialized.
    async function initSDKConnect() {
      if (
        navigator?.getCurrentRoute &&
        onboarded &&
        sdkInit.current === undefined &&
        userLoggedIn
      ) {
        sdkInit.current = false;
        try {
          const sdkConnect = SDKConnect.getInstance();
          await sdkConnect.init({ navigation: navigator, context: 'Nav/App' });
          await SDKConnect.getInstance().postInit(() => {
            setTimeout(() => {
              queueOfHandleDeeplinkFunctions.current = [];
            }, 1000);
          });
          sdkInit.current = true;
        } catch (err) {
          sdkInit.current = undefined;
          console.error(`Cannot initialize SDKConnect`, err);
        }
      }
    }
<<<<<<< HEAD

    initSDKConnect().catch((err) => {
      Logger.error(err, 'Error initializing SDKConnect');
    });
=======
    initSDKConnect()
      .then(() => {
        queueOfHandleDeeplinkFunctions.current.forEach((func) => func());
      })
      .catch((err) => {
        Logger.error(err, 'Error initializing SDKConnect');
      });
>>>>>>> 51a1a30e
  }, [navigator, onboarded, userLoggedIn]);

  useEffect(() => {
    const currentRoute = navigator?.getCurrentRoute();
    if (isWC2Enabled && currentRoute !== undefined) {
      DevLogger.log(
        `WalletConnect: Initializing WalletConnect Manager route=${currentRoute.name}`,
      );
      WC2Manager.init({ navigation: navigator }).catch((err) => {
        console.error('Cannot initialize WalletConnect Manager.', err);
      });
    }
  }, [navigator]);

  useEffect(() => {
    async function checkExisting() {
      const existingUser = await AsyncStorage.getItem(EXISTING_USER);
      setOnboarded(!!existingUser);
      const route = !existingUser
        ? Routes.ONBOARDING.ROOT_NAV
        : Routes.ONBOARDING.LOGIN;
      setRoute(route);
    }

    checkExisting().catch((error) => {
      Logger.error(error, 'Error checking existing user');
    });
    /* eslint-disable react-hooks/exhaustive-deps */
  }, []);

  useEffect(() => {
    async function startApp() {
      const existingUser = await AsyncStorage.getItem(EXISTING_USER);
      try {
        const currentVersion = getVersion();
        const savedVersion = await AsyncStorage.getItem(CURRENT_APP_VERSION);
        if (currentVersion !== savedVersion) {
          if (savedVersion)
            await AsyncStorage.setItem(LAST_APP_VERSION, savedVersion);
          await AsyncStorage.setItem(CURRENT_APP_VERSION, currentVersion);
        }

        const lastVersion = await AsyncStorage.getItem(LAST_APP_VERSION);
        if (!lastVersion) {
          if (existingUser) {
            // Setting last version to first version if user exists and lastVersion does not, to simulate update
            await AsyncStorage.setItem(LAST_APP_VERSION, '0.0.1');
          } else {
            // Setting last version to current version so that it's not treated as an update
            await AsyncStorage.setItem(LAST_APP_VERSION, currentVersion);
          }
        }
      } catch (error) {
        Logger.error(error);
      }
    }

    startApp().catch((error) => {
      Logger.error(error, 'Error starting app');
    });
  }, []);

  const setNavigatorRef = (ref) => {
    if (!prevNavigator.current) {
      setNavigator(ref);
      NavigationService.setNavigationRef(ref);
    }
  };

  const onAnimationFinished = useCallback(() => {
    Animated.timing(opacity, {
      toValue: 0,
      duration: 300,
      useNativeDriver: true,
      isInteraction: false,
    }).start(() => {
      setAnimationPlayed(true);
    });
  }, [opacity]);

  const renderSplash = () => {
    if (!animationPlayed) {
      return (
        <MetaMaskAnimation
          animationRef={animationRef}
          animationName={animationNameRef}
          opacity={opacity}
          onAnimationFinish={onAnimationFinished}
        />
      );
    }
    return null;
  };

  const DetectedTokensFlow = () => (
    <Stack.Navigator
      mode={'modal'}
      screenOptions={clearStackNavigatorOptions}
      initialRouteName={'DetectedTokens'}
    >
      <Stack.Screen name={'DetectedTokens'} component={DetectedTokens} />
      <Stack.Screen
        name={'DetectedTokensConfirmation'}
        component={DetectedTokensConfirmation}
      />
    </Stack.Navigator>
  );

  const RootModalFlow = () => (
    <Stack.Navigator mode={'modal'} screenOptions={clearStackNavigatorOptions}>
      <Stack.Screen
        name={Routes.MODAL.WALLET_ACTIONS}
        component={WalletActions}
      />
      <Stack.Screen
        name={Routes.MODAL.DELETE_WALLET}
        component={DeleteWalletModal}
      />
      <Stack.Screen
        name={Routes.MODAL.MODAL_CONFIRMATION}
        component={ModalConfirmation}
      />
      <Stack.Screen
        name={Routes.MODAL.MODAL_MANDATORY}
        component={ModalMandatory}
      />
      <Stack.Screen name={Routes.MODAL.WHATS_NEW} component={WhatsNewModal} />
      <Stack.Screen
        name={Routes.MODAL.SMART_TRANSACTIONS_OPT_IN}
        component={SmartTransactionsOptInModal}
      />
      <Stack.Screen
        name={Routes.SHEET.ACCOUNT_SELECTOR}
        component={AccountSelector}
      />
      <Stack.Screen
        name={Routes.SHEET.SDK_LOADING}
        component={SDKLoadingModal}
      />
      <Stack.Screen
        name={Routes.SHEET.SDK_FEEDBACK}
        component={SDKFeedbackModal}
      />
      <Stack.Screen
        name={Routes.SHEET.SDK_MANAGE_CONNECTIONS}
        component={SDKSessionModal}
      />
      <Stack.Screen
        name={Routes.SHEET.EXPERIENCE_ENHANCER}
        component={ExperienceEnhancerModal}
      />
      <Stack.Screen
        name={Routes.SHEET.DATA_COLLECTION}
        component={DataCollectionModal}
      />
      <Stack.Screen
        name={Routes.SHEET.SDK_DISCONNECT}
        component={SDKDisconnectModal}
      />
      <Stack.Screen
        name={Routes.SHEET.ACCOUNT_CONNECT}
        component={AccountConnect}
      />
      <Stack.Screen
        name={Routes.SHEET.ACCOUNT_PERMISSIONS}
        component={AccountPermissions}
      />
      <Stack.Screen
        name={Routes.SHEET.NETWORK_SELECTOR}
        component={NetworkSelector}
      />
      <Stack.Screen
        name={Routes.SHEET.BASIC_FUNCTIONALITY}
        component={BasicFunctionalityModal}
      />
      <Stack.Screen
        name={Routes.SHEET.RETURN_TO_DAPP_MODAL}
        component={ReturnToAppModal}
      />
      <Stack.Screen
        name={Routes.SHEET.AMBIGUOUS_ADDRESS}
        component={AmbiguousAddressSheet}
      />
      <Stack.Screen
        name={Routes.MODAL.TURN_OFF_REMEMBER_ME}
        component={TurnOffRememberMeModal}
      />
      <Stack.Screen
        name={'AssetHideConfirmation'}
        component={AssetHideConfirmation}
      />
      <Stack.Screen name={'DetectedTokens'} component={DetectedTokensFlow} />
      <Stack.Screen name={'AssetOptions'} component={AssetOptions} />
      <Stack.Screen
        name={Routes.MODAL.UPDATE_NEEDED}
        component={UpdateNeeded}
      />
      <Stack.Screen
        name={Routes.MODAL.ENABLE_AUTOMATIC_SECURITY_CHECKS}
        component={EnableAutomaticSecurityChecksModal}
      />
      <Stack.Screen name={Routes.MODAL.SRP_REVEAL_QUIZ} component={SRPQuiz} />
      <Stack.Screen
        name={Routes.SHEET.ACCOUNT_ACTIONS}
        component={AccountActions}
      />
      <Stack.Screen
        name={Routes.SHEET.ETH_SIGN_FRICTION}
        component={EthSignFriction}
      />
      <Stack.Screen
        name={Routes.SHEET.FIAT_ON_TESTNETS_FRICTION}
        component={FiatOnTestnetsFriction}
      />
      <Stack.Screen
        name={Routes.SHEET.SHOW_IPFS}
        component={ShowIpfsGatewaySheet}
      />
      <Stack.Screen
        name={Routes.SHEET.SHOW_NFT_DISPLAY_MEDIA}
        component={ShowDisplayNftMediaSheet}
      />
    </Stack.Navigator>
  );

  const ImportPrivateKeyView = () => (
    <Stack.Navigator
      screenOptions={{
        headerShown: false,
      }}
    >
      <Stack.Screen name="ImportPrivateKey" component={ImportPrivateKey} />
      <Stack.Screen
        name="ImportPrivateKeySuccess"
        component={ImportPrivateKeySuccess}
      />
      <Stack.Screen
        name={Routes.QR_SCANNER}
        component={QRScanner}
        screenOptions={{
          headerShown: false,
        }}
      />
    </Stack.Navigator>
  );

  const ConnectQRHardwareFlow = () => (
    <Stack.Navigator
      screenOptions={{
        headerShown: false,
      }}
    >
      <Stack.Screen name="ConnectQRHardware" component={ConnectQRHardware} />
    </Stack.Navigator>
  );

  const LedgerConnectFlow = () => (
    <Stack.Navigator initialRouteName={Routes.HW.LEDGER_CONNECT}>
      <Stack.Screen name={Routes.HW.LEDGER_CONNECT} component={Index} />
    </Stack.Navigator>
  );

  const ConnectHardwareWalletFlow = () => (
    <Stack.Navigator name="ConnectHardwareWallet">
      <Stack.Screen
        name={Routes.HW.SELECT_DEVICE}
        component={SelectHardwareWallet}
        options={SelectHardwareWallet.navigationOptions}
      />
    </Stack.Navigator>
  );

  const EditAccountNameFlow = () => (
    <Stack.Navigator>
      <Stack.Screen name="EditAccountName" component={EditAccountName} />
    </Stack.Navigator>
  );

  // eslint-disable-next-line react/prop-types
  const AddNetworkFlow = ({ route }) => (
    <Stack.Navigator>
      <Stack.Screen
        name="AddNetwork"
        component={NetworkSettings}
        // eslint-disable-next-line react/prop-types
        initialParams={route?.params}
      />
    </Stack.Navigator>
  );

  return (
    // do not render unless a route is defined
    (route && (
      <>
        {isBlockaidFeatureEnabled() && <PPOMView />}
        <NavigationContainer
          // Prevents artifacts when navigating between screens
          theme={{
            colors: {
              background: colors.background.default,
            },
          }}
          ref={setNavigatorRef}
          onStateChange={(state) => {
            // Updates redux with latest route. Used by DrawerView component.
            const currentRoute = findRouteNameFromNavigatorState(state.routes);
            triggerSetCurrentRoute(currentRoute);
          }}
        >
          <Stack.Navigator
            initialRouteName={route}
            mode={'modal'}
            screenOptions={{
              headerShown: false,
              cardStyle: { backgroundColor: importedColors.transparent },
              animationEnabled: false,
            }}
          >
            <Stack.Screen
              name={Routes.ONBOARDING.LOGIN}
              component={Login}
              options={{ headerShown: false }}
            />
            <Stack.Screen
              name="OnboardingRootNav"
              component={OnboardingRootNav}
              options={{ headerShown: false }}
            />
            <Stack.Screen
              name={Routes.ONBOARDING.SUCCESS_FLOW}
              component={OnboardingSuccessFlow}
              options={{ headerShown: false }}
            />
            {userLoggedIn && (
              <Stack.Screen
                name={Routes.ONBOARDING.HOME_NAV}
                component={Main}
                options={{ headerShown: false }}
              />
            )}
            <Stack.Screen
              name={Routes.VAULT_RECOVERY.RESTORE_WALLET}
              component={VaultRecoveryFlow}
            />
            <Stack.Screen
              name={Routes.MODAL.ROOT_MODAL_FLOW}
              component={RootModalFlow}
            />
            <Stack.Screen
              name="ImportPrivateKeyView"
              component={ImportPrivateKeyView}
              options={{ animationEnabled: true }}
            />
            <Stack.Screen
              name="ConnectQRHardwareFlow"
              component={ConnectQRHardwareFlow}
              options={{ animationEnabled: true }}
            />
            <Stack.Screen
              name={Routes.HW.CONNECT_LEDGER}
              component={LedgerConnectFlow}
            />
            <Stack.Screen
              name={Routes.HW.CONNECT}
              component={ConnectHardwareWalletFlow}
            />
            <Stack.Screen
              options={{
                //Refer to - https://reactnavigation.org/docs/stack-navigator/#animations
                cardStyle: { backgroundColor: importedColors.transparent },
                cardStyleInterpolator: () => ({
                  overlayStyle: {
                    opacity: 0,
                  },
                }),
              }}
              name={Routes.LEDGER_TRANSACTION_MODAL}
              component={LedgerTransactionModal}
            />
            <Stack.Screen
              options={{
                //Refer to - https://reactnavigation.org/docs/stack-navigator/#animations
                cardStyle: { backgroundColor: importedColors.transparent },
                cardStyleInterpolator: () => ({
                  overlayStyle: {
                    opacity: 0,
                  },
                }),
              }}
              name={Routes.LEDGER_MESSAGE_SIGN_MODAL}
              component={LedgerMessageSignModal}
            />
            <Stack.Screen
              name="EditAccountName"
              component={EditAccountNameFlow}
              options={{ animationEnabled: true }}
            />
            <Stack.Screen
              name={Routes.ADD_NETWORK}
              component={AddNetworkFlow}
              options={{ animationEnabled: true }}
            />
            <Stack.Screen
              name={Routes.LOCK_SCREEN}
              component={LockScreen}
              options={{ gestureEnabled: false }}
            />
          </Stack.Navigator>
        </NavigationContainer>
        {renderSplash()}
        <Toast ref={toastRef} />
      </>
    )) ||
    null
  );
};

const mapStateToProps = (state) => ({
  userLoggedIn: state.user.userLoggedIn,
});

export default connect(mapStateToProps)(App);<|MERGE_RESOLUTION|>--- conflicted
+++ resolved
@@ -463,12 +463,6 @@
         }
       }
     }
-<<<<<<< HEAD
-
-    initSDKConnect().catch((err) => {
-      Logger.error(err, 'Error initializing SDKConnect');
-    });
-=======
     initSDKConnect()
       .then(() => {
         queueOfHandleDeeplinkFunctions.current.forEach((func) => func());
@@ -476,7 +470,6 @@
       .catch((err) => {
         Logger.error(err, 'Error initializing SDKConnect');
       });
->>>>>>> 51a1a30e
   }, [navigator, onboarded, userLoggedIn]);
 
   useEffect(() => {
@@ -735,7 +728,7 @@
 
   const LedgerConnectFlow = () => (
     <Stack.Navigator initialRouteName={Routes.HW.LEDGER_CONNECT}>
-      <Stack.Screen name={Routes.HW.LEDGER_CONNECT} component={Index} />
+      <Stack.Screen name={Routes.HW.LEDGER_CONNECT} component={LedgerConnect} />
     </Stack.Navigator>
   );
 
@@ -746,6 +739,7 @@
         component={SelectHardwareWallet}
         options={SelectHardwareWallet.navigationOptions}
       />
+      <Stack.Screen name="LedgerAccountInfo" component={LedgerAccountInfo} />
     </Stack.Navigator>
   );
 
