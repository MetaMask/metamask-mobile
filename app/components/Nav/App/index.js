--- conflicted
+++ resolved
@@ -16,11 +16,8 @@
 import LockScreen from '../../Views/LockScreen';
 import Main from '../Main';
 import DrawerView from '../../UI/DrawerView';
-<<<<<<< HEAD
 import OptinMetrics from '../../UI/OptinMetrics';
-=======
 import SimpleWebview from '../../Views/SimpleWebview';
->>>>>>> 4019897d
 
 /**
  * Stack navigator responsible for the onboarding process
