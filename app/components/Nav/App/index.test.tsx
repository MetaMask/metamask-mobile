--- conflicted
+++ resolved
@@ -6,28 +6,19 @@
 const mockStore = configureMockStore();
 
 describe('App', () => {
-<<<<<<< HEAD
-	it('should render correctly when logged in', () => {
-		const initialState = {
-			user: {
-				loggedIn: true,
-			},
-			engine: {
-				backgroundState: {
-					PreferencesController: {
-						selectedAddress: 'akjdjkasdjkdsk',
-					},
-				},
-			},
-		};
-=======
   it('should render correctly when logged in', () => {
     const initialState = {
       user: {
         loggedIn: true,
       },
+      engine: {
+        backgroundState: {
+          PreferencesController: {
+            selectedAddress: 'akjdjkasdjkdsk',
+          },
+        },
+      },
     };
->>>>>>> 91d8e525
 
     const wrapper = shallow(<App />, {
       context: { store: mockStore(initialState) },
