--- conflicted
+++ resolved
@@ -276,7 +276,6 @@
     });
   });
 
-<<<<<<< HEAD
   describe('OnboardingRootNav', () => {
     it('renders the very first onboarding screen when you navigate into OnboardingRootNav', async () => {
       const routeState = {
@@ -319,7 +318,9 @@
       const { getByText } = render(<App />, { wrapper: Providers });
 
       expect(getByText(strings('onboarding_carousel.get_started'))).toBeTruthy();
-=======
+    });
+  });
+  
   describe('Branch deeplink handling', () => {
     it('initializes SharedDeeplinkManager with navigation and dispatch', async () => {
       renderScreen(App, { name: 'App' }, { state: initialState });
@@ -375,7 +376,6 @@
           mockUri,
         );
       });
->>>>>>> 6ebbae54
     });
   });
 });