import React from 'react';
import {
  DeepPartial,
  renderScreen,
} from '../../../util/test/renderWithProvider';
import { backgroundState } from '../../../util/test/initial-root-state';
import App from '.';
import { MetaMetrics } from '../../../core/Analytics';
import { cleanup, render, waitFor } from '@testing-library/react-native';
import { RootState } from '../../../reducers';
import StorageWrapper from '../../../store/storage-wrapper';
import { Authentication } from '../../../core';
import Routes from '../../../constants/navigation/Routes';
<<<<<<< HEAD
import {
  OPTIN_META_METRICS_UI_SEEN,
  EXISTING_USER,
} from '../../../constants/storage';
=======
import { strings } from '../../../../locales/i18n';
import { NavigationContainer } from '@react-navigation/native';
import configureMockStore from 'redux-mock-store';
import { Provider } from 'react-redux';
import { mockTheme, ThemeContext } from '../../../util/theme';
>>>>>>> 6d17990b

const initialState: DeepPartial<RootState> = {
  user: {
    userLoggedIn: true,
  },
  engine: {
    backgroundState,
  },
};

jest.mock('react-native-branch', () => ({
  subscribe: jest.fn(),
}));

jest.mock('react-native/Libraries/Linking/Linking', () => ({
  addEventListener: jest.fn(),
  removeEventListener: jest.fn(),
}));

jest.mock('../../../core/DeeplinkManager/SharedDeeplinkManager', () => ({
  init: jest.fn(),
  parse: jest.fn(),
}));

jest.mock('../../../core/SDKConnect/SDKConnect', () => ({
  getInstance: () => ({
    init: jest.fn().mockResolvedValue(undefined),
    postInit: (cb: () => void) => cb(),
  }),
}));

jest.mock('../../../../app/core/WalletConnect/WalletConnectV2', () => ({
  init: jest.fn().mockResolvedValue(undefined),
}));

jest.mock('../../../lib/ppom/PPOMView', () => ({ PPOMView: () => null }));

jest.mock('../../../core/NavigationService', () => ({
  navigation: {
    reset: jest.fn(),
  },
}));

// expo library are not supported in jest ( unless using jest-expo as preset ), so we need to mock them
jest.mock('../../../core/OAuthService/OAuthLoginHandlers', () => ({
  createLoginHandler: jest.fn(),
}));

// Mock the navigation hook
const mockNavigate = jest.fn();
const mockReset = jest.fn();
jest.mock('@react-navigation/native', () => ({
  ...jest.requireActual('@react-navigation/native'),
  useNavigation: () => ({
    navigate: mockNavigate,
    reset: mockReset,
  }),
}));

jest.mock('../../../core/Analytics/MetaMetrics');

const mockMetrics = {
  configure: jest.fn(),
  addTraitsToUser: jest.fn(),
};

// Mock Authentication module
jest.mock('../../../core', () => ({
  Authentication: {
    appTriggeredAuth: jest.fn().mockResolvedValue(undefined),
    lockApp: jest.fn(),
  },
}));

// Need to mock this module since it uses store.getState, which interferes with the mocks from this test file.
jest.mock(
  '../../../util/metrics/UserSettingsAnalyticsMetaData/generateUserProfileAnalyticsMetaData',
  () => jest.fn().mockReturnValue({ userProp: 'User value' }),
);

jest.mock(
  '../../../util/metrics/DeviceAnalyticsMetaData/generateDeviceAnalyticsMetaData',
  () => jest.fn().mockReturnValue({ deviceProp: 'Device value' }),
);

// Mock essential dependencies
jest.mock('react-native-branch', () => ({
  subscribe: jest.fn(),
  getLatestReferringParams: jest.fn().mockResolvedValue({}),
}));

jest.mock('react-native-device-info', () => ({
  getVersion: jest.fn().mockReturnValue('1.0.0'),
}));

(MetaMetrics.getInstance as jest.Mock).mockReturnValue(mockMetrics);

describe('App', () => {
  jest.useFakeTimers();

  beforeEach(() => {
    jest.clearAllMocks();
    mockNavigate.mockClear();
  });

  afterEach(() => {
    cleanup();
    jest.runOnlyPendingTimers();
  });

  afterAll(() => {
    jest.useRealTimers();
  });

  it('configures MetaMetrics instance and identifies user on startup', async () => {
    renderScreen(App, { name: 'App' }, { state: initialState });
    await waitFor(() => {
      expect(mockMetrics.configure).toHaveBeenCalledTimes(1);
    });
  });

  describe('Authentication flow logic', () => {
    it('navigates to onboarding when user does not exist', async () => {
      jest.spyOn(StorageWrapper, 'getItem').mockImplementation(async (key) => {
        if (key === EXISTING_USER) {
          return null; // User does not exist
        }
        return null; // Default for other keys
      });
      renderScreen(App, { name: 'App' }, { state: initialState });
      await waitFor(() => {
        expect(mockReset).toHaveBeenCalledWith({
          routes: [{ name: Routes.ONBOARDING.ROOT_NAV }],
        });
      });
    });
    it('navigates to login when user exists and logs in', async () => {
      jest.spyOn(StorageWrapper, 'getItem').mockImplementation(async (key) => {
        if (key === EXISTING_USER) {
          return true; // User exists
        }
        if (key === OPTIN_META_METRICS_UI_SEEN) {
          return true; // OptinMetrics UI has been seen
        }
        return null; // Default for other keys
      });
      jest.spyOn(Authentication, 'appTriggeredAuth').mockResolvedValue();
      renderScreen(App, { name: 'App' }, { state: initialState });
      await waitFor(() => {
        expect(mockReset).toHaveBeenCalledWith({
          routes: [{ name: Routes.ONBOARDING.HOME_NAV }],
        });
      });
    });

    it('navigates to OptinMetrics when user exists and OptinMetaMetricsUISeen is false', async () => {
      // Mock StorageWrapper.getItem to return different values based on the key
      jest.spyOn(StorageWrapper, 'getItem').mockImplementation(async (key) => {
        if (key === EXISTING_USER) {
          return true; // User exists
        }
        if (key === OPTIN_META_METRICS_UI_SEEN) {
          return false; // OptinMetrics UI has not been seen
        }
        return null; // Default for other keys
      });

      renderScreen(
        App,
        { name: 'App' },
        {
          state: {
            ...initialState,
          },
        },
      );

      // Wait a bit longer and add debugging
      await waitFor(
        () => {
          expect(mockReset).toHaveBeenCalledWith({
            routes: [
              {
                name: 'OnboardingRootNav',
                params: {
                  screen: 'OnboardingNav',
                  params: {
                    screen: 'OptinMetrics',
                  },
                },
              },
            ],
          });
        },
        { timeout: 5000 },
      );
    });
  });

  describe('OnboardingRootNav', () => {
    it('renders the very first onboarding screen when you navigate into OnboardingRootNav', async () => {
      const routeState = {
        routes: [
          {
            name: Routes.ONBOARDING.ROOT_NAV,
            state: {
              index: 0,
              routes: [
                {
                  name: Routes.ONBOARDING.NAV,
                  state: {
                    index: 0,
                    routes: [
                      {
                        name: 'OnboardingCarousel',
                        params: {}
                      }
                    ]
                  }
                }
              ],
            },
          },
        ],
      };
      const mockStore = configureMockStore();
      const store = mockStore(initialState);

      const Providers = ({ children }: { children: React.ReactElement }) => (
        <NavigationContainer initialState={routeState}>
          <Provider store={store}>
            <ThemeContext.Provider value={mockTheme}>
              {children}
            </ThemeContext.Provider>
          </Provider>
        </NavigationContainer>
      );

      const { getByText } = render(<App />, { wrapper: Providers });

      expect(getByText(strings('onboarding_carousel.get_started'))).toBeTruthy();
    });
  });
});<|MERGE_RESOLUTION|>--- conflicted
+++ resolved
@@ -11,18 +11,15 @@
 import StorageWrapper from '../../../store/storage-wrapper';
 import { Authentication } from '../../../core';
 import Routes from '../../../constants/navigation/Routes';
-<<<<<<< HEAD
 import {
   OPTIN_META_METRICS_UI_SEEN,
   EXISTING_USER,
 } from '../../../constants/storage';
-=======
 import { strings } from '../../../../locales/i18n';
 import { NavigationContainer } from '@react-navigation/native';
 import configureMockStore from 'redux-mock-store';
 import { Provider } from 'react-redux';
 import { mockTheme, ThemeContext } from '../../../util/theme';
->>>>>>> 6d17990b
 
 const initialState: DeepPartial<RootState> = {
   user: {
