--- conflicted
+++ resolved
@@ -25,15 +25,12 @@
 import configureMockStore from 'redux-mock-store';
 import { Provider } from 'react-redux';
 import { mockTheme, ThemeContext } from '../../../util/theme';
-<<<<<<< HEAD
 import { internalAccount1 as mockAccount } from '../../../util/test/accountsControllerTestUtils';
 import { KeyringTypes } from '@metamask/keyring-controller';
 import { AccountDetailsIds } from '../../../../e2e/selectors/MultichainAccounts/AccountDetails.selectors';
-=======
 import SharedDeeplinkManager from '../../../core/DeeplinkManager/SharedDeeplinkManager';
 import branch from 'react-native-branch';
 import { AppStateEventProcessor } from '../../../core/AppStateEventListener';
->>>>>>> 6ebbae54
 
 const initialState: DeepPartial<RootState> = {
   user: {
@@ -329,7 +326,6 @@
     });
   });
 
-<<<<<<< HEAD
   describe('Renders multichain account details', () => {
     const mockLoggedInState = {
       ...initialState,
@@ -486,7 +482,10 @@
 
       await waitFor(() => {
         expect(getByText('Share Address')).toBeTruthy();
-=======
+      });
+    });
+  });
+
   describe('Branch deeplink handling', () => {
     it('initializes SharedDeeplinkManager with navigation and dispatch', async () => {
       renderScreen(App, { name: 'App' }, { state: initialState });
@@ -541,7 +540,6 @@
         expect(AppStateEventProcessor.setCurrentDeeplink).toHaveBeenCalledWith(
           mockUri,
         );
->>>>>>> 6ebbae54
       });
     });
   });
