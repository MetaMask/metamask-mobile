import React from 'react';
import {
  DeepPartial,
  renderScreen,
} from '../../../util/test/renderWithProvider';
import { backgroundState } from '../../../util/test/initial-root-state';
import App from '.';
import { MetaMetrics } from '../../../core/Analytics';
import { cleanup, render, waitFor } from '@testing-library/react-native';
import { RootState } from '../../../reducers';
import StorageWrapper from '../../../store/storage-wrapper';
import { Authentication } from '../../../core';
import Routes from '../../../constants/navigation/Routes';
import {
  OPTIN_META_METRICS_UI_SEEN,
  EXISTING_USER,
  ONBOARDING_WIZARD,
} from '../../../constants/storage';
import { strings } from '../../../../locales/i18n';
import {
  NavigationContainer,
  NavigationState,
  PartialState,
} from '@react-navigation/native';
import configureMockStore from 'redux-mock-store';
import { Provider } from 'react-redux';
import { mockTheme, ThemeContext } from '../../../util/theme';
import { internalAccount1 as mockAccount } from '../../../util/test/accountsControllerTestUtils';
import { KeyringTypes } from '@metamask/keyring-controller';
import { AccountDetailsIds } from '../../../../e2e/selectors/MultichainAccounts/AccountDetails.selectors';
import SharedDeeplinkManager from '../../../core/DeeplinkManager/SharedDeeplinkManager';
import branch from 'react-native-branch';
import { AppStateEventProcessor } from '../../../core/AppStateEventListener';

const initialState: DeepPartial<RootState> = {
  user: {
    userLoggedIn: true,
  },
  engine: {
    backgroundState,
  },
};

jest.mock('react-native/Libraries/Linking/Linking', () => ({
  addEventListener: jest.fn(),
  removeEventListener: jest.fn(),
}));

jest.mock('../../../core/DeeplinkManager/SharedDeeplinkManager', () => ({
  init: jest.fn(),
  parse: jest.fn(),
}));

jest.mock('../../../core/SDKConnect/SDKConnect', () => ({
  getInstance: () => ({
    init: jest.fn().mockResolvedValue(undefined),
    postInit: (cb: () => void) => cb(),
  }),
}));

jest.mock('../../../../app/core/WalletConnect/WalletConnectV2', () => ({
  init: jest.fn().mockResolvedValue(undefined),
}));

jest.mock('../../../lib/ppom/PPOMView', () => ({ PPOMView: () => null }));

jest.mock('react-native-branch', () => ({
  subscribe: jest.fn(),
  getLatestReferringParams: jest.fn(),
}));

jest.mock('../../../core/AppStateEventListener', () => ({
  AppStateEventProcessor: {
    setCurrentDeeplink: jest.fn(),
  },
}));

jest.mock('../../../core/NavigationService', () => ({
  navigation: {
    reset: jest.fn(),
  },
}));

// expo library are not supported in jest ( unless using jest-expo as preset ), so we need to mock them
jest.mock('../../../core/OAuthService/OAuthLoginHandlers', () => ({
  createLoginHandler: jest.fn(),
}));

// Mock the navigation hook
const mockNavigate = jest.fn();
const mockReset = jest.fn();
jest.mock('@react-navigation/native', () => ({
  ...jest.requireActual('@react-navigation/native'),
  useNavigation: () => ({
    navigate: mockNavigate,
    reset: mockReset,
  }),
}));

jest.mock('../../../core/Analytics/MetaMetrics');

const mockMetrics = {
  configure: jest.fn(),
  addTraitsToUser: jest.fn(),
};

// Mock Authentication module
jest.mock('../../../core', () => ({
  Authentication: {
    appTriggeredAuth: jest.fn().mockResolvedValue(undefined),
    lockApp: jest.fn(),
  },
}));

// Need to mock this module since it uses store.getState, which interferes with the mocks from this test file.
jest.mock(
  '../../../util/metrics/UserSettingsAnalyticsMetaData/generateUserProfileAnalyticsMetaData',
  () => jest.fn().mockReturnValue({ userProp: 'User value' }),
);

jest.mock(
  '../../../util/metrics/DeviceAnalyticsMetaData/generateDeviceAnalyticsMetaData',
  () => jest.fn().mockReturnValue({ deviceProp: 'Device value' }),
);

// Mock essential dependencies
jest.mock('react-native-branch', () => ({
  subscribe: jest.fn(),
  getLatestReferringParams: jest.fn().mockResolvedValue({}),
}));

jest.mock('react-native-device-info', () => ({
  getVersion: jest.fn().mockReturnValue('1.0.0'),
}));

jest.mock('../../../selectors/accountsController', () => ({
  ...jest.requireActual('../../../selectors/accountsController'),
  getMemoizedInternalAccountByAddress: jest.fn(() => mockAccount),
}));

jest.mock('../../../selectors/networkController', () => ({
  ...jest.requireActual('../../../selectors/networkController'),
  selectChainId: jest.fn().mockReturnValue('1'),
}));

jest.mock('../../../util/address', () => ({
  ...jest.requireActual('../../../util/address'),
  getInternalAccountByAddress: () => mockAccount,
}));

jest.mock('../../../components/hooks/useAsyncResult', () => ({
  useAsyncResultOrThrow: jest.fn().mockResolvedValue({
    pending: false,
    value: {},
  }),
}));

// Mock 7702 networks
jest.mock(
  '../../../components/Views/confirmations/hooks/7702/useEIP7702Networks',
  () => ({
    useEIP7702Networks: jest.fn().mockReturnValue({
      network7702List: [],
      networkSupporting7702Present: false,
      pending: false,
    }),
  }),
);

jest.mock('../../../core/Multichain/networks', () => ({
  getMultichainBlockExplorer: jest.fn().mockReturnValue({
    url: 'https://etherscan.io/address/0x1232323',
    title: 'Etherscan (Multichain)',
    blockExplorerName: 'Etherscan (Multichain)',
  }),
}));

(MetaMetrics.getInstance as jest.Mock).mockReturnValue(mockMetrics);

describe('App', () => {
  jest.useFakeTimers();

  beforeEach(() => {
    jest.clearAllMocks();
    mockNavigate.mockClear();
  });

  afterEach(() => {
    cleanup();
    jest.runOnlyPendingTimers();
  });

  afterAll(() => {
    jest.useRealTimers();
  });

  it('configures MetaMetrics instance and identifies user on startup', async () => {
    renderScreen(App, { name: 'App' }, { state: initialState });
    await waitFor(() => {
      expect(mockMetrics.configure).toHaveBeenCalledTimes(1);
    });
  });

  describe('Authentication flow logic', () => {
    it('navigates to onboarding when user does not exist', async () => {
      jest.spyOn(StorageWrapper, 'getItem').mockImplementation(async (key) => {
        if (key === EXISTING_USER) {
          return null; // User does not exist
        }
        return null; // Default for other keys
      });
      renderScreen(App, { name: 'App' }, { state: initialState });
      await waitFor(() => {
        expect(mockReset).toHaveBeenCalledWith({
          routes: [{ name: Routes.ONBOARDING.ROOT_NAV }],
        });
      });
    });
    it('navigates to login when user exists and logs in', async () => {
      jest.spyOn(StorageWrapper, 'getItem').mockImplementation(async (key) => {
        if (key === EXISTING_USER) {
          return true; // User exists
        }
        if (key === OPTIN_META_METRICS_UI_SEEN) {
          return true; // OptinMetrics UI has been seen
        }
        return null; // Default for other keys
      });
      jest.spyOn(Authentication, 'appTriggeredAuth').mockResolvedValue();
      renderScreen(App, { name: 'App' }, { state: initialState });
      await waitFor(() => {
        expect(mockReset).toHaveBeenCalledWith({
          routes: [{ name: Routes.ONBOARDING.HOME_NAV }],
        });
      });
    });

    it('navigates to OptinMetrics when user exists and OptinMetaMetricsUISeen is false', async () => {
      // Mock StorageWrapper.getItem to return different values based on the key
      jest.spyOn(StorageWrapper, 'getItem').mockImplementation(async (key) => {
        if (key === EXISTING_USER) {
          return true; // User exists
        }
        if (key === OPTIN_META_METRICS_UI_SEEN) {
          return false; // OptinMetrics UI has not been seen
        }
        return null; // Default for other keys
      });

      renderScreen(
        App,
        { name: 'App' },
        {
          state: {
            ...initialState,
          },
        },
      );

      // Wait a bit longer and add debugging
      await waitFor(
        () => {
          expect(mockReset).toHaveBeenCalledWith({
            routes: [
              {
                name: 'OnboardingRootNav',
                params: {
                  screen: 'OnboardingNav',
                  params: {
                    screen: 'OptinMetrics',
                  },
                },
              },
            ],
          });
        },
        { timeout: 5000 },
      );
    });
  });

  describe('OnboardingRootNav', () => {
    it('renders the very first onboarding screen when you navigate into OnboardingRootNav', async () => {
      const routeState = {
        routes: [
          {
            name: Routes.ONBOARDING.ROOT_NAV,
            state: {
              index: 0,
              routes: [
                {
                  name: Routes.ONBOARDING.NAV,
                  state: {
                    index: 0,
                    routes: [
                      {
                        name: 'OnboardingCarousel',
                        params: {},
                      },
                    ],
                  },
                },
              ],
            },
          },
        ],
      };
      const mockStore = configureMockStore();
      const store = mockStore(initialState);

      const Providers = ({ children }: { children: React.ReactElement }) => (
        <NavigationContainer initialState={routeState}>
          <Provider store={store}>
            <ThemeContext.Provider value={mockTheme}>
              {children}
            </ThemeContext.Provider>
          </Provider>
        </NavigationContainer>
      );

      const { getByText } = render(<App />, { wrapper: Providers });

      expect(
        getByText(strings('onboarding_carousel.get_started')),
      ).toBeTruthy();
    });
  });

<<<<<<< HEAD
  describe('OnboardingRootNav', () => {
    it('renders the very first onboarding screen when you navigate into OnboardingRootNav', async () => {
      const routeState = {
        routes: [
          {
            name: Routes.ONBOARDING.ROOT_NAV,
            state: {
              index: 0,
              routes: [
                {
                  name: Routes.ONBOARDING.NAV,
                  state: {
                    index: 0,
                    routes: [
                      {
                        name: 'OnboardingCarousel',
                        params: {},
                      },
                    ],
                  },
                },
              ],
            },
          },
        ],
      };
      const mockStore = configureMockStore();
      const store = mockStore(initialState);
=======
  describe('Renders multichain account details', () => {
    const mockLoggedInState = {
      ...initialState,
      user: {
        userLoggedIn: true,
      },
      settings: {
        useBlockieIcon: true,
      },
      engine: {
        ...initialState.engine,
        backgroundState: {
          ...initialState.engine?.backgroundState,
          KeyringController: {
            isUnlocked: true,
            keyrings: [
              {
                type: KeyringTypes.hd,
                metadata: {
                  name: 'Test Keyring',
                  id: 'test-hd',
                },
                accounts: [mockAccount.address],
              },
            ],
          },
        },
      },
    };

    beforeAll(() => {
      jest.mock('react-native-safe-area-context', () => {
        const inset = { top: 0, right: 0, bottom: 0, left: 0 };
        const frame = { width: 0, height: 0, x: 0, y: 0 };
        return {
          SafeAreaProvider: jest
            .fn()
            .mockImplementation(({ children }) => children),
          SafeAreaConsumer: jest
            .fn()
            .mockImplementation(({ children }) => children(inset)),
          useSafeAreaInsets: jest.fn().mockImplementation(() => inset),
          useSafeAreaFrame: jest.fn().mockImplementation(() => frame),
        };
      });

      // Mock the storage item to simulate existing user and bypass onboarding
      jest.spyOn(StorageWrapper, 'getItem').mockImplementation(async (key) => {
        if (key === EXISTING_USER) {
          return true; // User exists
        }
        if (key === OPTIN_META_METRICS_UI_SEEN) {
          return true; // OptinMetrics UI has been seen
        }
        if (key === ONBOARDING_WIZARD) {
          return true;
        }
        return null; // Default for other keys
      });

      // Mock Authentication to avoid auth flow
      jest.spyOn(Authentication, 'appTriggeredAuth').mockResolvedValue();

      jest.mock('../../../core/Engine', () => ({
        context: {
          TransactionController: {
            isAtomicBatchSupported: () => true,
          },
        },
      }));
    });

    const renderAppWithRouteState = (
      routeState: PartialState<NavigationState>,
    ) => {
      const mockStore = configureMockStore();
      const store = mockStore(mockLoggedInState);
>>>>>>> e14196cb

      const Providers = ({ children }: { children: React.ReactElement }) => (
        <NavigationContainer initialState={routeState}>
          <Provider store={store}>
            <ThemeContext.Provider value={mockTheme}>
              {children}
            </ThemeContext.Provider>
          </Provider>
        </NavigationContainer>
      );

<<<<<<< HEAD
      const { getByText } = render(<App />, { wrapper: Providers });

      expect(
        getByText(strings('onboarding_carousel.get_started')),
      ).toBeTruthy();
=======
      return render(<App />, { wrapper: Providers });
    };

    it('renders the multichain account details screen when navigated to', async () => {
      const routeState = {
        index: 0,
        routes: [
          {
            name: Routes.MULTICHAIN_ACCOUNTS.ACCOUNT_DETAILS,
            params: {
              account: mockAccount,
            },
          },
        ],
      };

      const { getByTestId } = renderAppWithRouteState(routeState);

      await waitFor(() => {
        expect(
          getByTestId(AccountDetailsIds.ACCOUNT_DETAILS_CONTAINER),
        ).toBeTruthy();
      });
    });

    it('renders the multichain account edit name screen when navigated to', async () => {
      const routeState = {
        index: 0,
        routes: [
          {
            name: Routes.MODAL.MULTICHAIN_ACCOUNT_DETAIL_ACTIONS,
            params: {
              screen: Routes.SHEET.MULTICHAIN_ACCOUNT_DETAILS.EDIT_ACCOUNT_NAME,
              params: {
                account: mockAccount,
              },
            },
          },
        ],
      };

      const { getByText } = renderAppWithRouteState(routeState);

      await waitFor(() => {
        expect(getByText('Edit Account Name')).toBeTruthy();
      });
    });

    it('renders the multichain account share address screen when navigated to', async () => {
      const routeState = {
        index: 0,
        routes: [
          {
            name: Routes.MODAL.MULTICHAIN_ACCOUNT_DETAIL_ACTIONS,
            params: {
              screen: Routes.SHEET.MULTICHAIN_ACCOUNT_DETAILS.SHARE_ADDRESS,
              params: {
                account: mockAccount,
              },
            },
          },
        ],
      };

      const { getByText } = renderAppWithRouteState(routeState);

      await waitFor(() => {
        expect(getByText('Share Address')).toBeTruthy();
      });
>>>>>>> e14196cb
    });
  });

  describe('Branch deeplink handling', () => {
    it('initializes SharedDeeplinkManager with navigation and dispatch', async () => {
      renderScreen(App, { name: 'App' }, { state: initialState });
      await waitFor(() => {
        expect(SharedDeeplinkManager.init).toHaveBeenCalledWith({
          navigation: expect.any(Object),
          dispatch: expect.any(Function),
        });
      });
    });
    it('calls getBranchDeeplink immediately for cold start deeplink check', async () => {
      (branch.getLatestReferringParams as jest.Mock).mockResolvedValue({});
      renderScreen(App, { name: 'App' }, { state: initialState });
      await waitFor(() => {
        expect(branch.getLatestReferringParams).toHaveBeenCalledTimes(1);
      });
    });
    it('processes cold start deeplink when non-branch link is found', async () => {
      const mockDeeplink = 'https://link.metamask.io/home';
      (branch.getLatestReferringParams as jest.Mock).mockResolvedValue({
        '+non_branch_link': mockDeeplink,
      });
      renderScreen(App, { name: 'App' }, { state: initialState });
      await waitFor(() => {
        expect(branch.getLatestReferringParams).toHaveBeenCalledTimes(1);
        expect(AppStateEventProcessor.setCurrentDeeplink).toHaveBeenCalledWith(
          mockDeeplink,
        );
      });
    });

    it('subscribes to Branch deeplink events', async () => {
      renderScreen(App, { name: 'App' }, { state: initialState });
      await waitFor(() => {
        expect(branch.subscribe).toHaveBeenCalled();
      });
    });
    it('processes deeplink from subscription callback when uri is provided', async () => {
      const mockUri = 'https://link.metamask.io/home';
      const mockDeeplink = 'https://link.metamask.io/swap';
      (branch.getLatestReferringParams as jest.Mock).mockResolvedValue({
        '+non_branch_link': mockDeeplink,
      });
      renderScreen(App, { name: 'App' }, { state: initialState });
      await waitFor(() => {
        expect(branch.subscribe).toHaveBeenCalledWith(expect.any(Function));
      });
      const subscribeCallback = (branch.subscribe as jest.Mock).mock
        .calls[0][0];
      subscribeCallback({ uri: mockUri });
      await waitFor(() => {
        expect(AppStateEventProcessor.setCurrentDeeplink).toHaveBeenCalledWith(
          mockUri,
        );
      });
    });
  });
});<|MERGE_RESOLUTION|>--- conflicted
+++ resolved
@@ -326,36 +326,6 @@
     });
   });
 
-<<<<<<< HEAD
-  describe('OnboardingRootNav', () => {
-    it('renders the very first onboarding screen when you navigate into OnboardingRootNav', async () => {
-      const routeState = {
-        routes: [
-          {
-            name: Routes.ONBOARDING.ROOT_NAV,
-            state: {
-              index: 0,
-              routes: [
-                {
-                  name: Routes.ONBOARDING.NAV,
-                  state: {
-                    index: 0,
-                    routes: [
-                      {
-                        name: 'OnboardingCarousel',
-                        params: {},
-                      },
-                    ],
-                  },
-                },
-              ],
-            },
-          },
-        ],
-      };
-      const mockStore = configureMockStore();
-      const store = mockStore(initialState);
-=======
   describe('Renders multichain account details', () => {
     const mockLoggedInState = {
       ...initialState,
@@ -433,7 +403,6 @@
     ) => {
       const mockStore = configureMockStore();
       const store = mockStore(mockLoggedInState);
->>>>>>> e14196cb
 
       const Providers = ({ children }: { children: React.ReactElement }) => (
         <NavigationContainer initialState={routeState}>
@@ -445,13 +414,6 @@
         </NavigationContainer>
       );
 
-<<<<<<< HEAD
-      const { getByText } = render(<App />, { wrapper: Providers });
-
-      expect(
-        getByText(strings('onboarding_carousel.get_started')),
-      ).toBeTruthy();
-=======
       return render(<App />, { wrapper: Providers });
     };
 
@@ -521,7 +483,6 @@
       await waitFor(() => {
         expect(getByText('Share Address')).toBeTruthy();
       });
->>>>>>> e14196cb
     });
   });
 
