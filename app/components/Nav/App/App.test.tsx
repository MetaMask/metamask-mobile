--- conflicted
+++ resolved
@@ -18,17 +18,13 @@
 import configureMockStore from 'redux-mock-store';
 import { Provider } from 'react-redux';
 import { mockTheme, ThemeContext } from '../../../util/theme';
+import StorageWrapper from '../../../store/storage-wrapper';
+import { Authentication } from '../../../core';
 
 const initialState: DeepPartial<RootState> = {
   user: {
     userLoggedIn: true,
-<<<<<<< HEAD
-    isMetaMetricsUISeen: true,
-    existingUser: true,
-  } as DeepPartial<RootState['user']>,
-=======
-  },
->>>>>>> ad309603
+  },
   engine: {
     backgroundState,
   },
@@ -145,17 +141,17 @@
     });
   });
 
-<<<<<<< HEAD
-=======
   describe('Authentication flow logic', () => {
     it('navigates to onboarding when user does not exist', async () => {
-      jest.spyOn(StorageWrapper, 'getItem').mockImplementation(async (key) => {
-        if (key === EXISTING_USER) {
-          return null; // User does not exist
-        }
-        return null; // Default for other keys
-      });
-      renderScreen(App, { name: 'App' }, { state: initialState });
+      renderScreen(App, { name: 'App' }, { 
+        state: {
+          ...initialState,
+          user: {
+            ...initialState.user,
+            existingUser: false,
+          },
+        }
+      });
       await waitFor(() => {
         expect(mockReset).toHaveBeenCalledWith({
           routes: [{ name: Routes.ONBOARDING.ROOT_NAV }],
@@ -164,16 +160,21 @@
     });
     it('navigates to login when user exists and logs in', async () => {
       jest.spyOn(StorageWrapper, 'getItem').mockImplementation(async (key) => {
-        if (key === EXISTING_USER) {
-          return true; // User exists
-        }
         if (key === OPTIN_META_METRICS_UI_SEEN) {
           return true; // OptinMetrics UI has been seen
         }
         return null; // Default for other keys
       });
       jest.spyOn(Authentication, 'appTriggeredAuth').mockResolvedValue();
-      renderScreen(App, { name: 'App' }, { state: initialState });
+      renderScreen(App, { name: 'App' }, { 
+        state: {
+          ...initialState,
+          user: {
+            ...initialState.user,
+            existingUser: true,
+          },
+        }
+      });
       await waitFor(() => {
         expect(mockReset).toHaveBeenCalledWith({
           routes: [{ name: Routes.ONBOARDING.HOME_NAV }],
@@ -184,9 +185,6 @@
     it('navigates to OptinMetrics when user exists and OptinMetaMetricsUISeen is false', async () => {
       // Mock StorageWrapper.getItem to return different values based on the key
       jest.spyOn(StorageWrapper, 'getItem').mockImplementation(async (key) => {
-        if (key === EXISTING_USER) {
-          return true; // User exists
-        }
         if (key === OPTIN_META_METRICS_UI_SEEN) {
           return false; // OptinMetrics UI has not been seen
         }
@@ -199,6 +197,10 @@
         {
           state: {
             ...initialState,
+            user: {
+              ...initialState.user,
+              existingUser: true,
+            },
           },
         },
       );
@@ -209,11 +211,11 @@
           expect(mockReset).toHaveBeenCalledWith({
             routes: [
               {
-                name: 'OnboardingRootNav',
+                name: Routes.ONBOARDING.ROOT_NAV,
                 params: {
-                  screen: 'OnboardingNav',
+                  screen: Routes.ONBOARDING.NAV,
                   params: {
-                    screen: 'OptinMetrics',
+                    screen: Routes.ONBOARDING.OPTIN_METRICS,
                   },
                 },
               },
@@ -224,8 +226,6 @@
       );
     });
   });
-
->>>>>>> ad309603
   describe('OnboardingRootNav', () => {
     it('renders the very first onboarding screen when you navigate into OnboardingRootNav', async () => {
       const routeState = {
