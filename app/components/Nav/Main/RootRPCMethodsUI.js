--- conflicted
+++ resolved
@@ -10,7 +10,6 @@
 import { swapsUtils } from '@metamask/swaps-controller';
 import { util } from '@metamask/controllers';
 import BigNumber from 'bignumber.js';
-
 import Engine from '../../../core/Engine';
 import {
   trackEvent,
@@ -50,23 +49,11 @@
   toggleDappTransactionModal,
   toggleApproveModal,
 } from '../../../actions/modals';
-<<<<<<< HEAD
-=======
-import { swapsUtils } from '@metamask/swaps-controller';
-import { util } from '@metamask/controllers';
-import Analytics from '../../../core/Analytics/Analytics';
-import BigNumber from 'bignumber.js';
->>>>>>> db9007ba
 import { getTokenList } from '../../../reducers/tokens';
 import { toLowerCaseEquals } from '../../../util/general';
 import { ApprovalTypes } from '../../../core/RPCMethods/RPCMethodMiddleware';
 import { KEYSTONE_TX_CANCELED } from '../../../constants/error';
 import { MetaMetricsEvents } from '../../../core/Analytics';
-<<<<<<< HEAD
-=======
-import AnalyticsV2 from '../../../util/analyticsV2';
-
->>>>>>> db9007ba
 import { useTheme } from '../../../util/theme';
 import withQRHardwareAwareness from '../../UI/QRHardware/withQRHardwareAwareness';
 import QRSigningModal from '../../UI/QRHardware/QRSigningModal';
@@ -230,11 +217,7 @@
       } catch (e) {
         Logger.error(e, MetaMetricsEvents.SWAP_TRACKING_FAILED);
         InteractionManager.runAfterInteractions(() => {
-<<<<<<< HEAD
           trackLegacyEvent(MetaMetricsEvents.SWAP_TRACKING_FAILED, {
-=======
-          Analytics.trackEvent(MetaMetricsEvents.SWAP_TRACKING_FAILED, {
->>>>>>> db9007ba
             error: e,
           });
         });
@@ -282,13 +265,7 @@
           );
           Logger.error(error, 'error while trying to send transaction (Main)');
         } else {
-<<<<<<< HEAD
           trackEvent(MetaMetricsEvents.QR_HARDWARE_TRANSACTION_CANCELED);
-=======
-          AnalyticsV2.trackEvent(
-            MetaMetricsEvents.QR_HARDWARE_TRANSACTION_CANCELED,
-          );
->>>>>>> db9007ba
         }
       }
     },
