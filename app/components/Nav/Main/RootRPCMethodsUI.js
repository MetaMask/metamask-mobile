import React, { useState, useEffect, useCallback } from 'react';

import { StyleSheet, Alert, InteractionManager } from 'react-native';
import PropTypes from 'prop-types';
import { connect, useSelector } from 'react-redux';
import { ethers } from 'ethers';
import abi from 'human-standard-token-abi';
import { ethErrors } from 'eth-json-rpc-errors';

import Approval from '../../Views/Approval';
import NotificationManager from '../../../core/NotificationManager';
import Engine from '../../../core/Engine';
import { strings } from '../../../../locales/i18n';
import { hexToBN, fromWei, isZeroValue } from '../../../util/number';
import {
  setEtherTransaction,
  setTransactionObject,
} from '../../../actions/transaction';
import PersonalSign from '../../UI/PersonalSign';
import TypedSign from '../../UI/TypedSign';
import Modal from 'react-native-modal';
import WalletConnect from '../../../core/WalletConnect';
import {
  getMethodData,
  TOKEN_METHOD_TRANSFER,
  APPROVE_FUNCTION_SIGNATURE,
  getTokenValueParam,
  getTokenAddressParam,
  calcTokenAmount,
  getTokenValueParamAsHex,
  isSwapTransaction,
} from '../../../util/transactions';
import { BN } from 'ethereumjs-util';
import Logger from '../../../util/Logger';
import MessageSign from '../../UI/MessageSign';
import Approve from '../../Views/ApproveView/Approve';
import WatchAssetRequest from '../../UI/WatchAssetRequest';
import { InstallSnapApproval } from '../../UI/InstallSnapApproval';
import AccountApproval from '../../UI/AccountApproval';
import TransactionTypes from '../../../core/TransactionTypes';
import AddCustomNetwork from '../../UI/AddCustomNetwork';
import SwitchCustomNetwork from '../../UI/SwitchCustomNetwork';
import {
  toggleDappTransactionModal,
  toggleApproveModal,
} from '../../../actions/modals';
import { swapsUtils } from '@metamask/swaps-controller';
import { query } from '@metamask/controller-utils';
import Analytics from '../../../core/Analytics/Analytics';
import BigNumber from 'bignumber.js';
import { getTokenList } from '../../../reducers/tokens';
import { toLowerCaseEquals } from '../../../util/general';
import { ApprovalTypes } from '../../../core/RPCMethods/RPCMethodMiddleware';
import { KEYSTONE_TX_CANCELED } from '../../../constants/error';
import { MetaMetricsEvents } from '../../../core/Analytics';
import AnalyticsV2 from '../../../util/analyticsV2';

import { useTheme } from '../../../util/theme';
import withQRHardwareAwareness from '../../UI/QRHardware/withQRHardwareAwareness';
import QRSigningModal from '../../UI/QRHardware/QRSigningModal';
import { networkSwitched } from '../../../actions/onboardNetwork';
import {
  selectChainId,
  selectProviderType,
} from '../../../selectors/networkController';
import { createAccountConnectNavDetails } from '../../Views/AccountConnect';

const hstInterface = new ethers.utils.Interface(abi);

const styles = StyleSheet.create({
  bottomModal: {
    justifyContent: 'flex-end',
    margin: 0,
  },
});
const RootRPCMethodsUI = (props) => {
  const { colors } = useTheme();
  const [showPendingApproval, setShowPendingApproval] = useState(false);
  const [signMessageParams, setSignMessageParams] = useState({ data: '' });
  const [signType, setSignType] = useState(false);
  const [walletConnectRequestInfo, setWalletConnectRequestInfo] =
    useState(undefined);
  const [showExpandedMessage, setShowExpandedMessage] = useState(false);
  const [currentPageMeta, setCurrentPageMeta] = useState({});

  const tokenList = useSelector(getTokenList);

  const [customNetworkToAdd, setCustomNetworkToAdd] = useState(null);
  const [customNetworkToSwitch, setCustomNetworkToSwitch] = useState(null);

  const [hostToApprove, setHostToApprove] = useState(null);

  const [watchAsset, setWatchAsset] = useState(false);
  const [suggestedAssetMeta, setSuggestedAssetMeta] = useState(undefined);

  const setTransactionObject = props.setTransactionObject;
  const toggleApproveModal = props.toggleApproveModal;
  const toggleDappTransactionModal = props.toggleDappTransactionModal;
  const setEtherTransaction = props.setEtherTransaction;

  const showPendingApprovalModal = ({ type, origin }) => {
    InteractionManager.runAfterInteractions(() => {
      setShowPendingApproval({ type, origin });
    });
  };

  const onUnapprovedMessage = (messageParams, type, origin) => {
    setCurrentPageMeta(messageParams.meta);
    const signMessageParams = { ...messageParams };
    delete signMessageParams.meta;
    setSignMessageParams(signMessageParams);
    setSignType(type);
    showPendingApprovalModal({
      type: ApprovalTypes.SIGN_MESSAGE,
      origin: signMessageParams.origin,
    });
  };

  const initializeWalletConnect = () => {
    WalletConnect.init();
  };

  const onWalletConnectSessionRequest = () => {
    WalletConnect.hub.on('walletconnectSessionRequest', (peerInfo) => {
      setWalletConnectRequestInfo(peerInfo);
    });
  };

  const trackSwaps = useCallback(
    async (event, transactionMeta) => {
      try {
        const { TransactionController } = Engine.context;
        const newSwapsTransactions = props.swapsTransactions;
        const swapTransaction = newSwapsTransactions[transactionMeta.id];
        const {
          sentAt,
          gasEstimate,
          ethAccountBalance,
          approvalTransactionMetaId,
        } = swapTransaction.paramsForAnalytics;

        const approvalTransaction =
          TransactionController.state.transactions.find(
            ({ id }) => id === approvalTransactionMetaId,
          );
        const ethBalance = await query(
          TransactionController.ethQuery,
          'getBalance',
          [props.selectedAddress],
        );
        const receipt = await query(
          TransactionController.ethQuery,
          'getTransactionReceipt',
          [transactionMeta.transactionHash],
        );

        const currentBlock = await query(
          TransactionController.ethQuery,
          'getBlockByHash',
          [receipt.blockHash, false],
        );
        let approvalReceipt;
        if (approvalTransaction?.transactionHash) {
          approvalReceipt = await query(
            TransactionController.ethQuery,
            'getTransactionReceipt',
            [approvalTransaction.transactionHash],
          );
        }
        const tokensReceived = swapsUtils.getSwapsTokensReceived(
          receipt,
          approvalReceipt,
          transactionMeta?.transaction,
          approvalTransaction?.transaction,
          swapTransaction.destinationToken,
          ethAccountBalance,
          ethBalance,
        );

        newSwapsTransactions[transactionMeta.id].gasUsed = receipt.gasUsed;
        if (tokensReceived) {
          newSwapsTransactions[transactionMeta.id].receivedDestinationAmount =
            new BigNumber(tokensReceived, 16).toString(10);
        }
        TransactionController.update({
          swapsTransactions: newSwapsTransactions,
        });

        const timeToMine = currentBlock.timestamp - sentAt;
        const estimatedVsUsedGasRatio = `${new BigNumber(receipt.gasUsed)
          .div(gasEstimate)
          .times(100)
          .toFixed(2)}%`;
        const quoteVsExecutionRatio = `${swapsUtils
          .calcTokenAmount(
            tokensReceived || '0x0',
            swapTransaction.destinationTokenDecimals,
          )
          .div(swapTransaction.destinationAmount)
          .times(100)
          .toFixed(2)}%`;
        const tokenToAmountReceived = swapsUtils.calcTokenAmount(
          tokensReceived,
          swapTransaction.destinationToken.decimals,
        );
        const analyticsParams = { ...swapTransaction.analytics };
        delete newSwapsTransactions[transactionMeta.id].analytics;
        delete newSwapsTransactions[transactionMeta.id].paramsForAnalytics;

        InteractionManager.runAfterInteractions(() => {
          const parameters = {
            ...analyticsParams,
            time_to_mine: timeToMine,
            estimated_vs_used_gasRatio: estimatedVsUsedGasRatio,
            quote_vs_executionRatio: quoteVsExecutionRatio,
            token_to_amount_received: tokenToAmountReceived.toString(),
          };
          Analytics.trackEventWithParameters(event, {});
          Analytics.trackEventWithParameters(event, parameters, true);
        });
      } catch (e) {
        Logger.error(e, MetaMetricsEvents.SWAP_TRACKING_FAILED);
        InteractionManager.runAfterInteractions(() => {
          Analytics.trackEvent(MetaMetricsEvents.SWAP_TRACKING_FAILED, {
            error: e,
          });
        });
      }
    },
    [props.selectedAddress, props.swapsTransactions],
  );

  const autoSign = useCallback(
    async (transactionMeta) => {
      const { TransactionController, KeyringController } = Engine.context;
      try {
        TransactionController.hub.once(
          `${transactionMeta.id}:finished`,
          (transactionMeta) => {
            if (transactionMeta.status === 'submitted') {
              NotificationManager.watchSubmittedTransaction({
                ...transactionMeta,
                assetType: transactionMeta.transaction.assetType,
              });
            } else {
              if (props.swapsTransactions[transactionMeta.id]?.analytics) {
                trackSwaps(MetaMetricsEvents.SWAP_FAILED, transactionMeta);
              }
              throw transactionMeta.error;
            }
          },
        );
        TransactionController.hub.once(
          `${transactionMeta.id}:confirmed`,
          (transactionMeta) => {
            if (props.swapsTransactions[transactionMeta.id]?.analytics) {
              trackSwaps(MetaMetricsEvents.SWAP_COMPLETED, transactionMeta);
            }
          },
        );
        await KeyringController.resetQRKeyringState();
        await TransactionController.approveTransaction(transactionMeta.id);
      } catch (error) {
        if (!error?.message.startsWith(KEYSTONE_TX_CANCELED)) {
          Alert.alert(
            strings('transactions.transaction_error'),
            error && error.message,
            [{ text: strings('navigation.ok') }],
          );
          Logger.error(error, 'error while trying to send transaction (Main)');
        } else {
          AnalyticsV2.trackEvent(
            MetaMetricsEvents.QR_HARDWARE_TRANSACTION_CANCELED,
          );
        }
      }
    },
    [props.swapsTransactions, trackSwaps],
  );

  const onUnapprovedTransaction = useCallback(
    async (transactionMeta) => {
      if (transactionMeta.origin === TransactionTypes.MMM) return;

      const to = transactionMeta.transaction.to?.toLowerCase();
      const { data } = transactionMeta.transaction;

      if (isSwapTransaction(data, transactionMeta.origin, to, props.chainId)) {
        autoSign(transactionMeta);
      } else {
        const {
          transaction: { value, gas, gasPrice, data },
        } = transactionMeta;
        const { AssetsContractController } = Engine.context;
        transactionMeta.transaction.gas = hexToBN(gas);
        transactionMeta.transaction.gasPrice = gasPrice && hexToBN(gasPrice);

        if (
          (value === '0x0' || !value) &&
          data &&
          data !== '0x' &&
          to &&
          (await getMethodData(data)).name === TOKEN_METHOD_TRANSFER
        ) {
          let asset = props.tokens.find(({ address }) =>
            toLowerCaseEquals(address, to),
          );
          if (!asset) {
            // try to lookup contract by lowercased address `to`
            asset = tokenList[to];

            if (!asset) {
              try {
                asset = {};
                asset.decimals =
                  await AssetsContractController.getERC20TokenDecimals(to);
                asset.symbol =
                  await AssetsContractController.getERC721AssetSymbol(to);
                // adding `to` here as well
                asset.address = to;
              } catch (e) {
                // This could fail when requesting a transfer in other network
                // adding `to` here as well
                asset = { symbol: 'ERC20', decimals: new BN(0), address: to };
              }
            }
          }

          const tokenData = hstInterface.parseTransaction({ data });
          const tokenValue = getTokenValueParam(tokenData);
          const toAddress = getTokenAddressParam(tokenData);
          const tokenAmount =
            tokenData && calcTokenAmount(tokenValue, asset.decimals).toFixed();

          transactionMeta.transaction.value = hexToBN(
            getTokenValueParamAsHex(tokenData),
          );
          transactionMeta.transaction.readableValue = tokenAmount;
          transactionMeta.transaction.to = toAddress;

          setTransactionObject({
            type: 'INDIVIDUAL_TOKEN_TRANSACTION',
            selectedAsset: asset,
            id: transactionMeta.id,
            origin: transactionMeta.origin,
            ...transactionMeta.transaction,
          });
        } else {
          transactionMeta.transaction.value = hexToBN(value);
          transactionMeta.transaction.readableValue = fromWei(
            transactionMeta.transaction.value,
          );

          setEtherTransaction({
            id: transactionMeta.id,
            origin: transactionMeta.origin,
            ...transactionMeta.transaction,
          });
        }

        if (
          data &&
          data.substr(0, 10) === APPROVE_FUNCTION_SIGNATURE &&
          (!value || isZeroValue(value))
        ) {
          toggleApproveModal();
        } else {
          toggleDappTransactionModal();
        }
      }
    },
    [
      props.tokens,
      props.chainId,
      setEtherTransaction,
      setTransactionObject,
      toggleApproveModal,
      toggleDappTransactionModal,
      autoSign,
      tokenList,
    ],
  );

  const onSignAction = () => setShowPendingApproval(false);

  const toggleExpandedMessage = () =>
    setShowExpandedMessage(!showExpandedMessage);

  const renderSigningModal = () => (
    <Modal
      isVisible={showPendingApproval?.type === ApprovalTypes.SIGN_MESSAGE}
      animationIn="slideInUp"
      animationOut="slideOutDown"
      style={styles.bottomModal}
      backdropColor={colors.overlay.default}
      backdropOpacity={1}
      animationInTiming={600}
      animationOutTiming={600}
      onBackdropPress={onSignAction}
      onBackButtonPress={
        showExpandedMessage ? toggleExpandedMessage : onSignAction
      }
      onSwipeComplete={onSignAction}
      swipeDirection={'down'}
      propagateSwipe
    >
      {signType === 'personal' && (
        <PersonalSign
          messageParams={signMessageParams}
          onCancel={onSignAction}
          onConfirm={onSignAction}
          currentPageInformation={currentPageMeta}
          toggleExpandedMessage={toggleExpandedMessage}
          showExpandedMessage={showExpandedMessage}
        />
      )}
      {signType === 'typed' && (
        <TypedSign
          navigation={props.navigation}
          messageParams={signMessageParams}
          onCancel={onSignAction}
          onConfirm={onSignAction}
          currentPageInformation={currentPageMeta}
          toggleExpandedMessage={toggleExpandedMessage}
          showExpandedMessage={showExpandedMessage}
        />
      )}
      {signType === 'eth' && (
        <MessageSign
          navigation={props.navigation}
          messageParams={signMessageParams}
          onCancel={onSignAction}
          onConfirm={onSignAction}
          currentPageInformation={currentPageMeta}
          toggleExpandedMessage={toggleExpandedMessage}
          showExpandedMessage={showExpandedMessage}
        />
      )}
    </Modal>
  );

  const renderQRSigningModal = () => {
    const {
      isSigningQRObject,
      QRState,
      approveModalVisible,
      dappTransactionModalVisible,
    } = props;
    const shouldRenderThisModal =
      !showPendingApproval &&
      !approveModalVisible &&
      !dappTransactionModalVisible &&
      isSigningQRObject;
    return (
      shouldRenderThisModal && (
        <QRSigningModal isVisible={isSigningQRObject} QRState={QRState} />
      )
    );
  };

  const onWalletConnectSessionApproval = () => {
    const { peerId } = walletConnectRequestInfo;
    setWalletConnectRequestInfo(undefined);
    WalletConnect.hub.emit('walletconnectSessionRequest::approved', peerId);
  };

  const onWalletConnectSessionRejected = () => {
    const peerId = walletConnectRequestInfo?.peerId;
    setWalletConnectRequestInfo(undefined);
    WalletConnect.hub.emit('walletconnectSessionRequest::rejected', peerId);
  };

  const renderWalletConnectSessionRequestModal = () => {
    const meta = walletConnectRequestInfo?.peerMeta || null;
    // walletConnectRequestInfo is reset to undefined in onWalletConnectSessionApproval as soon as the approval happens
    if (!meta) return;

    return (
      <Modal
        isVisible={!!meta}
        animationIn="slideInUp"
        animationOut="slideOutDown"
        style={styles.bottomModal}
        backdropColor={colors.overlay.default}
        backdropOpacity={1}
        animationInTiming={300}
        animationOutTiming={300}
        onSwipeComplete={onWalletConnectSessionRejected}
        onBackButtonPress={onWalletConnectSessionRejected}
        swipeDirection={'down'}
      >
        <AccountApproval
          onCancel={onWalletConnectSessionRejected}
          onConfirm={onWalletConnectSessionApproval}
          currentPageInformation={{
            title: meta?.name,
            url: meta?.url,
            icon: meta?.icons?.[0],
          }}
          walletConnectRequest
        />
      </Modal>
    );
  };

  const renderDappTransactionModal = () =>
    props.dappTransactionModalVisible && (
      <Approval
        navigation={props.navigation}
        dappTransactionModalVisible
        toggleDappTransactionModal={props.toggleDappTransactionModal}
      />
    );

  const renderApproveModal = () =>
    props.approveModalVisible && (
      <Approve modalVisible toggleApproveModal={props.toggleApproveModal} />
    );

  // Reject pending approval using MetaMask SDK.
  const rejectPendingApproval = (id, error) => {
    const { ApprovalController } = Engine.context;
    try {
      ApprovalController.reject(id, error);
    } catch (error) {
      Logger.error(error, 'Reject while rejecting pending connection request');
    }
  };

  // Accept pending approval using MetaMask SDK.
  const acceptPendingApproval = (id, requestData) => {
    const { ApprovalController } = Engine.context;
    try {
      ApprovalController.accept(id, requestData);
    } catch (err) {
      // Ignore err if request already approved or doesn't exists.
    }
  };

  const onAddCustomNetworkReject = () => {
    setShowPendingApproval(false);
    rejectPendingApproval(
      customNetworkToAdd.id,
      ethErrors.provider.userRejectedRequest(),
    );
  };

  const onAddCustomNetworkConfirm = () => {
    setShowPendingApproval(false);
    acceptPendingApproval(customNetworkToAdd.id, customNetworkToAdd.data);
  };

  /**
   * Render the modal that asks the user to add chain to wallet.
   */
  const renderAddCustomNetworkModal = () => (
    <Modal
      isVisible={showPendingApproval?.type === ApprovalTypes.ADD_ETHEREUM_CHAIN}
      animationIn="slideInUp"
      animationOut="slideOutDown"
      style={styles.bottomModal}
      backdropColor={colors.overlay.default}
      backdropOpacity={1}
      animationInTiming={300}
      animationOutTiming={300}
      onSwipeComplete={onAddCustomNetworkReject}
      onBackdropPress={onAddCustomNetworkReject}
    >
      <AddCustomNetwork
        onCancel={onAddCustomNetworkReject}
        onConfirm={onAddCustomNetworkConfirm}
        currentPageInformation={currentPageMeta}
        customNetworkInformation={customNetworkToAdd?.data}
      />
    </Modal>
  );

  const onSwitchCustomNetworkReject = () => {
    setShowPendingApproval(false);
    rejectPendingApproval(
      customNetworkToSwitch.id,
      ethErrors.provider.userRejectedRequest(),
    );
  };

  const onSwitchCustomNetworkConfirm = () => {
    setShowPendingApproval(false);
    acceptPendingApproval(customNetworkToSwitch.id, customNetworkToSwitch.data);
    props.networkSwitched({
      networkUrl: customNetworkToSwitch.data.rpcUrl,
      networkStatus: true,
    });
  };

  /**
   * Render the modal that asks the user to switch chain on wallet.
   */
  const renderSwitchCustomNetworkModal = () => (
    <Modal
      isVisible={
        showPendingApproval?.type === ApprovalTypes.SWITCH_ETHEREUM_CHAIN
      }
      animationIn="slideInUp"
      animationOut="slideOutDown"
      style={styles.bottomModal}
      backdropColor={colors.overlay.default}
      backdropOpacity={1}
      animationInTiming={300}
      animationOutTiming={300}
      onSwipeComplete={onSwitchCustomNetworkReject}
      onBackdropPress={onSwitchCustomNetworkReject}
      swipeDirection={'down'}
    >
      <SwitchCustomNetwork
        onCancel={onSwitchCustomNetworkReject}
        onConfirm={onSwitchCustomNetworkConfirm}
        currentPageInformation={currentPageMeta}
        customNetworkInformation={customNetworkToSwitch?.data}
        type={customNetworkToSwitch?.data.type}
      />
    </Modal>
  );

  /**
   * When user clicks on approve to connect with a dapp using the MetaMask SDK.
   */
  const onAccountsConfirm = () => {
    if (hostToApprove) {
      acceptPendingApproval(hostToApprove.id, hostToApprove.requestData);
    }
    setShowPendingApproval(false);
  };

  /**
   * When user clicks on reject to connect with a dapp using the MetaMask SDK.
   */
  const onAccountsReject = () => {
    rejectPendingApproval(hostToApprove.id, hostToApprove.requestData);
    setShowPendingApproval(false);
  };

  /**
   * Render the modal that asks the user to approve/reject connections to a dapp using the MetaMask SDK.
   */
  const renderAccountsApprovalModal = () => (
    <Modal
      isVisible={showPendingApproval?.type === ApprovalTypes.CONNECT_ACCOUNTS}
      animationIn="slideInUp"
      animationOut="slideOutDown"
      style={styles.bottomModal}
      backdropColor={colors.overlay.default}
      backdropOpacity={1}
      animationInTiming={300}
      animationOutTiming={300}
      onSwipeComplete={onAccountsReject}
      onBackdropPress={onAccountsReject}
      swipeDirection={'down'}
    >
      <AccountApproval
        onCancel={onAccountsReject}
        onConfirm={onAccountsConfirm}
        navigation={props.navigation}
        currentPageInformation={currentPageMeta}
      />
    </Modal>
  );

  /**
   * On rejection addinga an asset
   */
  const onCancelWatchAsset = () => {
    setWatchAsset(false);
  };

  /**
   * Render the add asset modal
   */
  const renderWatchAssetModal = () => (
    <Modal
      isVisible={watchAsset}
      animationIn="slideInUp"
      animationOut="slideOutDown"
      style={styles.bottomModal}
      backdropColor={colors.overlay.default}
      backdropOpacity={1}
      animationInTiming={600}
      animationOutTiming={600}
      onBackdropPress={onCancelWatchAsset}
      onSwipeComplete={onCancelWatchAsset}
      swipeDirection={'down'}
      propagateSwipe
    >
      <WatchAssetRequest
        onCancel={onCancelWatchAsset}
        onConfirm={onCancelWatchAsset}
        suggestedAssetMeta={suggestedAssetMeta}
        currentPageInformation={currentPageMeta}
      />
    </Modal>
  );

  const onInstallSnapConfirm = () => {
    acceptPendingApproval(hostToApprove.id, hostToApprove.requestData);
    setShowPendingApproval(false);
  };

  const onInstallSnapReject = () => {
    // eslint-disable-next-line no-console
    console.log(
      'onInstallSnapReject',
      hostToApprove.id,
      hostToApprove.requestData,
    );
    rejectPendingApproval(hostToApprove.id, hostToApprove.requestData);
    setShowPendingApproval(false);
  };

  /**
   * Render the modal that asks the user to approve/reject connections to a dapp using the MetaMask SDK.
   */
  const renderInstallSnapApprovalModal = () => (
    <Modal
      isVisible={showPendingApproval?.type === ApprovalTypes.INSTALL_SNAP}
      animationIn="slideInUp"
      animationOut="slideOutDown"
      style={styles.bottomModal}
      backdropColor={colors.overlay.default}
      backdropOpacity={1}
      animationInTiming={300}
      animationOutTiming={300}
      onSwipeComplete={onInstallSnapReject}
      onBackdropPress={onInstallSnapReject}
      swipeDirection={'down'}
    >
      <InstallSnapApproval
        onCancel={onInstallSnapReject}
        onConfirm={onInstallSnapConfirm}
        requestData={hostToApprove}
      />
    </Modal>
  );

  // unapprovedTransaction effect
  useEffect(() => {
    Engine.context.TransactionController.hub.on(
      'unapprovedTransaction',
      onUnapprovedTransaction,
    );
    return () => {
      Engine.context.TransactionController.hub.removeListener(
        'unapprovedTransaction',
        onUnapprovedTransaction,
      );
    };
  }, [onUnapprovedTransaction]);

  const handlePendingApprovals = async (approval) => {
    //TODO: IF WE RECEIVE AN APPROVAL REQUEST, AND WE HAVE ONE ACTIVE, SHOULD WE HIDE THE CURRENT ONE OR NOT?

    if (approval.pendingApprovalCount > 0) {
      const key = Object.keys(approval.pendingApprovals)[0];
      const request = approval.pendingApprovals[key];
      const requestData = request.requestData;
      if (requestData.pageMeta) {
        setCurrentPageMeta(requestData.pageMeta);
      }

      switch (request.type) {
        case ApprovalTypes.INSTALL_SNAP:
          // eslint-disable-next-line no-console
          console.log({ requestData, id: request.id });
          setHostToApprove({ requestData, id: request.id });
          showPendingApprovalModal({
            type: ApprovalTypes.INSTALL_SNAP,
            origin: request.origin,
          });
          break;
        case ApprovalTypes.UPDATE_SNAP:
          // eslint-disable-next-line no-console
          console.log('Update Snap');
          break;
        case ApprovalTypes.REQUEST_PERMISSIONS:
<<<<<<< HEAD
          // eslint-disable-next-line no-case-declarations
          const {
            metadata: { id },
          } = requestData;

          // eslint-disable-next-line no-case-declarations
          const totalAccounts = props.accountsLength;

          trackEvent(MetaMetricsEvents.CONNECT_REQUEST_STARTED, {
            number_of_accounts: totalAccounts,
            source: 'PERMISSION SYSTEM',
          });

          props.navigation.navigate(
            ...createAccountConnectNavDetails({
              hostInfo: requestData,
              permissionRequestId: id,
            }),
          );
=======
          if (requestData?.permissions?.eth_accounts) {
            const {
              metadata: { id },
            } = requestData;

            const totalAccounts = props.accountsLength;

            AnalyticsV2.trackEvent(MetaMetricsEvents.CONNECT_REQUEST_STARTED, {
              number_of_accounts: totalAccounts,
              source: 'PERMISSION SYSTEM',
            });

            props.navigation.navigate(
              ...createAccountConnectNavDetails({
                hostInfo: requestData,
                permissionRequestId: id,
              }),
            );
          }
>>>>>>> 8aac1e02
          break;
        case ApprovalTypes.CONNECT_ACCOUNTS:
          setHostToApprove({ data: requestData, id: request.id });
          showPendingApprovalModal({
            type: ApprovalTypes.CONNECT_ACCOUNTS,
            origin: request.origin,
          });
          break;
        case ApprovalTypes.SWITCH_ETHEREUM_CHAIN:
          setCustomNetworkToSwitch({ data: requestData, id: request.id });
          showPendingApprovalModal({
            type: ApprovalTypes.SWITCH_ETHEREUM_CHAIN,
            origin: request.origin,
          });
          break;
        case ApprovalTypes.ADD_ETHEREUM_CHAIN:
          setCustomNetworkToAdd({ data: requestData, id: request.id });
          showPendingApprovalModal({
            type: ApprovalTypes.ADD_ETHEREUM_CHAIN,
            origin: request.origin,
          });
          break;
        default:
          break;
      }
    } else {
      setShowPendingApproval(false);
    }
  };

  useEffect(() => {
    initializeWalletConnect();
    onWalletConnectSessionRequest();

    Engine.context.MessageManager.hub.on('unapprovedMessage', (messageParams) =>
      onUnapprovedMessage(messageParams, 'eth'),
    );

    Engine.context.PersonalMessageManager.hub.on(
      'unapprovedMessage',
      (messageParams) => onUnapprovedMessage(messageParams, 'personal'),
    );

    Engine.context.TypedMessageManager.hub.on(
      'unapprovedMessage',
      (messageParams) => onUnapprovedMessage(messageParams, 'typed'),
    );

    Engine.controllerMessenger.subscribe(
      'ApprovalController:stateChange',
      handlePendingApprovals,
    );

    Engine.context.TokensController.hub.on(
      'pendingSuggestedAsset',
      (suggestedAssetMeta) => {
        setSuggestedAssetMeta(suggestedAssetMeta);
        setWatchAsset(true);
      },
    );

    return function cleanup() {
      Engine.context.PersonalMessageManager.hub.removeAllListeners();
      Engine.context.TypedMessageManager.hub.removeAllListeners();
      Engine.context.TokensController.hub.removeAllListeners();
      Engine.controllerMessenger.unsubscribe(
        'ApprovalController:stateChange',
        handlePendingApprovals,
      );
      WalletConnect.hub.removeAllListeners();
    };
    // eslint-disable-next-line react-hooks/exhaustive-deps
  }, []);

  return (
    <React.Fragment>
      {renderSigningModal()}
      {renderWalletConnectSessionRequestModal()}
      {renderDappTransactionModal()}
      {renderApproveModal()}
      {renderAddCustomNetworkModal()}
      {renderSwitchCustomNetworkModal()}
      {renderWatchAssetModal()}
      {renderQRSigningModal()}
      {renderAccountsApprovalModal()}
      {renderInstallSnapApprovalModal()}
    </React.Fragment>
  );
};

RootRPCMethodsUI.propTypes = {
  swapsTransactions: PropTypes.object,
  /**
   * Object that represents the navigator
   */
  navigation: PropTypes.object,
  /**
   * Action that sets an ETH transaction
   */
  setEtherTransaction: PropTypes.func,
  /**
   * Action that sets a transaction
   */
  setTransactionObject: PropTypes.func,
  /**
   * Array of ERC20 assets
   */
  tokens: PropTypes.array,
  /**
  /* Hides or shows dApp transaction modal
  */
  toggleDappTransactionModal: PropTypes.func,
  /**
  /* Hides or shows approve modal
  */
  toggleApproveModal: PropTypes.func,
  /**
  /* dApp transaction modal visible or not
  */
  dappTransactionModalVisible: PropTypes.bool,
  /**
  /* Token approve modal visible or not
  */
  approveModalVisible: PropTypes.bool,
  /**
   * Selected address
   */
  selectedAddress: PropTypes.string,
  /**
   * Chain id
   */
  chainId: PropTypes.string,
  isSigningQRObject: PropTypes.bool,
  QRState: PropTypes.object,
  /**
   * updates redux when network is switched
   */
  networkSwitched: PropTypes.func,
  accountsLength: PropTypes.number,
};

const mapStateToProps = (state) => ({
  selectedAddress:
    state.engine.backgroundState.PreferencesController.selectedAddress,
  chainId: selectChainId(state),
  tokens: state.engine.backgroundState.TokensController.tokens,
  dappTransactionModalVisible: state.modals.dappTransactionModalVisible,
  approveModalVisible: state.modals.approveModalVisible,
  swapsTransactions:
    state.engine.backgroundState.TransactionController.swapsTransactions || {},
  providerType: selectProviderType(state),
  accountsLength: Object.keys(
    state.engine.backgroundState.AccountTrackerController.accounts || {},
  ).length,
});

const mapDispatchToProps = (dispatch) => ({
  setEtherTransaction: (transaction) =>
    dispatch(setEtherTransaction(transaction)),
  setTransactionObject: (transaction) =>
    dispatch(setTransactionObject(transaction)),
  toggleDappTransactionModal: (show = null) =>
    dispatch(toggleDappTransactionModal(show)),
  toggleApproveModal: (show) => dispatch(toggleApproveModal(show)),
  networkSwitched: ({ networkUrl, networkStatus }) =>
    dispatch(networkSwitched({ networkUrl, networkStatus })),
});

export default connect(
  mapStateToProps,
  mapDispatchToProps,
)(withQRHardwareAwareness(RootRPCMethodsUI));<|MERGE_RESOLUTION|>--- conflicted
+++ resolved
@@ -780,7 +780,6 @@
           console.log('Update Snap');
           break;
         case ApprovalTypes.REQUEST_PERMISSIONS:
-<<<<<<< HEAD
           // eslint-disable-next-line no-case-declarations
           const {
             metadata: { id },
@@ -789,7 +788,7 @@
           // eslint-disable-next-line no-case-declarations
           const totalAccounts = props.accountsLength;
 
-          trackEvent(MetaMetricsEvents.CONNECT_REQUEST_STARTED, {
+          AnalyticsV2.trackEvent(MetaMetricsEvents.CONNECT_REQUEST_STARTED, {
             number_of_accounts: totalAccounts,
             source: 'PERMISSION SYSTEM',
           });
@@ -800,27 +799,6 @@
               permissionRequestId: id,
             }),
           );
-=======
-          if (requestData?.permissions?.eth_accounts) {
-            const {
-              metadata: { id },
-            } = requestData;
-
-            const totalAccounts = props.accountsLength;
-
-            AnalyticsV2.trackEvent(MetaMetricsEvents.CONNECT_REQUEST_STARTED, {
-              number_of_accounts: totalAccounts,
-              source: 'PERMISSION SYSTEM',
-            });
-
-            props.navigation.navigate(
-              ...createAccountConnectNavDetails({
-                hostInfo: requestData,
-                permissionRequestId: id,
-              }),
-            );
-          }
->>>>>>> 8aac1e02
           break;
         case ApprovalTypes.CONNECT_ACCOUNTS:
           setHostToApprove({ data: requestData, id: request.id });
