--- conflicted
+++ resolved
@@ -74,11 +74,7 @@
 ///: BEGIN:ONLY_INCLUDE_IF(preinstalled-snaps,external-snaps)
 import InstallSnapApproval from '../../Approvals/InstallSnapApproval';
 import { getGlobalEthQuery } from '../../../util/networks/global-network';
-<<<<<<< HEAD
-import SnapDialogApproval from '../../Snaps/SnapDialogApproval/SnapsDialogApproval';
-=======
 import SnapDialogApproval from '../../Snaps/SnapDialogApproval/SnapDialogApproval';
->>>>>>> 29f19cb2
 ///: END:ONLY_INCLUDE_IF
 ///: BEGIN:ONLY_INCLUDE_IF(keyring-snaps)
 import SnapAccountCustomNameApproval from '../../Approvals/SnapAccountCustomNameApproval';
@@ -244,6 +240,7 @@
           quote_vs_executionRatio: quoteVsExecutionRatio,
           token_to_amount_received: tokenToAmountReceived.toString(),
           is_smart_transaction: props.shouldUseSmartTransaction,
+          gas_included: analyticsParams.isGasIncludedTrade,
           ...smartTransactionMetricsProperties,
           available_quotes: analyticsParams.available_quotes,
           best_quote_source: analyticsParams.best_quote_source,
@@ -340,7 +337,7 @@
               transactionId: transactionMeta.id,
               deviceId,
               // eslint-disable-next-line no-empty-function
-              onConfirmationComplete: () => { },
+              onConfirmationComplete: () => {},
               type: 'signTransaction',
             }),
           );
@@ -410,7 +407,8 @@
           data &&
           data !== '0x' &&
           to &&
-          (await getMethodData(data, networkClientId)).name === TOKEN_METHOD_TRANSFER
+          (await getMethodData(data, networkClientId)).name ===
+            TOKEN_METHOD_TRANSFER
         ) {
           let asset = props.tokens.find(({ address }) =>
             toLowerCaseEquals(address, to),
