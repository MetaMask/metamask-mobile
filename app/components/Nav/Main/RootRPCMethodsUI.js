--- conflicted
+++ resolved
@@ -27,13 +27,6 @@
 } from '../../../util/transactions';
 import { BN } from 'ethereumjs-util';
 import Logger from '../../../util/Logger';
-<<<<<<< HEAD
-=======
-import Approve from '../../Views/ApproveView/Approve';
-import ApprovalFlowLoader from '../../UI/Approval/ApprovalFlowLoader';
-import WatchAssetRequest from '../../UI/WatchAssetRequest';
-import AccountApproval from '../../UI/AccountApproval';
->>>>>>> b87222e5
 import TransactionTypes from '../../../core/TransactionTypes';
 import { swapsUtils } from '@metamask/swaps-controller';
 import { query } from '@metamask/controller-utils';
@@ -48,7 +41,6 @@
   selectChainId,
   selectProviderType,
 } from '../../../selectors/networkController';
-<<<<<<< HEAD
 import WatchAssetApproval from '../../Approvals/WatchAssetApproval';
 import SignatureApproval from '../../Approvals/SignatureApproval';
 import AddChainApproval from '../../Approvals/AddChainApproval';
@@ -61,44 +53,15 @@
 } from '../../Approvals/TransactionApproval';
 import PermissionApproval from '../../Approvals/PermissionApproval';
 import FlowLoaderModal from '../../Approvals/FlowLoaderModal';
-=======
+import ApprovalResultModal from '../../Approvals/ApprovalResultModal/ApprovalResultModal';
 import { selectTokenList } from '../../../selectors/tokenListController';
 import { selectTokens } from '../../../selectors/tokensController';
-import { selectAccountsLength } from '../../../selectors/accountTrackerController';
-import { createAccountConnectNavDetails } from '../../Views/AccountConnect';
-import { ApprovalResult } from '../../UI/Approval/ApprovalResult';
-import { ApprovalResultType } from '../../UI/Approval/ApprovalResult/ApprovalResult';
-
-const APPROVAL_TYPES_WITH_DISABLED_CLOSE_ON_APPROVE = [
-  ApprovalTypes.TRANSACTION,
-];
->>>>>>> b87222e5
 
 const hstInterface = new ethers.utils.Interface(abi);
 
 const RootRPCMethodsUI = (props) => {
   const [transactionModalType, setTransactionModalType] = useState(undefined);
-<<<<<<< HEAD
-  const tokenList = useSelector(getTokenList);
-=======
-  const [walletConnectRequestInfo, setWalletConnectRequestInfo] =
-    useState(undefined);
-  const [currentPageMeta, setCurrentPageMeta] = useState({});
-
   const tokenList = useSelector(selectTokenList);
-
-  const [customNetworkToAdd, setCustomNetworkToAdd] = useState(null);
-  const [customNetworkToSwitch, setCustomNetworkToSwitch] = useState(null);
-
-  const [hostToApprove, setHostToApprove] = useState(null);
-
-  const [watchAsset, setWatchAsset] = useState(undefined);
-
-  const [approvalResultRequest, setApprovalResultRequest] = useState(undefined);
-
-  const [signMessageParams, setSignMessageParams] = useState(undefined);
-
->>>>>>> b87222e5
   const setTransactionObject = props.setTransactionObject;
   const setEtherTransaction = props.setEtherTransaction;
 
@@ -359,138 +322,7 @@
     ],
   );
 
-<<<<<<< HEAD
   const onTransactionComplete = useCallback(() => {
-=======
-  const renderApprovalFlowModal = () => {
-    if (!showPendingApprovalFlow || showPendingApproval) {
-      return null;
-    }
-
-    return (
-      <Modal
-        isVisible
-        animationIn="slideInUp"
-        animationOut="slideOutDown"
-        style={styles.bottomModal}
-        backdropColor={colors.overlay.default}
-        backdropOpacity={1}
-        animationInTiming={600}
-        animationOutTiming={600}
-        swipeDirection={'down'}
-        propagateSwipe
-      >
-        <ApprovalFlowLoader loadingText={approvalFlowLoadingText} />
-      </Modal>
-    );
-  };
-
-  const onApprovalResultConfirm = () => {
-    setShowPendingApproval(false);
-    acceptPendingApproval(approvalResultRequest.id, approvalResultRequest.data);
-    setApprovalResultRequest(undefined);
-  };
-
-  const renderApprovalResultModal = () => {
-    if (
-      ![ApprovalTypes.RESULT_SUCCESS, ApprovalTypes.RESULT_ERROR].includes(
-        showPendingApproval?.type,
-      )
-    ) {
-      return null;
-    }
-    return (
-      <Modal
-        isVisible
-        animationIn="slideInUp"
-        animationOut="slideOutDown"
-        style={styles.bottomModal}
-        backdropColor={colors.overlay.default}
-        backdropOpacity={1}
-        animationInTiming={300}
-        animationOutTiming={300}
-        swipeDirection={'down'}
-        propagateSwipe
-      >
-        <ApprovalResult
-          requestData={approvalResultRequest?.data}
-          onConfirm={onApprovalResultConfirm}
-          requestType={
-            showPendingApproval.type === ApprovalTypes.RESULT_SUCCESS
-              ? ApprovalResultType.Success
-              : ApprovalResultType.Failure
-          }
-        />
-      </Modal>
-    );
-  };
-
-  const renderQRSigningModal = () => {
-    const { isSigningQRObject, QRState } = props;
-
-    if (
-      !isSigningQRObject ||
-      transactionModalType ||
-      showPendingApproval?.type !== ApprovalTypes.TRANSACTION
-    ) {
-      return null;
-    }
-
-    return <QRSigningModal isVisible QRState={QRState} />;
-  };
-
-  const onWalletConnectSessionApproval = () => {
-    setShowPendingApproval(false);
-    acceptPendingApproval(
-      walletConnectRequestInfo.id,
-      walletConnectRequestInfo.data,
-    );
-    setWalletConnectRequestInfo(undefined);
-  };
-
-  const onWalletConnectSessionRejected = () => {
-    setShowPendingApproval(false);
-    rejectPendingApproval(
-      walletConnectRequestInfo.id,
-      ethErrors.provider.userRejectedRequest(),
-    );
-    setWalletConnectRequestInfo(undefined);
-  };
-
-  const renderWalletConnectSessionRequestModal = () => {
-    const meta = walletConnectRequestInfo?.data?.peerMeta || null;
-    const currentPageInformation = {
-      title: meta?.name || meta?.title,
-      url: meta?.url,
-      icon: meta?.icons?.[0],
-    };
-    return (
-      <Modal
-        isVisible={showPendingApproval?.type === ApprovalTypes.WALLET_CONNECT}
-        animationIn="slideInUp"
-        animationOut="slideOutDown"
-        style={styles.bottomModal}
-        backdropColor={colors.overlay.default}
-        backdropOpacity={1}
-        animationInTiming={300}
-        animationOutTiming={300}
-        onSwipeComplete={onWalletConnectSessionRejected}
-        onBackButtonPress={onWalletConnectSessionRejected}
-        swipeDirection={'down'}
-      >
-        <AccountApproval
-          onCancel={onWalletConnectSessionRejected}
-          onConfirm={onWalletConnectSessionApproval}
-          currentPageInformation={currentPageInformation}
-          walletConnectRequest
-        />
-      </Modal>
-    );
-  };
-
-  const hideTransactionModal = () => {
-    setShowPendingApproval(false);
->>>>>>> b87222e5
     setTransactionModalType(undefined);
   }, []);
 
@@ -508,130 +340,6 @@
     };
   }, [onUnapprovedTransaction]);
 
-<<<<<<< HEAD
-=======
-  const handlePendingApprovals = async (approvalState) => {
-    //TODO: IF WE RECEIVE AN APPROVAL REQUEST, AND WE HAVE ONE ACTIVE, SHOULD WE HIDE THE CURRENT ONE OR NOT?
-
-    if (approvalState.pendingApprovalCount > 0) {
-      const key = Object.keys(approvalState.pendingApprovals)[0];
-      const request = approvalState.pendingApprovals[key];
-      const requestData = { ...request.requestData };
-      if (requestData.pageMeta) {
-        setCurrentPageMeta(requestData.pageMeta);
-      }
-
-      switch (request.type) {
-        case ApprovalTypes.REQUEST_PERMISSIONS:
-          if (requestData?.permissions?.eth_accounts) {
-            const {
-              metadata: { id },
-            } = requestData;
-
-            const totalAccounts = props.accountsLength;
-
-            AnalyticsV2.trackEvent(MetaMetricsEvents.CONNECT_REQUEST_STARTED, {
-              number_of_accounts: totalAccounts,
-              source: 'PERMISSION SYSTEM',
-            });
-
-            props.navigation.navigate(
-              ...createAccountConnectNavDetails({
-                hostInfo: requestData,
-                permissionRequestId: id,
-              }),
-            );
-          }
-          break;
-        case ApprovalTypes.CONNECT_ACCOUNTS:
-          setHostToApprove({ data: requestData, id: request.id });
-          showPendingApprovalModal({
-            type: ApprovalTypes.CONNECT_ACCOUNTS,
-            origin: request.origin,
-          });
-          break;
-        case ApprovalTypes.SWITCH_ETHEREUM_CHAIN:
-          setCustomNetworkToSwitch({ data: requestData, id: request.id });
-          showPendingApprovalModal({
-            type: ApprovalTypes.SWITCH_ETHEREUM_CHAIN,
-            origin: request.origin,
-          });
-          break;
-        case ApprovalTypes.ADD_ETHEREUM_CHAIN:
-          setCustomNetworkToAdd({ data: requestData, id: request.id });
-          showPendingApprovalModal({
-            type: ApprovalTypes.ADD_ETHEREUM_CHAIN,
-            origin: request.origin,
-          });
-          break;
-        case ApprovalTypes.WALLET_CONNECT:
-          setWalletConnectRequestInfo({ data: requestData, id: request.id });
-          showPendingApprovalModal({
-            type: ApprovalTypes.WALLET_CONNECT,
-            origin: request.origin,
-          });
-          break;
-        case ApprovalTypes.ETH_SIGN:
-        case ApprovalTypes.PERSONAL_SIGN:
-        case ApprovalTypes.ETH_SIGN_TYPED_DATA:
-          setSignMessageParams(requestData);
-          showPendingApprovalModal({
-            type: request.type,
-            origin: request.origin,
-          });
-          break;
-        case ApprovalTypes.WATCH_ASSET:
-          setWatchAsset({ data: requestData, id: request.id });
-          showPendingApprovalModal({
-            type: ApprovalTypes.WATCH_ASSET,
-            origin: request.origin,
-          });
-          break;
-        case ApprovalTypes.TRANSACTION:
-          showPendingApprovalModal({
-            type: ApprovalTypes.TRANSACTION,
-            origin: request.origin,
-          });
-          break;
-        case ApprovalTypes.RESULT_SUCCESS:
-        case ApprovalTypes.RESULT_ERROR:
-          setApprovalResultRequest({ data: requestData, id: request.id });
-          showPendingApprovalModal({
-            type: request.type,
-            origin: request.origin,
-          });
-          break;
-        default:
-          break;
-      }
-    } else {
-      setShowPendingApproval((showPendingApproval) => {
-        const currentApprovalType = showPendingApproval?.type;
-
-        const approvalTypeHasCloseOnApproveDisabled =
-          APPROVAL_TYPES_WITH_DISABLED_CLOSE_ON_APPROVE.includes(
-            currentApprovalType,
-          );
-
-        const shouldCloseModal = !approvalTypeHasCloseOnApproveDisabled;
-
-        return shouldCloseModal ? false : showPendingApproval;
-      });
-    }
-
-    const approvalFlows = approvalState.approvalFlows;
-    if (approvalFlows.length > 0) {
-      const childFlow = approvalFlows[approvalFlows.length - 1];
-
-      setShowPendingApprovalFlow(true);
-      setApprovalFlowLoadingText(childFlow.loadingText);
-    } else {
-      setShowPendingApprovalFlow(false);
-      setApprovalFlowLoadingText(null);
-    }
-  };
-
->>>>>>> b87222e5
   useEffect(() => {
     initializeWalletConnect();
 
@@ -644,7 +352,6 @@
 
   return (
     <React.Fragment>
-<<<<<<< HEAD
       <SignatureApproval />
       <WalletConnectApproval />
       <TransactionApproval
@@ -658,19 +365,7 @@
       <ConnectApproval navigation={props.navigation} />
       <PermissionApproval navigation={props.navigation} />
       <FlowLoaderModal />
-=======
-      {renderSigningModal()}
-      {renderWalletConnectSessionRequestModal()}
-      {renderDappTransactionModal()}
-      {renderApproveModal()}
-      {renderAddCustomNetworkModal()}
-      {renderSwitchCustomNetworkModal()}
-      {renderWatchAssetModal()}
-      {renderQRSigningModal()}
-      {renderAccountsApprovalModal()}
-      {renderApprovalFlowModal()}
-      {renderApprovalResultModal()}
->>>>>>> b87222e5
+      <ApprovalResultModal />
     </React.Fragment>
   );
 };
@@ -711,10 +406,6 @@
   swapsTransactions:
     state.engine.backgroundState.TransactionController.swapsTransactions || {},
   providerType: selectProviderType(state),
-<<<<<<< HEAD
-=======
-  accountsLength: selectAccountsLength(state),
->>>>>>> b87222e5
 });
 
 const mapDispatchToProps = (dispatch) => ({
