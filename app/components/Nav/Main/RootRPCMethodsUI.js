import React, { useState, useEffect, useCallback } from 'react';

import { Alert, InteractionManager } from 'react-native';
import PropTypes from 'prop-types';
import { connect, useSelector } from 'react-redux';
import { ethers } from 'ethers';
import abi from 'human-standard-token-abi';
<<<<<<< HEAD
import { ethErrors } from 'eth-json-rpc-errors';
import { KeyringTypes } from '@metamask/keyring-controller';

import Modal from 'react-native-modal';
import { BN } from 'ethereumjs-util';
import { swapsUtils } from '@metamask/swaps-controller';
import { query } from '@metamask/controller-utils';
import BigNumber from 'bignumber.js';
import Engine from '../../../core/Engine';
import Approval from '../../Views/Approval';
=======

>>>>>>> 2c4ab04f
import NotificationManager from '../../../core/NotificationManager';
import { strings } from '../../../../locales/i18n';
import { hexToBN, fromWei, isZeroValue } from '../../../util/number';
import { isHardwareAccount } from '../../../util/address';

import {
  setEtherTransaction,
  setTransactionObject,
} from '../../../actions/transaction';
import WalletConnect from '../../../core/WalletConnect/WalletConnect';
import {
  getMethodData,
  TOKEN_METHOD_TRANSFER,
  APPROVE_FUNCTION_SIGNATURE,
  getTokenValueParam,
  getTokenAddressParam,
  calcTokenAmount,
  getTokenValueParamAsHex,
  isSwapTransaction,
} from '../../../util/transactions';
import Logger from '../../../util/Logger';
import TransactionTypes from '../../../core/TransactionTypes';
<<<<<<< HEAD
import AddCustomNetwork from '../../UI/AddCustomNetwork';
import SwitchCustomNetwork from '../../UI/SwitchCustomNetwork';
=======
import { swapsUtils } from '@metamask/swaps-controller';
import { query } from '@metamask/controller-utils';
>>>>>>> 2c4ab04f
import Analytics from '../../../core/Analytics/Analytics';
import { toLowerCaseEquals } from '../../../util/general';
import { KEYSTONE_TX_CANCELED } from '../../../constants/error';
import { MetaMetricsEvents } from '../../../core/Analytics';
import AnalyticsV2 from '../../../util/analyticsV2';

<<<<<<< HEAD
import { useTheme } from '../../../util/theme';
import withQRHardwareAwareness from '../../UI/QRHardware/withQRHardwareAwareness';
import QRSigningModal from '../../UI/QRHardware/QRSigningModal';
import SignatureRequestRoot from '../../UI/SignatureRequest/Root';
import { networkSwitched } from '../../../actions/onboardNetwork';
import { createLedgerTransactionModalNavDetails } from '../../UI/LedgerModals/LedgerTransactionModal';
=======
>>>>>>> 2c4ab04f
import {
  selectChainId,
  selectProviderType,
} from '../../../selectors/networkController';
import WatchAssetApproval from '../../Approvals/WatchAssetApproval';
import SignatureApproval from '../../Approvals/SignatureApproval';
import AddChainApproval from '../../Approvals/AddChainApproval';
import SwitchChainApproval from '../../Approvals/SwitchChainApproval';
import WalletConnectApproval from '../../Approvals/WalletConnectApproval';
import ConnectApproval from '../../Approvals/ConnectApproval';
import {
  TransactionApproval,
  TransactionModalType,
} from '../../Approvals/TransactionApproval';
import PermissionApproval from '../../Approvals/PermissionApproval';
import FlowLoaderModal from '../../Approvals/FlowLoaderModal';
import TemplateConfirmationModal from '../../Approvals/TemplateConfirmationModal';
import { selectTokenList } from '../../../selectors/tokenListController';
import { selectTokens } from '../../../selectors/tokensController';
import { selectSelectedAddress } from '../../../selectors/preferencesController';

const hstInterface = new ethers.utils.Interface(abi);

<<<<<<< HEAD
const styles = StyleSheet.create({
  bottomModal: {
    justifyContent: 'flex-end',
    margin: 0,
    height: 600,
  },
});

=======
>>>>>>> 2c4ab04f
const RootRPCMethodsUI = (props) => {
  const [transactionModalType, setTransactionModalType] = useState(undefined);
  const tokenList = useSelector(selectTokenList);
  const setTransactionObject = props.setTransactionObject;
  const setEtherTransaction = props.setEtherTransaction;

  const initializeWalletConnect = () => {
    WalletConnect.init();
  };

  const trackSwaps = useCallback(
    async (event, transactionMeta) => {
      try {
        const { TransactionController } = Engine.context;
        const newSwapsTransactions = props.swapsTransactions;
        const swapTransaction = newSwapsTransactions[transactionMeta.id];
        const {
          sentAt,
          gasEstimate,
          ethAccountBalance,
          approvalTransactionMetaId,
        } = swapTransaction.paramsForAnalytics;

        const approvalTransaction =
          TransactionController.state.transactions.find(
            ({ id }) => id === approvalTransactionMetaId,
          );
        const ethBalance = await query(
          TransactionController.ethQuery,
          'getBalance',
          [props.selectedAddress],
        );
        const receipt = await query(
          TransactionController.ethQuery,
          'getTransactionReceipt',
          [transactionMeta.transactionHash],
        );

        const currentBlock = await query(
          TransactionController.ethQuery,
          'getBlockByHash',
          [receipt.blockHash, false],
        );
        let approvalReceipt;
        if (approvalTransaction?.transactionHash) {
          approvalReceipt = await query(
            TransactionController.ethQuery,
            'getTransactionReceipt',
            [approvalTransaction.transactionHash],
          );
        }
        const tokensReceived = swapsUtils.getSwapsTokensReceived(
          receipt,
          approvalReceipt,
          transactionMeta?.transaction,
          approvalTransaction?.transaction,
          swapTransaction.destinationToken,
          ethAccountBalance,
          ethBalance,
        );

        newSwapsTransactions[transactionMeta.id].gasUsed = receipt.gasUsed;
        if (tokensReceived) {
          newSwapsTransactions[transactionMeta.id].receivedDestinationAmount =
            new BigNumber(tokensReceived, 16).toString(10);
        }
        TransactionController.update({
          swapsTransactions: newSwapsTransactions,
        });

        const timeToMine = currentBlock.timestamp - sentAt;
        const estimatedVsUsedGasRatio = `${new BigNumber(receipt.gasUsed)
          .div(gasEstimate)
          .times(100)
          .toFixed(2)}%`;
        const quoteVsExecutionRatio = `${swapsUtils
          .calcTokenAmount(
            tokensReceived || '0x0',
            swapTransaction.destinationTokenDecimals,
          )
          .div(swapTransaction.destinationAmount)
          .times(100)
          .toFixed(2)}%`;
        const tokenToAmountReceived = swapsUtils.calcTokenAmount(
          tokensReceived,
          swapTransaction.destinationToken.decimals,
        );
        const analyticsParams = { ...swapTransaction.analytics };
        delete newSwapsTransactions[transactionMeta.id].analytics;
        delete newSwapsTransactions[transactionMeta.id].paramsForAnalytics;

        InteractionManager.runAfterInteractions(() => {
          const parameters = {
            ...analyticsParams,
            time_to_mine: timeToMine,
            estimated_vs_used_gasRatio: estimatedVsUsedGasRatio,
            quote_vs_executionRatio: quoteVsExecutionRatio,
            token_to_amount_received: tokenToAmountReceived.toString(),
          };
          Analytics.trackEventWithParameters(event, {});
          Analytics.trackEventWithParameters(event, parameters, true);
        });
      } catch (e) {
        Logger.error(e, MetaMetricsEvents.SWAP_TRACKING_FAILED);
        InteractionManager.runAfterInteractions(() => {
          Analytics.trackEvent(MetaMetricsEvents.SWAP_TRACKING_FAILED, {
            error: e,
          });
        });
      }
    },
    [props.selectedAddress, props.swapsTransactions],
  );

  const autoSign = useCallback(
    async (transactionMeta) => {
      const { TransactionController, KeyringController } = Engine.context;
      try {
        TransactionController.hub.once(
          `${transactionMeta.id}:finished`,
          (transactionMeta) => {
            if (transactionMeta.status === 'submitted') {
              NotificationManager.watchSubmittedTransaction({
                ...transactionMeta,
                assetType: transactionMeta.transaction.assetType,
              });
            } else {
              if (props.swapsTransactions[transactionMeta.id]?.analytics) {
                trackSwaps(MetaMetricsEvents.SWAP_FAILED, transactionMeta);
              }
              throw transactionMeta.error;
            }
          },
        );
        TransactionController.hub.once(
          `${transactionMeta.id}:confirmed`,
          (transactionMeta) => {
            if (props.swapsTransactions[transactionMeta.id]?.analytics) {
              trackSwaps(MetaMetricsEvents.SWAP_COMPLETED, transactionMeta);
            }
          },
        );
        await KeyringController.resetQRKeyringState();
<<<<<<< HEAD

        // eslint-disable-next-line no-console
        console.log(transactionMeta);

        const isLedgerAccount = isHardwareAccount(
          transactionMeta.transaction.from,
          [KeyringTypes.ledger],
        );

        // For Ledger Accounts we handover the signing to the confirmation flow
        if (isLedgerAccount) {
          const ledgerKeyring = await KeyringController.getLedgerKeyring();

          props.navigation.navigate(
            ...createLedgerTransactionModalNavDetails({
              transactionId: transactionMeta.id,
              deviceId: ledgerKeyring.deviceId,
              // eslint-disable-next-line no-empty-function
              onConfirmationComplete: () => {},
              type: 'signTransaction',
            }),
          );
        } else {
          acceptPendingApproval(transactionMeta.id);
        }
=======
        Engine.acceptPendingApproval(transactionMeta.id);
>>>>>>> 2c4ab04f
      } catch (error) {
        if (!error?.message.startsWith(KEYSTONE_TX_CANCELED)) {
          Alert.alert(
            strings('transactions.transaction_error'),
            error && error.message,
            [{ text: strings('navigation.ok') }],
          );
          Logger.error(error, 'error while trying to send transaction (Main)');
        } else {
          AnalyticsV2.trackEvent(
            MetaMetricsEvents.QR_HARDWARE_TRANSACTION_CANCELED,
          );
        }
      }
    },
    // eslint-disable-next-line react-hooks/exhaustive-deps
    [props.swapsTransactions, trackSwaps],
  );

  const onUnapprovedTransaction = useCallback(
    async (transactionMeta) => {
      if (transactionMeta.origin === TransactionTypes.MMM) return;

      const to = transactionMeta.transaction.to?.toLowerCase();
      const { data } = transactionMeta.transaction;

      if (isSwapTransaction(data, transactionMeta.origin, to, props.chainId)) {
        autoSign(transactionMeta);
      } else {
        const {
          transaction: { value, gas, gasPrice, data },
        } = transactionMeta;
        const { AssetsContractController } = Engine.context;
        transactionMeta.transaction.gas = hexToBN(gas);
        transactionMeta.transaction.gasPrice = gasPrice && hexToBN(gasPrice);

        if (
          (value === '0x0' || !value) &&
          data &&
          data !== '0x' &&
          to &&
          (await getMethodData(data)).name === TOKEN_METHOD_TRANSFER
        ) {
          let asset = props.tokens.find(({ address }) =>
            toLowerCaseEquals(address, to),
          );
          if (!asset) {
            // try to lookup contract by lowercased address `to`
            asset = tokenList[to];

            if (!asset) {
              try {
                asset = {};
                asset.decimals =
                  await AssetsContractController.getERC20TokenDecimals(to);
                asset.symbol =
                  await AssetsContractController.getERC721AssetSymbol(to);
                // adding `to` here as well
                asset.address = to;
              } catch (e) {
                // This could fail when requesting a transfer in other network
                // adding `to` here as well
                asset = { symbol: 'ERC20', decimals: new BN(0), address: to };
              }
            }
          }

          const tokenData = hstInterface.parseTransaction({ data });
          const tokenValue = getTokenValueParam(tokenData);
          const toAddress = getTokenAddressParam(tokenData);
          const tokenAmount =
            tokenData && calcTokenAmount(tokenValue, asset.decimals).toFixed();

          transactionMeta.transaction.value = hexToBN(
            getTokenValueParamAsHex(tokenData),
          );
          transactionMeta.transaction.readableValue = tokenAmount;
          transactionMeta.transaction.to = toAddress;

          setTransactionObject({
            type: 'INDIVIDUAL_TOKEN_TRANSACTION',
            selectedAsset: asset,
            id: transactionMeta.id,
            origin: transactionMeta.origin,
            ...transactionMeta.transaction,
          });
        } else {
          transactionMeta.transaction.value = hexToBN(value);
          transactionMeta.transaction.readableValue = fromWei(
            transactionMeta.transaction.value,
          );

          setEtherTransaction({
            id: transactionMeta.id,
            origin: transactionMeta.origin,
            ...transactionMeta.transaction,
          });
        }

        if (
          data &&
          data.substr(0, 10) === APPROVE_FUNCTION_SIGNATURE &&
          (!value || isZeroValue(value))
        ) {
          setTransactionModalType(TransactionModalType.Transaction);
        } else {
          setTransactionModalType(TransactionModalType.Dapp);
        }
      }
    },
    [
      props.chainId,
      props.tokens,
      autoSign,
      setTransactionObject,
      tokenList,
      setEtherTransaction,
    ],
  );

  const onTransactionComplete = useCallback(() => {
    setTransactionModalType(undefined);
<<<<<<< HEAD
  };

  const showTransactionApproval = () =>
    showPendingApproval?.type === ApprovalTypes.TRANSACTION;

  const renderDappTransactionModal = () => {
    const transactionApprovalVisible = showTransactionApproval();
    return (
      transactionApprovalVisible &&
      transactionModalType === TransactionModalType.Dapp && (
        <Approval
          navigation={props.navigation}
          dappTransactionModalVisible
          hideModal={hideTransactionModal}
        />
      )
    );
  };

  const renderApproveModal = () => {
    const transactionApprovalVisible = showTransactionApproval();
    return (
      transactionApprovalVisible &&
      transactionModalType === TransactionModalType.Transaction && (
        <Approve modalVisible hideModal={hideTransactionModal} navigation={props.navigation} />
      )
    );
  };

  const onAddCustomNetworkReject = () => {
    setShowPendingApproval(false);
    rejectPendingApproval(
      customNetworkToAdd.id,
      ethErrors.provider.userRejectedRequest(),
    );
  };

  const onAddCustomNetworkConfirm = () => {
    setShowPendingApproval(false);
    acceptPendingApproval(customNetworkToAdd.id, customNetworkToAdd.data);
  };

  /**
   * Render the modal that asks the user to add chain to wallet.
   */
  const renderAddCustomNetworkModal = () => (
    <Modal
      isVisible={showPendingApproval?.type === ApprovalTypes.ADD_ETHEREUM_CHAIN}
      animationIn="slideInUp"
      animationOut="slideOutDown"
      style={styles.bottomModal}
      backdropColor={colors.overlay.default}
      backdropOpacity={1}
      animationInTiming={300}
      animationOutTiming={300}
      onSwipeComplete={onAddCustomNetworkReject}
      onBackdropPress={onAddCustomNetworkReject}
    >
      <AddCustomNetwork
        onCancel={onAddCustomNetworkReject}
        onConfirm={onAddCustomNetworkConfirm}
        currentPageInformation={currentPageMeta}
        customNetworkInformation={customNetworkToAdd?.data}
      />
    </Modal>
  );

  const onSwitchCustomNetworkReject = () => {
    setShowPendingApproval(false);
    rejectPendingApproval(
      customNetworkToSwitch.id,
      ethErrors.provider.userRejectedRequest(),
    );
  };

  const onSwitchCustomNetworkConfirm = () => {
    setShowPendingApproval(false);
    acceptPendingApproval(customNetworkToSwitch.id, customNetworkToSwitch.data);
    props.networkSwitched({
      networkUrl: customNetworkToSwitch.data.rpcUrl,
      networkStatus: true,
    });
  };

  /**
   * Render the modal that asks the user to switch chain on wallet.
   */
  const renderSwitchCustomNetworkModal = () => (
    <Modal
      isVisible={
        showPendingApproval?.type === ApprovalTypes.SWITCH_ETHEREUM_CHAIN
      }
      animationIn="slideInUp"
      animationOut="slideOutDown"
      style={styles.bottomModal}
      backdropColor={colors.overlay.default}
      backdropOpacity={1}
      animationInTiming={300}
      animationOutTiming={300}
      onSwipeComplete={onSwitchCustomNetworkReject}
      onBackdropPress={onSwitchCustomNetworkReject}
      swipeDirection={'down'}
    >
      <SwitchCustomNetwork
        onCancel={onSwitchCustomNetworkReject}
        onConfirm={onSwitchCustomNetworkConfirm}
        currentPageInformation={currentPageMeta}
        customNetworkInformation={customNetworkToSwitch?.data}
        type={customNetworkToSwitch?.data.type}
      />
    </Modal>
  );

  /**
   * When user clicks on approve to connect with a dapp using the MetaMask SDK.
   */
  const onAccountsConfirm = () => {
    if (hostToApprove) {
      acceptPendingApproval(hostToApprove.id, hostToApprove.requestData);
    }
    setShowPendingApproval(false);
  };

  /**
   * When user clicks on reject to connect with a dapp using the MetaMask SDK.
   */
  const onAccountsReject = () => {
    rejectPendingApproval(hostToApprove.id, hostToApprove.requestData);
    setShowPendingApproval(false);
  };

  /**
   * Render the modal that asks the user to approve/reject connections to a dapp using the MetaMask SDK.
   */
  const renderAccountsApprovalModal = () => (
    <Modal
      isVisible={showPendingApproval?.type === ApprovalTypes.CONNECT_ACCOUNTS}
      animationIn="slideInUp"
      animationOut="slideOutDown"
      style={styles.bottomModal}
      backdropColor={colors.overlay.default}
      backdropOpacity={1}
      animationInTiming={300}
      animationOutTiming={300}
      onSwipeComplete={onAccountsReject}
      onBackdropPress={onAccountsReject}
      swipeDirection={'down'}
    >
      <AccountApproval
        onCancel={onAccountsReject}
        onConfirm={onAccountsConfirm}
        navigation={props.navigation}
        currentPageInformation={currentPageMeta}
      />
    </Modal>
  );

  /**
   * On confirming watching an asset
   */
  const onWatchAssetConfirm = () => {
    acceptPendingApproval(watchAsset.id, watchAsset.data);
    setShowPendingApproval(false);
    setWatchAsset(undefined);
  };

  /**
   * On rejecting watching an asset
   */
  const onWatchAssetReject = () => {
    rejectPendingApproval(
      watchAsset.id,
      ethErrors.provider.userRejectedRequest(),
    );
    setShowPendingApproval(false);
    setWatchAsset(undefined);
  };

  /**
   * Render the add asset modal
   */
  const renderWatchAssetModal = () => {
    if (!watchAsset) {
      return null;
    }

    return (
      <Modal
        isVisible={showPendingApproval?.type === ApprovalTypes.WATCH_ASSET}
        animationIn="slideInUp"
        animationOut="slideOutDown"
        style={styles.bottomModal}
        backdropColor={colors.overlay.default}
        backdropOpacity={1}
        animationInTiming={600}
        animationOutTiming={600}
        onBackdropPress={onWatchAssetReject}
        onSwipeComplete={onWatchAssetReject}
        swipeDirection={'down'}
        propagateSwipe
      >
        <WatchAssetRequest
          onCancel={onWatchAssetReject}
          onConfirm={onWatchAssetConfirm}
          suggestedAssetMeta={watchAsset.data}
          currentPageInformation={currentPageMeta}
        />
      </Modal>
    );
  };

  const onSign = () => {
    setSignMessageParams(undefined);
  };

  const renderSigningModal = () => (
    <SignatureRequestRoot
      messageParams={signMessageParams}
      approvalType={showPendingApproval?.type}
      onSign={onSign}
    />
  );
=======
  }, []);
>>>>>>> 2c4ab04f

  // unapprovedTransaction effect
  useEffect(() => {
    Engine.context.TransactionController.hub.on(
      'unapprovedTransaction',
      onUnapprovedTransaction,
    );
    return () => {
      Engine.context.TransactionController.hub.removeListener(
        'unapprovedTransaction',
        onUnapprovedTransaction,
      );
    };
  }, [onUnapprovedTransaction]);

  useEffect(() => {
    initializeWalletConnect();

    return function cleanup() {
      Engine.context.TokensController.hub.removeAllListeners();
      WalletConnect.hub.removeAllListeners();
    };
    // eslint-disable-next-line react-hooks/exhaustive-deps
  }, []);

  return (
    <React.Fragment>
      <SignatureApproval />
      <WalletConnectApproval />
      <TransactionApproval
        transactionType={transactionModalType}
        navigation={props.navigation}
        onComplete={onTransactionComplete}
      />
      <AddChainApproval />
      <SwitchChainApproval />
      <WatchAssetApproval />
      <ConnectApproval navigation={props.navigation} />
      <PermissionApproval navigation={props.navigation} />
      <FlowLoaderModal />
      <TemplateConfirmationModal />
    </React.Fragment>
  );
};

RootRPCMethodsUI.propTypes = {
  swapsTransactions: PropTypes.object,
  /**
   * Object that represents the navigator
   */
  navigation: PropTypes.object,
  /**
   * Action that sets an ETH transaction
   */
  setEtherTransaction: PropTypes.func,
  /**
   * Action that sets a transaction
   */
  setTransactionObject: PropTypes.func,
  /**
   * Array of ERC20 assets
   */
  tokens: PropTypes.array,
  /**
   * Selected address
   */
  selectedAddress: PropTypes.string,
  /**
   * Chain id
   */
  chainId: PropTypes.string,
};

const mapStateToProps = (state) => ({
  selectedAddress: selectSelectedAddress(state),
  chainId: selectChainId(state),
  tokens: selectTokens(state),
  swapsTransactions:
    state.engine.backgroundState.TransactionController.swapsTransactions || {},
  providerType: selectProviderType(state),
});

const mapDispatchToProps = (dispatch) => ({
  setEtherTransaction: (transaction) =>
    dispatch(setEtherTransaction(transaction)),
  setTransactionObject: (transaction) =>
    dispatch(setTransactionObject(transaction)),
});

export default connect(mapStateToProps, mapDispatchToProps)(RootRPCMethodsUI);<|MERGE_RESOLUTION|>--- conflicted
+++ resolved
@@ -1,24 +1,20 @@
 import React, { useState, useEffect, useCallback } from 'react';
 
-import { Alert, InteractionManager } from 'react-native';
+import { StyleSheet, Alert, InteractionManager } from 'react-native';
 import PropTypes from 'prop-types';
 import { connect, useSelector } from 'react-redux';
 import { ethers } from 'ethers';
 import abi from 'human-standard-token-abi';
-<<<<<<< HEAD
 import { ethErrors } from 'eth-json-rpc-errors';
 import { KeyringTypes } from '@metamask/keyring-controller';
 
 import Modal from 'react-native-modal';
 import { BN } from 'ethereumjs-util';
-import { swapsUtils } from '@metamask/swaps-controller';
+import { swapsUtils } from '@metamask/swaps-controller';	
 import { query } from '@metamask/controller-utils';
 import BigNumber from 'bignumber.js';
 import Engine from '../../../core/Engine';
 import Approval from '../../Views/Approval';
-=======
-
->>>>>>> 2c4ab04f
 import NotificationManager from '../../../core/NotificationManager';
 import { strings } from '../../../../locales/i18n';
 import { hexToBN, fromWei, isZeroValue } from '../../../util/number';
@@ -40,29 +36,26 @@
   isSwapTransaction,
 } from '../../../util/transactions';
 import Logger from '../../../util/Logger';
+import Approve from '../../Views/ApproveView/Approve';	
+import ApprovalFlowLoader from '../../UI/Approval/ApprovalFlowLoader';	
+import WatchAssetRequest from '../../UI/WatchAssetRequest';	
+import AccountApproval from '../../UI/AccountApproval';
 import TransactionTypes from '../../../core/TransactionTypes';
-<<<<<<< HEAD
-import AddCustomNetwork from '../../UI/AddCustomNetwork';
+import AddCustomNetwork from '../../UI/AddCustomNetwork';	
 import SwitchCustomNetwork from '../../UI/SwitchCustomNetwork';
-=======
-import { swapsUtils } from '@metamask/swaps-controller';
-import { query } from '@metamask/controller-utils';
->>>>>>> 2c4ab04f
 import Analytics from '../../../core/Analytics/Analytics';
 import { toLowerCaseEquals } from '../../../util/general';
+import { ApprovalTypes } from '../../../core/RPCMethods/RPCMethodMiddleware';
 import { KEYSTONE_TX_CANCELED } from '../../../constants/error';
 import { MetaMetricsEvents } from '../../../core/Analytics';
 import AnalyticsV2 from '../../../util/analyticsV2';
 
-<<<<<<< HEAD
 import { useTheme } from '../../../util/theme';
 import withQRHardwareAwareness from '../../UI/QRHardware/withQRHardwareAwareness';
 import QRSigningModal from '../../UI/QRHardware/QRSigningModal';
 import SignatureRequestRoot from '../../UI/SignatureRequest/Root';
 import { networkSwitched } from '../../../actions/onboardNetwork';
 import { createLedgerTransactionModalNavDetails } from '../../UI/LedgerModals/LedgerTransactionModal';
-=======
->>>>>>> 2c4ab04f
 import {
   selectChainId,
   selectProviderType,
@@ -83,10 +76,15 @@
 import { selectTokenList } from '../../../selectors/tokenListController';
 import { selectTokens } from '../../../selectors/tokensController';
 import { selectSelectedAddress } from '../../../selectors/preferencesController';
-
+import { createAccountConnectNavDetails } from '../../Views/AccountConnect';	
+import { ApprovalResult } from '../../UI/Approval/ApprovalResult';	
+import { ApprovalResultType } from '../../UI/Approval/ApprovalResult/ApprovalResult';	
+const APPROVAL_TYPES_WITH_DISABLED_CLOSE_ON_APPROVE = [	
+  ApprovalTypes.TRANSACTION,	
+];
+//[REBASE_CHECK]
 const hstInterface = new ethers.utils.Interface(abi);
 
-<<<<<<< HEAD
 const styles = StyleSheet.create({
   bottomModal: {
     justifyContent: 'flex-end',
@@ -95,13 +93,54 @@
   },
 });
 
-=======
->>>>>>> 2c4ab04f
 const RootRPCMethodsUI = (props) => {
+  const { colors } = useTheme();	
+  const [showPendingApproval, setShowPendingApproval] = useState(false);	
+  const [showPendingApprovalFlow, setShowPendingApprovalFlow] = useState(false);	
+  const [approvalFlowLoadingText, setApprovalFlowLoadingText] = useState(null);
   const [transactionModalType, setTransactionModalType] = useState(undefined);
+  const [walletConnectRequestInfo, setWalletConnectRequestInfo] =	
+    useState(undefined);	
+  const [currentPageMeta, setCurrentPageMeta] = useState({});
   const tokenList = useSelector(selectTokenList);
+  
+  const [customNetworkToAdd, setCustomNetworkToAdd] = useState(null);	
+  const [customNetworkToSwitch, setCustomNetworkToSwitch] = useState(null);	
+  const [hostToApprove, setHostToApprove] = useState(null);	
+  const [watchAsset, setWatchAsset] = useState(undefined);	
+  const [approvalResultRequest, setApprovalResultRequest] = useState(undefined);	
+  const [signMessageParams, setSignMessageParams] = useState(undefined);
+
   const setTransactionObject = props.setTransactionObject;
   const setEtherTransaction = props.setEtherTransaction;
+
+  const TransactionModalType = {	
+    Transaction: 'transaction',	
+    Dapp: 'dapp',	
+  };	
+  // Reject pending approval using MetaMask SDK.	
+  const rejectPendingApproval = (id, error) => {	
+    const { ApprovalController } = Engine.context;	
+    try {	
+      ApprovalController.reject(id, error);	
+    } catch (error) {	
+      Logger.error(error, 'Reject while rejecting pending connection request');	
+    }	
+  };	
+  // Accept pending approval using MetaMask SDK.	
+  const acceptPendingApproval = (id, requestData) => {	
+    const { ApprovalController } = Engine.context;	
+    try {	
+      ApprovalController.accept(id, requestData);	
+    } catch (err) {	
+      // Ignore err if request already approved or doesn't exists.	
+    }	
+  };	
+  const showPendingApprovalModal = ({ type, origin }) => {	
+    InteractionManager.runAfterInteractions(() => {	
+      setShowPendingApproval({ type, origin });	
+    });	
+  };
 
   const initializeWalletConnect = () => {
     WalletConnect.init();
@@ -240,7 +279,6 @@
           },
         );
         await KeyringController.resetQRKeyringState();
-<<<<<<< HEAD
 
         // eslint-disable-next-line no-console
         console.log(transactionMeta);
@@ -264,11 +302,8 @@
             }),
           );
         } else {
-          acceptPendingApproval(transactionMeta.id);
+          Engine.acceptPendingApproval(transactionMeta.id);
         }
-=======
-        Engine.acceptPendingApproval(transactionMeta.id);
->>>>>>> 2c4ab04f
       } catch (error) {
         if (!error?.message.startsWith(KEYSTONE_TX_CANCELED)) {
           Alert.alert(
@@ -388,11 +423,133 @@
       setEtherTransaction,
     ],
   );
+  
+  	
+  const renderApprovalFlowModal = () => {	
+    if (!showPendingApprovalFlow || showPendingApproval) {	
+      return null;	
+    }	
+    return (	
+      <Modal	
+        isVisible	
+        animationIn="slideInUp"	
+        animationOut="slideOutDown"	
+        style={styles.bottomModal}	
+        backdropColor={colors.overlay.default}	
+        backdropOpacity={1}	
+        animationInTiming={600}	
+        animationOutTiming={600}	
+        swipeDirection={'down'}	
+        propagateSwipe	
+      >	
+        <ApprovalFlowLoader loadingText={approvalFlowLoadingText} />	
+      </Modal>	
+    );	
+  };	
+  const onApprovalResultConfirm = () => {	
+    setShowPendingApproval(false);	
+    acceptPendingApproval(approvalResultRequest.id, approvalResultRequest.data);	
+    setApprovalResultRequest(undefined);	
+  };	
+  const renderApprovalResultModal = () => {	
+    if (	
+      ![ApprovalTypes.RESULT_SUCCESS, ApprovalTypes.RESULT_ERROR].includes(	
+        showPendingApproval?.type,	
+      )	
+    ) {	
+      return null;	
+    }	
+    return (	
+      <Modal	
+        isVisible	
+        animationIn="slideInUp"	
+        animationOut="slideOutDown"	
+        style={styles.bottomModal}	
+        backdropColor={colors.overlay.default}	
+        backdropOpacity={1}	
+        animationInTiming={300}	
+        animationOutTiming={300}	
+        swipeDirection={'down'}	
+        propagateSwipe	
+      >	
+        <ApprovalResult	
+          requestData={approvalResultRequest?.data}	
+          onConfirm={onApprovalResultConfirm}	
+          requestType={	
+            showPendingApproval.type === ApprovalTypes.RESULT_SUCCESS	
+              ? ApprovalResultType.Success	
+              : ApprovalResultType.Failure	
+          }	
+        />	
+      </Modal>	
+    );	
+  };	
+  const renderQRSigningModal = () => {	
+    const { isSigningQRObject, QRState } = props;	
+    if (	
+      !isSigningQRObject ||	
+      transactionModalType ||	
+      showPendingApproval?.type !== ApprovalTypes.TRANSACTION	
+    ) {	
+      return null;	
+    }	
+    return <QRSigningModal isVisible QRState={QRState} />;	
+  };	
+  const onWalletConnectSessionApproval = () => {	
+    setShowPendingApproval(false);	
+    acceptPendingApproval(	
+      walletConnectRequestInfo.id,	
+      walletConnectRequestInfo.data,	
+    );	
+    setWalletConnectRequestInfo(undefined);	
+  };	
+  const onWalletConnectSessionRejected = () => {	
+    setShowPendingApproval(false);	
+    rejectPendingApproval(	
+      walletConnectRequestInfo.id,	
+      ethErrors.provider.userRejectedRequest(),	
+    );	
+    setWalletConnectRequestInfo(undefined);	
+  };	
+  const renderWalletConnectSessionRequestModal = () => {	
+    const meta = walletConnectRequestInfo?.data?.peerMeta || null;	
+    const currentPageInformation = {	
+      title: meta?.name || meta?.title,	
+      url: meta?.url,	
+      icon: meta?.icons?.[0],	
+    };	
+    return (	
+      <Modal	
+        isVisible={showPendingApproval?.type === ApprovalTypes.WALLET_CONNECT}	
+        animationIn="slideInUp"	
+        animationOut="slideOutDown"	
+        style={styles.bottomModal}	
+        backdropColor={colors.overlay.default}	
+        backdropOpacity={1}	
+        animationInTiming={300}	
+        animationOutTiming={300}	
+        onSwipeComplete={onWalletConnectSessionRejected}	
+        onBackButtonPress={onWalletConnectSessionRejected}	
+        swipeDirection={'down'}	
+      >	
+        <AccountApproval	
+          onCancel={onWalletConnectSessionRejected}	
+          onConfirm={onWalletConnectSessionApproval}	
+          currentPageInformation={currentPageInformation}	
+          walletConnectRequest	
+        />	
+      </Modal>	
+    );	
+  };	
+
+  const hideTransactionModal = () => {	
+    setShowPendingApproval(false);	
+    setTransactionModalType(undefined);	
+  };
 
   const onTransactionComplete = useCallback(() => {
     setTransactionModalType(undefined);
-<<<<<<< HEAD
-  };
+  }, []);
 
   const showTransactionApproval = () =>
     showPendingApproval?.type === ApprovalTypes.TRANSACTION;
@@ -416,7 +573,7 @@
     return (
       transactionApprovalVisible &&
       transactionModalType === TransactionModalType.Transaction && (
-        <Approve modalVisible hideModal={hideTransactionModal} navigation={props.navigation} />
+        <Approve modalVisible hideModal={hideTransactionModal} />
       )
     );
   };
@@ -614,9 +771,6 @@
       onSign={onSign}
     />
   );
-=======
-  }, []);
->>>>>>> 2c4ab04f
 
   // unapprovedTransaction effect
   useEffect(() => {
@@ -632,11 +786,131 @@
     };
   }, [onUnapprovedTransaction]);
 
+  const handlePendingApprovals = async (approvalState) => {	
+    //TODO: IF WE RECEIVE AN APPROVAL REQUEST, AND WE HAVE ONE ACTIVE, SHOULD WE HIDE THE CURRENT ONE OR NOT?	
+    if (approvalState.pendingApprovalCount > 0) {	
+      const key = Object.keys(approvalState.pendingApprovals)[0];	
+      const request = approvalState.pendingApprovals[key];	
+      const requestData = { ...request.requestData };	
+      if (requestData.pageMeta) {	
+        setCurrentPageMeta(requestData.pageMeta);	
+      }	
+      switch (request.type) {	
+        case ApprovalTypes.REQUEST_PERMISSIONS:	
+          if (requestData?.permissions?.eth_accounts) {	
+            const {	
+              metadata: { id },	
+            } = requestData;	
+            const totalAccounts = props.accountsLength;	
+            AnalyticsV2.trackEvent(MetaMetricsEvents.CONNECT_REQUEST_STARTED, {	
+              number_of_accounts: totalAccounts,	
+              source: 'PERMISSION SYSTEM',	
+            });	
+            props.navigation.navigate(	
+              ...createAccountConnectNavDetails({	
+                hostInfo: requestData,	
+                permissionRequestId: id,	
+              }),	
+            );	
+          }	
+          break;	
+        case ApprovalTypes.CONNECT_ACCOUNTS:	
+          setHostToApprove({ data: requestData, id: request.id });	
+          showPendingApprovalModal({	
+            type: ApprovalTypes.CONNECT_ACCOUNTS,	
+            origin: request.origin,	
+          });	
+          break;	
+        case ApprovalTypes.SWITCH_ETHEREUM_CHAIN:	
+          setCustomNetworkToSwitch({ data: requestData, id: request.id });	
+          showPendingApprovalModal({	
+            type: ApprovalTypes.SWITCH_ETHEREUM_CHAIN,	
+            origin: request.origin,	
+          });	
+          break;	
+        case ApprovalTypes.ADD_ETHEREUM_CHAIN:	
+          setCustomNetworkToAdd({ data: requestData, id: request.id });	
+          showPendingApprovalModal({	
+            type: ApprovalTypes.ADD_ETHEREUM_CHAIN,	
+            origin: request.origin,	
+          });	
+          break;	
+        case ApprovalTypes.WALLET_CONNECT:	
+          setWalletConnectRequestInfo({ data: requestData, id: request.id });	
+          showPendingApprovalModal({	
+            type: ApprovalTypes.WALLET_CONNECT,	
+            origin: request.origin,	
+          });	
+          break;	
+        case ApprovalTypes.ETH_SIGN:	
+        case ApprovalTypes.PERSONAL_SIGN:	
+        case ApprovalTypes.ETH_SIGN_TYPED_DATA:	
+          setSignMessageParams(requestData);	
+          showPendingApprovalModal({	
+            type: request.type,	
+            origin: request.origin,	
+          });	
+          break;	
+        case ApprovalTypes.WATCH_ASSET:	
+          setWatchAsset({ data: requestData, id: request.id });	
+          showPendingApprovalModal({	
+            type: ApprovalTypes.WATCH_ASSET,	
+            origin: request.origin,	
+          });	
+          break;	
+        case ApprovalTypes.TRANSACTION:	
+          showPendingApprovalModal({	
+            type: ApprovalTypes.TRANSACTION,	
+            origin: request.origin,	
+          });	
+          break;	
+        case ApprovalTypes.RESULT_SUCCESS:	
+        case ApprovalTypes.RESULT_ERROR:	
+          setApprovalResultRequest({ data: requestData, id: request.id });	
+          showPendingApprovalModal({	
+            type: request.type,	
+            origin: request.origin,	
+          });	
+          break;	
+        default:	
+          break;	
+      }	
+    } else {	
+      setShowPendingApproval((showPendingApproval) => {	
+        const currentApprovalType = showPendingApproval?.type;	
+        const approvalTypeHasCloseOnApproveDisabled =	
+          APPROVAL_TYPES_WITH_DISABLED_CLOSE_ON_APPROVE.includes(	
+            currentApprovalType,	
+          );	
+        const shouldCloseModal = !approvalTypeHasCloseOnApproveDisabled;	
+        return shouldCloseModal ? false : showPendingApproval;	
+      });	
+    }	
+    const approvalFlows = approvalState.approvalFlows;	
+    if (approvalFlows.length > 0) {	
+      const childFlow = approvalFlows[approvalFlows.length - 1];	
+      setShowPendingApprovalFlow(true);	
+      setApprovalFlowLoadingText(childFlow.loadingText);	
+    } else {	
+      setShowPendingApprovalFlow(false);	
+      setApprovalFlowLoadingText(null);	
+    }	
+  };	
+
   useEffect(() => {
     initializeWalletConnect();
 
+    Engine.controllerMessenger.subscribe(	
+      'ApprovalController:stateChange',	
+      handlePendingApprovals,	
+    );
+
     return function cleanup() {
       Engine.context.TokensController.hub.removeAllListeners();
+      Engine.controllerMessenger.unsubscribe(	
+        'ApprovalController:stateChange',	
+        handlePendingApprovals,	
+      );
       WalletConnect.hub.removeAllListeners();
     };
     // eslint-disable-next-line react-hooks/exhaustive-deps
@@ -644,6 +918,18 @@
 
   return (
     <React.Fragment>
+      {/* {renderSigningModal()}	
+      {renderWalletConnectSessionRequestModal()}	
+      {renderDappTransactionModal()}	
+      {renderApproveModal()}	
+      {renderAddCustomNetworkModal()}	
+      {renderSwitchCustomNetworkModal()}	
+      {renderWatchAssetModal()}	
+      {renderQRSigningModal()}	
+      {renderAccountsApprovalModal()}	
+      {renderApprovalFlowModal()}	
+      {renderApprovalResultModal()} */}
+
       <SignatureApproval />
       <WalletConnectApproval />
       <TransactionApproval
