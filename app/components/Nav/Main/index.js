import React, {
  useState,
  useEffect,
  useRef,
  useCallback,
  useContext,
} from 'react';

import {
  ActivityIndicator,
  AppState,
  StyleSheet,
  View,
  Linking,
} from 'react-native';
import NetInfo from '@react-native-community/netinfo';
import PropTypes from 'prop-types';
import { connect, useSelector } from 'react-redux';
import GlobalAlert from '../../UI/GlobalAlert';
import BackgroundTimer from 'react-native-background-timer';
import NotificationManager from '../../../core/NotificationManager';
import Engine from '../../../core/Engine';
import AppConstants from '../../../core/AppConstants';
import I18n, { strings } from '../../../../locales/i18n';
import FadeOutOverlay from '../../UI/FadeOutOverlay';
import BackupAlert from '../../UI/BackupAlert';
import Notification from '../../UI/Notification';
import RampOrders from '../../UI/Ramp';
import {
  showTransactionNotification,
  hideCurrentNotification,
  showSimpleNotification,
  removeNotificationById,
  removeNotVisibleNotifications,
} from '../../../actions/notification';

import ProtectYourWalletModal from '../../UI/ProtectYourWalletModal';
import MainNavigator from './MainNavigator';
import SkipAccountSecurityModal from '../../UI/SkipAccountSecurityModal';
import { query } from '@metamask/controller-utils';
import SwapsLiveness from '../../UI/Swaps/SwapsLiveness';

import {
  setInfuraAvailabilityBlocked,
  setInfuraAvailabilityNotBlocked,
} from '../../../actions/infuraAvailability';

import { createStackNavigator } from '@react-navigation/stack';
import ReviewModal from '../../UI/ReviewModal';
import { useTheme } from '../../../util/theme';
import RootRPCMethodsUI from './RootRPCMethodsUI';
import {
  ToastContext,
  ToastVariants,
} from '../../../component-library/components/Toast';
import { useEnableAutomaticSecurityChecks } from '../../hooks/EnableAutomaticSecurityChecks';
import { useMinimumVersions } from '../../hooks/MinimumVersions';
import navigateTermsOfUse from '../../../util/termsOfUse/termsOfUse';
import {
  selectChainId,
  selectIsAllNetworks,
  selectNetworkClientId,
  selectNetworkConfigurations,
  selectProviderConfig,
  selectProviderType,
} from '../../../selectors/networkController';
import {
  selectNetworkName,
  selectNetworkImageSource,
} from '../../../selectors/networkInfos';
import {
  selectShowIncomingTransactionNetworks,
  selectTokenNetworkFilter,
} from '../../../selectors/preferencesController';

import useNotificationHandler from '../../../util/notifications/hooks';
import {
  DEPRECATED_NETWORKS,
  NETWORKS_CHAIN_ID,
} from '../../../constants/network';
import WarningAlert from '../../../components/UI/WarningAlert';
import { GOERLI_DEPRECATED_ARTICLE } from '../../../constants/urls';
import {
  updateIncomingTransactions,
  startIncomingTransactionPolling,
  stopIncomingTransactionPolling,
} from '../../../util/transaction-controller';
import isNetworkUiRedesignEnabled from '../../../util/networks/isNetworkUiRedesignEnabled';
import { useConnectionHandler } from '../../../util/navigation/useConnectionHandler';
import { getGlobalEthQuery } from '../../../util/networks/global-network';
import { selectIsEvmNetworkSelected } from '../../../selectors/multichainNetworkController';
import { isPortfolioViewEnabled } from '../../../util/networks';

const Stack = createStackNavigator();

const createStyles = (colors) =>
  StyleSheet.create({
    flex: {
      flex: 1,
    },
    loader: {
      backgroundColor: colors.background.default,
      flex: 1,
      justifyContent: 'center',
      alignItems: 'center',
    },
  });

const Main = (props) => {
  const [forceReload, setForceReload] = useState(false);
  const [showRemindLaterModal, setShowRemindLaterModal] = useState(false);
  const [skipCheckbox, setSkipCheckbox] = useState(false);
  const [showDeprecatedAlert, setShowDeprecatedAlert] = useState(true);
  const { colors } = useTheme();
  const styles = createStyles(colors);
  const backgroundMode = useRef(false);
  const locale = useRef(I18n.locale);
  const removeConnectionStatusListener = useRef();

  const { connectionChangeHandler } = useConnectionHandler(props.navigation);

  const removeNotVisibleNotifications = props.removeNotVisibleNotifications;
  useNotificationHandler();
  useEnableAutomaticSecurityChecks();
  useMinimumVersions();

  const { chainId, networkClientId, showIncomingTransactionsNetworks } = props;

  useEffect(() => {
    if (DEPRECATED_NETWORKS.includes(props.chainId)) {
      setShowDeprecatedAlert(true);
    } else {
      setShowDeprecatedAlert(false);
    }
  }, [props.chainId]);

  useEffect(() => {
    stopIncomingTransactionPolling();

    if (showIncomingTransactionsNetworks[chainId]) {
      startIncomingTransactionPolling([chainId]);
    }
  }, [chainId, networkClientId, showIncomingTransactionsNetworks]);

  const checkInfuraAvailability = useCallback(async () => {
    if (props.providerType !== 'rpc') {
      try {
        const ethQuery = getGlobalEthQuery();
        await query(ethQuery, 'blockNumber', []);
        props.setInfuraAvailabilityNotBlocked();
      } catch (e) {
        if (e.message === AppConstants.ERRORS.INFURA_BLOCKED_MESSAGE) {
          props.navigation.navigate('OfflineModeView');
          props.setInfuraAvailabilityBlocked();
        }
      }
    } else {
      props.setInfuraAvailabilityNotBlocked();
    }
    // eslint-disable-next-line react-hooks/exhaustive-deps
  }, [
    props.navigation,
    props.providerType,
    props.setInfuraAvailabilityBlocked,
    props.setInfuraAvailabilityNotBlocked,
  ]);

  const handleAppStateChange = useCallback(
    (appState) => {
      const newModeIsBackground = appState === 'background';

      // If it was in background and it's not anymore
      // we need to stop the Background timer
      if (backgroundMode.current && !newModeIsBackground) {
        BackgroundTimer.stop();
      }

      backgroundMode.current = newModeIsBackground;

      // If the app is now in background, we need to start
      // the background timer, which is less intense
      if (backgroundMode.current) {
        removeNotVisibleNotifications();

        BackgroundTimer.runBackgroundTimer(async () => {
          await updateIncomingTransactions([props.chainId]);
        }, AppConstants.TX_CHECK_BACKGROUND_FREQUENCY);
      }
    },
    [backgroundMode, removeNotVisibleNotifications, props.chainId],
  );

  const initForceReload = () => {
    // Force unmount the webview to avoid caching problems
    setForceReload(true);
    setTimeout(() => {
      setForceReload(false);
    }, 1000);
  };

  const renderLoader = () => (
    <View style={styles.loader}>
      <ActivityIndicator size="small" />
    </View>
  );

  const toggleRemindLater = () => {
    setShowRemindLaterModal(!showRemindLaterModal);
  };

  const toggleSkipCheckbox = () => {
    setSkipCheckbox(!skipCheckbox);
  };

  const skipAccountModalSecureNow = () => {
    toggleRemindLater();
    props.navigation.navigate('SetPasswordFlow', {
      screen: 'AccountBackupStep1B',
      params: { ...props.route.params },
    });
  };

  const skipAccountModalSkip = () => {
    if (skipCheckbox) toggleRemindLater();
  };

  /**
   * Current network
   */
  const providerConfig = useSelector(selectProviderConfig);
  const networkConfigurations = useSelector(selectNetworkConfigurations);
  const networkName = useSelector(selectNetworkName);
  const isEvmSelected = useSelector(selectIsEvmNetworkSelected);
  const previousProviderConfig = useRef(undefined);
  const previousNetworkConfigurations = useRef(undefined);
  const { toastRef } = useContext(ToastContext);
  const networkImage = useSelector(selectNetworkImageSource);

  const isAllNetworks = useSelector(selectIsAllNetworks);
  const tokenNetworkFilter = useSelector(selectTokenNetworkFilter);

  const hasNetworkChanged = useCallback(
    (chainId, previousConfig, isEvmSelected) => {
      if (!previousConfig) return false;

      return isEvmSelected
        ? chainId !== previousConfig.chainId ||
            providerConfig.type !== previousConfig.type
        : chainId !== previousConfig.chainId;
    },
    [providerConfig.type],
  );

  // Show network switch confirmation.
  useEffect(() => {
    if (
      hasNetworkChanged(chainId, previousProviderConfig.current, isEvmSelected)
    ) {
      //set here token network filter if portfolio view is enabled
      if (isPortfolioViewEnabled()) {
        const { PreferencesController } = Engine.context;
<<<<<<< HEAD
        PreferencesController.setTokenNetworkFilter({
          ...(isAllNetworks ? tokenNetworkFilter : {}),
          [chainId]: true,
        });
=======
        if (Object.keys(tokenNetworkFilter).length === 1) {
          PreferencesController.setTokenNetworkFilter({
            [chainId]: true,
          });
        } else {
          PreferencesController.setTokenNetworkFilter({
            ...tokenNetworkFilter,
            [chainId]: true,
          });
        }
>>>>>>> 77f2c760
      }
      toastRef?.current?.showToast({
        variant: ToastVariants.Network,
        labelOptions: [
          {
            label: `${networkName} `,
            isBold: true,
          },
          { label: strings('toast.now_active') },
        ],
        networkImageSource: networkImage,
      });
    }
    previousProviderConfig.current = !isEvmSelected
      ? { chainId }
      : providerConfig;
  }, [
    providerConfig,
    networkName,
    networkImage,
    toastRef,
    chainId,
    isEvmSelected,
    hasNetworkChanged,
    isAllNetworks,
    tokenNetworkFilter,
  ]);

  // Show add network confirmation.
  useEffect(() => {
    if (!isNetworkUiRedesignEnabled()) return;

    // Memoized values to avoid recalculations
    const currentNetworkValues = Object.values(networkConfigurations);
    const previousNetworkValues = Object.values(
      previousNetworkConfigurations.current ?? {},
    );

    if (
      previousNetworkValues.length &&
      currentNetworkValues.length !== previousNetworkValues.length
    ) {
      // Find the newly added network
      const newNetwork = currentNetworkValues.find(
        (network) => !previousNetworkValues.includes(network),
      );
      const deletedNetwork = previousNetworkValues.find(
        (network) => !currentNetworkValues.includes(network),
      );

      toastRef?.current?.showToast({
        variant: ToastVariants.Plain,
        labelOptions: [
          {
            label: `${
              (newNetwork?.name || deletedNetwork?.name) ??
              strings('asset_details.network')
            } `,
            isBold: true,
          },
          {
            label: deletedNetwork
              ? strings('toast.network_removed')
              : strings('toast.network_added'),
          },
        ],
        networkImageSource: networkImage,
      });
    }
    previousNetworkConfigurations.current = networkConfigurations;
  }, [networkConfigurations, networkName, networkImage, toastRef]);

  useEffect(() => {
    if (locale.current !== I18n.locale) {
      locale.current = I18n.locale;
      initForceReload();
      return;
    }
  });

  // Remove all notifications that aren't visible
  useEffect(() => {
    removeNotVisibleNotifications();
  }, [removeNotVisibleNotifications]);

  useEffect(() => {
    const appStateListener = AppState.addEventListener(
      'change',
      handleAppStateChange,
    );

    setTimeout(() => {
      NotificationManager.init({
        navigation: props.navigation,
        showTransactionNotification: props.showTransactionNotification,
        hideCurrentNotification: props.hideCurrentNotification,
        showSimpleNotification: props.showSimpleNotification,
        removeNotificationById: props.removeNotificationById,
      });
      checkInfuraAvailability();
      removeConnectionStatusListener.current = NetInfo.addEventListener(
        connectionChangeHandler,
      );
    }, 1000);

    return function cleanup() {
      appStateListener.remove();
      removeConnectionStatusListener.current &&
        removeConnectionStatusListener.current();
    };
    // eslint-disable-next-line react-hooks/exhaustive-deps
  }, [connectionChangeHandler]);

  const termsOfUse = useCallback(async () => {
    if (props.navigation) {
      await navigateTermsOfUse(props.navigation.navigate);
    }
  }, [props.navigation]);

  useEffect(() => {
    termsOfUse();
  }, [termsOfUse]);

  const openDeprecatedNetworksArticle = () => {
    Linking.openURL(GOERLI_DEPRECATED_ARTICLE);
  };

  const renderDeprecatedNetworkAlert = (chainId, backUpSeedphraseVisible) => {
    if (DEPRECATED_NETWORKS.includes(chainId) && showDeprecatedAlert) {
      if (NETWORKS_CHAIN_ID.MUMBAI === chainId) {
        return (
          <WarningAlert
            text={strings('networks.network_deprecated_title')}
            dismissAlert={() => setShowDeprecatedAlert(false)}
            precedentAlert={backUpSeedphraseVisible}
          />
        );
      }
      return (
        <WarningAlert
          text={strings('networks.deprecated_goerli')}
          dismissAlert={() => setShowDeprecatedAlert(false)}
          onPressLearnMore={openDeprecatedNetworksArticle}
          precedentAlert={backUpSeedphraseVisible}
        />
      );
    }
  };

  return (
    <React.Fragment>
      <View style={styles.flex}>
        {!forceReload ? (
          <MainNavigator navigation={props.navigation} />
        ) : (
          renderLoader()
        )}
        <GlobalAlert />
        <FadeOutOverlay />
        <Notification navigation={props.navigation} />
        <RampOrders />
        <SwapsLiveness />
        <BackupAlert
          onDismiss={toggleRemindLater}
          navigation={props.navigation}
        />
        {renderDeprecatedNetworkAlert(
          props.chainId,
          props.backUpSeedphraseVisible,
        )}
        <SkipAccountSecurityModal
          modalVisible={showRemindLaterModal}
          onCancel={skipAccountModalSecureNow}
          onConfirm={skipAccountModalSkip}
          skipCheckbox={skipCheckbox}
          toggleSkipCheckbox={toggleSkipCheckbox}
        />
        <ProtectYourWalletModal navigation={props.navigation} />
        <RootRPCMethodsUI navigation={props.navigation} />
      </View>
    </React.Fragment>
  );
};

Main.router = MainNavigator.router;

Main.propTypes = {
  /**
   * Object that represents the navigator
   */
  navigation: PropTypes.object,
  /**
   * Dispatch showing a transaction notification
   */
  showTransactionNotification: PropTypes.func,
  /**
   * Dispatch showing a simple notification
   */
  showSimpleNotification: PropTypes.func,
  /**
   * Dispatch hiding a transaction notification
   */
  hideCurrentNotification: PropTypes.func,
  removeNotificationById: PropTypes.func,
  /**
   * Indicates whether networks allows incoming transactions
   */
  showIncomingTransactionsNetworks: PropTypes.object,
  /**
   * Network provider type
   */
  providerType: PropTypes.string,
  /**
   * Dispatch infura availability blocked
   */
  setInfuraAvailabilityBlocked: PropTypes.func,
  /**
   * Dispatch infura availability not blocked
   */
  setInfuraAvailabilityNotBlocked: PropTypes.func,
  /**
   * Remove not visible notifications from state
   */
  removeNotVisibleNotifications: PropTypes.func,
  /**
   * Object that represents the current route info like params passed to it
   */
  route: PropTypes.object,
  /**
   * Current chain id
   */
  chainId: PropTypes.string,
  /**
   * backup seed phrase modal visible
   */
  backUpSeedphraseVisible: PropTypes.bool,
  /**
   * ID of the global network client
   */
  networkClientId: PropTypes.string,
};

const mapStateToProps = (state) => ({
  showIncomingTransactionsNetworks:
    selectShowIncomingTransactionNetworks(state),
  providerType: selectProviderType(state),
  chainId: selectChainId(state),
  networkClientId: selectNetworkClientId(state),
  backUpSeedphraseVisible: state.user.backUpSeedphraseVisible,
});

const mapDispatchToProps = (dispatch) => ({
  showTransactionNotification: (args) =>
    dispatch(showTransactionNotification(args)),
  showSimpleNotification: (args) => dispatch(showSimpleNotification(args)),
  hideCurrentNotification: () => dispatch(hideCurrentNotification()),
  removeNotificationById: (id) => dispatch(removeNotificationById(id)),
  setInfuraAvailabilityBlocked: () => dispatch(setInfuraAvailabilityBlocked()),
  setInfuraAvailabilityNotBlocked: () =>
    dispatch(setInfuraAvailabilityNotBlocked()),
  removeNotVisibleNotifications: () =>
    dispatch(removeNotVisibleNotifications()),
});

const ConnectedMain = connect(mapStateToProps, mapDispatchToProps)(Main);

const MainFlow = () => (
  <Stack.Navigator
    initialRouteName={'Main'}
    mode={'modal'}
    screenOptions={{
      headerShown: false,
    }}
  >
    <Stack.Screen name={'Main'} component={ConnectedMain} />
    <Stack.Screen
      name={'ReviewModal'}
      component={ReviewModal}
      options={{ animationEnabled: false }}
    />
  </Stack.Navigator>
);

export default MainFlow;<|MERGE_RESOLUTION|>--- conflicted
+++ resolved
@@ -259,12 +259,6 @@
       //set here token network filter if portfolio view is enabled
       if (isPortfolioViewEnabled()) {
         const { PreferencesController } = Engine.context;
-<<<<<<< HEAD
-        PreferencesController.setTokenNetworkFilter({
-          ...(isAllNetworks ? tokenNetworkFilter : {}),
-          [chainId]: true,
-        });
-=======
         if (Object.keys(tokenNetworkFilter).length === 1) {
           PreferencesController.setTokenNetworkFilter({
             [chainId]: true,
@@ -275,7 +269,6 @@
             [chainId]: true,
           });
         }
->>>>>>> 77f2c760
       }
       toastRef?.current?.showToast({
         variant: ToastVariants.Network,
