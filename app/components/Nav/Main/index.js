--- conflicted
+++ resolved
@@ -106,11 +106,8 @@
 } from '../../../actions/notification';
 import { toggleDappTransactionModal, toggleApproveModal } from '../../../actions/modals';
 import AccountApproval from '../../UI/AccountApproval';
-<<<<<<< HEAD
 import ActivityView from '../../Views/ActivityView';
-=======
 import ProtectYourWalletModal from '../../UI/ProtectYourWalletModal';
->>>>>>> 076046d4
 
 const styles = StyleSheet.create({
 	flex: {
@@ -1113,12 +1110,9 @@
 					<GlobalAlert />
 					<FadeOutOverlay />
 					<Notification navigation={this.props.navigation} />
-<<<<<<< HEAD
 					<FiatOrders />
-=======
 					<BackupAlert navigation={this.props.navigation} />
 					<ProtectYourWalletModal navigation={this.props.navigation} />
->>>>>>> 076046d4
 				</View>
 				{this.renderSigningModal()}
 				{this.renderWalletConnectSessionRequestModal()}
