import React, { PureComponent } from 'react';
import {
	InteractionManager,
	ActivityIndicator,
	AppState,
	StyleSheet,
	View,
	PushNotificationIOS, // eslint-disable-line react-native/split-platform-components
	Alert,
	Image
} from 'react-native';
import NetInfo from '@react-native-community/netinfo';
import PropTypes from 'prop-types';
import { connect } from 'react-redux';
import { createStackNavigator } from 'react-navigation-stack';
import { createBottomTabNavigator } from 'react-navigation-tabs';
import ENS from 'ethjs-ens';
import GlobalAlert from '../../UI/GlobalAlert';
import BackgroundTimer from 'react-native-background-timer';
import Browser from '../../Views/Browser';
import AddBookmark from '../../Views/AddBookmark';
import SimpleWebview from '../../Views/SimpleWebview';
import Approval from '../../Views/Approval';
import Settings from '../../Views/Settings';
import GeneralSettings from '../../Views/Settings/GeneralSettings';
import AdvancedSettings from '../../Views/Settings/AdvancedSettings';
import SecuritySettings from '../../Views/Settings/SecuritySettings';
import ExperimentalSettings from '../../Views/Settings/ExperimentalSettings';
import NetworksSettings from '../../Views/Settings/NetworksSettings';
import NetworkSettings from '../../Views/Settings/NetworksSettings/NetworkSettings';
import AppInformation from '../../Views/Settings/AppInformation';
import Contacts from '../../Views/Settings/Contacts';
import Wallet from '../../Views/Wallet';
import TransactionsView from '../../Views/TransactionsView';
import SyncWithExtension from '../../Views/SyncWithExtension';
import Asset from '../../Views/Asset';
import AddAsset from '../../Views/AddAsset';
import Collectible from '../../Views/Collectible';
import CollectibleView from '../../Views/CollectibleView';
import Send from '../../Views/Send';
import SendTo from '../../Views/SendFlow/SendTo';
import RevealPrivateCredential from '../../Views/RevealPrivateCredential';
import WalletConnectSessions from '../../Views/WalletConnectSessions';
import OfflineMode from '../../Views/OfflineMode';
import QrScanner from '../../Views/QRScanner';
import LockScreen from '../../Views/LockScreen';
import ChoosePasswordSimple from '../../Views/ChoosePasswordSimple';
import EnterPasswordSimple from '../../Views/EnterPasswordSimple';
import ChoosePassword from '../../Views/ChoosePassword';
import AccountBackupStep1 from '../../Views/AccountBackupStep1';
import AccountBackupStep1B from '../../Views/AccountBackupStep1B';
import ManualBackupStep1 from '../../Views/ManualBackupStep1';
import ManualBackupStep2 from '../../Views/ManualBackupStep2';
import ManualBackupStep3 from '../../Views/ManualBackupStep3';
import ImportPrivateKey from '../../Views/ImportPrivateKey';
import PaymentChannel from '../../Views/PaymentChannel';
import ImportPrivateKeySuccess from '../../Views/ImportPrivateKeySuccess';
import PaymentRequest from '../../UI/PaymentRequest';
import PaymentRequestSuccess from '../../UI/PaymentRequestSuccess';
import NotificationManager from '../../../core/NotificationManager';
import Engine from '../../../core/Engine';
import AppConstants from '../../../core/AppConstants';
import PushNotification from 'react-native-push-notification';
import I18n, { strings } from '../../../../locales/i18n';
import { colors } from '../../../styles/common';
import LockManager from '../../../core/LockManager';
import FadeOutOverlay from '../../UI/FadeOutOverlay';
import { BNToHex, hexToBN, fromWei, renderFromTokenMinimalUnit } from '../../../util/number';
import { setEtherTransaction, setTransactionObject } from '../../../actions/transaction';
import PersonalSign from '../../UI/PersonalSign';
import TypedSign from '../../UI/TypedSign';
import Modal from 'react-native-modal';
import WalletConnect from '../../../core/WalletConnect';
import PaymentChannelsClient from '../../../core/PaymentChannelsClient';
import PaymentChannelApproval from '../../UI/PaymentChannelApproval';
import PaymentChannelDeposit from '../../Views/PaymentChannel/PaymentChannelDeposit';
import PaymentChannelSend from '../../Views/PaymentChannel/PaymentChannelSend';
import Networks from '../../../util/networks';
import Device from '../../../util/Device';
import {
	CONNEXT_DEPOSIT,
	getMethodData,
	TOKEN_METHOD_TRANSFER,
	decodeTransferData,
	APPROVE_FUNCTION_SIGNATURE
} from '../../../util/transactions';
import { BN, isValidAddress } from 'ethereumjs-util';
import { isENS, safeToChecksumAddress } from '../../../util/address';
import Logger from '../../../util/Logger';
import contractMap from 'eth-contract-metadata';
import MessageSign from '../../UI/MessageSign';
import Approve from '../../Views/ApproveView/Approve';
import Amount from '../../Views/SendFlow/Amount';
import Confirm from '../../Views/SendFlow/Confirm';
import ContactForm from '../../Views/Settings/Contacts/ContactForm';
import TransactionTypes from '../../../core/TransactionTypes';
import BackupAlert from '../../UI/BackupAlert';
import Notification from '../../UI/Notification';
import {
	showTransactionNotification,
	hideTransactionNotification,
	showSimpleNotification
} from '../../../actions/notification';
import { toggleDappTransactionModal, toggleApproveModal } from '../../../actions/modals';
import AccountApproval from '../../UI/AccountApproval';
import ProtectYourWalletModal from '../../UI/ProtectYourWalletModal';

const styles = StyleSheet.create({
	flex: {
		flex: 1
	},
	loader: {
		backgroundColor: colors.white,
		flex: 1,
		justifyContent: 'center',
		alignItems: 'center'
	},
	bottomModal: {
		justifyContent: 'flex-end',
		margin: 0
	},
	headerLogo: {
		width: 125,
		height: 50
	}
});

function HeaderLogo() {
	return (
		<Image style={styles.headerLogo} source={require('../../../images/metamask-name.png')} resizeMode={'contain'} />
	);
}

/**
 * Navigator component that wraps
 * the 2 main sections: Browser, Wallet
 */
const MainNavigator = createStackNavigator(
	{
		Home: {
			screen: createBottomTabNavigator(
				{
					WalletTabHome: createStackNavigator({
						WalletView: {
							screen: Wallet
						},
						Asset: {
							screen: Asset
						},
						AddAsset: {
							screen: AddAsset
						},
						Collectible: {
							screen: Collectible
						},
						CollectibleView: {
							screen: CollectibleView
						},
						RevealPrivateCredentialView: {
							screen: RevealPrivateCredential
						}
					}),
					BrowserTabHome: createStackNavigator({
						BrowserView: {
							screen: Browser,
							navigationOptions: {
								gesturesEnabled: false
							}
						}
					}),
					TransactionsHome: createStackNavigator({
						TransactionsView: {
							screen: TransactionsView
						}
					}),
					PaymentChannelHome: createStackNavigator({
						PaymentChannelView: {
							screen: PaymentChannel
						},
						PaymentChannelDeposit: {
							screen: PaymentChannelDeposit
						},
						PaymentChannelSend: {
							screen: PaymentChannelSend
						}
					})
				},
				{
					defaultNavigationOptions: () => ({
						tabBarVisible: false
					})
				}
			)
		},
		Webview: {
			screen: createStackNavigator(
				{
					SimpleWebview: {
						screen: SimpleWebview
					}
				},
				{
					mode: 'modal'
				}
			)
		},
		SettingsView: {
			screen: createStackNavigator({
				Settings: {
					screen: Settings
				},
				GeneralSettings: {
					screen: GeneralSettings
				},
				AdvancedSettings: {
					screen: AdvancedSettings
				},
				SecuritySettings: {
					screen: SecuritySettings
				},
				ExperimentalSettings: {
					screen: ExperimentalSettings
				},
				NetworksSettings: {
					screen: NetworksSettings
				},
				NetworkSettings: {
					screen: NetworkSettings
				},
				CompanySettings: {
					screen: AppInformation
				},
				ContactsSettings: {
					screen: Contacts
				},
				ContactForm: {
					screen: ContactForm
				},
				SyncWithExtensionView: {
					screen: SyncWithExtension
				},
				RevealPrivateCredentialView: {
					screen: RevealPrivateCredential
				},
				WalletConnectSessionsView: {
					screen: WalletConnectSessions
				},
				ChoosePasswordSimple: {
					screen: ChoosePasswordSimple
				},
				EnterPasswordSimple: {
					screen: EnterPasswordSimple
				}
			})
		},
		ImportPrivateKeyView: {
			screen: createStackNavigator(
				{
					ImportPrivateKey: {
						screen: ImportPrivateKey
					},
					ImportPrivateKeySuccess: {
						screen: ImportPrivateKeySuccess
					}
				},
				{
					headerMode: 'none'
				}
			)
		},
		SendView: {
			screen: createStackNavigator({
				Send: {
					screen: Send
				}
			})
		},
		SendFlowView: {
			screen: createStackNavigator({
				SendTo: {
					screen: SendTo
				},
				Amount: {
					screen: Amount
				},
				Confirm: {
					screen: Confirm
				}
			})
		},
		ApprovalView: {
			screen: createStackNavigator({
				Approval: {
					screen: Approval
				}
			})
		},
		ApproveView: {
			screen: createStackNavigator({
				Approve: {
					screen: Approve
				}
			})
		},
		AddBookmarkView: {
			screen: createStackNavigator({
				AddBookmark: {
					screen: AddBookmark
				}
			})
		},
		OfflineModeView: {
			screen: createStackNavigator({
				OfflineMode: {
					screen: OfflineMode
				}
			})
		},
		/** ALL FULL SCREEN MODALS SHOULD GO HERE */
		QRScanner: {
			screen: QrScanner
		},
		LockScreen: {
			screen: LockScreen
		},

		PaymentRequestView: {
			screen: createStackNavigator(
				{
					PaymentRequest: {
						screen: PaymentRequest
					},
					PaymentRequestSuccess: {
						screen: PaymentRequestSuccess
					}
				},
				{
					mode: 'modal'
				}
			)
		},
		SetPasswordFlow: {
			screen: createStackNavigator(
				{
					ChoosePassword: {
						screen: ChoosePassword
					},
					AccountBackupStep1: {
						screen: AccountBackupStep1
					},
					AccountBackupStep1B: {
						screen: AccountBackupStep1B
					},
					ManualBackupStep1: {
						screen: ManualBackupStep1
					},
					ManualBackupStep2: {
						screen: ManualBackupStep2
					},
					ManualBackupStep3: {
						screen: ManualBackupStep3
					}
				},
				{
					defaultNavigationOptions: {
						// eslint-disable-next-line
						headerTitle: () => <HeaderLogo />,
						headerStyle: {
							borderBottomWidth: 0
						}
					}
				}
			)
		}
	},
	{
		mode: 'modal',
		headerMode: 'none'
	}
);

class Main extends PureComponent {
	static router = {
		...MainNavigator.router
	};
	static propTypes = {
		/**
		 * Object that represents the navigator
		 */
		navigation: PropTypes.object,
		/**
		 * Time to auto-lock the app after it goes in background mode
		 */
		lockTime: PropTypes.number,
		/**
		 * Flag that determines if payment channels are enabled
		 */
		paymentChannelsEnabled: PropTypes.bool,
		/**
		 * Action that sets an ETH transaction
		 */
		setEtherTransaction: PropTypes.func,
		/**
		 * Action that sets a transaction
		 */
		setTransactionObject: PropTypes.func,
		/**
		 * Selected address
		 */
		selectedAddress: PropTypes.string,
		/**
		 * Array of ERC20 assets
		 */
		tokens: PropTypes.array,
		/**
		 * List of transactions
		 */
		transactions: PropTypes.array,
		/**
		 * A string representing the network name
		 */
		providerType: PropTypes.string,
		/**
		 * Dispatch showing a transaction notification
		 */
		showTransactionNotification: PropTypes.func,
		/**
		 * Dispatch showing a simple notification
		 */
		showSimpleNotification: PropTypes.func,
		/**
		 * Dispatch hiding a transaction notification
		 */
		hideTransactionNotification: PropTypes.func,
		/**
		 * Indicates whether the current transaction is a payment channel transaction
		 */
		isPaymentChannelTransaction: PropTypes.bool,
		/**
		 * Indicates whether the current transaction is a deep link transaction
		 */
		isPaymentRequest: PropTypes.bool,
		/**
		/* Identities object required to get account name
		*/
		identities: PropTypes.object,
		/**
		 * Indicates whether third party API mode is enabled
		 */
		thirdPartyApiMode: PropTypes.bool,
		/**
		/* Hides or shows dApp transaction modal
		*/
		toggleDappTransactionModal: PropTypes.func,
		/**
		/* Hides or shows approve modal
		*/
		toggleApproveModal: PropTypes.func,
		/**
		/* dApp transaction modal visible or not
		*/
		dappTransactionModalVisible: PropTypes.bool,
		/**
		/* Token approve modal visible or not
		*/
		approveModalVisible: PropTypes.bool
	};
	state = {
		connected: true,
		forceReload: false,
		signMessage: false,
		signMessageParams: { data: '' },
		signType: '',
		walletConnectRequest: false,
		walletConnectRequestInfo: {},
		paymentChannelRequest: false,
		paymentChannelRequestLoading: false,
		paymentChannelRequestCompleted: false,
		paymentChannelRequestInfo: {},
		showExpandedMessage: false,
		paymentChannelBalance: null,
		paymentChannelReady: false
	};

	backgroundMode = false;
	locale = I18n.locale;

	pollForIncomingTransactions = async () => {
		this.props.thirdPartyApiMode && (await Engine.refreshTransactionHistory());
		// Stop polling if the app is in the background
		if (!this.backgroundMode) {
			setTimeout(() => {
				this.pollForIncomingTransactions();
			}, AppConstants.TX_CHECK_NORMAL_FREQUENCY);
		}
	};
	componentDidMount = async () => {
		InteractionManager.runAfterInteractions(() => {
			this.initializeWalletConnect();
			AppState.addEventListener('change', this.handleAppStateChange);
			this.lockManager = new LockManager(this.props.navigation, this.props.lockTime);
			PushNotification.configure({
				requestPermissions: false,
				onNotification: notification => {
					let data = null;
					if (Device.isAndroid()) {
						if (notification.tag) {
							data = JSON.parse(notification.tag);
						}
					} else if (notification.data) {
						data = notification.data;
					}
					if (data && data.action === 'tx') {
						if (data.id) {
							NotificationManager.setTransactionToView(data.id);
						}
						this.props.navigation.navigate('TransactionsHome');
					}

					if (Device.isIos()) {
						notification.finish(PushNotificationIOS.FetchResult.NoData);
					}
				}
			});

			Engine.context.TransactionController.hub.on('unapprovedTransaction', this.onUnapprovedTransaction);

			Engine.context.MessageManager.hub.on('unapprovedMessage', messageParams => {
				const { title: currentPageTitle, url: currentPageUrl } = messageParams.meta;
				delete messageParams.meta;
				this.setState({
					signMessage: true,
					signMessageParams: messageParams,
					signType: 'eth',
					currentPageTitle,
					currentPageUrl
				});
			});

			Engine.context.PersonalMessageManager.hub.on('unapprovedMessage', messageParams => {
				const { title: currentPageTitle, url: currentPageUrl } = messageParams.meta;
				delete messageParams.meta;
				this.setState({
					signMessage: true,
					signMessageParams: messageParams,
					signType: 'personal',
					currentPageTitle,
					currentPageUrl
				});
			});

			Engine.context.TypedMessageManager.hub.on('unapprovedMessage', messageParams => {
				const { title: currentPageTitle, url: currentPageUrl } = messageParams.meta;
				delete messageParams.meta;
				this.setState({
					signMessage: true,
					signMessageParams: messageParams,
					signType: 'typed',
					currentPageTitle,
					currentPageUrl
				});
			});

			setTimeout(() => {
				NotificationManager.init(
					this.props.navigation,
					this.props.showTransactionNotification,
					this.props.hideTransactionNotification,
					this.props.showSimpleNotification
				);
				this.pollForIncomingTransactions();

				// Only if enabled under settings
				if (this.props.paymentChannelsEnabled) {
					this.initializePaymentChannels();
				}

				this.removeConnectionStatusListener = NetInfo.addEventListener(this.connectionChangeHandler);
			}, 1000);
		});
	};

	connectionChangeHandler = state => {
		// Show the modal once the status changes to offline
		if (this.state.connected && !state.isConnected) {
			this.props.navigation.navigate('OfflineModeView');
		}

		this.setState({ connected: state.isConnected });
	};

	initializeWalletConnect = () => {
		WalletConnect.hub.on('walletconnectSessionRequest', peerInfo => {
			this.setState({ walletConnectRequest: true, walletConnectRequestInfo: peerInfo });
		});
		WalletConnect.init();
	};

	initiatePaymentChannelRequest = ({ amount, to }) => {
		this.props.setTransactionObject({
			selectedAsset: {
				address: '0x89d24A6b4CcB1B6fAA2625fE562bDD9a23260359',
				decimals: 18,
				logo: 'sai.svg',
				symbol: 'SAI',
				assetBalance: this.state.paymentChannelBalance
			},
			value: amount,
			readableValue: amount,
			transactionTo: to,
			from: this.props.selectedAddress,
			transactionFromName: this.props.identities[this.props.selectedAddress].name,
			paymentChannelTransaction: true,
			type: 'PAYMENT_CHANNEL_TRANSACTION'
		});

		this.props.navigation.navigate('Confirm');
	};

	onPaymentChannelStateChange = state => {
		if (state.balance !== this.state.paymentChannelBalance || !this.state.paymentChannelReady) {
			this.setState({
				paymentChannelBalance: state.balance,
				paymentChannelReady: true
			});
		}
	};

	initializePaymentChannels = () => {
		PaymentChannelsClient.init(this.props.selectedAddress);
		PaymentChannelsClient.hub.on('state::change', this.onPaymentChannelStateChange);
		PaymentChannelsClient.hub.on('payment::request', async request => {
			const validRequest = { ...request };
			// Validate amount
			if (isNaN(request.amount)) {
				Alert.alert(
					strings('payment_channel_request.title_error'),
					strings('payment_channel_request.amount_error_message')
				);
				return;
			}

			const isAddress = !request.to || request.to.substring(0, 2).toLowerCase() === '0x';
			const isInvalidAddress = isAddress && !isValidAddress(request.to);

			// Validate address
			if (isInvalidAddress || (!isAddress && !isENS(request.to))) {
				Alert.alert(
					strings('payment_channel_request.title_error'),
					strings('payment_channel_request.address_error_message')
				);
				return;
			}

			// Check if ENS and resolve the address before sending
			if (isENS(request.to)) {
				InteractionManager.runAfterInteractions(async () => {
					const {
						state: { network },
						provider
					} = Engine.context.NetworkController;
					const ensProvider = new ENS({ provider, network });
					try {
						const resolvedAddress = await ensProvider.lookup(request.to.trim());
						if (isValidAddress(resolvedAddress)) {
							validRequest.to = resolvedAddress;
							validRequest.ensName = request.to;
							this.initiatePaymentChannelRequest(validRequest);
							return;
						}
					} catch (e) {
						Logger.log('Error with payment request', request);
					}
					Alert.alert(
						strings('payment_channel_request.title_error'),
						strings('payment_channel_request.address_error_message')
					);
					this.setState({
						paymentChannelRequest: false,
						paymentChannelRequestInfo: null
					});
				});
			} else {
				this.initiatePaymentChannelRequest(validRequest);
			}
		});

		PaymentChannelsClient.hub.on('payment::complete', () => {
			// show the success screen
			this.setState({ paymentChannelRequestCompleted: true });
			// hide the modal and reset state
			setTimeout(() => {
				this.setState({
					paymentChannelRequest: false,
					paymentChannelRequestLoading: false,
					paymentChannelRequestInfo: {}
				});
				setTimeout(() => {
					this.setState({
						paymentChannelRequestCompleted: false
					});
				}, 1500);
			}, 800);
		});

		PaymentChannelsClient.hub.on('payment::error', error => {
			if (error === 'INVALID_ENS_NAME') {
				Alert.alert(
					strings('payment_channel_request.title_error'),
					strings('payment_channel_request.address_error_message')
				);
			} else if (error.indexOf('insufficient_balance') !== -1) {
				Alert.alert(
					strings('payment_channel_request.error'),
					strings('payment_channel_request.balance_error_message')
				);
			}

			// hide the modal and reset state
			setTimeout(() => {
				setTimeout(() => {
					this.setState({
						paymentChannelRequest: false,
						paymentChannelRequestLoading: false,
						paymentChannelRequestInfo: {}
					});
					setTimeout(() => {
						this.setState({
							paymentChannelRequestCompleted: false
						});
					});
				}, 800);
			}, 800);
		});
	};

	paymentChannelDepositSign = async transactionMeta => {
		const { TransactionController } = Engine.context;
		const { transactions } = this.props;
		try {
			TransactionController.hub.once(`${transactionMeta.id}:finished`, transactionMeta => {
				if (transactionMeta.status === 'submitted') {
					this.setState({ transactionHandled: true });
					this.props.navigation.pop();
					NotificationManager.watchSubmittedTransaction({
						...transactionMeta,
						assetType: transactionMeta.transaction.assetType
					});
				} else {
					throw transactionMeta.error;
				}
			});

			const fullTx = transactions.find(({ id }) => id === transactionMeta.id);
			const gasPrice = BNToHex(
				hexToBN(transactionMeta.transaction.gasPrice)
					.mul(new BN(AppConstants.INSTAPAY_GAS_PONDERATOR * 10))
					.div(new BN(10))
			);
			const updatedTx = { ...fullTx, transaction: { ...transactionMeta.transaction, gasPrice } };
			await TransactionController.updateTransaction(updatedTx);
			await TransactionController.approveTransaction(transactionMeta.id);
		} catch (error) {
			Alert.alert(strings('transactions.transaction_error'), error && error.message, [
				{ text: strings('navigation.ok') }
			]);
			this.setState({ transactionHandled: false });
		}
	};

	onUnapprovedTransaction = async transactionMeta => {
		if (transactionMeta.origin === TransactionTypes.MMM) return;
		// Check if it's a payment channel deposit transaction to sign
		const to = safeToChecksumAddress(transactionMeta.transaction.to);
		const networkId = Networks[this.props.providerType].networkId;
		if (
			this.props.paymentChannelsEnabled &&
			AppConstants.CONNEXT.SUPPORTED_NETWORKS.includes(this.props.providerType) &&
			transactionMeta.transaction.data &&
			transactionMeta.transaction.data.substr(0, 10) === CONNEXT_DEPOSIT &&
			to === AppConstants.CONNEXT.CONTRACTS[networkId]
		) {
			await this.paymentChannelDepositSign(transactionMeta);
		} else {
			const {
				transaction: { value, gas, gasPrice, data }
			} = transactionMeta;
			const { AssetsContractController } = Engine.context;
			transactionMeta.transaction.gas = hexToBN(gas);
			transactionMeta.transaction.gasPrice = hexToBN(gasPrice);

			if (
				(value === '0x0' || !value) &&
				data &&
				data !== '0x' &&
				to &&
				(await getMethodData(data)).name === TOKEN_METHOD_TRANSFER
			) {
				let asset = this.props.tokens.find(({ address }) => address === to);
				if (!asset && contractMap[to]) {
					asset = contractMap[to];
				} else if (!asset) {
					try {
						asset = {};
						asset.decimals = await AssetsContractController.getTokenDecimals(to);
						asset.symbol = await AssetsContractController.getAssetSymbol(to);
					} catch (e) {
						// This could fail when requesting a transfer in other network
						asset = { symbol: 'ERC20', decimals: new BN(0) };
					}
				}

				const decodedData = decodeTransferData('transfer', data);
				transactionMeta.transaction.value = hexToBN(decodedData[2]);
				transactionMeta.transaction.readableValue = renderFromTokenMinimalUnit(
					hexToBN(decodedData[2]),
					asset.decimals
				);
				transactionMeta.transaction.to = decodedData[0];

				this.props.setTransactionObject({
					type: 'INDIVIDUAL_TOKEN_TRANSACTION',
					selectedAsset: asset,
					id: transactionMeta.id,
					origin: transactionMeta.origin,
					...transactionMeta.transaction
				});
			} else {
				transactionMeta.transaction.value = hexToBN(value);
				transactionMeta.transaction.readableValue = fromWei(transactionMeta.transaction.value);

				this.props.setEtherTransaction({
					id: transactionMeta.id,
					origin: transactionMeta.origin,
					...transactionMeta.transaction
				});
			}

			if (data && data.substr(0, 10) === APPROVE_FUNCTION_SIGNATURE) {
				this.props.toggleApproveModal();
			} else {
				this.props.toggleDappTransactionModal();
			}
		}
	};

	handleAppStateChange = appState => {
		const newModeIsBackground = appState === 'background';
		// If it was in background and it's not anymore
		// we need to stop the Background timer
		if (this.backgroundMode && !newModeIsBackground) {
			BackgroundTimer.stop();
			this.pollForIncomingTransactions();
		}

		this.backgroundMode = newModeIsBackground;

		// If the app is now in background, we need to start
		// the background timer, which is less intense
		if (this.backgroundMode) {
			BackgroundTimer.runBackgroundTimer(async () => {
				await Engine.refreshTransactionHistory();
			}, AppConstants.TX_CHECK_BACKGROUND_FREQUENCY);
		}
	};

	componentDidUpdate(prevProps) {
		if (this.locale !== I18n.locale) {
			this.locale = I18n.locale;
			this.forceReload();
			return;
		}
		if (this.props.lockTime !== prevProps.lockTime) {
			this.lockManager.updateLockTime(this.props.lockTime);
		}
		if (this.props.paymentChannelsEnabled !== prevProps.paymentChannelsEnabled) {
			if (this.props.paymentChannelsEnabled) {
				this.initializePaymentChannels();
			} else {
				PaymentChannelsClient.stop();
			}
		}
	}

	forceReload() {
		// Force unmount the webview to avoid caching problems
		this.setState({ forceReload: true }, () => {
			setTimeout(() => {
				this.setState({ forceReload: false });
			}, 1000);
		});
	}

	renderLoader = () => (
		<View style={styles.loader}>
			<ActivityIndicator size="small" />
		</View>
	);

	componentWillUnmount() {
		AppState.removeEventListener('change', this.handleAppStateChange);
		this.lockManager.stopListening();
		Engine.context.PersonalMessageManager.hub.removeAllListeners();
		Engine.context.TypedMessageManager.hub.removeAllListeners();
		Engine.context.TransactionController.hub.removeListener('unapprovedTransaction', this.onUnapprovedTransaction);
		WalletConnect.hub.removeAllListeners();
		PaymentChannelsClient.hub.removeAllListeners();
		PaymentChannelsClient.stop();
		this.removeConnectionStatusListener && this.removeConnectionStatusListener();
	}

	onSignAction = () => {
		this.setState({ signMessage: false });
	};

	toggleExpandedMessage = () => {
		this.setState({ showExpandedMessage: !this.state.showExpandedMessage });
	};

	renderSigningModal = () => {
		const {
			signMessage,
			signMessageParams,
			signType,
			currentPageTitle,
			currentPageUrl,
			showExpandedMessage
		} = this.state;
		return (
			<Modal
				isVisible={signMessage}
				animationIn="slideInUp"
				animationOut="slideOutDown"
				style={styles.bottomModal}
				backdropOpacity={0.7}
				animationInTiming={600}
				animationOutTiming={600}
				onBackdropPress={this.onSignAction}
				onBackButtonPress={showExpandedMessage ? this.toggleExpandedMessage : this.onSignAction}
				onSwipeComplete={this.onSignAction}
				swipeDirection={'down'}
				propagateSwipe
			>
				{signType === 'personal' && (
					<PersonalSign
						messageParams={signMessageParams}
						onCancel={this.onSignAction}
						onConfirm={this.onSignAction}
						currentPageInformation={{ title: currentPageTitle, url: currentPageUrl }}
						toggleExpandedMessage={this.toggleExpandedMessage}
						showExpandedMessage={showExpandedMessage}
					/>
				)}
				{signType === 'typed' && (
					<TypedSign
						messageParams={signMessageParams}
						onCancel={this.onSignAction}
						onConfirm={this.onSignAction}
						currentPageInformation={{ title: currentPageTitle, url: currentPageUrl }}
						toggleExpandedMessage={this.toggleExpandedMessage}
						showExpandedMessage={showExpandedMessage}
					/>
				)}
				{signType === 'eth' && (
					<MessageSign
						navigation={this.props.navigation}
						messageParams={signMessageParams}
						onCancel={this.onSignAction}
						onConfirm={this.onSignAction}
						currentPageInformation={{ title: currentPageTitle, url: currentPageUrl }}
						toggleExpandedMessage={this.toggleExpandedMessage}
						showExpandedMessage={showExpandedMessage}
					/>
				)}
			</Modal>
		);
	};

	onWalletConnectSessionApproval = () => {
		const { peerId } = this.state.walletConnectRequestInfo;
		this.setState({
			walletConnectRequest: false,
			walletConnectRequestInfo: {}
		});
		WalletConnect.hub.emit('walletconnectSessionRequest::approved', peerId);
	};

	onWalletConnectSessionRejected = () => {
		const peerId = this.state.walletConnectRequestInfo.peerId;
		this.setState({
			walletConnectRequest: false,
			walletConnectRequestInfo: {}
		});
		WalletConnect.hub.emit('walletconnectSessionRequest::rejected', peerId);
	};

	onPaymentChannelRequestApproval = () => {
		PaymentChannelsClient.hub.emit('payment::confirm', this.state.paymentChannelRequestInfo);
		this.setState({
			paymentChannelRequestLoading: true
		});
	};

	onPaymentChannelRequestRejected = () => {
		this.setState({
			paymentChannelRequest: false
		});
		setTimeout(() => this.setState({ paymentChannelRequestInfo: {} }), 1000);
	};

	renderWalletConnectSessionRequestModal = () => {
		const { walletConnectRequest, walletConnectRequestInfo } = this.state;
		const meta = walletConnectRequestInfo.peerMeta || null;

		return (
			<Modal
				isVisible={walletConnectRequest}
				animationIn="slideInUp"
				animationOut="slideOutDown"
				style={styles.bottomModal}
				backdropOpacity={0.7}
				animationInTiming={300}
				animationOutTiming={300}
				onSwipeComplete={this.onWalletConnectSessionRejected}
				onBackButtonPress={this.onWalletConnectSessionRejected}
				swipeDirection={'down'}
			>
				<AccountApproval
					onCancel={this.onWalletConnectSessionRejected}
					onConfirm={this.onWalletConnectSessionApproval}
					currentPageInformation={{
						title: meta && meta.name,
						url: meta && meta.url
					}}
					walletConnectRequest
				/>
			</Modal>
		);
	};

	renderPaymentChannelRequestApproval = () => {
		const {
			paymentChannelRequest,
			paymentChannelRequestInfo,
			paymentChannelRequestLoading,
			paymentChannelRequestCompleted
		} = this.state;

		return (
			<Modal
				isVisible={paymentChannelRequest}
				animationIn="slideInUp"
				animationOut="slideOutDown"
				style={styles.bottomModal}
				backdropOpacity={0.7}
				animationInTiming={300}
				animationOutTiming={300}
				onSwipeComplete={this.onPaymentChannelRequestRejected}
				onBackButtonPress={this.onPaymentChannelRequestRejected}
				swipeDirection={'down'}
			>
				<PaymentChannelApproval
					onCancel={this.onPaymentChannelRequestRejected}
					onConfirm={this.onPaymentChannelRequestApproval}
					info={paymentChannelRequestInfo}
					loading={paymentChannelRequestLoading}
					complete={paymentChannelRequestCompleted}
				/>
			</Modal>
		);
	};

<<<<<<< HEAD
	renderDappTransactionModal = () => (
		<Approval
			dappTransactionModalVisible={this.props.dappTransactionModalVisible}
			toggleDappTransactionModal={this.props.toggleDappTransactionModal}
		/>
	);
=======
	backupAlertPress = () => {
		this.props.navigation.navigate('AccountBackupStep1');
	};

	renderDappTransactionModal = () =>
		this.props.dappTransactionModalVisible && (
			<Approval dappTransactionModalVisible toggleDappTransactionModal={this.props.toggleDappTransactionModal} />
		);

	renderApproveModal = () =>
		this.props.approveModalVisible && <Approve modalVisible toggleApproveModal={this.props.toggleApproveModal} />;
>>>>>>> 74915490

	render() {
		const { isPaymentChannelTransaction, isPaymentRequest } = this.props;
		const { forceReload } = this.state;
		return (
			<React.Fragment>
				<View style={styles.flex}>
					{!forceReload ? (
						<MainNavigator
							navigation={this.props.navigation}
							screenProps={{ isPaymentChannelTransaction, isPaymentRequest }}
						/>
					) : (
						this.renderLoader()
					)}
					<GlobalAlert />
					<FadeOutOverlay />
					<Notification navigation={this.props.navigation} />
					<BackupAlert navigation={this.props.navigation} />
					<ProtectYourWalletModal navigation={this.props.navigation} />
				</View>
				{this.renderSigningModal()}
				{this.renderWalletConnectSessionRequestModal()}
				{this.renderDappTransactionModal()}
				{this.renderApproveModal()}
			</React.Fragment>
		);
	}
}

const mapStateToProps = state => ({
	lockTime: state.settings.lockTime,
	thirdPartyApiMode: state.privacy.thirdPartyApiMode,
	selectedAddress: state.engine.backgroundState.PreferencesController.selectedAddress,
	tokens: state.engine.backgroundState.AssetsController.tokens,
	transactions: state.engine.backgroundState.TransactionController.transactions,
	paymentChannelsEnabled: state.settings.paymentChannelsEnabled,
	providerType: state.engine.backgroundState.NetworkController.provider.type,
	isPaymentChannelTransaction: state.transaction.paymentChannelTransaction,
	isPaymentRequest: state.transaction.paymentRequest,
	identities: state.engine.backgroundState.PreferencesController.identities,
	dappTransactionModalVisible: state.modals.dappTransactionModalVisible,
	approveModalVisible: state.modals.approveModalVisible
});

const mapDispatchToProps = dispatch => ({
	setEtherTransaction: transaction => dispatch(setEtherTransaction(transaction)),
	setTransactionObject: transaction => dispatch(setTransactionObject(transaction)),
	showTransactionNotification: args => dispatch(showTransactionNotification(args)),
	showSimpleNotification: args => dispatch(showSimpleNotification(args)),
	hideTransactionNotification: () => dispatch(hideTransactionNotification()),
	toggleDappTransactionModal: (show = null) => dispatch(toggleDappTransactionModal(show)),
	toggleApproveModal: show => dispatch(toggleApproveModal(show))
});

export default connect(
	mapStateToProps,
	mapDispatchToProps
)(Main);<|MERGE_RESOLUTION|>--- conflicted
+++ resolved
@@ -1070,26 +1070,15 @@
 		);
 	};
 
-<<<<<<< HEAD
 	renderDappTransactionModal = () => (
 		<Approval
 			dappTransactionModalVisible={this.props.dappTransactionModalVisible}
 			toggleDappTransactionModal={this.props.toggleDappTransactionModal}
 		/>
 	);
-=======
-	backupAlertPress = () => {
-		this.props.navigation.navigate('AccountBackupStep1');
-	};
-
-	renderDappTransactionModal = () =>
-		this.props.dappTransactionModalVisible && (
-			<Approval dappTransactionModalVisible toggleDappTransactionModal={this.props.toggleDappTransactionModal} />
-		);
 
 	renderApproveModal = () =>
 		this.props.approveModalVisible && <Approve modalVisible toggleApproveModal={this.props.toggleApproveModal} />;
->>>>>>> 74915490
 
 	render() {
 		const { isPaymentChannelTransaction, isPaymentRequest } = this.props;
