--- conflicted
+++ resolved
@@ -45,12 +45,9 @@
 import I18n from '../../../../locales/i18n';
 import { colors } from '../../../styles/common';
 import LockManager from '../../../core/LockManager';
-<<<<<<< HEAD
+import OnboardingWizard from '../../UI/OnboardingWizard';
 import FadeOutOverlay from '../../UI/FadeOutOverlay';
 import TabModalAnimation from '../../Views/Browser/Tabs/TabModalAnimation';
-=======
-import OnboardingWizard from '../../UI/OnboardingWizard';
->>>>>>> 5268770c
 
 const styles = StyleSheet.create({
 	flex: {
@@ -251,15 +248,13 @@
 		 */
 		lockTime: PropTypes.number,
 		/**
-<<<<<<< HEAD
+		 * Current onboarding wizard step
+		 */
+		wizardStep: PropTypes.number,
+		/**
 		 * Object containing the information of the current tab
 		 */
 		tabToAnimate: PropTypes.object
-=======
-		 * Current onboarding wizard step
-		 */
-		wizardStep: PropTypes.number
->>>>>>> 5268770c
 	};
 
 	state = {
@@ -360,13 +355,29 @@
 		this.lockManager.stopListening();
 	}
 
-<<<<<<< HEAD
-	render = () => {
+	render = () => (
+		<View style={styles.flex}>
+			{!this.state.forceReload ? <MainNavigator navigation={this.props.navigation} /> : this.renderLoader()}
+			<GlobalAlert />
+			<FlashMessage position="bottom" MessageComponent={TransactionNotification} animationDuration={150} />
+			<FadeOutOverlay />
+		</View>
+	);
+	/**
+	 * Return current step of onboarding wizard if not step 5 nor 0
+	 */
+	renderOnboardingWizard = () => {
+		const { wizardStep } = this.props;
+		return wizardStep !== 5 && wizardStep > 0 && <OnboardingWizard navigation={this.props.navigation} />;
+	};
+
+	render() {
 		const { tabToAnimate } = this.props;
-
+		const { forceReload } = this.state;
 		return (
 			<View style={styles.flex}>
-				{!this.state.forceReload ? <MainNavigator navigation={this.props.navigation} /> : this.renderLoader()}
+				{!forceReload ? <MainNavigator navigation={this.props.navigation} /> : this.renderLoader()}
+				{this.renderOnboardingWizard()}
 				<GlobalAlert />
 				<FlashMessage position="bottom" MessageComponent={TransactionNotification} animationDuration={150} />
 				<FadeOutOverlay />
@@ -375,37 +386,13 @@
 				)}
 			</View>
 		);
-	};
-=======
-	/**
-	 * Return current step of onboarding wizard if not step 5 nor 0
-	 */
-	renderOnboardingWizard = () => {
-		const { wizardStep } = this.props;
-		return wizardStep !== 5 && wizardStep > 0 && <OnboardingWizard navigation={this.props.navigation} />;
-	};
-
-	render() {
-		const { forceReload } = this.state;
-		return (
-			<View style={styles.flex}>
-				{!forceReload ? <MainNavigator navigation={this.props.navigation} /> : this.renderLoader()}
-				{this.renderOnboardingWizard()}
-				<GlobalAlert />
-				<FlashMessage position="bottom" MessageComponent={TransactionNotification} animationDuration={150} />
-			</View>
-		);
-	}
->>>>>>> 5268770c
+	}
 }
 
 const mapStateToProps = state => ({
 	lockTime: state.settings.lockTime,
-<<<<<<< HEAD
+	wizardStep: state.wizard.step,
 	tabToAnimate: state.browser.tabToAnimate
-=======
-	wizardStep: state.wizard.step
->>>>>>> 5268770c
 });
 
 export default connect(mapStateToProps)(Main);