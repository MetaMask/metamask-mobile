import React, { PureComponent } from 'react';
import {
	InteractionManager,
	ActivityIndicator,
	AppState,
	StyleSheet,
	View,
	PushNotificationIOS, // eslint-disable-line react-native/split-platform-components
	Platform,
	Alert,
	Dimensions
} from 'react-native';
import NetInfo from '@react-native-community/netinfo';
import PropTypes from 'prop-types';
import { connect } from 'react-redux';
import { createStackNavigator } from 'react-navigation-stack';
import { createBottomTabNavigator } from 'react-navigation-tabs';
import ENS from 'ethjs-ens';
import GlobalAlert from '../../UI/GlobalAlert';
import FlashMessage from 'react-native-flash-message';
import BackgroundTimer from 'react-native-background-timer';
import Browser from '../../Views/Browser';
import AddBookmark from '../../Views/AddBookmark';
import SimpleWebview from '../../Views/SimpleWebview';
import Approval from '../../Views/Approval';
import Settings from '../../Views/Settings';
import GeneralSettings from '../../Views/Settings/GeneralSettings';
import AdvancedSettings from '../../Views/Settings/AdvancedSettings';
import SecuritySettings from '../../Views/Settings/SecuritySettings';
import ExperimentalSettings from '../../Views/Settings/ExperimentalSettings';
import NetworksSettings from '../../Views/Settings/NetworksSettings';
import NetworkSettings from '../../Views/Settings/NetworksSettings/NetworkSettings';
import AppInformation from '../../Views/Settings/AppInformation';
import Wallet from '../../Views/Wallet';
import TransactionsView from '../../Views/TransactionsView';
import SyncWithExtension from '../../Views/SyncWithExtension';
import Asset from '../../Views/Asset';
import AddAsset from '../../Views/AddAsset';
import Collectible from '../../Views/Collectible';
import CollectibleView from '../../Views/CollectibleView';
import Send from '../../Views/Send';
import RevealPrivateCredential from '../../Views/RevealPrivateCredential';
import WalletConnectSessions from '../../Views/WalletConnectSessions';
import OfflineMode from '../../Views/OfflineMode';
import QrScanner from '../../Views/QRScanner';
import LockScreen from '../../Views/LockScreen';
import ProtectYourAccount from '../../Views/ProtectYourAccount';
import ChoosePasswordSimple from '../../Views/ChoosePasswordSimple';
import EnterPasswordSimple from '../../Views/EnterPasswordSimple';
import ChoosePassword from '../../Views/ChoosePassword';
import AccountBackupStep1 from '../../Views/AccountBackupStep1';
import AccountBackupStep2 from '../../Views/AccountBackupStep2';
import AccountBackupStep3 from '../../Views/AccountBackupStep3';
import AccountBackupStep4 from '../../Views/AccountBackupStep4';
import AccountBackupStep5 from '../../Views/AccountBackupStep5';
import AccountBackupStep6 from '../../Views/AccountBackupStep6';
import ImportPrivateKey from '../../Views/ImportPrivateKey';
import PaymentChannel from '../../Views/PaymentChannel';
import ImportPrivateKeySuccess from '../../Views/ImportPrivateKeySuccess';
import PaymentRequest from '../../UI/PaymentRequest';
import PaymentRequestSuccess from '../../UI/PaymentRequestSuccess';
import { TransactionNotification } from '../../UI/TransactionNotification';
import TransactionsNotificationManager from '../../../core/TransactionsNotificationManager';
import Engine from '../../../core/Engine';
import AppConstants from '../../../core/AppConstants';
import PushNotification from 'react-native-push-notification';
import I18n, { strings } from '../../../../locales/i18n';
import { colors } from '../../../styles/common';
import LockManager from '../../../core/LockManager';
import FadeOutOverlay from '../../UI/FadeOutOverlay';
import { hexToBN, fromWei, renderFromTokenMinimalUnit } from '../../../util/number';
import { setEtherTransaction, setTransactionObject } from '../../../actions/transaction';
import PersonalSign from '../../UI/PersonalSign';
import TypedSign from '../../UI/TypedSign';
import Modal from 'react-native-modal';
import WalletConnect from '../../../core/WalletConnect';
import InstaPay from '../../../core/InstaPay';
import WalletConnectSessionApproval from '../../UI/WalletConnectSessionApproval';
import PaymentChannelApproval from '../../UI/PaymentChannelApproval';
import PaymentChannelDeposit from '../../Views/PaymentChannel/PaymentChannelDeposit';
import PaymentChannelSend from '../../Views/PaymentChannel/PaymentChannelSend';
import { getMethodData, TOKEN_METHOD_TRANSFER, decodeTransferData } from '../../../util/transactions';
import { toChecksumAddress, isValidAddress } from 'ethereumjs-util';
import { isENS } from '../../../util/address';
import Logger from '../../../util/Logger';
import contractMap from 'eth-contract-metadata';
import { BN } from 'gaba';
import { BNToHex } from 'gaba/util';
<<<<<<< HEAD
import Web3Box from '../../../core/3box';
=======
import MessageSign from '../../UI/MessageSign';
>>>>>>> 3a274b17

const styles = StyleSheet.create({
	flex: {
		flex: 1
	},
	loader: {
		backgroundColor: colors.white,
		flex: 1,
		justifyContent: 'center',
		alignItems: 'center'
	},
	bottomModal: {
		justifyContent: 'flex-end',
		margin: 0
	},
	webview3boxWrapper: {
		width: Dimensions.get('window').width,
		height: 100
	}
});

/**
 * Navigator component that wraps
 * the 2 main sections: Browser, Wallet
 */
const MainNavigator = createStackNavigator(
	{
		Home: {
			screen: createBottomTabNavigator(
				{
					BrowserTabHome: createStackNavigator({
						BrowserView: {
							screen: Browser,
							navigationOptions: {
								gesturesEnabled: false
							}
						}
					}),
					WalletTabHome: createStackNavigator({
						WalletView: {
							screen: Wallet
						},
						Asset: {
							screen: Asset
						},
						AddAsset: {
							screen: AddAsset
						},
						Collectible: {
							screen: Collectible
						},
						CollectibleView: {
							screen: CollectibleView
						},
						RevealPrivateCredentialView: {
							screen: RevealPrivateCredential
						}
					}),
					TransactionsHome: createStackNavigator({
						TransactionsView: {
							screen: TransactionsView
						}
					}),
					PaymentChannelHome: createStackNavigator({
						PaymentChannelView: {
							screen: PaymentChannel
						},
						PaymentChannelDeposit: {
							screen: PaymentChannelDeposit
						},
						PaymentChannelSend: {
							screen: PaymentChannelSend
						}
					})
				},
				{
					defaultNavigationOptions: () => ({
						tabBarVisible: false
					})
				}
			)
		},
		Webview: {
			screen: createStackNavigator(
				{
					SimpleWebview: {
						screen: SimpleWebview
					}
				},
				{
					mode: 'modal'
				}
			)
		},
		SettingsView: {
			screen: createStackNavigator({
				Settings: {
					screen: Settings
				},
				GeneralSettings: {
					screen: GeneralSettings
				},
				AdvancedSettings: {
					screen: AdvancedSettings
				},
				SecuritySettings: {
					screen: SecuritySettings
				},
				ExperimentalSettings: {
					screen: ExperimentalSettings
				},
				NetworksSettings: {
					screen: NetworksSettings
				},
				NetworkSettings: {
					screen: NetworkSettings
				},
				CompanySettings: {
					screen: AppInformation
				},
				SyncWithExtensionView: {
					screen: SyncWithExtension
				},
				RevealPrivateCredentialView: {
					screen: RevealPrivateCredential
				},
				WalletConnectSessionsView: {
					screen: WalletConnectSessions
				},
				ChoosePasswordSimple: {
					screen: ChoosePasswordSimple
				},
				EnterPasswordSimple: {
					screen: EnterPasswordSimple
				}
			})
		},
		ImportPrivateKeyView: {
			screen: createStackNavigator(
				{
					ImportPrivateKey: {
						screen: ImportPrivateKey
					},
					ImportPrivateKeySuccess: {
						screen: ImportPrivateKeySuccess
					}
				},
				{
					headerMode: 'none'
				}
			)
		},
		SendView: {
			screen: createStackNavigator({
				Send: {
					screen: Send
				}
			})
		},
		ApprovalView: {
			screen: createStackNavigator({
				Approval: {
					screen: Approval
				}
			})
		},
		AddBookmarkView: {
			screen: createStackNavigator({
				AddBookmark: {
					screen: AddBookmark
				}
			})
		},
		OfflineModeView: {
			screen: createStackNavigator({
				OfflineMode: {
					screen: OfflineMode
				}
			})
		},
		/** ALL FULL SCREEN MODALS SHOULD GO HERE */
		QRScanner: {
			screen: QrScanner
		},
		LockScreen: {
			screen: LockScreen
		},

		PaymentRequestView: {
			screen: createStackNavigator(
				{
					PaymentRequest: {
						screen: PaymentRequest
					},
					PaymentRequestSuccess: {
						screen: PaymentRequestSuccess
					}
				},
				{
					mode: 'modal'
				}
			)
		},
		SetPasswordFlow: {
			screen: createStackNavigator(
				{
					ProtectYourAccount: {
						screen: ProtectYourAccount
					},
					ChoosePassword: {
						screen: ChoosePassword
					},
					AccountBackupStep1: {
						screen: AccountBackupStep1
					},
					AccountBackupStep2: {
						screen: AccountBackupStep2
					},
					AccountBackupStep3: {
						screen: AccountBackupStep3
					},
					AccountBackupStep4: {
						screen: AccountBackupStep4
					},
					AccountBackupStep5: {
						screen: AccountBackupStep5
					},
					AccountBackupStep6: {
						screen: AccountBackupStep6,
						navigationOptions: {
							gesturesEnabled: false
						}
					}
				},
				{
					headerMode: 'none'
				}
			)
		}
	},
	{
		mode: 'modal',
		headerMode: 'none'
	}
);

class Main extends PureComponent {
	static router = {
		...MainNavigator.router
	};
	static propTypes = {
		/**
		 * Object that represents the navigator
		 */
		navigation: PropTypes.object,
		/**
		 * Time to auto-lock the app after it goes in background mode
		 */
		lockTime: PropTypes.number,
		/**
		 * Flag that determines if payment channels are enabled
		 */
		paymentChannelsEnabled: PropTypes.bool,
		/**
		 * Action that sets an ETH transaction
		 */
		setEtherTransaction: PropTypes.func,
		/**
		 * Action that sets a transaction
		 */
		setTransactionObject: PropTypes.func,
		/**
		 * Object containing the information for the current transaction
		 */
		transaction: PropTypes.object,
		/**
		 * Array of ERC20 assets
		 */
		tokens: PropTypes.array,
		/**
		 * List of transactions
		 */
		transactions: PropTypes.array,
		/**
		 * A string representing the network name
		 */
		providerType: PropTypes.string
	};

	state = {
		connected: true,
		forceReload: false,
		signMessage: false,
		signMessageParams: { data: '' },
		signType: '',
		walletConnectRequest: false,
		walletConnectRequestInfo: {},
		paymentChannelRequest: false,
		paymentChannelRequestLoading: false,
		paymentChannelRequestCompleted: false,
		paymentChannelRequestInfo: {}
	};

	web3BoxRef = React.createRef();

	backgroundMode = false;
	locale = I18n.locale;

	pollForIncomingTransactions = async () => {
		await Engine.refreshTransactionHistory();
		// Stop polling if the app is in the background
		if (!this.backgroundMode) {
			setTimeout(() => {
				this.pollForIncomingTransactions();
			}, AppConstants.TX_CHECK_NORMAL_FREQUENCY);
		}
	};

	componentDidMount = async () => {
		InteractionManager.runAfterInteractions(() => {
			AppState.addEventListener('change', this.handleAppStateChange);
			this.lockManager = new LockManager(this.props.navigation, this.props.lockTime);
			PushNotification.configure({
				requestPermissions: false,
				onNotification: notification => {
					let data = null;
					if (Platform.OS === 'android') {
						if (notification.tag) {
							data = JSON.parse(notification.tag);
						}
					} else if (notification.data) {
						data = notification.data;
					}
					if (data && data.action === 'tx') {
						if (data.id) {
							TransactionsNotificationManager.setTransactionToView(data.id);
						}
						this.props.navigation.navigate('TransactionsHome');
					}

					if (Platform.OS === 'ios') {
						notification.finish(PushNotificationIOS.FetchResult.NoData);
					}
				}
			});

			Engine.context.TransactionController.hub.on('unapprovedTransaction', this.onUnapprovedTransaction);

			Engine.context.MessageManager.hub.on('unapprovedMessage', messageParams => {
				const { title: currentPageTitle, url: currentPageUrl } = messageParams.meta;
				delete messageParams.meta;
				this.setState({
					signMessage: true,
					signMessageParams: messageParams,
					signType: 'eth',
					currentPageTitle,
					currentPageUrl
				});
			});

			Engine.context.PersonalMessageManager.hub.on('unapprovedMessage', messageParams => {
				const { title: currentPageTitle, url: currentPageUrl } = messageParams.meta;
				delete messageParams.meta;
				this.setState({
					signMessage: true,
					signMessageParams: messageParams,
					signType: 'personal',
					currentPageTitle,
					currentPageUrl
				});
			});

			Engine.context.TypedMessageManager.hub.on('unapprovedMessage', messageParams => {
				const { title: currentPageTitle, url: currentPageUrl } = messageParams.meta;
				delete messageParams.meta;
				this.setState({
					signMessage: true,
					signMessageParams: messageParams,
					signType: 'typed',
					currentPageTitle,
					currentPageUrl
				});
			});

			setTimeout(async () => {
				TransactionsNotificationManager.init(this.props.navigation);
				this.pollForIncomingTransactions();

				this.initializeWalletConnect();

				// Only if enabled under settings
				if (this.props.paymentChannelsEnabled) {
					this.initializePaymentChannels();
				}

				this.removeConnectionStatusListener = NetInfo.addEventListener(this.connectionChangeHandler);
			}, 7000);
		});
	};

	connectionChangeHandler = state => {
		// Show the modal once the status changes to offline
		if (this.state.connected && !state.isConnected) {
			this.props.navigation.navigate('OfflineModeView');
		}

		this.setState({ connected: state.isConnected });
	};

	initializeWalletConnect = () => {
		WalletConnect.hub.on('walletconnectSessionRequest', peerInfo => {
			this.setState({ walletConnectRequest: true, walletConnectRequestInfo: peerInfo });
		});
		WalletConnect.init();
	};

	initialize3box = async () => {
		const allKeyrings = Engine.context.KeyringController.state.keyrings;
		const accountsOrdered = allKeyrings.reduce((list, keyring) => list.concat(keyring.accounts), []);
		console.log('OPENING BOX');

		this.web3BoxRef.current && (await this.web3BoxRef.current.openBox(accountsOrdered[0]));
		console.log('READY TO OPEN THE SPACE!');
		await this.web3BoxRef.current.openSpace('InstaPay');
		console.log('SPACE OPENED');
	};

	initializePaymentChannels = () => {
		InstaPay.init(this.web3BoxRef.current);

		InstaPay.hub.on('payment::request', async request => {
			const validRequest = { ...request };
			// Validate amount
			if (isNaN(request.amount)) {
				Alert.alert(
					strings('payment_channel_request.title_error'),
					strings('payment_channel_request.amount_error_message')
				);
				return;
			}

			const isAddress = !request.to || request.to.substring(0, 2).toLowerCase() === '0x';
			const isInvalidAddress = isAddress && !isValidAddress(request.to);

			// Validate address
			if (isInvalidAddress || (!isAddress && !isENS(request.to))) {
				Alert.alert(
					strings('payment_channel_request.title_error'),
					strings('payment_channel_request.address_error_message')
				);
				return;
			}

			// Check if ENS and resolve the address before sending
			if (isENS(request.to)) {
				this.setState(
					{
						paymentChannelRequest: true,
						paymentChannelRequestInfo: null
					},
					() => {
						InteractionManager.runAfterInteractions(async () => {
							const {
								state: { network },
								provider
							} = Engine.context.NetworkController;
							const ensProvider = new ENS({ provider, network });
							try {
								const resolvedAddress = await ensProvider.lookup(request.to.trim());
								if (isValidAddress(resolvedAddress)) {
									validRequest.to = resolvedAddress;
									validRequest.ensName = request.to;
									this.setState({
										paymentChannelRequest: true,
										paymentChannelRequestInfo: validRequest
									});
									return;
								}
							} catch (e) {
								Logger.log('Error with payment request', request);
							}
							Alert.alert(
								strings('payment_channel_request.title_error'),
								strings('payment_channel_request.address_error_message')
							);
							this.setState({
								paymentChannelRequest: false,
								paymentChannelRequestInfo: null
							});
						});
					}
				);
			} else {
				this.setState({
					paymentChannelRequest: true,
					paymentChannelRequestInfo: validRequest
				});
			}
		});

		InstaPay.hub.on('payment::complete', () => {
			// show the success screen
			this.setState({ paymentChannelRequestCompleted: true });
			// hide the modal and reset state
			setTimeout(() => {
				this.setState({
					paymentChannelRequest: false,
					paymentChannelRequestLoading: false,
					paymentChannelRequestInfo: {}
				});
				setTimeout(() => {
					this.setState({
						paymentChannelRequestCompleted: false
					});
				}, 1500);
			}, 800);
		});

		InstaPay.hub.on('payment::error', error => {
			if (error === 'INVALID_ENS_NAME') {
				Alert.alert(
					strings('payment_channel_request.title_error'),
					strings('payment_channel_request.address_error_message')
				);
			} else if (error.indexOf('insufficient_balance') !== -1) {
				Alert.alert(
					strings('payment_channel_request.error'),
					strings('payment_channel_request.balance_error_message')
				);
			}

			// hide the modal and reset state
			setTimeout(() => {
				setTimeout(() => {
					this.setState({
						paymentChannelRequest: false,
						paymentChannelRequestLoading: false,
						paymentChannelRequestInfo: {}
					});
					setTimeout(() => {
						this.setState({
							paymentChannelRequestCompleted: false
						});
					});
				}, 800);
			}, 800);
		});

		this.initialize3box();
	};

	paymentChannelDepositSign = async transactionMeta => {
		const { TransactionController } = Engine.context;
		const { transactions } = this.props;
		try {
			TransactionController.hub.once(`${transactionMeta.id}:finished`, transactionMeta => {
				if (transactionMeta.status === 'submitted') {
					this.setState({ transactionHandled: true });
					this.props.navigation.pop();
					TransactionsNotificationManager.watchSubmittedTransaction({
						...transactionMeta,
						assetType: transactionMeta.transaction.assetType
					});
				} else {
					throw transactionMeta.error;
				}
			});

			const fullTx = transactions.find(({ id }) => id === transactionMeta.id);
			const gasPrice = BNToHex(
				hexToBN(transactionMeta.transaction.gasPrice)
					.mul(new BN(AppConstants.INSTAPAY_GAS_PONDERATOR * 10))
					.div(new BN(10))
			);
			const updatedTx = { ...fullTx, transaction: { ...transactionMeta.transaction, gasPrice } };
			await TransactionController.updateTransaction(updatedTx);
			await TransactionController.approveTransaction(transactionMeta.id);
		} catch (error) {
			Alert.alert(strings('transactions.transaction_error'), error && error.message, [{ text: 'OK' }]);
			this.setState({ transactionHandled: false });
		}
	};

	onUnapprovedTransaction = async transactionMeta => {
		if (this.props.transaction.value || this.props.transaction.to) {
			return;
		}
		// Check if it's a payment channel deposit transaction to sign
		const to = toChecksumAddress(transactionMeta.transaction.to);
		if (
			this.props.paymentChannelsEnabled &&
			AppConstants.CONNEXT.SUPPORTED_NETWORKS.includes(this.props.providerType) &&
			to === InstaPay.getDepositAddress()
		) {
			await this.paymentChannelDepositSign(transactionMeta);
		} else {
			const {
				transaction: { value, gas, gasPrice, data }
			} = transactionMeta;
			const { AssetsContractController } = Engine.context;
			transactionMeta.transaction.gas = hexToBN(gas);
			transactionMeta.transaction.gasPrice = hexToBN(gasPrice);

			if (
				(value === '0x0' || !value) &&
				data &&
				data !== '0x' &&
				to &&
				(await getMethodData(data)).name === TOKEN_METHOD_TRANSFER
			) {
				let asset = this.props.tokens.find(({ address }) => address === to);
				if (!asset && contractMap[to]) {
					asset = contractMap[to];
				} else if (!asset) {
					try {
						asset = {};
						asset.decimals = await AssetsContractController.getTokenDecimals(to);
						asset.symbol = await AssetsContractController.getAssetSymbol(to);
					} catch (e) {
						// This could fail when requesting a transfer in other network
						asset = { symbol: 'ERC20', decimals: new BN(0) };
					}
				}

				const decodedData = decodeTransferData('transfer', data);
				transactionMeta.transaction.value = hexToBN(decodedData[2]);
				transactionMeta.transaction.readableValue = renderFromTokenMinimalUnit(
					hexToBN(decodedData[2]),
					asset.decimals
				);
				transactionMeta.transaction.to = decodedData[0];

				this.props.setTransactionObject({
					type: 'INDIVIDUAL_TOKEN_TRANSACTION',
					selectedAsset: asset,
					id: transactionMeta.id,
					...transactionMeta.transaction
				});
			} else {
				transactionMeta.transaction.value = hexToBN(value);
				transactionMeta.transaction.readableValue = fromWei(transactionMeta.transaction.value);

				this.props.setEtherTransaction({
					id: transactionMeta.id,
					...transactionMeta.transaction
				});
			}
			this.props.navigation.push('ApprovalView');
		}
	};

	handleAppStateChange = appState => {
		const newModeIsBackground = appState === 'background';
		// If it was in background and it's not anymore
		// we need to stop the Background timer
		if (this.backgroundMode && !newModeIsBackground) {
			BackgroundTimer.stop();
			this.pollForIncomingTransactions();
		}

		this.backgroundMode = newModeIsBackground;

		// If the app is now in background, we need to start
		// the background timer, which is less intense
		if (this.backgroundMode) {
			BackgroundTimer.runBackgroundTimer(async () => {
				await Engine.refreshTransactionHistory();
			}, AppConstants.TX_CHECK_BACKGROUND_FREQUENCY);
		}
	};

	componentDidUpdate(prevProps) {
		if (this.locale !== I18n.locale) {
			this.locale = I18n.locale;
			this.forceReload();
			return;
		}
		if (this.props.lockTime !== prevProps.lockTime) {
			this.lockManager.updateLockTime(this.props.lockTime);
		}
		if (this.props.paymentChannelsEnabled !== prevProps.paymentChannelsEnabled) {
			if (this.props.paymentChannelsEnabled) {
				this.initializePaymentChannels();
			} else {
				InstaPay.stop();
			}
		}
	}

	forceReload() {
		// Force unmount the webview to avoid caching problems
		this.setState({ forceReload: true }, () => {
			setTimeout(() => {
				this.setState({ forceReload: false });
			}, 1000);
		});
	}

	renderLoader = () => (
		<View style={styles.loader}>
			<ActivityIndicator size="small" />
		</View>
	);

	componentWillUnmount() {
		AppState.removeEventListener('change', this.handleAppStateChange);
		this.lockManager.stopListening();
		Engine.context.PersonalMessageManager.hub.removeAllListeners();
		Engine.context.TypedMessageManager.hub.removeAllListeners();
		Engine.context.TransactionController.hub.removeListener('unapprovedTransaction', this.onUnapprovedTransaction);
		WalletConnect.hub.removeAllListeners();
		InstaPay.hub.removeAllListeners();
		InstaPay.stop();
		this.removeConnectionStatusListener && this.removeConnectionStatusListener();
	}

	onSignAction = () => {
		this.setState({ signMessage: false });
	};

	renderSigningModal = () => {
		const { signMessage, signMessageParams, signType, currentPageTitle, currentPageUrl } = this.state;
		return (
			<Modal
				isVisible={signMessage}
				animationIn="slideInUp"
				animationOut="slideOutDown"
				style={styles.bottomModal}
				backdropOpacity={0.7}
				animationInTiming={600}
				animationOutTiming={600}
				onBackdropPress={this.onSignAction}
				onBackButtonPress={this.onSignAction}
				onSwipeComplete={this.onSignAction}
				swipeDirection={'down'}
				propagateSwipe
			>
				{signType === 'personal' && (
					<PersonalSign
						messageParams={signMessageParams}
						onCancel={this.onSignAction}
						onConfirm={this.onSignAction}
						currentPageInformation={{ title: currentPageTitle, url: currentPageUrl }}
					/>
				)}
				{signType === 'typed' && (
					<TypedSign
						messageParams={signMessageParams}
						onCancel={this.onSignAction}
						onConfirm={this.onSignAction}
						currentPageInformation={{ title: currentPageTitle, url: currentPageUrl }}
					/>
				)}
				{signType === 'eth' && (
					<MessageSign
						navigation={this.props.navigation}
						messageParams={signMessageParams}
						onCancel={this.onSignAction}
						onConfirm={this.onSignAction}
						currentPageInformation={{ title: currentPageTitle, url: currentPageUrl }}
					/>
				)}
			</Modal>
		);
	};

	onWalletConnectSessionApproval = () => {
		const { peerId } = this.state.walletConnectRequestInfo;
		this.setState({
			walletConnectRequest: false,
			walletConnectRequestInfo: {}
		});
		WalletConnect.hub.emit('walletconnectSessionRequest::approved', peerId);
	};

	onWalletConnectSessionRejected = () => {
		const peerId = this.state.walletConnectRequestInfo.peerId;
		this.setState({
			walletConnectRequest: false,
			walletConnectRequestInfo: {}
		});
		WalletConnect.hub.emit('walletconnectSessionRequest::rejected', peerId);
	};

	onPaymentChannelRequestApproval = () => {
		InstaPay.hub.emit('payment::confirm', this.state.paymentChannelRequestInfo);
		this.setState({
			paymentChannelRequestLoading: true
		});
	};

	onPaymentChannelRequestRejected = () => {
		this.setState({
			paymentChannelRequest: false
		});
		setTimeout(() => this.setState({ paymentChannelRequestInfo: {} }), 1000);
	};

	renderWalletConnectSessionRequestModal = () => {
		const { walletConnectRequest, walletConnectRequestInfo } = this.state;
		const meta = walletConnectRequestInfo.peerMeta || null;

		return (
			<Modal
				isVisible={walletConnectRequest}
				animationIn="slideInUp"
				animationOut="slideOutDown"
				style={styles.bottomModal}
				backdropOpacity={0.7}
				animationInTiming={300}
				animationOutTiming={300}
				onSwipeComplete={this.onWalletConnectSessionRejected}
				onBackButtonPress={this.onWalletConnectSessionRejected}
				swipeDirection={'down'}
			>
				<WalletConnectSessionApproval
					onCancel={this.onWalletConnectSessionRejected}
					onConfirm={this.onWalletConnectSessionApproval}
					currentPageInformation={{
						title: meta && meta.name,
						url: meta && meta.url
					}}
					autosign={false}
				/>
			</Modal>
		);
	};

	renderPaymentChannelRequestApproval = () => {
		const {
			paymentChannelRequest,
			paymentChannelRequestInfo,
			paymentChannelRequestLoading,
			paymentChannelRequestCompleted
		} = this.state;

		return (
			<Modal
				isVisible={paymentChannelRequest}
				animationIn="slideInUp"
				animationOut="slideOutDown"
				style={styles.bottomModal}
				backdropOpacity={0.7}
				animationInTiming={300}
				animationOutTiming={300}
				onSwipeComplete={this.onPaymentChannelRequestRejected}
				onBackButtonPress={this.onPaymentChannelRequestRejected}
				swipeDirection={'down'}
			>
				<PaymentChannelApproval
					onCancel={this.onPaymentChannelRequestRejected}
					onConfirm={this.onPaymentChannelRequestApproval}
					info={paymentChannelRequestInfo}
					loading={paymentChannelRequestLoading}
					complete={paymentChannelRequestCompleted}
				/>
			</Modal>
		);
	};

	render() {
		const { forceReload } = this.state;

		return (
			<React.Fragment>
				<View style={styles.flex}>
					{!forceReload ? <MainNavigator navigation={this.props.navigation} /> : this.renderLoader()}
					<GlobalAlert />
					<FlashMessage
						position="bottom"
						MessageComponent={TransactionNotification}
						animationDuration={150}
					/>
					<FadeOutOverlay />
				</View>
				{this.renderSigningModal()}
				{this.renderWalletConnectSessionRequestModal()}
				{this.renderPaymentChannelRequestApproval()}
				<View style={styles.webview3boxWrapper}>
					<Web3Box ref={this.web3BoxRef} style={styles.flex} />
				</View>
			</React.Fragment>
		);
	}
}

const mapStateToProps = state => ({
	lockTime: state.settings.lockTime,
	transaction: state.transaction,
	tokens: state.engine.backgroundState.AssetsController.tokens,
	transactions: state.engine.backgroundState.TransactionController.transactions,
	paymentChannelsEnabled: state.settings.paymentChannelsEnabled,
	providerType: state.engine.backgroundState.NetworkController.provider.type
});

const mapDispatchToProps = dispatch => ({
	setEtherTransaction: transaction => dispatch(setEtherTransaction(transaction)),
	setTransactionObject: transaction => dispatch(setTransactionObject(transaction))
});

export default connect(
	mapStateToProps,
	mapDispatchToProps
)(Main);<|MERGE_RESOLUTION|>--- conflicted
+++ resolved
@@ -86,11 +86,8 @@
 import contractMap from 'eth-contract-metadata';
 import { BN } from 'gaba';
 import { BNToHex } from 'gaba/util';
-<<<<<<< HEAD
+import MessageSign from '../../UI/MessageSign';
 import Web3Box from '../../../core/3box';
-=======
-import MessageSign from '../../UI/MessageSign';
->>>>>>> 3a274b17
 
 const styles = StyleSheet.create({
 	flex: {
