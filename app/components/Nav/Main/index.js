--- conflicted
+++ resolved
@@ -735,11 +735,9 @@
 	 */
 	selectedAddress: PropTypes.string,
 	/**
-<<<<<<< HEAD
 	 * Chain id
 	 */
 	chainId: PropTypes.string
-=======
 	 * Network provider type
 	 */
 	providerType: PropTypes.string,
@@ -751,7 +749,6 @@
 	 * Dispatch infura availability not blocked
 	 */
 	setInfuraAvailabilityNotBlocked: PropTypes.func
->>>>>>> 8a912897
 };
 
 const mapStateToProps = state => ({
