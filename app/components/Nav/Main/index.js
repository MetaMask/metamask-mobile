--- conflicted
+++ resolved
@@ -79,25 +79,15 @@
 import PaymentChannelApproval from '../../UI/PaymentChannelApproval';
 import PaymentChannelDeposit from '../../Views/PaymentChannel/PaymentChannelDeposit';
 import PaymentChannelSend from '../../Views/PaymentChannel/PaymentChannelSend';
-<<<<<<< HEAD
 import { getMethodData, TOKEN_METHOD_TRANSFER, decodeTransferData } from '../../../util/transactions';
-import { toChecksumAddress, isValidAddress } from 'ethereumjs-util';
-import { isENS } from '../../../util/address';
-=======
-import Networks from '../../../util/networks';
-import { CONNEXT_DEPOSIT, getMethodData, TOKEN_METHOD_TRANSFER, decodeTransferData } from '../../../util/transactions';
 import { BN, isValidAddress } from 'ethereumjs-util';
 import { isENS, safeToChecksumAddress } from '../../../util/address';
->>>>>>> b9df17bb
 import Logger from '../../../util/Logger';
 import contractMap from 'eth-contract-metadata';
 import MessageSign from '../../UI/MessageSign';
-<<<<<<< HEAD
-import Web3Box from '../../../core/3box';
-=======
 import WalletConnectReturnToBrowserModal from '../../UI/WalletConnectReturnToBrowserModal';
 import AsyncStorage from '@react-native-community/async-storage';
->>>>>>> b9df17bb
+import Web3Box from '../../../core/3box';
 
 const styles = StyleSheet.create({
 	flex: {
@@ -803,12 +793,7 @@
 			return;
 		}
 		// Check if it's a payment channel deposit transaction to sign
-<<<<<<< HEAD
-		const to = toChecksumAddress(transactionMeta.transaction.to);
-=======
 		const to = safeToChecksumAddress(transactionMeta.transaction.to);
-		const networkId = Networks[this.props.providerType].networkId;
->>>>>>> b9df17bb
 		if (
 			this.props.paymentChannelsEnabled &&
 			AppConstants.CONNEXT.SUPPORTED_NETWORKS.includes(this.props.providerType) &&
@@ -1103,15 +1088,13 @@
 				{this.renderSigningModal()}
 				{this.renderWalletConnectSessionRequestModal()}
 				{this.renderPaymentChannelRequestApproval()}
-<<<<<<< HEAD
+				{this.renderWalletConnectReturnModal()}
+
 				{this.state.is3boxEnabled && (
 					<View style={styles.webview3boxWrapper}>
 						<Web3Box ref={this.web3BoxRef} style={styles.flex} />
 					</View>
 				)}
-=======
-				{this.renderWalletConnectReturnModal()}
->>>>>>> b9df17bb
 			</React.Fragment>
 		);
 	}
