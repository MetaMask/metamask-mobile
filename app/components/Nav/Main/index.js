import React, {
  useState,
  useEffect,
  useRef,
  useCallback,
  useContext,
} from 'react';

import {
  ActivityIndicator,
  AppState,
  StyleSheet,
  View,
  Linking,
} from 'react-native';
import NetInfo from '@react-native-community/netinfo';
import PropTypes from 'prop-types';
import { connect, useSelector } from 'react-redux';
import GlobalAlert from '../../UI/GlobalAlert';
import BackgroundTimer from 'react-native-background-timer';
import NotificationManager from '../../../core/NotificationManager';
import Engine from '../../../core/Engine';
import AppConstants from '../../../core/AppConstants';
import I18n, { strings } from '../../../../locales/i18n';
import FadeOutOverlay from '../../UI/FadeOutOverlay';
import BackupAlert from '../../UI/BackupAlert';
import Notification from '../../UI/Notification';
import RampOrders from '../../UI/Ramp';
import {
  showTransactionNotification,
  hideCurrentNotification,
  showSimpleNotification,
  removeNotificationById,
  removeNotVisibleNotifications,
} from '../../../actions/notification';

import ProtectYourWalletModal from '../../UI/ProtectYourWalletModal';
import MainNavigator from './MainNavigator';
import { query } from '@metamask/controller-utils';
import SwapsLiveness from '../../UI/Swaps/SwapsLiveness';

import {
  setInfuraAvailabilityBlocked,
  setInfuraAvailabilityNotBlocked,
} from '../../../actions/infuraAvailability';

import { createStackNavigator } from '@react-navigation/stack';
import ReviewModal from '../../UI/ReviewModal';
import { useTheme } from '../../../util/theme';
import RootRPCMethodsUI from './RootRPCMethodsUI';
import {
  ToastContext,
  ToastVariants,
} from '../../../component-library/components/Toast';
import { useMinimumVersions } from '../../hooks/MinimumVersions';
import navigateTermsOfUse from '../../../util/termsOfUse/termsOfUse';
import {
  selectChainId,
  selectIsAllNetworks,
  selectNetworkClientId,
  selectNetworkConfigurations,
  selectProviderConfig,
  selectProviderType,
} from '../../../selectors/networkController';
import {
  selectNetworkName,
  selectNetworkImageSource,
} from '../../../selectors/networkInfos';
import { selectTokenNetworkFilter } from '../../../selectors/preferencesController';

import useNotificationHandler from '../../../util/notifications/hooks';
import {
  DEPRECATED_NETWORKS,
  NETWORKS_CHAIN_ID,
} from '../../../constants/network';
import WarningAlert from '../../../components/UI/WarningAlert';
import { GOERLI_DEPRECATED_ARTICLE } from '../../../constants/urls';
import {
  updateIncomingTransactions,
  startIncomingTransactionPolling,
  stopIncomingTransactionPolling,
} from '../../../util/transaction-controller';
import isNetworkUiRedesignEnabled from '../../../util/networks/isNetworkUiRedesignEnabled';
import { useConnectionHandler } from '../../../util/navigation/useConnectionHandler';
import { getGlobalEthQuery } from '../../../util/networks/global-network';
import { selectIsEvmNetworkSelected } from '../../../selectors/multichainNetworkController';
import { selectEVMEnabledNetworks } from '../../../selectors/networkEnablementController';
import {
  isPortfolioViewEnabled,
  isRemoveGlobalNetworkSelectorEnabled,
} from '../../../util/networks';
import { useIdentityEffects } from '../../../util/identity/hooks/useIdentityEffects/useIdentityEffects';
import ProtectWalletMandatoryModal from '../../Views/ProtectWalletMandatoryModal/ProtectWalletMandatoryModal';
import InfoNetworkModal from '../../Views/InfoNetworkModal/InfoNetworkModal';
import { selectIsSeedlessPasswordOutdated } from '../../../selectors/seedlessOnboardingController';
import { Authentication } from '../../../core';
import { IconName } from '../../../component-library/components/Icons/Icon';
import Routes from '../../../constants/navigation/Routes';
import { useNavigation } from '@react-navigation/native';
import { useCompletedOnboardingEffect } from '../../../util/onboarding/hooks/useCompletedOnboardingEffect';
<<<<<<< HEAD
import {
  useNetworksByNamespace,
  NetworkType,
} from '../../hooks/useNetworksByNamespace/useNetworksByNamespace';
import { useNetworkSelection } from '../../hooks/useNetworkSelection/useNetworkSelection';
=======
import { useIsOnBridgeRoute } from '../../UI/Bridge/hooks/useIsOnBridgeRoute';
import { handleShowNetworkActiveToast } from './utils';
>>>>>>> e116e328

const Stack = createStackNavigator();

const createStyles = (colors) =>
  StyleSheet.create({
    flex: {
      flex: 1,
    },
    loader: {
      backgroundColor: colors.background.default,
      flex: 1,
      justifyContent: 'center',
      alignItems: 'center',
    },
  });

const Main = (props) => {
  const [forceReload, setForceReload] = useState(false);
  const [showDeprecatedAlert, setShowDeprecatedAlert] = useState(true);
  const { colors } = useTheme();
  const styles = createStyles(colors);
  const backgroundMode = useRef(false);
  const locale = useRef(I18n.locale);
  const removeConnectionStatusListener = useRef();

  const isSeedlessPasswordOutdated = useSelector(
    selectIsSeedlessPasswordOutdated,
  );

  useEffect(() => {
    const checkIsSeedlessPasswordOutdated = async () => {
      if (isSeedlessPasswordOutdated) {
        // Check for latest seedless password outdated state
        // isSeedlessPasswordOutdated is true when navigate to wallet main screen after login with password sync
        const isOutdated = await Authentication.checkIsSeedlessPasswordOutdated(
          false,
        );
        if (!isOutdated) {
          return;
        }

        // show seedless password outdated modal and force user to lock app
        props.navigation.navigate(Routes.MODAL.ROOT_MODAL_FLOW, {
          screen: Routes.SHEET.SUCCESS_ERROR_SHEET,
          params: {
            title: strings('login.seedless_password_outdated_modal_title'),
            description: strings(
              'login.seedless_password_outdated_modal_content',
            ),
            primaryButtonLabel: strings(
              'login.seedless_password_outdated_modal_confirm',
            ),
            type: 'error',
            icon: IconName.Danger,
            isInteractable: false,
            onPrimaryButtonPress: async () => {
              await Authentication.lockApp({ locked: true });
            },
            closeOnPrimaryButtonPress: true,
          },
        });
      }
    };
    checkIsSeedlessPasswordOutdated();
  }, [isSeedlessPasswordOutdated, props.navigation]);

  const { connectionChangeHandler } = useConnectionHandler(props.navigation);

  const removeNotVisibleNotifications = props.removeNotVisibleNotifications;
  useCompletedOnboardingEffect();
  useNotificationHandler();
  useIdentityEffects();
  useMinimumVersions();

  const { chainId, networkClientId } = props;

  useEffect(() => {
    if (DEPRECATED_NETWORKS.includes(props.chainId)) {
      setShowDeprecatedAlert(true);
    } else {
      setShowDeprecatedAlert(false);
    }
  }, [props.chainId]);

  useEffect(() => {
    stopIncomingTransactionPolling();
    startIncomingTransactionPolling();
  }, [chainId, networkClientId, props.networkConfigurations]);

  const checkInfuraAvailability = useCallback(async () => {
    if (props.providerType !== 'rpc') {
      try {
        const ethQuery = getGlobalEthQuery();
        await query(ethQuery, 'blockNumber', []);
        props.setInfuraAvailabilityNotBlocked();
      } catch (e) {
        if (e.message === AppConstants.ERRORS.INFURA_BLOCKED_MESSAGE) {
          props.navigation.navigate('OfflineModeView');
          props.setInfuraAvailabilityBlocked();
        }
      }
    } else {
      props.setInfuraAvailabilityNotBlocked();
    }
    // eslint-disable-next-line react-hooks/exhaustive-deps
  }, [
    props.navigation,
    props.providerType,
    props.setInfuraAvailabilityBlocked,
    props.setInfuraAvailabilityNotBlocked,
  ]);

  const handleAppStateChange = useCallback(
    (appState) => {
      const newModeIsBackground = appState === 'background';

      // If it was in background and it's not anymore
      // we need to stop the Background timer
      if (backgroundMode.current && !newModeIsBackground) {
        BackgroundTimer.stop();
      }

      backgroundMode.current = newModeIsBackground;

      // If the app is now in background, we need to start
      // the background timer, which is less intense
      if (backgroundMode.current) {
        removeNotVisibleNotifications();

        BackgroundTimer.runBackgroundTimer(async () => {
          await updateIncomingTransactions();
        }, AppConstants.TX_CHECK_BACKGROUND_FREQUENCY);
      }
    },
    [backgroundMode, removeNotVisibleNotifications],
  );

  const initForceReload = () => {
    // Force unmount the webview to avoid caching problems
    setForceReload(true);
    setTimeout(() => {
      setForceReload(false);
    }, 1000);
  };

  const renderLoader = () => (
    <View style={styles.loader}>
      <ActivityIndicator size="small" />
    </View>
  );
  const skipAccountModalSecureNow = () => {
    props.navigation.navigate(Routes.SET_PASSWORD_FLOW.ROOT, {
      screen: Routes.SET_PASSWORD_FLOW.MANUAL_BACKUP_STEP_1,
      params: { backupFlow: true },
    });
  };

  const navigation = useNavigation();

  const toggleRemindLater = () => {
    props.navigation.navigate(Routes.MODAL.ROOT_MODAL_FLOW, {
      screen: Routes.SHEET.SKIP_ACCOUNT_SECURITY_MODAL,
      params: {
        onConfirm: () => navigation.goBack(),
        onCancel: skipAccountModalSecureNow,
      },
    });
  };

  /**
   * Current network
   */
  const providerConfig = useSelector(selectProviderConfig);
  const networkConfigurations = useSelector(selectNetworkConfigurations);
  const networkName = useSelector(selectNetworkName);
  const isEvmSelected = useSelector(selectIsEvmNetworkSelected);
  const previousProviderConfig = useRef(undefined);
  const previousNetworkConfigurations = useRef(undefined);
  const { toastRef } = useContext(ToastContext);
  const { networks } = useNetworksByNamespace({
    networkType: NetworkType.Popular,
  });
  const { selectNetwork } = useNetworkSelection({
    networks,
  });
  const enabledEVMNetworks = useSelector(selectEVMEnabledNetworks);
  const networkImage = useSelector(selectNetworkImageSource);

  const isAllNetworks = useSelector(selectIsAllNetworks);
  const tokenNetworkFilter = useSelector(selectTokenNetworkFilter);
  const isOnBridgeRoute = useIsOnBridgeRoute();

  const hasNetworkChanged = useCallback(
    (chainId, previousConfig, isEvmSelected) => {
      if (!previousConfig) return false;

      return isEvmSelected
        ? chainId !== previousConfig.chainId ||
            providerConfig.type !== previousConfig.type
        : chainId !== previousConfig.chainId;
    },
    [providerConfig.type],
  );

  // Show network switch confirmation.
  useEffect(() => {
    if (
      hasNetworkChanged(chainId, previousProviderConfig.current, isEvmSelected)
    ) {
      //set here token network filter if portfolio view is enabled
      if (isPortfolioViewEnabled()) {
        const { PreferencesController } = Engine.context;
        if (Object.keys(tokenNetworkFilter).length === 1) {
          PreferencesController.setTokenNetworkFilter({
            [chainId]: true,
          });
        } else {
          PreferencesController.setTokenNetworkFilter({
            ...tokenNetworkFilter,
            [chainId]: true,
          });
        }
      }
<<<<<<< HEAD
      if (
        isRemoveGlobalNetworkSelectorEnabled() &&
        enabledEVMNetworks.length === 0
      ) {
        selectNetwork(chainId);
      }
      toastRef?.current?.showToast({
        variant: ToastVariants.Network,
        labelOptions: [
          {
            label: `${networkName} `,
            isBold: true,
          },
          { label: strings('toast.now_active') },
        ],
        networkImageSource: networkImage,
      });
=======

      handleShowNetworkActiveToast(
        isOnBridgeRoute,
        toastRef,
        networkName,
        networkImage,
      );
>>>>>>> e116e328
    }
    previousProviderConfig.current = !isEvmSelected
      ? { chainId }
      : providerConfig;
  }, [
    providerConfig,
    networkName,
    networkImage,
    toastRef,
    chainId,
    isEvmSelected,
    hasNetworkChanged,
    isAllNetworks,
    tokenNetworkFilter,
<<<<<<< HEAD
    selectNetwork,
    enabledEVMNetworks,
=======
    isOnBridgeRoute,
>>>>>>> e116e328
  ]);

  // Show add network confirmation.
  useEffect(() => {
    if (!isNetworkUiRedesignEnabled()) return;

    // Memoized values to avoid recalculations
    const currentNetworkValues = Object.values(networkConfigurations);
    const previousNetworkValues = Object.values(
      previousNetworkConfigurations.current ?? {},
    );

    if (
      previousNetworkValues.length &&
      currentNetworkValues.length !== previousNetworkValues.length
    ) {
      // Find the newly added network
      const newNetwork = currentNetworkValues.find(
        (network) => !previousNetworkValues.includes(network),
      );
      const deletedNetwork = previousNetworkValues.find(
        (network) => !currentNetworkValues.includes(network),
      );

      toastRef?.current?.showToast({
        variant: ToastVariants.Plain,
        labelOptions: [
          {
            label: `${
              (newNetwork?.name || deletedNetwork?.name) ??
              strings('asset_details.network')
            } `,
            isBold: true,
          },
          {
            label: deletedNetwork
              ? strings('toast.network_removed')
              : strings('toast.network_added'),
          },
        ],
        networkImageSource: networkImage,
      });
    }
    previousNetworkConfigurations.current = networkConfigurations;
  }, [networkConfigurations, networkName, networkImage, toastRef]);

  useEffect(() => {
    if (locale.current !== I18n.locale) {
      locale.current = I18n.locale;
      initForceReload();
      return;
    }
  });

  // Remove all notifications that aren't visible
  useEffect(() => {
    removeNotVisibleNotifications();
  }, [removeNotVisibleNotifications]);

  useEffect(() => {
    const appStateListener = AppState.addEventListener(
      'change',
      handleAppStateChange,
    );

    setTimeout(() => {
      NotificationManager.init({
        navigation: props.navigation,
        showTransactionNotification: props.showTransactionNotification,
        hideCurrentNotification: props.hideCurrentNotification,
        showSimpleNotification: props.showSimpleNotification,
        removeNotificationById: props.removeNotificationById,
      });
      checkInfuraAvailability();
      removeConnectionStatusListener.current = NetInfo.addEventListener(
        connectionChangeHandler,
      );
    }, 1000);

    return function cleanup() {
      appStateListener.remove();
      removeConnectionStatusListener.current &&
        removeConnectionStatusListener.current();
    };
    // eslint-disable-next-line react-hooks/exhaustive-deps
  }, [connectionChangeHandler]);

  const termsOfUse = useCallback(async () => {
    if (props.navigation) {
      await navigateTermsOfUse(props.navigation.navigate);
    }
  }, [props.navigation]);

  useEffect(() => {
    termsOfUse();
  }, [termsOfUse]);

  const openDeprecatedNetworksArticle = () => {
    Linking.openURL(GOERLI_DEPRECATED_ARTICLE);
  };

  const renderDeprecatedNetworkAlert = (chainId, backUpSeedphraseVisible) => {
    if (DEPRECATED_NETWORKS.includes(chainId) && showDeprecatedAlert) {
      if (NETWORKS_CHAIN_ID.MUMBAI === chainId) {
        return (
          <WarningAlert
            text={strings('networks.network_deprecated_title')}
            dismissAlert={() => setShowDeprecatedAlert(false)}
            precedentAlert={backUpSeedphraseVisible}
          />
        );
      }
      return (
        <WarningAlert
          text={strings('networks.deprecated_goerli')}
          dismissAlert={() => setShowDeprecatedAlert(false)}
          onPressLearnMore={openDeprecatedNetworksArticle}
          precedentAlert={backUpSeedphraseVisible}
        />
      );
    }
  };

  return (
    <React.Fragment>
      <View style={styles.flex}>
        {!forceReload ? (
          <MainNavigator navigation={props.navigation} />
        ) : (
          renderLoader()
        )}
        <GlobalAlert />
        <FadeOutOverlay />
        <Notification navigation={props.navigation} />
        <RampOrders />
        <SwapsLiveness />
        <BackupAlert
          onDismiss={toggleRemindLater}
          navigation={props.navigation}
        />
        {renderDeprecatedNetworkAlert(
          props.chainId,
          props.backUpSeedphraseVisible,
        )}
        <ProtectYourWalletModal navigation={props.navigation} />
        <InfoNetworkModal />
        <RootRPCMethodsUI navigation={props.navigation} />
        <ProtectWalletMandatoryModal />
      </View>
    </React.Fragment>
  );
};

Main.router = MainNavigator.router;

Main.propTypes = {
  /**
   * Object that represents the navigator
   */
  navigation: PropTypes.object,
  /**
   * Dispatch showing a transaction notification
   */
  showTransactionNotification: PropTypes.func,
  /**
   * Dispatch showing a simple notification
   */
  showSimpleNotification: PropTypes.func,
  /**
   * Dispatch hiding a transaction notification
   */
  hideCurrentNotification: PropTypes.func,
  removeNotificationById: PropTypes.func,
  /**
   * Network provider type
   */
  providerType: PropTypes.string,
  /**
   * Dispatch infura availability blocked
   */
  setInfuraAvailabilityBlocked: PropTypes.func,
  /**
   * Dispatch infura availability not blocked
   */
  setInfuraAvailabilityNotBlocked: PropTypes.func,
  /**
   * Remove not visible notifications from state
   */
  removeNotVisibleNotifications: PropTypes.func,
  /**
   * Current chain id
   */
  chainId: PropTypes.string,
  /**
   * backup seed phrase modal visible
   */
  backUpSeedphraseVisible: PropTypes.bool,
  /**
   * ID of the global network client
   */
  networkClientId: PropTypes.string,
  /**
   * Network configurations
   */
  networkConfigurations: PropTypes.object,
};

const mapStateToProps = (state) => ({
  providerType: selectProviderType(state),
  chainId: selectChainId(state),
  networkClientId: selectNetworkClientId(state),
  backUpSeedphraseVisible: state.user.backUpSeedphraseVisible,
  networkConfigurations: selectNetworkConfigurations(state),
});

const mapDispatchToProps = (dispatch) => ({
  showTransactionNotification: (args) =>
    dispatch(showTransactionNotification(args)),
  showSimpleNotification: (args) => dispatch(showSimpleNotification(args)),
  hideCurrentNotification: () => dispatch(hideCurrentNotification()),
  removeNotificationById: (id) => dispatch(removeNotificationById(id)),
  setInfuraAvailabilityBlocked: () => dispatch(setInfuraAvailabilityBlocked()),
  setInfuraAvailabilityNotBlocked: () =>
    dispatch(setInfuraAvailabilityNotBlocked()),
  removeNotVisibleNotifications: () =>
    dispatch(removeNotVisibleNotifications()),
});

const ConnectedMain = connect(mapStateToProps, mapDispatchToProps)(Main);

const MainFlow = () => (
  <Stack.Navigator
    initialRouteName={'Main'}
    mode={'modal'}
    screenOptions={{
      headerShown: false,
    }}
  >
    <Stack.Screen name={'Main'} component={ConnectedMain} />
    <Stack.Screen
      name={'ReviewModal'}
      component={ReviewModal}
      options={{ animationEnabled: false }}
    />
  </Stack.Navigator>
);

export default MainFlow;<|MERGE_RESOLUTION|>--- conflicted
+++ resolved
@@ -98,16 +98,13 @@
 import Routes from '../../../constants/navigation/Routes';
 import { useNavigation } from '@react-navigation/native';
 import { useCompletedOnboardingEffect } from '../../../util/onboarding/hooks/useCompletedOnboardingEffect';
-<<<<<<< HEAD
 import {
   useNetworksByNamespace,
   NetworkType,
 } from '../../hooks/useNetworksByNamespace/useNetworksByNamespace';
 import { useNetworkSelection } from '../../hooks/useNetworkSelection/useNetworkSelection';
-=======
 import { useIsOnBridgeRoute } from '../../UI/Bridge/hooks/useIsOnBridgeRoute';
 import { handleShowNetworkActiveToast } from './utils';
->>>>>>> e116e328
 
 const Stack = createStackNavigator();
 
@@ -331,7 +328,6 @@
           });
         }
       }
-<<<<<<< HEAD
       if (
         isRemoveGlobalNetworkSelectorEnabled() &&
         enabledEVMNetworks.length === 0
@@ -349,7 +345,6 @@
         ],
         networkImageSource: networkImage,
       });
-=======
 
       handleShowNetworkActiveToast(
         isOnBridgeRoute,
@@ -357,7 +352,6 @@
         networkName,
         networkImage,
       );
->>>>>>> e116e328
     }
     previousProviderConfig.current = !isEvmSelected
       ? { chainId }
@@ -372,12 +366,9 @@
     hasNetworkChanged,
     isAllNetworks,
     tokenNetworkFilter,
-<<<<<<< HEAD
     selectNetwork,
     enabledEVMNetworks,
-=======
     isOnBridgeRoute,
->>>>>>> e116e328
   ]);
 
   // Show add network confirmation.
