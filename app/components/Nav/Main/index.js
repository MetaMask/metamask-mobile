import React, {
  useState,
  useEffect,
  useRef,
  useCallback,
  useContext,
} from 'react';

import {
  ActivityIndicator,
  AppState,
  StyleSheet,
  View,
  Linking,
} from 'react-native';
import NetInfo from '@react-native-community/netinfo';
import PropTypes from 'prop-types';
import { connect, useSelector } from 'react-redux';
import GlobalAlert from '../../UI/GlobalAlert';
import BackgroundTimer from 'react-native-background-timer';
import NotificationManager from '../../../core/NotificationManager';
import Engine from '../../../core/Engine';
import AppConstants from '../../../core/AppConstants';
import I18n, { strings } from '../../../../locales/i18n';
import FadeOutOverlay from '../../UI/FadeOutOverlay';
import BackupAlert from '../../UI/BackupAlert';
import Notification from '../../UI/Notification';
import RampOrders from '../../UI/Ramp';
import {
  showTransactionNotification,
  hideCurrentNotification,
  showSimpleNotification,
  removeNotificationById,
  removeNotVisibleNotifications,
} from '../../../actions/notification';

import ProtectYourWalletModal from '../../UI/ProtectYourWalletModal';
import MainNavigator from './MainNavigator';
import SkipAccountSecurityModal from '../../UI/SkipAccountSecurityModal';
import { query } from '@metamask/controller-utils';
import SwapsLiveness from '../../UI/Swaps/SwapsLiveness';

import {
  setInfuraAvailabilityBlocked,
  setInfuraAvailabilityNotBlocked,
} from '../../../actions/infuraAvailability';

import { createStackNavigator } from '@react-navigation/stack';
import ReviewModal from '../../UI/ReviewModal';
import { useTheme } from '../../../util/theme';
import RootRPCMethodsUI from './RootRPCMethodsUI';
import {
  ToastContext,
  ToastVariants,
} from '../../../component-library/components/Toast';
import { useEnableAutomaticSecurityChecks } from '../../hooks/EnableAutomaticSecurityChecks';
import { useMinimumVersions } from '../../hooks/MinimumVersions';
import navigateTermsOfUse from '../../../util/termsOfUse/termsOfUse';
import {
  selectChainId,
  selectIsAllNetworks,
  selectNetworkClientId,
  selectNetworkConfigurations,
  selectProviderConfig,
  selectProviderType,
} from '../../../selectors/networkController';
import {
  selectNetworkName,
  selectNetworkImageSource,
} from '../../../selectors/networkInfos';
import {
  selectShowIncomingTransactionNetworks,
  selectTokenNetworkFilter,
} from '../../../selectors/preferencesController';

import useNotificationHandler from '../../../util/notifications/hooks';
import {
  DEPRECATED_NETWORKS,
  NETWORKS_CHAIN_ID,
} from '../../../constants/network';
import WarningAlert from '../../../components/UI/WarningAlert';
import { GOERLI_DEPRECATED_ARTICLE } from '../../../constants/urls';
import {
  updateIncomingTransactions,
  startIncomingTransactionPolling,
  stopIncomingTransactionPolling,
} from '../../../util/transaction-controller';
import isNetworkUiRedesignEnabled from '../../../util/networks/isNetworkUiRedesignEnabled';
import { useConnectionHandler } from '../../../util/navigation/useConnectionHandler';
import { getGlobalEthQuery } from '../../../util/networks/global-network';
import { selectIsEvmNetworkSelected } from '../../../selectors/multichainNetworkController';
import { isPortfolioViewEnabled } from '../../../util/networks';
<<<<<<< HEAD
=======
import { useIdentityEffects } from '../../../util/identity/hooks/useIdentityEffects/useIdentityEffects';
>>>>>>> f1910d80

const Stack = createStackNavigator();

const createStyles = (colors) =>
  StyleSheet.create({
    flex: {
      flex: 1,
    },
    loader: {
      backgroundColor: colors.background.default,
      flex: 1,
      justifyContent: 'center',
      alignItems: 'center',
    },
  });

const Main = (props) => {
  const [forceReload, setForceReload] = useState(false);
  const [showRemindLaterModal, setShowRemindLaterModal] = useState(false);
  const [skipCheckbox, setSkipCheckbox] = useState(false);
  const [showDeprecatedAlert, setShowDeprecatedAlert] = useState(true);
  const { colors } = useTheme();
  const styles = createStyles(colors);
  const backgroundMode = useRef(false);
  const locale = useRef(I18n.locale);
  const removeConnectionStatusListener = useRef();

  const { connectionChangeHandler } = useConnectionHandler(props.navigation);

  const removeNotVisibleNotifications = props.removeNotVisibleNotifications;
  useNotificationHandler();
<<<<<<< HEAD
=======
  useIdentityEffects();
>>>>>>> f1910d80
  useEnableAutomaticSecurityChecks();
  useMinimumVersions();

  const { chainId, networkClientId, showIncomingTransactionsNetworks } = props;

  useEffect(() => {
    if (DEPRECATED_NETWORKS.includes(props.chainId)) {
      setShowDeprecatedAlert(true);
    } else {
      setShowDeprecatedAlert(false);
    }
  }, [props.chainId]);

  useEffect(() => {
    stopIncomingTransactionPolling();

    if (showIncomingTransactionsNetworks[chainId]) {
      startIncomingTransactionPolling([chainId]);
    }
  }, [chainId, networkClientId, showIncomingTransactionsNetworks]);

  const checkInfuraAvailability = useCallback(async () => {
    if (props.providerType !== 'rpc') {
      try {
        const ethQuery = getGlobalEthQuery();
        await query(ethQuery, 'blockNumber', []);
        props.setInfuraAvailabilityNotBlocked();
      } catch (e) {
        if (e.message === AppConstants.ERRORS.INFURA_BLOCKED_MESSAGE) {
          props.navigation.navigate('OfflineModeView');
          props.setInfuraAvailabilityBlocked();
        }
      }
    } else {
      props.setInfuraAvailabilityNotBlocked();
    }
    // eslint-disable-next-line react-hooks/exhaustive-deps
  }, [
    props.navigation,
    props.providerType,
    props.setInfuraAvailabilityBlocked,
    props.setInfuraAvailabilityNotBlocked,
  ]);

  const handleAppStateChange = useCallback(
    (appState) => {
      const newModeIsBackground = appState === 'background';

      // If it was in background and it's not anymore
      // we need to stop the Background timer
      if (backgroundMode.current && !newModeIsBackground) {
        BackgroundTimer.stop();
      }

      backgroundMode.current = newModeIsBackground;

      // If the app is now in background, we need to start
      // the background timer, which is less intense
      if (backgroundMode.current) {
        removeNotVisibleNotifications();

        BackgroundTimer.runBackgroundTimer(async () => {
          await updateIncomingTransactions([props.chainId]);
        }, AppConstants.TX_CHECK_BACKGROUND_FREQUENCY);
      }
    },
    [backgroundMode, removeNotVisibleNotifications, props.chainId],
  );

  const initForceReload = () => {
    // Force unmount the webview to avoid caching problems
    setForceReload(true);
    setTimeout(() => {
      setForceReload(false);
    }, 1000);
  };

  const renderLoader = () => (
    <View style={styles.loader}>
      <ActivityIndicator size="small" />
    </View>
  );

  const toggleRemindLater = () => {
    setShowRemindLaterModal(!showRemindLaterModal);
  };

  const toggleSkipCheckbox = () => {
    setSkipCheckbox(!skipCheckbox);
  };

  const skipAccountModalSecureNow = () => {
    toggleRemindLater();
    props.navigation.navigate('SetPasswordFlow', {
      screen: 'AccountBackupStep1B',
      params: { ...props.route.params },
    });
  };

  const skipAccountModalSkip = () => {
    if (skipCheckbox) toggleRemindLater();
  };

  /**
   * Current network
   */
  const providerConfig = useSelector(selectProviderConfig);
  const networkConfigurations = useSelector(selectNetworkConfigurations);
  const networkName = useSelector(selectNetworkName);
  const isEvmSelected = useSelector(selectIsEvmNetworkSelected);
  const previousProviderConfig = useRef(undefined);
  const previousNetworkConfigurations = useRef(undefined);
  const { toastRef } = useContext(ToastContext);
  const networkImage = useSelector(selectNetworkImageSource);

  const isAllNetworks = useSelector(selectIsAllNetworks);
  const tokenNetworkFilter = useSelector(selectTokenNetworkFilter);

  const hasNetworkChanged = useCallback(
    (chainId, previousConfig, isEvmSelected) => {
      if (!previousConfig) return false;

      return isEvmSelected
        ? chainId !== previousConfig.chainId ||
            providerConfig.type !== previousConfig.type
        : chainId !== previousConfig.chainId;
    },
    [providerConfig.type],
  );

  // Show network switch confirmation.
  useEffect(() => {
    if (
      hasNetworkChanged(chainId, previousProviderConfig.current, isEvmSelected)
    ) {
      //set here token network filter if portfolio view is enabled
      if (isPortfolioViewEnabled()) {
        const { PreferencesController } = Engine.context;
<<<<<<< HEAD
        PreferencesController.setTokenNetworkFilter({
          ...(isAllNetworks ? tokenNetworkFilter : {}),
          [chainId]: true,
        });
=======
        if (Object.keys(tokenNetworkFilter).length === 1) {
          PreferencesController.setTokenNetworkFilter({
            [chainId]: true,
          });
        } else {
          PreferencesController.setTokenNetworkFilter({
            ...tokenNetworkFilter,
            [chainId]: true,
          });
        }
>>>>>>> f1910d80
      }
      toastRef?.current?.showToast({
        variant: ToastVariants.Network,
        labelOptions: [
          {
            label: `${networkName} `,
            isBold: true,
          },
          { label: strings('toast.now_active') },
        ],
        networkImageSource: networkImage,
      });
    }
    previousProviderConfig.current = !isEvmSelected
      ? { chainId }
      : providerConfig;
  }, [
    providerConfig,
    networkName,
    networkImage,
    toastRef,
    chainId,
    isEvmSelected,
    hasNetworkChanged,
    isAllNetworks,
    tokenNetworkFilter,
  ]);

  // Show add network confirmation.
  useEffect(() => {
    if (!isNetworkUiRedesignEnabled()) return;

    // Memoized values to avoid recalculations
    const currentNetworkValues = Object.values(networkConfigurations);
    const previousNetworkValues = Object.values(
      previousNetworkConfigurations.current ?? {},
    );

    if (
      previousNetworkValues.length &&
      currentNetworkValues.length !== previousNetworkValues.length
    ) {
      // Find the newly added network
      const newNetwork = currentNetworkValues.find(
        (network) => !previousNetworkValues.includes(network),
      );
      const deletedNetwork = previousNetworkValues.find(
        (network) => !currentNetworkValues.includes(network),
      );

      toastRef?.current?.showToast({
        variant: ToastVariants.Plain,
        labelOptions: [
          {
            label: `${
              (newNetwork?.name || deletedNetwork?.name) ??
              strings('asset_details.network')
            } `,
            isBold: true,
          },
          {
            label: deletedNetwork
              ? strings('toast.network_removed')
              : strings('toast.network_added'),
          },
        ],
        networkImageSource: networkImage,
      });
    }
    previousNetworkConfigurations.current = networkConfigurations;
  }, [networkConfigurations, networkName, networkImage, toastRef]);

  useEffect(() => {
    if (locale.current !== I18n.locale) {
      locale.current = I18n.locale;
      initForceReload();
      return;
    }
  });

  // Remove all notifications that aren't visible
  useEffect(() => {
    removeNotVisibleNotifications();
  }, [removeNotVisibleNotifications]);

  useEffect(() => {
    const appStateListener = AppState.addEventListener(
      'change',
      handleAppStateChange,
    );

    setTimeout(() => {
      NotificationManager.init({
        navigation: props.navigation,
        showTransactionNotification: props.showTransactionNotification,
        hideCurrentNotification: props.hideCurrentNotification,
        showSimpleNotification: props.showSimpleNotification,
        removeNotificationById: props.removeNotificationById,
      });
      checkInfuraAvailability();
      removeConnectionStatusListener.current = NetInfo.addEventListener(
        connectionChangeHandler,
      );
    }, 1000);

    return function cleanup() {
      appStateListener.remove();
      removeConnectionStatusListener.current &&
        removeConnectionStatusListener.current();
    };
    // eslint-disable-next-line react-hooks/exhaustive-deps
  }, [connectionChangeHandler]);

  const termsOfUse = useCallback(async () => {
    if (props.navigation) {
      await navigateTermsOfUse(props.navigation.navigate);
    }
  }, [props.navigation]);

  useEffect(() => {
    termsOfUse();
  }, [termsOfUse]);

  const openDeprecatedNetworksArticle = () => {
    Linking.openURL(GOERLI_DEPRECATED_ARTICLE);
  };

  const renderDeprecatedNetworkAlert = (chainId, backUpSeedphraseVisible) => {
    if (DEPRECATED_NETWORKS.includes(chainId) && showDeprecatedAlert) {
      if (NETWORKS_CHAIN_ID.MUMBAI === chainId) {
        return (
          <WarningAlert
            text={strings('networks.network_deprecated_title')}
            dismissAlert={() => setShowDeprecatedAlert(false)}
            precedentAlert={backUpSeedphraseVisible}
          />
        );
      }
      return (
        <WarningAlert
          text={strings('networks.deprecated_goerli')}
          dismissAlert={() => setShowDeprecatedAlert(false)}
          onPressLearnMore={openDeprecatedNetworksArticle}
          precedentAlert={backUpSeedphraseVisible}
        />
      );
    }
  };

  return (
    <React.Fragment>
      <View style={styles.flex}>
        {!forceReload ? (
          <MainNavigator navigation={props.navigation} />
        ) : (
          renderLoader()
        )}
        <GlobalAlert />
        <FadeOutOverlay />
        <Notification navigation={props.navigation} />
        <RampOrders />
        <SwapsLiveness />
        <BackupAlert
          onDismiss={toggleRemindLater}
          navigation={props.navigation}
        />
        {renderDeprecatedNetworkAlert(
          props.chainId,
          props.backUpSeedphraseVisible,
        )}
        <SkipAccountSecurityModal
          modalVisible={showRemindLaterModal}
          onCancel={skipAccountModalSecureNow}
          onConfirm={skipAccountModalSkip}
          skipCheckbox={skipCheckbox}
          toggleSkipCheckbox={toggleSkipCheckbox}
        />
        <ProtectYourWalletModal navigation={props.navigation} />
        <RootRPCMethodsUI navigation={props.navigation} />
      </View>
    </React.Fragment>
  );
};

Main.router = MainNavigator.router;

Main.propTypes = {
  /**
   * Object that represents the navigator
   */
  navigation: PropTypes.object,
  /**
   * Dispatch showing a transaction notification
   */
  showTransactionNotification: PropTypes.func,
  /**
   * Dispatch showing a simple notification
   */
  showSimpleNotification: PropTypes.func,
  /**
   * Dispatch hiding a transaction notification
   */
  hideCurrentNotification: PropTypes.func,
  removeNotificationById: PropTypes.func,
  /**
   * Indicates whether networks allows incoming transactions
   */
  showIncomingTransactionsNetworks: PropTypes.object,
  /**
   * Network provider type
   */
  providerType: PropTypes.string,
  /**
   * Dispatch infura availability blocked
   */
  setInfuraAvailabilityBlocked: PropTypes.func,
  /**
   * Dispatch infura availability not blocked
   */
  setInfuraAvailabilityNotBlocked: PropTypes.func,
  /**
   * Remove not visible notifications from state
   */
  removeNotVisibleNotifications: PropTypes.func,
  /**
   * Object that represents the current route info like params passed to it
   */
  route: PropTypes.object,
  /**
   * Current chain id
   */
  chainId: PropTypes.string,
  /**
   * backup seed phrase modal visible
   */
  backUpSeedphraseVisible: PropTypes.bool,
  /**
   * ID of the global network client
   */
  networkClientId: PropTypes.string,
};

const mapStateToProps = (state) => ({
  showIncomingTransactionsNetworks:
    selectShowIncomingTransactionNetworks(state),
  providerType: selectProviderType(state),
  chainId: selectChainId(state),
  networkClientId: selectNetworkClientId(state),
  backUpSeedphraseVisible: state.user.backUpSeedphraseVisible,
});

const mapDispatchToProps = (dispatch) => ({
  showTransactionNotification: (args) =>
    dispatch(showTransactionNotification(args)),
  showSimpleNotification: (args) => dispatch(showSimpleNotification(args)),
  hideCurrentNotification: () => dispatch(hideCurrentNotification()),
  removeNotificationById: (id) => dispatch(removeNotificationById(id)),
  setInfuraAvailabilityBlocked: () => dispatch(setInfuraAvailabilityBlocked()),
  setInfuraAvailabilityNotBlocked: () =>
    dispatch(setInfuraAvailabilityNotBlocked()),
  removeNotVisibleNotifications: () =>
    dispatch(removeNotVisibleNotifications()),
});

const ConnectedMain = connect(mapStateToProps, mapDispatchToProps)(Main);

const MainFlow = () => (
  <Stack.Navigator
    initialRouteName={'Main'}
    mode={'modal'}
    screenOptions={{
      headerShown: false,
    }}
  >
    <Stack.Screen name={'Main'} component={ConnectedMain} />
    <Stack.Screen
      name={'ReviewModal'}
      component={ReviewModal}
      options={{ animationEnabled: false }}
    />
  </Stack.Navigator>
);

export default MainFlow;<|MERGE_RESOLUTION|>--- conflicted
+++ resolved
@@ -90,10 +90,7 @@
 import { getGlobalEthQuery } from '../../../util/networks/global-network';
 import { selectIsEvmNetworkSelected } from '../../../selectors/multichainNetworkController';
 import { isPortfolioViewEnabled } from '../../../util/networks';
-<<<<<<< HEAD
-=======
 import { useIdentityEffects } from '../../../util/identity/hooks/useIdentityEffects/useIdentityEffects';
->>>>>>> f1910d80
 
 const Stack = createStackNavigator();
 
@@ -125,10 +122,7 @@
 
   const removeNotVisibleNotifications = props.removeNotVisibleNotifications;
   useNotificationHandler();
-<<<<<<< HEAD
-=======
   useIdentityEffects();
->>>>>>> f1910d80
   useEnableAutomaticSecurityChecks();
   useMinimumVersions();
 
@@ -267,12 +261,6 @@
       //set here token network filter if portfolio view is enabled
       if (isPortfolioViewEnabled()) {
         const { PreferencesController } = Engine.context;
-<<<<<<< HEAD
-        PreferencesController.setTokenNetworkFilter({
-          ...(isAllNetworks ? tokenNetworkFilter : {}),
-          [chainId]: true,
-        });
-=======
         if (Object.keys(tokenNetworkFilter).length === 1) {
           PreferencesController.setTokenNetworkFilter({
             [chainId]: true,
@@ -283,7 +271,6 @@
             [chainId]: true,
           });
         }
->>>>>>> f1910d80
       }
       toastRef?.current?.showToast({
         variant: ToastVariants.Network,
