import React, {
  useState,
  useEffect,
  useRef,
  useCallback,
  useContext,
} from 'react';

import {
  ActivityIndicator,
  AppState,
  StyleSheet,
  View,
  Linking,
  PushNotificationIOS, // eslint-disable-line react-native/split-platform-components
} from 'react-native';
import NetInfo from '@react-native-community/netinfo';
import PropTypes from 'prop-types';
import { connect, useSelector } from 'react-redux';
import GlobalAlert from '../../UI/GlobalAlert';
import BackgroundTimer from 'react-native-background-timer';
import NotificationManager from '../../../core/NotificationManager';
import Engine from '../../../core/Engine';
import AppConstants from '../../../core/AppConstants';
import PushNotification from 'react-native-push-notification';
import I18n, { strings } from '../../../../locales/i18n';
import LockManager from '../../../core/LockManager';
import FadeOutOverlay from '../../UI/FadeOutOverlay';
import Device from '../../../util/device';
import BackupAlert from '../../UI/BackupAlert';
import Notification from '../../UI/Notification';
import FiatOrders from '../../UI/FiatOnRampAggregator';
import {
  showTransactionNotification,
  hideCurrentNotification,
  showSimpleNotification,
  removeNotificationById,
  removeNotVisibleNotifications,
} from '../../../actions/notification';
import ProtectYourWalletModal from '../../UI/ProtectYourWalletModal';
import MainNavigator from './MainNavigator';
import SkipAccountSecurityModal from '../../UI/SkipAccountSecurityModal';
import { query } from '@metamask/controller-utils';
import SwapsLiveness from '../../UI/Swaps/SwapsLiveness';

import {
  setInfuraAvailabilityBlocked,
  setInfuraAvailabilityNotBlocked,
} from '../../../actions/infuraAvailability';

import { createStackNavigator } from '@react-navigation/stack';
import ReviewModal from '../../UI/ReviewModal';
import { useTheme } from '../../../util/theme';
import RootRPCMethodsUI from './RootRPCMethodsUI';
import usePrevious from '../../hooks/usePrevious';
import { colors as importedColors } from '../../../styles/common';
import WarningAlert from '../../../components/UI/WarningAlert';
import { KOVAN, RINKEBY, ROPSTEN } from '../../../constants/network';
import { MM_DEPRECATED_NETWORKS } from '../../../constants/urls';
import {
  getNetworkImageSource,
  getNetworkNameFromProvider,
} from '../../../util/networks';
import {
  ToastContext,
  ToastVariants,
} from '../../../component-library/components/Toast';
import { useEnableAutomaticSecurityChecks } from '../../hooks/EnableAutomaticSecurityChecks';
import { useMinimumVersions } from '../../hooks/MinimumVersions';
import { selectProviderType } from '../../../selectors/networkController';

const Stack = createStackNavigator();

const createStyles = (colors) =>
  StyleSheet.create({
    flex: {
      flex: 1,
    },
    loader: {
      backgroundColor: colors.background.default,
      flex: 1,
      justifyContent: 'center',
      alignItems: 'center',
    },
  });

const Main = (props) => {
  const [connected, setConnected] = useState(true);
  const [forceReload, setForceReload] = useState(false);
  const [showRemindLaterModal, setShowRemindLaterModal] = useState(false);
  const [skipCheckbox, setSkipCheckbox] = useState(false);
  const [showDeprecatedAlert, setShowDeprecatedAlert] = useState(true);
  const { colors } = useTheme();
  const styles = createStyles(colors);

  const backgroundMode = useRef(false);
  const locale = useRef(I18n.locale);
  const lockManager = useRef();
  const removeConnectionStatusListener = useRef();

  const removeNotVisibleNotifications = props.removeNotVisibleNotifications;

  const prevLockTime = usePrevious(props.lockTime);

  useEnableAutomaticSecurityChecks();
  useMinimumVersions();

  const pollForIncomingTransactions = useCallback(async () => {
    props.thirdPartyApiMode && (await Engine.refreshTransactionHistory());
    // Stop polling if the app is in the background
    if (!backgroundMode.current) {
      setTimeout(() => {
        pollForIncomingTransactions();
      }, AppConstants.TX_CHECK_NORMAL_FREQUENCY);
    }
  }, [backgroundMode, props.thirdPartyApiMode]);

  const connectionChangeHandler = useCallback(
    (state) => {
      if (!state) return;
      const { isConnected } = state;
      // Show the modal once the status changes to offline
      if (connected && isConnected === false) {
        props.navigation.navigate('OfflineModeView');
      }
      if (connected !== isConnected && isConnected !== null) {
        setConnected(isConnected);
      }
    },
    [connected, setConnected, props.navigation],
  );

  const checkInfuraAvailability = useCallback(async () => {
    if (props.providerType !== 'rpc') {
      try {
        const { TransactionController } = Engine.context;
        await query(TransactionController.ethQuery, 'blockNumber', []);
        props.setInfuraAvailabilityNotBlocked();
      } catch (e) {
        if (e.message === AppConstants.ERRORS.INFURA_BLOCKED_MESSAGE) {
          props.navigation.navigate('OfflineModeView');
          props.setInfuraAvailabilityBlocked();
        }
      }
    } else {
      props.setInfuraAvailabilityNotBlocked();
    }
    // eslint-disable-next-line react-hooks/exhaustive-deps
  }, [
    props.navigation,
    props.providerType,
    props.setInfuraAvailabilityBlocked,
    props.setInfuraAvailabilityNotBlocked,
  ]);

  const handleAppStateChange = useCallback(
    (appState) => {
      const newModeIsBackground = appState === 'background';
      // If it was in background and it's not anymore
      // we need to stop the Background timer
      if (backgroundMode.current && !newModeIsBackground) {
        BackgroundTimer.stop();
        pollForIncomingTransactions();
      }

      backgroundMode.current = newModeIsBackground;

      // If the app is now in background, we need to start
      // the background timer, which is less intense
      if (backgroundMode.current) {
        removeNotVisibleNotifications();
        BackgroundTimer.runBackgroundTimer(async () => {
          await Engine.refreshTransactionHistory();
        }, AppConstants.TX_CHECK_BACKGROUND_FREQUENCY);
      }
    },
    [
      backgroundMode,
      removeNotVisibleNotifications,
      pollForIncomingTransactions,
    ],
  );

  const initForceReload = () => {
    // Force unmount the webview to avoid caching problems
    setForceReload(true);
    setTimeout(() => {
      setForceReload(false);
    }, 1000);
  };

  const renderLoader = () => (
    <View style={styles.loader}>
      <ActivityIndicator size="small" />
    </View>
  );

  const toggleRemindLater = () => {
    setShowRemindLaterModal(!showRemindLaterModal);
  };

  const toggleSkipCheckbox = () => {
    setSkipCheckbox(!skipCheckbox);
  };

  const skipAccountModalSecureNow = () => {
    toggleRemindLater();
    props.navigation.navigate('SetPasswordFlow', {
      screen: 'AccountBackupStep1B',
      params: { ...props.route.params },
    });
  };

  const skipAccountModalSkip = () => {
    if (skipCheckbox) toggleRemindLater();
  };

  /**
   * Current network
   */
  const networkProvider = useSelector(
    (state) => state.engine.backgroundState.NetworkController.provider,
  );
  const prevNetworkProvider = useRef(undefined);
  const { toastRef } = useContext(ToastContext);

  // Show network switch confirmation.
  useEffect(() => {
    if (
      prevNetworkProvider.current &&
      (networkProvider.chainId !== prevNetworkProvider.current.chainId ||
        networkProvider.type !== prevNetworkProvider.current.type)
    ) {
      const { type, chainId } = networkProvider;
      const networkImage = getNetworkImageSource({
        networkType: type,
        chainId,
      });
      const networkName = getNetworkNameFromProvider(networkProvider);
      toastRef?.current?.showToast({
        variant: ToastVariants.Network,
        labelOptions: [
          {
            label: `${networkName} `,
            isBold: true,
          },
          { label: strings('toast.now_active') },
        ],
        networkName,
        networkImageSource: networkImage,
      });
    }
    prevNetworkProvider.current = networkProvider;
  }, [networkProvider, toastRef]);

  useEffect(() => {
    if (locale.current !== I18n.locale) {
      locale.current = I18n.locale;
      initForceReload();
      return;
    }
    if (prevLockTime !== props.lockTime) {
      lockManager.current && lockManager.current.updateLockTime(props.lockTime);
    }
  });

  // Remove all notifications that aren't visible
  useEffect(() => {
    removeNotVisibleNotifications();
  }, [removeNotVisibleNotifications]);

  useEffect(() => {
    AppState.addEventListener('change', handleAppStateChange);
    lockManager.current = new LockManager(props.navigation, props.lockTime);
    PushNotification.configure({
      requestPermissions: false,
      onNotification: (notification) => {
        let data = null;
        if (Device.isAndroid()) {
          if (notification.tag) {
            data = JSON.parse(notification.tag);
          }
        } else if (notification.data) {
          data = notification.data;
        }
        if (data && data.action === 'tx') {
          if (data.id) {
            NotificationManager.setTransactionToView(data.id);
          }
          props.navigation.navigate('TransactionsHome');
        }

        if (Device.isIos()) {
          notification.finish(PushNotificationIOS.FetchResult.NoData);
        }
      },
    });

    setTimeout(() => {
      NotificationManager.init({
        navigation: props.navigation,
        showTransactionNotification: props.showTransactionNotification,
        hideCurrentNotification: props.hideCurrentNotification,
        showSimpleNotification: props.showSimpleNotification,
        removeNotificationById: props.removeNotificationById,
      });
      pollForIncomingTransactions();
      checkInfuraAvailability();
      removeConnectionStatusListener.current = NetInfo.addEventListener(
        connectionChangeHandler,
      );
    }, 1000);

    return function cleanup() {
      AppState.removeEventListener('change', handleAppStateChange);
      lockManager.current.stopListening();
      removeConnectionStatusListener.current &&
        removeConnectionStatusListener.current();
    };
    // eslint-disable-next-line react-hooks/exhaustive-deps
  }, []);

  const openDeprecatedNetworksArticle = () => {
    Linking.openURL(MM_DEPRECATED_NETWORKS);
  };

  const renderDeprecatedNetworkAlert = (network, backUpSeedphraseVisible) => {
<<<<<<< HEAD
    const { type } = network.providerConfig;
=======
    const { wizardStep } = props;
    const { type } = network.provider;
>>>>>>> 6e062b69
    if (
      (type === ROPSTEN || type === RINKEBY || type === KOVAN) &&
      showDeprecatedAlert &&
      !wizardStep
    ) {
      return (
        <WarningAlert
          text={strings('networks.deprecated_network_msg')}
          dismissAlert={() => setShowDeprecatedAlert(false)}
          onPressLearnMore={openDeprecatedNetworksArticle}
          precedentAlert={backUpSeedphraseVisible}
        />
      );
    }
  };

  return (
    <React.Fragment>
      <View style={styles.flex}>
        {!forceReload ? (
          <MainNavigator navigation={props.navigation} />
        ) : (
          renderLoader()
        )}
        <GlobalAlert />
        <FadeOutOverlay />
        <Notification navigation={props.navigation} />
        <FiatOrders />
        <SwapsLiveness />
        <BackupAlert
          onDismiss={toggleRemindLater}
          navigation={props.navigation}
        />
        {renderDeprecatedNetworkAlert(
          props.network,
          props.backUpSeedphraseVisible,
        )}
        <SkipAccountSecurityModal
          modalVisible={showRemindLaterModal}
          onCancel={skipAccountModalSecureNow}
          onConfirm={skipAccountModalSkip}
          skipCheckbox={skipCheckbox}
          toggleSkipCheckbox={toggleSkipCheckbox}
        />
        <ProtectYourWalletModal navigation={props.navigation} />
        <RootRPCMethodsUI navigation={props.navigation} />
      </View>
    </React.Fragment>
  );
};

Main.router = MainNavigator.router;

Main.propTypes = {
  /**
   * Object that represents the navigator
   */
  navigation: PropTypes.object,
  /**
   * Time to auto-lock the app after it goes in background mode
   */
  lockTime: PropTypes.number,
  /**
   * Dispatch showing a transaction notification
   */
  showTransactionNotification: PropTypes.func,
  /**
   * Dispatch showing a simple notification
   */
  showSimpleNotification: PropTypes.func,
  /**
   * Dispatch hiding a transaction notification
   */
  hideCurrentNotification: PropTypes.func,
  removeNotificationById: PropTypes.func,
  /**
   * Indicates whether third party API mode is enabled
   */
  thirdPartyApiMode: PropTypes.bool,
  /**
   * Network provider type
   */
  providerType: PropTypes.string,
  /**
   * Dispatch infura availability blocked
   */
  setInfuraAvailabilityBlocked: PropTypes.func,
  /**
   * Dispatch infura availability not blocked
   */
  setInfuraAvailabilityNotBlocked: PropTypes.func,
  /**
   * Remove not visible notifications from state
   */
  removeNotVisibleNotifications: PropTypes.func,
  /**
   * Object that represents the current route info like params passed to it
   */
  route: PropTypes.object,
  /**
   * Object representing the selected network
   */
  network: PropTypes.object,
  /**
   * redux flag that indicates if the alert should be shown
   */
  backUpSeedphraseVisible: PropTypes.bool,
  /**
   * Onboarding wizard step.
   */
  wizardStep: PropTypes.number,
};

const mapStateToProps = (state) => ({
  lockTime: state.settings.lockTime,
  thirdPartyApiMode: state.privacy.thirdPartyApiMode,
  providerType: selectProviderType(state),
  network: state.engine.backgroundState.NetworkController,
  backUpSeedphraseVisible: state.user.backUpSeedphraseVisible,
  wizardStep: state.wizard.step,
});

const mapDispatchToProps = (dispatch) => ({
  showTransactionNotification: (args) =>
    dispatch(showTransactionNotification(args)),
  showSimpleNotification: (args) => dispatch(showSimpleNotification(args)),
  hideCurrentNotification: () => dispatch(hideCurrentNotification()),
  removeNotificationById: (id) => dispatch(removeNotificationById(id)),
  setInfuraAvailabilityBlocked: () => dispatch(setInfuraAvailabilityBlocked()),
  setInfuraAvailabilityNotBlocked: () =>
    dispatch(setInfuraAvailabilityNotBlocked()),
  removeNotVisibleNotifications: () =>
    dispatch(removeNotVisibleNotifications()),
});

const ConnectedMain = connect(mapStateToProps, mapDispatchToProps)(Main);

const MainFlow = () => (
  <Stack.Navigator
    initialRouteName={'Main'}
    mode={'modal'}
    screenOptions={{
      headerShown: false,
      cardStyle: { backgroundColor: importedColors.transparent },
    }}
  >
    <Stack.Screen name={'Main'} component={ConnectedMain} />
    <Stack.Screen
      name={'ReviewModal'}
      component={ReviewModal}
      options={{ animationEnabled: false }}
    />
  </Stack.Navigator>
);

export default MainFlow;<|MERGE_RESOLUTION|>--- conflicted
+++ resolved
@@ -325,12 +325,8 @@
   };
 
   const renderDeprecatedNetworkAlert = (network, backUpSeedphraseVisible) => {
-<<<<<<< HEAD
+    const { wizardStep } = props;
     const { type } = network.providerConfig;
-=======
-    const { wizardStep } = props;
-    const { type } = network.provider;
->>>>>>> 6e062b69
     if (
       (type === ROPSTEN || type === RINKEBY || type === KOVAN) &&
       showDeprecatedAlert &&
