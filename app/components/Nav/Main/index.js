import React, {
  useState,
  useEffect,
  useRef,
  useCallback,
  useContext,
} from 'react';

import {
  ActivityIndicator,
  AppState,
  StyleSheet,
  View,
  PushNotificationIOS, // eslint-disable-line react-native/split-platform-components
} from 'react-native';
import NetInfo from '@react-native-community/netinfo';
import PropTypes from 'prop-types';
import { connect, useSelector } from 'react-redux';
import GlobalAlert from '../../UI/GlobalAlert';
import BackgroundTimer from 'react-native-background-timer';
import NotificationManager from '../../../core/NotificationManager';
import Engine from '../../../core/Engine';
import AppConstants from '../../../core/AppConstants';
import PushNotification from 'react-native-push-notification';
import I18n from '../../../../locales/i18n';
import LockManager from '../../../core/LockManager';
import FadeOutOverlay from '../../UI/FadeOutOverlay';
import Device from '../../../util/device';
import BackupAlert from '../../UI/BackupAlert';
import Notification from '../../UI/Notification';
import FiatOrders from '../../UI/FiatOnRampAggregator';
import {
  showTransactionNotification,
  hideCurrentNotification,
  showSimpleNotification,
  removeNotificationById,
  removeNotVisibleNotifications,
} from '../../../actions/notification';
import ProtectYourWalletModal from '../../UI/ProtectYourWalletModal';
import MainNavigator from './MainNavigator';
import SkipAccountSecurityModal from '../../UI/SkipAccountSecurityModal';
import { query } from '@metamask/controller-utils';
import SwapsLiveness from '../../UI/Swaps/SwapsLiveness';

import {
  setInfuraAvailabilityBlocked,
  setInfuraAvailabilityNotBlocked,
} from '../../../actions/infuraAvailability';

import { createStackNavigator } from '@react-navigation/stack';
import ReviewModal from '../../UI/ReviewModal';
import { useTheme } from '../../../util/theme';
import RootRPCMethodsUI from './RootRPCMethodsUI';
import usePrevious from '../../hooks/usePrevious';
import { colors as importedColors } from '../../../styles/common';
<<<<<<< HEAD
=======
import WarningAlert from '../../../components/UI/WarningAlert';
import { KOVAN, RINKEBY, ROPSTEN } from '../../../constants/network';
import { MM_DEPRECATED_NETWORKS } from '../../../constants/urls';
import {
  getNetworkImageSource,
  getNetworkNameFromProvider,
} from '../../../util/networks';
import {
  ToastContext,
  ToastVariants,
} from '../../../component-library/components/Toast';
>>>>>>> 3b46059a
import { useEnableAutomaticSecurityChecks } from '../../hooks/EnableAutomaticSecurityChecks';
import { useMinimumVersions } from '../../hooks/MinimumVersions';
import navigateTermsOfUse from '../../../util/termsOfUse/termsOfUse';
import {
  selectProviderConfig,
  selectProviderType,
} from '../../../selectors/networkController';

const Stack = createStackNavigator();

const createStyles = (colors) =>
  StyleSheet.create({
    flex: {
      flex: 1,
    },
    loader: {
      backgroundColor: colors.background.default,
      flex: 1,
      justifyContent: 'center',
      alignItems: 'center',
    },
  });

const Main = (props) => {
  const [connected, setConnected] = useState(true);
  const [forceReload, setForceReload] = useState(false);
  const [showRemindLaterModal, setShowRemindLaterModal] = useState(false);
  const [skipCheckbox, setSkipCheckbox] = useState(false);
  const { colors } = useTheme();
  const styles = createStyles(colors);

  const backgroundMode = useRef(false);
  const locale = useRef(I18n.locale);
  const lockManager = useRef();
  const removeConnectionStatusListener = useRef();

  const removeNotVisibleNotifications = props.removeNotVisibleNotifications;

  const prevLockTime = usePrevious(props.lockTime);

  useEnableAutomaticSecurityChecks();
  useMinimumVersions();

  const pollForIncomingTransactions = useCallback(async () => {
    props.thirdPartyApiMode && (await Engine.refreshTransactionHistory());
    // Stop polling if the app is in the background
    if (!backgroundMode.current) {
      setTimeout(() => {
        pollForIncomingTransactions();
      }, AppConstants.TX_CHECK_NORMAL_FREQUENCY);
    }
  }, [backgroundMode, props.thirdPartyApiMode]);

  const connectionChangeHandler = useCallback(
    (state) => {
      if (!state) return;
      const { isConnected } = state;
      // Show the modal once the status changes to offline
      if (connected && isConnected === false) {
        props.navigation.navigate('OfflineModeView');
      }
      if (connected !== isConnected && isConnected !== null) {
        setConnected(isConnected);
      }
    },
    [connected, setConnected, props.navigation],
  );

  const checkInfuraAvailability = useCallback(async () => {
    if (props.providerType !== 'rpc') {
      try {
        const { TransactionController } = Engine.context;
        await query(TransactionController.ethQuery, 'blockNumber', []);
        props.setInfuraAvailabilityNotBlocked();
      } catch (e) {
        if (e.message === AppConstants.ERRORS.INFURA_BLOCKED_MESSAGE) {
          props.navigation.navigate('OfflineModeView');
          props.setInfuraAvailabilityBlocked();
        }
      }
    } else {
      props.setInfuraAvailabilityNotBlocked();
    }
    // eslint-disable-next-line react-hooks/exhaustive-deps
  }, [
    props.navigation,
    props.providerType,
    props.setInfuraAvailabilityBlocked,
    props.setInfuraAvailabilityNotBlocked,
  ]);

  const handleAppStateChange = useCallback(
    (appState) => {
      const newModeIsBackground = appState === 'background';
      // If it was in background and it's not anymore
      // we need to stop the Background timer
      if (backgroundMode.current && !newModeIsBackground) {
        BackgroundTimer.stop();
        pollForIncomingTransactions();
      }

      backgroundMode.current = newModeIsBackground;

      // If the app is now in background, we need to start
      // the background timer, which is less intense
      if (backgroundMode.current) {
        removeNotVisibleNotifications();
        BackgroundTimer.runBackgroundTimer(async () => {
          await Engine.refreshTransactionHistory();
        }, AppConstants.TX_CHECK_BACKGROUND_FREQUENCY);
      }
    },
    [
      backgroundMode,
      removeNotVisibleNotifications,
      pollForIncomingTransactions,
    ],
  );

  const initForceReload = () => {
    // Force unmount the webview to avoid caching problems
    setForceReload(true);
    setTimeout(() => {
      setForceReload(false);
    }, 1000);
  };

  const renderLoader = () => (
    <View style={styles.loader}>
      <ActivityIndicator size="small" />
    </View>
  );

  const toggleRemindLater = () => {
    setShowRemindLaterModal(!showRemindLaterModal);
  };

  const toggleSkipCheckbox = () => {
    setSkipCheckbox(!skipCheckbox);
  };

  const skipAccountModalSecureNow = () => {
    toggleRemindLater();
    props.navigation.navigate('SetPasswordFlow', {
      screen: 'AccountBackupStep1B',
      params: { ...props.route.params },
    });
  };

  const skipAccountModalSkip = () => {
    if (skipCheckbox) toggleRemindLater();
  };

  /**
   * Current network
   */
  const networkProvider = useSelector(selectProviderConfig);
  const prevNetworkProvider = useRef(undefined);
  const { toastRef } = useContext(ToastContext);

  // Show network switch confirmation.
  useEffect(() => {
    if (
      prevNetworkProvider.current &&
      (networkProvider.chainId !== prevNetworkProvider.current.chainId ||
        networkProvider.type !== prevNetworkProvider.current.type)
    ) {
      const { type, chainId } = networkProvider;
      const networkImage = getNetworkImageSource({
        networkType: type,
        chainId,
      });
      const networkName = getNetworkNameFromProvider(networkProvider);
      toastRef?.current?.showToast({
        variant: ToastVariants.Network,
        labelOptions: [
          {
            label: `${networkName} `,
            isBold: true,
          },
          { label: strings('toast.now_active') },
        ],
        networkName,
        networkImageSource: networkImage,
      });
    }
    prevNetworkProvider.current = networkProvider;
  }, [networkProvider, toastRef]);

  useEffect(() => {
    if (locale.current !== I18n.locale) {
      locale.current = I18n.locale;
      initForceReload();
      return;
    }
    if (prevLockTime !== props.lockTime) {
      lockManager.current && lockManager.current.updateLockTime(props.lockTime);
    }
  });

  // Remove all notifications that aren't visible
  useEffect(() => {
    removeNotVisibleNotifications();
  }, [removeNotVisibleNotifications]);

  useEffect(() => {
    AppState.addEventListener('change', handleAppStateChange);
    lockManager.current = new LockManager(props.navigation, props.lockTime);
    PushNotification.configure({
      requestPermissions: false,
      onNotification: (notification) => {
        let data = null;
        if (Device.isAndroid()) {
          if (notification.tag) {
            data = JSON.parse(notification.tag);
          }
        } else if (notification.data) {
          data = notification.data;
        }
        if (data && data.action === 'tx') {
          if (data.id) {
            NotificationManager.setTransactionToView(data.id);
          }
          props.navigation.navigate('TransactionsHome');
        }

        if (Device.isIos()) {
          notification.finish(PushNotificationIOS.FetchResult.NoData);
        }
      },
    });

    setTimeout(() => {
      NotificationManager.init({
        navigation: props.navigation,
        showTransactionNotification: props.showTransactionNotification,
        hideCurrentNotification: props.hideCurrentNotification,
        showSimpleNotification: props.showSimpleNotification,
        removeNotificationById: props.removeNotificationById,
      });
      pollForIncomingTransactions();
      checkInfuraAvailability();
      removeConnectionStatusListener.current = NetInfo.addEventListener(
        connectionChangeHandler,
      );
    }, 1000);

    return function cleanup() {
      AppState.removeEventListener('change', handleAppStateChange);
      lockManager.current.stopListening();
      removeConnectionStatusListener.current &&
        removeConnectionStatusListener.current();
    };
    // eslint-disable-next-line react-hooks/exhaustive-deps
  }, []);

<<<<<<< HEAD
=======
  const termsOfUse = useCallback(async () => {
    if (props.navigation) {
      await navigateTermsOfUse(props.navigation.navigate);
    }
  }, [props.navigation]);

  useEffect(() => {
    termsOfUse();
  }, [termsOfUse]);

  const openDeprecatedNetworksArticle = () => {
    Linking.openURL(MM_DEPRECATED_NETWORKS);
  };

  const renderDeprecatedNetworkAlert = (network, backUpSeedphraseVisible) => {
    const { wizardStep } = props;
    const { type } = network.providerConfig;
    if (
      (type === ROPSTEN || type === RINKEBY || type === KOVAN) &&
      showDeprecatedAlert &&
      !wizardStep
    ) {
      return (
        <WarningAlert
          text={strings('networks.deprecated_network_msg')}
          dismissAlert={() => setShowDeprecatedAlert(false)}
          onPressLearnMore={openDeprecatedNetworksArticle}
          precedentAlert={backUpSeedphraseVisible}
        />
      );
    }
  };

>>>>>>> 3b46059a
  return (
    <React.Fragment>
      <View style={styles.flex}>
        {!forceReload ? (
          <MainNavigator navigation={props.navigation} />
        ) : (
          renderLoader()
        )}
        <GlobalAlert />
        <FadeOutOverlay />
        <Notification navigation={props.navigation} />
        <FiatOrders />
        <SwapsLiveness />
        <BackupAlert
          onDismiss={toggleRemindLater}
          navigation={props.navigation}
        />

        <SkipAccountSecurityModal
          modalVisible={showRemindLaterModal}
          onCancel={skipAccountModalSecureNow}
          onConfirm={skipAccountModalSkip}
          skipCheckbox={skipCheckbox}
          toggleSkipCheckbox={toggleSkipCheckbox}
        />
        <ProtectYourWalletModal navigation={props.navigation} />
        <RootRPCMethodsUI navigation={props.navigation} />
      </View>
    </React.Fragment>
  );
};

Main.router = MainNavigator.router;

Main.propTypes = {
  /**
   * Object that represents the navigator
   */
  navigation: PropTypes.object,
  /**
   * Time to auto-lock the app after it goes in background mode
   */
  lockTime: PropTypes.number,
  /**
   * Dispatch showing a transaction notification
   */
  showTransactionNotification: PropTypes.func,
  /**
   * Dispatch showing a simple notification
   */
  showSimpleNotification: PropTypes.func,
  /**
   * Dispatch hiding a transaction notification
   */
  hideCurrentNotification: PropTypes.func,
  removeNotificationById: PropTypes.func,
  /**
   * Indicates whether third party API mode is enabled
   */
  thirdPartyApiMode: PropTypes.bool,
  /**
   * Network provider type
   */
  providerType: PropTypes.string,
  /**
   * Dispatch infura availability blocked
   */
  setInfuraAvailabilityBlocked: PropTypes.func,
  /**
   * Dispatch infura availability not blocked
   */
  setInfuraAvailabilityNotBlocked: PropTypes.func,
  /**
   * Remove not visible notifications from state
   */
  removeNotVisibleNotifications: PropTypes.func,
  /**
   * Object that represents the current route info like params passed to it
   */
  route: PropTypes.object,
<<<<<<< HEAD
=======
  /**
   * Object representing the selected network
   */
  network: PropTypes.object,
  /**
   * redux flag that indicates if the alert should be shown
   */
  backUpSeedphraseVisible: PropTypes.bool,
  /**
   * Onboarding wizard step.
   */
  wizardStep: PropTypes.number,
>>>>>>> 3b46059a
};

const mapStateToProps = (state) => ({
  lockTime: state.settings.lockTime,
  thirdPartyApiMode: state.privacy.thirdPartyApiMode,
<<<<<<< HEAD
  providerType: state.engine.backgroundState.NetworkController.provider.type,
=======
  providerType: selectProviderType(state),
  network: state.engine.backgroundState.NetworkController,
>>>>>>> 3b46059a
  backUpSeedphraseVisible: state.user.backUpSeedphraseVisible,
  wizardStep: state.wizard.step,
});

const mapDispatchToProps = (dispatch) => ({
  showTransactionNotification: (args) =>
    dispatch(showTransactionNotification(args)),
  showSimpleNotification: (args) => dispatch(showSimpleNotification(args)),
  hideCurrentNotification: () => dispatch(hideCurrentNotification()),
  removeNotificationById: (id) => dispatch(removeNotificationById(id)),
  setInfuraAvailabilityBlocked: () => dispatch(setInfuraAvailabilityBlocked()),
  setInfuraAvailabilityNotBlocked: () =>
    dispatch(setInfuraAvailabilityNotBlocked()),
  removeNotVisibleNotifications: () =>
    dispatch(removeNotVisibleNotifications()),
});

const ConnectedMain = connect(mapStateToProps, mapDispatchToProps)(Main);

const MainFlow = () => (
  <Stack.Navigator
    initialRouteName={'Main'}
    mode={'modal'}
    screenOptions={{
      headerShown: false,
      cardStyle: { backgroundColor: importedColors.transparent },
    }}
  >
    <Stack.Screen name={'Main'} component={ConnectedMain} />
    <Stack.Screen
      name={'ReviewModal'}
      component={ReviewModal}
      options={{ animationEnabled: false }}
    />
  </Stack.Navigator>
);

export default MainFlow;<|MERGE_RESOLUTION|>--- conflicted
+++ resolved
@@ -22,7 +22,7 @@
 import Engine from '../../../core/Engine';
 import AppConstants from '../../../core/AppConstants';
 import PushNotification from 'react-native-push-notification';
-import I18n from '../../../../locales/i18n';
+import I18n, { strings } from '../../../../locales/i18n';
 import LockManager from '../../../core/LockManager';
 import FadeOutOverlay from '../../UI/FadeOutOverlay';
 import Device from '../../../util/device';
@@ -53,11 +53,6 @@
 import RootRPCMethodsUI from './RootRPCMethodsUI';
 import usePrevious from '../../hooks/usePrevious';
 import { colors as importedColors } from '../../../styles/common';
-<<<<<<< HEAD
-=======
-import WarningAlert from '../../../components/UI/WarningAlert';
-import { KOVAN, RINKEBY, ROPSTEN } from '../../../constants/network';
-import { MM_DEPRECATED_NETWORKS } from '../../../constants/urls';
 import {
   getNetworkImageSource,
   getNetworkNameFromProvider,
@@ -66,7 +61,6 @@
   ToastContext,
   ToastVariants,
 } from '../../../component-library/components/Toast';
->>>>>>> 3b46059a
 import { useEnableAutomaticSecurityChecks } from '../../hooks/EnableAutomaticSecurityChecks';
 import { useMinimumVersions } from '../../hooks/MinimumVersions';
 import navigateTermsOfUse from '../../../util/termsOfUse/termsOfUse';
@@ -323,8 +317,6 @@
     // eslint-disable-next-line react-hooks/exhaustive-deps
   }, []);
 
-<<<<<<< HEAD
-=======
   const termsOfUse = useCallback(async () => {
     if (props.navigation) {
       await navigateTermsOfUse(props.navigation.navigate);
@@ -335,30 +327,6 @@
     termsOfUse();
   }, [termsOfUse]);
 
-  const openDeprecatedNetworksArticle = () => {
-    Linking.openURL(MM_DEPRECATED_NETWORKS);
-  };
-
-  const renderDeprecatedNetworkAlert = (network, backUpSeedphraseVisible) => {
-    const { wizardStep } = props;
-    const { type } = network.providerConfig;
-    if (
-      (type === ROPSTEN || type === RINKEBY || type === KOVAN) &&
-      showDeprecatedAlert &&
-      !wizardStep
-    ) {
-      return (
-        <WarningAlert
-          text={strings('networks.deprecated_network_msg')}
-          dismissAlert={() => setShowDeprecatedAlert(false)}
-          onPressLearnMore={openDeprecatedNetworksArticle}
-          precedentAlert={backUpSeedphraseVisible}
-        />
-      );
-    }
-  };
-
->>>>>>> 3b46059a
   return (
     <React.Fragment>
       <View style={styles.flex}>
@@ -439,34 +407,12 @@
    * Object that represents the current route info like params passed to it
    */
   route: PropTypes.object,
-<<<<<<< HEAD
-=======
-  /**
-   * Object representing the selected network
-   */
-  network: PropTypes.object,
-  /**
-   * redux flag that indicates if the alert should be shown
-   */
-  backUpSeedphraseVisible: PropTypes.bool,
-  /**
-   * Onboarding wizard step.
-   */
-  wizardStep: PropTypes.number,
->>>>>>> 3b46059a
 };
 
 const mapStateToProps = (state) => ({
   lockTime: state.settings.lockTime,
   thirdPartyApiMode: state.privacy.thirdPartyApiMode,
-<<<<<<< HEAD
-  providerType: state.engine.backgroundState.NetworkController.provider.type,
-=======
   providerType: selectProviderType(state),
-  network: state.engine.backgroundState.NetworkController,
->>>>>>> 3b46059a
-  backUpSeedphraseVisible: state.user.backUpSeedphraseVisible,
-  wizardStep: state.wizard.step,
 });
 
 const mapDispatchToProps = (dispatch) => ({
