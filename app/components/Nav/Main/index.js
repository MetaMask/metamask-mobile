import React, {
  useState,
  useEffect,
  useRef,
  useCallback,
  useContext,
} from 'react';

import {
  ActivityIndicator,
  AppState,
  StyleSheet,
  View,
  Linking,
} from 'react-native';
import NetInfo from '@react-native-community/netinfo';
import PropTypes from 'prop-types';
import { connect, useSelector } from 'react-redux';
import GlobalAlert from '../../UI/GlobalAlert';
import BackgroundTimer from 'react-native-background-timer';
import NotificationManager from '../../../core/NotificationManager';
import Engine from '../../../core/Engine';
import AppConstants from '../../../core/AppConstants';
import I18n, { strings } from '../../../../locales/i18n';
import FadeOutOverlay from '../../UI/FadeOutOverlay';
import BackupAlert from '../../UI/BackupAlert';
import Notification from '../../UI/Notification';
import RampOrders from '../../UI/Ramp';
import {
  showTransactionNotification,
  hideCurrentNotification,
  showSimpleNotification,
  removeNotificationById,
  removeNotVisibleNotifications,
} from '../../../actions/notification';

import ProtectYourWalletModal from '../../UI/ProtectYourWalletModal';
import MainNavigator from './MainNavigator';
import SkipAccountSecurityModal from '../../UI/SkipAccountSecurityModal';
import { query } from '@metamask/controller-utils';
import SwapsLiveness from '../../UI/Swaps/SwapsLiveness';

import {
  setInfuraAvailabilityBlocked,
  setInfuraAvailabilityNotBlocked,
} from '../../../actions/infuraAvailability';

import { createStackNavigator } from '@react-navigation/stack';
import ReviewModal from '../../UI/ReviewModal';
import { useTheme } from '../../../util/theme';
import RootRPCMethodsUI from './RootRPCMethodsUI';
import {
  ToastContext,
  ToastVariants,
} from '../../../component-library/components/Toast';
import { useEnableAutomaticSecurityChecks } from '../../hooks/EnableAutomaticSecurityChecks';
import { useMinimumVersions } from '../../hooks/MinimumVersions';
import navigateTermsOfUse from '../../../util/termsOfUse/termsOfUse';
import {
  selectChainId,
  selectIsAllNetworks,
  selectNetworkClientId,
  selectNetworkConfigurations,
  selectProviderConfig,
  selectProviderType,
} from '../../../selectors/networkController';
import {
  selectNetworkName,
  selectNetworkImageSource,
} from '../../../selectors/networkInfos';
import {
  selectShowIncomingTransactionNetworks,
  selectTokenNetworkFilter,
} from '../../../selectors/preferencesController';

import useNotificationHandler from '../../../util/notifications/hooks';
import {
  DEPRECATED_NETWORKS,
  NETWORKS_CHAIN_ID,
} from '../../../constants/network';
import WarningAlert from '../../../components/UI/WarningAlert';
import { GOERLI_DEPRECATED_ARTICLE } from '../../../constants/urls';
import {
  updateIncomingTransactions,
  startIncomingTransactionPolling,
  stopIncomingTransactionPolling,
} from '../../../util/transaction-controller';
import isNetworkUiRedesignEnabled from '../../../util/networks/isNetworkUiRedesignEnabled';
import { useConnectionHandler } from '../../../util/navigation/useConnectionHandler';
import { getGlobalEthQuery } from '../../../util/networks/global-network';
import { selectIsEvmNetworkSelected } from '../../../selectors/multichainNetworkController';
import { isPortfolioViewEnabled } from '../../../util/networks';
import { useIdentityEffects } from '../../../util/identity/hooks/useIdentityEffects/useIdentityEffects';
import Routes from '../../../constants/navigation/Routes';
import ProtectWalletMandatoryModal from '../../Views/ProtectWalletMandatoryModal/ProtectWalletMandatoryModal';
import InfoNetworkModal from '../../Views/InfoNetworkModal/InfoNetworkModal';
<<<<<<< HEAD
import { selectIsSeedlessPasswordOutdated } from '../../../selectors/seedlessOnboardingController';
import { Authentication } from '../../../core';
import { IconName } from '../../../component-library/components/Icons/Icon';
=======
import Routes from '../../../constants/navigation/Routes';
import { useNavigation } from '@react-navigation/native';
>>>>>>> bb73b247

const Stack = createStackNavigator();

const createStyles = (colors) =>
  StyleSheet.create({
    flex: {
      flex: 1,
    },
    loader: {
      backgroundColor: colors.background.default,
      flex: 1,
      justifyContent: 'center',
      alignItems: 'center',
    },
  });

const Main = (props) => {
  const [forceReload, setForceReload] = useState(false);
  const [showRemindLaterModal, setShowRemindLaterModal] = useState(false);
  const [skipCheckbox, setSkipCheckbox] = useState(false);
  const [showDeprecatedAlert, setShowDeprecatedAlert] = useState(true);
  const { colors } = useTheme();
  const styles = createStyles(colors);
  const backgroundMode = useRef(false);
  const locale = useRef(I18n.locale);
  const removeConnectionStatusListener = useRef();

  ///: BEGIN:ONLY_INCLUDE_IF(seedless-onboarding)
  const isSeedlessPasswordOutdated = useSelector(
    selectIsSeedlessPasswordOutdated,
  );

  useEffect(() => {
    if (isSeedlessPasswordOutdated) {
      // show seedless password outdated modal and force user to lock app
      props.navigation.navigate(Routes.MODAL.ROOT_MODAL_FLOW, {
        screen: Routes.SHEET.SUCCESS_ERROR_SHEET,
        params: {
          title: strings('login.seedless_password_outdated_modal_title'),
          description: strings('login.seedless_password_outdated_modal_content'),
          primaryButtonLabel: strings('login.seedless_password_outdated_modal_confirm'),
          icon: IconName.RichDanger,
          isInteractable: false,
          onPrimaryButtonPress: async () => {
            await Authentication.lockApp({ locked: true });
          },
          closeOnPrimaryButtonPress: true,
        },
      });
    }
  }, [isSeedlessPasswordOutdated, props.navigation]);
  ///: END:ONLY_INCLUDE_IF(seedless-onboarding)

  const { connectionChangeHandler } = useConnectionHandler(props.navigation);

  const removeNotVisibleNotifications = props.removeNotVisibleNotifications;
  useNotificationHandler();
  useIdentityEffects();
  useEnableAutomaticSecurityChecks();
  useMinimumVersions();

  const { chainId, networkClientId, showIncomingTransactionsNetworks } = props;

  useEffect(() => {
    if (DEPRECATED_NETWORKS.includes(props.chainId)) {
      setShowDeprecatedAlert(true);
    } else {
      setShowDeprecatedAlert(false);
    }
  }, [props.chainId]);

  useEffect(() => {
    stopIncomingTransactionPolling();
    startIncomingTransactionPolling();
  }, [
    chainId,
    networkClientId,
    showIncomingTransactionsNetworks,
    props.networkConfigurations,
  ]);

  const checkInfuraAvailability = useCallback(async () => {
    if (props.providerType !== 'rpc') {
      try {
        const ethQuery = getGlobalEthQuery();
        await query(ethQuery, 'blockNumber', []);
        props.setInfuraAvailabilityNotBlocked();
      } catch (e) {
        if (e.message === AppConstants.ERRORS.INFURA_BLOCKED_MESSAGE) {
          props.navigation.navigate('OfflineModeView');
          props.setInfuraAvailabilityBlocked();
        }
      }
    } else {
      props.setInfuraAvailabilityNotBlocked();
    }
    // eslint-disable-next-line react-hooks/exhaustive-deps
  }, [
    props.navigation,
    props.providerType,
    props.setInfuraAvailabilityBlocked,
    props.setInfuraAvailabilityNotBlocked,
  ]);

  const handleAppStateChange = useCallback(
    (appState) => {
      const newModeIsBackground = appState === 'background';

      // If it was in background and it's not anymore
      // we need to stop the Background timer
      if (backgroundMode.current && !newModeIsBackground) {
        BackgroundTimer.stop();
      }

      backgroundMode.current = newModeIsBackground;

      // If the app is now in background, we need to start
      // the background timer, which is less intense
      if (backgroundMode.current) {
        removeNotVisibleNotifications();

        BackgroundTimer.runBackgroundTimer(async () => {
          await updateIncomingTransactions();
        }, AppConstants.TX_CHECK_BACKGROUND_FREQUENCY);
      }
    },
    [backgroundMode, removeNotVisibleNotifications],
  );

  const initForceReload = () => {
    // Force unmount the webview to avoid caching problems
    setForceReload(true);
    setTimeout(() => {
      setForceReload(false);
    }, 1000);
  };

  const renderLoader = () => (
    <View style={styles.loader}>
      <ActivityIndicator size="small" />
    </View>
  );
<<<<<<< HEAD

  const toggleRemindLater = () => {
    setShowRemindLaterModal(!showRemindLaterModal);
    props.navigation.navigate(Routes.MODAL.ROOT_MODAL_FLOW, {
      screen: Routes.SHEET.SKIP_ACCOUNT_SECURITY_MODAL,
      params: {
        onConfirm: () => {
          props.navigation.navigate('SetPasswordFlow', {
            screen: 'AccountBackupStep1B',
            params: { ...props.route.params },
          });
        },
        onCancel: () => {
          toggleRemindLater();
        },
      },
    });
  };

  const toggleSkipCheckbox = () => {
    setSkipCheckbox(!skipCheckbox);
  };

=======
>>>>>>> bb73b247
  const skipAccountModalSecureNow = () => {
    props.navigation.navigate('SetPasswordFlow', {
      screen: 'ManualBackupStep1',
      params: { backupFlow: true },
    });
  };

  const navigation = useNavigation();

  const toggleRemindLater = () => {
    props.navigation.navigate(Routes.MODAL.ROOT_MODAL_FLOW, {
      screen: Routes.SHEET.SKIP_ACCOUNT_SECURITY_MODAL,
      params: {
        onConfirm: navigation.goBack,
        onCancel: skipAccountModalSecureNow,
      },
    });
  };

  /**
   * Current network
   */
  const providerConfig = useSelector(selectProviderConfig);
  const networkConfigurations = useSelector(selectNetworkConfigurations);
  const networkName = useSelector(selectNetworkName);
  const isEvmSelected = useSelector(selectIsEvmNetworkSelected);
  const previousProviderConfig = useRef(undefined);
  const previousNetworkConfigurations = useRef(undefined);
  const { toastRef } = useContext(ToastContext);
  const networkImage = useSelector(selectNetworkImageSource);

  const isAllNetworks = useSelector(selectIsAllNetworks);
  const tokenNetworkFilter = useSelector(selectTokenNetworkFilter);

  const hasNetworkChanged = useCallback(
    (chainId, previousConfig, isEvmSelected) => {
      if (!previousConfig) return false;

      return isEvmSelected
        ? chainId !== previousConfig.chainId ||
        providerConfig.type !== previousConfig.type
        : chainId !== previousConfig.chainId;
    },
    [providerConfig.type],
  );

  // Show network switch confirmation.
  useEffect(() => {
    if (
      hasNetworkChanged(chainId, previousProviderConfig.current, isEvmSelected)
    ) {
      //set here token network filter if portfolio view is enabled
      if (isPortfolioViewEnabled()) {
        const { PreferencesController } = Engine.context;
        if (Object.keys(tokenNetworkFilter).length === 1) {
          PreferencesController.setTokenNetworkFilter({
            [chainId]: true,
          });
        } else {
          PreferencesController.setTokenNetworkFilter({
            ...tokenNetworkFilter,
            [chainId]: true,
          });
        }
      }
      toastRef?.current?.showToast({
        variant: ToastVariants.Network,
        labelOptions: [
          {
            label: `${networkName} `,
            isBold: true,
          },
          { label: strings('toast.now_active') },
        ],
        networkImageSource: networkImage,
      });
    }
    previousProviderConfig.current = !isEvmSelected
      ? { chainId }
      : providerConfig;
  }, [
    providerConfig,
    networkName,
    networkImage,
    toastRef,
    chainId,
    isEvmSelected,
    hasNetworkChanged,
    isAllNetworks,
    tokenNetworkFilter,
  ]);

  // Show add network confirmation.
  useEffect(() => {
    if (!isNetworkUiRedesignEnabled()) return;

    // Memoized values to avoid recalculations
    const currentNetworkValues = Object.values(networkConfigurations);
    const previousNetworkValues = Object.values(
      previousNetworkConfigurations.current ?? {},
    );

    if (
      previousNetworkValues.length &&
      currentNetworkValues.length !== previousNetworkValues.length
    ) {
      // Find the newly added network
      const newNetwork = currentNetworkValues.find(
        (network) => !previousNetworkValues.includes(network),
      );
      const deletedNetwork = previousNetworkValues.find(
        (network) => !currentNetworkValues.includes(network),
      );

      toastRef?.current?.showToast({
        variant: ToastVariants.Plain,
        labelOptions: [
          {
            label: `${(newNetwork?.name || deletedNetwork?.name) ??
              strings('asset_details.network')
              } `,
            isBold: true,
          },
          {
            label: deletedNetwork
              ? strings('toast.network_removed')
              : strings('toast.network_added'),
          },
        ],
        networkImageSource: networkImage,
      });
    }
    previousNetworkConfigurations.current = networkConfigurations;
  }, [networkConfigurations, networkName, networkImage, toastRef]);

  useEffect(() => {
    if (locale.current !== I18n.locale) {
      locale.current = I18n.locale;
      initForceReload();
      return;
    }
  });

  // Remove all notifications that aren't visible
  useEffect(() => {
    removeNotVisibleNotifications();
  }, [removeNotVisibleNotifications]);

  useEffect(() => {
    const appStateListener = AppState.addEventListener(
      'change',
      handleAppStateChange,
    );

    setTimeout(() => {
      NotificationManager.init({
        navigation: props.navigation,
        showTransactionNotification: props.showTransactionNotification,
        hideCurrentNotification: props.hideCurrentNotification,
        showSimpleNotification: props.showSimpleNotification,
        removeNotificationById: props.removeNotificationById,
      });
      checkInfuraAvailability();
      removeConnectionStatusListener.current = NetInfo.addEventListener(
        connectionChangeHandler,
      );
    }, 1000);

    return function cleanup() {
      appStateListener.remove();
      removeConnectionStatusListener.current &&
        removeConnectionStatusListener.current();
    };
    // eslint-disable-next-line react-hooks/exhaustive-deps
  }, [connectionChangeHandler]);

  const termsOfUse = useCallback(async () => {
    if (props.navigation) {
      await navigateTermsOfUse(props.navigation.navigate);
    }
  }, [props.navigation]);

  useEffect(() => {
    termsOfUse();
  }, [termsOfUse]);

  const openDeprecatedNetworksArticle = () => {
    Linking.openURL(GOERLI_DEPRECATED_ARTICLE);
  };

  const renderDeprecatedNetworkAlert = (chainId, backUpSeedphraseVisible) => {
    if (DEPRECATED_NETWORKS.includes(chainId) && showDeprecatedAlert) {
      if (NETWORKS_CHAIN_ID.MUMBAI === chainId) {
        return (
          <WarningAlert
            text={strings('networks.network_deprecated_title')}
            dismissAlert={() => setShowDeprecatedAlert(false)}
            precedentAlert={backUpSeedphraseVisible}
          />
        );
      }
      return (
        <WarningAlert
          text={strings('networks.deprecated_goerli')}
          dismissAlert={() => setShowDeprecatedAlert(false)}
          onPressLearnMore={openDeprecatedNetworksArticle}
          precedentAlert={backUpSeedphraseVisible}
        />
      );
    }
  };

  return (
    <React.Fragment>
      <View style={styles.flex}>
        {!forceReload ? (
          <MainNavigator navigation={props.navigation} />
        ) : (
          renderLoader()
        )}
        <GlobalAlert />
        <FadeOutOverlay />
        <Notification navigation={props.navigation} />
        <RampOrders />
        <SwapsLiveness />
        {renderDeprecatedNetworkAlert(
          props.chainId,
          props.backUpSeedphraseVisible,
        )}
        <ProtectYourWalletModal navigation={props.navigation} />
        <InfoNetworkModal />
        <RootRPCMethodsUI navigation={props.navigation} />
        <ProtectWalletMandatoryModal />
      </View>
    </React.Fragment>
  );
};

Main.router = MainNavigator.router;

Main.propTypes = {
  /**
   * Object that represents the navigator
   */
  navigation: PropTypes.object,
  /**
   * Dispatch showing a transaction notification
   */
  showTransactionNotification: PropTypes.func,
  /**
   * Dispatch showing a simple notification
   */
  showSimpleNotification: PropTypes.func,
  /**
   * Dispatch hiding a transaction notification
   */
  hideCurrentNotification: PropTypes.func,
  removeNotificationById: PropTypes.func,
  /**
   * Indicates whether networks allows incoming transactions
   */
  showIncomingTransactionsNetworks: PropTypes.object,
  /**
   * Network provider type
   */
  providerType: PropTypes.string,
  /**
   * Dispatch infura availability blocked
   */
  setInfuraAvailabilityBlocked: PropTypes.func,
  /**
   * Dispatch infura availability not blocked
   */
  setInfuraAvailabilityNotBlocked: PropTypes.func,
  /**
   * Remove not visible notifications from state
   */
  removeNotVisibleNotifications: PropTypes.func,
  /**
   * Current chain id
   */
  chainId: PropTypes.string,
  /**
   * backup seed phrase modal visible
   */
  backUpSeedphraseVisible: PropTypes.bool,
  /**
   * ID of the global network client
   */
  networkClientId: PropTypes.string,
  /**
   * Network configurations
   */
  networkConfigurations: PropTypes.object,
};

const mapStateToProps = (state) => ({
  showIncomingTransactionsNetworks:
    selectShowIncomingTransactionNetworks(state),
  providerType: selectProviderType(state),
  chainId: selectChainId(state),
  networkClientId: selectNetworkClientId(state),
  backUpSeedphraseVisible: state.user.backUpSeedphraseVisible,
  networkConfigurations: selectNetworkConfigurations(state),
});

const mapDispatchToProps = (dispatch) => ({
  showTransactionNotification: (args) =>
    dispatch(showTransactionNotification(args)),
  showSimpleNotification: (args) => dispatch(showSimpleNotification(args)),
  hideCurrentNotification: () => dispatch(hideCurrentNotification()),
  removeNotificationById: (id) => dispatch(removeNotificationById(id)),
  setInfuraAvailabilityBlocked: () => dispatch(setInfuraAvailabilityBlocked()),
  setInfuraAvailabilityNotBlocked: () =>
    dispatch(setInfuraAvailabilityNotBlocked()),
  removeNotVisibleNotifications: () =>
    dispatch(removeNotVisibleNotifications()),
});

const ConnectedMain = connect(mapStateToProps, mapDispatchToProps)(Main);

const MainFlow = () => (
  <Stack.Navigator
    initialRouteName={'Main'}
    mode={'modal'}
    screenOptions={{
      headerShown: false,
    }}
  >
    <Stack.Screen name={'Main'} component={ConnectedMain} />
    <Stack.Screen
      name={'ReviewModal'}
      component={ReviewModal}
      options={{ animationEnabled: false }}
    />
  </Stack.Navigator>
);

export default MainFlow;<|MERGE_RESOLUTION|>--- conflicted
+++ resolved
@@ -91,17 +91,13 @@
 import { selectIsEvmNetworkSelected } from '../../../selectors/multichainNetworkController';
 import { isPortfolioViewEnabled } from '../../../util/networks';
 import { useIdentityEffects } from '../../../util/identity/hooks/useIdentityEffects/useIdentityEffects';
-import Routes from '../../../constants/navigation/Routes';
 import ProtectWalletMandatoryModal from '../../Views/ProtectWalletMandatoryModal/ProtectWalletMandatoryModal';
 import InfoNetworkModal from '../../Views/InfoNetworkModal/InfoNetworkModal';
-<<<<<<< HEAD
 import { selectIsSeedlessPasswordOutdated } from '../../../selectors/seedlessOnboardingController';
 import { Authentication } from '../../../core';
 import { IconName } from '../../../component-library/components/Icons/Icon';
-=======
 import Routes from '../../../constants/navigation/Routes';
 import { useNavigation } from '@react-navigation/native';
->>>>>>> bb73b247
 
 const Stack = createStackNavigator();
 
@@ -244,32 +240,6 @@
       <ActivityIndicator size="small" />
     </View>
   );
-<<<<<<< HEAD
-
-  const toggleRemindLater = () => {
-    setShowRemindLaterModal(!showRemindLaterModal);
-    props.navigation.navigate(Routes.MODAL.ROOT_MODAL_FLOW, {
-      screen: Routes.SHEET.SKIP_ACCOUNT_SECURITY_MODAL,
-      params: {
-        onConfirm: () => {
-          props.navigation.navigate('SetPasswordFlow', {
-            screen: 'AccountBackupStep1B',
-            params: { ...props.route.params },
-          });
-        },
-        onCancel: () => {
-          toggleRemindLater();
-        },
-      },
-    });
-  };
-
-  const toggleSkipCheckbox = () => {
-    setSkipCheckbox(!skipCheckbox);
-  };
-
-=======
->>>>>>> bb73b247
   const skipAccountModalSecureNow = () => {
     props.navigation.navigate('SetPasswordFlow', {
       screen: 'ManualBackupStep1',
