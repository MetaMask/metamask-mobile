--- conflicted
+++ resolved
@@ -58,12 +58,9 @@
 import { toggleDappTransactionModal, toggleApproveModal } from '../../../actions/modals';
 import AccountApproval from '../../UI/AccountApproval';
 import ProtectYourWalletModal from '../../UI/ProtectYourWalletModal';
-<<<<<<< HEAD
 import MainNavigator from './MainNavigator';
 import PaymentChannelApproval from '../../UI/PaymentChannelApproval';
-=======
 import WhatsNewModal from '../../UI/WhatsNewModal';
->>>>>>> fac74f37
 import SkipAccountSecurityModal from '../../UI/SkipAccountSecurityModal';
 
 const styles = StyleSheet.create({
@@ -713,7 +710,6 @@
 							isPaymentRequest: props.isPaymentRequest
 						}}
 					/>
-<<<<<<< HEAD
 				) : (
 					renderLoader()
 				)}
@@ -731,6 +727,7 @@
 					toggleSkipCheckbox={toggleSkipCheckbox}
 				/>
 				<ProtectYourWalletModal navigation={props.navigation} />
+				<WhatsNewModal navigation={this.props.navigation} />
 			</View>
 			{renderSigningModal()}
 			{renderWalletConnectSessionRequestModal()}
@@ -825,19 +822,6 @@
 	*/
 	identities: PropTypes.object
 };
-=======
-					<ProtectYourWalletModal navigation={navigation} />
-					<WhatsNewModal navigation={this.props.navigation} />
-				</View>
-				{this.renderSigningModal()}
-				{this.renderWalletConnectSessionRequestModal()}
-				{this.renderDappTransactionModal()}
-				{this.renderApproveModal()}
-			</React.Fragment>
-		);
-	}
-}
->>>>>>> fac74f37
 
 const mapStateToProps = state => ({
 	lockTime: state.settings.lockTime,
