--- conflicted
+++ resolved
@@ -64,11 +64,8 @@
 import { ANALYTICS_EVENT_OPTS } from '../../../util/analytics';
 import BigNumber from 'bignumber.js';
 import { setInfuraAvailabilityBlocked, setInfuraAvailabilityNotBlocked } from '../../../actions/infuraAvailability';
-<<<<<<< HEAD
 import { getTokenList } from '../../../reducers/tokens';
-=======
 import { toLowerCaseEquals } from '../../../util/general';
->>>>>>> fad464c2
 
 const styles = StyleSheet.create({
 	flex: {
@@ -347,26 +344,10 @@
 					to &&
 					(await getMethodData(data)).name === TOKEN_METHOD_TRANSFER
 				) {
-<<<<<<< HEAD
-					let asset = props.tokens.find(({ address }) => address === to);
-					if (!asset && tokenList[to]) {
-						asset = tokenList[to];
-					} else if (!asset) {
-						try {
-							asset = {};
-							asset.decimals = await AssetsContractController.getTokenDecimals(to);
-							asset.symbol = await AssetsContractController.getAssetSymbol(to);
-						} catch (e) {
-							// This could fail when requesting a transfer in other network
-							asset = { symbol: 'ERC20', decimals: new BN(0) };
-=======
 					let asset = props.tokens.find(({ address }) => toLowerCaseEquals(address, to));
 					if (!asset) {
 						// try to lookup contract by lowercased address `to`
-						const contractMapKey = Object.keys(contractMap).find(key => toLowerCaseEquals(key, to));
-						if (contractMapKey) {
-							asset = contractMap[contractMapKey];
-						}
+						asset = tokenList[to];
 
 						if (!asset) {
 							try {
@@ -380,7 +361,6 @@
 								// adding `to` here as well
 								asset = { symbol: 'ERC20', decimals: new BN(0), address: to };
 							}
->>>>>>> fad464c2
 						}
 					}
 
