import React, {
  useState,
  useEffect,
  useRef,
  useCallback,
  useContext,
} from 'react';

import {
  ActivityIndicator,
  AppState,
  StyleSheet,
  View,
  Linking,
} from 'react-native';
import NetInfo from '@react-native-community/netinfo';
import PropTypes from 'prop-types';
import { connect, useSelector } from 'react-redux';
import GlobalAlert from '../../UI/GlobalAlert';
import BackgroundTimer from 'react-native-background-timer';
import NotificationManager from '../../../core/NotificationManager';
import Engine from '../../../core/Engine';
import AppConstants from '../../../core/AppConstants';
import notifee from '@notifee/react-native';
import I18n, { strings } from '../../../../locales/i18n';
import FadeOutOverlay from '../../UI/FadeOutOverlay';
import BackupAlert from '../../UI/BackupAlert';
import Notification from '../../UI/Notification';
import RampOrders from '../../UI/Ramp';
import Device from '../../../util/device';
import Routes from '../../../constants/navigation/Routes';
import {
  showTransactionNotification,
  hideCurrentNotification,
  showSimpleNotification,
  removeNotificationById,
  removeNotVisibleNotifications,
} from '../../../actions/notification';
import ProtectYourWalletModal from '../../UI/ProtectYourWalletModal';
import MainNavigator from './MainNavigator';
import SkipAccountSecurityModal from '../../UI/SkipAccountSecurityModal';
import { query } from '@metamask/controller-utils';
import SwapsLiveness from '../../UI/Swaps/SwapsLiveness';
import useNotificationHandler from '../../../util/notifications/hooks';

import {
  setInfuraAvailabilityBlocked,
  setInfuraAvailabilityNotBlocked,
} from '../../../actions/infuraAvailability';

import { createStackNavigator } from '@react-navigation/stack';
import ReviewModal from '../../UI/ReviewModal';
import { useTheme } from '../../../util/theme';
import RootRPCMethodsUI from './RootRPCMethodsUI';
import { colors as importedColors } from '../../../styles/common';
import {
  ToastContext,
  ToastVariants,
} from '../../../component-library/components/Toast';
import { useEnableAutomaticSecurityChecks } from '../../hooks/EnableAutomaticSecurityChecks';
import { useMinimumVersions } from '../../hooks/MinimumVersions';
import navigateTermsOfUse from '../../../util/termsOfUse/termsOfUse';
import {
  selectChainId,
  selectProviderConfig,
  selectProviderType,
} from '../../../selectors/networkController';
import {
  selectNetworkName,
  selectNetworkImageSource,
} from '../../../selectors/networkInfos';
import { selectShowIncomingTransactionNetworks } from '../../../selectors/preferencesController';
import {
  DEPRECATED_NETWORKS,
  NETWORKS_CHAIN_ID,
} from '../../../constants/network';
import WarningAlert from '../../../components/UI/WarningAlert';
import { GOERLI_DEPRECATED_ARTICLE } from '../../../constants/urls';
import {
  updateIncomingTransactions,
  startIncomingTransactionPolling,
  stopIncomingTransactionPolling,
} from '../../../util/transaction-controller';

const Stack = createStackNavigator();

const createStyles = (colors) =>
  StyleSheet.create({
    flex: {
      flex: 1,
    },
    loader: {
      backgroundColor: colors.background.default,
      flex: 1,
      justifyContent: 'center',
      alignItems: 'center',
    },
  });

const Main = (props) => {
  const [connected, setConnected] = useState(true);
  const [forceReload, setForceReload] = useState(false);
  const [showRemindLaterModal, setShowRemindLaterModal] = useState(false);
  const [skipCheckbox, setSkipCheckbox] = useState(false);
  const [showDeprecatedAlert, setShowDeprecatedAlert] = useState(true);
  const { colors } = useTheme();
  const styles = createStyles(colors);

  const backgroundMode = useRef(false);
  const locale = useRef(I18n.locale);
  const removeConnectionStatusListener = useRef();

  const isBasicFunctionalityEnabled = useSelector(
    (state) => state?.settings?.basicFunctionalityEnabled,
  );

  const removeNotVisibleNotifications = props.removeNotVisibleNotifications;

  useEnableAutomaticSecurityChecks();
  useMinimumVersions();

  useEffect(() => {
    if (DEPRECATED_NETWORKS.includes(props.chainId)) {
      setShowDeprecatedAlert(true);
    } else {
      setShowDeprecatedAlert(false);
    }
  }, [props.chainId]);

  useEffect(() => {
    const chainId = props.chainId;

    if (props.showIncomingTransactionsNetworks[chainId]) {
      startIncomingTransactionPolling();
    } else {
      stopIncomingTransactionPolling();
    }
  }, [props.showIncomingTransactionsNetworks, props.chainId]);

  const connectionChangeHandler = useCallback(
    (state) => {
      if (!state) return;
      const { isConnected } = state;
      // Show the modal once the status changes to offline
      if (connected && isConnected === false) {
        props.navigation.navigate('OfflineModeView');
      }
      if (connected !== isConnected && isConnected !== null) {
        setConnected(isConnected);
      }
    },
    [connected, setConnected, props.navigation],
  );

  const checkInfuraAvailability = useCallback(async () => {
    if (props.providerType !== 'rpc') {
      try {
        const ethQuery = Engine.getGlobalEthQuery();
        await query(ethQuery, 'blockNumber', []);
        props.setInfuraAvailabilityNotBlocked();
      } catch (e) {
        if (e.message === AppConstants.ERRORS.INFURA_BLOCKED_MESSAGE) {
          props.navigation.navigate('OfflineModeView');
          props.setInfuraAvailabilityBlocked();
        }
      }
    } else {
      props.setInfuraAvailabilityNotBlocked();
    }
    // eslint-disable-next-line react-hooks/exhaustive-deps
  }, [
    props.navigation,
    props.providerType,
    props.setInfuraAvailabilityBlocked,
    props.setInfuraAvailabilityNotBlocked,
  ]);

  const handleAppStateChange = useCallback(
    (appState) => {
      const newModeIsBackground = appState === 'background';

      // If it was in background and it's not anymore
      // we need to stop the Background timer
      if (backgroundMode.current && !newModeIsBackground) {
        BackgroundTimer.stop();
      }

      backgroundMode.current = newModeIsBackground;

      // If the app is now in background, we need to start
      // the background timer, which is less intense
      if (backgroundMode.current) {
        removeNotVisibleNotifications();

        BackgroundTimer.runBackgroundTimer(async () => {
          await updateIncomingTransactions();
        }, AppConstants.TX_CHECK_BACKGROUND_FREQUENCY);
      }
    },
    [backgroundMode, removeNotVisibleNotifications],
  );

  const initForceReload = () => {
    // Force unmount the webview to avoid caching problems
    setForceReload(true);
    setTimeout(() => {
      setForceReload(false);
    }, 1000);
  };

  const renderLoader = () => (
    <View style={styles.loader}>
      <ActivityIndicator size="small" />
    </View>
  );

  const toggleRemindLater = () => {
    setShowRemindLaterModal(!showRemindLaterModal);
  };

  const toggleSkipCheckbox = () => {
    setSkipCheckbox(!skipCheckbox);
  };

  const skipAccountModalSecureNow = () => {
    toggleRemindLater();
    props.navigation.navigate('SetPasswordFlow', {
      screen: 'AccountBackupStep1B',
      params: { ...props.route.params },
    });
  };

  const skipAccountModalSkip = () => {
    if (skipCheckbox) toggleRemindLater();
  };

  /**
   * Current network
   */
  const providerConfig = useSelector(selectProviderConfig);
  const networkName = useSelector(selectNetworkName);
  const previousProviderConfig = useRef(undefined);
  const { toastRef } = useContext(ToastContext);
  const networkImage = useSelector(selectNetworkImageSource);

  // Show network switch confirmation.
  useEffect(() => {
    if (
      previousProviderConfig.current &&
      (providerConfig.chainId !== previousProviderConfig.current.chainId ||
        providerConfig.type !== previousProviderConfig.current.type)
    ) {
      toastRef?.current?.showToast({
        variant: ToastVariants.Network,
        labelOptions: [
          {
            label: `${networkName} `,
            isBold: true,
          },
          { label: strings('toast.now_active') },
        ],
        networkImageSource: networkImage,
      });
    }
    previousProviderConfig.current = providerConfig;
  }, [providerConfig, networkName, networkImage, toastRef]);

  useEffect(() => {
    if (locale.current !== I18n.locale) {
      locale.current = I18n.locale;
      initForceReload();
      return;
    }
  });

  const bootstrapAndroidInitialNotification = useCallback(async () => {
    if (Device.isAndroid()) {
      const initialNotification = await notifee.getInitialNotification();

      if (
        initialNotification?.data?.action === 'tx' &&
        initialNotification.data.id
      ) {
        NotificationManager.setTransactionToView(initialNotification.data.id);
        props.navigation.navigate(Routes.TRANSACTIONS_VIEW);
      }
    }
  }, [props.navigation]);

  useNotificationHandler(bootstrapAndroidInitialNotification, props.navigation);

  // Remove all notifications that aren't visible
  useEffect(() => {
    removeNotVisibleNotifications();
  }, [removeNotVisibleNotifications]);

  useEffect(() => {
    const appStateListener = AppState.addEventListener(
      'change',
      handleAppStateChange,
    );

    setTimeout(() => {
      NotificationManager.init({
        navigation: props.navigation,
        showTransactionNotification: props.showTransactionNotification,
        hideCurrentNotification: props.hideCurrentNotification,
        showSimpleNotification: props.showSimpleNotification,
        removeNotificationById: props.removeNotificationById,
      });
      checkInfuraAvailability();
      removeConnectionStatusListener.current = NetInfo.addEventListener(
        connectionChangeHandler,
      );
    }, 1000);

    return function cleanup() {
      appStateListener.remove();
      removeConnectionStatusListener.current &&
        removeConnectionStatusListener.current();
    };
    // eslint-disable-next-line react-hooks/exhaustive-deps
  }, []);

  const termsOfUse = useCallback(async () => {
    if (props.navigation) {
      await navigateTermsOfUse(props.navigation.navigate);
    }
  }, [props.navigation]);

  useEffect(() => {
    termsOfUse();
  }, [termsOfUse]);

  const openDeprecatedNetworksArticle = () => {
    Linking.openURL(GOERLI_DEPRECATED_ARTICLE);
  };

  const renderDeprecatedNetworkAlert = (chainId, backUpSeedphraseVisible) => {
    if (DEPRECATED_NETWORKS.includes(chainId) && showDeprecatedAlert) {
      if (NETWORKS_CHAIN_ID.MUMBAI === chainId) {
        return (
          <WarningAlert
            text={strings('networks.network_deprecated_title')}
            dismissAlert={() => setShowDeprecatedAlert(false)}
            precedentAlert={backUpSeedphraseVisible}
          />
        );
      }
      return (
        <WarningAlert
          text={strings('networks.deprecated_goerli')}
          dismissAlert={() => setShowDeprecatedAlert(false)}
          onPressLearnMore={openDeprecatedNetworksArticle}
          precedentAlert={backUpSeedphraseVisible}
        />
      );
    }
  };

  return (
    <React.Fragment>
      <View style={styles.flex}>
        {!forceReload ? (
          <MainNavigator navigation={props.navigation} />
        ) : (
          renderLoader()
        )}
<<<<<<< HEAD
        {
          ///: BEGIN:ONLY_INCLUDE_IF(preinstalled-snaps,external-snaps)
        }
        {isBasicFunctionalityEnabled && (
          <View>
            <SnapsExecutionWebView />
          </View>
        )}
        {
          ///: END:ONLY_INCLUDE_IF
        }
=======
>>>>>>> bb03051a
        <GlobalAlert />
        <FadeOutOverlay />
        <Notification navigation={props.navigation} />
        <RampOrders />
        <SwapsLiveness />
        <BackupAlert
          onDismiss={toggleRemindLater}
          navigation={props.navigation}
        />
        {renderDeprecatedNetworkAlert(
          props.chainId,
          props.backUpSeedphraseVisible,
        )}
        <SkipAccountSecurityModal
          modalVisible={showRemindLaterModal}
          onCancel={skipAccountModalSecureNow}
          onConfirm={skipAccountModalSkip}
          skipCheckbox={skipCheckbox}
          toggleSkipCheckbox={toggleSkipCheckbox}
        />
        <ProtectYourWalletModal navigation={props.navigation} />
        <RootRPCMethodsUI navigation={props.navigation} />
      </View>
    </React.Fragment>
  );
};

Main.router = MainNavigator.router;

Main.propTypes = {
  /**
   * Object that represents the navigator
   */
  navigation: PropTypes.object,
  /**
   * Dispatch showing a transaction notification
   */
  showTransactionNotification: PropTypes.func,
  /**
   * Dispatch showing a simple notification
   */
  showSimpleNotification: PropTypes.func,
  /**
   * Dispatch hiding a transaction notification
   */
  hideCurrentNotification: PropTypes.func,
  removeNotificationById: PropTypes.func,
  /**
   * Indicates whether networks allows incoming transactions
   */
  showIncomingTransactionsNetworks: PropTypes.object,
  /**
   * Network provider type
   */
  providerType: PropTypes.string,
  /**
   * Dispatch infura availability blocked
   */
  setInfuraAvailabilityBlocked: PropTypes.func,
  /**
   * Dispatch infura availability not blocked
   */
  setInfuraAvailabilityNotBlocked: PropTypes.func,
  /**
   * Remove not visible notifications from state
   */
  removeNotVisibleNotifications: PropTypes.func,
  /**
   * Object that represents the current route info like params passed to it
   */
  route: PropTypes.object,
  /**
   * Current chain id
   */
  chainId: PropTypes.string,
  /**
   * backup seed phrase modal visible
   */
  backUpSeedphraseVisible: PropTypes.bool,
};

const mapStateToProps = (state) => ({
  showIncomingTransactionsNetworks:
    selectShowIncomingTransactionNetworks(state),
  providerType: selectProviderType(state),
  chainId: selectChainId(state),
  backUpSeedphraseVisible: state.user.backUpSeedphraseVisible,
});

const mapDispatchToProps = (dispatch) => ({
  showTransactionNotification: (args) =>
    dispatch(showTransactionNotification(args)),
  showSimpleNotification: (args) => dispatch(showSimpleNotification(args)),
  hideCurrentNotification: () => dispatch(hideCurrentNotification()),
  removeNotificationById: (id) => dispatch(removeNotificationById(id)),
  setInfuraAvailabilityBlocked: () => dispatch(setInfuraAvailabilityBlocked()),
  setInfuraAvailabilityNotBlocked: () =>
    dispatch(setInfuraAvailabilityNotBlocked()),
  removeNotVisibleNotifications: () =>
    dispatch(removeNotVisibleNotifications()),
});

const ConnectedMain = connect(mapStateToProps, mapDispatchToProps)(Main);

const MainFlow = () => (
  <Stack.Navigator
    initialRouteName={'Main'}
    mode={'modal'}
    screenOptions={{
      headerShown: false,
      cardStyle: { backgroundColor: importedColors.transparent },
    }}
  >
    <Stack.Screen name={'Main'} component={ConnectedMain} />
    <Stack.Screen
      name={'ReviewModal'}
      component={ReviewModal}
      options={{ animationEnabled: false }}
    />
  </Stack.Navigator>
);

export default MainFlow;<|MERGE_RESOLUTION|>--- conflicted
+++ resolved
@@ -366,7 +366,6 @@
         ) : (
           renderLoader()
         )}
-<<<<<<< HEAD
         {
           ///: BEGIN:ONLY_INCLUDE_IF(preinstalled-snaps,external-snaps)
         }
@@ -378,8 +377,6 @@
         {
           ///: END:ONLY_INCLUDE_IF
         }
-=======
->>>>>>> bb03051a
         <GlobalAlert />
         <FadeOutOverlay />
         <Notification navigation={props.navigation} />
