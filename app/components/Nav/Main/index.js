--- conflicted
+++ resolved
@@ -48,19 +48,13 @@
 import ChoosePasswordSimple from '../../Views/ChoosePasswordSimple';
 import EnterPasswordSimple from '../../Views/EnterPasswordSimple';
 import ChoosePassword from '../../Views/ChoosePassword';
-<<<<<<< HEAD
 import AccountBackupStep1 from '../../Views/AccountBackupStep1';
 import AccountBackupStep1B from '../../Views/AccountBackupStep1B';
 import AccountBackupStep2 from '../../Views/AccountBackupStep2';
 import AccountBackupStep3 from '../../Views/AccountBackupStep3';
-import AccountBackupStep4 from '../../Views/AccountBackupStep4';
-import AccountBackupStep5 from '../../Views/AccountBackupStep5';
-import AccountBackupStep6 from '../../Views/AccountBackupStep6';
-=======
 import ManualBackupStep1 from '../../Views/ManualBackupStep1';
 import ManualBackupStep2 from '../../Views/ManualBackupStep2';
 import ManualBackupStep3 from '../../Views/ManualBackupStep3';
->>>>>>> b4ecfa67
 import ImportPrivateKey from '../../Views/ImportPrivateKey';
 import PaymentChannel from '../../Views/PaymentChannel';
 import ImportPrivateKeySuccess from '../../Views/ImportPrivateKeySuccess';
@@ -356,7 +350,6 @@
 					ChoosePassword: {
 						screen: ChoosePassword
 					},
-<<<<<<< HEAD
 					AccountBackupStep1: {
 						screen: AccountBackupStep1
 					},
@@ -368,10 +361,9 @@
 					},
 					AccountBackupStep3: {
 						screen: AccountBackupStep3
-=======
+					},
 					ManualBackupStep1: {
 						screen: ManualBackupStep1
->>>>>>> b4ecfa67
 					},
 					ManualBackupStep2: {
 						screen: ManualBackupStep2
