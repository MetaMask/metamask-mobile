import React, { useState, useEffect, useRef, useCallback } from 'react';

import {
	ActivityIndicator,
	AppState,
	StyleSheet,
	View,
	Alert,
	InteractionManager,
	PushNotificationIOS, // eslint-disable-line react-native/split-platform-components
} from 'react-native';
import NetInfo from '@react-native-community/netinfo';
import PropTypes from 'prop-types';
import { connect, useSelector } from 'react-redux';
import GlobalAlert from '../../UI/GlobalAlert';
import BackgroundTimer from 'react-native-background-timer';
import Approval from '../../Views/Approval';
import NotificationManager from '../../../core/NotificationManager';
import Engine from '../../../core/Engine';
import AppConstants from '../../../core/AppConstants';
import PushNotification from 'react-native-push-notification';
import I18n, { strings } from '../../../../locales/i18n';
import { colors } from '../../../styles/common';
import LockManager from '../../../core/LockManager';
import FadeOutOverlay from '../../UI/FadeOutOverlay';
import { hexToBN, fromWei, renderFromTokenMinimalUnit } from '../../../util/number';
import { setEtherTransaction, setTransactionObject } from '../../../actions/transaction';
import PersonalSign from '../../UI/PersonalSign';
import TypedSign from '../../UI/TypedSign';
import Modal from 'react-native-modal';
import WalletConnect from '../../../core/WalletConnect';
import Device from '../../../util/device';
import {
	getMethodData,
	TOKEN_METHOD_TRANSFER,
	decodeTransferData,
	APPROVE_FUNCTION_SIGNATURE,
	decodeApproveData,
} from '../../../util/transactions';
import { BN } from 'ethereumjs-util';
import Logger from '../../../util/Logger';
import MessageSign from '../../UI/MessageSign';
import Approve from '../../Views/ApproveView/Approve';
import TransactionTypes from '../../../core/TransactionTypes';
import BackupAlert from '../../UI/BackupAlert';
import Notification from '../../UI/Notification';
import FiatOrders from '../../UI/FiatOrders';
import {
	showTransactionNotification,
	hideCurrentNotification,
	showSimpleNotification,
	removeNotificationById,
	removeNotVisibleNotifications,
} from '../../../actions/notification';
import { toggleDappTransactionModal, toggleApproveModal } from '../../../actions/modals';
import AccountApproval from '../../UI/AccountApproval';
import ProtectYourWalletModal from '../../UI/ProtectYourWalletModal';
import MainNavigator from './MainNavigator';
import SkipAccountSecurityModal from '../../UI/SkipAccountSecurityModal';
import { swapsUtils } from '@metamask/swaps-controller';
import { util } from '@metamask/controllers';
import SwapsLiveness from '../../UI/Swaps/SwapsLiveness';
import Analytics from '../../../core/Analytics';
import { ANALYTICS_EVENT_OPTS } from '../../../util/analytics';
import BigNumber from 'bignumber.js';
import { setInfuraAvailabilityBlocked, setInfuraAvailabilityNotBlocked } from '../../../actions/infuraAvailability';
import { getTokenList } from '../../../reducers/tokens';
import { toLowerCaseEquals } from '../../../util/general';

const styles = StyleSheet.create({
	flex: {
		flex: 1,
	},
	loader: {
		backgroundColor: colors.white,
		flex: 1,
		justifyContent: 'center',
		alignItems: 'center',
	},
	bottomModal: {
		justifyContent: 'flex-end',
		margin: 0,
	},
});
const Main = (props) => {
	const [connected, setConnected] = useState(true);
	const [forceReload, setForceReload] = useState(false);
	const [signMessage, setSignMessage] = useState(false);
	const [signMessageParams, setSignMessageParams] = useState({ data: '' });
	const [signType, setSignType] = useState(false);
	const [walletConnectRequest, setWalletConnectRequest] = useState(false);
	const [walletConnectRequestInfo, setWalletConnectRequestInfo] = useState(false);
	const [showExpandedMessage, setShowExpandedMessage] = useState(false);
	const [currentPageTitle, setCurrentPageTitle] = useState('');
	const [currentPageUrl, setCurrentPageUrl] = useState('');
	const [showRemindLaterModal, setShowRemindLaterModal] = useState(false);
	const [skipCheckbox, setSkipCheckbox] = useState(false);

	const backgroundMode = useRef(false);
	const locale = useRef(I18n.locale);
	const lockManager = useRef();
	const removeConnectionStatusListener = useRef();

	const tokenList = useSelector(getTokenList);

	const setTransactionObject = props.setTransactionObject;
	const toggleApproveModal = props.toggleApproveModal;
	const toggleDappTransactionModal = props.toggleDappTransactionModal;
	const setEtherTransaction = props.setEtherTransaction;
	const removeNotVisibleNotifications = props.removeNotVisibleNotifications;

	const usePrevious = (value) => {
		const ref = useRef();
		useEffect(() => {
			ref.current = value;
		});
		return ref.current;
	};

	const prevLockTime = usePrevious(props.lockTime);

	const pollForIncomingTransactions = useCallback(async () => {
		props.thirdPartyApiMode && (await Engine.refreshTransactionHistory());
		// Stop polling if the app is in the background
		if (!backgroundMode.current) {
			setTimeout(() => {
				pollForIncomingTransactions();
			}, AppConstants.TX_CHECK_NORMAL_FREQUENCY);
		}
	}, [backgroundMode, props.thirdPartyApiMode]);

	const onUnapprovedMessage = (messageParams, type) => {
		const { title: currentPageTitle, url: currentPageUrl } = messageParams.meta;
		delete messageParams.meta;
		setSignMessageParams(messageParams);
		setSignType(type);
		setCurrentPageTitle(currentPageTitle);
		setCurrentPageUrl(currentPageUrl);
		setSignMessage(true);
	};

	const connectionChangeHandler = useCallback(
		(state) => {
			if (!state) return;
			const { isConnected } = state;
			// Show the modal once the status changes to offline
			if (connected && isConnected === false) {
				props.navigation.navigate('OfflineModeView');
			}
			if (connected !== isConnected && isConnected !== null) {
				setConnected(isConnected);
			}
		},
		[connected, setConnected, props.navigation]
	);

	const checkInfuraAvailability = useCallback(async () => {
		if (props.providerType !== 'rpc') {
			try {
				const { TransactionController } = Engine.context;
				await util.query(TransactionController.ethQuery, 'blockNumber', []);
				props.setInfuraAvailabilityNotBlocked();
			} catch (e) {
				if (e.message === AppConstants.ERRORS.INFURA_BLOCKED_MESSAGE) {
					props.navigation.navigate('OfflineModeView');
					props.setInfuraAvailabilityBlocked();
				}
			}
		} else {
			props.setInfuraAvailabilityNotBlocked();
		}
		// eslint-disable-next-line react-hooks/exhaustive-deps
	}, [
		props.navigation,
		props.providerType,
		props.setInfuraAvailabilityBlocked,
		props.setInfuraAvailabilityNotBlocked,
	]);

	const initializeWalletConnect = () => {
		WalletConnect.hub.on('walletconnectSessionRequest', (peerInfo) => {
			setWalletConnectRequest(true);
			setWalletConnectRequestInfo(peerInfo);
		});
		WalletConnect.init();
	};

	const trackSwaps = useCallback(
		async (event, transactionMeta) => {
			try {
				const { TransactionController } = Engine.context;
				const newSwapsTransactions = props.swapsTransactions;
				const swapTransaction = newSwapsTransactions[transactionMeta.id];
				const { sentAt, gasEstimate, ethAccountBalance, approvalTransactionMetaId } =
					swapTransaction.paramsForAnalytics;

				const approvalTransaction = TransactionController.state.transactions.find(
					({ id }) => id === approvalTransactionMetaId
				);
				const ethBalance = await util.query(TransactionController.ethQuery, 'getBalance', [
					props.selectedAddress,
				]);
				const receipt = await util.query(TransactionController.ethQuery, 'getTransactionReceipt', [
					transactionMeta.transactionHash,
				]);

				const currentBlock = await util.query(TransactionController.ethQuery, 'getBlockByHash', [
					receipt.blockHash,
					false,
				]);
				let approvalReceipt;
				if (approvalTransaction?.transactionHash) {
					approvalReceipt = await util.query(TransactionController.ethQuery, 'getTransactionReceipt', [
						approvalTransaction.transactionHash,
					]);
				}
				const tokensReceived = swapsUtils.getSwapsTokensReceived(
					receipt,
					approvalReceipt,
					transactionMeta?.transaction,
					approvalTransaction?.transaction,
					swapTransaction.destinationToken,
					ethAccountBalance,
					ethBalance
				);

				newSwapsTransactions[transactionMeta.id].gasUsed = receipt.gasUsed;
				if (tokensReceived) {
					newSwapsTransactions[transactionMeta.id].receivedDestinationAmount = new BigNumber(
						tokensReceived,
						16
					).toString(10);
				}
				TransactionController.update({ swapsTransactions: newSwapsTransactions });

				const timeToMine = currentBlock.timestamp - sentAt;
				const estimatedVsUsedGasRatio = `${new BigNumber(receipt.gasUsed)
					.div(gasEstimate)
					.times(100)
					.toFixed(2)}%`;
				const quoteVsExecutionRatio = `${swapsUtils
					.calcTokenAmount(tokensReceived || '0x0', swapTransaction.destinationTokenDecimals)
					.div(swapTransaction.destinationAmount)
					.times(100)
					.toFixed(2)}%`;
				const tokenToAmountReceived = swapsUtils.calcTokenAmount(
					tokensReceived,
					swapTransaction.destinationToken.decimals
				);
				const analyticsParams = { ...swapTransaction.analytics };
				delete newSwapsTransactions[transactionMeta.id].analytics;
				delete newSwapsTransactions[transactionMeta.id].paramsForAnalytics;

				InteractionManager.runAfterInteractions(() => {
					const parameters = {
						...analyticsParams,
						time_to_mine: timeToMine,
						estimated_vs_used_gasRatio: estimatedVsUsedGasRatio,
						quote_vs_executionRatio: quoteVsExecutionRatio,
						token_to_amount_received: tokenToAmountReceived.toString(),
					};
					Analytics.trackEventWithParameters(event, {});
					Analytics.trackEventWithParameters(event, parameters, true);
				});
			} catch (e) {
				Logger.error(e, ANALYTICS_EVENT_OPTS.SWAP_TRACKING_FAILED);
				InteractionManager.runAfterInteractions(() => {
					Analytics.trackEvent(ANALYTICS_EVENT_OPTS.SWAP_TRACKING_FAILED, { error: e });
				});
			}
		},
		[props.selectedAddress, props.swapsTransactions]
	);

	const autoSign = useCallback(
		async (transactionMeta) => {
			const { TransactionController } = Engine.context;
			try {
				TransactionController.hub.once(`${transactionMeta.id}:finished`, (transactionMeta) => {
					if (transactionMeta.status === 'submitted') {
						props.navigation.pop?.();
						NotificationManager.watchSubmittedTransaction({
							...transactionMeta,
							assetType: transactionMeta.transaction.assetType,
						});
					} else {
						if (props.swapsTransactions[transactionMeta.id]?.analytics) {
							trackSwaps(ANALYTICS_EVENT_OPTS.SWAP_FAILED, transactionMeta);
						}
						throw transactionMeta.error;
					}
				});
				TransactionController.hub.once(`${transactionMeta.id}:confirmed`, (transactionMeta) => {
					if (props.swapsTransactions[transactionMeta.id]?.analytics) {
						trackSwaps(ANALYTICS_EVENT_OPTS.SWAP_COMPLETED, transactionMeta);
					}
				});
				await TransactionController.approveTransaction(transactionMeta.id);
			} catch (error) {
				Alert.alert(strings('transactions.transaction_error'), error && error.message, [
					{ text: strings('navigation.ok') },
				]);
				Logger.error(error, 'error while trying to send transaction (Main)');
			}
		},
		[props.navigation, props.swapsTransactions, trackSwaps]
	);

	const onUnapprovedTransaction = useCallback(
		async (transactionMeta) => {
			if (transactionMeta.origin === TransactionTypes.MMM) return;

			const to = transactionMeta.transaction.to?.toLowerCase();
			const { data } = transactionMeta.transaction;

			// if approval data includes metaswap contract
			// if destination address is metaswap contract
			if (
				to &&
				(swapsUtils.isValidContractAddress(props.chainId, to) ||
					(data &&
						data.substr(0, 10) === APPROVE_FUNCTION_SIGNATURE &&
						decodeApproveData(data).spenderAddress?.toLowerCase() ===
							swapsUtils.getSwapsContractAddress(props.chainId)))
			) {
				if (transactionMeta.origin === process.env.MM_FOX_CODE) {
					autoSign(transactionMeta);
				}
			} else {
				const {
					transaction: { value, gas, gasPrice, data },
				} = transactionMeta;
				const { AssetsContractController } = Engine.context;
				transactionMeta.transaction.gas = hexToBN(gas);
				transactionMeta.transaction.gasPrice = hexToBN(gasPrice);
				if (
					(value === '0x0' || !value) &&
					data &&
					data !== '0x' &&
					to &&
					(await getMethodData(data)).name === TOKEN_METHOD_TRANSFER
				) {
					let asset = props.tokens.find(({ address }) => toLowerCaseEquals(address, to));
					if (!asset) {
						// try to lookup contract by lowercased address `to`
<<<<<<< HEAD
						asset = tokenList[to];
=======
						const contractMapKey = Object.keys(contractMap).find((key) => toLowerCaseEquals(key, to));
						if (contractMapKey) {
							asset = contractMap[contractMapKey];
						}
>>>>>>> 8f5da8fc

						if (!asset) {
							try {
								asset = {};
								asset.decimals = await AssetsContractController.getTokenDecimals(to);
								asset.symbol = await AssetsContractController.getAssetSymbol(to);
								// adding `to` here as well
								asset.address = to;
							} catch (e) {
								// This could fail when requesting a transfer in other network
								// adding `to` here as well
								asset = { symbol: 'ERC20', decimals: new BN(0), address: to };
							}
						}
					}

					const decodedData = decodeTransferData('transfer', data);
					transactionMeta.transaction.value = hexToBN(decodedData[2]);
					transactionMeta.transaction.readableValue = renderFromTokenMinimalUnit(
						hexToBN(decodedData[2]),
						asset.decimals
					);
					transactionMeta.transaction.to = decodedData[0];

					setTransactionObject({
						type: 'INDIVIDUAL_TOKEN_TRANSACTION',
						selectedAsset: asset,
						id: transactionMeta.id,
						origin: transactionMeta.origin,
						...transactionMeta.transaction,
					});
				} else {
					transactionMeta.transaction.value = hexToBN(value);
					transactionMeta.transaction.readableValue = fromWei(transactionMeta.transaction.value);

					setEtherTransaction({
						id: transactionMeta.id,
						origin: transactionMeta.origin,
						...transactionMeta.transaction,
					});
				}

				if (data && data.substr(0, 10) === APPROVE_FUNCTION_SIGNATURE) {
					toggleApproveModal();
				} else {
					toggleDappTransactionModal();
				}
			}
		},
		[
			props.tokens,
			props.chainId,
			setEtherTransaction,
			setTransactionObject,
			toggleApproveModal,
			toggleDappTransactionModal,
			autoSign,
<<<<<<< HEAD
			tokenList
=======
>>>>>>> 8f5da8fc
		]
	);

	const handleAppStateChange = useCallback(
		(appState) => {
			const newModeIsBackground = appState === 'background';
			// If it was in background and it's not anymore
			// we need to stop the Background timer
			if (backgroundMode.current && !newModeIsBackground) {
				BackgroundTimer.stop();
				pollForIncomingTransactions();
			}

			backgroundMode.current = newModeIsBackground;

			// If the app is now in background, we need to start
			// the background timer, which is less intense
			if (backgroundMode.current) {
				removeNotVisibleNotifications();
				BackgroundTimer.runBackgroundTimer(async () => {
					await Engine.refreshTransactionHistory();
				}, AppConstants.TX_CHECK_BACKGROUND_FREQUENCY);
			}
		},
		[backgroundMode, removeNotVisibleNotifications, pollForIncomingTransactions]
	);

	const initForceReload = () => {
		// Force unmount the webview to avoid caching problems
		setForceReload(true);
		setTimeout(() => {
			setForceReload(false);
		}, 1000);
	};

	const renderLoader = () => (
		<View style={styles.loader}>
			<ActivityIndicator size="small" />
		</View>
	);

	const onSignAction = () => setSignMessage(false);

	const toggleExpandedMessage = () => setShowExpandedMessage(!showExpandedMessage);

	const renderSigningModal = () => (
		<Modal
			isVisible={signMessage}
			animationIn="slideInUp"
			animationOut="slideOutDown"
			style={styles.bottomModal}
			backdropOpacity={0.7}
			animationInTiming={600}
			animationOutTiming={600}
			onBackdropPress={onSignAction}
			onBackButtonPress={showExpandedMessage ? toggleExpandedMessage : onSignAction}
			onSwipeComplete={onSignAction}
			swipeDirection={'down'}
			propagateSwipe
		>
			{signType === 'personal' && (
				<PersonalSign
					navigation={props.navigation}
					messageParams={signMessageParams}
					onCancel={onSignAction}
					onConfirm={onSignAction}
					currentPageInformation={{ title: currentPageTitle, url: currentPageUrl }}
					toggleExpandedMessage={toggleExpandedMessage}
					showExpandedMessage={showExpandedMessage}
				/>
			)}
			{signType === 'typed' && (
				<TypedSign
					navigation={props.navigation}
					messageParams={signMessageParams}
					onCancel={onSignAction}
					onConfirm={onSignAction}
					currentPageInformation={{ title: currentPageTitle, url: currentPageUrl }}
					toggleExpandedMessage={toggleExpandedMessage}
					showExpandedMessage={showExpandedMessage}
				/>
			)}
			{signType === 'eth' && (
				<MessageSign
					navigation={props.navigation}
					messageParams={signMessageParams}
					onCancel={onSignAction}
					onConfirm={onSignAction}
					currentPageInformation={{ title: currentPageTitle, url: currentPageUrl }}
					toggleExpandedMessage={toggleExpandedMessage}
					showExpandedMessage={showExpandedMessage}
				/>
			)}
		</Modal>
	);

	const onWalletConnectSessionApproval = () => {
		const { peerId } = walletConnectRequestInfo;
		setWalletConnectRequest(false);
		setWalletConnectRequestInfo({});
		WalletConnect.hub.emit('walletconnectSessionRequest::approved', peerId);
	};

	const onWalletConnectSessionRejected = () => {
		const peerId = walletConnectRequestInfo.peerId;
		setWalletConnectRequest(false);
		setWalletConnectRequestInfo({});
		WalletConnect.hub.emit('walletconnectSessionRequest::rejected', peerId);
	};

	const renderWalletConnectSessionRequestModal = () => {
		const meta = walletConnectRequestInfo.peerMeta || null;
		return (
			<Modal
				isVisible={walletConnectRequest}
				animationIn="slideInUp"
				animationOut="slideOutDown"
				style={styles.bottomModal}
				backdropOpacity={0.7}
				animationInTiming={300}
				animationOutTiming={300}
				onSwipeComplete={onWalletConnectSessionRejected}
				onBackButtonPress={onWalletConnectSessionRejected}
				swipeDirection={'down'}
			>
				<AccountApproval
					onCancel={onWalletConnectSessionRejected}
					onConfirm={onWalletConnectSessionApproval}
					currentPageInformation={{
						title: meta && meta.name,
						url: meta && meta.url,
					}}
					walletConnectRequest
				/>
			</Modal>
		);
	};

	const renderDappTransactionModal = () =>
		props.dappTransactionModalVisible && (
			<Approval
				navigation={props.navigation}
				dappTransactionModalVisible
				toggleDappTransactionModal={props.toggleDappTransactionModal}
			/>
		);

	const renderApproveModal = () =>
		props.approveModalVisible && <Approve modalVisible toggleApproveModal={props.toggleApproveModal} />;

	const toggleRemindLater = () => {
		setShowRemindLaterModal(!showRemindLaterModal);
	};

	const toggleSkipCheckbox = () => {
		setSkipCheckbox(!skipCheckbox);
	};

	const skipAccountModalSecureNow = () => {
		toggleRemindLater();
		props.navigation.navigate('SetPasswordFlow', {
			screen: 'AccountBackupStep1B',
			params: { ...props.route.params },
		});
	};

	const skipAccountModalSkip = () => {
		if (skipCheckbox) toggleRemindLater();
	};

	useEffect(() => {
		if (locale.current !== I18n.locale) {
			locale.current = I18n.locale;
			initForceReload();
			return;
		}
		if (prevLockTime !== props.lockTime) {
			lockManager.current && lockManager.current.updateLockTime(props.lockTime);
		}
	});

	// Remove all notifications that aren't visible
	useEffect(() => {
		removeNotVisibleNotifications();
	}, [removeNotVisibleNotifications]);

	// unapprovedTransaction effect
	useEffect(() => {
		Engine.context.TransactionController.hub.on('unapprovedTransaction', onUnapprovedTransaction);
		return () => {
			Engine.context.TransactionController.hub.removeListener('unapprovedTransaction', onUnapprovedTransaction);
		};
	}, [onUnapprovedTransaction]);

	useEffect(() => {
		initializeWalletConnect();
		AppState.addEventListener('change', handleAppStateChange);
		lockManager.current = new LockManager(props.navigation, props.lockTime);
		PushNotification.configure({
			requestPermissions: false,
			onNotification: (notification) => {
				let data = null;
				if (Device.isAndroid()) {
					if (notification.tag) {
						data = JSON.parse(notification.tag);
					}
				} else if (notification.data) {
					data = notification.data;
				}
				if (data && data.action === 'tx') {
					if (data.id) {
						NotificationManager.setTransactionToView(data.id);
					}
					props.navigation.navigate('TransactionsHome');
				}

				if (Device.isIos()) {
					notification.finish(PushNotificationIOS.FetchResult.NoData);
				}
			},
		});

		Engine.context.MessageManager.hub.on('unapprovedMessage', (messageParams) =>
			onUnapprovedMessage(messageParams, 'eth')
		);

		Engine.context.PersonalMessageManager.hub.on('unapprovedMessage', (messageParams) =>
			onUnapprovedMessage(messageParams, 'personal')
		);

		Engine.context.TypedMessageManager.hub.on('unapprovedMessage', (messageParams) =>
			onUnapprovedMessage(messageParams, 'typed')
		);

		setTimeout(() => {
			NotificationManager.init({
				navigation: props.navigation,
				showTransactionNotification: props.showTransactionNotification,
				hideCurrentNotification: props.hideCurrentNotification,
				showSimpleNotification: props.showSimpleNotification,
				removeNotificationById: props.removeNotificationById,
			});
			pollForIncomingTransactions();
			checkInfuraAvailability();
			removeConnectionStatusListener.current = NetInfo.addEventListener(connectionChangeHandler);
		}, 1000);

		return function cleanup() {
			AppState.removeEventListener('change', handleAppStateChange);
			lockManager.current.stopListening();
			Engine.context.PersonalMessageManager.hub.removeAllListeners();
			Engine.context.TypedMessageManager.hub.removeAllListeners();
			WalletConnect.hub.removeAllListeners();
			removeConnectionStatusListener.current && removeConnectionStatusListener.current();
		};
		// eslint-disable-next-line react-hooks/exhaustive-deps
	}, []);

	return (
		<React.Fragment>
			<View style={styles.flex}>
				{!forceReload ? <MainNavigator navigation={props.navigation} /> : renderLoader()}
				<GlobalAlert />
				<FadeOutOverlay />
				<Notification navigation={props.navigation} />
				<FiatOrders />
				<SwapsLiveness />
				<BackupAlert onDismiss={toggleRemindLater} navigation={props.navigation} />
				<SkipAccountSecurityModal
					modalVisible={showRemindLaterModal}
					onCancel={skipAccountModalSecureNow}
					onConfirm={skipAccountModalSkip}
					skipCheckbox={skipCheckbox}
					onPress={skipAccountModalSkip}
					toggleSkipCheckbox={toggleSkipCheckbox}
				/>
				<ProtectYourWalletModal navigation={props.navigation} />
			</View>
			{renderSigningModal()}
			{renderWalletConnectSessionRequestModal()}
			{renderDappTransactionModal()}
			{renderApproveModal()}
		</React.Fragment>
	);
};

Main.router = MainNavigator.router;

Main.propTypes = {
	swapsTransactions: PropTypes.object,
	/**
	 * Object that represents the navigator
	 */
	navigation: PropTypes.object,
	/**
	 * Time to auto-lock the app after it goes in background mode
	 */
	lockTime: PropTypes.number,
	/**
	 * Action that sets an ETH transaction
	 */
	setEtherTransaction: PropTypes.func,
	/**
	 * Action that sets a transaction
	 */
	setTransactionObject: PropTypes.func,
	/**
	 * Array of ERC20 assets
	 */
	tokens: PropTypes.array,
	/**
	 * Dispatch showing a transaction notification
	 */
	showTransactionNotification: PropTypes.func,
	/**
	 * Dispatch showing a simple notification
	 */
	showSimpleNotification: PropTypes.func,
	/**
	 * Dispatch hiding a transaction notification
	 */
	hideCurrentNotification: PropTypes.func,
	removeNotificationById: PropTypes.func,
	/**
	 * Indicates whether third party API mode is enabled
	 */
	thirdPartyApiMode: PropTypes.bool,
	/**
	/* Hides or shows dApp transaction modal
	*/
	toggleDappTransactionModal: PropTypes.func,
	/**
	/* Hides or shows approve modal
	*/
	toggleApproveModal: PropTypes.func,
	/**
	/* dApp transaction modal visible or not
	*/
	dappTransactionModalVisible: PropTypes.bool,
	/**
	/* Token approve modal visible or not
	*/
	approveModalVisible: PropTypes.bool,
	/**
	 * Selected address
	 */
	selectedAddress: PropTypes.string,
	/**
	 * Chain id
	 */
	chainId: PropTypes.string,
	/**
	 * Network provider type
	 */
	providerType: PropTypes.string,
	/**
	 * Dispatch infura availability blocked
	 */
	setInfuraAvailabilityBlocked: PropTypes.func,
	/**
	 * Dispatch infura availability not blocked
	 */
	setInfuraAvailabilityNotBlocked: PropTypes.func,
	/**
	 * Remove not visible notifications from state
	 */
	removeNotVisibleNotifications: PropTypes.func,
	/**
	 * Object that represents the current route info like params passed to it
	 */
	route: PropTypes.object,
};

const mapStateToProps = (state) => ({
	lockTime: state.settings.lockTime,
	thirdPartyApiMode: state.privacy.thirdPartyApiMode,
	selectedAddress: state.engine.backgroundState.PreferencesController.selectedAddress,
	chainId: state.engine.backgroundState.NetworkController.provider.chainId,
	tokens: state.engine.backgroundState.TokensController.tokens,
	dappTransactionModalVisible: state.modals.dappTransactionModalVisible,
	approveModalVisible: state.modals.approveModalVisible,
	swapsTransactions: state.engine.backgroundState.TransactionController.swapsTransactions || {},
	providerType: state.engine.backgroundState.NetworkController.provider.type,
});

const mapDispatchToProps = (dispatch) => ({
	setEtherTransaction: (transaction) => dispatch(setEtherTransaction(transaction)),
	setTransactionObject: (transaction) => dispatch(setTransactionObject(transaction)),
	showTransactionNotification: (args) => dispatch(showTransactionNotification(args)),
	showSimpleNotification: (args) => dispatch(showSimpleNotification(args)),
	hideCurrentNotification: () => dispatch(hideCurrentNotification()),
	removeNotificationById: (id) => dispatch(removeNotificationById(id)),
	toggleDappTransactionModal: (show = null) => dispatch(toggleDappTransactionModal(show)),
	toggleApproveModal: (show) => dispatch(toggleApproveModal(show)),
	setInfuraAvailabilityBlocked: () => dispatch(setInfuraAvailabilityBlocked()),
	setInfuraAvailabilityNotBlocked: () => dispatch(setInfuraAvailabilityNotBlocked()),
	removeNotVisibleNotifications: () => dispatch(removeNotVisibleNotifications()),
});

export default connect(mapStateToProps, mapDispatchToProps)(Main);<|MERGE_RESOLUTION|>--- conflicted
+++ resolved
@@ -343,14 +343,7 @@
 					let asset = props.tokens.find(({ address }) => toLowerCaseEquals(address, to));
 					if (!asset) {
 						// try to lookup contract by lowercased address `to`
-<<<<<<< HEAD
 						asset = tokenList[to];
-=======
-						const contractMapKey = Object.keys(contractMap).find((key) => toLowerCaseEquals(key, to));
-						if (contractMapKey) {
-							asset = contractMap[contractMapKey];
-						}
->>>>>>> 8f5da8fc
 
 						if (!asset) {
 							try {
@@ -408,10 +401,7 @@
 			toggleApproveModal,
 			toggleDappTransactionModal,
 			autoSign,
-<<<<<<< HEAD
-			tokenList
-=======
->>>>>>> 8f5da8fc
+			tokenList,
 		]
 	);
 
