import React, { useState, useEffect, useMemo } from 'react';
import { Image, StyleSheet, Keyboard, Platform } from 'react-native';
import { createStackNavigator } from '@react-navigation/stack';
import { useSelector } from 'react-redux';
import { createBottomTabNavigator } from '@react-navigation/bottom-tabs';
import Browser from '../../Views/Browser';
import { ChainId } from '@metamask/controller-utils';
import AddBookmark from '../../Views/AddBookmark';
import SimpleWebview from '../../Views/SimpleWebview';
import Settings from '../../Views/Settings';
import GeneralSettings from '../../Views/Settings/GeneralSettings';
import AdvancedSettings from '../../Views/Settings/AdvancedSettings';
import BackupAndSyncSettings from '../../Views/Settings/Identity/BackupAndSyncSettings';
import SecuritySettings from '../../Views/Settings/SecuritySettings';
import ExperimentalSettings from '../../Views/Settings/ExperimentalSettings';
import NetworksSettings from '../../Views/Settings/NetworksSettings';
import NotificationsSettings from '../../Views/Settings/NotificationsSettings';
import NotificationsView from '../../Views/Notifications';
import NotificationsDetails from '../../Views/Notifications/Details';
import OptIn from '../../Views/Notifications/OptIn';
import AppInformation from '../../Views/Settings/AppInformation';
import DeveloperOptions from '../../Views/Settings/DeveloperOptions';
import Contacts from '../../Views/Settings/Contacts';
import Wallet from '../../Views/Wallet';
import Asset from '../../Views/Asset';
import AssetDetails from '../../Views/AssetDetails';
import AddAsset from '../../Views/AddAsset';
import Collectible from '../../Views/Collectible';
<<<<<<< HEAD
import NftFullView from '../../Views/NftFullView';
=======
import TokensFullView from '../../Views/TokensFullView';
>>>>>>> b6820180
import SendLegacy from '../../Views/confirmations/legacy/Send';
import SendTo from '../../Views/confirmations/legacy/SendFlow/SendTo';
import { RevealPrivateCredential } from '../../Views/RevealPrivateCredential';
import WalletConnectSessions from '../../Views/WalletConnectSessions';
import OfflineMode from '../../Views/OfflineMode';
import QRTabSwitcher from '../../Views/QRTabSwitcher';
import EnterPasswordSimple from '../../Views/EnterPasswordSimple';
import ChoosePassword from '../../Views/ChoosePassword';
import ResetPassword from '../../Views/ResetPassword';
import AccountBackupStep1 from '../../Views/AccountBackupStep1';
import AccountBackupStep1B from '../../Views/AccountBackupStep1B';
import ManualBackupStep1 from '../../Views/ManualBackupStep1';
import ManualBackupStep2 from '../../Views/ManualBackupStep2';
import ManualBackupStep3 from '../../Views/ManualBackupStep3';
import PaymentRequest from '../../UI/PaymentRequest';
import PaymentRequestSuccess from '../../UI/PaymentRequestSuccess';
import Amount from '../../Views/confirmations/legacy/SendFlow/Amount';
import Confirm from '../../Views/confirmations/legacy/SendFlow/Confirm';
import { Confirm as RedesignedConfirm } from '../../Views/confirmations/components/confirm';
import ContactForm from '../../Views/Settings/Contacts/ContactForm';
import ActivityView from '../../Views/ActivityView';
import RewardsNavigator from '../../UI/Rewards/RewardsNavigator';
import SwapsAmountView from '../../UI/Swaps';
import SwapsQuotesView from '../../UI/Swaps/QuotesView';
import CollectiblesDetails from '../../UI/CollectibleModal';
import OptinMetrics from '../../UI/OptinMetrics';

import RampRoutes from '../../UI/Ramp/Aggregator/routes';
import { RampType } from '../../UI/Ramp/Aggregator/types';
import RampSettings from '../../UI/Ramp/Aggregator/Views/Settings';
import RampActivationKeyForm from '../../UI/Ramp/Aggregator/Views/Settings/ActivationKeyForm';

import DepositOrderDetails from '../../UI/Ramp/Deposit/Views/DepositOrderDetails/DepositOrderDetails';
import DepositRoutes from '../../UI/Ramp/Deposit/routes';

import { colors as importedColors } from '../../../styles/common';
import OrderDetails from '../../UI/Ramp/Aggregator/Views/OrderDetails';
import SendTransaction from '../../UI/Ramp/Aggregator/Views/SendTransaction';
import TabBar from '../../../component-library/components/Navigation/TabBar';
///: BEGIN:ONLY_INCLUDE_IF(external-snaps)
import { SnapsSettingsList } from '../../Views/Snaps/SnapsSettingsList';
import { SnapSettings } from '../../Views/Snaps/SnapSettings';
///: END:ONLY_INCLUDE_IF
import Routes from '../../../constants/navigation/Routes';
import { MetaMetricsEvents } from '../../../core/Analytics';
import { TabBarIconKey } from '../../../component-library/components/Navigation/TabBar/TabBar.types';
import { selectProviderConfig } from '../../../selectors/networkController';
import { selectAccountsLength } from '../../../selectors/accountTrackerController';
import { selectBrowserFullscreen } from '../../../selectors/browser';
import SDKSessionsManager from '../../Views/SDK/SDKSessionsManager/SDKSessionsManager';
import PermissionsManager from '../../Views/Settings/PermissionsSettings/PermissionsManager';
import { getDecimalChainId } from '../../../util/networks';
import { useMetrics } from '../../../components/hooks/useMetrics';
import DeprecatedNetworkDetails from '../../UI/DeprecatedNetworkModal';
import ConfirmAddAsset from '../../UI/ConfirmAddAsset';
import { AesCryptoTestForm } from '../../Views/AesCryptoTestForm';
import { isTest } from '../../../util/test/utils';
import NftDetails from '../../Views/NftDetails';
import NftDetailsFullImage from '../../Views/NftDetails/NFtDetailsFullImage';
import AccountPermissions from '../../../components/Views/AccountPermissions';
import { AccountPermissionsScreens } from '../../../components/Views/AccountPermissions/AccountPermissions.types';
import { StakeModalStack, StakeScreenStack } from '../../UI/Stake/routes';
import { AssetLoader } from '../../Views/AssetLoader';
import { EarnScreenStack, EarnModalStack } from '../../UI/Earn/routes';
import { BridgeTransactionDetails } from '../../UI/Bridge/components/TransactionDetails/TransactionDetails';
import { BridgeModalStack, BridgeScreenStack } from '../../UI/Bridge/routes';
import {
  PerpsScreenStack,
  PerpsModalStack,
  PerpsTutorialCarousel,
  selectPerpsEnabledFlag,
} from '../../UI/Perps';
import {
  PredictScreenStack,
  PredictModalStack,
  selectPredictEnabledFlag,
} from '../../UI/Predict';
import { selectRewardsEnabledFlag } from '../../../selectors/featureFlagController/rewards';
import PerpsPositionTransactionView from '../../UI/Perps/Views/PerpsTransactionsView/PerpsPositionTransactionView';
import PerpsOrderTransactionView from '../../UI/Perps/Views/PerpsTransactionsView/PerpsOrderTransactionView';
import PerpsFundingTransactionView from '../../UI/Perps/Views/PerpsTransactionsView/PerpsFundingTransactionView';
import TurnOnBackupAndSync from '../../Views/Identity/TurnOnBackupAndSync/TurnOnBackupAndSync';
import DeFiProtocolPositionDetails from '../../UI/DeFiPositions/DeFiProtocolPositionDetails';
import UnmountOnBlur from '../../Views/UnmountOnBlur';
///: BEGIN:ONLY_INCLUDE_IF(sample-feature)
import SampleFeature from '../../../features/SampleFeature/components/views/SampleFeature';
///: END:ONLY_INCLUDE_IF
import WalletRecovery from '../../Views/WalletRecovery';
import CardRoutes from '../../UI/Card/routes';
import { Send } from '../../Views/confirmations/components/send';
import { selectSendRedesignFlags } from '../../../selectors/featureFlagController/confirmations';
import { selectIsEvmNetworkSelected } from '../../../selectors/multichainNetworkController';
import { TransactionDetails } from '../../Views/confirmations/components/activity/transaction-details/transaction-details';
import RewardsBottomSheetModal from '../../UI/Rewards/components/RewardsBottomSheetModal';
import RewardsClaimBottomSheetModal from '../../UI/Rewards/components/Tabs/LevelsTab/RewardsClaimBottomSheetModal';
import RewardOptInAccountGroupModal from '../../UI/Rewards/components/Settings/RewardOptInAccountGroupModal';
import ReferralBottomSheetModal from '../../UI/Rewards/components/ReferralBottomSheetModal';
import { selectRewardsSubscriptionId } from '../../../selectors/rewards';

const Stack = createStackNavigator();
const Tab = createBottomTabNavigator();

const styles = StyleSheet.create({
  headerLogo: {
    width: 125,
    height: 50,
  },
});

const clearStackNavigatorOptions = {
  headerShown: false,
  cardStyle: {
    backgroundColor: 'transparent',
    cardStyleInterpolator: () => ({
      overlayStyle: {
        opacity: 0,
      },
    }),
  },
  animationEnabled: false,
};

const WalletModalFlow = () => (
  <Stack.Navigator mode={'modal'} screenOptions={clearStackNavigatorOptions}>
    <Stack.Screen
      name={'Wallet'}
      component={Wallet}
      options={{ headerShown: true, animationEnabled: false }}
    />
  </Stack.Navigator>
);

/* eslint-disable react/prop-types */
const AssetStackFlow = (props) => (
  <Stack.Navigator>
    <Stack.Screen
      name={'Asset'}
      component={Asset}
      initialParams={props.route.params}
    />
    <Stack.Screen
      name={'AssetDetails'}
      component={AssetDetails}
      initialParams={{ address: props.route.params?.address }}
    />
  </Stack.Navigator>
);

const AssetModalFlow = (props) => (
  <Stack.Navigator
    mode={'modal'}
    initialRouteName={'AssetStackFlow'}
    screenOptions={clearStackNavigatorOptions}
  >
    <Stack.Screen
      name={'AssetStackFlow'}
      component={AssetStackFlow}
      initialParams={props.route.params}
    />
  </Stack.Navigator>
);
/* eslint-enable react/prop-types */

const WalletTabStackFlow = () => (
  <Stack.Navigator initialRouteName={'WalletView'}>
    <Stack.Screen
      name="WalletView"
      component={WalletModalFlow}
      options={{ headerShown: false }}
    />
    <Stack.Screen
      name="Collectible"
      component={Collectible}
      options={Collectible.navigationOptions}
    />
    <Stack.Screen
      name="ConfirmAddAsset"
      component={ConfirmAddAsset}
      options={ConfirmAddAsset.navigationOptions}
    />
    <Stack.Screen
      name={Routes.SETTINGS.REVEAL_PRIVATE_CREDENTIAL}
      component={RevealPrivateCredential}
    />
  </Stack.Navigator>
);

const WalletTabModalFlow = () => (
  <Stack.Navigator mode={'modal'} screenOptions={clearStackNavigatorOptions}>
    <Stack.Screen
      name={Routes.WALLET.TAB_STACK_FLOW}
      component={WalletTabStackFlow}
    />
  </Stack.Navigator>
);

const TransactionsHome = () => (
  <Stack.Navigator>
    <Stack.Screen
      name={Routes.TRANSACTIONS_VIEW}
      component={ActivityView}
      options={{ headerShown: false }}
    />
    <Stack.Screen
      name={Routes.TRANSACTION_DETAILS}
      component={TransactionDetails}
    />
    <Stack.Screen name={Routes.RAMP.ORDER_DETAILS} component={OrderDetails} />
    <Stack.Screen
      name={Routes.DEPOSIT.ORDER_DETAILS}
      component={DepositOrderDetails}
    />
    <Stack.Screen
      name={Routes.RAMP.SEND_TRANSACTION}
      component={SendTransaction}
    />
    <Stack.Screen
      name={Routes.BRIDGE.BRIDGE_TRANSACTION_DETAILS}
      component={BridgeTransactionDetails}
    />
  </Stack.Navigator>
);

const RewardsHome = () => (
  <Stack.Navigator mode="modal" screenOptions={clearStackNavigatorOptions}>
    <Stack.Screen name={Routes.REWARDS_VIEW} component={RewardsNavigator} />
    <Stack.Screen
      name={Routes.MODAL.REWARDS_BOTTOM_SHEET_MODAL}
      component={RewardsBottomSheetModal}
    />
    <Stack.Screen
      name={Routes.MODAL.REWARDS_CLAIM_BOTTOM_SHEET_MODAL}
      component={RewardsClaimBottomSheetModal}
    />
    <Stack.Screen
      name={Routes.MODAL.REWARDS_OPTIN_ACCOUNT_GROUP_MODAL}
      component={RewardOptInAccountGroupModal}
      options={{ headerShown: false }}
    />
    <Stack.Screen
      name={Routes.MODAL.REWARDS_REFERRAL_BOTTOM_SHEET_MODAL}
      component={ReferralBottomSheetModal}
    />
  </Stack.Navigator>
);

/* eslint-disable react/prop-types */
const BrowserFlow = (props) => (
  <Stack.Navigator
    initialRouteName={Routes.BROWSER.VIEW}
    mode={'modal'}
    screenOptions={{
      cardStyle: { backgroundColor: importedColors.transparent },
    }}
  >
    <Stack.Screen
      name={Routes.BROWSER.VIEW}
      component={Browser}
      options={{ headerShown: false }}
    />
    <Stack.Screen
      name={Routes.BROWSER.ASSET_LOADER}
      component={AssetLoader}
      options={{ headerShown: false, animationEnabled: false }}
    />
    <Stack.Screen
      name={Routes.BROWSER.ASSET_VIEW}
      component={Asset}
      initialParams={props.route.params}
    />
    <Stack.Screen
      name="SwapsAmountView"
      component={SwapsAmountView}
      options={SwapsAmountView.navigationOptions}
    />
    <Stack.Screen
      name="SwapsQuotesView"
      component={SwapsQuotesView}
      options={SwapsQuotesView.navigationOptions}
    />
  </Stack.Navigator>
);

///: BEGIN:ONLY_INCLUDE_IF(external-snaps)
const SnapsSettingsStack = () => (
  <Stack.Navigator>
    <Stack.Screen
      name={Routes.SNAPS.SNAPS_SETTINGS_LIST}
      component={SnapsSettingsList}
      options={SnapsSettingsList.navigationOptions}
    />
    <Stack.Screen
      name={Routes.SNAPS.SNAP_SETTINGS}
      component={SnapSettings}
      options={SnapSettings.navigationOptions}
    />
  </Stack.Navigator>
);
///: END:ONLY_INCLUDE_IF

const NotificationsOptInStack = () => (
  <Stack.Navigator initialRouteName={Routes.NOTIFICATIONS.OPT_IN}>
    <Stack.Screen
      mode={'modal'}
      name={Routes.NOTIFICATIONS.OPT_IN}
      component={OptIn}
      options={{ headerShown: false }}
    />
    <Stack.Screen
      name={Routes.SETTINGS.NOTIFICATIONS}
      component={NotificationsSettings}
      options={NotificationsSettings.navigationOptions}
    />
  </Stack.Navigator>
);

const SettingsFlow = () => (
  <Stack.Navigator initialRouteName={'Settings'}>
    <Stack.Screen
      name="Settings"
      component={Settings}
      options={Settings.navigationOptions}
    />
    <Stack.Screen
      name="GeneralSettings"
      component={GeneralSettings}
      options={GeneralSettings.navigationOptions}
    />
    <Stack.Screen
      name="AdvancedSettings"
      component={AdvancedSettings}
      options={AdvancedSettings.navigationOptions}
    />
    <Stack.Screen name="SDKSessionsManager" component={SDKSessionsManager} />
    <Stack.Screen name="PermissionsManager" component={PermissionsManager} />
    <Stack.Screen
      name="SecuritySettings"
      component={SecuritySettings}
      options={SecuritySettings.navigationOptions}
    />

    <Stack.Screen name={Routes.RAMP.SETTINGS} component={RampSettings} />
    <Stack.Screen
      name={Routes.RAMP.ACTIVATION_KEY_FORM}
      component={RampActivationKeyForm}
    />
    {
      /**
       * This screen should only accessed in test mode.
       * It is used to test the AES crypto functions.
       *
       * If this is in production, it is a bug.
       */
      isTest && (
        <Stack.Screen
          name="AesCryptoTestForm"
          component={AesCryptoTestForm}
          options={AesCryptoTestForm.navigationOptions}
        />
      )
    }
    <Stack.Screen
      name="ExperimentalSettings"
      component={ExperimentalSettings}
      options={ExperimentalSettings.navigationOptions}
    />
    <Stack.Screen
      name="NetworksSettings"
      component={NetworksSettings}
      options={NetworksSettings.navigationOptions}
    />
    <Stack.Screen
      name="CompanySettings"
      component={AppInformation}
      options={AppInformation.navigationOptions}
    />
    {process.env.MM_ENABLE_SETTINGS_PAGE_DEV_OPTIONS === 'true' && (
      <Stack.Screen
        name={Routes.SETTINGS.DEVELOPER_OPTIONS}
        component={DeveloperOptions}
        options={DeveloperOptions.navigationOptions}
      />
    )}

    <Stack.Screen
      name="ContactsSettings"
      component={Contacts}
      options={Contacts.navigationOptions}
    />
    <Stack.Screen
      name="ContactForm"
      component={ContactForm}
      options={ContactForm.navigationOptions}
    />
    <Stack.Screen
      name="AccountPermissionsAsFullScreen"
      component={AccountPermissions}
      options={{ headerShown: false }}
      initialParams={{
        initialScreen: AccountPermissionsScreens.PermissionsSummary,
      }}
    />
    <Stack.Screen
      name={Routes.SETTINGS.REVEAL_PRIVATE_CREDENTIAL}
      component={RevealPrivateCredential}
    />
    <Stack.Screen
      name={Routes.WALLET.WALLET_CONNECT_SESSIONS_VIEW}
      component={WalletConnectSessions}
      options={WalletConnectSessions.navigationOptions}
    />
    <Stack.Screen
      name="ResetPassword"
      component={ResetPassword}
      options={ResetPassword.navigationOptions}
    />
    <Stack.Screen
      name="WalletRecovery"
      component={WalletRecovery}
      options={WalletRecovery.navigationOptions}
    />
    <Stack.Screen
      name="AccountBackupStep1B"
      component={AccountBackupStep1B}
      options={AccountBackupStep1B.navigationOptions}
    />
    <Stack.Screen
      name="ManualBackupStep1"
      component={ManualBackupStep1}
      options={ManualBackupStep1.navigationOptions}
    />
    <Stack.Screen
      name="ManualBackupStep2"
      component={ManualBackupStep2}
      options={ManualBackupStep2.navigationOptions}
    />
    <Stack.Screen
      name="ManualBackupStep3"
      component={ManualBackupStep3}
      options={ManualBackupStep3.navigationOptions}
    />
    <Stack.Screen
      name="EnterPasswordSimple"
      component={EnterPasswordSimple}
      options={EnterPasswordSimple.navigationOptions}
    />
    <Stack.Screen
      name={Routes.SETTINGS.NOTIFICATIONS}
      component={NotificationsSettings}
      options={NotificationsSettings.navigationOptions}
    />
    <Stack.Screen
      name={Routes.SETTINGS.BACKUP_AND_SYNC}
      component={BackupAndSyncSettings}
      options={BackupAndSyncSettings.navigationOptions}
    />
    {
      ///: BEGIN:ONLY_INCLUDE_IF(external-snaps)
    }
    <Stack.Screen
      name={Routes.SNAPS.SNAPS_SETTINGS_LIST}
      component={SnapsSettingsStack}
      options={{ headerShown: false }}
    />
    {
      ///: END:ONLY_INCLUDE_IF
    }
  </Stack.Navigator>
);

const UnmountOnBlurComponent = (children) => (
  <UnmountOnBlur>{children}</UnmountOnBlur>
);

const HomeTabs = () => {
  const { trackEvent, createEventBuilder } = useMetrics();
  const [isKeyboardHidden, setIsKeyboardHidden] = useState(true);

  const accountsLength = useSelector(selectAccountsLength);
  const isRewardsEnabled = useSelector(selectRewardsEnabledFlag);
  const rewardsSubscription = useSelector(selectRewardsSubscriptionId);

  const chainId = useSelector((state) => {
    const providerConfig = selectProviderConfig(state);
    return ChainId[providerConfig.type];
  });

  const amountOfBrowserOpenTabs = useSelector(
    (state) => state.browser.tabs.length,
  );

  const isBrowserFullscreen = useSelector(selectBrowserFullscreen);

  const options = {
    home: {
      tabBarIconKey: TabBarIconKey.Wallet,
      callback: () => {
        trackEvent(
          createEventBuilder(MetaMetricsEvents.WALLET_OPENED)
            .addProperties({
              number_of_accounts: accountsLength,
              chain_id: getDecimalChainId(chainId),
            })
            .build(),
        );
      },
      rootScreenName: Routes.WALLET_VIEW,
    },
    trade: {
      tabBarIconKey: TabBarIconKey.Trade,
      rootScreenName: Routes.MODAL.TRADE_WALLET_ACTIONS,
    },
    browser: {
      tabBarIconKey: TabBarIconKey.Browser,
      callback: () => {
        trackEvent(
          createEventBuilder(MetaMetricsEvents.BROWSER_OPENED)
            .addProperties({
              number_of_accounts: accountsLength,
              chain_id: getDecimalChainId(chainId),
              source: 'Navigation Tab',
              number_of_open_tabs: amountOfBrowserOpenTabs,
            })
            .build(),
        );
      },
      rootScreenName: Routes.BROWSER_VIEW,
      unmountOnBlur: true,
    },
    activity: {
      tabBarIconKey: TabBarIconKey.Activity,
      callback: () => {
        trackEvent(
          createEventBuilder(
            MetaMetricsEvents.NAVIGATION_TAPS_TRANSACTION_HISTORY,
          ).build(),
        );
      },
      rootScreenName: Routes.TRANSACTIONS_VIEW,
      unmountOnBlur: true,
    },
    rewards: {
      tabBarIconKey: TabBarIconKey.Rewards,
      callback: () => {
        trackEvent(
          createEventBuilder(MetaMetricsEvents.NAVIGATION_TAPS_REWARDS).build(),
        );
      },
      rootScreenName: Routes.REWARDS_VIEW,
      unmountOnBlur: true,
    },
    settings: {
      tabBarIconKey: TabBarIconKey.Setting,
      callback: () => {
        trackEvent(
          createEventBuilder(
            MetaMetricsEvents.NAVIGATION_TAPS_SETTINGS,
          ).build(),
        );
      },
      rootScreenName: Routes.SETTINGS_VIEW,
      unmountOnBlur: true,
    },
  };

  useEffect(() => {
    // Hide keyboard on Android when keyboard is visible.
    // Better solution would be to update android:windowSoftInputMode in the AndroidManifest and refactor pages to support it.
    if (Platform.OS === 'android') {
      const showSubscription = Keyboard.addListener('keyboardDidShow', () => {
        setIsKeyboardHidden(false);
      });
      const hideSubscription = Keyboard.addListener('keyboardDidHide', () => {
        setIsKeyboardHidden(true);
      });

      return () => {
        showSubscription.remove();
        hideSubscription.remove();
      };
    }
  }, []);

  const renderTabBar = ({ state, descriptors, navigation }) => {
    const currentRoute = state.routes[state.index];

    // Hide tab bar for rewards onboarding splash screen
    if (
      currentRoute.name?.startsWith('Rewards') &&
      isRewardsEnabled &&
      !rewardsSubscription
    ) {
      return null;
    }

    // Hide tab bar when browser is in fullscreen mode
    if (
      isBrowserFullscreen &&
      currentRoute.name?.startsWith(Routes.BROWSER.HOME)
    ) {
      return null;
    }

    if (isKeyboardHidden) {
      return (
        <TabBar
          state={state}
          descriptors={descriptors}
          navigation={navigation}
        />
      );
    }
    return null;
  };

  return (
    <Tab.Navigator initialRouteName={Routes.WALLET.HOME} tabBar={renderTabBar}>
      <Tab.Screen
        name={Routes.WALLET.HOME}
        options={options.home}
        component={WalletTabModalFlow}
      />
      <Tab.Screen
        name={Routes.BROWSER.HOME}
        options={options.browser}
        component={BrowserFlow}
        layout={({ children }) => <UnmountOnBlur>{children}</UnmountOnBlur>}
      />
      <Tab.Screen
        name={Routes.MODAL.TRADE_WALLET_ACTIONS}
        options={options.trade}
        component={WalletTabModalFlow}
      />
      <Tab.Screen
        name={Routes.TRANSACTIONS_VIEW}
        options={options.activity}
        component={TransactionsHome}
        layout={({ children }) => <UnmountOnBlur>{children}</UnmountOnBlur>}
      />
      {isRewardsEnabled ? (
        <Tab.Screen
          name={Routes.REWARDS_VIEW}
          options={options.rewards}
          component={RewardsHome}
          layout={({ children }) => UnmountOnBlurComponent(children)}
        />
      ) : (
        <Tab.Screen
          name={Routes.SETTINGS_VIEW}
          options={options.settings}
          component={SettingsFlow}
          layout={({ children }) => UnmountOnBlurComponent(children)}
        />
      )}
    </Tab.Navigator>
  );
};

const Webview = () => (
  <Stack.Navigator>
    <Stack.Screen
      name="SimpleWebview"
      component={SimpleWebview}
      mode={'modal'}
    />
  </Stack.Navigator>
);

const SendView = () => (
  <Stack.Navigator>
    <Stack.Screen
      name="Send"
      component={SendLegacy}
      options={SendLegacy.navigationOptions}
    />
  </Stack.Navigator>
);

/* eslint-disable react/prop-types */
const NftDetailsModeView = (props) => (
  <Stack.Navigator>
    <Stack.Screen
      name=" " // No name here because this title will be displayed in the header of the page
      component={NftDetails}
      initialParams={{
        collectible: props.route.params?.collectible,
      }}
    />
  </Stack.Navigator>
);

/* eslint-disable react/prop-types */
const NftDetailsFullImageModeView = (props) => (
  <Stack.Navigator>
    <Stack.Screen
      name=" " // No name here because this title will be displayed in the header of the page
      component={NftDetailsFullImage}
      initialParams={{
        collectible: props.route.params?.collectible,
      }}
    />
  </Stack.Navigator>
);

const SendFlowView = () => (
  <Stack.Navigator headerMode="screen">
    <Stack.Screen
      name="SendTo"
      component={SendTo}
      options={SendTo.navigationOptions}
    />
    <Stack.Screen
      name="Amount"
      component={Amount}
      options={Amount.navigationOptions}
    />
    <Stack.Screen
      name={Routes.SEND_FLOW.CONFIRM}
      component={Confirm}
      options={Confirm.navigationOptions}
    />
    <Stack.Screen
      name={Routes.FULL_SCREEN_CONFIRMATIONS.REDESIGNED_CONFIRMATIONS}
      component={RedesignedConfirm}
    />
  </Stack.Navigator>
);

const AddBookmarkView = () => (
  <Stack.Navigator>
    <Stack.Screen
      name="AddBookmark"
      component={AddBookmark}
      options={AddBookmark.navigationOptions}
    />
  </Stack.Navigator>
);

const OfflineModeView = () => (
  <Stack.Navigator>
    <Stack.Screen
      name="OfflineMode"
      component={OfflineMode}
      options={OfflineMode.navigationOptions}
    />
  </Stack.Navigator>
);

const PaymentRequestView = () => (
  <Stack.Navigator>
    <Stack.Screen
      name="PaymentRequest"
      component={PaymentRequest}
      options={PaymentRequest.navigationOptions}
    />
    <Stack.Screen
      name="PaymentRequestSuccess"
      component={PaymentRequestSuccess}
      options={PaymentRequestSuccess.navigationOptions}
    />
  </Stack.Navigator>
);

/* eslint-disable react/prop-types */
const NotificationsModeView = (props) => (
  <Stack.Navigator>
    <Stack.Screen
      name={Routes.NOTIFICATIONS.VIEW}
      component={NotificationsView}
      options={NotificationsView.navigationOptions}
    />
    <Stack.Screen
      name={Routes.SETTINGS.NOTIFICATIONS}
      component={NotificationsSettings}
      options={NotificationsSettings.navigationOptions}
    />
    <Stack.Screen
      mode={'modal'}
      name={Routes.NOTIFICATIONS.OPT_IN}
      component={OptIn}
      options={OptIn.navigationOptions}
    />
    <Stack.Screen
      name={Routes.NOTIFICATIONS.DETAILS}
      component={NotificationsDetails}
      options={NotificationsDetails.navigationOptions}
    />
    <Stack.Screen
      name="ContactForm"
      component={ContactForm}
      options={ContactForm.navigationOptions}
    />
  </Stack.Navigator>
);

const Swaps = () => (
  <Stack.Navigator>
    <Stack.Screen
      name="SwapsAmountView"
      component={SwapsAmountView}
      options={SwapsAmountView.navigationOptions}
    />
    <Stack.Screen
      name="SwapsQuotesView"
      component={SwapsQuotesView}
      options={SwapsQuotesView.navigationOptions}
    />
  </Stack.Navigator>
);

const SetPasswordFlow = () => (
  <Stack.Navigator>
    <Stack.Screen
      name="ChoosePassword"
      component={ChoosePassword}
      options={ChoosePassword.navigationOptions}
    />
    <Stack.Screen
      name="AccountBackupStep1"
      component={AccountBackupStep1}
      options={{ headerShown: false, gestureEnabled: false }}
    />
    <Stack.Screen
      name="AccountBackupStep1B"
      component={AccountBackupStep1B}
      options={AccountBackupStep1B.navigationOptions}
    />
    <Stack.Screen
      name="ManualBackupStep1"
      component={ManualBackupStep1}
      options={ManualBackupStep1.navigationOptions}
    />
    <Stack.Screen
      name="ManualBackupStep2"
      component={ManualBackupStep2}
      options={ManualBackupStep2.navigationOptions}
    />
    <Stack.Screen
      name="ManualBackupStep3"
      component={ManualBackupStep3}
      options={ManualBackupStep3.navigationOptions}
    />
    <Stack.Screen
      name="OptinMetrics"
      component={OptinMetrics}
      options={OptinMetrics.navigationOptions}
    />
  </Stack.Navigator>
);

///: BEGIN:ONLY_INCLUDE_IF(sample-feature)
const SampleFeatureFlow = () => (
  <Stack.Navigator>
    <Stack.Screen name={Routes.SAMPLE_FEATURE} component={SampleFeature} />
  </Stack.Navigator>
);
///: END:ONLY_INCLUDE_IF

const MainNavigator = () => {
  // Get feature flag state for conditional Perps screen registration
  const perpsEnabledFlag = useSelector(selectPerpsEnabledFlag);
  const isEvmSelected = useSelector(selectIsEvmNetworkSelected);
  const isPerpsEnabled = useMemo(
    () => perpsEnabledFlag && isEvmSelected,
    [perpsEnabledFlag, isEvmSelected],
  );
  // Get feature flag state for conditional Predict screen registration
  const predictEnabledFlag = useSelector(selectPredictEnabledFlag);
  const isPredictEnabled = useMemo(
    () => predictEnabledFlag && isEvmSelected,
    [predictEnabledFlag, isEvmSelected],
  );
  const { enabled: isSendRedesignEnabled } = useSelector(
    selectSendRedesignFlags,
  );
  const isRewardsEnabled = useSelector(selectRewardsEnabledFlag);

  return (
    <Stack.Navigator
      screenOptions={{
        headerShown: false,
      }}
      mode={'modal'}
      initialRouteName={'Home'}
    >
      <Stack.Screen
        name="CollectiblesDetails"
        component={CollectiblesDetails}
        options={{
          //Refer to - https://reactnavigation.org/docs/stack-navigator/#animations
          cardStyle: { backgroundColor: importedColors.transparent },
          cardStyleInterpolator: () => ({
            overlayStyle: {
              opacity: 0,
            },
          }),
        }}
      />
      <Stack.Screen
        name={Routes.DEPRECATED_NETWORK_DETAILS}
        component={DeprecatedNetworkDetails}
        options={{
          //Refer to - https://reactnavigation.org/docs/stack-navigator/#animations
          cardStyle: { backgroundColor: importedColors.transparent },
          cardStyleInterpolator: () => ({
            overlayStyle: {
              opacity: 0,
            },
          }),
        }}
      />
      <Stack.Screen name="Home" component={HomeTabs} />
      <Stack.Screen
<<<<<<< HEAD
=======
        name={Routes.WALLET.TOKENS_FULL_VIEW}
        component={TokensFullView}
        options={{ headerShown: false }}
      />
      <Stack.Screen
>>>>>>> b6820180
        name="AddAsset"
        component={AddAsset}
        options={{ headerShown: false }}
      />
      {isRewardsEnabled && (
        <Stack.Screen
          name={Routes.SETTINGS_VIEW}
          component={SettingsFlow}
          options={{
            headerShown: false,
            animationEnabled: true,
            cardStyleInterpolator: ({ current, layouts }) => ({
              cardStyle: {
                transform: [
                  {
                    translateX: current.progress.interpolate({
                      inputRange: [0, 1],
                      outputRange: [layouts.screen.width, 0],
                    }),
                  },
                ],
              },
            }),
          }}
        />
      )}
      <Stack.Screen name="Asset" component={AssetModalFlow} />
      <Stack.Screen name="Webview" component={Webview} />
      <Stack.Screen name="SendView" component={SendView} />
      <Stack.Screen
        name="Send"
        component={Send}
        //Disabling swipe down on IOS
        options={{ gestureEnabled: false }}
      />
      <Stack.Screen
        name="SendFlowView"
        component={isSendRedesignEnabled ? Send : SendFlowView}
        //Disabling swipe down on IOS
        options={{ gestureEnabled: false }}
      />
      <Stack.Screen name="AddBookmarkView" component={AddBookmarkView} />
      <Stack.Screen name="OfflineModeView" component={OfflineModeView} />
      <Stack.Screen
        name={Routes.NOTIFICATIONS.VIEW}
        component={NotificationsModeView}
      />
      <Stack.Screen name={Routes.QR_TAB_SWITCHER} component={QRTabSwitcher} />
      <Stack.Screen name="NftDetails" component={NftDetailsModeView} />
      <Stack.Screen
        name="NftDetailsFullImage"
        component={NftDetailsFullImageModeView}
      />
      <Stack.Screen
        name={Routes.WALLET.NFTS_FULL_VIEW}
        component={NftFullView}
        options={{ headerShown: false }}
      />
      <Stack.Screen name="PaymentRequestView" component={PaymentRequestView} />
      <Stack.Screen name={Routes.RAMP.BUY}>
        {() => <RampRoutes rampType={RampType.BUY} />}
      </Stack.Screen>
      <Stack.Screen name={Routes.RAMP.SELL}>
        {() => <RampRoutes rampType={RampType.SELL} />}
      </Stack.Screen>
      <Stack.Screen name={Routes.DEPOSIT.ID} component={DepositRoutes} />
      <Stack.Screen name="Swaps" component={Swaps} />
      <Stack.Screen name={Routes.BRIDGE.ROOT} component={BridgeScreenStack} />
      <Stack.Screen
        name={Routes.BRIDGE.MODALS.ROOT}
        component={BridgeModalStack}
        options={clearStackNavigatorOptions}
      />
      <Stack.Screen name="StakeScreens" component={StakeScreenStack} />
      <Stack.Screen name={Routes.EARN.ROOT} component={EarnScreenStack} />
      <Stack.Screen
        name={Routes.EARN.MODALS.ROOT}
        component={EarnModalStack}
        options={clearStackNavigatorOptions}
      />
      <Stack.Screen
        name="StakeModals"
        component={StakeModalStack}
        options={clearStackNavigatorOptions}
      />
      {isPerpsEnabled && (
        <>
          <Stack.Screen
            name={Routes.PERPS.ROOT}
            component={PerpsScreenStack}
            options={{
              animationEnabled: false,
            }}
          />
          <Stack.Screen
            name={Routes.PERPS.TUTORIAL}
            component={PerpsTutorialCarousel}
            options={{
              headerShown: false,
            }}
          />
          <Stack.Screen
            name={Routes.PERPS.MODALS.ROOT}
            component={PerpsModalStack}
            options={clearStackNavigatorOptions}
          />
        </>
      )}
      {isPerpsEnabled && (
        <>
          <Stack.Screen
            name={Routes.PERPS.POSITION_TRANSACTION}
            component={PerpsPositionTransactionView}
            options={{
              title: 'Position Transaction',
              headerShown: true,
            }}
          />
          <Stack.Screen
            name={Routes.PERPS.ORDER_TRANSACTION}
            component={PerpsOrderTransactionView}
            options={{
              title: 'Order Transaction',
              headerShown: true,
            }}
          />
          <Stack.Screen
            name={Routes.PERPS.FUNDING_TRANSACTION}
            component={PerpsFundingTransactionView}
            options={{
              title: 'Funding Transaction',
              headerShown: true,
            }}
          />
        </>
      )}
      {isPredictEnabled && (
        <>
          <Stack.Screen
            name={Routes.PREDICT.ROOT}
            component={PredictScreenStack}
            options={{
              animationEnabled: true,
              cardStyleInterpolator: ({ current, layouts }) => ({
                cardStyle: {
                  transform: [
                    {
                      translateX: current.progress.interpolate({
                        inputRange: [0, 1],
                        outputRange: [layouts.screen.width, 0],
                      }),
                    },
                  ],
                },
              }),
            }}
          />
          <Stack.Screen
            name={Routes.PREDICT.MODALS.ROOT}
            component={PredictModalStack}
            options={clearStackNavigatorOptions}
          />
        </>
      )}
      <Stack.Screen
        name="SetPasswordFlow"
        component={SetPasswordFlow}
        headerTitle={() => (
          <Image
            style={styles.headerLogo}
            source={require('../../../images/branding/metamask-name.png')}
            resizeMode={'contain'}
          />
        )}
        // eslint-disable-next-line react-native/no-inline-styles
        headerStyle={{ borderBottomWidth: 0 }}
      />
      {/* TODO: This is added to support slide 4 in the carousel - once changed this can be safely removed*/}
      <Stack.Screen
        name="GeneralSettings"
        component={GeneralSettings}
        options={{
          headerShown: true,
          ...GeneralSettings.navigationOptions,
        }}
      />
      <Stack.Screen
        name={Routes.NOTIFICATIONS.OPT_IN_STACK}
        component={NotificationsOptInStack}
        options={NotificationsOptInStack.navigationOptions}
      />
      <Stack.Screen
        name={Routes.IDENTITY.TURN_ON_BACKUP_AND_SYNC}
        component={TurnOnBackupAndSync}
        options={TurnOnBackupAndSync.navigationOptions}
      />
      <Stack.Screen
        name="DeFiProtocolPositionDetails"
        component={DeFiProtocolPositionDetails}
        options={{
          headerShown: true,
        }}
      />
      {
        ///: BEGIN:ONLY_INCLUDE_IF(sample-feature)
      }
      <Stack.Screen
        name={Routes.SAMPLE_FEATURE}
        component={SampleFeatureFlow}
      />
      {
        ///: END:ONLY_INCLUDE_IF
      }
      <Stack.Screen name={Routes.CARD.ROOT} component={CardRoutes} />
    </Stack.Navigator>
  );
};

export default MainNavigator;<|MERGE_RESOLUTION|>--- conflicted
+++ resolved
@@ -26,11 +26,8 @@
 import AssetDetails from '../../Views/AssetDetails';
 import AddAsset from '../../Views/AddAsset';
 import Collectible from '../../Views/Collectible';
-<<<<<<< HEAD
 import NftFullView from '../../Views/NftFullView';
-=======
 import TokensFullView from '../../Views/TokensFullView';
->>>>>>> b6820180
 import SendLegacy from '../../Views/confirmations/legacy/Send';
 import SendTo from '../../Views/confirmations/legacy/SendFlow/SendTo';
 import { RevealPrivateCredential } from '../../Views/RevealPrivateCredential';
@@ -944,14 +941,11 @@
       />
       <Stack.Screen name="Home" component={HomeTabs} />
       <Stack.Screen
-<<<<<<< HEAD
-=======
         name={Routes.WALLET.TOKENS_FULL_VIEW}
         component={TokensFullView}
         options={{ headerShown: false }}
       />
       <Stack.Screen
->>>>>>> b6820180
         name="AddAsset"
         component={AddAsset}
         options={{ headerShown: false }}
