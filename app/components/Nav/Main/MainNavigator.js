--- conflicted
+++ resolved
@@ -273,16 +273,11 @@
 				TransakFlow: { screen: TransakWebView }
 			})
 		},
-<<<<<<< HEAD
-
 		Swaps: {
 			screen: createStackNavigator({
 				SwapsAmountView: { screen: SwapsAmountView }
 			})
 		},
-
-=======
->>>>>>> 2999b30f
 		SetPasswordFlow: {
 			screen: createStackNavigator(
 				{
