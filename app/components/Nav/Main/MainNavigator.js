import React, { useState, useEffect, useMemo } from 'react';
import { Image, StyleSheet, Keyboard, Platform } from 'react-native';
import { createStackNavigator } from '@react-navigation/stack';
import { useSelector } from 'react-redux';
import { createBottomTabNavigator } from '@react-navigation/bottom-tabs';
import Browser from '../../Views/Browser';
import { ChainId } from '@metamask/controller-utils';
import AddBookmark from '../../Views/AddBookmark';
import SimpleWebview from '../../Views/SimpleWebview';
import Settings from '../../Views/Settings';
import GeneralSettings from '../../Views/Settings/GeneralSettings';
import AdvancedSettings from '../../Views/Settings/AdvancedSettings';
import BackupAndSyncSettings from '../../Views/Settings/Identity/BackupAndSyncSettings';
import SecuritySettings from '../../Views/Settings/SecuritySettings';
import ExperimentalSettings from '../../Views/Settings/ExperimentalSettings';
import NotificationsSettings from '../../Views/Settings/NotificationsSettings';
import NotificationsView from '../../Views/Notifications';
import NotificationsDetails from '../../Views/Notifications/Details';
import OptIn from '../../Views/Notifications/OptIn';
import AppInformation from '../../Views/Settings/AppInformation';
import DeveloperOptions from '../../Views/Settings/DeveloperOptions';
import Contacts from '../../Views/Settings/Contacts';
import FeatureFlagOverride from '../../Views/FeatureFlagOverride';
import Wallet from '../../Views/Wallet';
import Asset from '../../Views/Asset';
import AssetDetails from '../../Views/AssetDetails';
import AddAsset from '../../Views/AddAsset';
import Collectible from '../../Views/Collectible';
import NftFullView from '../../Views/NftFullView';
import TokensFullView from '../../Views/TokensFullView';
<<<<<<< HEAD
=======
import TrendingTokensFullView from '../../Views/TrendingTokens/TrendingTokensFullView/TrendingTokensFullView';
>>>>>>> f4e8f8d0
import SendLegacy from '../../Views/confirmations/legacy/Send';
import SendTo from '../../Views/confirmations/legacy/SendFlow/SendTo';
import { RevealPrivateCredential } from '../../Views/RevealPrivateCredential';
import WalletConnectSessions from '../../Views/WalletConnectSessions';
import OfflineMode from '../../Views/OfflineMode';
import QRTabSwitcher from '../../Views/QRTabSwitcher';
import EnterPasswordSimple from '../../Views/EnterPasswordSimple';
import ChoosePassword from '../../Views/ChoosePassword';
import ResetPassword from '../../Views/ResetPassword';
import AccountBackupStep1 from '../../Views/AccountBackupStep1';
import AccountBackupStep1B from '../../Views/AccountBackupStep1B';
import ManualBackupStep1 from '../../Views/ManualBackupStep1';
import ManualBackupStep2 from '../../Views/ManualBackupStep2';
import ManualBackupStep3 from '../../Views/ManualBackupStep3';
import PaymentRequest from '../../UI/PaymentRequest';
import PaymentRequestSuccess from '../../UI/PaymentRequestSuccess';
import Amount from '../../Views/confirmations/legacy/SendFlow/Amount';
import Confirm from '../../Views/confirmations/legacy/SendFlow/Confirm';
import { Confirm as RedesignedConfirm } from '../../Views/confirmations/components/confirm';
import ContactForm from '../../Views/Settings/Contacts/ContactForm';
import ActivityView from '../../Views/ActivityView';
import RewardsNavigator from '../../UI/Rewards/RewardsNavigator';
<<<<<<< HEAD
import TrendingView from '../../Views/TrendingView';
=======
import TrendingView from '../../Views/TrendingView/TrendingView';
>>>>>>> f4e8f8d0
import SwapsAmountView from '../../UI/Swaps';
import SwapsQuotesView from '../../UI/Swaps/QuotesView';
import CollectiblesDetails from '../../UI/CollectibleModal';
import OptinMetrics from '../../UI/OptinMetrics';

import RampRoutes from '../../UI/Ramp/Aggregator/routes';
import { RampType } from '../../UI/Ramp/Aggregator/types';
import RampSettings from '../../UI/Ramp/Aggregator/Views/Settings';
import RampActivationKeyForm from '../../UI/Ramp/Aggregator/Views/Settings/ActivationKeyForm';
import TokenListRoutes from '../../UI/Ramp/routes';

import DepositOrderDetails from '../../UI/Ramp/Deposit/Views/DepositOrderDetails/DepositOrderDetails';
import DepositRoutes from '../../UI/Ramp/Deposit/routes';

import { colors as importedColors } from '../../../styles/common';
import OrderDetails from '../../UI/Ramp/Aggregator/Views/OrderDetails';
import SendTransaction from '../../UI/Ramp/Aggregator/Views/SendTransaction';
import TabBar from '../../../component-library/components/Navigation/TabBar';
///: BEGIN:ONLY_INCLUDE_IF(external-snaps)
import { SnapsSettingsList } from '../../Views/Snaps/SnapsSettingsList';
import { SnapSettings } from '../../Views/Snaps/SnapSettings';
///: END:ONLY_INCLUDE_IF
import Routes from '../../../constants/navigation/Routes';
import { MetaMetricsEvents } from '../../../core/Analytics';
import { TabBarIconKey } from '../../../component-library/components/Navigation/TabBar/TabBar.types';
import { selectProviderConfig } from '../../../selectors/networkController';
import { selectAccountsLength } from '../../../selectors/accountTrackerController';
import { selectBrowserFullscreen } from '../../../selectors/browser';
import SDKSessionsManager from '../../Views/SDK/SDKSessionsManager/SDKSessionsManager';
import PermissionsManager from '../../Views/Settings/PermissionsSettings/PermissionsManager';
import { getDecimalChainId } from '../../../util/networks';
import { useMetrics } from '../../../components/hooks/useMetrics';
import DeprecatedNetworkDetails from '../../UI/DeprecatedNetworkModal';
import ConfirmAddAsset from '../../UI/ConfirmAddAsset';
import { AesCryptoTestForm } from '../../Views/AesCryptoTestForm';
import { isTest } from '../../../util/test/utils';
import NftDetails from '../../Views/NftDetails';
import NftDetailsFullImage from '../../Views/NftDetails/NFtDetailsFullImage';
import AccountPermissions from '../../../components/Views/AccountPermissions';
import { AccountPermissionsScreens } from '../../../components/Views/AccountPermissions/AccountPermissions.types';
import { StakeModalStack, StakeScreenStack } from '../../UI/Stake/routes';
import { AssetLoader } from '../../Views/AssetLoader';
import { EarnScreenStack, EarnModalStack } from '../../UI/Earn/routes';
import { BridgeTransactionDetails } from '../../UI/Bridge/components/TransactionDetails/TransactionDetails';
import { BridgeModalStack, BridgeScreenStack } from '../../UI/Bridge/routes';
import {
  PerpsScreenStack,
  PerpsModalStack,
  PerpsTutorialCarousel,
} from '../../UI/Perps';
<<<<<<< HEAD
import {
  PredictScreenStack,
  PredictModalStack,
  selectPredictEnabledFlag,
} from '../../UI/Predict';
import { selectRewardsEnabledFlag } from '../../../selectors/featureFlagController/rewards';
=======
import { PredictScreenStack, PredictModalStack } from '../../UI/Predict';
import { useFeatureFlag, FeatureFlagNames } from '../../hooks/useFeatureFlag';
>>>>>>> f4e8f8d0
import { selectAssetsTrendingTokensEnabled } from '../../../selectors/featureFlagController/assetsTrendingTokens';
import PerpsPositionTransactionView from '../../UI/Perps/Views/PerpsTransactionsView/PerpsPositionTransactionView';
import PerpsOrderTransactionView from '../../UI/Perps/Views/PerpsTransactionsView/PerpsOrderTransactionView';
import PerpsFundingTransactionView from '../../UI/Perps/Views/PerpsTransactionsView/PerpsFundingTransactionView';
import TurnOnBackupAndSync from '../../Views/Identity/TurnOnBackupAndSync/TurnOnBackupAndSync';
import DeFiProtocolPositionDetails from '../../UI/DeFiPositions/DeFiProtocolPositionDetails';
import UnmountOnBlur from '../../Views/UnmountOnBlur';
///: BEGIN:ONLY_INCLUDE_IF(sample-feature)
import SampleFeature from '../../../features/SampleFeature/components/views/SampleFeature';
///: END:ONLY_INCLUDE_IF
import WalletRecovery from '../../Views/WalletRecovery';
import CardRoutes from '../../UI/Card/routes';
import { Send } from '../../Views/confirmations/components/send';
import { selectSendRedesignFlags } from '../../../selectors/featureFlagController/confirmations';
import { selectIsEvmNetworkSelected } from '../../../selectors/multichainNetworkController';
import { TransactionDetails } from '../../Views/confirmations/components/activity/transaction-details/transaction-details';
import RewardsBottomSheetModal from '../../UI/Rewards/components/RewardsBottomSheetModal';
import RewardsClaimBottomSheetModal from '../../UI/Rewards/components/Tabs/LevelsTab/RewardsClaimBottomSheetModal';
import RewardOptInAccountGroupModal from '../../UI/Rewards/components/Settings/RewardOptInAccountGroupModal';
import ReferralBottomSheetModal from '../../UI/Rewards/components/ReferralBottomSheetModal';
import { selectRewardsSubscriptionId } from '../../../selectors/rewards';
import { getImportTokenNavbarOptions } from '../../UI/Navbar';
import {
  TOKEN_TITLE,
  NFT_TITLE,
  TOKEN,
} from '../../Views/AddAsset/AddAsset.constants';
import { strings } from '../../../../locales/i18n';

const Stack = createStackNavigator();
const Tab = createBottomTabNavigator();

const styles = StyleSheet.create({
  headerLogo: {
    width: 125,
    height: 50,
  },
});

const clearStackNavigatorOptions = {
  headerShown: false,
  cardStyle: {
    backgroundColor: 'transparent',
    cardStyleInterpolator: () => ({
      overlayStyle: {
        opacity: 0,
      },
    }),
  },
  animationEnabled: false,
};

const WalletModalFlow = () => (
  <Stack.Navigator mode={'modal'} screenOptions={clearStackNavigatorOptions}>
    <Stack.Screen
      name={'Wallet'}
      component={Wallet}
      options={{ headerShown: true, animationEnabled: false }}
    />
  </Stack.Navigator>
);

/* eslint-disable react/prop-types */
const AssetStackFlow = (props) => (
  <Stack.Navigator>
    <Stack.Screen
      name={'Asset'}
      component={Asset}
      initialParams={props.route.params}
    />
    <Stack.Screen
      name={'AssetDetails'}
      component={AssetDetails}
      initialParams={{ address: props.route.params?.address }}
    />
  </Stack.Navigator>
);

const AssetModalFlow = (props) => (
  <Stack.Navigator
    mode={'modal'}
    initialRouteName={'AssetStackFlow'}
    screenOptions={clearStackNavigatorOptions}
  >
    <Stack.Screen
      name={'AssetStackFlow'}
      component={AssetStackFlow}
      initialParams={props.route.params}
    />
  </Stack.Navigator>
);
/* eslint-enable react/prop-types */

const WalletTabStackFlow = () => (
  <Stack.Navigator initialRouteName={'WalletView'}>
    <Stack.Screen
      name="WalletView"
      component={WalletModalFlow}
      options={{ headerShown: false }}
    />
    <Stack.Screen
      name="Collectible"
      component={Collectible}
      options={Collectible.navigationOptions}
    />
    <Stack.Screen
      name={Routes.SETTINGS.REVEAL_PRIVATE_CREDENTIAL}
      component={RevealPrivateCredential}
    />
  </Stack.Navigator>
);

const WalletTabModalFlow = () => (
  <Stack.Navigator mode={'modal'} screenOptions={clearStackNavigatorOptions}>
    <Stack.Screen
      name={Routes.WALLET.TAB_STACK_FLOW}
      component={WalletTabStackFlow}
    />
  </Stack.Navigator>
);

const TransactionsHome = () => (
  <Stack.Navigator>
    <Stack.Screen
      name={Routes.TRANSACTIONS_VIEW}
      component={ActivityView}
      options={{ headerShown: false }}
    />
    <Stack.Screen
      name={Routes.TRANSACTION_DETAILS}
      component={TransactionDetails}
    />
    <Stack.Screen name={Routes.RAMP.ORDER_DETAILS} component={OrderDetails} />
    <Stack.Screen
      name={Routes.DEPOSIT.ORDER_DETAILS}
      component={DepositOrderDetails}
    />
    <Stack.Screen
      name={Routes.RAMP.SEND_TRANSACTION}
      component={SendTransaction}
    />
    <Stack.Screen
      name={Routes.BRIDGE.BRIDGE_TRANSACTION_DETAILS}
      component={BridgeTransactionDetails}
    />
  </Stack.Navigator>
);

const RewardsHome = () => (
  <Stack.Navigator mode="modal" screenOptions={clearStackNavigatorOptions}>
    <Stack.Screen name={Routes.REWARDS_VIEW} component={RewardsNavigator} />
    <Stack.Screen
      name={Routes.MODAL.REWARDS_BOTTOM_SHEET_MODAL}
      component={RewardsBottomSheetModal}
    />
    <Stack.Screen
      name={Routes.MODAL.REWARDS_CLAIM_BOTTOM_SHEET_MODAL}
      component={RewardsClaimBottomSheetModal}
    />
    <Stack.Screen
      name={Routes.MODAL.REWARDS_OPTIN_ACCOUNT_GROUP_MODAL}
      component={RewardOptInAccountGroupModal}
      options={{ headerShown: false }}
    />
    <Stack.Screen
      name={Routes.MODAL.REWARDS_REFERRAL_BOTTOM_SHEET_MODAL}
      component={ReferralBottomSheetModal}
    />
  </Stack.Navigator>
);

<<<<<<< HEAD
=======
// Persist the last trending screen across unmounts
export const lastTrendingScreenRef = { current: 'TrendingFeed' };

// Callback to update the last trending screen (outside component to persist)
export const updateLastTrendingScreen = (screenName) => {
  // eslint-disable-next-line react-compiler/react-compiler
  lastTrendingScreenRef.current = screenName;
};

>>>>>>> f4e8f8d0
const TrendingHome = () => (
  <Stack.Navigator mode="modal" screenOptions={clearStackNavigatorOptions}>
    <Stack.Screen
      name={Routes.TRENDING_VIEW}
      component={TrendingView}
      options={{ headerShown: false }}
    />
  </Stack.Navigator>
);

/* eslint-disable react/prop-types */
const BrowserFlow = (props) => (
  <Stack.Navigator
    initialRouteName={Routes.BROWSER.VIEW}
    mode={'modal'}
    screenOptions={{
      cardStyle: { backgroundColor: importedColors.transparent },
    }}
  >
    <Stack.Screen
      name={Routes.BROWSER.VIEW}
      component={Browser}
      options={{ headerShown: false }}
    />
    <Stack.Screen
      name={Routes.BROWSER.ASSET_LOADER}
      component={AssetLoader}
      options={{ headerShown: false, animationEnabled: false }}
    />
    <Stack.Screen
      name={Routes.BROWSER.ASSET_VIEW}
      component={Asset}
      initialParams={props.route.params}
    />
    <Stack.Screen
      name="SwapsAmountView"
      component={SwapsAmountView}
      options={SwapsAmountView.navigationOptions}
    />
    <Stack.Screen
      name="SwapsQuotesView"
      component={SwapsQuotesView}
      options={SwapsQuotesView.navigationOptions}
    />
  </Stack.Navigator>
);

///: BEGIN:ONLY_INCLUDE_IF(external-snaps)
const SnapsSettingsStack = () => (
  <Stack.Navigator>
    <Stack.Screen
      name={Routes.SNAPS.SNAPS_SETTINGS_LIST}
      component={SnapsSettingsList}
      options={SnapsSettingsList.navigationOptions}
    />
    <Stack.Screen
      name={Routes.SNAPS.SNAP_SETTINGS}
      component={SnapSettings}
      options={SnapSettings.navigationOptions}
    />
  </Stack.Navigator>
);
///: END:ONLY_INCLUDE_IF

const NotificationsOptInStack = () => (
  <Stack.Navigator initialRouteName={Routes.NOTIFICATIONS.OPT_IN}>
    <Stack.Screen
      mode={'modal'}
      name={Routes.NOTIFICATIONS.OPT_IN}
      component={OptIn}
      options={{ headerShown: false }}
    />
    <Stack.Screen
      name={Routes.SETTINGS.NOTIFICATIONS}
      component={NotificationsSettings}
      options={NotificationsSettings.navigationOptions}
    />
  </Stack.Navigator>
);

const SettingsFlow = () => (
  <Stack.Navigator initialRouteName={'Settings'}>
    <Stack.Screen
      name="Settings"
      component={Settings}
      options={Settings.navigationOptions}
    />
    <Stack.Screen
      name="GeneralSettings"
      component={GeneralSettings}
      options={GeneralSettings.navigationOptions}
    />
    <Stack.Screen
      name="AdvancedSettings"
      component={AdvancedSettings}
      options={AdvancedSettings.navigationOptions}
    />
    <Stack.Screen name="SDKSessionsManager" component={SDKSessionsManager} />
    <Stack.Screen name="PermissionsManager" component={PermissionsManager} />
    <Stack.Screen
      name="SecuritySettings"
      component={SecuritySettings}
      options={SecuritySettings.navigationOptions}
    />

    <Stack.Screen name={Routes.RAMP.SETTINGS} component={RampSettings} />
    <Stack.Screen
      name={Routes.RAMP.ACTIVATION_KEY_FORM}
      component={RampActivationKeyForm}
    />
    {
      /**
       * This screen should only accessed in test mode.
       * It is used to test the AES crypto functions.
       *
       * If this is in production, it is a bug.
       */
      isTest && (
        <Stack.Screen
          name="AesCryptoTestForm"
          component={AesCryptoTestForm}
          options={AesCryptoTestForm.navigationOptions}
        />
      )
    }
    <Stack.Screen
      name="ExperimentalSettings"
      component={ExperimentalSettings}
      options={ExperimentalSettings.navigationOptions}
    />
    <Stack.Screen
      name="CompanySettings"
      component={AppInformation}
      options={AppInformation.navigationOptions}
    />
    {process.env.MM_ENABLE_SETTINGS_PAGE_DEV_OPTIONS === 'true' && (
      <Stack.Screen
        name={Routes.SETTINGS.DEVELOPER_OPTIONS}
        component={DeveloperOptions}
        options={DeveloperOptions.navigationOptions}
      />
    )}

    <Stack.Screen
      name="ContactsSettings"
      component={Contacts}
      options={Contacts.navigationOptions}
    />
    <Stack.Screen
      name="ContactForm"
      component={ContactForm}
      options={ContactForm.navigationOptions}
    />
    <Stack.Screen
      name="AccountPermissionsAsFullScreen"
      component={AccountPermissions}
      options={{ headerShown: false }}
      initialParams={{
        initialScreen: AccountPermissionsScreens.PermissionsSummary,
      }}
    />
    <Stack.Screen
      name={Routes.SETTINGS.REVEAL_PRIVATE_CREDENTIAL}
      component={RevealPrivateCredential}
    />
    <Stack.Screen
      name={Routes.WALLET.WALLET_CONNECT_SESSIONS_VIEW}
      component={WalletConnectSessions}
      options={WalletConnectSessions.navigationOptions}
    />
    <Stack.Screen
      name="ResetPassword"
      component={ResetPassword}
      options={ResetPassword.navigationOptions}
    />
    <Stack.Screen
      name="WalletRecovery"
      component={WalletRecovery}
      options={WalletRecovery.navigationOptions}
    />
    <Stack.Screen
      name="AccountBackupStep1B"
      component={AccountBackupStep1B}
      options={AccountBackupStep1B.navigationOptions}
    />
    <Stack.Screen
      name="ManualBackupStep1"
      component={ManualBackupStep1}
      options={ManualBackupStep1.navigationOptions}
    />
    <Stack.Screen
      name="ManualBackupStep2"
      component={ManualBackupStep2}
      options={ManualBackupStep2.navigationOptions}
    />
    <Stack.Screen
      name="ManualBackupStep3"
      component={ManualBackupStep3}
      options={ManualBackupStep3.navigationOptions}
    />
    <Stack.Screen
      name="EnterPasswordSimple"
      component={EnterPasswordSimple}
      options={EnterPasswordSimple.navigationOptions}
    />
    <Stack.Screen
      name={Routes.SETTINGS.NOTIFICATIONS}
      component={NotificationsSettings}
      options={NotificationsSettings.navigationOptions}
    />
    <Stack.Screen
      name={Routes.SETTINGS.BACKUP_AND_SYNC}
      component={BackupAndSyncSettings}
      options={BackupAndSyncSettings.navigationOptions}
    />
    {
      ///: BEGIN:ONLY_INCLUDE_IF(external-snaps)
    }
    <Stack.Screen
      name={Routes.SNAPS.SNAPS_SETTINGS_LIST}
      component={SnapsSettingsStack}
      options={{ headerShown: false }}
    />
    {
      ///: END:ONLY_INCLUDE_IF
    }
  </Stack.Navigator>
);

const UnmountOnBlurComponent = (children) => (
  <UnmountOnBlur>{children}</UnmountOnBlur>
);

const HomeTabs = () => {
  const { trackEvent, createEventBuilder } = useMetrics();
  const [isKeyboardHidden, setIsKeyboardHidden] = useState(true);

  const accountsLength = useSelector(selectAccountsLength);
  const rewardsSubscription = useSelector(selectRewardsSubscriptionId);
  const isAssetsTrendingTokensEnabled = useSelector(
    selectAssetsTrendingTokensEnabled,
  );

  const chainId = useSelector((state) => {
    const providerConfig = selectProviderConfig(state);
    return ChainId[providerConfig.type];
  });

  const amountOfBrowserOpenTabs = useSelector(
    (state) => state.browser.tabs.length,
  );

  const isBrowserFullscreen = useSelector(selectBrowserFullscreen);

  const options = {
    home: {
      tabBarIconKey: TabBarIconKey.Wallet,
      callback: () => {
        trackEvent(
          createEventBuilder(MetaMetricsEvents.WALLET_OPENED)
            .addProperties({
              number_of_accounts: accountsLength,
              chain_id: getDecimalChainId(chainId),
            })
            .build(),
        );
      },
      rootScreenName: Routes.WALLET_VIEW,
    },
    trade: {
      tabBarIconKey: TabBarIconKey.Trade,
      rootScreenName: Routes.MODAL.TRADE_WALLET_ACTIONS,
    },
    browser: {
      tabBarIconKey: TabBarIconKey.Browser,
      callback: () => {
        trackEvent(
          createEventBuilder(MetaMetricsEvents.BROWSER_OPENED)
            .addProperties({
              number_of_accounts: accountsLength,
              chain_id: getDecimalChainId(chainId),
              source: 'Navigation Tab',
              number_of_open_tabs: amountOfBrowserOpenTabs,
            })
            .build(),
        );
      },
      rootScreenName: Routes.BROWSER_VIEW,
      unmountOnBlur: true,
    },
    activity: {
      tabBarIconKey: TabBarIconKey.Activity,
      callback: () => {
        trackEvent(
          createEventBuilder(
            MetaMetricsEvents.NAVIGATION_TAPS_TRANSACTION_HISTORY,
          ).build(),
        );
      },
      rootScreenName: Routes.TRANSACTIONS_VIEW,
      unmountOnBlur: true,
    },
    rewards: {
      tabBarIconKey: TabBarIconKey.Rewards,
      callback: () => {
        trackEvent(
          createEventBuilder(MetaMetricsEvents.NAVIGATION_TAPS_REWARDS).build(),
        );
      },
      rootScreenName: Routes.REWARDS_VIEW,
      unmountOnBlur: true,
    },
    trending: {
      tabBarIconKey: TabBarIconKey.Trending,
      callback: () => {
        trackEvent(
          createEventBuilder(
            MetaMetricsEvents.NAVIGATION_TAPS_TRENDING,
          ).build(),
        );
      },
      rootScreenName: Routes.TRENDING_VIEW,
      unmountOnBlur: true,
    },
    settings: {
      tabBarIconKey: TabBarIconKey.Setting,
      callback: () => {
        trackEvent(
          createEventBuilder(
            MetaMetricsEvents.NAVIGATION_TAPS_SETTINGS,
          ).build(),
        );
      },
      rootScreenName: Routes.SETTINGS_VIEW,
      unmountOnBlur: true,
    },
  };

  useEffect(() => {
    // Hide keyboard on Android when keyboard is visible.
    // Better solution would be to update android:windowSoftInputMode in the AndroidManifest and refactor pages to support it.
    if (Platform.OS === 'android') {
      const showSubscription = Keyboard.addListener('keyboardDidShow', () => {
        setIsKeyboardHidden(false);
      });
      const hideSubscription = Keyboard.addListener('keyboardDidHide', () => {
        setIsKeyboardHidden(true);
      });

      return () => {
        showSubscription.remove();
        hideSubscription.remove();
      };
    }
  }, []);

  const renderTabBar = ({ state, descriptors, navigation }) => {
    const currentRoute = state.routes[state.index];

    // Hide tab bar for rewards onboarding splash screen
    if (currentRoute.name?.startsWith('Rewards') && !rewardsSubscription) {
      return null;
    }

    // Hide tab bar when browser is in fullscreen mode
    if (
      isBrowserFullscreen &&
      currentRoute.name?.startsWith(Routes.BROWSER.HOME)
    ) {
      return null;
    }

    if (isKeyboardHidden) {
      return (
        <TabBar
          state={state}
          descriptors={descriptors}
          navigation={navigation}
        />
      );
    }
    return null;
  };

  return (
    <Tab.Navigator initialRouteName={Routes.WALLET.HOME} tabBar={renderTabBar}>
      <Tab.Screen
        name={Routes.WALLET.HOME}
        options={options.home}
        component={WalletTabModalFlow}
      />
<<<<<<< HEAD
      {isAssetsTrendingTokensEnabled && (
=======
      {isAssetsTrendingTokensEnabled ? (
>>>>>>> f4e8f8d0
        <Tab.Screen
          name={Routes.TRENDING_VIEW}
          options={options.trending}
          component={TrendingHome}
          layout={({ children }) => UnmountOnBlurComponent(children)}
        />
<<<<<<< HEAD
      )}
      <Tab.Screen
        name={Routes.BROWSER.HOME}
        options={{
          ...options.browser,
          tabBarButton: isAssetsTrendingTokensEnabled ? () => null : undefined,
        }}
        component={BrowserFlow}
        layout={({ children }) => <UnmountOnBlur>{children}</UnmountOnBlur>}
      />
=======
      ) : (
        <Tab.Screen
          name={Routes.BROWSER.HOME}
          options={{
            ...options.browser,
            tabBarButton: isAssetsTrendingTokensEnabled
              ? () => null
              : undefined,
          }}
          component={BrowserFlow}
          layout={({ children }) => <UnmountOnBlur>{children}</UnmountOnBlur>}
        />
      )}
>>>>>>> f4e8f8d0
      <Tab.Screen
        name={Routes.MODAL.TRADE_WALLET_ACTIONS}
        options={options.trade}
        component={WalletTabModalFlow}
      />
      <Tab.Screen
        name={Routes.TRANSACTIONS_VIEW}
        options={options.activity}
        component={TransactionsHome}
        layout={({ children }) => <UnmountOnBlur>{children}</UnmountOnBlur>}
      />
      <Tab.Screen
        name={Routes.REWARDS_VIEW}
        options={options.rewards}
        component={RewardsHome}
        layout={({ children }) => UnmountOnBlurComponent(children)}
      />
    </Tab.Navigator>
  );
};

const Webview = () => (
  <Stack.Navigator>
    <Stack.Screen
      name="SimpleWebview"
      component={SimpleWebview}
      mode={'modal'}
    />
  </Stack.Navigator>
);

const SendView = () => (
  <Stack.Navigator>
    <Stack.Screen
      name="Send"
      component={SendLegacy}
      options={SendLegacy.navigationOptions}
    />
  </Stack.Navigator>
);

/* eslint-disable react/prop-types */
const NftDetailsModeView = (props) => (
  <Stack.Navigator>
    <Stack.Screen
      name=" " // No name here because this title will be displayed in the header of the page
      component={NftDetails}
      initialParams={{
        collectible: props.route.params?.collectible,
      }}
    />
  </Stack.Navigator>
);

/* eslint-disable react/prop-types */
const NftDetailsFullImageModeView = (props) => (
  <Stack.Navigator>
    <Stack.Screen
      name=" " // No name here because this title will be displayed in the header of the page
      component={NftDetailsFullImage}
      initialParams={{
        collectible: props.route.params?.collectible,
      }}
    />
  </Stack.Navigator>
);

const SendFlowView = () => (
  <Stack.Navigator headerMode="screen">
    <Stack.Screen
      name="SendTo"
      component={SendTo}
      options={SendTo.navigationOptions}
    />
    <Stack.Screen
      name="Amount"
      component={Amount}
      options={Amount.navigationOptions}
    />
    <Stack.Screen
      name={Routes.SEND_FLOW.CONFIRM}
      component={Confirm}
      options={Confirm.navigationOptions}
    />
    <Stack.Screen
      name={Routes.FULL_SCREEN_CONFIRMATIONS.REDESIGNED_CONFIRMATIONS}
      component={RedesignedConfirm}
    />
  </Stack.Navigator>
);

const AddBookmarkView = () => (
  <Stack.Navigator>
    <Stack.Screen
      name="AddBookmark"
      component={AddBookmark}
      options={AddBookmark.navigationOptions}
    />
  </Stack.Navigator>
);

const OfflineModeView = () => (
  <Stack.Navigator>
    <Stack.Screen
      name="OfflineMode"
      component={OfflineMode}
      options={OfflineMode.navigationOptions}
    />
  </Stack.Navigator>
);

const PaymentRequestView = () => (
  <Stack.Navigator>
    <Stack.Screen
      name="PaymentRequest"
      component={PaymentRequest}
      options={PaymentRequest.navigationOptions}
    />
    <Stack.Screen
      name="PaymentRequestSuccess"
      component={PaymentRequestSuccess}
      options={PaymentRequestSuccess.navigationOptions}
    />
  </Stack.Navigator>
);

/* eslint-disable react/prop-types */
const NotificationsModeView = (props) => (
  <Stack.Navigator>
    <Stack.Screen
      name={Routes.NOTIFICATIONS.VIEW}
      component={NotificationsView}
      options={NotificationsView.navigationOptions}
    />
    <Stack.Screen
      name={Routes.SETTINGS.NOTIFICATIONS}
      component={NotificationsSettings}
      options={NotificationsSettings.navigationOptions}
    />
    <Stack.Screen
      mode={'modal'}
      name={Routes.NOTIFICATIONS.OPT_IN}
      component={OptIn}
      options={OptIn.navigationOptions}
    />
    <Stack.Screen
      name={Routes.NOTIFICATIONS.DETAILS}
      component={NotificationsDetails}
      options={NotificationsDetails.navigationOptions}
    />
    <Stack.Screen
      name="ContactForm"
      component={ContactForm}
      options={ContactForm.navigationOptions}
    />
  </Stack.Navigator>
);

const Swaps = () => (
  <Stack.Navigator>
    <Stack.Screen
      name="SwapsAmountView"
      component={SwapsAmountView}
      options={SwapsAmountView.navigationOptions}
    />
    <Stack.Screen
      name="SwapsQuotesView"
      component={SwapsQuotesView}
      options={SwapsQuotesView.navigationOptions}
    />
  </Stack.Navigator>
);

const SetPasswordFlow = () => (
  <Stack.Navigator>
    <Stack.Screen
      name="ChoosePassword"
      component={ChoosePassword}
      options={ChoosePassword.navigationOptions}
    />
    <Stack.Screen
      name="AccountBackupStep1"
      component={AccountBackupStep1}
      options={{ headerShown: false, gestureEnabled: false }}
    />
    <Stack.Screen
      name="AccountBackupStep1B"
      component={AccountBackupStep1B}
      options={AccountBackupStep1B.navigationOptions}
    />
    <Stack.Screen
      name="ManualBackupStep1"
      component={ManualBackupStep1}
      options={ManualBackupStep1.navigationOptions}
    />
    <Stack.Screen
      name="ManualBackupStep2"
      component={ManualBackupStep2}
      options={ManualBackupStep2.navigationOptions}
    />
    <Stack.Screen
      name="ManualBackupStep3"
      component={ManualBackupStep3}
      options={ManualBackupStep3.navigationOptions}
    />
    <Stack.Screen
      name="OptinMetrics"
      component={OptinMetrics}
      options={OptinMetrics.navigationOptions}
    />
  </Stack.Navigator>
);

///: BEGIN:ONLY_INCLUDE_IF(sample-feature)
const SampleFeatureFlow = () => (
  <Stack.Navigator>
    <Stack.Screen name={Routes.SAMPLE_FEATURE} component={SampleFeature} />
  </Stack.Navigator>
);
///: END:ONLY_INCLUDE_IF

const MainNavigator = () => {
  // Get feature flag state for conditional Perps screen registration
<<<<<<< HEAD
  const perpsEnabledFlag = useSelector(selectPerpsEnabledFlag);
  const isEvmSelected = useSelector(selectIsEvmNetworkSelected);
=======
  const perpsEnabledFlag = useFeatureFlag(
    FeatureFlagNames.perpsPerpTradingEnabled,
  );
>>>>>>> f4e8f8d0
  const isPerpsEnabled = useMemo(() => perpsEnabledFlag, [perpsEnabledFlag]);
  // Get feature flag state for conditional Predict screen registration
  const predictEnabledFlag = useFeatureFlag(
    FeatureFlagNames.predictTradingEnabled,
  );
  const isPredictEnabled = useMemo(
    () => predictEnabledFlag,
    [predictEnabledFlag],
  );
  const { enabled: isSendRedesignEnabled } = useSelector(
    selectSendRedesignFlags,
  );
  const isAssetsTrendingTokensEnabled = useSelector(
    selectAssetsTrendingTokensEnabled,
  );

  return (
    <Stack.Navigator
      screenOptions={{
        headerShown: false,
      }}
      mode={'modal'}
      initialRouteName={'Home'}
    >
      <Stack.Screen
        name="CollectiblesDetails"
        component={CollectiblesDetails}
        options={{
          //Refer to - https://reactnavigation.org/docs/stack-navigator/#animations
          cardStyle: { backgroundColor: importedColors.transparent },
          cardStyleInterpolator: () => ({
            overlayStyle: {
              opacity: 0,
            },
          }),
        }}
      />
      <Stack.Screen
        name={Routes.DEPRECATED_NETWORK_DETAILS}
        component={DeprecatedNetworkDetails}
        options={{
          //Refer to - https://reactnavigation.org/docs/stack-navigator/#animations
          cardStyle: { backgroundColor: importedColors.transparent },
          cardStyleInterpolator: () => ({
            overlayStyle: {
              opacity: 0,
            },
          }),
        }}
      />
      <Stack.Screen name="Home" component={HomeTabs} />
      <Stack.Screen
        name={Routes.WALLET.TOKENS_FULL_VIEW}
        component={TokensFullView}
        options={{ headerShown: false }}
      />
      <Stack.Screen
        name="AddAsset"
        component={AddAsset}
<<<<<<< HEAD
        options={{ headerShown: false }}
=======
        options={({ route, navigation }) => ({
          ...getImportTokenNavbarOptions(
            navigation,
            strings(
              `add_asset.${route.params?.assetType === TOKEN ? TOKEN_TITLE : NFT_TITLE}`,
            ),
          ),
          headerShown: true,
        })}
>>>>>>> f4e8f8d0
      />
      <Stack.Screen
        name="ConfirmAddAsset"
        component={ConfirmAddAsset}
        options={{ headerShown: true }}
      />
<<<<<<< HEAD
      {isRewardsEnabled && (
        <Stack.Screen
          name={Routes.SETTINGS_VIEW}
          component={SettingsFlow}
          options={{
            headerShown: false,
            animationEnabled: true,
            cardStyleInterpolator: ({ current, layouts }) => ({
              cardStyle: {
                transform: [
                  {
                    translateX: current.progress.interpolate({
                      inputRange: [0, 1],
                      outputRange: [layouts.screen.width, 0],
                    }),
                  },
                ],
              },
            }),
          }}
        />
      )}
=======
      <Stack.Screen
        name={Routes.SETTINGS_VIEW}
        component={SettingsFlow}
        options={{
          headerShown: false,
          animationEnabled: true,
          cardStyleInterpolator: ({ current, layouts }) => ({
            cardStyle: {
              transform: [
                {
                  translateX: current.progress.interpolate({
                    inputRange: [0, 1],
                    outputRange: [layouts.screen.width, 0],
                  }),
                },
              ],
            },
          }),
        }}
      />
>>>>>>> f4e8f8d0
      <Stack.Screen name="Asset" component={AssetModalFlow} />
      <Stack.Screen
        name="TrendingTokensFullView"
        component={TrendingTokensFullView}
        options={{
          animationEnabled: true,
          cardStyleInterpolator: ({ current, layouts }) => ({
            cardStyle: {
              transform: [
                {
                  translateX: current.progress.interpolate({
                    inputRange: [0, 1],
                    outputRange: [layouts.screen.width, 0],
                  }),
                },
              ],
            },
          }),
        }}
      />
      <Stack.Screen name="Webview" component={Webview} />
      <Stack.Screen name="SendView" component={SendView} />
      <Stack.Screen
        name="Send"
        component={Send}
        //Disabling swipe down on IOS
        options={{ gestureEnabled: false }}
      />
      <Stack.Screen
        name="SendFlowView"
        component={isSendRedesignEnabled ? Send : SendFlowView}
        //Disabling swipe down on IOS
        options={{ gestureEnabled: false }}
      />
      <Stack.Screen name="AddBookmarkView" component={AddBookmarkView} />
      <Stack.Screen name="OfflineModeView" component={OfflineModeView} />
      <Stack.Screen
        name={Routes.NOTIFICATIONS.VIEW}
        component={NotificationsModeView}
      />
      <Stack.Screen name={Routes.QR_TAB_SWITCHER} component={QRTabSwitcher} />
      <Stack.Screen name="NftDetails" component={NftDetailsModeView} />
      <Stack.Screen
        name="NftDetailsFullImage"
        component={NftDetailsFullImageModeView}
      />
      <Stack.Screen
        name={Routes.WALLET.NFTS_FULL_VIEW}
        component={NftFullView}
        options={{ headerShown: false }}
      />
      <Stack.Screen name="PaymentRequestView" component={PaymentRequestView} />
      <Stack.Screen
        name={Routes.RAMP.TOKEN_SELECTION}
        component={TokenListRoutes}
      />
      <Stack.Screen name={Routes.RAMP.BUY}>
        {() => <RampRoutes rampType={RampType.BUY} />}
      </Stack.Screen>
      <Stack.Screen name={Routes.RAMP.SELL}>
        {() => <RampRoutes rampType={RampType.SELL} />}
      </Stack.Screen>
      <Stack.Screen name={Routes.DEPOSIT.ID} component={DepositRoutes} />
      <Stack.Screen name="Swaps" component={Swaps} />
      <Stack.Screen name={Routes.BRIDGE.ROOT} component={BridgeScreenStack} />
      <Stack.Screen
        name={Routes.BRIDGE.MODALS.ROOT}
        component={BridgeModalStack}
        options={clearStackNavigatorOptions}
      />
      <Stack.Screen name="StakeScreens" component={StakeScreenStack} />
      <Stack.Screen name={Routes.EARN.ROOT} component={EarnScreenStack} />
      <Stack.Screen
        name={Routes.EARN.MODALS.ROOT}
        component={EarnModalStack}
        options={clearStackNavigatorOptions}
      />
      <Stack.Screen
        name="StakeModals"
        component={StakeModalStack}
        options={clearStackNavigatorOptions}
      />
      {isPerpsEnabled && (
        <>
          <Stack.Screen
            name={Routes.PERPS.ROOT}
            component={PerpsScreenStack}
            options={{
              animationEnabled: false,
            }}
          />
          <Stack.Screen
            name={Routes.PERPS.TUTORIAL}
            component={PerpsTutorialCarousel}
            options={{
              headerShown: false,
            }}
          />
          <Stack.Screen
            name={Routes.PERPS.MODALS.ROOT}
            component={PerpsModalStack}
            options={clearStackNavigatorOptions}
          />
        </>
      )}
      {isPerpsEnabled && (
        <>
          <Stack.Screen
            name={Routes.PERPS.POSITION_TRANSACTION}
            component={PerpsPositionTransactionView}
            options={{
              title: 'Position Transaction',
              headerShown: true,
            }}
          />
          <Stack.Screen
            name={Routes.PERPS.ORDER_TRANSACTION}
            component={PerpsOrderTransactionView}
            options={{
              title: 'Order Transaction',
              headerShown: true,
            }}
          />
          <Stack.Screen
            name={Routes.PERPS.FUNDING_TRANSACTION}
            component={PerpsFundingTransactionView}
            options={{
              title: 'Funding Transaction',
              headerShown: true,
            }}
          />
        </>
      )}
      {isPredictEnabled && (
        <>
          <Stack.Screen
            name={Routes.PREDICT.ROOT}
            component={PredictScreenStack}
            options={{
              animationEnabled: true,
              cardStyleInterpolator: ({ current, layouts }) => ({
                cardStyle: {
                  transform: [
                    {
                      translateX: current.progress.interpolate({
                        inputRange: [0, 1],
                        outputRange: [layouts.screen.width, 0],
                      }),
                    },
                  ],
                },
              }),
            }}
          />
          <Stack.Screen
            name={Routes.PREDICT.MODALS.ROOT}
            component={PredictModalStack}
            options={clearStackNavigatorOptions}
          />
        </>
      )}
      <Stack.Screen
        name="SetPasswordFlow"
        component={SetPasswordFlow}
        headerTitle={() => (
          <Image
            style={styles.headerLogo}
            source={require('../../../images/branding/metamask-name.png')}
            resizeMode={'contain'}
          />
        )}
        // eslint-disable-next-line react-native/no-inline-styles
        headerStyle={{ borderBottomWidth: 0 }}
      />
      {/* TODO: This is added to support slide 4 in the carousel - once changed this can be safely removed*/}
      <Stack.Screen
        name="GeneralSettings"
        component={GeneralSettings}
        options={{
          headerShown: true,
          ...GeneralSettings.navigationOptions,
        }}
      />
      {process.env.METAMASK_ENVIRONMENT !== 'production' && (
        <Stack.Screen
          name={Routes.FEATURE_FLAG_OVERRIDE}
          component={FeatureFlagOverride}
          options={{
            headerShown: true,
          }}
        />
      )}
      <Stack.Screen
        name={Routes.NOTIFICATIONS.OPT_IN_STACK}
        component={NotificationsOptInStack}
        options={NotificationsOptInStack.navigationOptions}
      />
      <Stack.Screen
        name={Routes.IDENTITY.TURN_ON_BACKUP_AND_SYNC}
        component={TurnOnBackupAndSync}
        options={TurnOnBackupAndSync.navigationOptions}
      />
      <Stack.Screen
        name="DeFiProtocolPositionDetails"
        component={DeFiProtocolPositionDetails}
        options={{
          headerShown: true,
        }}
      />
      {
        ///: BEGIN:ONLY_INCLUDE_IF(sample-feature)
      }
      <Stack.Screen
        name={Routes.SAMPLE_FEATURE}
        component={SampleFeatureFlow}
      />
      {
        ///: END:ONLY_INCLUDE_IF
      }
      <Stack.Screen name={Routes.CARD.ROOT} component={CardRoutes} />
    </Stack.Navigator>
  );
};

export default MainNavigator;<|MERGE_RESOLUTION|>--- conflicted
+++ resolved
@@ -28,10 +28,7 @@
 import Collectible from '../../Views/Collectible';
 import NftFullView from '../../Views/NftFullView';
 import TokensFullView from '../../Views/TokensFullView';
-<<<<<<< HEAD
-=======
 import TrendingTokensFullView from '../../Views/TrendingTokens/TrendingTokensFullView/TrendingTokensFullView';
->>>>>>> f4e8f8d0
 import SendLegacy from '../../Views/confirmations/legacy/Send';
 import SendTo from '../../Views/confirmations/legacy/SendFlow/SendTo';
 import { RevealPrivateCredential } from '../../Views/RevealPrivateCredential';
@@ -54,11 +51,7 @@
 import ContactForm from '../../Views/Settings/Contacts/ContactForm';
 import ActivityView from '../../Views/ActivityView';
 import RewardsNavigator from '../../UI/Rewards/RewardsNavigator';
-<<<<<<< HEAD
-import TrendingView from '../../Views/TrendingView';
-=======
 import TrendingView from '../../Views/TrendingView/TrendingView';
->>>>>>> f4e8f8d0
 import SwapsAmountView from '../../UI/Swaps';
 import SwapsQuotesView from '../../UI/Swaps/QuotesView';
 import CollectiblesDetails from '../../UI/CollectibleModal';
@@ -109,17 +102,8 @@
   PerpsModalStack,
   PerpsTutorialCarousel,
 } from '../../UI/Perps';
-<<<<<<< HEAD
-import {
-  PredictScreenStack,
-  PredictModalStack,
-  selectPredictEnabledFlag,
-} from '../../UI/Predict';
-import { selectRewardsEnabledFlag } from '../../../selectors/featureFlagController/rewards';
-=======
 import { PredictScreenStack, PredictModalStack } from '../../UI/Predict';
 import { useFeatureFlag, FeatureFlagNames } from '../../hooks/useFeatureFlag';
->>>>>>> f4e8f8d0
 import { selectAssetsTrendingTokensEnabled } from '../../../selectors/featureFlagController/assetsTrendingTokens';
 import PerpsPositionTransactionView from '../../UI/Perps/Views/PerpsTransactionsView/PerpsPositionTransactionView';
 import PerpsOrderTransactionView from '../../UI/Perps/Views/PerpsTransactionsView/PerpsOrderTransactionView';
@@ -291,8 +275,6 @@
   </Stack.Navigator>
 );
 
-<<<<<<< HEAD
-=======
 // Persist the last trending screen across unmounts
 export const lastTrendingScreenRef = { current: 'TrendingFeed' };
 
@@ -302,7 +284,6 @@
   lastTrendingScreenRef.current = screenName;
 };
 
->>>>>>> f4e8f8d0
 const TrendingHome = () => (
   <Stack.Navigator mode="modal" screenOptions={clearStackNavigatorOptions}>
     <Stack.Screen
@@ -694,29 +675,13 @@
         options={options.home}
         component={WalletTabModalFlow}
       />
-<<<<<<< HEAD
-      {isAssetsTrendingTokensEnabled && (
-=======
       {isAssetsTrendingTokensEnabled ? (
->>>>>>> f4e8f8d0
         <Tab.Screen
           name={Routes.TRENDING_VIEW}
           options={options.trending}
           component={TrendingHome}
           layout={({ children }) => UnmountOnBlurComponent(children)}
         />
-<<<<<<< HEAD
-      )}
-      <Tab.Screen
-        name={Routes.BROWSER.HOME}
-        options={{
-          ...options.browser,
-          tabBarButton: isAssetsTrendingTokensEnabled ? () => null : undefined,
-        }}
-        component={BrowserFlow}
-        layout={({ children }) => <UnmountOnBlur>{children}</UnmountOnBlur>}
-      />
-=======
       ) : (
         <Tab.Screen
           name={Routes.BROWSER.HOME}
@@ -730,7 +695,6 @@
           layout={({ children }) => <UnmountOnBlur>{children}</UnmountOnBlur>}
         />
       )}
->>>>>>> f4e8f8d0
       <Tab.Screen
         name={Routes.MODAL.TRADE_WALLET_ACTIONS}
         options={options.trade}
@@ -954,14 +918,9 @@
 
 const MainNavigator = () => {
   // Get feature flag state for conditional Perps screen registration
-<<<<<<< HEAD
-  const perpsEnabledFlag = useSelector(selectPerpsEnabledFlag);
-  const isEvmSelected = useSelector(selectIsEvmNetworkSelected);
-=======
   const perpsEnabledFlag = useFeatureFlag(
     FeatureFlagNames.perpsPerpTradingEnabled,
   );
->>>>>>> f4e8f8d0
   const isPerpsEnabled = useMemo(() => perpsEnabledFlag, [perpsEnabledFlag]);
   // Get feature flag state for conditional Predict screen registration
   const predictEnabledFlag = useFeatureFlag(
@@ -1021,9 +980,6 @@
       <Stack.Screen
         name="AddAsset"
         component={AddAsset}
-<<<<<<< HEAD
-        options={{ headerShown: false }}
-=======
         options={({ route, navigation }) => ({
           ...getImportTokenNavbarOptions(
             navigation,
@@ -1033,37 +989,12 @@
           ),
           headerShown: true,
         })}
->>>>>>> f4e8f8d0
       />
       <Stack.Screen
         name="ConfirmAddAsset"
         component={ConfirmAddAsset}
         options={{ headerShown: true }}
       />
-<<<<<<< HEAD
-      {isRewardsEnabled && (
-        <Stack.Screen
-          name={Routes.SETTINGS_VIEW}
-          component={SettingsFlow}
-          options={{
-            headerShown: false,
-            animationEnabled: true,
-            cardStyleInterpolator: ({ current, layouts }) => ({
-              cardStyle: {
-                transform: [
-                  {
-                    translateX: current.progress.interpolate({
-                      inputRange: [0, 1],
-                      outputRange: [layouts.screen.width, 0],
-                    }),
-                  },
-                ],
-              },
-            }),
-          }}
-        />
-      )}
-=======
       <Stack.Screen
         name={Routes.SETTINGS_VIEW}
         component={SettingsFlow}
@@ -1084,7 +1015,6 @@
           }),
         }}
       />
->>>>>>> f4e8f8d0
       <Stack.Screen name="Asset" component={AssetModalFlow} />
       <Stack.Screen
         name="TrendingTokensFullView"
