import React, { useRef, useState, useEffect } from 'react';
import { Image, StyleSheet, Keyboard, Platform } from 'react-native';
import PropTypes from 'prop-types';
import { createStackNavigator } from '@react-navigation/stack';
import { useSelector } from 'react-redux';
import { createBottomTabNavigator } from '@react-navigation/bottom-tabs';
import Browser from '../../Views/Browser';
import { NetworksChainId } from '@metamask/controller-utils';
import AddBookmark from '../../Views/AddBookmark';
import SimpleWebview from '../../Views/SimpleWebview';
import Settings from '../../Views/Settings';
import GeneralSettings from '../../Views/Settings/GeneralSettings';
import AdvancedSettings from '../../Views/Settings/AdvancedSettings';
import SecuritySettings from '../../Views/Settings/SecuritySettings';
import ExperimentalSettings from '../../Views/Settings/ExperimentalSettings';
import NetworksSettings from '../../Views/Settings/NetworksSettings';
import AppInformation from '../../Views/Settings/AppInformation';
import Contacts from '../../Views/Settings/Contacts';
import Wallet from '../../Views/Wallet';
import Asset from '../../Views/Asset';
import AssetDetails from '../../Views/AssetDetails';
import AddAsset from '../../Views/AddAsset';
import Collectible from '../../Views/Collectible';
import Send from '../../Views/Send';
import SendTo from '../../Views/SendFlow/SendTo';
import { RevealPrivateCredential } from '../../Views/RevealPrivateCredential';
import WalletConnectSessions from '../../Views/WalletConnectSessions';
import OfflineMode from '../../Views/OfflineMode';
import QrScanner from '../../Views/QRScanner';
import EnterPasswordSimple from '../../Views/EnterPasswordSimple';
import ChoosePassword from '../../Views/ChoosePassword';
import ResetPassword from '../../Views/ResetPassword';
import AccountBackupStep1 from '../../Views/AccountBackupStep1';
import AccountBackupStep1B from '../../Views/AccountBackupStep1B';
import ManualBackupStep1 from '../../Views/ManualBackupStep1';
import ManualBackupStep2 from '../../Views/ManualBackupStep2';
import ManualBackupStep3 from '../../Views/ManualBackupStep3';
import PaymentRequest from '../../UI/PaymentRequest';
import PaymentRequestSuccess from '../../UI/PaymentRequestSuccess';
import Amount from '../../Views/SendFlow/Amount';
import Confirm from '../../Views/SendFlow/Confirm';
import ContactForm from '../../Views/Settings/Contacts/ContactForm';
import ActivityView from '../../Views/ActivityView';
import SwapsAmountView from '../../UI/Swaps';
import SwapsQuotesView from '../../UI/Swaps/QuotesView';
import CollectiblesDetails from '../../UI/CollectibleModal';
import OptinMetrics from '../../UI/OptinMetrics';
import Drawer from '../../UI/Drawer';

import { RampSDKProvider } from '../../UI/Ramp/common/sdk';
import { RampType } from '../../UI/Ramp/common/types';
import GetStarted from '../../UI/Ramp/buy/Views/GetStarted';
import PaymentMethods from '../../UI/Ramp/buy/Views/PaymentMethods/PaymentMethods';
import BuildQuote from '../../UI/Ramp/buy/Views/BuildQuote/BuildQuote';
import Quotes from '../../UI/Ramp/buy/Views/Quotes';
import CheckoutWebView from '../../UI/Ramp/buy/Views/Checkout';
import RampSettings from '../../UI/Ramp/common/Views/Settings';
import NetworkSwitcher from '../../UI/Ramp/common/Views/NetworkSwitcher';
import RampAddActivationKey from '../../UI/Ramp/common/Views/Settings/AddActivationKey';
import Regions from '../../UI/Ramp/buy/Views/Regions';
import { colors as importedColors } from '../../../styles/common';
import OrderDetails from '../../UI/Ramp/common/Views/OrderDetails';
import TabBar from '../../../component-library/components/Navigation/TabBar';
import BrowserUrlModal from '../../Views/BrowserUrlModal';
import Routes from '../../../constants/navigation/Routes';
import AnalyticsV2 from '../../../util/analyticsV2';
import { MetaMetricsEvents } from '../../../core/Analytics';
import { getActiveTabUrl } from '../../../util/transactions';
import { getPermittedAccountsByHostname } from '../../../core/Permissions';
import { TabBarIconKey } from '../../../component-library/components/Navigation/TabBar/TabBar.types';
import { isEqual } from 'lodash';
import { selectProviderConfig } from '../../../selectors/networkController';
import { selectAccountsLength } from '../../../selectors/accountTrackerController';
import isUrl from 'is-url';
import SDKSessionsManager from '../../Views/SDKSessionsManager/SDKSessionsManager';
import URL from 'url-parse';
import Logger from '../../../util/Logger';

const Stack = createStackNavigator();
const Tab = createBottomTabNavigator();

const styles = StyleSheet.create({
  headerLogo: {
    width: 125,
    height: 50,
  },
});

const clearStackNavigatorOptions = {
  headerShown: false,
  cardStyle: {
    backgroundColor: 'transparent',
    cardStyleInterpolator: () => ({
      overlayStyle: {
        opacity: 0,
      },
    }),
  },
  animationEnabled: false,
};

const WalletModalFlow = () => (
  <Stack.Navigator mode={'modal'} screenOptions={clearStackNavigatorOptions}>
    <Stack.Screen
      name={'Wallet'}
      component={Wallet}
      options={{ headerShown: true, animationEnabled: false }}
    />
  </Stack.Navigator>
);

/* eslint-disable react/prop-types */
const AssetStackFlow = (props) => (
  <Stack.Navigator>
    <Stack.Screen
      name={'Asset'}
      component={Asset}
      initialParams={props.route.params}
    />
    <Stack.Screen
      name={'AssetDetails'}
      component={AssetDetails}
      initialParams={{ address: props.route.params?.address }}
    />
  </Stack.Navigator>
);

const AssetModalFlow = (props) => (
  <Stack.Navigator
    mode={'modal'}
    initialRouteName={'AssetStackFlow'}
    screenOptions={clearStackNavigatorOptions}
  >
    <Stack.Screen
      name={'AssetStackFlow'}
      component={AssetStackFlow}
      initialParams={props.route.params}
    />
  </Stack.Navigator>
);
/* eslint-enable react/prop-types */

const WalletTabStackFlow = () => (
  <Stack.Navigator initialRouteName={'WalletView'}>
    <Stack.Screen
      name="WalletView"
      component={WalletModalFlow}
      options={{ headerShown: false }}
    />
    <Stack.Screen
      name="AddAsset"
      component={AddAsset}
      options={AddAsset.navigationOptions}
    />
    <Stack.Screen
      name="Collectible"
      component={Collectible}
      options={Collectible.navigationOptions}
    />
    <Stack.Screen
      name="RevealPrivateCredentialView"
      component={RevealPrivateCredential}
    />
  </Stack.Navigator>
);

const WalletTabModalFlow = () => (
  <Stack.Navigator mode={'modal'} screenOptions={clearStackNavigatorOptions}>
    <Stack.Screen
      name={Routes.WALLET.TAB_STACK_FLOW}
      component={WalletTabStackFlow}
    />
  </Stack.Navigator>
);

const TransactionsHome = () => (
  <Stack.Navigator>
    <Stack.Screen name={Routes.TRANSACTIONS_VIEW} component={ActivityView} />
    <Stack.Screen name={Routes.RAMP.ORDER_DETAILS} component={OrderDetails} />
  </Stack.Navigator>
);

const BrowserFlow = () => (
  <Stack.Navigator
    initialRouteName={Routes.BROWSER.VIEW}
    mode={'modal'}
    screenOptions={{
      cardStyle: { backgroundColor: importedColors.transparent },
    }}
  >
    <Stack.Screen name={Routes.BROWSER.VIEW} component={Browser} />
    <Stack.Screen
      name={Routes.BROWSER.URL_MODAL}
      component={BrowserUrlModal}
      options={{ animationEnabled: false, headerShown: false }}
    />
  </Stack.Navigator>
);

export const DrawerContext = React.createContext({ drawerRef: null });

const SettingsFlow = () => (
  <Stack.Navigator initialRouteName={'Settings'}>
    <Stack.Screen
      name="Settings"
      component={Settings}
      options={Settings.navigationOptions}
    />
    <Stack.Screen
      name="GeneralSettings"
      component={GeneralSettings}
      options={GeneralSettings.navigationOptions}
    />
    <Stack.Screen
      name="AdvancedSettings"
      component={AdvancedSettings}
      options={AdvancedSettings.navigationOptions}
    />
    <Stack.Screen name="SDKSessionsManager" component={SDKSessionsManager} />
    <Stack.Screen
      name="SecuritySettings"
      component={SecuritySettings}
      options={SecuritySettings.navigationOptions}
    />
    <Stack.Screen name={Routes.RAMP.SETTINGS} component={RampSettings} />
    <Stack.Screen
      name={Routes.RAMP.ADD_ACTIVATION_KEY}
      component={RampAddActivationKey}
    />
    <Stack.Screen
      name="ExperimentalSettings"
      component={ExperimentalSettings}
      options={ExperimentalSettings.navigationOptions}
    />
    <Stack.Screen
      name="NetworksSettings"
      component={NetworksSettings}
      options={NetworksSettings.navigationOptions}
    />
    <Stack.Screen
      name="CompanySettings"
      component={AppInformation}
      options={AppInformation.navigationOptions}
    />
    <Stack.Screen
      name="ContactsSettings"
      component={Contacts}
      options={Contacts.navigationOptions}
    />
    <Stack.Screen
      name="ContactForm"
      component={ContactForm}
      options={ContactForm.navigationOptions}
    />
    <Stack.Screen
      name="RevealPrivateCredentialView"
      component={RevealPrivateCredential}
    />
    <Stack.Screen
      name="WalletConnectSessionsView"
      component={WalletConnectSessions}
      options={WalletConnectSessions.navigationOptions}
    />
    <Stack.Screen
      name="ResetPassword"
      component={ResetPassword}
      options={ResetPassword.navigationOptions}
    />
    <Stack.Screen
      name="AccountBackupStep1B"
      component={AccountBackupStep1B}
      options={AccountBackupStep1B.navigationOptions}
    />
    <Stack.Screen
      name="ManualBackupStep1"
      component={ManualBackupStep1}
      options={ManualBackupStep1.navigationOptions}
    />
    <Stack.Screen
      name="ManualBackupStep2"
      component={ManualBackupStep2}
      options={ManualBackupStep2.navigationOptions}
    />
    <Stack.Screen
      name="ManualBackupStep3"
      component={ManualBackupStep3}
      options={ManualBackupStep3.navigationOptions}
    />
    <Stack.Screen
      name="EnterPasswordSimple"
      component={EnterPasswordSimple}
      options={EnterPasswordSimple.navigationOptions}
    />
  </Stack.Navigator>
);

const HomeTabs = () => {
  const drawerRef = useRef(null);
  const [isKeyboardHidden, setIsKeyboardHidden] = useState(true);

  const accountsLength = useSelector(selectAccountsLength);

  const chainId = useSelector((state) => {
    const providerConfig = selectProviderConfig(state);
    return NetworksChainId[providerConfig.type];
  });

  const amountOfBrowserOpenTabs = useSelector(
    (state) => state.browser.tabs.length,
  );

  /* tabs: state.browser.tabs, */
  /* activeTab: state.browser.activeTab, */
  const activeConnectedDapp = useSelector((state) => {
    const activeTabUrl = getActiveTabUrl(state);
    if (!isUrl(activeTabUrl)) return [];
    try {
      const permissionsControllerState =
        state.engine.backgroundState.PermissionController;
      const hostname = new URL(activeTabUrl).hostname;
      const permittedAcc = getPermittedAccountsByHostname(
        permissionsControllerState,
        hostname,
      );
      return permittedAcc;
    } catch (error) {
      Logger.error(error, {
        message: 'ParseUrl::MainNavigator error while parsing URL',
      });
    }
  }, isEqual);

  const options = {
    home: {
      tabBarIconKey: TabBarIconKey.Wallet,
      callback: () => {
        AnalyticsV2.trackEvent(MetaMetricsEvents.WALLET_OPENED, {
          number_of_accounts: accountsLength,
          chain_id: chainId,
        });
      },
      rootScreenName: Routes.WALLET_VIEW,
    },
    actions: {
      tabBarIconKey: TabBarIconKey.Actions,
      rootScreenName: Routes.MODAL.WALLET_ACTIONS,
    },
    browser: {
      tabBarIconKey: TabBarIconKey.Browser,
      callback: () => {
        AnalyticsV2.trackEvent(MetaMetricsEvents.BROWSER_OPENED, {
          number_of_accounts: accountsLength,
          chain_id: chainId,
          source: 'Navigation Tab',
          active_connected_dapp: activeConnectedDapp,
          number_of_open_tabs: amountOfBrowserOpenTabs,
        });
      },
      rootScreenName: Routes.BROWSER_VIEW,
    },
    activity: {
      tabBarIconKey: TabBarIconKey.Activity,
      callback: () => {
        AnalyticsV2.trackEvent(
          MetaMetricsEvents.NAVIGATION_TAPS_TRANSACTION_HISTORY,
        );
      },
      rootScreenName: Routes.TRANSACTIONS_VIEW,
    },
    settings: {
      tabBarIconKey: TabBarIconKey.Setting,
      callback: () => {
        AnalyticsV2.trackEvent(MetaMetricsEvents.NAVIGATION_TAPS_SETTINGS);
      },
      rootScreenName: Routes.SETTINGS_VIEW,
    },
  };

  useEffect(() => {
    // Hide keyboard on Android when keyboard is visible.
    // Better solution would be to update android:windowSoftInputMode in the AndroidManifest and refactor pages to support it.
    if (Platform.OS === 'android') {
      const showSubscription = Keyboard.addListener('keyboardDidShow', () => {
        setIsKeyboardHidden(false);
      });
      const hideSubscription = Keyboard.addListener('keyboardDidHide', () => {
        setIsKeyboardHidden(true);
      });

      return () => {
        showSubscription.remove();
        hideSubscription.remove();
      };
    }
  }, []);

  return (
    <DrawerContext.Provider value={{ drawerRef }}>
      <Drawer ref={drawerRef}>
        <Tab.Navigator
          initialRouteName={Routes.WALLET.HOME}
          tabBar={({ state, descriptors, navigation }) =>
            isKeyboardHidden ? (
              <TabBar
                state={state}
                descriptors={descriptors}
                navigation={navigation}
              />
            ) : null
          }
        >
          <Tab.Screen
            name={Routes.WALLET.HOME}
            options={options.home}
            component={WalletTabModalFlow}
          />
          <Tab.Screen
            name={Routes.TRANSACTIONS_VIEW}
            options={options.activity}
            component={TransactionsHome}
          />
          <Tab.Screen
            name={Routes.MODAL.WALLET_ACTIONS}
            options={options.actions}
            component={WalletTabModalFlow}
          />
          <Tab.Screen
            name={Routes.BROWSER.HOME}
            options={options.browser}
            component={BrowserFlow}
          />

          <Tab.Screen
            name={Routes.SETTINGS_VIEW}
            options={options.settings}
            component={SettingsFlow}
          />
        </Tab.Navigator>
      </Drawer>
    </DrawerContext.Provider>
  );
};

const Webview = () => (
  <Stack.Navigator>
    <Stack.Screen
      name="SimpleWebview"
      component={SimpleWebview}
      mode={'modal'}
      options={SimpleWebview.navigationOptions}
    />
  </Stack.Navigator>
);

const SendView = () => (
  <Stack.Navigator>
    <Stack.Screen
      name="Send"
      component={Send}
      options={Send.navigationOptions}
    />
  </Stack.Navigator>
);

const SendFlowView = () => (
  <Stack.Navigator>
    <Stack.Screen
      name="SendTo"
      component={SendTo}
      options={SendTo.navigationOptions}
    />
    <Stack.Screen
      name="Amount"
      component={Amount}
      options={Amount.navigationOptions}
    />
    <Stack.Screen
      name={Routes.SEND_FLOW.CONFIRM}
      component={Confirm}
      options={Confirm.navigationOptions}
    />
  </Stack.Navigator>
);

const AddBookmarkView = () => (
  <Stack.Navigator>
    <Stack.Screen
      name="AddBookmark"
      component={AddBookmark}
      options={AddBookmark.navigationOptions}
    />
  </Stack.Navigator>
);

const OfflineModeView = () => (
  <Stack.Navigator>
    <Stack.Screen
      name="OfflineMode"
      component={OfflineMode}
      options={OfflineMode.navigationOptions}
    />
  </Stack.Navigator>
);

const PaymentRequestView = () => (
  <Stack.Navigator>
    <Stack.Screen
      name="PaymentRequest"
      component={PaymentRequest}
      options={PaymentRequest.navigationOptions}
    />
    <Stack.Screen
      name="PaymentRequestSuccess"
      component={PaymentRequestSuccess}
      options={PaymentRequestSuccess.navigationOptions}
    />
  </Stack.Navigator>
);

const Ramps = ({ rampType }) => (
  <RampSDKProvider rampType={rampType}>
    <Stack.Navigator initialRouteName={Routes.RAMP.GET_STARTED}>
      <Stack.Screen name={Routes.RAMP.GET_STARTED} component={GetStarted} />
      <Stack.Screen
<<<<<<< HEAD
        name={Routes.RAMP.NETWORK_SWITCHER}
        component={NetworkSwitcher}
        options={{ animationEnabled: false }}
      />
      <Stack.Screen
        name={Routes.RAMP.PAYMENT_METHOD}
        component={PaymentMethods}
=======
        name={Routes.RAMP.BUY.NETWORK_SWITCHER}
        component={NetworkSwitcher}
        options={{ animationEnabled: false }}
      />
      <Stack.Screen
        name={Routes.RAMP.BUY.PAYMENT_METHOD}
        component={PaymentMethods}
      />
      <Stack.Screen
        name={Routes.RAMP.BUY.PAYMENT_METHOD_HAS_STARTED}
        component={PaymentMethods}
        options={{ animationEnabled: false }}
      />
      <Stack.Screen
        name={Routes.RAMP.BUY.AMOUNT_TO_BUY}
        component={BuildQuote}
>>>>>>> 7cf4172e
      />
      <Stack.Screen
        name={Routes.RAMP.PAYMENT_METHOD_HAS_STARTED}
        component={PaymentMethods}
        options={{ animationEnabled: false }}
      />
      <Stack.Screen name={Routes.RAMP.AMOUNT_TO_BUY} component={AmountToBuy} />
      <Stack.Screen name={Routes.RAMP.QUOTES} component={Quotes} />
      <Stack.Screen name={Routes.RAMP.CHECKOUT} component={CheckoutWebView} />
      <Stack.Screen name={Routes.RAMP.REGION} component={Regions} />
      <Stack.Screen
        name={Routes.RAMP.REGION_HAS_STARTED}
        component={Regions}
        options={{ animationEnabled: false }}
      />
    </Stack.Navigator>
  </RampSDKProvider>
);

Ramps.propTypes = {
  rampType: PropTypes.string,
};

const Swaps = () => (
  <Stack.Navigator>
    <Stack.Screen
      name="SwapsAmountView"
      component={SwapsAmountView}
      options={SwapsAmountView.navigationOptions}
    />
    <Stack.Screen
      name="SwapsQuotesView"
      component={SwapsQuotesView}
      options={SwapsQuotesView.navigationOptions}
    />
  </Stack.Navigator>
);

const SetPasswordFlow = () => (
  <Stack.Navigator>
    <Stack.Screen
      name="ChoosePassword"
      component={ChoosePassword}
      options={ChoosePassword.navigationOptions}
    />
    <Stack.Screen
      name="AccountBackupStep1"
      component={AccountBackupStep1}
      options={AccountBackupStep1.navigationOptions}
    />
    <Stack.Screen
      name="AccountBackupStep1B"
      component={AccountBackupStep1B}
      options={AccountBackupStep1B.navigationOptions}
    />
    <Stack.Screen
      name="ManualBackupStep1"
      component={ManualBackupStep1}
      options={ManualBackupStep1.navigationOptions}
    />
    <Stack.Screen
      name="ManualBackupStep2"
      component={ManualBackupStep2}
      options={ManualBackupStep2.navigationOptions}
    />
    <Stack.Screen
      name="ManualBackupStep3"
      component={ManualBackupStep3}
      options={ManualBackupStep3.navigationOptions}
    />
    <Stack.Screen
      name="OptinMetrics"
      component={OptinMetrics}
      options={OptinMetrics.navigationOptions}
    />
  </Stack.Navigator>
);

const MainNavigator = () => (
  <Stack.Navigator
    screenOptions={{
      headerShown: false,
    }}
    mode={'modal'}
    initialRouteName={'Home'}
  >
    <Stack.Screen
      name="CollectiblesDetails"
      component={CollectiblesDetails}
      options={{
        //Refer to - https://reactnavigation.org/docs/stack-navigator/#animations
        cardStyle: { backgroundColor: importedColors.transparent },
        cardStyleInterpolator: () => ({
          overlayStyle: {
            opacity: 0,
          },
        }),
      }}
    />
    <Stack.Screen name="Home" component={HomeTabs} />
    <Stack.Screen name="Asset" component={AssetModalFlow} />
    <Stack.Screen name="Webview" component={Webview} />
    <Stack.Screen name="SendView" component={SendView} />
    <Stack.Screen
      name="SendFlowView"
      component={SendFlowView}
      //Disabling swipe down on IOS
      options={{ gestureEnabled: false }}
    />
    <Stack.Screen name="AddBookmarkView" component={AddBookmarkView} />
    <Stack.Screen name="OfflineModeView" component={OfflineModeView} />
    <Stack.Screen name={Routes.QR_SCANNER} component={QrScanner} />
    <Stack.Screen name="PaymentRequestView" component={PaymentRequestView} />
    <Stack.Screen name={Routes.RAMP.BUY}>
      {() => <Ramps rampType={RampType.BUY} />}
    </Stack.Screen>
    <Stack.Screen name={Routes.RAMP.SELL}>
      {() => <Ramps rampType={RampType.SELL} />}
    </Stack.Screen>
    <Stack.Screen name="Swaps" component={Swaps} />
    <Stack.Screen
      name="SetPasswordFlow"
      component={SetPasswordFlow}
      headerTitle={() => (
        <Image
          style={styles.headerLogo}
          source={require('../../../images/metamask-name.png')}
          resizeMode={'contain'}
        />
      )}
      // eslint-disable-next-line react-native/no-inline-styles
      headerStyle={{ borderBottomWidth: 0 }}
    />
  </Stack.Navigator>
);

export default MainNavigator;<|MERGE_RESOLUTION|>--- conflicted
+++ resolved
@@ -522,7 +522,6 @@
     <Stack.Navigator initialRouteName={Routes.RAMP.GET_STARTED}>
       <Stack.Screen name={Routes.RAMP.GET_STARTED} component={GetStarted} />
       <Stack.Screen
-<<<<<<< HEAD
         name={Routes.RAMP.NETWORK_SWITCHER}
         component={NetworkSwitcher}
         options={{ animationEnabled: false }}
@@ -530,31 +529,13 @@
       <Stack.Screen
         name={Routes.RAMP.PAYMENT_METHOD}
         component={PaymentMethods}
-=======
-        name={Routes.RAMP.BUY.NETWORK_SWITCHER}
-        component={NetworkSwitcher}
-        options={{ animationEnabled: false }}
-      />
-      <Stack.Screen
-        name={Routes.RAMP.BUY.PAYMENT_METHOD}
-        component={PaymentMethods}
-      />
-      <Stack.Screen
-        name={Routes.RAMP.BUY.PAYMENT_METHOD_HAS_STARTED}
-        component={PaymentMethods}
-        options={{ animationEnabled: false }}
-      />
-      <Stack.Screen
-        name={Routes.RAMP.BUY.AMOUNT_TO_BUY}
-        component={BuildQuote}
->>>>>>> 7cf4172e
       />
       <Stack.Screen
         name={Routes.RAMP.PAYMENT_METHOD_HAS_STARTED}
         component={PaymentMethods}
         options={{ animationEnabled: false }}
       />
-      <Stack.Screen name={Routes.RAMP.AMOUNT_TO_BUY} component={AmountToBuy} />
+      <Stack.Screen name={Routes.RAMP.AMOUNT_TO_BUY} component={BuildQuote} />
       <Stack.Screen name={Routes.RAMP.QUOTES} component={Quotes} />
       <Stack.Screen name={Routes.RAMP.CHECKOUT} component={CheckoutWebView} />
       <Stack.Screen name={Routes.RAMP.REGION} component={Regions} />
