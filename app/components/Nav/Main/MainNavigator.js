--- conflicted
+++ resolved
@@ -74,10 +74,7 @@
 import { TabBarIconKey } from '../../../component-library/components/Navigation/TabBar/TabBar.types';
 import { selectProviderConfig } from '../../../selectors/networkController';
 import { selectAccountsLength } from '../../../selectors/accountTrackerController';
-<<<<<<< HEAD
-=======
 import { selectBrowserFullscreen } from '../../../selectors/browser';
->>>>>>> d5ca588d
 import SDKSessionsManager from '../../Views/SDK/SDKSessionsManager/SDKSessionsManager';
 import PermissionsManager from '../../Views/Settings/PermissionsSettings/PermissionsManager';
 import { getDecimalChainId } from '../../../util/networks';
@@ -124,11 +121,8 @@
 import { TransactionDetails } from '../../Views/confirmations/components/activity/transaction-details/transaction-details';
 import RewardsBottomSheetModal from '../../UI/Rewards/components/RewardsBottomSheetModal';
 import RewardsClaimBottomSheetModal from '../../UI/Rewards/components/Tabs/LevelsTab/RewardsClaimBottomSheetModal';
-<<<<<<< HEAD
-=======
 import RewardOptInAccountGroupModal from '../../UI/Rewards/components/Settings/RewardOptInAccountGroupModal';
 import ReferralBottomSheetModal from '../../UI/Rewards/components/ReferralBottomSheetModal';
->>>>>>> d5ca588d
 import { selectRewardsSubscriptionId } from '../../../selectors/rewards';
 
 const Stack = createStackNavigator();
@@ -276,8 +270,6 @@
       name={Routes.MODAL.REWARDS_CLAIM_BOTTOM_SHEET_MODAL}
       component={RewardsClaimBottomSheetModal}
     />
-<<<<<<< HEAD
-=======
     <Stack.Screen
       name={Routes.MODAL.REWARDS_OPTIN_ACCOUNT_GROUP_MODAL}
       component={RewardOptInAccountGroupModal}
@@ -287,7 +279,6 @@
       name={Routes.MODAL.REWARDS_REFERRAL_BOTTOM_SHEET_MODAL}
       component={ReferralBottomSheetModal}
     />
->>>>>>> d5ca588d
   </Stack.Navigator>
 );
 
@@ -636,8 +627,6 @@
       currentRoute.name?.startsWith('Rewards') &&
       isRewardsEnabled &&
       !rewardsSubscription
-<<<<<<< HEAD
-=======
     ) {
       return null;
     }
@@ -646,7 +635,6 @@
     if (
       isBrowserFullscreen &&
       currentRoute.name?.startsWith(Routes.BROWSER.HOME)
->>>>>>> d5ca588d
     ) {
       return null;
     }
