--- conflicted
+++ resolved
@@ -106,12 +106,8 @@
 import DeFiProtocolPositionDetails from '../../UI/DeFiPositions/DeFiProtocolPositionDetails';
 import UnmountOnBlur from '../../Views/UnmountOnBlur';
 import WalletRecovery from '../../Views/WalletRecovery';
-<<<<<<< HEAD
 import SendRoot from '../../Views/confirmations/components/send/send-root';
-=======
-import { Send } from '../../Views/confirmations/components';
 import { isSendRedesignEnabled } from '../../Views/confirmations/utils/confirm';
->>>>>>> 7413638c
 
 const Stack = createStackNavigator();
 const Tab = createBottomTabNavigator();
@@ -847,15 +843,7 @@
       />
       <Stack.Screen
         name="SendFlowView"
-<<<<<<< HEAD
-        component={
-          process.env.MM_SEND_REDESIGNS_ENABLED === 'true'
-            ? SendRoot
-            : SendFlowView
-        }
-=======
-        component={isSendRedesignEnabled() ? SendComponent : SendFlowView}
->>>>>>> 7413638c
+        component={isSendRedesignEnabled() ? SendRoot : SendFlowView}
         //Disabling swipe down on IOS
         options={{ gestureEnabled: false }}
       />
