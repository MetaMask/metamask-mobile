import React, { useRef, useState, useEffect } from 'react';
import { Image, StyleSheet, Keyboard, Platform } from 'react-native';
import { createStackNavigator } from '@react-navigation/stack';
import { useSelector } from 'react-redux';
import { createBottomTabNavigator } from '@react-navigation/bottom-tabs';
import Browser from '../../Views/Browser';
import { ChainId } from '@metamask/controller-utils';
import AddBookmark from '../../Views/AddBookmark';
import SimpleWebview from '../../Views/SimpleWebview';
import Settings from '../../Views/Settings';
import GeneralSettings from '../../Views/Settings/GeneralSettings';
import AdvancedSettings from '../../Views/Settings/AdvancedSettings';
import BackupAndSyncSettings from '../../Views/Settings/Identity/BackupAndSyncSettings';
import SecuritySettings from '../../Views/Settings/SecuritySettings';
import ExperimentalSettings from '../../Views/Settings/ExperimentalSettings';
import NetworksSettings from '../../Views/Settings/NetworksSettings';
import NotificationsSettings from '../../Views/Settings/NotificationsSettings';
import NotificationsView from '../../Views/Notifications';
import NotificationsDetails from '../../Views/Notifications/Details';
import OptIn from '../../Views/Notifications/OptIn';
import AppInformation from '../../Views/Settings/AppInformation';
import DeveloperOptions from '../../Views/Settings/DeveloperOptions';
import Contacts from '../../Views/Settings/Contacts';
import Wallet from '../../Views/Wallet';
import Asset from '../../Views/Asset';
import AssetDetails from '../../Views/AssetDetails';
import AddAsset from '../../Views/AddAsset';
import Collectible from '../../Views/Collectible';
import Send from '../../Views/confirmations/legacy/Send';
import SendTo from '../../Views/confirmations/legacy/SendFlow/SendTo';
import { RevealPrivateCredential } from '../../Views/RevealPrivateCredential';
import WalletConnectSessions from '../../Views/WalletConnectSessions';
import OfflineMode from '../../Views/OfflineMode';
import QRTabSwitcher from '../../Views/QRTabSwitcher';
import EnterPasswordSimple from '../../Views/EnterPasswordSimple';
import ChoosePassword from '../../Views/ChoosePassword';
import ResetPassword from '../../Views/ResetPassword';
import AccountBackupStep1 from '../../Views/AccountBackupStep1';
import AccountBackupStep1B from '../../Views/AccountBackupStep1B';
import ManualBackupStep1 from '../../Views/ManualBackupStep1';
import ManualBackupStep2 from '../../Views/ManualBackupStep2';
import ManualBackupStep3 from '../../Views/ManualBackupStep3';
import PaymentRequest from '../../UI/PaymentRequest';
import PaymentRequestSuccess from '../../UI/PaymentRequestSuccess';
import Amount from '../../Views/confirmations/legacy/SendFlow/Amount';
import Confirm from '../../Views/confirmations/legacy/SendFlow/Confirm';
import { Confirm as RedesignedConfirm } from '../../Views/confirmations/components/confirm';
import ContactForm from '../../Views/Settings/Contacts/ContactForm';
import ActivityView from '../../Views/ActivityView';
import SwapsAmountView from '../../UI/Swaps';
import SwapsQuotesView from '../../UI/Swaps/QuotesView';
import CollectiblesDetails from '../../UI/CollectibleModal';
import OptinMetrics from '../../UI/OptinMetrics';
import Drawer from '../../UI/Drawer';

import RampRoutes from '../../UI/Ramp/routes';
import { RampType } from '../../UI/Ramp/types';
import RampSettings from '../../UI/Ramp/Views/Settings';
import RampActivationKeyForm from '../../UI/Ramp/Views/Settings/ActivationKeyForm';

import { colors as importedColors } from '../../../styles/common';
import OrderDetails from '../../UI/Ramp/Views/OrderDetails';
import SendTransaction from '../../UI/Ramp/Views/SendTransaction';
import TabBar from '../../../component-library/components/Navigation/TabBar';
///: BEGIN:ONLY_INCLUDE_IF(external-snaps)
import { SnapsSettingsList } from '../../Views/Snaps/SnapsSettingsList';
import { SnapSettings } from '../../Views/Snaps/SnapSettings';
///: END:ONLY_INCLUDE_IF
import Routes from '../../../constants/navigation/Routes';
import { MetaMetricsEvents } from '../../../core/Analytics';
import { getActiveTabUrl } from '../../../util/transactions';
import { getPermittedAccountsByHostname } from '../../../core/Permissions';
import { TabBarIconKey } from '../../../component-library/components/Navigation/TabBar/TabBar.types';
import { isEqual } from 'lodash';
import { selectProviderConfig } from '../../../selectors/networkController';
import { selectAccountsLength } from '../../../selectors/accountTrackerController';
import isUrl from 'is-url';
import SDKSessionsManager from '../../Views/SDK/SDKSessionsManager/SDKSessionsManager';
import PermissionsManager from '../../Views/Settings/PermissionsSettings/PermissionsManager';
import URL from 'url-parse';
import Logger from '../../../util/Logger';
import { getDecimalChainId } from '../../../util/networks';
import { useMetrics } from '../../../components/hooks/useMetrics';
import DeprecatedNetworkDetails from '../../UI/DeprecatedNetworkModal';
import ConfirmAddAsset from '../../UI/ConfirmAddAsset';
import { AesCryptoTestForm } from '../../Views/AesCryptoTestForm';
import { isTest } from '../../../util/test/utils';
import { selectPermissionControllerState } from '../../../selectors/snaps/permissionController';
import NftDetails from '../../Views/NftDetails';
import NftDetailsFullImage from '../../Views/NftDetails/NFtDetailsFullImage';
import AccountPermissions from '../../../components/Views/AccountPermissions';
import { AccountPermissionsScreens } from '../../../components/Views/AccountPermissions/AccountPermissions.types';
import { StakeModalStack, StakeScreenStack } from '../../UI/Stake/routes';
import { AssetLoader } from '../../Views/AssetLoader';
import { BridgeTransactionDetails } from '../../UI/Bridge/components/TransactionDetails/TransactionDetails';
import { BridgeModalStack, BridgeScreenStack } from '../../UI/Bridge/routes';
<<<<<<< HEAD
import DeFiProtocolPositionDetails from '../../UI/DeFiPositions/DeFiProtocolPositionDetails';
=======
import TurnOnBackupAndSync from '../../Views/Identity/TurnOnBackupAndSync/TurnOnBackupAndSync';
>>>>>>> e0a5083f

const Stack = createStackNavigator();
const Tab = createBottomTabNavigator();

const styles = StyleSheet.create({
  headerLogo: {
    width: 125,
    height: 50,
  },
});

const clearStackNavigatorOptions = {
  headerShown: false,
  cardStyle: {
    backgroundColor: 'transparent',
    cardStyleInterpolator: () => ({
      overlayStyle: {
        opacity: 0,
      },
    }),
  },
  animationEnabled: false,
};

const WalletModalFlow = () => (
  <Stack.Navigator mode={'modal'} screenOptions={clearStackNavigatorOptions}>
    <Stack.Screen
      name={'Wallet'}
      component={Wallet}
      options={{ headerShown: true, animationEnabled: false }}
    />
  </Stack.Navigator>
);

/* eslint-disable react/prop-types */
const AssetStackFlow = (props) => (
  <Stack.Navigator>
    <Stack.Screen
      name={'Asset'}
      component={Asset}
      initialParams={props.route.params}
    />
    <Stack.Screen
      name={'AssetDetails'}
      component={AssetDetails}
      initialParams={{ address: props.route.params?.address }}
    />
  </Stack.Navigator>
);

const AssetModalFlow = (props) => (
  <Stack.Navigator
    mode={'modal'}
    initialRouteName={'AssetStackFlow'}
    screenOptions={clearStackNavigatorOptions}
  >
    <Stack.Screen
      name={'AssetStackFlow'}
      component={AssetStackFlow}
      initialParams={props.route.params}
    />
  </Stack.Navigator>
);
/* eslint-enable react/prop-types */

const WalletTabStackFlow = () => (
  <Stack.Navigator initialRouteName={'WalletView'}>
    <Stack.Screen
      name="WalletView"
      component={WalletModalFlow}
      options={{ headerShown: false }}
    />
    <Stack.Screen
      name="AddAsset"
      component={AddAsset}
      options={AddAsset.navigationOptions}
    />
    <Stack.Screen
      name="Collectible"
      component={Collectible}
      options={Collectible.navigationOptions}
    />
    <Stack.Screen
      name="ConfirmAddAsset"
      component={ConfirmAddAsset}
      options={ConfirmAddAsset.navigationOptions}
    />
    <Stack.Screen
      name="RevealPrivateCredentialView"
      component={RevealPrivateCredential}
    />
  </Stack.Navigator>
);

const WalletTabModalFlow = () => (
  <Stack.Navigator mode={'modal'} screenOptions={clearStackNavigatorOptions}>
    <Stack.Screen
      name={Routes.WALLET.TAB_STACK_FLOW}
      component={WalletTabStackFlow}
    />
  </Stack.Navigator>
);

const TransactionsHome = () => (
  <Stack.Navigator>
    <Stack.Screen
      name={Routes.TRANSACTIONS_VIEW}
      component={ActivityView}
      options={{ headerShown: false }}
    />
    <Stack.Screen name={Routes.RAMP.ORDER_DETAILS} component={OrderDetails} />
    <Stack.Screen
      name={Routes.RAMP.SEND_TRANSACTION}
      component={SendTransaction}
    />
    <Stack.Screen
      name={Routes.BRIDGE.BRIDGE_TRANSACTION_DETAILS}
      component={BridgeTransactionDetails}
    />
  </Stack.Navigator>
);

/* eslint-disable react/prop-types */
const BrowserFlow = (props) => (
  <Stack.Navigator
    initialRouteName={Routes.BROWSER.VIEW}
    mode={'modal'}
    screenOptions={{
      cardStyle: { backgroundColor: importedColors.transparent },
    }}
  >
    <Stack.Screen
      name={Routes.BROWSER.VIEW}
      component={Browser}
      options={{ headerShown: false }}
    />
    <Stack.Screen
      name={Routes.BROWSER.ASSET_LOADER}
      component={AssetLoader}
      options={{ headerShown: false, animationEnabled: false }}
    />
    <Stack.Screen
      name={Routes.BROWSER.ASSET_VIEW}
      component={Asset}
      initialParams={props.route.params}
    />
    <Stack.Screen
      name="SwapsAmountView"
      component={SwapsAmountView}
      options={SwapsAmountView.navigationOptions}
    />
    <Stack.Screen
      name="SwapsQuotesView"
      component={SwapsQuotesView}
      options={SwapsQuotesView.navigationOptions}
    />
  </Stack.Navigator>
);

export const DrawerContext = React.createContext({ drawerRef: null });

///: BEGIN:ONLY_INCLUDE_IF(external-snaps)
const SnapsSettingsStack = () => (
  <Stack.Navigator>
    <Stack.Screen
      name={Routes.SNAPS.SNAPS_SETTINGS_LIST}
      component={SnapsSettingsList}
      options={SnapsSettingsList.navigationOptions}
    />
    <Stack.Screen
      name={Routes.SNAPS.SNAP_SETTINGS}
      component={SnapSettings}
      options={SnapSettings.navigationOptions}
    />
  </Stack.Navigator>
);
///: END:ONLY_INCLUDE_IF

const NotificationsOptInStack = () => (
  <Stack.Navigator initialRouteName={Routes.NOTIFICATIONS.OPT_IN}>
    <Stack.Screen
      mode={'modal'}
      name={Routes.NOTIFICATIONS.OPT_IN}
      component={OptIn}
      options={{ headerShown: false }}
    />
    <Stack.Screen
      name={Routes.SETTINGS.NOTIFICATIONS}
      component={NotificationsSettings}
      options={NotificationsSettings.navigationOptions}
    />
  </Stack.Navigator>
);

const SettingsFlow = () => (
  <Stack.Navigator initialRouteName={'Settings'}>
    <Stack.Screen
      name="Settings"
      component={Settings}
      options={Settings.navigationOptions}
    />
    <Stack.Screen
      name="GeneralSettings"
      component={GeneralSettings}
      options={GeneralSettings.navigationOptions}
    />
    <Stack.Screen
      name="AdvancedSettings"
      component={AdvancedSettings}
      options={AdvancedSettings.navigationOptions}
    />
    <Stack.Screen name="SDKSessionsManager" component={SDKSessionsManager} />
    <Stack.Screen name="PermissionsManager" component={PermissionsManager} />
    <Stack.Screen
      name="SecuritySettings"
      component={SecuritySettings}
      options={SecuritySettings.navigationOptions}
    />
    <Stack.Screen name={Routes.RAMP.SETTINGS} component={RampSettings} />
    <Stack.Screen
      name={Routes.RAMP.ACTIVATION_KEY_FORM}
      component={RampActivationKeyForm}
    />
    {
      /**
       * This screen should only accessed in test mode.
       * It is used to test the AES crypto functions.
       *
       * If this is in production, it is a bug.
       */
      isTest && (
        <Stack.Screen
          name="AesCryptoTestForm"
          component={AesCryptoTestForm}
          options={AesCryptoTestForm.navigationOptions}
        />
      )
    }
    <Stack.Screen
      name="ExperimentalSettings"
      component={ExperimentalSettings}
      options={ExperimentalSettings.navigationOptions}
    />
    <Stack.Screen
      name="NetworksSettings"
      component={NetworksSettings}
      options={NetworksSettings.navigationOptions}
    />
    <Stack.Screen
      name="CompanySettings"
      component={AppInformation}
      options={AppInformation.navigationOptions}
    />
    {process.env.MM_ENABLE_SETTINGS_PAGE_DEV_OPTIONS === 'true' && (
      <Stack.Screen
        name={Routes.SETTINGS.DEVELOPER_OPTIONS}
        component={DeveloperOptions}
        options={DeveloperOptions.navigationOptions}
      />
    )}

    <Stack.Screen
      name="ContactsSettings"
      component={Contacts}
      options={Contacts.navigationOptions}
    />
    <Stack.Screen
      name="ContactForm"
      component={ContactForm}
      options={ContactForm.navigationOptions}
    />
    <Stack.Screen
      name="AccountPermissionsAsFullScreen"
      component={AccountPermissions}
      options={{ headerShown: false }}
      initialParams={{
        initialScreen: AccountPermissionsScreens.PermissionsSummary,
      }}
    />
    <Stack.Screen
      name="RevealPrivateCredentialView"
      component={RevealPrivateCredential}
    />
    <Stack.Screen
      name={Routes.WALLET.WALLET_CONNECT_SESSIONS_VIEW}
      component={WalletConnectSessions}
      options={WalletConnectSessions.navigationOptions}
    />
    <Stack.Screen
      name="ResetPassword"
      component={ResetPassword}
      options={ResetPassword.navigationOptions}
    />
    <Stack.Screen
      name="AccountBackupStep1B"
      component={AccountBackupStep1B}
      options={AccountBackupStep1B.navigationOptions}
    />
    <Stack.Screen
      name="ManualBackupStep1"
      component={ManualBackupStep1}
      options={ManualBackupStep1.navigationOptions}
    />
    <Stack.Screen
      name="ManualBackupStep2"
      component={ManualBackupStep2}
      options={ManualBackupStep2.navigationOptions}
    />
    <Stack.Screen
      name="ManualBackupStep3"
      component={ManualBackupStep3}
      options={ManualBackupStep3.navigationOptions}
    />
    <Stack.Screen
      name="EnterPasswordSimple"
      component={EnterPasswordSimple}
      options={EnterPasswordSimple.navigationOptions}
    />
    <Stack.Screen
      name={Routes.SETTINGS.NOTIFICATIONS}
      component={NotificationsSettings}
      options={NotificationsSettings.navigationOptions}
    />
    <Stack.Screen
      name={Routes.SETTINGS.BACKUP_AND_SYNC}
      component={BackupAndSyncSettings}
      options={BackupAndSyncSettings.navigationOptions}
    />
    {
      ///: BEGIN:ONLY_INCLUDE_IF(external-snaps)
    }
    <Stack.Screen
      name={Routes.SNAPS.SNAPS_SETTINGS_LIST}
      component={SnapsSettingsStack}
      options={{ headerShown: false }}
    />
    {
      ///: END:ONLY_INCLUDE_IF
    }
  </Stack.Navigator>
);

const HomeTabs = () => {
  const { trackEvent, createEventBuilder } = useMetrics();
  const drawerRef = useRef(null);
  const [isKeyboardHidden, setIsKeyboardHidden] = useState(true);

  const accountsLength = useSelector(selectAccountsLength);

  const chainId = useSelector((state) => {
    const providerConfig = selectProviderConfig(state);
    return ChainId[providerConfig.type];
  });

  const amountOfBrowserOpenTabs = useSelector(
    (state) => state.browser.tabs.length,
  );

  /* tabs: state.browser.tabs, */
  /* activeTab: state.browser.activeTab, */
  const activeConnectedDapp = useSelector((state) => {
    const activeTabUrl = getActiveTabUrl(state);
    if (!isUrl(activeTabUrl)) return [];
    try {
      const permissionsControllerState = selectPermissionControllerState(state);
      const hostname = new URL(activeTabUrl).hostname;
      const permittedAcc = getPermittedAccountsByHostname(
        permissionsControllerState,
        hostname,
      );
      return permittedAcc;
    } catch (error) {
      Logger.error(error, {
        message: 'ParseUrl::MainNavigator error while parsing URL',
      });
    }
  }, isEqual);

  const options = {
    home: {
      tabBarIconKey: TabBarIconKey.Wallet,
      callback: () => {
        trackEvent(
          createEventBuilder(MetaMetricsEvents.WALLET_OPENED)
            .addProperties({
              number_of_accounts: accountsLength,
              chain_id: getDecimalChainId(chainId),
            })
            .build(),
        );
      },
      rootScreenName: Routes.WALLET_VIEW,
    },
    actions: {
      tabBarIconKey: TabBarIconKey.Actions,
      rootScreenName: Routes.MODAL.WALLET_ACTIONS,
    },
    browser: {
      tabBarIconKey: TabBarIconKey.Browser,
      callback: () => {
        trackEvent(
          createEventBuilder(MetaMetricsEvents.BROWSER_OPENED)
            .addProperties({
              number_of_accounts: accountsLength,
              chain_id: getDecimalChainId(chainId),
              source: 'Navigation Tab',
              active_connected_dapp: activeConnectedDapp,
              number_of_open_tabs: amountOfBrowserOpenTabs,
            })
            .build(),
        );
      },
      rootScreenName: Routes.BROWSER_VIEW,
    },
    activity: {
      tabBarIconKey: TabBarIconKey.Activity,
      callback: () => {
        trackEvent(
          createEventBuilder(
            MetaMetricsEvents.NAVIGATION_TAPS_TRANSACTION_HISTORY,
          ).build(),
        );
      },
      rootScreenName: Routes.TRANSACTIONS_VIEW,
    },
    settings: {
      tabBarIconKey: TabBarIconKey.Setting,
      callback: () => {
        trackEvent(
          createEventBuilder(
            MetaMetricsEvents.NAVIGATION_TAPS_SETTINGS,
          ).build(),
        );
      },
      rootScreenName: Routes.SETTINGS_VIEW,
      unmountOnBlur: true,
    },
  };

  useEffect(() => {
    // Hide keyboard on Android when keyboard is visible.
    // Better solution would be to update android:windowSoftInputMode in the AndroidManifest and refactor pages to support it.
    if (Platform.OS === 'android') {
      const showSubscription = Keyboard.addListener('keyboardDidShow', () => {
        setIsKeyboardHidden(false);
      });
      const hideSubscription = Keyboard.addListener('keyboardDidHide', () => {
        setIsKeyboardHidden(true);
      });

      return () => {
        showSubscription.remove();
        hideSubscription.remove();
      };
    }
  }, []);

  const renderTabBar = ({ state, descriptors, navigation }) => {
    if (isKeyboardHidden) {
      return (
        <TabBar
          state={state}
          descriptors={descriptors}
          navigation={navigation}
        />
      );
    }
    return null;
  };

  return (
    <DrawerContext.Provider value={{ drawerRef }}>
      <Drawer ref={drawerRef}>
        <Tab.Navigator
          initialRouteName={Routes.WALLET.HOME}
          tabBar={renderTabBar}
        >
          <Tab.Screen
            name={Routes.WALLET.HOME}
            options={options.home}
            component={WalletTabModalFlow}
          />
          <Tab.Screen
            name={Routes.TRANSACTIONS_VIEW}
            options={options.activity}
            component={TransactionsHome}
          />
          <Tab.Screen
            name={Routes.MODAL.WALLET_ACTIONS}
            options={options.actions}
            component={WalletTabModalFlow}
          />
          <Tab.Screen
            name={Routes.BROWSER.HOME}
            options={options.browser}
            component={BrowserFlow}
          />

          <Tab.Screen
            name={Routes.SETTINGS_VIEW}
            options={options.settings}
            component={SettingsFlow}
          />
        </Tab.Navigator>
      </Drawer>
    </DrawerContext.Provider>
  );
};

const Webview = () => (
  <Stack.Navigator>
    <Stack.Screen
      name="SimpleWebview"
      component={SimpleWebview}
      mode={'modal'}
      options={SimpleWebview.navigationOptions}
    />
  </Stack.Navigator>
);

const SendView = () => (
  <Stack.Navigator>
    <Stack.Screen
      name="Send"
      component={Send}
      options={Send.navigationOptions}
    />
  </Stack.Navigator>
);

/* eslint-disable react/prop-types */
const NftDetailsModeView = (props) => (
  <Stack.Navigator>
    <Stack.Screen
      name=" " // No name here because this title will be displayed in the header of the page
      component={NftDetails}
      initialParams={{
        collectible: props.route.params?.collectible,
      }}
    />
  </Stack.Navigator>
);

/* eslint-disable react/prop-types */
const NftDetailsFullImageModeView = (props) => (
  <Stack.Navigator>
    <Stack.Screen
      name=" " // No name here because this title will be displayed in the header of the page
      component={NftDetailsFullImage}
      initialParams={{
        collectible: props.route.params?.collectible,
      }}
    />
  </Stack.Navigator>
);

const SendFlowView = () => (
  <Stack.Navigator>
    <Stack.Screen
      name="SendTo"
      component={SendTo}
      options={SendTo.navigationOptions}
    />
    <Stack.Screen
      name="Amount"
      component={Amount}
      options={Amount.navigationOptions}
    />
    <Stack.Screen
      name={Routes.SEND_FLOW.CONFIRM}
      component={Confirm}
      options={Confirm.navigationOptions}
    />
    <Stack.Screen
      name={Routes.STANDALONE_CONFIRMATIONS.TRANSFER}
      component={RedesignedConfirm}
    />
  </Stack.Navigator>
);

const AddBookmarkView = () => (
  <Stack.Navigator>
    <Stack.Screen
      name="AddBookmark"
      component={AddBookmark}
      options={AddBookmark.navigationOptions}
    />
  </Stack.Navigator>
);

const OfflineModeView = () => (
  <Stack.Navigator>
    <Stack.Screen
      name="OfflineMode"
      component={OfflineMode}
      options={OfflineMode.navigationOptions}
    />
  </Stack.Navigator>
);

const PaymentRequestView = () => (
  <Stack.Navigator>
    <Stack.Screen
      name="PaymentRequest"
      component={PaymentRequest}
      options={PaymentRequest.navigationOptions}
    />
    <Stack.Screen
      name="PaymentRequestSuccess"
      component={PaymentRequestSuccess}
      options={PaymentRequestSuccess.navigationOptions}
    />
  </Stack.Navigator>
);

/* eslint-disable react/prop-types */
const NotificationsModeView = (props) => (
  <Stack.Navigator>
    <Stack.Screen
      name={Routes.NOTIFICATIONS.VIEW}
      component={NotificationsView}
      options={NotificationsView.navigationOptions}
    />
    <Stack.Screen
      name={Routes.SETTINGS.NOTIFICATIONS}
      component={NotificationsSettings}
      options={NotificationsSettings.navigationOptions}
    />
    <Stack.Screen
      mode={'modal'}
      name={Routes.NOTIFICATIONS.OPT_IN}
      component={OptIn}
      options={OptIn.navigationOptions}
    />
    <Stack.Screen
      name={Routes.NOTIFICATIONS.DETAILS}
      component={NotificationsDetails}
      options={NotificationsDetails.navigationOptions}
    />
    <Stack.Screen
      name="ContactForm"
      component={ContactForm}
      options={ContactForm.navigationOptions}
    />
  </Stack.Navigator>
);

const Swaps = () => (
  <Stack.Navigator>
    <Stack.Screen
      name="SwapsAmountView"
      component={SwapsAmountView}
      options={SwapsAmountView.navigationOptions}
    />
    <Stack.Screen
      name="SwapsQuotesView"
      component={SwapsQuotesView}
      options={SwapsQuotesView.navigationOptions}
    />
  </Stack.Navigator>
);

const SetPasswordFlow = () => (
  <Stack.Navigator>
    <Stack.Screen
      name="ChoosePassword"
      component={ChoosePassword}
      options={ChoosePassword.navigationOptions}
    />
    <Stack.Screen
      name="AccountBackupStep1"
      component={AccountBackupStep1}
      options={AccountBackupStep1.navigationOptions}
    />
    <Stack.Screen
      name="AccountBackupStep1B"
      component={AccountBackupStep1B}
      options={AccountBackupStep1B.navigationOptions}
    />
    <Stack.Screen
      name="ManualBackupStep1"
      component={ManualBackupStep1}
      options={ManualBackupStep1.navigationOptions}
    />
    <Stack.Screen
      name="ManualBackupStep2"
      component={ManualBackupStep2}
      options={ManualBackupStep2.navigationOptions}
    />
    <Stack.Screen
      name="ManualBackupStep3"
      component={ManualBackupStep3}
      options={ManualBackupStep3.navigationOptions}
    />
    <Stack.Screen
      name="OptinMetrics"
      component={OptinMetrics}
      options={OptinMetrics.navigationOptions}
    />
  </Stack.Navigator>
);

const MainNavigator = () => (
  <Stack.Navigator
    screenOptions={{
      headerShown: false,
    }}
    mode={'modal'}
    initialRouteName={'Home'}
  >
    <Stack.Screen
      name="CollectiblesDetails"
      component={CollectiblesDetails}
      options={{
        //Refer to - https://reactnavigation.org/docs/stack-navigator/#animations
        cardStyle: { backgroundColor: importedColors.transparent },
        cardStyleInterpolator: () => ({
          overlayStyle: {
            opacity: 0,
          },
        }),
      }}
    />
    <Stack.Screen
      name={Routes.DEPRECATED_NETWORK_DETAILS}
      component={DeprecatedNetworkDetails}
      options={{
        //Refer to - https://reactnavigation.org/docs/stack-navigator/#animations
        cardStyle: { backgroundColor: importedColors.transparent },
        cardStyleInterpolator: () => ({
          overlayStyle: {
            opacity: 0,
          },
        }),
      }}
    />
    <Stack.Screen name="Home" component={HomeTabs} />
    <Stack.Screen name="Asset" component={AssetModalFlow} />
    <Stack.Screen name="Webview" component={Webview} />
    <Stack.Screen name="SendView" component={SendView} />
    <Stack.Screen
      name="SendFlowView"
      component={SendFlowView}
      //Disabling swipe down on IOS
      options={{ gestureEnabled: false }}
    />
    <Stack.Screen name="AddBookmarkView" component={AddBookmarkView} />
    <Stack.Screen name="OfflineModeView" component={OfflineModeView} />
    <Stack.Screen
      name={Routes.NOTIFICATIONS.VIEW}
      component={NotificationsModeView}
    />
    <Stack.Screen name={Routes.QR_TAB_SWITCHER} component={QRTabSwitcher} />
    <Stack.Screen name="NftDetails" component={NftDetailsModeView} />
    <Stack.Screen
      name="NftDetailsFullImage"
      component={NftDetailsFullImageModeView}
    />
    <Stack.Screen name="PaymentRequestView" component={PaymentRequestView} />
    <Stack.Screen name={Routes.RAMP.BUY}>
      {() => <RampRoutes rampType={RampType.BUY} />}
    </Stack.Screen>
    <Stack.Screen name={Routes.RAMP.SELL}>
      {() => <RampRoutes rampType={RampType.SELL} />}
    </Stack.Screen>
    <Stack.Screen name="Swaps" component={Swaps} />
    <Stack.Screen name={Routes.BRIDGE.ROOT} component={BridgeScreenStack} />
    <Stack.Screen
      name={Routes.BRIDGE.MODALS.ROOT}
      component={BridgeModalStack}
      options={clearStackNavigatorOptions}
    />
    <Stack.Screen name="StakeScreens" component={StakeScreenStack} />
    <Stack.Screen
      name="StakeModals"
      component={StakeModalStack}
      options={clearStackNavigatorOptions}
    />
    <Stack.Screen
      name="SetPasswordFlow"
      component={SetPasswordFlow}
      headerTitle={() => (
        <Image
          style={styles.headerLogo}
          source={require('../../../images/branding/metamask-name.png')}
          resizeMode={'contain'}
        />
      )}
      // eslint-disable-next-line react-native/no-inline-styles
      headerStyle={{ borderBottomWidth: 0 }}
    />
    {/* TODO: This is added to support slide 4 in the carousel - once changed this can be safely removed*/}
    <Stack.Screen
      name="GeneralSettings"
      component={GeneralSettings}
      options={{
        headerShown: true,
        ...GeneralSettings.navigationOptions,
      }}
    />
    <Stack.Screen
      name={Routes.NOTIFICATIONS.OPT_IN_STACK}
      component={NotificationsOptInStack}
      options={NotificationsOptInStack.navigationOptions}
    />
    <Stack.Screen
<<<<<<< HEAD
      name="DeFiProtocolPositionDetails"
      component={DeFiProtocolPositionDetails}
      options={{
        headerShown: true,
      }}
=======
      name={Routes.IDENTITY.TURN_ON_BACKUP_AND_SYNC}
      component={TurnOnBackupAndSync}
      options={TurnOnBackupAndSync.navigationOptions}
>>>>>>> e0a5083f
    />
  </Stack.Navigator>
);

export default MainNavigator;<|MERGE_RESOLUTION|>--- conflicted
+++ resolved
@@ -94,11 +94,8 @@
 import { AssetLoader } from '../../Views/AssetLoader';
 import { BridgeTransactionDetails } from '../../UI/Bridge/components/TransactionDetails/TransactionDetails';
 import { BridgeModalStack, BridgeScreenStack } from '../../UI/Bridge/routes';
-<<<<<<< HEAD
+import TurnOnBackupAndSync from '../../Views/Identity/TurnOnBackupAndSync/TurnOnBackupAndSync';
 import DeFiProtocolPositionDetails from '../../UI/DeFiPositions/DeFiProtocolPositionDetails';
-=======
-import TurnOnBackupAndSync from '../../Views/Identity/TurnOnBackupAndSync/TurnOnBackupAndSync';
->>>>>>> e0a5083f
 
 const Stack = createStackNavigator();
 const Tab = createBottomTabNavigator();
@@ -905,17 +902,16 @@
       options={NotificationsOptInStack.navigationOptions}
     />
     <Stack.Screen
-<<<<<<< HEAD
+      name={Routes.IDENTITY.TURN_ON_BACKUP_AND_SYNC}
+      component={TurnOnBackupAndSync}
+      options={TurnOnBackupAndSync.navigationOptions}
+    />
+    <Stack.Screen
       name="DeFiProtocolPositionDetails"
       component={DeFiProtocolPositionDetails}
       options={{
         headerShown: true,
       }}
-=======
-      name={Routes.IDENTITY.TURN_ON_BACKUP_AND_SYNC}
-      component={TurnOnBackupAndSync}
-      options={TurnOnBackupAndSync.navigationOptions}
->>>>>>> e0a5083f
     />
   </Stack.Navigator>
 );
