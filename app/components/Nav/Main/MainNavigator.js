--- conflicted
+++ resolved
@@ -84,15 +84,12 @@
 			component={RevealPrivateCredential}
 			options={RevealPrivateCredential.navigationOptions}
 		/>
-<<<<<<< HEAD
 		<Stack.Screen name="LedgerConnect" component={LedgerConnect} options={{ headerLeft: null, title: null }} />
-=======
 		<Stack.Screen
 			name="ExperimentalSettings"
 			component={ExperimentalSettings}
 			options={ExperimentalSettings.navigationOptions}
 		/>
->>>>>>> fde94d3a
 	</Stack.Navigator>
 );
 
