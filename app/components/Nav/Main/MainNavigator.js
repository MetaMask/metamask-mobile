import React, { useRef, useState, useEffect } from 'react';
import { Image, StyleSheet, Keyboard, Platform } from 'react-native';
import { createStackNavigator } from '@react-navigation/stack';
import { useSelector } from 'react-redux';
import { createBottomTabNavigator } from '@react-navigation/bottom-tabs';
import Browser from '../../Views/Browser';
import { ChainId } from '@metamask/controller-utils';
import AddBookmark from '../../Views/AddBookmark';
import SimpleWebview from '../../Views/SimpleWebview';
import Settings from '../../Views/Settings';
import GeneralSettings from '../../Views/Settings/GeneralSettings';
import AdvancedSettings from '../../Views/Settings/AdvancedSettings';
import BackupAndSyncSettings from '../../Views/Settings/Identity/BackupAndSyncSettings';
import SecuritySettings from '../../Views/Settings/SecuritySettings';
import ExperimentalSettings from '../../Views/Settings/ExperimentalSettings';
import NetworksSettings from '../../Views/Settings/NetworksSettings';
import NotificationsSettings from '../../Views/Settings/NotificationsSettings';
import NotificationsView from '../../Views/Notifications';
import NotificationsDetails from '../../Views/Notifications/Details';
import OptIn from '../../Views/Notifications/OptIn';
import AppInformation from '../../Views/Settings/AppInformation';
import DeveloperOptions from '../../Views/Settings/DeveloperOptions';
import Contacts from '../../Views/Settings/Contacts';
import Wallet from '../../Views/Wallet';
import Asset from '../../Views/Asset';
import AssetDetails from '../../Views/AssetDetails';
import AddAsset from '../../Views/AddAsset';
import Collectible from '../../Views/Collectible';
import Send from '../../Views/confirmations/legacy/Send';
import SendTo from '../../Views/confirmations/legacy/SendFlow/SendTo';
import { RevealPrivateCredential } from '../../Views/RevealPrivateCredential';
import WalletConnectSessions from '../../Views/WalletConnectSessions';
import OfflineMode from '../../Views/OfflineMode';
import QRTabSwitcher from '../../Views/QRTabSwitcher';
import EnterPasswordSimple from '../../Views/EnterPasswordSimple';
import ChoosePassword from '../../Views/ChoosePassword';
import ResetPassword from '../../Views/ResetPassword';
import AccountBackupStep1 from '../../Views/AccountBackupStep1';
import AccountBackupStep1B from '../../Views/AccountBackupStep1B';
import ManualBackupStep1 from '../../Views/ManualBackupStep1';
import ManualBackupStep2 from '../../Views/ManualBackupStep2';
import ManualBackupStep3 from '../../Views/ManualBackupStep3';
import PaymentRequest from '../../UI/PaymentRequest';
import PaymentRequestSuccess from '../../UI/PaymentRequestSuccess';
import Amount from '../../Views/confirmations/legacy/SendFlow/Amount';
import Confirm from '../../Views/confirmations/legacy/SendFlow/Confirm';
import { Confirm as RedesignedConfirm } from '../../Views/confirmations/components/confirm';
import ContactForm from '../../Views/Settings/Contacts/ContactForm';
import ActivityView from '../../Views/ActivityView';
import SwapsAmountView from '../../UI/Swaps';
import SwapsQuotesView from '../../UI/Swaps/QuotesView';
import CollectiblesDetails from '../../UI/CollectibleModal';
import OptinMetrics from '../../UI/OptinMetrics';
import Drawer from '../../UI/Drawer';

import RampRoutes from '../../UI/Ramp/routes';
import { RampType } from '../../UI/Ramp/types';
import RampSettings from '../../UI/Ramp/Views/Settings';
import RampActivationKeyForm from '../../UI/Ramp/Views/Settings/ActivationKeyForm';

import { colors as importedColors } from '../../../styles/common';
import OrderDetails from '../../UI/Ramp/Views/OrderDetails';
import SendTransaction from '../../UI/Ramp/Views/SendTransaction';
import TabBar from '../../../component-library/components/Navigation/TabBar';
///: BEGIN:ONLY_INCLUDE_IF(external-snaps)
import { SnapsSettingsList } from '../../Views/Snaps/SnapsSettingsList';
import { SnapSettings } from '../../Views/Snaps/SnapSettings';
///: END:ONLY_INCLUDE_IF
import Routes from '../../../constants/navigation/Routes';
import { MetaMetricsEvents } from '../../../core/Analytics';
import { getActiveTabUrl } from '../../../util/transactions';
import { getPermittedAccountsByHostname } from '../../../core/Permissions';
import { TabBarIconKey } from '../../../component-library/components/Navigation/TabBar/TabBar.types';
import { isEqual } from 'lodash';
import { selectProviderConfig } from '../../../selectors/networkController';
import { selectAccountsLength } from '../../../selectors/accountTrackerController';
import isUrl from 'is-url';
import SDKSessionsManager from '../../Views/SDK/SDKSessionsManager/SDKSessionsManager';
import PermissionsManager from '../../Views/Settings/PermissionsSettings/PermissionsManager';
import URL from 'url-parse';
import Logger from '../../../util/Logger';
import { getDecimalChainId } from '../../../util/networks';
import { useMetrics } from '../../../components/hooks/useMetrics';
import DeprecatedNetworkDetails from '../../UI/DeprecatedNetworkModal';
import ConfirmAddAsset from '../../UI/ConfirmAddAsset';
import { AesCryptoTestForm } from '../../Views/AesCryptoTestForm';
import { isTest } from '../../../util/test/utils';
import { selectPermissionControllerState } from '../../../selectors/snaps/permissionController';
import NftDetails from '../../Views/NftDetails';
import NftDetailsFullImage from '../../Views/NftDetails/NFtDetailsFullImage';
import AccountPermissions from '../../../components/Views/AccountPermissions';
import { AccountPermissionsScreens } from '../../../components/Views/AccountPermissions/AccountPermissions.types';
import { StakeModalStack, StakeScreenStack } from '../../UI/Stake/routes';
import { AssetLoader } from '../../Views/AssetLoader';
import { BridgeTransactionDetails } from '../../UI/Bridge/components/TransactionDetails/TransactionDetails';
import { BridgeModalStack, BridgeScreenStack } from '../../UI/Bridge/routes';
import TurnOnBackupAndSync from '../../Views/Identity/TurnOnBackupAndSync/TurnOnBackupAndSync';

const Stack = createStackNavigator();
const Tab = createBottomTabNavigator();

const styles = StyleSheet.create({
  headerLogo: {
    width: 125,
    height: 50,
  },
});

const clearStackNavigatorOptions = {
  headerShown: false,
  cardStyle: {
    backgroundColor: 'transparent',
    cardStyleInterpolator: () => ({
      overlayStyle: {
        opacity: 0,
      },
    }),
  },
  animationEnabled: false,
};

const WalletModalFlow = () => (
  <Stack.Navigator mode={'modal'} screenOptions={clearStackNavigatorOptions}>
    <Stack.Screen
      name={'Wallet'}
      component={Wallet}
      options={{ headerShown: true, animationEnabled: false }}
    />
  </Stack.Navigator>
);

/* eslint-disable react/prop-types */
const AssetStackFlow = (props) => (
  <Stack.Navigator>
    <Stack.Screen
      name={'Asset'}
      component={Asset}
      initialParams={props.route.params}
    />
    <Stack.Screen
      name={'AssetDetails'}
      component={AssetDetails}
      initialParams={{ address: props.route.params?.address }}
    />
  </Stack.Navigator>
);

const AssetModalFlow = (props) => (
  <Stack.Navigator
    mode={'modal'}
    initialRouteName={'AssetStackFlow'}
    screenOptions={clearStackNavigatorOptions}
  >
    <Stack.Screen
      name={'AssetStackFlow'}
      component={AssetStackFlow}
      initialParams={props.route.params}
    />
  </Stack.Navigator>
);
/* eslint-enable react/prop-types */

const WalletTabStackFlow = () => (
  <Stack.Navigator initialRouteName={'WalletView'}>
    <Stack.Screen
      name="WalletView"
      component={WalletModalFlow}
      options={{ headerShown: false }}
    />
    <Stack.Screen
      name="AddAsset"
      component={AddAsset}
      options={AddAsset.navigationOptions}
    />
    <Stack.Screen
      name="Collectible"
      component={Collectible}
      options={Collectible.navigationOptions}
    />
    <Stack.Screen
      name="ConfirmAddAsset"
      component={ConfirmAddAsset}
      options={ConfirmAddAsset.navigationOptions}
    />
    <Stack.Screen
      name="RevealPrivateCredentialView"
      component={RevealPrivateCredential}
    />
  </Stack.Navigator>
);

const WalletTabModalFlow = () => (
  <Stack.Navigator mode={'modal'} screenOptions={clearStackNavigatorOptions}>
    <Stack.Screen
      name={Routes.WALLET.TAB_STACK_FLOW}
      component={WalletTabStackFlow}
    />
  </Stack.Navigator>
);

const TransactionsHome = () => (
  <Stack.Navigator>
    <Stack.Screen
      name={Routes.TRANSACTIONS_VIEW}
      component={ActivityView}
      options={{ headerShown: false }}
    />
    <Stack.Screen name={Routes.RAMP.ORDER_DETAILS} component={OrderDetails} />
    <Stack.Screen
      name={Routes.RAMP.SEND_TRANSACTION}
      component={SendTransaction}
    />
<<<<<<< HEAD
    <Stack.Screen name={Routes.BRIDGE.BRIDGE_TRANSACTION_DETAILS} component={BridgeTransactionDetails} />
=======
    <Stack.Screen
      name={Routes.BRIDGE.BRIDGE_TRANSACTION_DETAILS}
      component={BridgeTransactionDetails}
    />
>>>>>>> c3b2efdc
  </Stack.Navigator>
);

/* eslint-disable react/prop-types */
const BrowserFlow = (props) => (
  <Stack.Navigator
    initialRouteName={Routes.BROWSER.VIEW}
    mode={'modal'}
    screenOptions={{
      cardStyle: { backgroundColor: importedColors.transparent },
    }}
  >
    <Stack.Screen
      name={Routes.BROWSER.VIEW}
      component={Browser}
      options={{ headerShown: false }}
    />
    <Stack.Screen
      name={Routes.BROWSER.ASSET_LOADER}
      component={AssetLoader}
      options={{ headerShown: false, animationEnabled: false }}
    />
    <Stack.Screen
      name={Routes.BROWSER.ASSET_VIEW}
      component={Asset}
      initialParams={props.route.params}
    />
    <Stack.Screen
      name="SwapsAmountView"
      component={SwapsAmountView}
      options={SwapsAmountView.navigationOptions}
    />
    <Stack.Screen
      name="SwapsQuotesView"
      component={SwapsQuotesView}
      options={SwapsQuotesView.navigationOptions}
    />
  </Stack.Navigator>
);

export const DrawerContext = React.createContext({ drawerRef: null });

///: BEGIN:ONLY_INCLUDE_IF(external-snaps)
const SnapsSettingsStack = () => (
  <Stack.Navigator>
    <Stack.Screen
      name={Routes.SNAPS.SNAPS_SETTINGS_LIST}
      component={SnapsSettingsList}
      options={SnapsSettingsList.navigationOptions}
    />
    <Stack.Screen
      name={Routes.SNAPS.SNAP_SETTINGS}
      component={SnapSettings}
      options={SnapSettings.navigationOptions}
    />
  </Stack.Navigator>
);
///: END:ONLY_INCLUDE_IF

const NotificationsOptInStack = () => (
  <Stack.Navigator initialRouteName={Routes.NOTIFICATIONS.OPT_IN}>
    <Stack.Screen
      mode={'modal'}
      name={Routes.NOTIFICATIONS.OPT_IN}
      component={OptIn}
      options={{ headerShown: false }}
    />
    <Stack.Screen
      name={Routes.SETTINGS.NOTIFICATIONS}
      component={NotificationsSettings}
      options={NotificationsSettings.navigationOptions}
    />
  </Stack.Navigator>
);

const SettingsFlow = () => (
  <Stack.Navigator initialRouteName={'Settings'}>
    <Stack.Screen
      name="Settings"
      component={Settings}
      options={Settings.navigationOptions}
    />
    <Stack.Screen
      name="GeneralSettings"
      component={GeneralSettings}
      options={GeneralSettings.navigationOptions}
    />
    <Stack.Screen
      name="AdvancedSettings"
      component={AdvancedSettings}
      options={AdvancedSettings.navigationOptions}
    />
    <Stack.Screen name="SDKSessionsManager" component={SDKSessionsManager} />
    <Stack.Screen name="PermissionsManager" component={PermissionsManager} />
    <Stack.Screen
      name="SecuritySettings"
      component={SecuritySettings}
      options={SecuritySettings.navigationOptions}
    />
    <Stack.Screen name={Routes.RAMP.SETTINGS} component={RampSettings} />
    <Stack.Screen
      name={Routes.RAMP.ACTIVATION_KEY_FORM}
      component={RampActivationKeyForm}
    />
    {
      /**
       * This screen should only accessed in test mode.
       * It is used to test the AES crypto functions.
       *
       * If this is in production, it is a bug.
       */
      isTest && (
        <Stack.Screen
          name="AesCryptoTestForm"
          component={AesCryptoTestForm}
          options={AesCryptoTestForm.navigationOptions}
        />
      )
    }
    <Stack.Screen
      name="ExperimentalSettings"
      component={ExperimentalSettings}
      options={ExperimentalSettings.navigationOptions}
    />
    <Stack.Screen
      name="NetworksSettings"
      component={NetworksSettings}
      options={NetworksSettings.navigationOptions}
    />
    <Stack.Screen
      name="CompanySettings"
      component={AppInformation}
      options={AppInformation.navigationOptions}
    />
    {process.env.MM_ENABLE_SETTINGS_PAGE_DEV_OPTIONS === 'true' && (
      <Stack.Screen
        name={Routes.SETTINGS.DEVELOPER_OPTIONS}
        component={DeveloperOptions}
        options={DeveloperOptions.navigationOptions}
      />
    )}

    <Stack.Screen
      name="ContactsSettings"
      component={Contacts}
      options={Contacts.navigationOptions}
    />
    <Stack.Screen
      name="ContactForm"
      component={ContactForm}
      options={ContactForm.navigationOptions}
    />
    <Stack.Screen
      name="AccountPermissionsAsFullScreen"
      component={AccountPermissions}
      options={{ headerShown: false }}
      initialParams={{
        initialScreen: AccountPermissionsScreens.PermissionsSummary,
      }}
    />
    <Stack.Screen
      name="RevealPrivateCredentialView"
      component={RevealPrivateCredential}
    />
    <Stack.Screen
      name={Routes.WALLET.WALLET_CONNECT_SESSIONS_VIEW}
      component={WalletConnectSessions}
      options={WalletConnectSessions.navigationOptions}
    />
    <Stack.Screen
      name="ResetPassword"
      component={ResetPassword}
      options={ResetPassword.navigationOptions}
    />
    <Stack.Screen
      name="AccountBackupStep1B"
      component={AccountBackupStep1B}
      options={AccountBackupStep1B.navigationOptions}
    />
    <Stack.Screen
      name="ManualBackupStep1"
      component={ManualBackupStep1}
      options={ManualBackupStep1.navigationOptions}
    />
    <Stack.Screen
      name="ManualBackupStep2"
      component={ManualBackupStep2}
      options={ManualBackupStep2.navigationOptions}
    />
    <Stack.Screen
      name="ManualBackupStep3"
      component={ManualBackupStep3}
      options={ManualBackupStep3.navigationOptions}
    />
    <Stack.Screen
      name="EnterPasswordSimple"
      component={EnterPasswordSimple}
      options={EnterPasswordSimple.navigationOptions}
    />
    <Stack.Screen
      name={Routes.SETTINGS.NOTIFICATIONS}
      component={NotificationsSettings}
      options={NotificationsSettings.navigationOptions}
    />
    <Stack.Screen
      name={Routes.SETTINGS.BACKUP_AND_SYNC}
      component={BackupAndSyncSettings}
      options={BackupAndSyncSettings.navigationOptions}
    />
    {
      ///: BEGIN:ONLY_INCLUDE_IF(external-snaps)
    }
    <Stack.Screen
      name={Routes.SNAPS.SNAPS_SETTINGS_LIST}
      component={SnapsSettingsStack}
      options={{ headerShown: false }}
    />
    {
      ///: END:ONLY_INCLUDE_IF
    }
  </Stack.Navigator>
);

const HomeTabs = () => {
  const { trackEvent, createEventBuilder } = useMetrics();
  const drawerRef = useRef(null);
  const [isKeyboardHidden, setIsKeyboardHidden] = useState(true);

  const accountsLength = useSelector(selectAccountsLength);

  const chainId = useSelector((state) => {
    const providerConfig = selectProviderConfig(state);
    return ChainId[providerConfig.type];
  });

  const amountOfBrowserOpenTabs = useSelector(
    (state) => state.browser.tabs.length,
  );

  /* tabs: state.browser.tabs, */
  /* activeTab: state.browser.activeTab, */
  const activeConnectedDapp = useSelector((state) => {
    const activeTabUrl = getActiveTabUrl(state);
    if (!isUrl(activeTabUrl)) return [];
    try {
      const permissionsControllerState = selectPermissionControllerState(state);
      const hostname = new URL(activeTabUrl).hostname;
      const permittedAcc = getPermittedAccountsByHostname(
        permissionsControllerState,
        hostname,
      );
      return permittedAcc;
    } catch (error) {
      Logger.error(error, {
        message: 'ParseUrl::MainNavigator error while parsing URL',
      });
    }
  }, isEqual);

  const options = {
    home: {
      tabBarIconKey: TabBarIconKey.Wallet,
      callback: () => {
        trackEvent(
          createEventBuilder(MetaMetricsEvents.WALLET_OPENED)
            .addProperties({
              number_of_accounts: accountsLength,
              chain_id: getDecimalChainId(chainId),
            })
            .build(),
        );
      },
      rootScreenName: Routes.WALLET_VIEW,
    },
    actions: {
      tabBarIconKey: TabBarIconKey.Actions,
      rootScreenName: Routes.MODAL.WALLET_ACTIONS,
    },
    browser: {
      tabBarIconKey: TabBarIconKey.Browser,
      callback: () => {
        trackEvent(
          createEventBuilder(MetaMetricsEvents.BROWSER_OPENED)
            .addProperties({
              number_of_accounts: accountsLength,
              chain_id: getDecimalChainId(chainId),
              source: 'Navigation Tab',
              active_connected_dapp: activeConnectedDapp,
              number_of_open_tabs: amountOfBrowserOpenTabs,
            })
            .build(),
        );
      },
      rootScreenName: Routes.BROWSER_VIEW,
    },
    activity: {
      tabBarIconKey: TabBarIconKey.Activity,
      callback: () => {
        trackEvent(
          createEventBuilder(
            MetaMetricsEvents.NAVIGATION_TAPS_TRANSACTION_HISTORY,
          ).build(),
        );
      },
      rootScreenName: Routes.TRANSACTIONS_VIEW,
    },
    settings: {
      tabBarIconKey: TabBarIconKey.Setting,
      callback: () => {
        trackEvent(
          createEventBuilder(
            MetaMetricsEvents.NAVIGATION_TAPS_SETTINGS,
          ).build(),
        );
      },
      rootScreenName: Routes.SETTINGS_VIEW,
      unmountOnBlur: true,
    },
  };

  useEffect(() => {
    // Hide keyboard on Android when keyboard is visible.
    // Better solution would be to update android:windowSoftInputMode in the AndroidManifest and refactor pages to support it.
    if (Platform.OS === 'android') {
      const showSubscription = Keyboard.addListener('keyboardDidShow', () => {
        setIsKeyboardHidden(false);
      });
      const hideSubscription = Keyboard.addListener('keyboardDidHide', () => {
        setIsKeyboardHidden(true);
      });

      return () => {
        showSubscription.remove();
        hideSubscription.remove();
      };
    }
  }, []);

  const renderTabBar = ({ state, descriptors, navigation }) => {
    if (isKeyboardHidden) {
      return (
        <TabBar
          state={state}
          descriptors={descriptors}
          navigation={navigation}
        />
      );
    }
    return null;
  };

  return (
    <DrawerContext.Provider value={{ drawerRef }}>
      <Drawer ref={drawerRef}>
        <Tab.Navigator
          initialRouteName={Routes.WALLET.HOME}
          tabBar={renderTabBar}
        >
          <Tab.Screen
            name={Routes.WALLET.HOME}
            options={options.home}
            component={WalletTabModalFlow}
          />
          <Tab.Screen
            name={Routes.TRANSACTIONS_VIEW}
            options={options.activity}
            component={TransactionsHome}
          />
          <Tab.Screen
            name={Routes.MODAL.WALLET_ACTIONS}
            options={options.actions}
            component={WalletTabModalFlow}
          />
          <Tab.Screen
            name={Routes.BROWSER.HOME}
            options={options.browser}
            component={BrowserFlow}
          />

          <Tab.Screen
            name={Routes.SETTINGS_VIEW}
            options={options.settings}
            component={SettingsFlow}
          />
        </Tab.Navigator>
      </Drawer>
    </DrawerContext.Provider>
  );
};

const Webview = () => (
  <Stack.Navigator>
    <Stack.Screen
      name="SimpleWebview"
      component={SimpleWebview}
      mode={'modal'}
      options={SimpleWebview.navigationOptions}
    />
  </Stack.Navigator>
);

const SendView = () => (
  <Stack.Navigator>
    <Stack.Screen
      name="Send"
      component={Send}
      options={Send.navigationOptions}
    />
  </Stack.Navigator>
);

/* eslint-disable react/prop-types */
const NftDetailsModeView = (props) => (
  <Stack.Navigator>
    <Stack.Screen
      name=" " // No name here because this title will be displayed in the header of the page
      component={NftDetails}
      initialParams={{
        collectible: props.route.params?.collectible,
      }}
    />
  </Stack.Navigator>
);

/* eslint-disable react/prop-types */
const NftDetailsFullImageModeView = (props) => (
  <Stack.Navigator>
    <Stack.Screen
      name=" " // No name here because this title will be displayed in the header of the page
      component={NftDetailsFullImage}
      initialParams={{
        collectible: props.route.params?.collectible,
      }}
    />
  </Stack.Navigator>
);

const SendFlowView = () => (
  <Stack.Navigator>
    <Stack.Screen
      name="SendTo"
      component={SendTo}
      options={SendTo.navigationOptions}
    />
    <Stack.Screen
      name="Amount"
      component={Amount}
      options={Amount.navigationOptions}
    />
    <Stack.Screen
      name={Routes.SEND_FLOW.CONFIRM}
      component={Confirm}
      options={Confirm.navigationOptions}
    />
    <Stack.Screen
      name={Routes.STANDALONE_CONFIRMATIONS.TRANSFER}
      component={RedesignedConfirm}
    />
  </Stack.Navigator>
);

const AddBookmarkView = () => (
  <Stack.Navigator>
    <Stack.Screen
      name="AddBookmark"
      component={AddBookmark}
      options={AddBookmark.navigationOptions}
    />
  </Stack.Navigator>
);

const OfflineModeView = () => (
  <Stack.Navigator>
    <Stack.Screen
      name="OfflineMode"
      component={OfflineMode}
      options={OfflineMode.navigationOptions}
    />
  </Stack.Navigator>
);

const PaymentRequestView = () => (
  <Stack.Navigator>
    <Stack.Screen
      name="PaymentRequest"
      component={PaymentRequest}
      options={PaymentRequest.navigationOptions}
    />
    <Stack.Screen
      name="PaymentRequestSuccess"
      component={PaymentRequestSuccess}
      options={PaymentRequestSuccess.navigationOptions}
    />
  </Stack.Navigator>
);

/* eslint-disable react/prop-types */
const NotificationsModeView = (props) => (
  <Stack.Navigator>
    <Stack.Screen
      name={Routes.NOTIFICATIONS.VIEW}
      component={NotificationsView}
      options={NotificationsView.navigationOptions}
    />
    <Stack.Screen
      name={Routes.SETTINGS.NOTIFICATIONS}
      component={NotificationsSettings}
      options={NotificationsSettings.navigationOptions}
    />
    <Stack.Screen
      mode={'modal'}
      name={Routes.NOTIFICATIONS.OPT_IN}
      component={OptIn}
      options={OptIn.navigationOptions}
    />
    <Stack.Screen
      name={Routes.NOTIFICATIONS.DETAILS}
      component={NotificationsDetails}
      options={NotificationsDetails.navigationOptions}
    />
    <Stack.Screen
      name="ContactForm"
      component={ContactForm}
      options={ContactForm.navigationOptions}
    />
  </Stack.Navigator>
);

const Swaps = () => (
  <Stack.Navigator>
    <Stack.Screen
      name="SwapsAmountView"
      component={SwapsAmountView}
      options={SwapsAmountView.navigationOptions}
    />
    <Stack.Screen
      name="SwapsQuotesView"
      component={SwapsQuotesView}
      options={SwapsQuotesView.navigationOptions}
    />
  </Stack.Navigator>
);

const SetPasswordFlow = () => (
  <Stack.Navigator>
    <Stack.Screen
      name="ChoosePassword"
      component={ChoosePassword}
      options={ChoosePassword.navigationOptions}
    />
    <Stack.Screen
      name="AccountBackupStep1"
      component={AccountBackupStep1}
      options={AccountBackupStep1.navigationOptions}
    />
    <Stack.Screen
      name="AccountBackupStep1B"
      component={AccountBackupStep1B}
      options={AccountBackupStep1B.navigationOptions}
    />
    <Stack.Screen
      name="ManualBackupStep1"
      component={ManualBackupStep1}
      options={ManualBackupStep1.navigationOptions}
    />
    <Stack.Screen
      name="ManualBackupStep2"
      component={ManualBackupStep2}
      options={ManualBackupStep2.navigationOptions}
    />
    <Stack.Screen
      name="ManualBackupStep3"
      component={ManualBackupStep3}
      options={ManualBackupStep3.navigationOptions}
    />
    <Stack.Screen
      name="OptinMetrics"
      component={OptinMetrics}
      options={OptinMetrics.navigationOptions}
    />
  </Stack.Navigator>
);

const MainNavigator = () => (
  <Stack.Navigator
    screenOptions={{
      headerShown: false,
    }}
    mode={'modal'}
    initialRouteName={'Home'}
  >
    <Stack.Screen
      name="CollectiblesDetails"
      component={CollectiblesDetails}
      options={{
        //Refer to - https://reactnavigation.org/docs/stack-navigator/#animations
        cardStyle: { backgroundColor: importedColors.transparent },
        cardStyleInterpolator: () => ({
          overlayStyle: {
            opacity: 0,
          },
        }),
      }}
    />
    <Stack.Screen
      name={Routes.DEPRECATED_NETWORK_DETAILS}
      component={DeprecatedNetworkDetails}
      options={{
        //Refer to - https://reactnavigation.org/docs/stack-navigator/#animations
        cardStyle: { backgroundColor: importedColors.transparent },
        cardStyleInterpolator: () => ({
          overlayStyle: {
            opacity: 0,
          },
        }),
      }}
    />
    <Stack.Screen name="Home" component={HomeTabs} />
    <Stack.Screen name="Asset" component={AssetModalFlow} />
    <Stack.Screen name="Webview" component={Webview} />
    <Stack.Screen name="SendView" component={SendView} />
    <Stack.Screen
      name="SendFlowView"
      component={SendFlowView}
      //Disabling swipe down on IOS
      options={{ gestureEnabled: false }}
    />
    <Stack.Screen name="AddBookmarkView" component={AddBookmarkView} />
    <Stack.Screen name="OfflineModeView" component={OfflineModeView} />
    <Stack.Screen
      name={Routes.NOTIFICATIONS.VIEW}
      component={NotificationsModeView}
    />
    <Stack.Screen name={Routes.QR_TAB_SWITCHER} component={QRTabSwitcher} />
    <Stack.Screen name="NftDetails" component={NftDetailsModeView} />
    <Stack.Screen
      name="NftDetailsFullImage"
      component={NftDetailsFullImageModeView}
    />
    <Stack.Screen name="PaymentRequestView" component={PaymentRequestView} />
    <Stack.Screen name={Routes.RAMP.BUY}>
      {() => <RampRoutes rampType={RampType.BUY} />}
    </Stack.Screen>
    <Stack.Screen name={Routes.RAMP.SELL}>
      {() => <RampRoutes rampType={RampType.SELL} />}
    </Stack.Screen>
    <Stack.Screen name="Swaps" component={Swaps} />
    <Stack.Screen name={Routes.BRIDGE.ROOT} component={BridgeScreenStack} />
    <Stack.Screen
      name={Routes.BRIDGE.MODALS.ROOT}
      component={BridgeModalStack}
      options={clearStackNavigatorOptions}
    />
    <Stack.Screen name="StakeScreens" component={StakeScreenStack} />
    <Stack.Screen
      name="StakeModals"
      component={StakeModalStack}
      options={clearStackNavigatorOptions}
    />
    <Stack.Screen
      name="SetPasswordFlow"
      component={SetPasswordFlow}
      headerTitle={() => (
        <Image
          style={styles.headerLogo}
          source={require('../../../images/branding/metamask-name.png')}
          resizeMode={'contain'}
        />
      )}
      // eslint-disable-next-line react-native/no-inline-styles
      headerStyle={{ borderBottomWidth: 0 }}
    />
    {/* TODO: This is added to support slide 4 in the carousel - once changed this can be safely removed*/}
    <Stack.Screen
      name="GeneralSettings"
      component={GeneralSettings}
      options={{
        headerShown: true,
        ...GeneralSettings.navigationOptions,
      }}
    />
    <Stack.Screen
      name={Routes.NOTIFICATIONS.OPT_IN_STACK}
      component={NotificationsOptInStack}
      options={NotificationsOptInStack.navigationOptions}
    />
    <Stack.Screen
      name={Routes.IDENTITY.TURN_ON_BACKUP_AND_SYNC}
      component={TurnOnBackupAndSync}
      options={TurnOnBackupAndSync.navigationOptions}
    />
  </Stack.Navigator>
);

export default MainNavigator;<|MERGE_RESOLUTION|>--- conflicted
+++ resolved
@@ -210,14 +210,10 @@
       name={Routes.RAMP.SEND_TRANSACTION}
       component={SendTransaction}
     />
-<<<<<<< HEAD
-    <Stack.Screen name={Routes.BRIDGE.BRIDGE_TRANSACTION_DETAILS} component={BridgeTransactionDetails} />
-=======
     <Stack.Screen
       name={Routes.BRIDGE.BRIDGE_TRANSACTION_DETAILS}
       component={BridgeTransactionDetails}
     />
->>>>>>> c3b2efdc
   </Stack.Navigator>
 );
 
