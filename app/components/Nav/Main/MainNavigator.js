--- conflicted
+++ resolved
@@ -829,11 +829,8 @@
 
 const MainNavigator = () => {
   // Get feature flag state for conditional Perps screen registration
-<<<<<<< HEAD
-  const isPerpsEnabled = useSelector(selectPerpsEnabledFlag);
+  const perpsEnabledFlag = useSelector(selectPerpsEnabledFlag);
   const isRewardsEnabled = useSelector(selectRewardsEnabledFlag);
-=======
-  const perpsEnabledFlag = useSelector(selectPerpsEnabledFlag);
   const isEvmSelected = useSelector(selectIsEvmNetworkSelected);
   const isPerpsEnabled = useMemo(
     () => perpsEnabledFlag && isEvmSelected,
@@ -842,7 +839,6 @@
   const { enabled: isSendRedesignEnabled } = useSelector(
     selectSendRedesignFlags,
   );
->>>>>>> 8544946a
 
   return (
     <Stack.Navigator
