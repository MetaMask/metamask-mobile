import React, { useRef, useState, useEffect } from 'react';
import { Image, StyleSheet, Keyboard, Platform } from 'react-native';
import { createStackNavigator } from '@react-navigation/stack';
import { useSelector } from 'react-redux';
import { createBottomTabNavigator } from '@react-navigation/bottom-tabs';
import Browser from '../../Views/Browser';
import { NetworksChainId } from '@metamask/controller-utils';
import AddBookmark from '../../Views/AddBookmark';
import SimpleWebview from '../../Views/SimpleWebview';
import Settings from '../../Views/Settings';
import GeneralSettings from '../../Views/Settings/GeneralSettings';
import AdvancedSettings from '../../Views/Settings/AdvancedSettings';
import SecuritySettings from '../../Views/Settings/SecuritySettings';
import ExperimentalSettings from '../../Views/Settings/ExperimentalSettings';
import NetworksSettings from '../../Views/Settings/NetworksSettings';
import NetworkSettings from '../../Views/Settings/NetworksSettings/NetworkSettings';
import AppInformation from '../../Views/Settings/AppInformation';
import Contacts from '../../Views/Settings/Contacts';
import Wallet from '../../Views/Wallet';
import Asset from '../../Views/Asset';
import AssetDetails from '../../Views/AssetDetails';
import AddAsset from '../../Views/AddAsset';
import Collectible from '../../Views/Collectible';
import Send from '../../Views/Send';
import SendTo from '../../Views/SendFlow/SendTo';
import { RevealPrivateCredential } from '../../Views/RevealPrivateCredential';
import WalletConnectSessions from '../../Views/WalletConnectSessions';
import OfflineMode from '../../Views/OfflineMode';
import QrScanner from '../../Views/QRScanner';
<<<<<<< HEAD
import ConnectQRHardware from '../../Views/ConnectHardware/ConnectQRHardware';
=======
>>>>>>> d0eb4d7c
import LockScreen from '../../Views/LockScreen';
import EnterPasswordSimple from '../../Views/EnterPasswordSimple';
import ChoosePassword from '../../Views/ChoosePassword';
import ResetPassword from '../../Views/ResetPassword';
import AccountBackupStep1 from '../../Views/AccountBackupStep1';
import AccountBackupStep1B from '../../Views/AccountBackupStep1B';
import ManualBackupStep1 from '../../Views/ManualBackupStep1';
import ManualBackupStep2 from '../../Views/ManualBackupStep2';
import ManualBackupStep3 from '../../Views/ManualBackupStep3';
import PaymentRequest from '../../UI/PaymentRequest';
import PaymentRequestSuccess from '../../UI/PaymentRequestSuccess';
import Amount from '../../Views/SendFlow/Amount';
import Confirm from '../../Views/SendFlow/Confirm';
import ContactForm from '../../Views/Settings/Contacts/ContactForm';
import ActivityView from '../../Views/ActivityView';
import SwapsAmountView from '../../UI/Swaps';
import SwapsQuotesView from '../../UI/Swaps/QuotesView';
import CollectiblesDetails from '../../UI/CollectibleModal';
import OptinMetrics from '../../UI/OptinMetrics';
import SelectHardwareWallet from '../../Views/ConnectHardware/SelectHardware';
import LedgerAccountInfo from '../../Views/LedgerAccountInfo';
import LedgerConnect from '../../Views/LedgerConnect';
import Drawer from '../../UI/Drawer';
import { FiatOnRampSDKProvider } from '../../UI/FiatOnRampAggregator/sdk';
import GetStarted from '../../../components/UI/FiatOnRampAggregator/Views/GetStarted';
import PaymentMethods from '../../UI/FiatOnRampAggregator/Views/PaymentMethods';
import AmountToBuy from '../../../components/UI/FiatOnRampAggregator/Views/AmountToBuy';
import GetQuotes from '../../../components/UI/FiatOnRampAggregator/Views/GetQuotes';
import CheckoutWebView from '../../UI/FiatOnRampAggregator/Views/Checkout';
import OnRampSettings from '../../UI/FiatOnRampAggregator/Views/Settings';
import OnrampAddActivationKey from '../../UI/FiatOnRampAggregator/Views/Settings/AddActivationKey';
import Regions from '../../UI/FiatOnRampAggregator/Views/Regions';
import ThemeSettings from '../../Views/ThemeSettings';
import { colors as importedColors } from '../../../styles/common';
import OrderDetails from '../../UI/FiatOnRampAggregator/Views/OrderDetails';
import TabBar from '../../../component-library/components/Navigation/TabBar';
import BrowserUrlModal from '../../Views/BrowserUrlModal';
import Routes from '../../../constants/navigation/Routes';
<<<<<<< HEAD
import LedgerMessageSignModal from '../../UI/LedgerModals/LedgerMessageSignModal';
import LedgerTransactionModal from '../../UI/LedgerModals/LedgerTransactionModal';
=======
import AnalyticsV2 from '../../../util/analyticsV2';
import { MetaMetricsEvents } from '../../../core/Analytics';
import { getActiveTabUrl } from '../../../util/transactions';
import { getPermittedAccountsByHostname } from '../../../core/Permissions';
import { isEqual } from 'lodash';
>>>>>>> d0eb4d7c

const Stack = createStackNavigator();
const Tab = createBottomTabNavigator();

const styles = StyleSheet.create({
  headerLogo: {
    width: 125,
    height: 50,
  },
});

const clearStackNavigatorOptions = {
  headerShown: false,
  cardStyle: {
    backgroundColor: 'transparent',
    cardStyleInterpolator: () => ({
      overlayStyle: {
        opacity: 0,
      },
    }),
  },
  animationEnabled: false,
};

const WalletModalFlow = () => (
  <Stack.Navigator mode={'modal'} screenOptions={clearStackNavigatorOptions}>
    <Stack.Screen
      name={'Wallet'}
      component={Wallet}
      options={{ headerShown: true, animationEnabled: false }}
    />
  </Stack.Navigator>
);

/* eslint-disable react/prop-types */
const AssetStackFlow = (props) => (
  <Stack.Navigator>
    <Stack.Screen
      name={'Asset'}
      component={Asset}
      initialParams={props.route.params}
    />
    <Stack.Screen
      name={'AssetDetails'}
      component={AssetDetails}
      initialParams={{ address: props.route.params?.address }}
    />
  </Stack.Navigator>
);

const AssetModalFlow = (props) => (
  <Stack.Navigator
    mode={'modal'}
    initialRouteName={'AssetStackFlow'}
    screenOptions={clearStackNavigatorOptions}
  >
    <Stack.Screen
      name={'AssetStackFlow'}
      component={AssetStackFlow}
      initialParams={props.route.params}
    />
  </Stack.Navigator>
);
/* eslint-enable react/prop-types */

const WalletTabStackFlow = () => (
  <Stack.Navigator initialRouteName={'WalletView'}>
    <Stack.Screen
      name="WalletView"
      component={WalletModalFlow}
      options={{ headerShown: false }}
    />
    <Stack.Screen
      name="Asset"
      component={AssetModalFlow}
      options={{ headerShown: false }}
    />
    <Stack.Screen
      name="AddAsset"
      component={AddAsset}
      options={AddAsset.navigationOptions}
    />
    <Stack.Screen
      name="Collectible"
      component={Collectible}
      options={Collectible.navigationOptions}
    />
    <Stack.Screen
      name="RevealPrivateCredentialView"
      component={RevealPrivateCredential}
      options={RevealPrivateCredential.navigationOptions}
    />
  </Stack.Navigator>
);

const WalletTabModalFlow = () => (
  <Stack.Navigator mode={'modal'} screenOptions={clearStackNavigatorOptions}>
    <Stack.Screen name={'WalletTabStackFlow'} component={WalletTabStackFlow} />
  </Stack.Navigator>
);

const TransactionsHome = () => (
  <Stack.Navigator>
    <Stack.Screen name={Routes.TRANSACTIONS_VIEW} component={ActivityView} />
    <Stack.Screen
      name={Routes.FIAT_ON_RAMP_AGGREGATOR.ORDER_DETAILS}
      component={OrderDetails}
    />
  </Stack.Navigator>
);

const BrowserFlow = () => (
  <Stack.Navigator
    initialRouteName={Routes.BROWSER.VIEW}
    mode={'modal'}
    screenOptions={{
      cardStyle: { backgroundColor: importedColors.transparent },
    }}
  >
    <Stack.Screen name={Routes.BROWSER.VIEW} component={Browser} />
    <Stack.Screen
      name={Routes.BROWSER.URL_MODAL}
      component={BrowserUrlModal}
      options={{ animationEnabled: false, headerShown: false }}
    />
  </Stack.Navigator>
);

export const DrawerContext = React.createContext({ drawerRef: null });

const HomeTabs = () => {
  const drawerRef = useRef(null);
  const [isKeyboardHidden, setIsKeyboardHidden] = useState(true);

<<<<<<< HEAD
  const options = {
    home: {
      tabBarLabel: 'Wallet',
    },
    browser: {
      tabBarLabel: 'Browser',
=======
  const accountsLength = useSelector(
    (state) =>
      Object.keys(
        state.engine.backgroundState.AccountTrackerController.accounts || {},
      ).length,
  );

  const chainId = useSelector((state) => {
    const provider = state.engine.backgroundState.NetworkController.provider;
    return NetworksChainId[provider.type];
  });

  const amountOfBrowserOpenTabs = useSelector(
    (state) => state.browser.tabs.length,
  );

  /* tabs: state.browser.tabs, */
  /* activeTab: state.browser.activeTab, */
  const activeConnectedDapp = useSelector((state) => {
    const activeTabUrl = getActiveTabUrl(state);
    if (!activeTabUrl) return [];

    const permissionsControllerState =
      state.engine.backgroundState.PermissionController;
    const hostname = new URL(activeTabUrl).hostname;
    const permittedAcc = getPermittedAccountsByHostname(
      permissionsControllerState,
      hostname,
    );
    return permittedAcc;
  }, isEqual);

  const options = {
    home: {
      tabBarLabel: 'Wallet',
      callback: () => {
        AnalyticsV2.trackEvent(MetaMetricsEvents.WALLET_OPENED, {
          number_of_accounts: accountsLength,
          chain_id: chainId,
        });
      },
    },
    browser: {
      tabBarLabel: 'Browser',
      callback: () => {
        AnalyticsV2.trackEvent(MetaMetricsEvents.BROWSER_OPENED, {
          number_of_accounts: accountsLength,
          chain_id: chainId,
          source: 'Navigation Tab',
          active_connected_dapp: activeConnectedDapp,
          number_of_open_tabs: amountOfBrowserOpenTabs,
        });
      },
>>>>>>> d0eb4d7c
    },
  };

  useEffect(() => {
    // Hide keyboard on Android when keyboard is visible.
    // Better solution would be to update android:windowSoftInputMode in the AndroidManifest and refactor pages to support it.
    if (Platform.OS === 'android') {
      const showSubscription = Keyboard.addListener('keyboardDidShow', () => {
        setIsKeyboardHidden(false);
      });
      const hideSubscription = Keyboard.addListener('keyboardDidHide', () => {
        setIsKeyboardHidden(true);
      });

      return () => {
        showSubscription.remove();
        hideSubscription.remove();
      };
    }
  }, []);

  return (
    <DrawerContext.Provider value={{ drawerRef }}>
      <Drawer ref={drawerRef}>
        <Tab.Navigator
          initialRouteName={Routes.WALLET.HOME}
          tabBar={({ state, descriptors, navigation }) =>
            isKeyboardHidden ? (
              <TabBar
                state={state}
                descriptors={descriptors}
                navigation={navigation}
              />
            ) : null
          }
        >
          <Tab.Screen
            name={Routes.WALLET.HOME}
            options={options.home}
            component={WalletTabModalFlow}
          />
          <Tab.Screen
            name={Routes.BROWSER.HOME}
            options={options.browser}
            component={BrowserFlow}
          />
        </Tab.Navigator>
      </Drawer>
    </DrawerContext.Provider>
  );
};

const Webview = () => (
  <Stack.Navigator>
    <Stack.Screen
      name="SimpleWebview"
      component={SimpleWebview}
      mode={'modal'}
      options={SimpleWebview.navigationOptions}
    />
  </Stack.Navigator>
);

const SettingsFlow = () => (
  <Stack.Navigator initialRouteName={'Settings'}>
    <Stack.Screen
      name="Settings"
      component={Settings}
      options={Settings.navigationOptions}
    />
    <Stack.Screen
      name="GeneralSettings"
      component={GeneralSettings}
      options={GeneralSettings.navigationOptions}
    />
    <Stack.Screen
      name="AdvancedSettings"
      component={AdvancedSettings}
      options={AdvancedSettings.navigationOptions}
    />
    <Stack.Screen
      name="SecuritySettings"
      component={SecuritySettings}
      options={SecuritySettings.navigationOptions}
    />
    <Stack.Screen
      name={Routes.FIAT_ON_RAMP_AGGREGATOR.SETTINGS}
      component={OnRampSettings}
    />
    <Stack.Screen
      name={Routes.FIAT_ON_RAMP_AGGREGATOR.ADD_ACTIVATION_KEY}
      component={OnrampAddActivationKey}
    />
    <Stack.Screen
      name="ExperimentalSettings"
      component={ExperimentalSettings}
      options={ExperimentalSettings.navigationOptions}
    />
    <Stack.Screen
      name="NetworksSettings"
      component={NetworksSettings}
      options={NetworksSettings.navigationOptions}
    />
    <Stack.Screen name="NetworkSettings" component={NetworkSettings} />
    <Stack.Screen
      name="CompanySettings"
      component={AppInformation}
      options={AppInformation.navigationOptions}
    />
    <Stack.Screen
      name="ContactsSettings"
      component={Contacts}
      options={Contacts.navigationOptions}
    />
    <Stack.Screen
      name="ContactForm"
      component={ContactForm}
      options={ContactForm.navigationOptions}
    />
    <Stack.Screen
      name="RevealPrivateCredentialView"
      component={RevealPrivateCredential}
      options={RevealPrivateCredential.navigationOptions}
    />
    <Stack.Screen
      name="WalletConnectSessionsView"
      component={WalletConnectSessions}
      options={WalletConnectSessions.navigationOptions}
    />
    <Stack.Screen
      name="ResetPassword"
      component={ResetPassword}
      options={ResetPassword.navigationOptions}
    />
    <Stack.Screen
      name="AccountBackupStep1B"
      component={AccountBackupStep1B}
      options={AccountBackupStep1B.navigationOptions}
    />
    <Stack.Screen
      name="ManualBackupStep1"
      component={ManualBackupStep1}
      options={ManualBackupStep1.navigationOptions}
    />
    <Stack.Screen
      name="ManualBackupStep2"
      component={ManualBackupStep2}
      options={ManualBackupStep2.navigationOptions}
    />
    <Stack.Screen
      name="ManualBackupStep3"
      component={ManualBackupStep3}
      options={ManualBackupStep3.navigationOptions}
    />
    <Stack.Screen
      name="EnterPasswordSimple"
      component={EnterPasswordSimple}
      options={EnterPasswordSimple.navigationOptions}
    />
  </Stack.Navigator>
);

const SettingsModalStack = () => (
  <Stack.Navigator
    initialRouteName={'SettingsFlow'}
    mode={'modal'}
    screenOptions={{
      headerShown: false,
      cardStyle: { backgroundColor: importedColors.transparent },
    }}
  >
    <Stack.Screen name={'SettingsFlow'} component={SettingsFlow} />
    <Stack.Screen
      name={'ThemeSettings'}
      component={ThemeSettings}
      options={{ animationEnabled: false }}
    />
  </Stack.Navigator>
);

const SendView = () => (
  <Stack.Navigator>
    <Stack.Screen
      name="Send"
      component={Send}
      options={Send.navigationOptions}
    />
  </Stack.Navigator>
);

const SendFlowView = () => (
  <Stack.Navigator>
    <Stack.Screen
      name="SendTo"
      component={SendTo}
      options={SendTo.navigationOptions}
    />
    <Stack.Screen
      name="Amount"
      component={Amount}
      options={Amount.navigationOptions}
    />
    <Stack.Screen
      name="Confirm"
      component={Confirm}
      options={Confirm.navigationOptions}
    />
  </Stack.Navigator>
);

const AddBookmarkView = () => (
  <Stack.Navigator>
    <Stack.Screen
      name="AddBookmark"
      component={AddBookmark}
      options={AddBookmark.navigationOptions}
    />
  </Stack.Navigator>
);

const OfflineModeView = () => (
  <Stack.Navigator>
    <Stack.Screen
      name="OfflineMode"
      component={OfflineMode}
      options={OfflineMode.navigationOptions}
    />
  </Stack.Navigator>
);

const PaymentRequestView = () => (
  <Stack.Navigator>
    <Stack.Screen
      name="PaymentRequest"
      component={PaymentRequest}
      options={PaymentRequest.navigationOptions}
    />
    <Stack.Screen
      name="PaymentRequestSuccess"
      component={PaymentRequestSuccess}
      options={PaymentRequestSuccess.navigationOptions}
    />
  </Stack.Navigator>
);

const FiatOnRampAggregator = () => (
  <FiatOnRampSDKProvider>
    <Stack.Navigator
      initialRouteName={Routes.FIAT_ON_RAMP_AGGREGATOR.GET_STARTED}
    >
      <Stack.Screen
        name={Routes.FIAT_ON_RAMP_AGGREGATOR.GET_STARTED}
        component={GetStarted}
      />
      <Stack.Screen
        name={Routes.FIAT_ON_RAMP_AGGREGATOR.PAYMENT_METHOD}
        component={PaymentMethods}
      />
      <Stack.Screen
        name={Routes.FIAT_ON_RAMP_AGGREGATOR.PAYMENT_METHOD_HAS_STARTED}
        component={PaymentMethods}
        options={{ animationEnabled: false }}
      />
      <Stack.Screen
        name={Routes.FIAT_ON_RAMP_AGGREGATOR.AMOUNT_TO_BUY}
        component={AmountToBuy}
      />
      <Stack.Screen
        name={Routes.FIAT_ON_RAMP_AGGREGATOR.GET_QUOTES}
        component={GetQuotes}
      />
      <Stack.Screen
        name={Routes.FIAT_ON_RAMP_AGGREGATOR.CHECKOUT}
        component={CheckoutWebView}
      />
      <Stack.Screen
        name={Routes.FIAT_ON_RAMP_AGGREGATOR.REGION}
        component={Regions}
      />
      <Stack.Screen
        name={Routes.FIAT_ON_RAMP_AGGREGATOR.REGION_HAS_STARTED}
        component={Regions}
        options={{ animationEnabled: false }}
      />
    </Stack.Navigator>
  </FiatOnRampSDKProvider>
);

const Swaps = () => (
  <Stack.Navigator>
    <Stack.Screen
      name="SwapsAmountView"
      component={SwapsAmountView}
      options={SwapsAmountView.navigationOptions}
    />
    <Stack.Screen
      name="SwapsQuotesView"
      component={SwapsQuotesView}
      options={SwapsQuotesView.navigationOptions}
    />
  </Stack.Navigator>
);

const SetPasswordFlow = () => (
  <Stack.Navigator>
    <Stack.Screen
      name="ChoosePassword"
      component={ChoosePassword}
      options={ChoosePassword.navigationOptions}
    />
    <Stack.Screen
      name="AccountBackupStep1"
      component={AccountBackupStep1}
      options={AccountBackupStep1.navigationOptions}
    />
    <Stack.Screen
      name="AccountBackupStep1B"
      component={AccountBackupStep1B}
      options={AccountBackupStep1B.navigationOptions}
    />
    <Stack.Screen
      name="ManualBackupStep1"
      component={ManualBackupStep1}
      options={ManualBackupStep1.navigationOptions}
    />
    <Stack.Screen
      name="ManualBackupStep2"
      component={ManualBackupStep2}
      options={ManualBackupStep2.navigationOptions}
    />
    <Stack.Screen
      name="ManualBackupStep3"
      component={ManualBackupStep3}
      options={ManualBackupStep3.navigationOptions}
    />
    <Stack.Screen
      name="OptinMetrics"
      component={OptinMetrics}
      options={OptinMetrics.navigationOptions}
    />
  </Stack.Navigator>
);

<<<<<<< HEAD
// eslint-disable-next-line react/prop-types
const LedgerConnectFlow = ({ navigation }) => (
  <Stack.Navigator initialRouteName={Routes.LEDGER_CONNECT_FLOW.LEDGER_CONNECT}>
    <Stack.Screen
      name={Routes.LEDGER_CONNECT_FLOW.LEDGER_CONNECT}
      component={LedgerConnect}
    />
  </Stack.Navigator>
);

const ConnectHardwareWalletFlow = () => (
  <Stack.Navigator name="ConnectHardwareWallet">
    <Stack.Screen
      name={Routes.HW.SELECT_DEVICE}
      component={SelectHardwareWallet}
      options={SelectHardwareWallet.navigationOptions}
    />
    <Stack.Screen name="LedgerAccountInfo" component={LedgerAccountInfo} />
  </Stack.Navigator>
);

const ConnectQRHardwareFlow = () => (
  <Stack.Navigator
    screenOptions={{
      headerShown: false,
    }}
  >
    <Stack.Screen name="ConnectQRHardware" component={ConnectQRHardware} />
  </Stack.Navigator>
);

=======
>>>>>>> d0eb4d7c
const MainNavigator = () => (
  <Stack.Navigator
    screenOptions={{
      headerShown: false,
    }}
    mode={'modal'}
    initialRouteName={'Home'}
  >
    <Stack.Screen
      name="CollectiblesDetails"
      component={CollectiblesDetails}
      options={{
        //Refer to - https://reactnavigation.org/docs/stack-navigator/#animations
        cardStyle: { backgroundColor: importedColors.transparent },
        cardStyleInterpolator: () => ({
          overlayStyle: {
            opacity: 0,
          },
        }),
      }}
    />
    <Stack.Screen name="Home" component={HomeTabs} />
    <Stack.Screen name="Webview" component={Webview} />
    <Stack.Screen name="SettingsView" component={SettingsModalStack} />
<<<<<<< HEAD
    {/* <Stack.Screen
      name="ImportPrivateKeyView"
      component={ImportPrivateKeyView}
    /> */}
    <Stack.Screen
      name={Routes.LEDGER_CONNECT_FLOW.ID}
      component={LedgerConnectFlow}
    />
    <Stack.Screen
      options={{
        //Refer to - https://reactnavigation.org/docs/stack-navigator/#animations
        cardStyle: { backgroundColor: importedColors.transparent },
        cardStyleInterpolator: () => ({
          overlayStyle: {
            opacity: 0,
          },
        }),
      }}
      name={Routes.LEDGER_MESSAGE_SIGN_MODAL}
      component={LedgerMessageSignModal}
    />
    <Stack.Screen
      options={{
        //Refer to - https://reactnavigation.org/docs/stack-navigator/#animations
        cardStyle: { backgroundColor: importedColors.transparent },
        cardStyleInterpolator: () => ({
          overlayStyle: {
            opacity: 0,
          },
        }),
      }}
      name={Routes.LEDGER_TRANSACTION_MODAL}
      component={LedgerTransactionModal}
    />
    <Stack.Screen
      name={Routes.HW.CONNECT}
      component={ConnectHardwareWalletFlow}
    />
    <Stack.Screen
      name="ConnectQRHardwareFlow"
      component={ConnectQRHardwareFlow}
    />
=======
>>>>>>> d0eb4d7c
    <Stack.Screen name="TransactionsHome" component={TransactionsHome} />
    <Stack.Screen name="SendView" component={SendView} />
    <Stack.Screen name="SendFlowView" component={SendFlowView} />
    <Stack.Screen name="AddBookmarkView" component={AddBookmarkView} />
    <Stack.Screen name="OfflineModeView" component={OfflineModeView} />
    <Stack.Screen name={Routes.QR_SCANNER} component={QrScanner} />
    <Stack.Screen name="LockScreen" component={LockScreen} />
    <Stack.Screen name="PaymentRequestView" component={PaymentRequestView} />
    <Stack.Screen
      name={Routes.FIAT_ON_RAMP_AGGREGATOR.ID}
      component={FiatOnRampAggregator}
    />
    <Stack.Screen name="Swaps" component={Swaps} />
    <Stack.Screen
      name="SetPasswordFlow"
      component={SetPasswordFlow}
      headerTitle={() => (
        <Image
          style={styles.headerLogo}
          source={require('../../../images/metamask-name.png')}
          resizeMode={'contain'}
        />
      )}
      // eslint-disable-next-line react-native/no-inline-styles
      headerStyle={{ borderBottomWidth: 0 }}
    />
  </Stack.Navigator>
);

export default MainNavigator;<|MERGE_RESOLUTION|>--- conflicted
+++ resolved
@@ -27,10 +27,6 @@
 import WalletConnectSessions from '../../Views/WalletConnectSessions';
 import OfflineMode from '../../Views/OfflineMode';
 import QrScanner from '../../Views/QRScanner';
-<<<<<<< HEAD
-import ConnectQRHardware from '../../Views/ConnectHardware/ConnectQRHardware';
-=======
->>>>>>> d0eb4d7c
 import LockScreen from '../../Views/LockScreen';
 import EnterPasswordSimple from '../../Views/EnterPasswordSimple';
 import ChoosePassword from '../../Views/ChoosePassword';
@@ -50,6 +46,7 @@
 import SwapsQuotesView from '../../UI/Swaps/QuotesView';
 import CollectiblesDetails from '../../UI/CollectibleModal';
 import OptinMetrics from '../../UI/OptinMetrics';
+import ConnectQRHardware from '../../Views/ConnectHardware/ConnectQRHardware';
 import SelectHardwareWallet from '../../Views/ConnectHardware/SelectHardware';
 import LedgerAccountInfo from '../../Views/LedgerAccountInfo';
 import LedgerConnect from '../../Views/LedgerConnect';
@@ -69,16 +66,13 @@
 import TabBar from '../../../component-library/components/Navigation/TabBar';
 import BrowserUrlModal from '../../Views/BrowserUrlModal';
 import Routes from '../../../constants/navigation/Routes';
-<<<<<<< HEAD
 import LedgerMessageSignModal from '../../UI/LedgerModals/LedgerMessageSignModal';
 import LedgerTransactionModal from '../../UI/LedgerModals/LedgerTransactionModal';
-=======
 import AnalyticsV2 from '../../../util/analyticsV2';
 import { MetaMetricsEvents } from '../../../core/Analytics';
 import { getActiveTabUrl } from '../../../util/transactions';
 import { getPermittedAccountsByHostname } from '../../../core/Permissions';
 import { isEqual } from 'lodash';
->>>>>>> d0eb4d7c
 
 const Stack = createStackNavigator();
 const Tab = createBottomTabNavigator();
@@ -213,14 +207,6 @@
   const drawerRef = useRef(null);
   const [isKeyboardHidden, setIsKeyboardHidden] = useState(true);
 
-<<<<<<< HEAD
-  const options = {
-    home: {
-      tabBarLabel: 'Wallet',
-    },
-    browser: {
-      tabBarLabel: 'Browser',
-=======
   const accountsLength = useSelector(
     (state) =>
       Object.keys(
@@ -274,7 +260,6 @@
           number_of_open_tabs: amountOfBrowserOpenTabs,
         });
       },
->>>>>>> d0eb4d7c
     },
   };
 
@@ -618,9 +603,8 @@
   </Stack.Navigator>
 );
 
-<<<<<<< HEAD
-// eslint-disable-next-line react/prop-types
-const LedgerConnectFlow = ({ navigation }) => (
+// // eslint-disable-next-line react/prop-types
+const LedgerConnectFlow = () => (
   <Stack.Navigator initialRouteName={Routes.LEDGER_CONNECT_FLOW.LEDGER_CONNECT}>
     <Stack.Screen
       name={Routes.LEDGER_CONNECT_FLOW.LEDGER_CONNECT}
@@ -650,8 +634,6 @@
   </Stack.Navigator>
 );
 
-=======
->>>>>>> d0eb4d7c
 const MainNavigator = () => (
   <Stack.Navigator
     screenOptions={{
@@ -676,7 +658,6 @@
     <Stack.Screen name="Home" component={HomeTabs} />
     <Stack.Screen name="Webview" component={Webview} />
     <Stack.Screen name="SettingsView" component={SettingsModalStack} />
-<<<<<<< HEAD
     {/* <Stack.Screen
       name="ImportPrivateKeyView"
       component={ImportPrivateKeyView}
@@ -719,8 +700,6 @@
       name="ConnectQRHardwareFlow"
       component={ConnectQRHardwareFlow}
     />
-=======
->>>>>>> d0eb4d7c
     <Stack.Screen name="TransactionsHome" component={TransactionsHome} />
     <Stack.Screen name="SendView" component={SendView} />
     <Stack.Screen name="SendFlowView" component={SendFlowView} />
