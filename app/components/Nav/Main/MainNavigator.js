import React, { useRef, useState, useEffect } from 'react';
import { Image, StyleSheet, Keyboard, Platform } from 'react-native';
import { createStackNavigator } from '@react-navigation/stack';
import { useSelector } from 'react-redux';
import { createBottomTabNavigator } from '@react-navigation/bottom-tabs';
import Browser from '../../Views/Browser';
import { ChainId } from '@metamask/controller-utils';
import AddBookmark from '../../Views/AddBookmark';
import SimpleWebview from '../../Views/SimpleWebview';
import Settings from '../../Views/Settings';
import GeneralSettings from '../../Views/Settings/GeneralSettings';
import AdvancedSettings from '../../Views/Settings/AdvancedSettings';
import SecuritySettings from '../../Views/Settings/SecuritySettings';
import ExperimentalSettings from '../../Views/Settings/ExperimentalSettings';
import NetworksSettings from '../../Views/Settings/NetworksSettings';
import NotificationsSettings from '../../Views/Settings/NotificationsSettings';
import NotificationsView from '../../Views/Notifications';
import NotificationsDetails from '../../Views/Notifications/Details';
import OptIn from '../../Views/Notifications/OptIn';
import AppInformation from '../../Views/Settings/AppInformation';
import DeveloperOptions from '../../Views/Settings/DeveloperOptions';
import Contacts from '../../Views/Settings/Contacts';
import Wallet from '../../Views/Wallet';
import Asset from '../../Views/Asset';
import AssetDetails from '../../Views/AssetDetails';
import AddAsset from '../../Views/AddAsset';
import Collectible from '../../Views/Collectible';
import Send from '../../Views/confirmations/Send';
import SendTo from '../../Views/confirmations/SendFlow/SendTo';
import { RevealPrivateCredential } from '../../Views/RevealPrivateCredential';
import WalletConnectSessions from '../../Views/WalletConnectSessions';
import OfflineMode from '../../Views/OfflineMode';
import QRTabSwitcher from '../../Views/QRTabSwitcher';
import EnterPasswordSimple from '../../Views/EnterPasswordSimple';
import ChoosePassword from '../../Views/ChoosePassword';
import ResetPassword from '../../Views/ResetPassword';
import AccountBackupStep1 from '../../Views/AccountBackupStep1';
import AccountBackupStep1B from '../../Views/AccountBackupStep1B';
import ManualBackupStep1 from '../../Views/ManualBackupStep1';
import ManualBackupStep2 from '../../Views/ManualBackupStep2';
import ManualBackupStep3 from '../../Views/ManualBackupStep3';
import PaymentRequest from '../../UI/PaymentRequest';
import PaymentRequestSuccess from '../../UI/PaymentRequestSuccess';
import Amount from '../../Views/confirmations/SendFlow/Amount';
import Confirm from '../../Views/confirmations/SendFlow/Confirm';
import ContactForm from '../../Views/Settings/Contacts/ContactForm';
import ActivityView from '../../Views/ActivityView';
import SwapsAmountView from '../../UI/Swaps';
import SwapsQuotesView from '../../UI/Swaps/QuotesView';
import CollectiblesDetails from '../../UI/CollectibleModal';
import OptinMetrics from '../../UI/OptinMetrics';
import Drawer from '../../UI/Drawer';

import RampRoutes from '../../UI/Ramp/routes';
import { RampType } from '../../UI/Ramp/types';
import RampSettings from '../../UI/Ramp/Views/Settings';
import RampActivationKeyForm from '../../UI/Ramp/Views/Settings/ActivationKeyForm';

import { colors as importedColors } from '../../../styles/common';
import OrderDetails from '../../UI/Ramp/Views/OrderDetails';
import SendTransaction from '../../UI/Ramp/Views/SendTransaction';
import TabBar from '../../../component-library/components/Navigation/TabBar';
///: BEGIN:ONLY_INCLUDE_IF(external-snaps)
import { SnapsSettingsList } from '../../Views/Snaps/SnapsSettingsList';
import { SnapSettings } from '../../Views/Snaps/SnapSettings';
///: END:ONLY_INCLUDE_IF
import Routes from '../../../constants/navigation/Routes';
import { MetaMetricsEvents } from '../../../core/Analytics';
import { getActiveTabUrl } from '../../../util/transactions';
import { getPermittedAccountsByHostname } from '../../../core/Permissions';
import { TabBarIconKey } from '../../../component-library/components/Navigation/TabBar/TabBar.types';
import { isEqual } from 'lodash';
import { selectProviderConfig } from '../../../selectors/networkController';
import { selectAccountsLength } from '../../../selectors/accountTrackerController';
import isUrl from 'is-url';
import SDKSessionsManager from '../../Views/SDK/SDKSessionsManager/SDKSessionsManager';
import PermissionsManager from '../../Views/Settings/PermissionsSettings/PermissionsManager';
import URL from 'url-parse';
import Logger from '../../../util/Logger';
import { getDecimalChainId } from '../../../util/networks';
import { useMetrics } from '../../../components/hooks/useMetrics';
import DeprecatedNetworkDetails from '../../UI/DeprecatedNetworkModal';
import ConfirmAddAsset from '../../UI/ConfirmAddAsset';
import { AesCryptoTestForm } from '../../Views/AesCryptoTestForm';
import { isTest } from '../../../util/test/utils';
import { selectPermissionControllerState } from '../../../selectors/snaps/permissionController';
import NftDetails from '../../Views/NftDetails';
import NftDetailsFullImage from '../../Views/NftDetails/NFtDetailsFullImage';
import AccountPermissions from '../../../components/Views/AccountPermissions';
import { AccountPermissionsScreens } from '../../../components/Views/AccountPermissions/AccountPermissions.types';
import { StakeModalStack, StakeScreenStack } from '../../UI/Stake/routes';
<<<<<<< HEAD
import BridgeView from '../../UI/Bridge';
import { BridgeTransactionDetails } from '../../UI/Bridge/components/TransactionDetails/transaction-details';
=======
import { BridgeModalStack, BridgeScreenStack } from '../../UI/Bridge/routes';
>>>>>>> 9d204637

const Stack = createStackNavigator();
const Tab = createBottomTabNavigator();

const styles = StyleSheet.create({
  headerLogo: {
    width: 125,
    height: 50,
  },
});

const clearStackNavigatorOptions = {
  headerShown: false,
  cardStyle: {
    backgroundColor: 'transparent',
    cardStyleInterpolator: () => ({
      overlayStyle: {
        opacity: 0,
      },
    }),
  },
  animationEnabled: false,
};

const WalletModalFlow = () => (
  <Stack.Navigator mode={'modal'} screenOptions={clearStackNavigatorOptions}>
    <Stack.Screen
      name={'Wallet'}
      component={Wallet}
      options={{ headerShown: true, animationEnabled: false }}
    />
  </Stack.Navigator>
);

/* eslint-disable react/prop-types */
const AssetStackFlow = (props) => (
  <Stack.Navigator>
    <Stack.Screen
      name={'Asset'}
      component={Asset}
      initialParams={props.route.params}
    />
    <Stack.Screen
      name={'AssetDetails'}
      component={AssetDetails}
      initialParams={{ address: props.route.params?.address }}
    />
  </Stack.Navigator>
);

const AssetModalFlow = (props) => (
  <Stack.Navigator
    mode={'modal'}
    initialRouteName={'AssetStackFlow'}
    screenOptions={clearStackNavigatorOptions}
  >
    <Stack.Screen
      name={'AssetStackFlow'}
      component={AssetStackFlow}
      initialParams={props.route.params}
    />
  </Stack.Navigator>
);
/* eslint-enable react/prop-types */

const WalletTabStackFlow = () => (
  <Stack.Navigator initialRouteName={'WalletView'}>
    <Stack.Screen
      name="WalletView"
      component={WalletModalFlow}
      options={{ headerShown: false }}
    />
    <Stack.Screen
      name="AddAsset"
      component={AddAsset}
      options={AddAsset.navigationOptions}
    />
    <Stack.Screen
      name="Collectible"
      component={Collectible}
      options={Collectible.navigationOptions}
    />
    <Stack.Screen
      name="ConfirmAddAsset"
      component={ConfirmAddAsset}
      options={ConfirmAddAsset.navigationOptions}
    />
    <Stack.Screen
      name="RevealPrivateCredentialView"
      component={RevealPrivateCredential}
    />
  </Stack.Navigator>
);

const WalletTabModalFlow = () => (
  <Stack.Navigator mode={'modal'} screenOptions={clearStackNavigatorOptions}>
    <Stack.Screen
      name={Routes.WALLET.TAB_STACK_FLOW}
      component={WalletTabStackFlow}
    />
  </Stack.Navigator>
);

const TransactionsHome = () => (
  <Stack.Navigator>
    <Stack.Screen name={Routes.TRANSACTIONS_VIEW} component={ActivityView} />
    <Stack.Screen name={Routes.RAMP.ORDER_DETAILS} component={OrderDetails} />
    <Stack.Screen
      name={Routes.RAMP.SEND_TRANSACTION}
      component={SendTransaction}
    />
    <Stack.Screen name={Routes.BRIDGE.BRIDGE_TRANSACTION_DETAILS} component={BridgeTransactionDetails} />
  </Stack.Navigator>
);

const BrowserFlow = () => (
  <Stack.Navigator
    initialRouteName={Routes.BROWSER.VIEW}
    mode={'modal'}
    screenOptions={{
      cardStyle: { backgroundColor: importedColors.transparent },
    }}
  >
    <Stack.Screen
      name={Routes.BROWSER.VIEW}
      component={Browser}
      options={{ headerShown: false }}
    />
  </Stack.Navigator>
);

export const DrawerContext = React.createContext({ drawerRef: null });

///: BEGIN:ONLY_INCLUDE_IF(external-snaps)
const SnapsSettingsStack = () => (
  <Stack.Navigator>
    <Stack.Screen
      name={Routes.SNAPS.SNAPS_SETTINGS_LIST}
      component={SnapsSettingsList}
      options={SnapsSettingsList.navigationOptions}
    />
    <Stack.Screen
      name={Routes.SNAPS.SNAP_SETTINGS}
      component={SnapSettings}
      options={SnapSettings.navigationOptions}
    />
  </Stack.Navigator>
);
///: END:ONLY_INCLUDE_IF

const NotificationsOptInStack = () => (
  <Stack.Navigator initialRouteName={Routes.NOTIFICATIONS.OPT_IN}>
    <Stack.Screen
      mode={'modal'}
      name={Routes.NOTIFICATIONS.OPT_IN}
      component={OptIn}
      options={{ headerShown: false }}
    />
    <Stack.Screen
      name={Routes.SETTINGS.NOTIFICATIONS}
      component={NotificationsSettings}
      options={NotificationsSettings.navigationOptions}
    />
  </Stack.Navigator>
);

const SettingsFlow = () => (
  <Stack.Navigator initialRouteName={'Settings'}>
    <Stack.Screen
      name="Settings"
      component={Settings}
      options={Settings.navigationOptions}
    />
    <Stack.Screen
      name="GeneralSettings"
      component={GeneralSettings}
      options={GeneralSettings.navigationOptions}
    />
    <Stack.Screen
      name="AdvancedSettings"
      component={AdvancedSettings}
      options={AdvancedSettings.navigationOptions}
    />
    <Stack.Screen name="SDKSessionsManager" component={SDKSessionsManager} />
    <Stack.Screen name="PermissionsManager" component={PermissionsManager} />
    <Stack.Screen
      name="SecuritySettings"
      component={SecuritySettings}
      options={SecuritySettings.navigationOptions}
    />
    <Stack.Screen name={Routes.RAMP.SETTINGS} component={RampSettings} />
    <Stack.Screen
      name={Routes.RAMP.ACTIVATION_KEY_FORM}
      component={RampActivationKeyForm}
    />
    {
      /**
       * This screen should only accessed in test mode.
       * It is used to test the AES crypto functions.
       *
       * If this is in production, it is a bug.
       */
      isTest && (
        <Stack.Screen
          name="AesCryptoTestForm"
          component={AesCryptoTestForm}
          options={AesCryptoTestForm.navigationOptions}
        />
      )
    }
    <Stack.Screen
      name="ExperimentalSettings"
      component={ExperimentalSettings}
      options={ExperimentalSettings.navigationOptions}
    />
    <Stack.Screen
      name="NetworksSettings"
      component={NetworksSettings}
      options={NetworksSettings.navigationOptions}
    />
    <Stack.Screen
      name="CompanySettings"
      component={AppInformation}
      options={AppInformation.navigationOptions}
    />
    {process.env.MM_ENABLE_SETTINGS_PAGE_DEV_OPTIONS === 'true' && (
      <Stack.Screen
        name={Routes.SETTINGS.DEVELOPER_OPTIONS}
        component={DeveloperOptions}
        options={DeveloperOptions.navigationOptions}
      />
    )}

    <Stack.Screen
      name="ContactsSettings"
      component={Contacts}
      options={Contacts.navigationOptions}
    />
    <Stack.Screen
      name="ContactForm"
      component={ContactForm}
      options={ContactForm.navigationOptions}
    />
    <Stack.Screen
      name="AccountPermissionsAsFullScreen"
      component={AccountPermissions}
      options={{ headerShown: false }}
      initialParams={{
        initialScreen: AccountPermissionsScreens.PermissionsSummary,
      }}
    />
    <Stack.Screen
      name="RevealPrivateCredentialView"
      component={RevealPrivateCredential}
    />
    <Stack.Screen
      name={Routes.WALLET.WALLET_CONNECT_SESSIONS_VIEW}
      component={WalletConnectSessions}
      options={WalletConnectSessions.navigationOptions}
    />
    <Stack.Screen
      name="ResetPassword"
      component={ResetPassword}
      options={ResetPassword.navigationOptions}
    />
    <Stack.Screen
      name="AccountBackupStep1B"
      component={AccountBackupStep1B}
      options={AccountBackupStep1B.navigationOptions}
    />
    <Stack.Screen
      name="ManualBackupStep1"
      component={ManualBackupStep1}
      options={ManualBackupStep1.navigationOptions}
    />
    <Stack.Screen
      name="ManualBackupStep2"
      component={ManualBackupStep2}
      options={ManualBackupStep2.navigationOptions}
    />
    <Stack.Screen
      name="ManualBackupStep3"
      component={ManualBackupStep3}
      options={ManualBackupStep3.navigationOptions}
    />
    <Stack.Screen
      name="EnterPasswordSimple"
      component={EnterPasswordSimple}
      options={EnterPasswordSimple.navigationOptions}
    />
    <Stack.Screen
      name={Routes.SETTINGS.NOTIFICATIONS}
      component={NotificationsSettings}
      options={NotificationsSettings.navigationOptions}
    />
    {
      ///: BEGIN:ONLY_INCLUDE_IF(external-snaps)
    }
    <Stack.Screen
      name={Routes.SNAPS.SNAPS_SETTINGS_LIST}
      component={SnapsSettingsStack}
      options={{ headerShown: false }}
    />
    {
      ///: END:ONLY_INCLUDE_IF
    }
  </Stack.Navigator>
);

const HomeTabs = () => {
  const { trackEvent, createEventBuilder } = useMetrics();
  const drawerRef = useRef(null);
  const [isKeyboardHidden, setIsKeyboardHidden] = useState(true);

  const accountsLength = useSelector(selectAccountsLength);

  const chainId = useSelector((state) => {
    const providerConfig = selectProviderConfig(state);
    return ChainId[providerConfig.type];
  });

  const amountOfBrowserOpenTabs = useSelector(
    (state) => state.browser.tabs.length,
  );

  /* tabs: state.browser.tabs, */
  /* activeTab: state.browser.activeTab, */
  const activeConnectedDapp = useSelector((state) => {
    const activeTabUrl = getActiveTabUrl(state);
    if (!isUrl(activeTabUrl)) return [];
    try {
      const permissionsControllerState = selectPermissionControllerState(state);
      const hostname = new URL(activeTabUrl).hostname;
      const permittedAcc = getPermittedAccountsByHostname(
        permissionsControllerState,
        hostname,
      );
      return permittedAcc;
    } catch (error) {
      Logger.error(error, {
        message: 'ParseUrl::MainNavigator error while parsing URL',
      });
    }
  }, isEqual);

  const options = {
    home: {
      tabBarIconKey: TabBarIconKey.Wallet,
      callback: () => {
        trackEvent(
          createEventBuilder(MetaMetricsEvents.WALLET_OPENED)
            .addProperties({
              number_of_accounts: accountsLength,
              chain_id: getDecimalChainId(chainId),
            })
            .build(),
        );
      },
      rootScreenName: Routes.WALLET_VIEW,
    },
    actions: {
      tabBarIconKey: TabBarIconKey.Actions,
      rootScreenName: Routes.MODAL.WALLET_ACTIONS,
    },
    browser: {
      tabBarIconKey: TabBarIconKey.Browser,
      callback: () => {
        trackEvent(
          createEventBuilder(MetaMetricsEvents.BROWSER_OPENED)
            .addProperties({
              number_of_accounts: accountsLength,
              chain_id: getDecimalChainId(chainId),
              source: 'Navigation Tab',
              active_connected_dapp: activeConnectedDapp,
              number_of_open_tabs: amountOfBrowserOpenTabs,
            })
            .build(),
        );
      },
      rootScreenName: Routes.BROWSER_VIEW,
    },
    activity: {
      tabBarIconKey: TabBarIconKey.Activity,
      callback: () => {
        trackEvent(
          createEventBuilder(
            MetaMetricsEvents.NAVIGATION_TAPS_TRANSACTION_HISTORY,
          ).build(),
        );
      },
      rootScreenName: Routes.TRANSACTIONS_VIEW,
    },
    settings: {
      tabBarIconKey: TabBarIconKey.Setting,
      callback: () => {
        trackEvent(
          createEventBuilder(
            MetaMetricsEvents.NAVIGATION_TAPS_SETTINGS,
          ).build(),
        );
      },
      rootScreenName: Routes.SETTINGS_VIEW,
      unmountOnBlur: true,
    },
  };

  useEffect(() => {
    // Hide keyboard on Android when keyboard is visible.
    // Better solution would be to update android:windowSoftInputMode in the AndroidManifest and refactor pages to support it.
    if (Platform.OS === 'android') {
      const showSubscription = Keyboard.addListener('keyboardDidShow', () => {
        setIsKeyboardHidden(false);
      });
      const hideSubscription = Keyboard.addListener('keyboardDidHide', () => {
        setIsKeyboardHidden(true);
      });

      return () => {
        showSubscription.remove();
        hideSubscription.remove();
      };
    }
  }, []);

  const renderTabBar = ({ state, descriptors, navigation }) => {
    if (isKeyboardHidden) {
      return (
        <TabBar
          state={state}
          descriptors={descriptors}
          navigation={navigation}
        />
      );
    }
    return null;
  };

  return (
    <DrawerContext.Provider value={{ drawerRef }}>
      <Drawer ref={drawerRef}>
        <Tab.Navigator
          initialRouteName={Routes.WALLET.HOME}
          tabBar={renderTabBar}
        >
          <Tab.Screen
            name={Routes.WALLET.HOME}
            options={options.home}
            component={WalletTabModalFlow}
          />
          <Tab.Screen
            name={Routes.TRANSACTIONS_VIEW}
            options={options.activity}
            component={TransactionsHome}
          />
          <Tab.Screen
            name={Routes.MODAL.WALLET_ACTIONS}
            options={options.actions}
            component={WalletTabModalFlow}
          />
          <Tab.Screen
            name={Routes.BROWSER.HOME}
            options={options.browser}
            component={BrowserFlow}
          />

          <Tab.Screen
            name={Routes.SETTINGS_VIEW}
            options={options.settings}
            component={SettingsFlow}
          />
        </Tab.Navigator>
      </Drawer>
    </DrawerContext.Provider>
  );
};

const Webview = () => (
  <Stack.Navigator>
    <Stack.Screen
      name="SimpleWebview"
      component={SimpleWebview}
      mode={'modal'}
      options={SimpleWebview.navigationOptions}
    />
  </Stack.Navigator>
);

const SendView = () => (
  <Stack.Navigator>
    <Stack.Screen
      name="Send"
      component={Send}
      options={Send.navigationOptions}
    />
  </Stack.Navigator>
);

/* eslint-disable react/prop-types */
const NftDetailsModeView = (props) => (
  <Stack.Navigator>
    <Stack.Screen
      name=" " // No name here because this title will be displayed in the header of the page
      component={NftDetails}
      initialParams={{
        collectible: props.route.params?.collectible,
      }}
    />
  </Stack.Navigator>
);

/* eslint-disable react/prop-types */
const NftDetailsFullImageModeView = (props) => (
  <Stack.Navigator>
    <Stack.Screen
      name=" " // No name here because this title will be displayed in the header of the page
      component={NftDetailsFullImage}
      initialParams={{
        collectible: props.route.params?.collectible,
      }}
    />
  </Stack.Navigator>
);

const SendFlowView = () => (
  <Stack.Navigator>
    <Stack.Screen
      name="SendTo"
      component={SendTo}
      options={SendTo.navigationOptions}
    />
    <Stack.Screen
      name="Amount"
      component={Amount}
      options={Amount.navigationOptions}
    />
    <Stack.Screen
      name={Routes.SEND_FLOW.CONFIRM}
      component={Confirm}
      options={Confirm.navigationOptions}
    />
  </Stack.Navigator>
);

const AddBookmarkView = () => (
  <Stack.Navigator>
    <Stack.Screen
      name="AddBookmark"
      component={AddBookmark}
      options={AddBookmark.navigationOptions}
    />
  </Stack.Navigator>
);

const OfflineModeView = () => (
  <Stack.Navigator>
    <Stack.Screen
      name="OfflineMode"
      component={OfflineMode}
      options={OfflineMode.navigationOptions}
    />
  </Stack.Navigator>
);

const PaymentRequestView = () => (
  <Stack.Navigator>
    <Stack.Screen
      name="PaymentRequest"
      component={PaymentRequest}
      options={PaymentRequest.navigationOptions}
    />
    <Stack.Screen
      name="PaymentRequestSuccess"
      component={PaymentRequestSuccess}
      options={PaymentRequestSuccess.navigationOptions}
    />
  </Stack.Navigator>
);

/* eslint-disable react/prop-types */
const NotificationsModeView = (props) => (
  <Stack.Navigator>
    <Stack.Screen
      name={Routes.NOTIFICATIONS.VIEW}
      component={NotificationsView}
      options={NotificationsView.navigationOptions}
    />
    <Stack.Screen
      name={Routes.SETTINGS.NOTIFICATIONS}
      component={NotificationsSettings}
      options={NotificationsSettings.navigationOptions}
    />
    <Stack.Screen
      mode={'modal'}
      name={Routes.NOTIFICATIONS.OPT_IN}
      component={OptIn}
      options={OptIn.navigationOptions}
    />
    <Stack.Screen
      name={Routes.NOTIFICATIONS.DETAILS}
      component={NotificationsDetails}
      options={NotificationsDetails.navigationOptions}
    />
    <Stack.Screen
      name="ContactForm"
      component={ContactForm}
      options={ContactForm.navigationOptions}
    />
  </Stack.Navigator>
);

const Swaps = () => (
  <Stack.Navigator>
    <Stack.Screen
      name="SwapsAmountView"
      component={SwapsAmountView}
      options={SwapsAmountView.navigationOptions}
    />
    <Stack.Screen
      name="SwapsQuotesView"
      component={SwapsQuotesView}
      options={SwapsQuotesView.navigationOptions}
    />
  </Stack.Navigator>
);

const SetPasswordFlow = () => (
  <Stack.Navigator>
    <Stack.Screen
      name="ChoosePassword"
      component={ChoosePassword}
      options={ChoosePassword.navigationOptions}
    />
    <Stack.Screen
      name="AccountBackupStep1"
      component={AccountBackupStep1}
      options={AccountBackupStep1.navigationOptions}
    />
    <Stack.Screen
      name="AccountBackupStep1B"
      component={AccountBackupStep1B}
      options={AccountBackupStep1B.navigationOptions}
    />
    <Stack.Screen
      name="ManualBackupStep1"
      component={ManualBackupStep1}
      options={ManualBackupStep1.navigationOptions}
    />
    <Stack.Screen
      name="ManualBackupStep2"
      component={ManualBackupStep2}
      options={ManualBackupStep2.navigationOptions}
    />
    <Stack.Screen
      name="ManualBackupStep3"
      component={ManualBackupStep3}
      options={ManualBackupStep3.navigationOptions}
    />
    <Stack.Screen
      name="OptinMetrics"
      component={OptinMetrics}
      options={OptinMetrics.navigationOptions}
    />
  </Stack.Navigator>
);

const MainNavigator = () => (
  <Stack.Navigator
    screenOptions={{
      headerShown: false,
    }}
    mode={'modal'}
    initialRouteName={'Home'}
  >
    <Stack.Screen
      name="CollectiblesDetails"
      component={CollectiblesDetails}
      options={{
        //Refer to - https://reactnavigation.org/docs/stack-navigator/#animations
        cardStyle: { backgroundColor: importedColors.transparent },
        cardStyleInterpolator: () => ({
          overlayStyle: {
            opacity: 0,
          },
        }),
      }}
    />
    <Stack.Screen
      name={Routes.DEPRECATED_NETWORK_DETAILS}
      component={DeprecatedNetworkDetails}
      options={{
        //Refer to - https://reactnavigation.org/docs/stack-navigator/#animations
        cardStyle: { backgroundColor: importedColors.transparent },
        cardStyleInterpolator: () => ({
          overlayStyle: {
            opacity: 0,
          },
        }),
      }}
    />
    <Stack.Screen name="Home" component={HomeTabs} />
    <Stack.Screen name="Asset" component={AssetModalFlow} />
    <Stack.Screen name="Webview" component={Webview} />
    <Stack.Screen name="SendView" component={SendView} />
    <Stack.Screen
      name="SendFlowView"
      component={SendFlowView}
      //Disabling swipe down on IOS
      options={{ gestureEnabled: false }}
    />
    <Stack.Screen name="AddBookmarkView" component={AddBookmarkView} />
    <Stack.Screen name="OfflineModeView" component={OfflineModeView} />
    <Stack.Screen
      name={Routes.NOTIFICATIONS.VIEW}
      component={NotificationsModeView}
    />
    <Stack.Screen name={Routes.QR_TAB_SWITCHER} component={QRTabSwitcher} />
    <Stack.Screen name="NftDetails" component={NftDetailsModeView} />
    <Stack.Screen
      name="NftDetailsFullImage"
      component={NftDetailsFullImageModeView}
    />
    <Stack.Screen name="PaymentRequestView" component={PaymentRequestView} />
    <Stack.Screen name={Routes.RAMP.BUY}>
      {() => <RampRoutes rampType={RampType.BUY} />}
    </Stack.Screen>
    <Stack.Screen name={Routes.RAMP.SELL}>
      {() => <RampRoutes rampType={RampType.SELL} />}
    </Stack.Screen>
    <Stack.Screen name="Swaps" component={Swaps} />
<<<<<<< HEAD
    <Stack.Screen name={Routes.BRIDGE.BRIDGE} component={Bridge} />
=======
    <Stack.Screen name={Routes.BRIDGE.ROOT} component={BridgeScreenStack} />
    <Stack.Screen
      name={Routes.BRIDGE.MODALS.ROOT}
      component={BridgeModalStack}
      options={clearStackNavigatorOptions}
    />
>>>>>>> 9d204637
    <Stack.Screen name="StakeScreens" component={StakeScreenStack} />
    <Stack.Screen
      name="StakeModals"
      component={StakeModalStack}
      options={clearStackNavigatorOptions}
    />
    <Stack.Screen
      name="SetPasswordFlow"
      component={SetPasswordFlow}
      headerTitle={() => (
        <Image
          style={styles.headerLogo}
          source={require('../../../images/branding/metamask-name.png')}
          resizeMode={'contain'}
        />
      )}
      // eslint-disable-next-line react-native/no-inline-styles
      headerStyle={{ borderBottomWidth: 0 }}
    />
    {/* TODO: This is added to support slide 4 in the carousel - once changed this can be safely removed*/}
    <Stack.Screen
      name="GeneralSettings"
      component={GeneralSettings}
      options={{
        headerShown: true,
        ...GeneralSettings.navigationOptions,
      }}
    />
    <Stack.Screen
      name={Routes.NOTIFICATIONS.OPT_IN_STACK}
      component={NotificationsOptInStack}
      options={NotificationsOptInStack.navigationOptions}
    />
  </Stack.Navigator>
);

export default MainNavigator;<|MERGE_RESOLUTION|>--- conflicted
+++ resolved
@@ -89,12 +89,8 @@
 import AccountPermissions from '../../../components/Views/AccountPermissions';
 import { AccountPermissionsScreens } from '../../../components/Views/AccountPermissions/AccountPermissions.types';
 import { StakeModalStack, StakeScreenStack } from '../../UI/Stake/routes';
-<<<<<<< HEAD
-import BridgeView from '../../UI/Bridge';
 import { BridgeTransactionDetails } from '../../UI/Bridge/components/TransactionDetails/transaction-details';
-=======
 import { BridgeModalStack, BridgeScreenStack } from '../../UI/Bridge/routes';
->>>>>>> 9d204637
 
 const Stack = createStackNavigator();
 const Tab = createBottomTabNavigator();
@@ -824,16 +820,12 @@
       {() => <RampRoutes rampType={RampType.SELL} />}
     </Stack.Screen>
     <Stack.Screen name="Swaps" component={Swaps} />
-<<<<<<< HEAD
-    <Stack.Screen name={Routes.BRIDGE.BRIDGE} component={Bridge} />
-=======
     <Stack.Screen name={Routes.BRIDGE.ROOT} component={BridgeScreenStack} />
     <Stack.Screen
       name={Routes.BRIDGE.MODALS.ROOT}
       component={BridgeModalStack}
       options={clearStackNavigatorOptions}
     />
->>>>>>> 9d204637
     <Stack.Screen name="StakeScreens" component={StakeScreenStack} />
     <Stack.Screen
       name="StakeModals"
