/* eslint-disable react/prop-types */
/** This is a JS file, we can't use types */

import React, { useRef } from 'react';
import { Image, StyleSheet, TouchableOpacity, View } from 'react-native';
import { createStackNavigator } from '@react-navigation/stack';
import { createBottomTabNavigator } from '@react-navigation/bottom-tabs';
import Browser from '../../Views/Browser';
import AddBookmark from '../../Views/AddBookmark';
import SimpleWebview from '../../Views/SimpleWebview';
import Settings from '../../Views/Settings';
import GeneralSettings from '../../Views/Settings/GeneralSettings';
import AdvancedSettings from '../../Views/Settings/AdvancedSettings';
import SecuritySettings from '../../Views/Settings/SecuritySettings';
import ExperimentalSettings from '../../Views/Settings/ExperimentalSettings';
import NetworksSettings from '../../Views/Settings/NetworksSettings';
import NetworkSettings from '../../Views/Settings/NetworksSettings/NetworkSettings';
import AppInformation from '../../Views/Settings/AppInformation';
import Contacts from '../../Views/Settings/Contacts';
import Wallet from '../../Views/Wallet';
import Asset from '../../Views/Asset';
import AddAsset from '../../Views/AddAsset';
import Collectible from '../../Views/Collectible';
import Send from '../../Views/Send';
import SendTo from '../../Views/SendFlow/SendTo';
import RevealPrivateCredential from '../../Views/RevealPrivateCredential';
import WalletConnectSessions from '../../Views/WalletConnectSessions';
import OfflineMode from '../../Views/OfflineMode';
import QrScanner from '../../Views/QRScanner';
import ConnectQRHardware from '../../Views/ConnectHardware/ConnectQRHardware';
import LockScreen from '../../Views/LockScreen';
import EnterPasswordSimple from '../../Views/EnterPasswordSimple';
import ChoosePassword from '../../Views/ChoosePassword';
import ResetPassword from '../../Views/ResetPassword';
import AccountBackupStep1 from '../../Views/AccountBackupStep1';
import AccountBackupStep1B from '../../Views/AccountBackupStep1B';
import ManualBackupStep1 from '../../Views/ManualBackupStep1';
import ManualBackupStep2 from '../../Views/ManualBackupStep2';
import ManualBackupStep3 from '../../Views/ManualBackupStep3';
import ImportPrivateKey from '../../Views/ImportPrivateKey';
import ImportPrivateKeySuccess from '../../Views/ImportPrivateKeySuccess';
import PaymentRequest from '../../UI/PaymentRequest';
import PaymentRequestSuccess from '../../UI/PaymentRequestSuccess';
import Amount from '../../Views/SendFlow/Amount';
import Confirm from '../../Views/SendFlow/Confirm';
import ContactForm from '../../Views/Settings/Contacts/ContactForm';
import PaymentMethodSelector from '../../UI/FiatOrders/PaymentMethodSelector';
import PaymentMethodApplePay from '../../UI/FiatOrders/PaymentMethodApplePay';
import TransakWebView from '../../UI/FiatOrders/TransakWebView';
import MoonPayWebView from '../../UI/FiatOrders/MoonPayWebView';
import ActivityView from '../../Views/ActivityView';
import SwapsAmountView from '../../UI/Swaps';
import SwapsQuotesView from '../../UI/Swaps/QuotesView';
import GasEducationCarousel from '../../Views/GasEducationCarousel';
import CollectiblesDetails from '../../UI/CollectibleModal';
import OptinMetrics from '../../UI/OptinMetrics';
import SelectHardwareWallet from '../../Views/ConnectHardware/SelectHardware';
import Drawer from '../../UI/Drawer';
import ThemeSettings from '../../Views/ThemeSettings';
import LedgerConnect from '../../Views/LedgerConnect';
import { colors as importedColors } from '../../../styles/common';
import Text from '../../Base/Text';

const Stack = createStackNavigator();
const Tab = createBottomTabNavigator();

const styles = StyleSheet.create({
  headerLogo: {
    width: 125,
    height: 50,
  },
  hidden: {
    opacity: 0,
  },
<<<<<<< HEAD
  ledgerConnectHeaderContainer: {
    padding: 10,
    margin: 10,
  },
  ledgerConnectHeaderButton: {
    position: 'absolute',
    top: 0,
    right: 0,
  },
=======
>>>>>>> 161c5a35
});
/**
 * Navigator component that wraps
 * the 2 main sections: Browser, Wallet
 */

const WalletTabHome = () => (
  <Stack.Navigator initialRouteName={'WalletView'}>
    <Stack.Screen name="WalletView" component={Wallet} />
    <Stack.Screen
      name="Asset"
      component={Asset}
      options={Asset.navigationOptions}
    />
    <Stack.Screen
      name="AddAsset"
      component={AddAsset}
      options={AddAsset.navigationOptions}
    />
    <Stack.Screen
      name="Collectible"
      component={Collectible}
      options={Collectible.navigationOptions}
    />
    <Stack.Screen
      name="RevealPrivateCredentialView"
      component={RevealPrivateCredential}
      options={RevealPrivateCredential.navigationOptions}
    />
<<<<<<< HEAD

=======
>>>>>>> 161c5a35
    <Stack.Screen
      name="ExperimentalSettings"
      component={ExperimentalSettings}
      options={ExperimentalSettings.navigationOptions}
    />
  </Stack.Navigator>
);

const BrowserTabHome = () => (
  <Stack.Navigator>
    <Stack.Screen name="BrowserView" component={Browser} />
  </Stack.Navigator>
);

const TransactionsHome = () => (
  <Stack.Navigator>
    <Stack.Screen name="TransactionsView" component={ActivityView} />
  </Stack.Navigator>
);

export const DrawerContext = React.createContext({ drawerRef: null });

const HomeTabs = () => {
  const drawerRef = useRef(null);

  return (
    <DrawerContext.Provider value={{ drawerRef }}>
      <Drawer ref={drawerRef}>
        <Tab.Navigator
          initialRouteName={'WalletTabHome'}
          tabBarOptions={{ style: styles.hidden }}
          screenOptions={{ tabBarVisible: false }}
        >
          <Tab.Screen
            name="WalletTabHome"
            component={WalletTabHome}
            options={{ tabBarVisible: false }}
          />
          <Tab.Screen
            name="BrowserTabHome"
            component={BrowserTabHome}
            options={{ tabBarVisible: false }}
          />
          <Tab.Screen
            name="TransactionsHome"
            component={TransactionsHome}
            options={{ tabBarVisible: false }}
          />
        </Tab.Navigator>
      </Drawer>
    </DrawerContext.Provider>
  );
};

const Webview = () => (
  <Stack.Navigator>
    <Stack.Screen
      name="SimpleWebview"
      component={SimpleWebview}
      mode={'modal'}
      options={SimpleWebview.navigationOptions}
    />
  </Stack.Navigator>
);

const SettingsFlow = () => (
  <Stack.Navigator initialRouteName={'Settings'}>
    <Stack.Screen
      name="Settings"
      component={Settings}
      options={Settings.navigationOptions}
    />
    <Stack.Screen
      name="GeneralSettings"
      component={GeneralSettings}
      options={GeneralSettings.navigationOptions}
    />
    <Stack.Screen
      name="AdvancedSettings"
      component={AdvancedSettings}
      options={AdvancedSettings.navigationOptions}
    />
    <Stack.Screen
      name="SecuritySettings"
      component={SecuritySettings}
      options={SecuritySettings.navigationOptions}
    />
    <Stack.Screen
      name="ExperimentalSettings"
      component={ExperimentalSettings}
      options={ExperimentalSettings.navigationOptions}
    />
    <Stack.Screen
      name="NetworksSettings"
      component={NetworksSettings}
      options={NetworksSettings.navigationOptions}
    />
    <Stack.Screen
      name="NetworkSettings"
      component={NetworkSettings}
      options={NetworkSettings.navigationOptions}
    />
    <Stack.Screen
      name="CompanySettings"
      component={AppInformation}
      options={AppInformation.navigationOptions}
    />
    <Stack.Screen
      name="ContactsSettings"
      component={Contacts}
      options={Contacts.navigationOptions}
    />
    <Stack.Screen
      name="ContactForm"
      component={ContactForm}
      options={ContactForm.navigationOptions}
    />
    <Stack.Screen
      name="RevealPrivateCredentialView"
      component={RevealPrivateCredential}
      options={RevealPrivateCredential.navigationOptions}
    />
    <Stack.Screen
      name="WalletConnectSessionsView"
      component={WalletConnectSessions}
      options={WalletConnectSessions.navigationOptions}
    />
    <Stack.Screen
      name="ResetPassword"
      component={ResetPassword}
      options={ResetPassword.navigationOptions}
    />
    <Stack.Screen
      name="AccountBackupStep1B"
      component={AccountBackupStep1B}
      options={AccountBackupStep1B.navigationOptions}
    />
    <Stack.Screen
      name="ManualBackupStep1"
      component={ManualBackupStep1}
      options={ManualBackupStep1.navigationOptions}
    />
    <Stack.Screen
      name="ManualBackupStep2"
      component={ManualBackupStep2}
      options={ManualBackupStep2.navigationOptions}
    />
    <Stack.Screen
      name="ManualBackupStep3"
      component={ManualBackupStep3}
      options={ManualBackupStep3.navigationOptions}
    />
    <Stack.Screen
      name="EnterPasswordSimple"
      component={EnterPasswordSimple}
      options={EnterPasswordSimple.navigationOptions}
    />
  </Stack.Navigator>
);

const SettingsModalStack = () => (
  <Stack.Navigator
    initialRouteName={'SettingsFlow'}
    mode={'modal'}
    screenOptions={{
      headerShown: false,
      cardStyle: { backgroundColor: importedColors.transparent },
    }}
  >
    <Stack.Screen name={'SettingsFlow'} component={SettingsFlow} />
    <Stack.Screen
      name={'ThemeSettings'}
      component={ThemeSettings}
      options={{ animationEnabled: false }}
    />
  </Stack.Navigator>
);

const ImportPrivateKeyView = () => (
  <Stack.Navigator
    screenOptions={{
      headerShown: false,
    }}
  >
    <Stack.Screen name="ImportPrivateKey" component={ImportPrivateKey} />
    <Stack.Screen
      name="ImportPrivateKeySuccess"
      component={ImportPrivateKeySuccess}
    />
  </Stack.Navigator>
);

const SendView = () => (
  <Stack.Navigator>
    <Stack.Screen
      name="Send"
      component={Send}
      options={Send.navigationOptions}
    />
  </Stack.Navigator>
);

const SendFlowView = () => (
  <Stack.Navigator>
    <Stack.Screen
      name="SendTo"
      component={SendTo}
      options={SendTo.navigationOptions}
    />
    <Stack.Screen
      name="Amount"
      component={Amount}
      options={Amount.navigationOptions}
    />
    <Stack.Screen
      name="Confirm"
      component={Confirm}
      options={Confirm.navigationOptions}
    />
  </Stack.Navigator>
);

const AddBookmarkView = () => (
  <Stack.Navigator>
    <Stack.Screen
      name="AddBookmark"
      component={AddBookmark}
      options={AddBookmark.navigationOptions}
    />
  </Stack.Navigator>
);

const OfflineModeView = () => (
  <Stack.Navigator>
    <Stack.Screen
      name="OfflineMode"
      component={OfflineMode}
      options={OfflineMode.navigationOptions}
    />
  </Stack.Navigator>
);

const PaymentRequestView = () => (
  <Stack.Navigator>
    <Stack.Screen
      name="PaymentRequest"
      component={PaymentRequest}
      options={PaymentRequest.navigationOptions}
    />
    <Stack.Screen
      name="PaymentRequestSuccess"
      component={PaymentRequestSuccess}
      options={PaymentRequestSuccess.navigationOptions}
    />
  </Stack.Navigator>
);

const FiatOnRamp = () => (
  <Stack.Navigator initialRouteName="PaymentMethodSelector">
    <Stack.Screen
      name="PaymentMethodSelector"
      component={PaymentMethodSelector}
      options={PaymentMethodSelector.navigationOptions}
    />
    <Stack.Screen
      name="PaymentMethodApplePay"
      component={PaymentMethodApplePay}
      options={PaymentMethodApplePay.navigationOptions}
    />
    <Stack.Screen
      name="TransakFlow"
      component={TransakWebView}
      options={TransakWebView.navigationOptions}
    />
    <Stack.Screen
      name="MoonPayFlow"
      component={MoonPayWebView}
      options={MoonPayWebView.navigationOptions}
    />
    <Stack.Screen
      name="GasEducationCarousel"
      component={GasEducationCarousel}
      options={GasEducationCarousel.navigationOptions}
    />
  </Stack.Navigator>
);

const Swaps = () => (
  <Stack.Navigator>
    <Stack.Screen
      name="SwapsAmountView"
      component={SwapsAmountView}
      options={SwapsAmountView.navigationOptions}
    />
    <Stack.Screen
      name="SwapsQuotesView"
      component={SwapsQuotesView}
      options={SwapsQuotesView.navigationOptions}
    />
  </Stack.Navigator>
);

const SetPasswordFlow = () => (
  <Stack.Navigator>
    <Stack.Screen
      name="ChoosePassword"
      component={ChoosePassword}
      options={ChoosePassword.navigationOptions}
    />
    <Stack.Screen
      name="AccountBackupStep1"
      component={AccountBackupStep1}
      options={AccountBackupStep1.navigationOptions}
    />
    <Stack.Screen
      name="AccountBackupStep1B"
      component={AccountBackupStep1B}
      options={AccountBackupStep1B.navigationOptions}
    />
    <Stack.Screen
      name="ManualBackupStep1"
      component={ManualBackupStep1}
      options={ManualBackupStep1.navigationOptions}
    />
    <Stack.Screen
      name="ManualBackupStep2"
      component={ManualBackupStep2}
      options={ManualBackupStep2.navigationOptions}
    />
    <Stack.Screen
      name="ManualBackupStep3"
      component={ManualBackupStep3}
      options={ManualBackupStep3.navigationOptions}
    />
    <Stack.Screen
      name="OptinMetrics"
      component={OptinMetrics}
      options={OptinMetrics.navigationOptions}
    />
  </Stack.Navigator>
);

<<<<<<< HEAD
const LedgerConnectFlow = ({ navigation }) => (
  <Stack.Navigator
    screenOptions={{
      headerLeft: null,
      headerTitle: null,
      // eslint-disable-next-line react/display-name
      headerRight: () => (
        <View style={styles.ledgerConnectHeaderContainer}>
          <TouchableOpacity
            onPress={() => {
              navigation.navigate('Home');
            }}
            style={styles.ledgerConnectHeaderButton}
          >
            <Text bold> X </Text>
          </TouchableOpacity>
        </View>
      ),
    }}
    initialRouteName="LedgerConnect"
  >
    <Stack.Screen name="LedgerConnect" component={LedgerConnect} />
=======
const ConnectHardwareWalletFlow = () => (
  <Stack.Navigator name="ConnectHardwareWallet">
    <Stack.Screen
      name="SelectHardwareWallet"
      component={SelectHardwareWallet}
      options={SelectHardwareWallet.navigationOptions}
    />
>>>>>>> 161c5a35
  </Stack.Navigator>
);

const ConnectQRHardwareFlow = () => (
  <Stack.Navigator
    screenOptions={{
      headerShown: false,
    }}
  >
    <Stack.Screen name="ConnectQRHardware" component={ConnectQRHardware} />
  </Stack.Navigator>
);

const MainNavigator = () => (
  <Stack.Navigator
    screenOptions={{
      headerShown: false,
    }}
    mode={'modal'}
    initialRouteName={'Home'}
  >
    <Stack.Screen
      name="CollectiblesDetails"
      component={CollectiblesDetails}
      options={{
        //Refer to - https://reactnavigation.org/docs/stack-navigator/#animations
        cardStyle: { backgroundColor: importedColors.transparent },
        cardStyleInterpolator: () => ({
          overlayStyle: {
            opacity: 0,
          },
        }),
      }}
    />
    <Stack.Screen name="Home" tabBarVisible={false} component={HomeTabs} />
    <Stack.Screen name="Webview" component={Webview} />
    <Stack.Screen name="SettingsView" component={SettingsModalStack} />
    <Stack.Screen
      name="ImportPrivateKeyView"
      component={ImportPrivateKeyView}
    />
<<<<<<< HEAD
    <Stack.Screen name="LedgerConnectFlow" component={LedgerConnectFlow} />
=======
    <Stack.Screen
      name="ConnectHardwareWalletFlow"
      component={ConnectHardwareWalletFlow}
    />
>>>>>>> 161c5a35
    <Stack.Screen
      name="ConnectQRHardwareFlow"
      component={ConnectQRHardwareFlow}
    />
    <Stack.Screen name="SendView" component={SendView} />
    <Stack.Screen name="SendFlowView" component={SendFlowView} />
    <Stack.Screen name="AddBookmarkView" component={AddBookmarkView} />
    <Stack.Screen name="OfflineModeView" component={OfflineModeView} />
    <Stack.Screen name="QRScanner" component={QrScanner} />
    <Stack.Screen name="LockScreen" component={LockScreen} />
    <Stack.Screen name="PaymentRequestView" component={PaymentRequestView} />
    <Stack.Screen name="FiatOnRamp" component={FiatOnRamp} />
    <Stack.Screen name="Swaps" component={Swaps} />
    <Stack.Screen
      name="SetPasswordFlow"
      component={SetPasswordFlow}
      headerTitle={() => (
        <Image
          style={styles.headerLogo}
          source={require('../../../images/metamask-name.png')}
          resizeMode={'contain'}
        />
      )}
      // eslint-disable-next-line react-native/no-inline-styles
      headerStyle={{ borderBottomWidth: 0 }}
    />
  </Stack.Navigator>
);

export default MainNavigator;<|MERGE_RESOLUTION|>--- conflicted
+++ resolved
@@ -72,7 +72,6 @@
   hidden: {
     opacity: 0,
   },
-<<<<<<< HEAD
   ledgerConnectHeaderContainer: {
     padding: 10,
     margin: 10,
@@ -82,8 +81,6 @@
     top: 0,
     right: 0,
   },
-=======
->>>>>>> 161c5a35
 });
 /**
  * Navigator component that wraps
@@ -113,10 +110,6 @@
       component={RevealPrivateCredential}
       options={RevealPrivateCredential.navigationOptions}
     />
-<<<<<<< HEAD
-
-=======
->>>>>>> 161c5a35
     <Stack.Screen
       name="ExperimentalSettings"
       component={ExperimentalSettings}
@@ -459,7 +452,6 @@
   </Stack.Navigator>
 );
 
-<<<<<<< HEAD
 const LedgerConnectFlow = ({ navigation }) => (
   <Stack.Navigator
     screenOptions={{
@@ -482,7 +474,9 @@
     initialRouteName="LedgerConnect"
   >
     <Stack.Screen name="LedgerConnect" component={LedgerConnect} />
-=======
+  </Stack.Navigator>
+);
+
 const ConnectHardwareWalletFlow = () => (
   <Stack.Navigator name="ConnectHardwareWallet">
     <Stack.Screen
@@ -490,7 +484,6 @@
       component={SelectHardwareWallet}
       options={SelectHardwareWallet.navigationOptions}
     />
->>>>>>> 161c5a35
   </Stack.Navigator>
 );
 
@@ -532,14 +525,11 @@
       name="ImportPrivateKeyView"
       component={ImportPrivateKeyView}
     />
-<<<<<<< HEAD
     <Stack.Screen name="LedgerConnectFlow" component={LedgerConnectFlow} />
-=======
     <Stack.Screen
       name="ConnectHardwareWalletFlow"
       component={ConnectHardwareWalletFlow}
     />
->>>>>>> 161c5a35
     <Stack.Screen
       name="ConnectQRHardwareFlow"
       component={ConnectQRHardwareFlow}
