--- conflicted
+++ resolved
@@ -3,12 +3,8 @@
 import { Platform, StyleSheet, Text, TextInput, View } from 'react-native';
 import { colors, fontStyles } from '../../styles/common';
 import { connect } from 'react-redux';
-<<<<<<< HEAD
 import { weiToFiat, isDecimal, toWei } from '../../util/number';
-=======
-import { isBN, weiToFiat, isDecimal, toWei, fromWei } from '../../util/number';
 import { strings } from '../../../locales/i18n';
->>>>>>> a8f27ab5
 
 const styles = StyleSheet.create({
 	root: {
