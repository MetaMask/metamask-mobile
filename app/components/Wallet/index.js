--- conflicted
+++ resolved
@@ -81,14 +81,8 @@
 	}
 
 	render() {
-<<<<<<< HEAD
 		const { accounts, conversionRate, currentCurrency, identities, selectedAddress, tokens } = this.props;
-		const account = { ...identities[selectedAddress], ...accounts[selectedAddress] };
-=======
-		const { accounts, conversionRate, currentCurrency, identities, selectedAddress } = this.props;
 		const account = { address: selectedAddress, ...identities[selectedAddress], ...accounts[selectedAddress] };
-
->>>>>>> fa9cb96b
 		return (
 			<View style={styles.wrapper} testID={'wallet-screen'}>
 				<AccountOverview
