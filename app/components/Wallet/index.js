--- conflicted
+++ resolved
@@ -153,14 +153,10 @@
 			identities,
 			selectedAddress,
 			tokens,
-<<<<<<< HEAD
+			tokenBalances,
+			tokenExchangeRates,
 			collectibles,
 			navigation
-=======
-			tokenBalances,
-			tokenExchangeRates,
-			collectibles
->>>>>>> f32760eb
 		} = this.props;
 		let balance = 0;
 		let assets = tokens;
@@ -194,19 +190,15 @@
 					navigation={navigation}
 				/>
 				<ScrollableTabView renderTabBar={this.renderTabBar}>
-<<<<<<< HEAD
-					<Tokens navigation={navigation} tabLabel={strings('wallet.tokens')} assets={assets} />
-=======
 					<Tokens
-						navigation={this.props.navigation}
+						navigation={navigation}
 						tabLabel={strings('wallet.tokens')}
-						assets={tokens}
+						assets={assets}
 						currentCurrency={currentCurrency}
 						conversionRate={conversionRate}
 						tokenBalances={tokenBalances}
 						tokenExchangeRates={tokenExchangeRates}
 					/>
->>>>>>> f32760eb
 					<Collectibles
 						navigation={navigation}
 						tabLabel={strings('wallet.collectibles')}
