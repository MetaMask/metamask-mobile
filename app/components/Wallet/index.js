import React, { Component } from 'react';
import { StyleSheet, View } from 'react-native';
import PropTypes from 'prop-types';
import ScrollableTabView from 'react-native-scrollable-tab-view';
import DefaultTabBar from 'react-native-scrollable-tab-view/DefaultTabBar';
import { colors, fontStyles } from '../../styles/common';
import AccountOverview from '../AccountOverview';
import Tokens from '../Tokens';
import Collectibles from '../Collectibles';
import getNavbarOptions from '../Navbar';

const styles = StyleSheet.create({
	wrapper: {
		flex: 1,
		backgroundColor: colors.slate
	},
	tabUnderlineStyle: {
		height: 2,
		backgroundColor: colors.primary
	},
	tabStyle: {
		paddingBottom: 0
	},
	textStyle: {
		fontSize: 16,
		letterSpacing: 0.5,
		...fontStyles.bold
	}
});

// This should be coming from redux / GABA store

const tokens = [
	{
		balance: 4,
		balanceFiat: 1500,
		logo: 'https://upload.wikimedia.org/wikipedia/commons/0/05/Ethereum_logo_2014.svg',
		symbol: 'ETH',
		name: 'Ethereum'
	},
	{
		balance: 20,
		balanceFiat: 104.2,
		logo: 'https://cdn.freebiesupply.com/logos/large/2x/omisego-logo-png-transparent.png',
		symbol: 'OMG',
		name: 'OmiseGo'
	}
];

const account = {
	address: '0xe7E125654064EEa56229f273dA586F10DF96B0a1',
	balanceFiat: 1604.2,
	label: 'Account 1'
};

/**
 * Main view for the wallet
 */

export default class Wallet extends Component {
	static navigationOptions = ({ navigation }) => getNavbarOptions('Wallet', navigation);

	static propTypes = {
		navigation: PropTypes.object
	};

<<<<<<< HEAD
	componentDidMount() {
		// This is a brute-force way to refresh the wallet anytime the
		// datamodel changes for demonstration purposes. We should probably
		// link the datamodel to redux and go that route instead.
		this.mounted = true;
		this.props.engine.datamodel.subscribe(() => {
			this.mounted && this.forceUpdate();
		});
	}

	componentWillUnmount() {
		this.mounted = false;
		this.props.engine.datamodel.unsubscribe();
	}

	changeNetwork(type) {
		this.props.engine.api.network.setProviderType(type);
	}

=======
>>>>>>> 15aa2f03
	render() {
		return (
			<View style={styles.wrapper}>
				<AccountOverview account={account} />
				<ScrollableTabView
					renderTabBar={() => (
						// eslint-disable-line react/jsx-no-bind
						<DefaultTabBar
							underlineStyle={styles.tabUnderlineStyle}
							activeTextColor={colors.primary}
							inactiveTextColor={colors.fontTertiary}
							backgroundColor={colors.white}
							tabStyle={styles.tabStyle}
							textStyle={styles.textStyle}
						/>
					)}
				>
					<Tokens navigation={this.props.navigation} tabLabel="TOKENS" assets={tokens} />
					<Collectibles navigation={this.props.navigation} tabLabel="COLLECTIBLES" assets={[]} />
				</ScrollableTabView>
			</View>
		);
	}
}<|MERGE_RESOLUTION|>--- conflicted
+++ resolved
@@ -64,28 +64,6 @@
 		navigation: PropTypes.object
 	};
 
-<<<<<<< HEAD
-	componentDidMount() {
-		// This is a brute-force way to refresh the wallet anytime the
-		// datamodel changes for demonstration purposes. We should probably
-		// link the datamodel to redux and go that route instead.
-		this.mounted = true;
-		this.props.engine.datamodel.subscribe(() => {
-			this.mounted && this.forceUpdate();
-		});
-	}
-
-	componentWillUnmount() {
-		this.mounted = false;
-		this.props.engine.datamodel.unsubscribe();
-	}
-
-	changeNetwork(type) {
-		this.props.engine.api.network.setProviderType(type);
-	}
-
-=======
->>>>>>> 15aa2f03
 	render() {
 		return (
 			<View style={styles.wrapper}>
