import React, { Component } from 'react';
import PropTypes from 'prop-types';
import { TouchableOpacity, StyleSheet, Text, View } from 'react-native';
import Icon from 'react-native-vector-icons/Feather';
import Image from 'react-native-remote-svg';
import { colors, fontStyles } from '../../styles/common';
import TokenImage from '../TokenImage';

const styles = StyleSheet.create({
	itemWrapper: {
		flex: 1,
		flexDirection: 'row',
		paddingHorizontal: 15,
		paddingVertical: 10,
		borderBottomWidth: StyleSheet.hairlineWidth,
		borderBottomColor: colors.borderColor
	},
	balances: {
		flex: 1,
		justifyContent: 'center'
	},
	balance: {
		fontSize: 16,
		color: colors.fontPrimary,
		...fontStyles.normal
	},
	balanceFiat: {
		fontSize: 12,
		color: colors.fontSecondary,
		...fontStyles.normal
	},
	arrow: {
		flex: 1,
		alignSelf: 'flex-end'
	},
	arrowIcon: {
		marginTop: 8
	},
	ethLogo: {
		width: 50,
		height: 50,
		overflow: 'hidden',
		borderRadius: 100,
		marginRight: 20
	}
});

const ethLogo = require('../../images/eth-logo.svg'); // eslint-disable-line

/**
 * View that renders an ERC-20 Token list element
 */
export default class TokenElement extends Component {
	static propTypes = {
		/**
		 * Callback triggered on press
		 */
		onPress: PropTypes.func,
		/**
		 * Asset object (in this case ERC20 token)
		 */
		asset: PropTypes.object
	};

	render() {
<<<<<<< HEAD
		const { onPress, asset } = this.props;

		return (
			<TouchableOpacity onPress={onPress} style={styles.itemWrapper} key={`asset-${asset.symbol}`}>
				{asset.symbol === 'ETH' ? (
					<Image source={ethLogo} style={styles.ethLogo} />
				) : (
					<TokenImage asset={asset} />
				)}
				<View style={styles.balances}>
					<Text style={styles.balance}>
						{asset.balance} {asset.symbol}
					</Text>
					<Text style={styles.balanceFiat}>{asset.balanceFiat}</Text>
=======
		const {
			onPress,
			asset,
			asset: { symbol, balance, balanceFiat }
		} = this.props;

		return (
			<TouchableOpacity onPress={onPress} style={styles.itemWrapper} key={`asset-${symbol}`}>
				<TokenImage asset={asset} />
				<View style={styles.balances}>
					<Text style={styles.balance}>
						{balance} {symbol}
					</Text>
					{balanceFiat ? <Text style={styles.balanceFiat}>{balanceFiat}</Text> : null}
>>>>>>> f32760eb
				</View>
				<View styles={styles.arrow}>
					<Icon name="chevron-right" size={24} color={colors.fontTertiary} style={styles.arrowIcon} />
				</View>
			</TouchableOpacity>
		);
	}
}<|MERGE_RESOLUTION|>--- conflicted
+++ resolved
@@ -63,8 +63,11 @@
 	};
 
 	render() {
-<<<<<<< HEAD
-		const { onPress, asset } = this.props;
+		const {
+			onPress,
+			asset,
+			asset: { symbol, balance, balanceFiat }
+		} = this.props;
 
 		return (
 			<TouchableOpacity onPress={onPress} style={styles.itemWrapper} key={`asset-${asset.symbol}`}>
@@ -75,25 +78,9 @@
 				)}
 				<View style={styles.balances}>
 					<Text style={styles.balance}>
-						{asset.balance} {asset.symbol}
-					</Text>
-					<Text style={styles.balanceFiat}>{asset.balanceFiat}</Text>
-=======
-		const {
-			onPress,
-			asset,
-			asset: { symbol, balance, balanceFiat }
-		} = this.props;
-
-		return (
-			<TouchableOpacity onPress={onPress} style={styles.itemWrapper} key={`asset-${symbol}`}>
-				<TokenImage asset={asset} />
-				<View style={styles.balances}>
-					<Text style={styles.balance}>
 						{balance} {symbol}
 					</Text>
 					{balanceFiat ? <Text style={styles.balanceFiat}>{balanceFiat}</Text> : null}
->>>>>>> f32760eb
 				</View>
 				<View styles={styles.arrow}>
 					<Icon name="chevron-right" size={24} color={colors.fontTertiary} style={styles.arrowIcon} />
