import React, { Component } from 'react';
import PropTypes from 'prop-types';
import { AsyncStorage } from 'react-native';
import Engine from '../../core/Engine';
import FoxScreen from '../FoxScreen';
<<<<<<< HEAD
import { strings } from '../../../locales/i18n';
=======
import SecureKeychain from '../../core/SecureKeychain';
>>>>>>> 9d1042cc
/**
 * Entry Screen that decides which screen to show
 * depending on the state of the user
 * new, existing , logged in or not
 * while showing the fox
 */
export default class Entry extends Component {
	static propTypes = {
		/**
		 * The navigator object
		 */
		navigation: PropTypes.object
	};

	async componentDidMount() {
		const existingUser = await AsyncStorage.getItem('@MetaMask:existingUser');
		if (existingUser !== null) {
			await this.unlockKeychain();
		} else {
			this.goToOnboarding();
		}
	}

	async unlockKeychain() {
		try {
			// Retreive the credentials
<<<<<<< HEAD
			const credentials = await Keychain.getGenericPassword({
				service: 'com.metamask',
				authenticationPromptTitle: strings('authentication.auth_prompt_title'),
				authenticationPromptDesc: strings('authentication.auth_prompt_desc'),
				fingerprintPromptTitle: strings('authentication.fingerprint_prompt_title'),
				fingerprintPromptDesc: strings('authentication.fingerprint_prompt_desc'),
				fingerprintPromptCancel: strings('authentication.fingerprint_prompt_cancel')
			});
=======
			const credentials = await SecureKeychain.getGenericPassword();
>>>>>>> 9d1042cc
			if (credentials) {
				// Restore vault with existing credentials
				const { KeyringController } = Engine.context;
				await KeyringController.submitPassword(credentials.password);
				this.goToWallet();
			} else {
				this.goToLogin();
			}
		} catch (error) {
			console.log(`Keychain couldn't be accessed`, error); // eslint-disable-line
			this.goToLogin();
		}
	}

	goToOnboarding() {
		this.props.navigation.navigate('OnboardingRootNav');
	}

	goToWallet() {
		this.props.navigation.navigate('HomeNav');
	}

	goToLogin() {
		this.props.navigation.navigate('Login');
	}

	render = () => <FoxScreen />;
}<|MERGE_RESOLUTION|>--- conflicted
+++ resolved
@@ -3,11 +3,7 @@
 import { AsyncStorage } from 'react-native';
 import Engine from '../../core/Engine';
 import FoxScreen from '../FoxScreen';
-<<<<<<< HEAD
-import { strings } from '../../../locales/i18n';
-=======
 import SecureKeychain from '../../core/SecureKeychain';
->>>>>>> 9d1042cc
 /**
  * Entry Screen that decides which screen to show
  * depending on the state of the user
@@ -34,18 +30,7 @@
 	async unlockKeychain() {
 		try {
 			// Retreive the credentials
-<<<<<<< HEAD
-			const credentials = await Keychain.getGenericPassword({
-				service: 'com.metamask',
-				authenticationPromptTitle: strings('authentication.auth_prompt_title'),
-				authenticationPromptDesc: strings('authentication.auth_prompt_desc'),
-				fingerprintPromptTitle: strings('authentication.fingerprint_prompt_title'),
-				fingerprintPromptDesc: strings('authentication.fingerprint_prompt_desc'),
-				fingerprintPromptCancel: strings('authentication.fingerprint_prompt_cancel')
-			});
-=======
 			const credentials = await SecureKeychain.getGenericPassword();
->>>>>>> 9d1042cc
 			if (credentials) {
 				// Restore vault with existing credentials
 				const { KeyringController } = Engine.context;
