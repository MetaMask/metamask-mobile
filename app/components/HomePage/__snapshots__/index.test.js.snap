--- conflicted
+++ resolved
@@ -1,163 +1,3 @@
 // Jest Snapshot v1, https://goo.gl/fbAQLP
 
-<<<<<<< HEAD
-exports[`HomePage should render correctly 1`] = `
-<ScrollView
-  contentContainerStyle={
-    Object {
-      "backgroundColor": "#FFFFFF",
-      "padding": 30,
-      "paddingBottom": 0,
-    }
-  }
-  style={
-    Object {
-      "backgroundColor": "#FFFFFF",
-      "flex": 1,
-    }
-  }
->
-  <View
-    style={
-      Object {
-        "alignItems": "center",
-        "height": 120,
-        "marginBottom": 0,
-        "marginTop": 10,
-      }
-    }
-  >
-    <Component
-      resizeMethod="auto"
-      source={
-        Object {
-          "testUri": "../../../app/images/fox.png",
-        }
-      }
-      style={
-        Object {
-          "height": 120,
-          "width": 120,
-        }
-      }
-    />
-  </View>
-  <View
-    style={
-      Object {
-        "alignItems": "center",
-        "flex": 1,
-      }
-    }
-  >
-    <Text
-      style={
-        Object {
-          "color": "#4a4a4a",
-          "fontFamily": "Roboto",
-          "fontSize": 35,
-          "fontWeight": "600",
-          "justifyContent": "center",
-          "marginBottom": 20,
-          "marginTop": 20,
-          "textAlign": "center",
-        }
-      }
-    >
-      Let's get started!
-    </Text>
-    <Text
-      style={
-        Object {
-          "color": "#999999",
-          "fontFamily": "Roboto",
-          "fontSize": 20,
-          "fontWeight": "400",
-        }
-      }
-    >
-      The decentralized web awaits
-    </Text>
-    <TextInput
-      allowFontScaling={true}
-      autoCapitalize="none"
-      autoCorrect={false}
-      clearButtonMode="while-editing"
-      keyboardType="url"
-      onChangeText={[Function]}
-      onSubmitEditing={[Function]}
-      placeholder="Search or type URL"
-      placeholderTextColor="#747d8c"
-      returnKeyType="go"
-      style={
-        Object {
-          "backgroundColor": "#FFFFFF",
-          "borderColor": "#CCCCCC",
-          "borderRadius": 3,
-          "borderWidth": 0.5,
-          "fontFamily": "Roboto",
-          "fontSize": 17,
-          "fontWeight": "400",
-          "marginVertical": 20,
-          "padding": 15,
-          "width": "100%",
-        }
-      }
-      underlineColorAndroid="transparent"
-      value=""
-    />
-    <View
-      style={
-        Object {
-          "alignSelf": "flex-start",
-          "flex": 1,
-        }
-      }
-    >
-      <Text
-        style={
-          Object {
-            "color": "#4a4a4a",
-            "fontFamily": "Roboto",
-            "fontSize": 20,
-            "fontWeight": "600",
-            "justifyContent": "center",
-            "marginBottom": 10,
-            "marginTop": 20,
-          }
-        }
-      >
-        Bookmarks
-      </Text>
-      <View>
-        <Text
-          style={
-            Object {
-              "color": "#999999",
-              "fontFamily": "Roboto",
-              "fontWeight": "400",
-            }
-          }
-        >
-          Your bookmarks will show up here
-        </Text>
-      </View>
-      <ActionSheet
-        cancelButtonIndex={1}
-        destructiveButtonIndex={0}
-        onPress={[Function]}
-        options={
-          Array [
-            "Remove",
-            "cancel",
-          ]
-        }
-        title="Do you want to remove this bookmark?"
-      />
-    </View>
-  </View>
-</ScrollView>
-`;
-=======
-exports[`HomePage should render correctly 1`] = `<Connect(HomePage) />`;
->>>>>>> 26d63cfe
+exports[`HomePage should render correctly 1`] = `<Connect(HomePage) />`;