--- conflicted
+++ resolved
@@ -43,14 +43,7 @@
     // 2. User hasn't seen the modal
     // 3. This is not a fresh install (it's an update)
     const shouldShow =
-<<<<<<< HEAD
-      isMultichainAccountsState2Enabled &&
-      !hasSeenIntroModal &&
-      isUpdate &&
-      isMultichainAccountsUpdate;
-=======
       !hasSeenIntroModal && isUpdate && isMultichainAccountsUpdate;
->>>>>>> f4e8f8d0
 
     if (shouldShow && !isE2ETest) {
       navigation.navigate(Routes.MODAL.ROOT_MODAL_FLOW, {
