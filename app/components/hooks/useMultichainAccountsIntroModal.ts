import { useCallback, useEffect } from 'react';
import { useNavigation } from '@react-navigation/native';
import { useSelector } from 'react-redux';
import { selectMultichainAccountsState2Enabled } from '../../selectors/featureFlagController/multichainAccounts/enabledMultichainAccounts';
import { selectMultichainAccountsIntroModalSeen } from '../../reducers/user/selectors';
import Routes from '../../constants/navigation/Routes';
import StorageWrapper from '../../store/storage-wrapper';
import { CURRENT_APP_VERSION, LAST_APP_VERSION } from '../../constants/storage';

const isE2ETest =
  process.env.IS_TEST === 'true' || process.env.METAMASK_ENVIRONMENT === 'e2e';

/**
 * Hook to handle showing the multichain accounts intro modal
 * Shows the modal only when:
 * 1. Multichain accounts state 2 is enabled
 * 2. The modal hasn't been seen before
 * 3. This is not a fresh install (app update)
 */
export const useMultichainAccountsIntroModal = () => {
  const navigation = useNavigation();

  const isMultichainAccountsState2Enabled = useSelector(
    selectMultichainAccountsState2Enabled,
  );
  const hasSeenIntroModal = useSelector(selectMultichainAccountsIntroModalSeen);

  const checkAndShowMultichainAccountsIntroModal = useCallback(async () => {
    // Check if this is a fresh install
    const currentAppVersion = await StorageWrapper.getItem(CURRENT_APP_VERSION);
    const lastAppVersion = await StorageWrapper.getItem(LAST_APP_VERSION);
    const isUpdate = !!lastAppVersion && currentAppVersion !== lastAppVersion;

<<<<<<< HEAD
=======
    let isMultichainAccountsUpdate = false;
    if (isUpdate) {
      const toParts = (v: string = '') => v.split('.').map(Number);
      const [lastMaj = 0, lastMin = 0] = toParts(lastAppVersion);
      const [currMaj = 0, currMin = 0] = toParts(currentAppVersion);

      isMultichainAccountsUpdate =
        (lastMaj < 7 || (lastMaj === 7 && lastMin <= 56)) &&
        (currMaj > 7 || (currMaj === 7 && currMin >= 57));
    }

>>>>>>> 338177c4
    // Only show modal if:
    // 1. Feature is enabled
    // 2. User hasn't seen the modal
    // 3. This is not a fresh install (it's an update)
    const shouldShow =
<<<<<<< HEAD
      isMultichainAccountsState2Enabled && !hasSeenIntroModal && isUpdate;
=======
      isMultichainAccountsState2Enabled &&
      !hasSeenIntroModal &&
      isUpdate &&
      isMultichainAccountsUpdate;
>>>>>>> 338177c4

    if (shouldShow && !isE2ETest) {
      navigation.navigate(Routes.MODAL.ROOT_MODAL_FLOW, {
        screen: Routes.MODAL.MULTICHAIN_ACCOUNTS_INTRO,
      });
    }
  }, [isMultichainAccountsState2Enabled, hasSeenIntroModal, navigation]);

  useEffect(() => {
    checkAndShowMultichainAccountsIntroModal();
  }, [checkAndShowMultichainAccountsIntroModal]);

  return {
    isMultichainAccountsState2Enabled,
    hasSeenIntroModal,
  };
};<|MERGE_RESOLUTION|>--- conflicted
+++ resolved
@@ -31,8 +31,6 @@
     const lastAppVersion = await StorageWrapper.getItem(LAST_APP_VERSION);
     const isUpdate = !!lastAppVersion && currentAppVersion !== lastAppVersion;
 
-<<<<<<< HEAD
-=======
     let isMultichainAccountsUpdate = false;
     if (isUpdate) {
       const toParts = (v: string = '') => v.split('.').map(Number);
@@ -44,20 +42,15 @@
         (currMaj > 7 || (currMaj === 7 && currMin >= 57));
     }
 
->>>>>>> 338177c4
     // Only show modal if:
     // 1. Feature is enabled
     // 2. User hasn't seen the modal
     // 3. This is not a fresh install (it's an update)
     const shouldShow =
-<<<<<<< HEAD
-      isMultichainAccountsState2Enabled && !hasSeenIntroModal && isUpdate;
-=======
       isMultichainAccountsState2Enabled &&
       !hasSeenIntroModal &&
       isUpdate &&
       isMultichainAccountsUpdate;
->>>>>>> 338177c4
 
     if (shouldShow && !isE2ETest) {
       navigation.navigate(Routes.MODAL.ROOT_MODAL_FLOW, {
