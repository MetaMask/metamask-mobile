--- conflicted
+++ resolved
@@ -17,16 +17,12 @@
       await Authentication.newWalletAndKeychain(`${Date.now()}`, {
         currentAuthType: AUTHENTICATION_TYPE.UNKNOWN,
       });
-<<<<<<< HEAD
 
       ///: BEGIN:ONLY_INCLUDE_IF(seedless-onboarding)
       Engine.context.SeedlessOnboardingController.clearState();
       ///: END:ONLY_INCLUDE_IF(seedless-onboarding)
 
-      await resetVaultBackup();
-=======
       await clearAllVaultBackups();
->>>>>>> 9181d70b
       await Authentication.lockApp();
       // TODO: Replace "any" with type
       // eslint-disable-next-line @typescript-eslint/no-explicit-any
