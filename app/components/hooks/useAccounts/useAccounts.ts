// Third party dependencies.
import { useCallback, useEffect, useRef, useState, useMemo } from 'react';
import { useSelector } from 'react-redux';
import { KeyringTypes } from '@metamask/keyring-controller';

// External Dependencies.
import { doENSReverseLookup } from '../../../util/ENSUtils';
import { selectChainId } from '../../../selectors/networkController';
import { selectIsMultiAccountBalancesEnabled } from '../../../selectors/preferencesController';
import {
  selectInternalAccounts,
  selectSelectedInternalAccount,
} from '../../../selectors/accountsController';

// Internal dependencies
import {
  Account,
  EnsByAccountAddress,
  UseAccounts,
  UseAccountsParams,
} from './useAccounts.types';
import { InternalAccount } from '@metamask/keyring-internal-api';
import {
  getFormattedAddressFromInternalAccount,
  isNonEvmAddress,
} from '../../../core/Multichain/utils';
import { useMultichainBalancesForAllAccounts } from '../useMultichainBalances';

/**
 * Hook that returns both wallet accounts and ens name information.
 *
 * @returns Object that contains both wallet accounts and ens name information.
 */
const useAccounts = ({
  checkBalanceError: checkBalanceErrorFn,
  isLoading = false,
}: UseAccountsParams = {}): UseAccounts => {
  const isMountedRef = useRef(false);
  const [accounts, setAccounts] = useState<Account[]>([]);
  const [evmAccounts, setEVMAccounts] = useState<Account[]>([]);
  const [ensByAccountAddress, setENSByAccountAddress] =
    useState<EnsByAccountAddress>({});
  const currentChainId = useSelector(selectChainId);
  const internalAccounts = useSelector(selectInternalAccounts);
  const selectedInternalAccount = useSelector(selectSelectedInternalAccount);

  const { multichainBalancesForAllAccounts } =
    useMultichainBalancesForAllAccounts();

  const isMultiAccountBalancesEnabled = useSelector(
    selectIsMultiAccountBalancesEnabled,
  );
  const checkBalanceError = useCallback(
    (balance: string) => checkBalanceErrorFn?.(balance),
    // eslint-disable-next-line react-hooks/exhaustive-deps
    [],
  );
  const fetchENSNames = useCallback(
    async ({
      flattenedAccounts,
      startingIndex,
    }: {
      flattenedAccounts: Account[];
      startingIndex: number;
    }) => {
      // Ensure index exists in account list.
      let safeStartingIndex = startingIndex;
      let mirrorIndex = safeStartingIndex - 1;
      const latestENSbyAccountAddress: EnsByAccountAddress = {};
      let hasChanges = false;

      if (startingIndex < 0) {
        safeStartingIndex = 0;
      } else if (startingIndex > flattenedAccounts.length) {
        safeStartingIndex = flattenedAccounts.length - 1;
      }

      const fetchENSName = async (accountIndex: number) => {
        const { address } = flattenedAccounts[accountIndex];
        try {
          const ens: string | undefined = await doENSReverseLookup(
            address,
            currentChainId,
          );
          if (ens) {
            latestENSbyAccountAddress[address] = ens;
            hasChanges = true;
          }
        } catch (e) {
          // ENS either doesn't exist or failed to fetch.
        }
      };

      // Iterate outwards in both directions starting at the starting index.
      while (mirrorIndex >= 0 || safeStartingIndex < flattenedAccounts.length) {
        if (!isMountedRef.current) return;
        if (safeStartingIndex < flattenedAccounts.length) {
          await fetchENSName(safeStartingIndex);
        }
        if (mirrorIndex >= 0) {
          await fetchENSName(mirrorIndex);
        }
        mirrorIndex--;
        safeStartingIndex++;
      }
      // Only update state if we have new ENS names
      if (hasChanges && isMountedRef.current) {
        setENSByAccountAddress((prevState) => ({
          ...prevState,
          ...latestENSbyAccountAddress,
        }));
      }
    },
    [currentChainId],
  );

  // Memoize the balance calculation to prevent it from causing re-renders
  const accountBalances = useMemo(() => {
    const balances: Record<
      string,
      {
        displayBalance: string;
        balanceError: string | undefined;
        isLoadingAccount: boolean;
      }
    > = {};

    internalAccounts.forEach((account) => {
      const balanceForAccount = multichainBalancesForAllAccounts?.[account.id];
      const displayBalance = balanceForAccount
        ? `${balanceForAccount.displayBalance}\n${balanceForAccount.totalNativeTokenBalance} ${balanceForAccount.nativeTokenUnit}`
        : '';

      const error =
        balanceForAccount.totalFiatBalance !== undefined
          ? checkBalanceError?.(balanceForAccount.totalFiatBalance.toString())
          : undefined;

      balances[account.id] = {
        displayBalance,
        balanceError: typeof error === 'string' ? error : undefined,
        isLoadingAccount: balanceForAccount.isLoadingAccount,
      };
    });

    return balances;
  }, [internalAccounts, multichainBalancesForAllAccounts, checkBalanceError]);

  const getAccounts = useCallback(() => {
    if (!isMountedRef.current) return;
    // Keep track of the Y position of account item. Used for scrolling purposes.
    let yOffset = 0;
    let selectedIndex = 0;
    const flattenedAccounts: Account[] = internalAccounts.map(
      (internalAccount: InternalAccount, index: number) => {
        const formattedAddress =
          getFormattedAddressFromInternalAccount(internalAccount);
        const isSelected =
          selectedInternalAccount?.address === internalAccount.address;
        if (isSelected) {
          selectedIndex = index;
        }

        const accountBalance = accountBalances[internalAccount.id] || {
          displayBalance: '',
          balanceError: undefined,
        };

        const isBalanceAvailable = isMultiAccountBalancesEnabled || isSelected;
        const mappedAccount: Account = {
          id: internalAccount.id,
          name: internalAccount.metadata.name,
          address: formattedAddress,
          type: internalAccount.metadata.keyring.type as KeyringTypes,
          yOffset,
          isSelected,
          // TODO - Also fetch assets. Reference AccountList component.
          // assets
          assets:
            isBalanceAvailable && accountBalance.displayBalance
              ? {
                  fiatBalance: accountBalance.displayBalance,
                }
              : undefined,
          balanceError: accountBalance.balanceError,
<<<<<<< HEAD
=======
          // This only works for EOAs
          caipAccountId: `${internalAccount.scopes[0]}:${internalAccount.address}`,
          scopes: internalAccount.scopes,
>>>>>>> b6e9c40b
          isLoadingAccount: accountBalance.isLoadingAccount,
        };
        // Calculate height of the account item.
        yOffset += 78;
        if (accountBalance.balanceError) {
          yOffset += 22;
        }
        if (internalAccount.metadata.keyring.type !== KeyringTypes.hd) {
          yOffset += 24;
        }
        return mappedAccount;
      },
    );

    setAccounts(flattenedAccounts);
    setEVMAccounts(
      flattenedAccounts.filter((account) => !isNonEvmAddress(account.address)),
    );
    fetchENSNames({ flattenedAccounts, startingIndex: selectedIndex });
  }, [
    internalAccounts,
    fetchENSNames,
    selectedInternalAccount?.address,
    accountBalances, // Use the memoized balances instead of multichainBalancesForAllAccounts
    isMultiAccountBalancesEnabled,
  ]);

  useEffect(() => {
    if (!isMountedRef.current) {
      isMountedRef.current = true;
    }
    if (isLoading) return;
    getAccounts();
    return () => {
      isMountedRef.current = false;
    };
  }, [getAccounts, isLoading]);

  return {
    accounts,
    evmAccounts,
    ensByAccountAddress,
  };
};

export default useAccounts;<|MERGE_RESOLUTION|>--- conflicted
+++ resolved
@@ -183,12 +183,9 @@
                 }
               : undefined,
           balanceError: accountBalance.balanceError,
-<<<<<<< HEAD
-=======
           // This only works for EOAs
           caipAccountId: `${internalAccount.scopes[0]}:${internalAccount.address}`,
           scopes: internalAccount.scopes,
->>>>>>> b6e9c40b
           isLoadingAccount: accountBalance.isLoadingAccount,
         };
         // Calculate height of the account item.
