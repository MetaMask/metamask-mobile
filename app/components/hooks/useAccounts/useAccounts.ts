// Third party dependencies.
import { useCallback, useEffect, useRef, useState } from 'react';
import { useSelector } from 'react-redux';
import { KeyringTypes } from '@metamask/keyring-controller';
import { toChecksumHexAddress } from '@metamask/controller-utils';

// External Dependencies.
import { doENSReverseLookup } from '../../../util/ENSUtils';
import { hexToBN, renderFromWei, weiToFiat } from '../../../util/number';
import { getTicker } from '../../../util/transactions';
import {
  selectChainId,
  selectTicker,
} from '../../../selectors/networkController';
import {
  selectConversionRate,
  selectCurrentCurrency,
} from '../../../selectors/currencyRateController';
import { selectAccounts } from '../../../selectors/accountTrackerController';
import { selectIsMultiAccountBalancesEnabled } from '../../../selectors/preferencesController';
<<<<<<< HEAD
import {
  selectInternalAccounts,
  selectSelectedInternalAccount,
} from '../../../selectors/accountsController';

// Internal dependencies
import {
  Account,
  EnsByAccountAddress,
  UseAccounts,
  UseAccountsParams,
} from './useAccounts.types';
=======
import {
  selectInternalAccounts,
  selectSelectedInternalAccount,
} from '../../../selectors/accountsController';
>>>>>>> b37d47e5

/**
 * Hook that returns both wallet accounts and ens name information.
 *
 * @returns Object that contains both wallet accounts and ens name information.
 */
const useAccounts = ({
  checkBalanceError: checkBalanceErrorFn,
  isLoading = false,
}: UseAccountsParams = {}): UseAccounts => {
  const isMountedRef = useRef(false);
  const [accounts, setAccounts] = useState<Account[]>([]);
  const [ensByAccountAddress, setENSByAccountAddress] =
    useState<EnsByAccountAddress>({});
  const chainId = useSelector(selectChainId);
<<<<<<< HEAD
  const accountInfoByAddress = useSelector(selectAccounts);
=======
  const accountInfoByAddress = useSelector(selectAccounts, isEqual);
>>>>>>> b37d47e5
  const conversionRate = useSelector(selectConversionRate);
  const currentCurrency = useSelector(selectCurrentCurrency);
  const ticker = useSelector(selectTicker);
  const internalAccounts = useSelector(selectInternalAccounts);
  const selectedInternalAccount = useSelector(selectSelectedInternalAccount);

  const isMultiAccountBalancesEnabled = useSelector(
    selectIsMultiAccountBalancesEnabled,
  );

  // Memoize checkBalanceErrorFn so it doesn't cause an infinite loop
  const checkBalanceError = useCallback(
    (balance: string) => checkBalanceErrorFn?.(balance),
    // eslint-disable-next-line react-hooks/exhaustive-deps
    [],
  );

  const fetchENSNames = useCallback(
    async ({
      flattenedAccounts,
      startingIndex,
    }: {
      flattenedAccounts: Account[];
      startingIndex: number;
    }) => {
      // Ensure index exists in account list.
      let safeStartingIndex = startingIndex;
      let mirrorIndex = safeStartingIndex - 1;
      let latestENSbyAccountAddress: EnsByAccountAddress = {};

      if (startingIndex < 0) {
        safeStartingIndex = 0;
      } else if (startingIndex > flattenedAccounts.length) {
        safeStartingIndex = flattenedAccounts.length - 1;
      }

      const fetchENSName = async (accountIndex: number) => {
        const { address } = flattenedAccounts[accountIndex];
        try {
          const ens: string | undefined = await doENSReverseLookup(
            address,
            chainId,
          );
          if (ens) {
            latestENSbyAccountAddress = {
              ...latestENSbyAccountAddress,
              [address]: ens,
            };
          }
        } catch (e) {
          // ENS either doesn't exist or failed to fetch.
        }
      };

      // Iterate outwards in both directions starting at the starting index.
      while (mirrorIndex >= 0 || safeStartingIndex < flattenedAccounts.length) {
        if (!isMountedRef.current) return;
        if (safeStartingIndex < flattenedAccounts.length) {
          await fetchENSName(safeStartingIndex);
        }
        if (mirrorIndex >= 0) {
          await fetchENSName(mirrorIndex);
        }
        mirrorIndex--;
        safeStartingIndex++;
        setENSByAccountAddress(latestENSbyAccountAddress);
      }
    },
    [chainId],
  );

  const getAccounts = useCallback(() => {
    if (!isMountedRef.current) return;
    // Keep track of the Y position of account item. Used for scrolling purposes.
    let yOffset = 0;
    let selectedIndex = 0;
    const flattenedAccounts: Account[] = internalAccounts.map(
      (internalAccount, index) => {
        const {
          address,
          metadata: {
            name,
            keyring: { type },
          },
        } = internalAccount;
<<<<<<< HEAD
        const checksummedAddress = toChecksumHexAddress(address);
        const isSelected = selectedInternalAccount?.address === address;
=======
        const checksummedAddress = toChecksumAddress(address);
        const isSelected = selectedInternalAccount.address === address;
>>>>>>> b37d47e5
        if (isSelected) {
          selectedIndex = index;
        }
        // TODO - Improve UI to either include loading and/or balance load failures.
        const balanceWeiHex =
          accountInfoByAddress?.[checksummedAddress]?.balance || '0x0';
        const balanceETH = renderFromWei(balanceWeiHex); // Gives ETH
        const balanceFiat =
          weiToFiat(
            hexToBN(balanceWeiHex) as any,
            conversionRate,
            currentCurrency,
          ) || '';
        const balanceTicker = getTicker(ticker);
        const balanceLabel = `${balanceFiat}\n${balanceETH} ${balanceTicker}`;
        const balanceError = checkBalanceError?.(balanceWeiHex);
        const isBalanceAvailable = isMultiAccountBalancesEnabled || isSelected;
        const mappedAccount: Account = {
          name,
          address: checksummedAddress,
          type: type as KeyringTypes,
          yOffset,
          isSelected,
          // TODO - Also fetch assets. Reference AccountList component.
          // assets
          assets: isBalanceAvailable
            ? { fiatBalance: balanceLabel }
            : undefined,
          balanceError,
        };
        // Calculate height of the account item.
        yOffset += 78;
        if (balanceError) {
          yOffset += 22;
        }
        if (type !== KeyringTypes.hd) {
          yOffset += 24;
        }
        return mappedAccount;
      },
    );

    setAccounts(flattenedAccounts);
    fetchENSNames({ flattenedAccounts, startingIndex: selectedIndex });
  }, [
    selectedInternalAccount,
    fetchENSNames,
    accountInfoByAddress,
    conversionRate,
    currentCurrency,
    ticker,
    isMultiAccountBalancesEnabled,
    internalAccounts,
    checkBalanceError,
  ]);

  useEffect(() => {
    // eslint-disable-next-line
    if (!isMountedRef.current) {
      isMountedRef.current = true;
    }
    if (isLoading) return;
<<<<<<< HEAD
    getAccounts();
=======
    // setTimeout is needed for now to ensure next frame contains updated keyrings.
    getAccounts();
    // Once we can pull keyrings from Redux, we will replace the deps with keyrings.
>>>>>>> b37d47e5
    return () => {
      isMountedRef.current = false;
    };
  }, [getAccounts, isLoading]);

  return {
    accounts,
    ensByAccountAddress,
  };
};

export default useAccounts;<|MERGE_RESOLUTION|>--- conflicted
+++ resolved
@@ -18,7 +18,6 @@
 } from '../../../selectors/currencyRateController';
 import { selectAccounts } from '../../../selectors/accountTrackerController';
 import { selectIsMultiAccountBalancesEnabled } from '../../../selectors/preferencesController';
-<<<<<<< HEAD
 import {
   selectInternalAccounts,
   selectSelectedInternalAccount,
@@ -31,12 +30,6 @@
   UseAccounts,
   UseAccountsParams,
 } from './useAccounts.types';
-=======
-import {
-  selectInternalAccounts,
-  selectSelectedInternalAccount,
-} from '../../../selectors/accountsController';
->>>>>>> b37d47e5
 
 /**
  * Hook that returns both wallet accounts and ens name information.
@@ -52,11 +45,7 @@
   const [ensByAccountAddress, setENSByAccountAddress] =
     useState<EnsByAccountAddress>({});
   const chainId = useSelector(selectChainId);
-<<<<<<< HEAD
   const accountInfoByAddress = useSelector(selectAccounts);
-=======
-  const accountInfoByAddress = useSelector(selectAccounts, isEqual);
->>>>>>> b37d47e5
   const conversionRate = useSelector(selectConversionRate);
   const currentCurrency = useSelector(selectCurrentCurrency);
   const ticker = useSelector(selectTicker);
@@ -142,13 +131,8 @@
             keyring: { type },
           },
         } = internalAccount;
-<<<<<<< HEAD
         const checksummedAddress = toChecksumHexAddress(address);
         const isSelected = selectedInternalAccount?.address === address;
-=======
-        const checksummedAddress = toChecksumAddress(address);
-        const isSelected = selectedInternalAccount.address === address;
->>>>>>> b37d47e5
         if (isSelected) {
           selectedIndex = index;
         }
@@ -211,13 +195,7 @@
       isMountedRef.current = true;
     }
     if (isLoading) return;
-<<<<<<< HEAD
     getAccounts();
-=======
-    // setTimeout is needed for now to ensure next frame contains updated keyrings.
-    getAccounts();
-    // Once we can pull keyrings from Redux, we will replace the deps with keyrings.
->>>>>>> b37d47e5
     return () => {
       isMountedRef.current = false;
     };
