--- conflicted
+++ resolved
@@ -184,11 +184,8 @@
           balanceError: accountBalance.balanceError,
           // This only works for EOAs
           caipAccountId: `${internalAccount.scopes[0]}:${internalAccount.address}`,
-<<<<<<< HEAD
           scopes: internalAccount.scopes || [],
-=======
           isLoadingAccount: accountBalance.isLoadingAccount,
->>>>>>> cf783d11
         };
         // Calculate height of the account item.
         yOffset += 78;
