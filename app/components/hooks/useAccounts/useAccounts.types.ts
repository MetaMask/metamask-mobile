// Third party dependencies.
import { KeyringTypes } from '@metamask/keyring-controller';

// External dependencies.
import { AvatarTokenProps } from '../../../component-library/components/Avatars/Avatar/variants/AvatarToken/AvatarToken.types';
import { CaipAccountId, CaipChainId } from '@metamask/utils';

/**
 * Asset information associated with the account, which includes both the fiat balance and owned tokens.
 */
export interface Assets {
  /**
   * Fiat balance in string format.
   */
  fiatBalance: string;
  /**
   * Tokens owned by this account.
   */
  tokens?: AvatarTokenProps[];
}

/**
 * Account information.
 */
export interface Account {
  /**
   * Account name.
   */
  name: string;
  /**
   * Account address.
   */
  address: string;
  /**
   * Asset information associated with the account, which includes both the fiat balance and owned tokens.
   */
  assets?: Assets;
  /**
   * Account type.
   */
  type: KeyringTypes;
  /**
   * Y offset of the item. Used for scrolling purposes.
   */
  yOffset: number;
  /**
   * Boolean that indicates if the account matches the active account on the wallet.
   */
  isSelected: boolean;
  /**
   * Optional error that indicates if the account has enough funds. Non-empty string will render the account item non-selectable.
   */
  balanceError?: string;
  /**
<<<<<<< HEAD
   * Boolean that indicates if the account is loading.
   */
  isLoadingAccount: boolean;
=======
   * Account address in CAIP-10 format.
   */
  caipAccountId: CaipAccountId;
  /**
   * Boolean that indicates if the account is loading.
   */
  isLoadingAccount: boolean;
  /**
   * Account scopes.
   */
  scopes: CaipChainId[];
>>>>>>> 961a5281
}

/**
 * Mapping of ENS names by account address.
 */
export type EnsByAccountAddress = Record<string, string>;

/**
 * Optional params that useAccount hook takes.
 */
export interface UseAccountsParams {
  /**
   * Optional callback that is used to check for a balance requirement. Non-empty string will render the account item non-selectable.
   * @param balance - The ticker balance of an account in wei and hex string format.
   */

  checkBalanceError?: (balance: string) => string;
  /**
   * Optional boolean that indicates if accounts are being processed in the background. Setting this to true will prevent any unnecessary updates while loading.
   * @default false
   */
  isLoading?: boolean;
}

/**
 * Return value for useAccounts hook.
 */
export interface UseAccounts {
  /**
   * List of account information.
   */
  accounts: Account[];
  /**
   * List of EVM account information.
   */
  evmAccounts: Account[];
  /**
   * Mapping of ENS names by account address.
   */
  ensByAccountAddress: EnsByAccountAddress;
}<|MERGE_RESOLUTION|>--- conflicted
+++ resolved
@@ -52,11 +52,6 @@
    */
   balanceError?: string;
   /**
-<<<<<<< HEAD
-   * Boolean that indicates if the account is loading.
-   */
-  isLoadingAccount: boolean;
-=======
    * Account address in CAIP-10 format.
    */
   caipAccountId: CaipAccountId;
@@ -68,7 +63,6 @@
    * Account scopes.
    */
   scopes: CaipChainId[];
->>>>>>> 961a5281
 }
 
 /**
