// Third party dependencies.
import { KeyringTypes } from '@metamask/keyring-controller';

// External dependencies.
import { AvatarTokenProps } from '../../../component-library/components/Avatars/Avatar/variants/AvatarToken/AvatarToken.types';
import { CaipAccountId, CaipChainId } from '@metamask/utils';

/**
 * Asset information associated with the account, which includes both the fiat balance and owned tokens.
 */
export interface Assets {
  /**
   * Fiat balance in string format.
   */
  fiatBalance: string;
  /**
   * Tokens owned by this account.
   */
  tokens?: AvatarTokenProps[];
}

/**
 * Account information.
 */
export interface Account {
  /**
   * Account name.
   */
  name: string;
  /**
   * Account address.
   */
  address: string;
  /**
   * Asset information associated with the account, which includes both the fiat balance and owned tokens.
   */
  assets?: Assets;
  /**
   * Account type.
   */
  type: KeyringTypes;
  /**
   * Y offset of the item. Used for scrolling purposes.
   */
  yOffset: number;
  /**
   * Boolean that indicates if the account matches the active account on the wallet.
   */
  isSelected: boolean;
  /**
   * Optional error that indicates if the account has enough funds. Non-empty string will render the account item non-selectable.
   */
  balanceError?: string;
  /**
   * Account address in CAIP-10 format.
   */
  caipAccountId: CaipAccountId;
  /**
<<<<<<< HEAD
   * Account scopes.
   */
  scopes?: CaipChainId[];
=======
   * Boolean that indicates if the account is loading.
   */
  isLoadingAccount: boolean;
>>>>>>> cf783d11
}

/**
 * Mapping of ENS names by account address.
 */
export type EnsByAccountAddress = Record<string, string>;

/**
 * Optional params that useAccount hook takes.
 */
export interface UseAccountsParams {
  /**
   * Optional callback that is used to check for a balance requirement. Non-empty string will render the account item non-selectable.
   * @param balance - The ticker balance of an account in wei and hex string format.
   */

  checkBalanceError?: (balance: string) => string;
  /**
   * Optional boolean that indicates if accounts are being processed in the background. Setting this to true will prevent any unnecessary updates while loading.
   * @default false
   */
  isLoading?: boolean;
}

/**
 * Return value for useAccounts hook.
 */
export interface UseAccounts {
  /**
   * List of account information.
   */
  accounts: Account[];
  /**
   * List of EVM account information.
   */
  evmAccounts: Account[];
  /**
   * Mapping of ENS names by account address.
   */
  ensByAccountAddress: EnsByAccountAddress;
}<|MERGE_RESOLUTION|>--- conflicted
+++ resolved
@@ -56,15 +56,13 @@
    */
   caipAccountId: CaipAccountId;
   /**
-<<<<<<< HEAD
-   * Account scopes.
-   */
-  scopes?: CaipChainId[];
-=======
    * Boolean that indicates if the account is loading.
    */
   isLoadingAccount: boolean;
->>>>>>> cf783d11
+  /**
+   * Account scopes.
+   */
+  scopes: CaipChainId[];
 }
 
 /**
