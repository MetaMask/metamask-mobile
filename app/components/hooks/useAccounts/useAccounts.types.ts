// Third party dependencies.
import { KeyringTypes } from '@metamask/keyring-controller';

// External dependencies.
import { AvatarTokenProps } from '../../../component-library/components/Avatars/Avatar/variants/AvatarToken/AvatarToken.types';
import { CaipAccountId, CaipChainId } from '@metamask/utils';
import { AccountId } from '@metamask/accounts-controller';

/**
 * Asset information associated with the account, which includes both the fiat balance and owned tokens.
 */
export interface Assets {
  /**
   * Fiat balance in string format.
   */
  fiatBalance: string;
  /**
   * Tokens owned by this account.
   */
  tokens?: AvatarTokenProps[];
}

/**
 * Account information.
 */
export interface Account {
  /**
   * Account ID.
   */
  id: AccountId;
  /**
   * Account name.
   */
  name: string;
  /**
   * Account address.
   */
  address: string;
  /**
   * Asset information associated with the account, which includes both the fiat balance and owned tokens.
   */
  assets?: Assets;
  /**
   * Account type.
   */
  type: KeyringTypes;
  /**
   * Y offset of the item. Used for scrolling purposes.
   */
  yOffset: number;
  /**
   * Boolean that indicates if the account matches the active account on the wallet.
   */
  isSelected: boolean;
  /**
   * Optional error that indicates if the account has enough funds. Non-empty string will render the account item non-selectable.
   */
  balanceError?: string;
  /**
<<<<<<< HEAD
   * Boolean that indicates if the account is loading.
   */
  isLoadingAccount: boolean;
=======
   * Account address in CAIP-10 format.
   */
  caipAccountId: CaipAccountId;
  /**
   * Boolean that indicates if the account is loading.
   */
  isLoadingAccount: boolean;
  /**
   * Account scopes.
   */
  scopes: CaipChainId[];
>>>>>>> b6e9c40b
}

/**
 * Mapping of ENS names by account address.
 */
export type EnsByAccountAddress = Record<string, string>;

/**
 * Optional params that useAccount hook takes.
 */
export interface UseAccountsParams {
  /**
   * Optional callback that is used to check for a balance requirement. Non-empty string will render the account item non-selectable.
   * @param balance - The ticker balance of an account in wei and hex string format.
   */

  checkBalanceError?: (balance: string) => string;
  /**
   * Optional boolean that indicates if accounts are being processed in the background. Setting this to true will prevent any unnecessary updates while loading.
   * @default false
   */
  isLoading?: boolean;
}

/**
 * Return value for useAccounts hook.
 */
export interface UseAccounts {
  /**
   * List of account information.
   */
  accounts: Account[];
  /**
   * List of EVM account information.
   */
  evmAccounts: Account[];
  /**
   * Mapping of ENS names by account address.
   */
  ensByAccountAddress: EnsByAccountAddress;
}<|MERGE_RESOLUTION|>--- conflicted
+++ resolved
@@ -57,11 +57,6 @@
    */
   balanceError?: string;
   /**
-<<<<<<< HEAD
-   * Boolean that indicates if the account is loading.
-   */
-  isLoadingAccount: boolean;
-=======
    * Account address in CAIP-10 format.
    */
   caipAccountId: CaipAccountId;
@@ -73,7 +68,6 @@
    * Account scopes.
    */
   scopes: CaipChainId[];
->>>>>>> b6e9c40b
 }
 
 /**
