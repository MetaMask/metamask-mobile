--- conflicted
+++ resolved
@@ -1,10 +1,7 @@
 import { renderHook, act } from '@testing-library/react-hooks';
 import { KeyringTypes } from '@metamask/keyring-controller';
-<<<<<<< HEAD
-=======
 import { EthScope } from '@metamask/keyring-api';
 import { toChecksumAddress } from 'ethereumjs-util';
->>>>>>> b6e9c40b
 import useAccounts from './useAccounts';
 import { backgroundState } from '../../../util/test/initial-root-state';
 import { MOCK_ACCOUNTS_CONTROLLER_STATE } from '../../../util/test/accountsControllerTestUtils';
@@ -12,7 +9,6 @@
 import { Hex } from '@metamask/utils';
 // eslint-disable-next-line import/no-namespace
 import * as networks from '../../../util/networks';
-import { safeToChecksumAddress } from '../../../util/address';
 
 jest.mock('../../../core/Engine', () => ({
   getTotalEvmFiatAccountBalance: jest.fn().mockReturnValue({
@@ -36,11 +32,7 @@
 const MOCK_ACCOUNT_1: Account = {
   id: MOCK_ACCOUNTS[0].id,
   name: 'Account 1',
-<<<<<<< HEAD
-  address: safeToChecksumAddress(MOCK_ACCOUNT_ADDRESSES[0]) as Hex,
-=======
   address: toChecksumAddress(MOCK_ACCOUNTS[0].address) as Hex,
->>>>>>> b6e9c40b
   type: KeyringTypes.hd,
   yOffset: 0,
   isSelected: false,
@@ -48,21 +40,14 @@
     fiatBalance: '$0.00\n0 ETH',
   },
   balanceError: undefined,
-<<<<<<< HEAD
-=======
   caipAccountId: `eip155:0:${MOCK_ACCOUNTS[0].address}`,
   scopes: [EthScope.Eoa],
->>>>>>> b6e9c40b
   isLoadingAccount: false,
 };
 const MOCK_ACCOUNT_2: Account = {
   id: MOCK_ACCOUNTS[1].id,
   name: 'Account 2',
-<<<<<<< HEAD
-  address: safeToChecksumAddress(MOCK_ACCOUNT_ADDRESSES[1]) as Hex,
-=======
   address: toChecksumAddress(MOCK_ACCOUNTS[1].address) as Hex,
->>>>>>> b6e9c40b
   type: KeyringTypes.hd,
   yOffset: 78,
   isSelected: true,
@@ -70,11 +55,8 @@
     fiatBalance: '$0.00\n0 ETH',
   },
   balanceError: undefined,
-<<<<<<< HEAD
-=======
   caipAccountId: `eip155:0:${MOCK_ACCOUNTS[1].address}`,
   scopes: [EthScope.Eoa],
->>>>>>> b6e9c40b
   isLoadingAccount: false,
 };
 
