--- conflicted
+++ resolved
@@ -38,18 +38,6 @@
     const { result, waitForNextUpdate } = renderHook(() =>
       useAppConfig(hasGithubPermissions),
     );
-<<<<<<< HEAD
-    const expected: AppConfig = {
-      security: {
-        minimumVersions: {
-          appMinimumBuild: 700,
-          appleMinimumOS: 6,
-          androidMinimumAPIVersion: 21,
-        },
-      },
-    };
-=======
->>>>>>> db9007ba
     await waitForNextUpdate();
     expect(result.all[1].type).toEqual('Success');
     expect(
