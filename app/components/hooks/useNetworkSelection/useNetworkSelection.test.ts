import { renderHook } from '@testing-library/react-native';
import { useSelector } from 'react-redux';
import {
  CaipChainId,
  Hex,
  parseCaipChainId,
  isCaipChainId,
} from '@metamask/utils';
import { toHex } from '@metamask/controller-utils';
import { formatChainIdToCaip } from '@metamask/bridge-controller';
import { useNetworkEnablement } from '../useNetworkEnablement/useNetworkEnablement';
import { ProcessedNetwork } from '../useNetworksByNamespace/useNetworksByNamespace';
import { useNetworkSelection } from './useNetworkSelection';
import { selectMultichainAccountsState2Enabled } from '../../../selectors/featureFlagController/multichainAccounts/enabledMultichainAccounts';
import { selectPopularNetworkConfigurationsByCaipChainId } from '../../../selectors/networkController';
import { selectInternalAccounts } from '../../../selectors/accountsController';
import Engine from '../../../core/Engine';
import NavigationService from '../../../core/NavigationService';

const mockEnableNetwork = jest.fn();
const mockDisableNetwork = jest.fn();
const mockEnableAllPopularNetworks = jest.fn();
const mockSetActiveNetwork = jest.fn();
const mockFindNetworkClientIdByChainId = jest.fn();

jest.mock('@metamask/keyring-utils', () => ({}));
jest.mock('@metamask/transaction-controller', () => ({}));
jest.mock('@metamask/multichain-network-controller', () => ({}));
jest.mock('@metamask/keyring-controller', () => ({}));
jest.mock('@metamask/utils', () => ({
  parseCaipChainId: jest.fn(),
  isCaipChainId: jest.fn(),
  KnownCaipNamespace: {
    Eip155: 'eip155',
    Bip122: 'bip122',
    Solana: 'solana',
  },
  createProjectLogger: jest.fn(),
  createModuleLogger: jest.fn(),
}));

jest.mock('@metamask/keyring-api', () => ({
  SolScope: {
    Mainnet: 'solana:5eykt4UsFv8P8NJdTREpY1vzqKqZKvdp',
    Devnet: 'solana:EtWTRABZaYq6iMfeYKouRu166VU2xqa1',
    Testnet: 'solana:4uhcVJyU9pJkvQyS88uRDiswHXSCkY3z',
  },
  BtcScope: {
    Mainnet: 'bip122:000000000019d6689c085ae165831e93',
    Testnet: 'bip122:000000000933ea01ad0ee984209779ba',
    Testnet4: 'bip122:00000000da84f2bafbbc53dee25a72ae',
    Signet: 'bip122:00000008819873e925422c1ff0f99f7c',
  },
  BtcAccountType: {
    P2pkh: 'bip122:p2pkh',
    P2sh: 'bip122:p2sh',
    P2wpkh: 'bip122:p2wpkh',
    P2tr: 'bip122:p2tr',
  },
  SolAccountType: {
    DataAccount: 'solana:data-account',
  },
}));
jest.mock('@metamask/rpc-errors', () => ({}));
jest.mock('@metamask/network-controller', () => ({}));

jest.mock('@metamask/controller-utils', () => ({
  hasProperty: jest.fn(),
  toHex: jest.fn(),
}));

jest.mock('react-redux', () => ({
  useSelector: jest.fn(),
}));

jest.mock('@metamask/bridge-controller', () => ({
  formatChainIdToCaip: jest.fn(),
}));

jest.mock('../../../constants/popular-networks', () => ({
  POPULAR_NETWORK_CHAIN_IDS: new Set(['0x1', '0x89', '0xa']),
}));

jest.mock('../useNetworkEnablement/useNetworkEnablement', () => ({
  useNetworkEnablement: jest.fn(),
}));

jest.mock(
  '../../../selectors/featureFlagController/multichainAccounts/enabledMultichainAccounts',
  () => ({
    selectMultichainAccountsState2Enabled: jest.fn(),
  }),
);

jest.mock('../../../core/Engine', () => ({
  context: {
    MultichainNetworkController: {
      setActiveNetwork: jest.fn(),
    },
    NetworkController: {
      findNetworkClientIdByChainId: jest.fn(),
    },
  },
  setSelectedAddress: jest.fn(), // Add this line
}));

jest.mock('@react-navigation/native', () => {
  const actualNav = jest.requireActual('@react-navigation/native');
  return {
    ...actualNav,
    useNavigation: () => ({ navigate: jest.fn(), goBack: jest.fn() }),
  };
});

jest.mock('@metamask/snaps-sdk', () => ({}));
jest.mock('@metamask/snaps-utils', () => ({}));
jest.mock('@metamask/keyring-snap-client', () => ({}));

jest.mock('../../../util/transactions', () => ({}));

jest.mock('../../../constants/transaction', () => ({
  TransactionType: {
    stakingClaim: 'stakingClaim',
    stakingDeposit: 'stakingDeposit',
    stakingWithdraw: 'stakingWithdraw',
  },
}));

jest.mock('../../../reducers/swaps', () => ({
  swapsControllerAndUserTokensMultichain: jest.fn(),
  swapsControllerTokens: jest.fn(),
}));

jest.mock('../../../selectors/tokensController', () => ({
  selectTokens: jest.fn(),
  selectTokensControllerState: jest.fn(),
  selectAllTokens: jest.fn(),
}));

jest.mock('../../../selectors/smartTransactionsController', () => ({
  selectSortedTransactions: jest.fn(),
  selectNonReplacedTransactions: jest.fn(),
  selectPendingSmartTransactionsBySender: jest.fn(),
}));

jest.mock('../../../selectors/accountsController', () => ({
  selectSelectedInternalAccountAddress: jest.fn(),
  selectSelectedInternalAccountFormattedAddress: jest.fn(),
  selectInternalAccounts: jest.fn(),
}));

jest.mock('../../../selectors/networkController', () => ({
  selectEvmChainId: jest.fn(),
  selectPopularNetworkConfigurationsByCaipChainId: jest.fn(),
}));

jest.mock('../../../core/NavigationService', () => {
  const mockNavigate = jest.fn();
  return {
    navigation: {
      navigate: mockNavigate,
    },
    default: {
      navigation: {
        navigate: mockNavigate,
      },
    },
  };
});

jest.mock('../../../core/SnapKeyring/MultichainWalletSnapClient', () => ({
  WalletClientType: {
    Bitcoin: 'bitcoin',
  },
}));

jest.mock('../../../constants/navigation/Routes', () => ({
  MODAL: {
    ROOT_MODAL_FLOW: 'RootModalFlow',
  },
  SHEET: {
    ADD_ACCOUNT: 'AddAccount',
  },
}));

describe('useNetworkSelection', () => {
  const mockUseSelector = useSelector as jest.MockedFunction<
    typeof useSelector
  >;
  const mockUseNetworkEnablement = useNetworkEnablement as jest.MockedFunction<
    typeof useNetworkEnablement
  >;
  const mockToHex = toHex as jest.MockedFunction<typeof toHex>;
  const mockFormatChainIdToCaip = formatChainIdToCaip as jest.MockedFunction<
    typeof formatChainIdToCaip
  >;
  const mockParseCaipChainId = parseCaipChainId as jest.MockedFunction<
    typeof parseCaipChainId
  >;

  const mockNetworks: ProcessedNetwork[] = [
    {
      id: 'eip155:1',
      name: 'Ethereum Mainnet',
      caipChainId: 'eip155:1' as CaipChainId,
      isSelected: true,
      imageSource: { uri: 'ethereum.png' },
    },
    {
      id: 'eip155:137',
      name: 'Polygon',
      caipChainId: 'eip155:137' as CaipChainId,
      isSelected: false,
      imageSource: { uri: 'polygon.png' },
    },
    {
      id: 'eip155:13881',
      name: 'Mumbai Testnet',
      caipChainId: 'eip155:13881' as CaipChainId,
      isSelected: true,
      imageSource: { uri: 'mumbai.png' },
    },
  ];

  const mockPopularNetworkConfigurations = [
    {
      caipChainId: 'eip155:1' as CaipChainId,
      chainId: '0x1',
      name: 'Ethereum Mainnet',
    },
    {
      caipChainId: 'eip155:137' as CaipChainId,
      chainId: '0x89',
      name: 'Polygon',
    },
  ];

  beforeEach(() => {
    jest.clearAllMocks();
    mockEnableNetwork.mockReset();
    mockDisableNetwork.mockReset();
    mockEnableAllPopularNetworks.mockReset();
    mockSetActiveNetwork.mockReset();
    mockFindNetworkClientIdByChainId.mockReset();

    mockUseSelector.mockImplementation((selector) => {
      if (selector === selectPopularNetworkConfigurationsByCaipChainId) {
        return mockPopularNetworkConfigurations;
      }
      if (selector === selectMultichainAccountsState2Enabled) {
        return false;
      }
      if (selector === selectInternalAccounts) {
        return [];
      }
      return undefined;
    });

    mockUseNetworkEnablement.mockReturnValue({
      namespace: 'eip155',
      enabledNetworksByNamespace: {
        eip155: {
          '0x1': true,
          '0x89': false,
          '0x13881': true,
        },
      },
      enabledNetworksForCurrentNamespace: {
        '0x1': true,
        '0x89': false,
        '0x13881': true,
      },
      networkEnablementController: {
        enableNetwork: jest.fn(),
        disableNetwork: jest.fn(),
      } as unknown as ReturnType<
        typeof useNetworkEnablement
      >['networkEnablementController'],
      enableNetwork: mockEnableNetwork,
      disableNetwork: mockDisableNetwork,
      isNetworkEnabled: jest.fn(),
      hasOneEnabledNetwork: false,
      enableAllPopularNetworks: mockEnableAllPopularNetworks,
      tryEnableEvmNetwork: jest.fn(),
    });

    mockToHex.mockImplementation((value) => {
      if (typeof value === 'string') {
        if (value.startsWith('0x')) {
          return value as `0x${string}`;
        }
        return `0x${value}` as `0x${string}`;
      }
      return `0x${value}` as `0x${string}`;
    });

    mockFormatChainIdToCaip.mockImplementation((value) => {
      if (typeof value === 'string') {
        if (value.includes(':')) {
          return value as CaipChainId;
        }
        return `eip155:${value.replace('0x', '')}` as CaipChainId;
      }
      return `eip155:${value}` as CaipChainId;
    });

    mockParseCaipChainId.mockImplementation((caipChainId: string) => ({
      namespace: caipChainId.split(':')[0],
      reference: caipChainId.split(':')[1],
    }));
  });

  describe('basic functionality', () => {
    it('returns expected object structure', () => {
      const { result } = renderHook(() =>
        useNetworkSelection({ networks: mockNetworks }),
      );

      expect(result.current).toHaveProperty('selectCustomNetwork');
      expect(result.current).toHaveProperty('selectPopularNetwork');
      expect(result.current).toHaveProperty('selectNetwork');
      expect(result.current).toHaveProperty('deselectAll');
      expect(result.current).toHaveProperty('customNetworksToReset');
    });

    it('returns functions for network operations', () => {
      const { result } = renderHook(() =>
        useNetworkSelection({ networks: mockNetworks }),
      );

      expect(typeof result.current.selectCustomNetwork).toBe('function');
      expect(typeof result.current.selectPopularNetwork).toBe('function');
      expect(typeof result.current.selectNetwork).toBe('function');
      expect(typeof result.current.deselectAll).toBe('function');
    });

    it('calculates customNetworksToReset correctly', () => {
      const { result } = renderHook(() =>
        useNetworkSelection({ networks: mockNetworks }),
      );

      expect(result.current.customNetworksToReset).toEqual(['eip155:13881']);
    });
  });

  describe('selectCustomNetwork', () => {
    it('enables the custom network and resets other custom networks', async () => {
      const customChainId = 'eip155:999' as CaipChainId;

      const { result } = renderHook(() =>
        useNetworkSelection({ networks: mockNetworks }),
      );
      await result.current.selectCustomNetwork(customChainId);

      expect(mockEnableNetwork).toHaveBeenCalledWith(customChainId);
    });

    it('calls the callback function after network selection', async () => {
      // Arrange
      const customChainId = 'eip155:999' as CaipChainId;
      const mockCallback = jest.fn();

      // Act
      const { result } = renderHook(() =>
        useNetworkSelection({ networks: mockNetworks }),
      );
      await result.current.selectCustomNetwork(customChainId, mockCallback);

      // Assert
      expect(mockCallback).toHaveBeenCalledTimes(1);
      expect(mockEnableNetwork).toHaveBeenCalledWith(customChainId);
    });

    it('does not call callback when none is provided', async () => {
      // Arrange
      const customChainId = 'eip155:999' as CaipChainId;

      // Act
      const { result } = renderHook(() =>
        useNetworkSelection({ networks: mockNetworks }),
      );

      // Should not throw when no callback is provided
      await expect(
        result.current.selectCustomNetwork(customChainId),
      ).resolves.toBeUndefined();
      expect(mockEnableNetwork).toHaveBeenCalledWith(customChainId);
    });

    it('enables the custom network when no other custom networks exist', async () => {
      const customChainId = 'eip155:999' as CaipChainId;
      mockUseNetworkEnablement.mockReturnValue({
        namespace: 'eip155',
        enabledNetworksByNamespace: {
          eip155: {
            '0x1': true,
            '0x89': false,
          },
        },
        enabledNetworksForCurrentNamespace: {
          '0x1': true,
          '0x89': false,
        },
        networkEnablementController: {
          enableNetwork: jest.fn(),
          disableNetwork: jest.fn(),
        } as unknown as ReturnType<
          typeof useNetworkEnablement
        >['networkEnablementController'],
        enableNetwork: mockEnableNetwork,
        disableNetwork: mockDisableNetwork,
        enableAllPopularNetworks: mockEnableAllPopularNetworks,
        isNetworkEnabled: jest.fn(),
        hasOneEnabledNetwork: false,
        tryEnableEvmNetwork: jest.fn(),
      });

      const { result } = renderHook(() =>
        useNetworkSelection({ networks: mockNetworks }),
      );
      await result.current.selectCustomNetwork(customChainId);

      expect(mockEnableNetwork).toHaveBeenCalledWith(customChainId);
      expect(mockDisableNetwork).not.toHaveBeenCalled();
    });
  });

  describe('selectPopularNetwork', () => {
    it('enables the popular network and resets custom networks', () => {
      const popularChainId = 'eip155:1' as CaipChainId;

      const { result } = renderHook(() =>
        useNetworkSelection({ networks: mockNetworks }),
      );
      result.current.selectPopularNetwork(popularChainId);

      expect(mockEnableNetwork).toHaveBeenCalledWith(popularChainId);
    });

    it('calls the callback function after popular network selection', async () => {
      // Arrange
      const popularChainId = 'eip155:1' as CaipChainId;
      const mockCallback = jest.fn();

      // Act
      const { result } = renderHook(() =>
        useNetworkSelection({ networks: mockNetworks }),
      );
      await result.current.selectPopularNetwork(popularChainId, mockCallback);

      // Assert
      expect(mockCallback).toHaveBeenCalledTimes(1);
      expect(mockEnableNetwork).toHaveBeenCalledWith(popularChainId);
    });

    it('toggles the popular network when no custom networks exist', async () => {
      const popularChainId = 'eip155:137' as CaipChainId;
      mockUseNetworkEnablement.mockReturnValue({
        namespace: 'eip155',
        enabledNetworksByNamespace: {
          eip155: {
            '0x1': true,
            '0x89': false,
          },
        },
        enabledNetworksForCurrentNamespace: {
          '0x1': true,
          '0x89': false,
        },
        networkEnablementController: {
          enableNetwork: jest.fn(),
          disableNetwork: jest.fn(),
        } as unknown as ReturnType<
          typeof useNetworkEnablement
        >['networkEnablementController'],
        enableNetwork: mockEnableNetwork,
        disableNetwork: mockDisableNetwork,
        enableAllPopularNetworks: mockEnableAllPopularNetworks,
        isNetworkEnabled: jest.fn(),
        hasOneEnabledNetwork: false,
        tryEnableEvmNetwork: jest.fn(),
      });

      const { result } = renderHook(() =>
        useNetworkSelection({ networks: mockNetworks }),
      );
      await result.current.selectPopularNetwork(popularChainId);

      expect(mockEnableNetwork).toHaveBeenCalledWith(popularChainId);
      expect(mockDisableNetwork).not.toHaveBeenCalled();
    });
  });

  describe('selectNetwork', () => {
    it('selects popular network when chainId is popular', () => {
      const popularChainId = 'eip155:1' as CaipChainId;

      const { result } = renderHook(() =>
        useNetworkSelection({ networks: mockNetworks }),
      );
      result.current.selectNetwork(popularChainId);

      expect(mockEnableNetwork).toHaveBeenCalledWith(popularChainId);
    });

    it('selects custom network when chainId is not popular', () => {
      const customChainId = 'eip155:999' as CaipChainId;

      const { result } = renderHook(() =>
        useNetworkSelection({ networks: mockNetworks }),
      );
      result.current.selectNetwork(customChainId);

      expect(mockEnableNetwork).toHaveBeenCalledWith(customChainId);
    });

    it('handles hex chainId format', () => {
      const hexChainId = '0x1' as `0x${string}`;

      const { result } = renderHook(() =>
        useNetworkSelection({ networks: mockNetworks }),
      );
      result.current.selectNetwork(hexChainId);

      expect(mockEnableNetwork).toHaveBeenCalledWith('eip155:1');
    });

    it('handles numeric chainId format', () => {
      const numericChainId = 1 as unknown as Hex;

      const { result } = renderHook(() =>
        useNetworkSelection({ networks: mockNetworks }),
      );
      result.current.selectNetwork(numericChainId);

      expect(mockEnableNetwork).toHaveBeenCalledWith('eip155:1');
    });
  });

  describe('multichain functionality', () => {
    beforeEach(() => {
      jest.clearAllMocks();
      mockUseNetworkEnablement.mockReturnValue({
        namespace: 'eip155',
        enabledNetworksByNamespace: {
          eip155: {
            '0x1': true,
            '0x89': false,
            '0x13881': true,
          },
        },
        enabledNetworksForCurrentNamespace: {
          '0x1': true,
          '0x89': false,
          '0x13881': true,
        },
        networkEnablementController: {
          enableNetwork: jest.fn(),
          disableNetwork: jest.fn(),
        } as unknown as ReturnType<
          typeof useNetworkEnablement
        >['networkEnablementController'],
        enableNetwork: mockEnableNetwork,
        disableNetwork: mockDisableNetwork,
        isNetworkEnabled: jest.fn(),
        hasOneEnabledNetwork: false,
        enableAllPopularNetworks: mockEnableAllPopularNetworks,
        tryEnableEvmNetwork: jest.fn(),
      });
    });

    it('selectCustomNetwork with multichain enabled calls MultichainNetworkController', async () => {
      // Mock multichain enabled
      mockUseSelector
        .mockReturnValueOnce(mockPopularNetworkConfigurations)
        .mockReturnValueOnce(true); // isMultichainAccountsState2Enabled = true

      const customChainId = 'eip155:999' as CaipChainId;
      const mockCallback = jest.fn();

      const { result } = renderHook(() =>
        useNetworkSelection({ networks: mockNetworks }),
      );

      await result.current.selectCustomNetwork(customChainId, mockCallback);

      expect(mockEnableNetwork).toHaveBeenCalledWith(customChainId);
      expect(mockCallback).toHaveBeenCalled();
    });

    it('selectPopularNetwork with Solana mainnet calls MultichainNetworkController.setActiveNetwork', async () => {
      // Mock multichain enabled
      mockUseSelector
        .mockReturnValueOnce(mockPopularNetworkConfigurations)
        .mockReturnValueOnce(true); // isMultichainAccountsState2Enabled = true

      const solanaMainnet =
        'solana:5eykt4UsFv8P8NJdTREpY1vzqKqZKvdp' as CaipChainId;

      const { result } = renderHook(() =>
        useNetworkSelection({ networks: mockNetworks }),
      );

      await result.current.selectPopularNetwork(solanaMainnet);

      expect(mockEnableNetwork).toHaveBeenCalledWith(solanaMainnet);
    });

    it('selectPopularNetwork with Solana mainnet handles MultichainNetworkController errors gracefully', async () => {
      // Mock multichain enabled
      mockUseSelector
        .mockReturnValueOnce(mockPopularNetworkConfigurations)
        .mockReturnValueOnce(true); // isMultichainAccountsState2Enabled = true

      // Mock setActiveNetwork to throw an error
      const mockSetActiveNetwork = jest
        .fn()
        .mockRejectedValue(new Error('Network error'));
      jest.doMock('../../../core/Engine', () => ({
        context: {
          MultichainNetworkController: {
            setActiveNetwork: mockSetActiveNetwork,
          },
          NetworkController: {
            findNetworkClientIdByChainId: jest.fn(),
          },
        },
      }));

      const solanaMainnet =
        'solana:5eykt4UsFv8P8NJdTREpY1vzqKqZKvdp' as CaipChainId;

      const { result } = renderHook(() =>
        useNetworkSelection({ networks: mockNetworks }),
      );

      // Should not throw error
      await expect(
        result.current.selectPopularNetwork(solanaMainnet),
      ).resolves.toBeUndefined();

      expect(mockEnableNetwork).toHaveBeenCalledWith(solanaMainnet);
    });

    it('selectPopularNetwork with EVM network and multichain enabled calls NetworkController', async () => {
      // Mock multichain enabled
      mockUseSelector
        .mockReturnValueOnce(mockPopularNetworkConfigurations)
        .mockReturnValueOnce(true); // isMultichainAccountsState2Enabled = true

      const evmChainId = 'eip155:1' as CaipChainId;

      const { result } = renderHook(() =>
        useNetworkSelection({ networks: mockNetworks }),
      );

      await result.current.selectPopularNetwork(evmChainId);

      expect(mockEnableNetwork).toHaveBeenCalledWith(evmChainId);
    });
  });

  describe('error handling', () => {
    it('selectNetwork handles invalid chain ID gracefully', () => {
      const { result } = renderHook(() =>
        useNetworkSelection({ networks: mockNetworks }),
      );

      // Reset mocks after hook initialization
      jest.clearAllMocks();
      mockToHex.mockImplementation(() => {
        throw new Error('Invalid hex format');
      });
      mockFormatChainIdToCaip.mockImplementation(() => {
        throw new Error('Invalid CAIP format');
      });

      const consoleSpy = jest.spyOn(console, 'error').mockImplementation();

      // Should not throw when both toHex and formatChainIdToCaip fail
      result.current.selectNetwork('invalid-format' as CaipChainId);

      expect(consoleSpy).toHaveBeenCalledWith(
        'selectNetwork: Error processing chain ID:',
        expect.any(Error),
      );
      expect(consoleSpy).toHaveBeenCalledWith(
        'selectNetwork: Fallback formatting failed:',
        expect.any(Error),
      );

      consoleSpy.mockRestore();
    });

    it('selectNetwork handles primary error but succeeds with fallback', () => {
      const { result } = renderHook(() =>
        useNetworkSelection({ networks: mockNetworks }),
      );

      // Reset mocks after hook initialization
      jest.clearAllMocks();

      // Mock primary processing to fail but fallback to succeed
      mockToHex.mockImplementationOnce(() => {
        throw new Error('Primary processing failed');
      });
      mockFormatChainIdToCaip.mockReturnValue('eip155:999' as CaipChainId);

      const consoleSpy = jest.spyOn(console, 'error').mockImplementation();

      result.current.selectNetwork('999' as CaipChainId);

      expect(consoleSpy).toHaveBeenCalledWith(
        'selectNetwork: Error processing chain ID:',
        expect.any(Error),
      );
      expect(mockEnableNetwork).toHaveBeenCalledWith('eip155:999');

      consoleSpy.mockRestore();
    });
  });

  describe('solana network flows', () => {
    it('selectNetwork treats non-EVM networks as popular by default', () => {
      const solanaChainId =
        'solana:5eykt4UsFv8P8NJdTREpY1vzqKqZKvdp' as CaipChainId;

      const { result } = renderHook(() =>
        useNetworkSelection({ networks: mockNetworks }),
      );

      result.current.selectNetwork(solanaChainId);

      expect(mockEnableNetwork).toHaveBeenCalledWith(solanaChainId);
    });

<<<<<<< HEAD
=======
    it('resetSolanaNetworks disables Solana mainnet', async () => {
      mockUseSelector.mockImplementation((selector) => {
        if (selector === selectPopularNetworkConfigurationsByCaipChainId) {
          return mockPopularNetworkConfigurations;
        }
        if (selector === selectMultichainAccountsState2Enabled) {
          return true;
        }
        if (selector === selectInternalAccounts) {
          return [];
        }
        return undefined;
      });

      mockParseCaipChainId.mockReturnValue({
        namespace: 'eip155',
        reference: '999',
      });
      mockToHex.mockReturnValue('0x999');

      const mockSetActiveNetwork = jest.fn();
      const mockFindNetworkClientIdByChainId = jest
        .fn()
        .mockReturnValue('network-client-id');
      jest
        .spyOn(Engine.context.MultichainNetworkController, 'setActiveNetwork')
        .mockImplementation(mockSetActiveNetwork);
      jest
        .spyOn(Engine.context.NetworkController, 'findNetworkClientIdByChainId')
        .mockImplementation(mockFindNetworkClientIdByChainId);

      const { result } = renderHook(() =>
        useNetworkSelection({ networks: mockNetworks }),
      );

      const customChainId = 'eip155:999' as CaipChainId;
      await result.current.selectCustomNetwork(customChainId);

      expect(mockDisableNetwork).toHaveBeenCalledWith(
        'solana:5eykt4UsFv8P8NJdTREpY1vzqKqZKvdp',
      );
    });

>>>>>>> 53c29669
    it('selectPopularNetwork with Solana resets custom networks', async () => {
      const networksWithSolana: ProcessedNetwork[] = [
        ...mockNetworks,
        {
          id: 'solana:mainnet',
          name: 'Solana Mainnet',
          caipChainId: 'solana:5eykt4UsFv8P8NJdTREpY1vzqKqZKvdp' as CaipChainId,
          isSelected: false,
          imageSource: { uri: 'solana.png' },
        },
      ];

      mockUseSelector
        .mockReturnValueOnce(mockPopularNetworkConfigurations)
        .mockReturnValueOnce(true); // isMultichainAccountsState2Enabled = true

      const { result } = renderHook(() =>
        useNetworkSelection({ networks: networksWithSolana }),
      );

      // Clear mocks after hook initialization to isolate the function call
      jest.clearAllMocks();

      const solanaMainnet =
        'solana:5eykt4UsFv8P8NJdTREpY1vzqKqZKvdp' as CaipChainId;

      await result.current.selectPopularNetwork(solanaMainnet);

      expect(mockEnableNetwork).toHaveBeenCalledWith(solanaMainnet);
    });
  });

  describe('different namespace scenarios', () => {
    it('handles empty namespace gracefully', () => {
      mockUseNetworkEnablement.mockReturnValue({
        namespace: 'unknown',
        enabledNetworksByNamespace: {},
        enabledNetworksForCurrentNamespace: {},
        networkEnablementController: {
          enableNetwork: jest.fn(),
          disableNetwork: jest.fn(),
        } as unknown as ReturnType<
          typeof useNetworkEnablement
        >['networkEnablementController'],
        enableNetwork: mockEnableNetwork,
        disableNetwork: mockDisableNetwork,
        isNetworkEnabled: jest.fn(),
        hasOneEnabledNetwork: false,
        enableAllPopularNetworks: mockEnableAllPopularNetworks,
        tryEnableEvmNetwork: jest.fn(),
      });

      const { result } = renderHook(() =>
        useNetworkSelection({ networks: mockNetworks }),
      );

      expect(result.current.customNetworksToReset).toEqual([]);
    });

    it('calculates currentEnabledNetworks correctly for different namespaces', () => {
      mockUseNetworkEnablement.mockReturnValue({
        namespace: 'solana',
        enabledNetworksByNamespace: {
          solana: {
            '0x1': true,
            '0x2': false,
          },
        },
        enabledNetworksForCurrentNamespace: {
          '0x1': true,
          '0x2': false,
        },
        networkEnablementController: {
          enableNetwork: jest.fn(),
          disableNetwork: jest.fn(),
        } as unknown as ReturnType<
          typeof useNetworkEnablement
        >['networkEnablementController'],
        enableNetwork: mockEnableNetwork,
        disableNetwork: mockDisableNetwork,
        isNetworkEnabled: jest.fn(),
        hasOneEnabledNetwork: false,
        enableAllPopularNetworks: mockEnableAllPopularNetworks,
        tryEnableEvmNetwork: jest.fn(),
      });

      renderHook(() => useNetworkSelection({ networks: mockNetworks }));

      // Should call formatChainIdToCaip for enabled networks
      expect(mockFormatChainIdToCaip).toHaveBeenCalledWith('0x1');
    });
  });

  describe('additional edge cases', () => {
    it('selectNetwork handles CAIP chain IDs with EIP155 namespace correctly', () => {
      const caipChainId = 'eip155:10' as CaipChainId; // Optimism (not in popular networks)

      const { result } = renderHook(() =>
        useNetworkSelection({ networks: mockNetworks }),
      );

      result.current.selectNetwork(caipChainId);

      expect(mockEnableNetwork).toHaveBeenCalledWith(caipChainId);
    });

    it('selectAllPopularNetworks calls callback after completion', async () => {
      const mockCallback = jest.fn();

      const { result } = renderHook(() =>
        useNetworkSelection({ networks: mockNetworks }),
      );

      await result.current.selectAllPopularNetworks(mockCallback);

      expect(mockEnableAllPopularNetworks).toHaveBeenCalled();
      expect(mockCallback).toHaveBeenCalled();
    });

    it('selectAllPopularNetworks works without callback', async () => {
      const { result } = renderHook(() =>
        useNetworkSelection({ networks: mockNetworks }),
      );

      await expect(
        result.current.selectAllPopularNetworks(),
      ).resolves.toBeUndefined();

      expect(mockEnableAllPopularNetworks).toHaveBeenCalled();
    });
  });

  describe('memoized values', () => {
    it('customNetworksToReset recalculates when popularNetworkConfigurations change', () => {
      // Test with different initial popular networks that don't include Mumbai
      const initialPopularNetworks = [
        {
          caipChainId: 'eip155:1' as CaipChainId,
          chainId: '0x1',
          name: 'Ethereum Mainnet',
        },
      ];

      mockUseSelector
        .mockReturnValueOnce(initialPopularNetworks)
        .mockReturnValueOnce(false); // isMultichainAccountsState2Enabled

      const { result } = renderHook(() =>
        useNetworkSelection({ networks: mockNetworks }),
      );

      // With only Ethereum as popular, Mumbai should be custom (Polygon is disabled so not included)
      expect(result.current.customNetworksToReset).toEqual(['eip155:13881']);

      // Test that memoization works - same dependencies should return same result
      const firstResult = result.current.customNetworksToReset;
      const secondResult = result.current.customNetworksToReset;
      expect(firstResult).toBe(secondResult); // Same reference due to memoization
    });
  });

  describe('hook return values', () => {
    it('returns all expected properties', () => {
      const { result } = renderHook(() =>
        useNetworkSelection({ networks: mockNetworks }),
      );

      expect(result.current).toEqual({
        selectCustomNetwork: expect.any(Function),
        selectPopularNetwork: expect.any(Function),
        selectNetwork: expect.any(Function),
        deselectAll: expect.any(Function),
        customNetworksToReset: ['eip155:13881'],
        selectAllPopularNetworks: expect.any(Function),
      });
    });
  });

  describe('non-EVM network handling', () => {
    it('treats Solana networks as popular by default', () => {
      const { result } = renderHook(() =>
        useNetworkSelection({ networks: mockNetworks }),
      );

      (isCaipChainId as unknown as jest.Mock).mockReturnValue(true);
      (parseCaipChainId as jest.Mock).mockReturnValue({
        namespace: 'solana',
        reference: '5eykt4UsFv8P8NJdTREpY1vzqKqZKvdp',
      });

      const solanaChainId = '' as CaipChainId;
      result.current.selectNetwork(solanaChainId);

      expect(mockEnableNetwork).toHaveBeenCalledWith(solanaChainId);
      expect(mockDisableNetwork).not.toHaveBeenCalledWith(solanaChainId);
    });

    it('treats Bitcoin networks as popular by default', () => {
      const { result } = renderHook(() =>
        useNetworkSelection({ networks: mockNetworks }),
      );

      (isCaipChainId as unknown as jest.Mock).mockReturnValue(true);
      (parseCaipChainId as jest.Mock).mockReturnValue({
        namespace: 'bip122',
        reference: '000000000019d6689c085ae165831e93',
      });

      const bitcoinChainId =
        'bip122:000000000019d6689c085ae165831e93' as CaipChainId;
      result.current.selectNetwork(bitcoinChainId);

      expect(mockEnableNetwork).toHaveBeenCalledWith(bitcoinChainId);
      expect(mockDisableNetwork).not.toHaveBeenCalledWith(bitcoinChainId);
    });
  });

  describe('Bitcoin network handling', () => {
    const bitcoinMainnet =
      'bip122:000000000019d6689c085ae165831e93' as CaipChainId;
    const mockBitcoinAccount = {
      address: '0xbitcoinAddress',
      type: 'bip122:p2wpkh',
      scopes: [bitcoinMainnet],
    };

    beforeEach(() => {
      jest.clearAllMocks();

      mockUseSelector.mockImplementation((selector) => {
        if (selector === selectPopularNetworkConfigurationsByCaipChainId) {
          return [
            {
              caipChainId: 'eip155:1' as CaipChainId,
              chainId: '0x1',
              name: 'Ethereum Mainnet',
            },
            {
              caipChainId: bitcoinMainnet,
              chainId: 'btc-mainnet',
              name: 'Bitcoin Mainnet',
            },
          ];
        }
        if (selector === selectMultichainAccountsState2Enabled) {
          return false;
        }
        if (selector === selectInternalAccounts) {
          return [mockBitcoinAccount];
        }
        return undefined;
      });

      (isCaipChainId as unknown as jest.Mock).mockReturnValue(true);
      (parseCaipChainId as jest.Mock).mockReturnValue({
        namespace: 'bip122',
        reference: '000000000019d6689c085ae165831e93',
      });
    });

    it('selectCustomNetwork creates new account when no Bitcoin account exists', async () => {
      mockUseSelector.mockImplementation((selector) => {
        if (selector === selectPopularNetworkConfigurationsByCaipChainId) {
          return [
            {
              caipChainId: 'eip155:1' as CaipChainId,
              chainId: '0x1',
              name: 'Ethereum Mainnet',
            },
            {
              caipChainId: bitcoinMainnet,
              chainId: 'btc-mainnet',
              name: 'Bitcoin Mainnet',
            },
          ];
        }
        if (selector === selectMultichainAccountsState2Enabled) {
          return false;
        }
        if (selector === selectInternalAccounts) {
          return [];
        }
        return undefined;
      });

      const { result } = renderHook(() =>
        useNetworkSelection({ networks: mockNetworks }),
      );

      await result.current.selectCustomNetwork(bitcoinMainnet);

      expect(NavigationService.navigation.navigate).toHaveBeenCalledWith(
        'RootModalFlow',
        {
          screen: 'AddAccount',
          params: {
            clientType: 'bitcoin',
            scope: bitcoinMainnet,
          },
        },
      );
      expect(mockEnableNetwork).not.toHaveBeenCalled();
    });

    it('selectCustomNetwork sets selected address when Bitcoin account exists', async () => {
      const setSelectedAddressSpy = jest.spyOn(Engine, 'setSelectedAddress');

      const { result } = renderHook(() =>
        useNetworkSelection({ networks: mockNetworks }),
      );

      await result.current.selectCustomNetwork(bitcoinMainnet);

      expect(setSelectedAddressSpy).toHaveBeenCalledWith(
        mockBitcoinAccount.address,
      );
      expect(mockEnableNetwork).toHaveBeenCalledWith(bitcoinMainnet);
    });

    it('selectPopularNetwork sets selected address for Bitcoin networks', async () => {
      const setSelectedAddressSpy = jest.spyOn(Engine, 'setSelectedAddress');

      const { result } = renderHook(() =>
        useNetworkSelection({ networks: mockNetworks }),
      );

      await result.current.selectPopularNetwork(bitcoinMainnet);

      expect(setSelectedAddressSpy).toHaveBeenCalledWith(
        mockBitcoinAccount.address,
      );
      expect(mockEnableNetwork).toHaveBeenCalledWith(bitcoinMainnet);
    });
  });

  describe('Solana network handling with multichain', () => {
    const solanaMainnet =
      'solana:5eykt4UsFv8P8NJdTREpY1vzqKqZKvdp' as CaipChainId;

    beforeEach(() => {
      mockUseSelector.mockImplementation((selector) => {
        if (selector === selectPopularNetworkConfigurationsByCaipChainId) {
          return mockPopularNetworkConfigurations;
        }
        if (selector === selectMultichainAccountsState2Enabled) {
          return true;
        }
        if (selector === selectInternalAccounts) {
          return [];
        }
        return undefined;
      });
    });

    it('handles Solana network selection error gracefully', async () => {
      const mockSetActiveNetworkWithError = jest
        .fn()
        .mockRejectedValueOnce(new Error('Network error'));
      jest
        .spyOn(Engine.context.MultichainNetworkController, 'setActiveNetwork')
        .mockImplementation(mockSetActiveNetworkWithError);

      const consoleSpy = jest.spyOn(console, 'error').mockImplementation();

      const { result } = renderHook(() =>
        useNetworkSelection({ networks: mockNetworks }),
      );

      await result.current.selectPopularNetwork(solanaMainnet);

      expect(consoleSpy).toHaveBeenCalledWith(
        'Error setting active network:',
        new Error('Network error'),
      );
      expect(mockEnableNetwork).toHaveBeenCalledWith(solanaMainnet);
      expect(mockSetActiveNetworkWithError).toHaveBeenCalledWith(solanaMainnet);

      consoleSpy.mockRestore();
    });

    it('resets EVM networks when selecting Solana mainnet', async () => {
      jest
        .spyOn(Engine.context.MultichainNetworkController, 'setActiveNetwork')
        .mockImplementation(mockSetActiveNetwork);

      const { result } = renderHook(() =>
        useNetworkSelection({ networks: mockNetworks }),
      );

      await result.current.selectPopularNetwork(solanaMainnet);

      expect(mockEnableNetwork).toHaveBeenCalledWith(solanaMainnet);
      expect(mockSetActiveNetwork).toHaveBeenCalledWith(solanaMainnet);

      mockNetworks.forEach(({ caipChainId }) => {
        if (caipChainId !== solanaMainnet) {
          expect(mockDisableNetwork).toHaveBeenCalledWith(caipChainId);
        }
      });
    });

    it('resets Solana networks when selecting EVM network', async () => {
      const evmChainId = 'eip155:1' as CaipChainId;

      mockFindNetworkClientIdByChainId.mockReturnValue('evm-client-id');
      jest
        .spyOn(Engine.context.NetworkController, 'findNetworkClientIdByChainId')
        .mockReturnValue('evm-client-id');

      jest
        .spyOn(Engine.context.MultichainNetworkController, 'setActiveNetwork')
        .mockImplementation(mockSetActiveNetwork);

      const { result } = renderHook(() =>
        useNetworkSelection({ networks: mockNetworks }),
      );

      await result.current.selectPopularNetwork(evmChainId);

      expect(mockEnableNetwork).toHaveBeenCalledWith(evmChainId);
      expect(mockSetActiveNetwork).toHaveBeenCalledWith('evm-client-id');
      expect(mockDisableNetwork).toHaveBeenCalledWith(solanaMainnet);
    });
  });
});<|MERGE_RESOLUTION|>--- conflicted
+++ resolved
@@ -734,52 +734,6 @@
       expect(mockEnableNetwork).toHaveBeenCalledWith(solanaChainId);
     });
 
-<<<<<<< HEAD
-=======
-    it('resetSolanaNetworks disables Solana mainnet', async () => {
-      mockUseSelector.mockImplementation((selector) => {
-        if (selector === selectPopularNetworkConfigurationsByCaipChainId) {
-          return mockPopularNetworkConfigurations;
-        }
-        if (selector === selectMultichainAccountsState2Enabled) {
-          return true;
-        }
-        if (selector === selectInternalAccounts) {
-          return [];
-        }
-        return undefined;
-      });
-
-      mockParseCaipChainId.mockReturnValue({
-        namespace: 'eip155',
-        reference: '999',
-      });
-      mockToHex.mockReturnValue('0x999');
-
-      const mockSetActiveNetwork = jest.fn();
-      const mockFindNetworkClientIdByChainId = jest
-        .fn()
-        .mockReturnValue('network-client-id');
-      jest
-        .spyOn(Engine.context.MultichainNetworkController, 'setActiveNetwork')
-        .mockImplementation(mockSetActiveNetwork);
-      jest
-        .spyOn(Engine.context.NetworkController, 'findNetworkClientIdByChainId')
-        .mockImplementation(mockFindNetworkClientIdByChainId);
-
-      const { result } = renderHook(() =>
-        useNetworkSelection({ networks: mockNetworks }),
-      );
-
-      const customChainId = 'eip155:999' as CaipChainId;
-      await result.current.selectCustomNetwork(customChainId);
-
-      expect(mockDisableNetwork).toHaveBeenCalledWith(
-        'solana:5eykt4UsFv8P8NJdTREpY1vzqKqZKvdp',
-      );
-    });
-
->>>>>>> 53c29669
     it('selectPopularNetwork with Solana resets custom networks', async () => {
       const networksWithSolana: ProcessedNetwork[] = [
         ...mockNetworks,
