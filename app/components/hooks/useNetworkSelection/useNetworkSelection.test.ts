import { renderHook } from '@testing-library/react-native';
import { useSelector } from 'react-redux';
import { ImageSourcePropType } from 'react-native';
import {
  CaipChainId,
  Hex,
  parseCaipChainId,
  isCaipChainId,
} from '@metamask/utils';
import { toHex } from '@metamask/controller-utils';
import { formatChainIdToCaip } from '@metamask/bridge-controller';
import { useNetworkEnablement } from '../useNetworkEnablement/useNetworkEnablement';
import { ProcessedNetwork } from '../useNetworksByNamespace/useNetworksByNamespace';
import { useNetworkSelection } from './useNetworkSelection';
import { selectMultichainAccountsState2Enabled } from '../../../selectors/featureFlagController/multichainAccounts/enabledMultichainAccounts';
import { selectPopularNetworkConfigurationsByCaipChainId } from '../../../selectors/networkController';
import { selectInternalAccounts } from '../../../selectors/accountsController';
import Engine from '../../../core/Engine';
import NavigationService from '../../../core/NavigationService';

const mockEnableNetwork = jest.fn();
const mockDisableNetwork = jest.fn();
const mockEnableAllPopularNetworks = jest.fn();
const mockSetActiveNetwork = jest.fn();
const mockFindNetworkClientIdByChainId = jest.fn();

jest.mock('@metamask/keyring-utils', () => ({}));
jest.mock('@metamask/transaction-controller', () => ({}));
jest.mock('@metamask/multichain-network-controller', () => ({}));
jest.mock('@metamask/keyring-controller', () => ({}));
jest.mock('@metamask/utils', () => ({
  parseCaipChainId: jest.fn(),
  isCaipChainId: jest.fn(),
  KnownCaipNamespace: {
    Eip155: 'eip155',
    Bip122: 'bip122',
    Solana: 'solana',
  },
  createProjectLogger: jest.fn(),
  createModuleLogger: jest.fn(),
}));

jest.mock('@metamask/keyring-api', () => ({
  SolScope: {
    Mainnet: 'solana:5eykt4UsFv8P8NJdTREpY1vzqKqZKvdp',
    Devnet: 'solana:EtWTRABZaYq6iMfeYKouRu166VU2xqa1',
    Testnet: 'solana:4uhcVJyU9pJkvQyS88uRDiswHXSCkY3z',
  },
  BtcScope: {
    Mainnet: 'bip122:000000000019d6689c085ae165831e93',
    Testnet: 'bip122:000000000933ea01ad0ee984209779ba',
    Testnet4: 'bip122:00000000da84f2bafbbc53dee25a72ae',
    Signet: 'bip122:00000008819873e925422c1ff0f99f7c',
  },
  BtcAccountType: {
    P2pkh: 'bip122:p2pkh',
    P2sh: 'bip122:p2sh',
    P2wpkh: 'bip122:p2wpkh',
    P2tr: 'bip122:p2tr',
  },
  SolAccountType: {
    DataAccount: 'solana:data-account',
  },
}));
jest.mock('@metamask/rpc-errors', () => ({}));
jest.mock('@metamask/network-controller', () => ({}));

jest.mock('@metamask/controller-utils', () => ({
  hasProperty: jest.fn(),
  toHex: jest.fn(),
}));

jest.mock('react-redux', () => ({
  useSelector: jest.fn(),
}));

jest.mock('@metamask/bridge-controller', () => ({
  formatChainIdToCaip: jest.fn(),
}));

jest.mock('../../../constants/popular-networks', () => ({
  POPULAR_NETWORK_CHAIN_IDS: new Set(['0x1', '0x89', '0xa']),
}));

jest.mock('../useNetworkEnablement/useNetworkEnablement', () => ({
  useNetworkEnablement: jest.fn(),
}));

jest.mock(
  '../../../selectors/featureFlagController/multichainAccounts/enabledMultichainAccounts',
  () => ({
    selectMultichainAccountsState2Enabled: jest.fn(),
  }),
);

jest.mock('../../../core/Engine', () => ({
  context: {
    MultichainNetworkController: {
      setActiveNetwork: jest.fn(),
    },
    NetworkController: {
      findNetworkClientIdByChainId: jest.fn(),
    },
  },
  setSelectedAddress: jest.fn(), // Add this line
}));

jest.mock('@react-navigation/native', () => {
  const actualNav = jest.requireActual('@react-navigation/native');
  return {
    ...actualNav,
    useNavigation: () => ({ navigate: jest.fn(), goBack: jest.fn() }),
  };
});

jest.mock('@metamask/snaps-sdk', () => ({}));
jest.mock('@metamask/snaps-utils', () => ({}));
jest.mock('@metamask/keyring-snap-client', () => ({}));

jest.mock('../../../util/transactions', () => ({}));

jest.mock('../../../constants/transaction', () => ({
  TransactionType: {
    stakingClaim: 'stakingClaim',
    stakingDeposit: 'stakingDeposit',
    stakingWithdraw: 'stakingWithdraw',
  },
}));

jest.mock('../../../reducers/swaps', () => ({
  swapsControllerAndUserTokensMultichain: jest.fn(),
  swapsControllerTokens: jest.fn(),
}));

jest.mock('../../../selectors/tokensController', () => ({
  selectTokens: jest.fn(),
  selectTokensControllerState: jest.fn(),
  selectAllTokens: jest.fn(),
}));

jest.mock('../../../selectors/smartTransactionsController', () => ({
  selectSortedTransactions: jest.fn(),
  selectNonReplacedTransactions: jest.fn(),
  selectPendingSmartTransactionsBySender: jest.fn(),
  selectPendingSmartTransactionsForSelectedAccountGroup: jest.fn(),
}));

jest.mock('../../../selectors/accountsController', () => ({
  selectSelectedInternalAccountAddress: jest.fn(),
  selectSelectedInternalAccountFormattedAddress: jest.fn(),
  selectInternalAccounts: jest.fn(),
}));

jest.mock('../../../selectors/networkController', () => ({
  selectEvmChainId: jest.fn(),
  selectPopularNetworkConfigurationsByCaipChainId: jest.fn(),
}));

jest.mock('../../../core/NavigationService', () => {
  const mockNavigate = jest.fn();
  return {
    navigation: {
      navigate: mockNavigate,
    },
    default: {
      navigation: {
        navigate: mockNavigate,
      },
    },
  };
});

jest.mock('../../../core/SnapKeyring/MultichainWalletSnapClient', () => ({
  WalletClientType: {
    Bitcoin: 'bitcoin',
  },
}));

jest.mock('../../../constants/navigation/Routes', () => ({
  MODAL: {
    ROOT_MODAL_FLOW: 'RootModalFlow',
  },
  SHEET: {
    ADD_ACCOUNT: 'AddAccount',
  },
}));

describe('useNetworkSelection', () => {
  const mockUseSelector = useSelector as jest.MockedFunction<
    typeof useSelector
  >;
  const mockUseNetworkEnablement = useNetworkEnablement as jest.MockedFunction<
    typeof useNetworkEnablement
  >;
  const mockToHex = toHex as jest.MockedFunction<typeof toHex>;
  const mockFormatChainIdToCaip = formatChainIdToCaip as jest.MockedFunction<
    typeof formatChainIdToCaip
  >;
  const mockParseCaipChainId = parseCaipChainId as jest.MockedFunction<
    typeof parseCaipChainId
  >;

  const mockNetworks: ProcessedNetwork[] = [
    {
      id: 'eip155:1',
      name: 'Ethereum Mainnet',
      caipChainId: 'eip155:1' as CaipChainId,
      isSelected: true,
      imageSource: { uri: 'ethereum.png' },
    },
    {
      id: 'eip155:137',
      name: 'Polygon',
      caipChainId: 'eip155:137' as CaipChainId,
      isSelected: false,
      imageSource: { uri: 'polygon.png' },
    },
    {
      id: 'eip155:13881',
      name: 'Mumbai Testnet',
      caipChainId: 'eip155:13881' as CaipChainId,
      isSelected: true,
      imageSource: { uri: 'mumbai.png' },
    },
  ];

  const mockPopularNetworkConfigurations = [
    {
      caipChainId: 'eip155:1' as CaipChainId,
      chainId: '0x1',
      name: 'Ethereum Mainnet',
    },
    {
      caipChainId: 'eip155:137' as CaipChainId,
      chainId: '0x89',
      name: 'Polygon',
    },
  ];

  beforeEach(() => {
    jest.clearAllMocks();
    mockEnableNetwork.mockReset();
    mockDisableNetwork.mockReset();
    mockEnableAllPopularNetworks.mockReset();
    mockSetActiveNetwork.mockReset();
    mockFindNetworkClientIdByChainId.mockReset();

    mockUseSelector.mockImplementation((selector) => {
      if (selector === selectPopularNetworkConfigurationsByCaipChainId) {
        return mockPopularNetworkConfigurations;
      }
      if (selector === selectMultichainAccountsState2Enabled) {
        return false;
      }
      if (selector === selectInternalAccounts) {
        return [];
      }
      return undefined;
    });

    mockUseNetworkEnablement.mockReturnValue({
      namespace: 'eip155',
      enabledNetworksByNamespace: {
        eip155: {
          '0x1': true,
          '0x89': false,
          '0x13881': true,
        },
      },
      enabledNetworksForCurrentNamespace: {
        '0x1': true,
        '0x89': false,
        '0x13881': true,
      },
      networkEnablementController: {
        enableNetwork: jest.fn(),
        disableNetwork: jest.fn(),
      } as unknown as ReturnType<
        typeof useNetworkEnablement
      >['networkEnablementController'],
      enableNetwork: mockEnableNetwork,
      disableNetwork: mockDisableNetwork,
      isNetworkEnabled: jest.fn(),
      hasOneEnabledNetwork: false,
      enableAllPopularNetworks: mockEnableAllPopularNetworks,
      tryEnableEvmNetwork: jest.fn(),
    });

    mockToHex.mockImplementation((value) => {
      if (typeof value === 'string') {
        if (value.startsWith('0x')) {
          return value as `0x${string}`;
        }
        return `0x${value}` as `0x${string}`;
      }
      return `0x${value}` as `0x${string}`;
    });

    mockFormatChainIdToCaip.mockImplementation((value) => {
      if (typeof value === 'string') {
        if (value.includes(':')) {
          return value as CaipChainId;
        }
        return `eip155:${value.replace('0x', '')}` as CaipChainId;
      }
      return `eip155:${value}` as CaipChainId;
    });

    mockParseCaipChainId.mockImplementation((caipChainId: string) => ({
      namespace: caipChainId.split(':')[0],
      reference: caipChainId.split(':')[1],
    }));
  });

  describe('basic functionality', () => {
    it('returns expected object structure', () => {
      const { result } = renderHook(() =>
        useNetworkSelection({ networks: mockNetworks }),
      );

      expect(result.current).toHaveProperty('selectCustomNetwork');
      expect(result.current).toHaveProperty('selectPopularNetwork');
      expect(result.current).toHaveProperty('selectNetwork');
      expect(result.current).toHaveProperty('deselectAll');
      expect(result.current).toHaveProperty('customNetworksToReset');
    });

    it('returns functions for network operations', () => {
      const { result } = renderHook(() =>
        useNetworkSelection({ networks: mockNetworks }),
      );

      expect(typeof result.current.selectCustomNetwork).toBe('function');
      expect(typeof result.current.selectPopularNetwork).toBe('function');
      expect(typeof result.current.selectNetwork).toBe('function');
      expect(typeof result.current.deselectAll).toBe('function');
    });

    it('calculates customNetworksToReset correctly', () => {
      const { result } = renderHook(() =>
        useNetworkSelection({ networks: mockNetworks }),
      );

      expect(result.current.customNetworksToReset).toEqual(['eip155:13881']);
    });
  });

  describe('selectCustomNetwork', () => {
    it('enables the custom network and resets other custom networks', async () => {
<<<<<<< HEAD
=======
      const customChainId = 'eip155:999' as CaipChainId;

      const { result } = renderHook(() =>
        useNetworkSelection({ networks: mockNetworks }),
      );
      await result.current.selectCustomNetwork(customChainId);

      expect(mockEnableNetwork).toHaveBeenCalledWith(customChainId);
    });

    it('calls the callback function after network selection', async () => {
      // Arrange
      const customChainId = 'eip155:999' as CaipChainId;
      const mockCallback = jest.fn();

      // Act
      const { result } = renderHook(() =>
        useNetworkSelection({ networks: mockNetworks }),
      );
      await result.current.selectCustomNetwork(customChainId, mockCallback);

      // Assert
      expect(mockCallback).toHaveBeenCalledTimes(1);
      expect(mockEnableNetwork).toHaveBeenCalledWith(customChainId);
    });

    it('does not call callback when none is provided', async () => {
      // Arrange
>>>>>>> de227863
      const customChainId = 'eip155:999' as CaipChainId;

      // Act
      const { result } = renderHook(() =>
        useNetworkSelection({ networks: mockNetworks }),
      );
<<<<<<< HEAD
      await result.current.selectCustomNetwork(customChainId);
=======
>>>>>>> de227863

      // Should not throw when no callback is provided
      await expect(
        result.current.selectCustomNetwork(customChainId),
      ).resolves.toBeUndefined();
      expect(mockEnableNetwork).toHaveBeenCalledWith(customChainId);
    });

<<<<<<< HEAD
    it('calls the callback function after network selection', async () => {
      // Arrange
      const customChainId = 'eip155:999' as CaipChainId;
      const mockCallback = jest.fn();

      // Act
      const { result } = renderHook(() =>
        useNetworkSelection({ networks: mockNetworks }),
      );
      await result.current.selectCustomNetwork(customChainId, mockCallback);

      // Assert
      expect(mockCallback).toHaveBeenCalledTimes(1);
      expect(mockEnableNetwork).toHaveBeenCalledWith(customChainId);
    });

    it('does not call callback when none is provided', async () => {
      // Arrange
      const customChainId = 'eip155:999' as CaipChainId;

      // Act
      const { result } = renderHook(() =>
        useNetworkSelection({ networks: mockNetworks }),
      );

      // Should not throw when no callback is provided
      await expect(
        result.current.selectCustomNetwork(customChainId),
      ).resolves.toBeUndefined();
      expect(mockEnableNetwork).toHaveBeenCalledWith(customChainId);
    });

=======
>>>>>>> de227863
    it('enables the custom network when no other custom networks exist', async () => {
      const customChainId = 'eip155:999' as CaipChainId;
      mockUseNetworkEnablement.mockReturnValue({
        namespace: 'eip155',
        enabledNetworksByNamespace: {
          eip155: {
            '0x1': true,
            '0x89': false,
          },
        },
        enabledNetworksForCurrentNamespace: {
          '0x1': true,
          '0x89': false,
        },
        networkEnablementController: {
          enableNetwork: jest.fn(),
          disableNetwork: jest.fn(),
        } as unknown as ReturnType<
          typeof useNetworkEnablement
        >['networkEnablementController'],
        enableNetwork: mockEnableNetwork,
        disableNetwork: mockDisableNetwork,
        enableAllPopularNetworks: mockEnableAllPopularNetworks,
        isNetworkEnabled: jest.fn(),
        hasOneEnabledNetwork: false,
        tryEnableEvmNetwork: jest.fn(),
      });

      const { result } = renderHook(() =>
        useNetworkSelection({ networks: mockNetworks }),
      );
      await result.current.selectCustomNetwork(customChainId);

      expect(mockEnableNetwork).toHaveBeenCalledWith(customChainId);
      expect(mockDisableNetwork).not.toHaveBeenCalled();
    });
  });

  describe('selectPopularNetwork', () => {
    it('enables the popular network and resets custom networks', () => {
      const popularChainId = 'eip155:1' as CaipChainId;

      const { result } = renderHook(() =>
        useNetworkSelection({ networks: mockNetworks }),
      );
      result.current.selectPopularNetwork(popularChainId);

      expect(mockEnableNetwork).toHaveBeenCalledWith(popularChainId);
    });

    it('calls the callback function after popular network selection', async () => {
      // Arrange
      const popularChainId = 'eip155:1' as CaipChainId;
      const mockCallback = jest.fn();

      // Act
      const { result } = renderHook(() =>
        useNetworkSelection({ networks: mockNetworks }),
      );
      await result.current.selectPopularNetwork(popularChainId, mockCallback);

      // Assert
      expect(mockCallback).toHaveBeenCalledTimes(1);
      expect(mockEnableNetwork).toHaveBeenCalledWith(popularChainId);
    });

    it('toggles the popular network when no custom networks exist', async () => {
      const popularChainId = 'eip155:137' as CaipChainId;
      mockUseNetworkEnablement.mockReturnValue({
        namespace: 'eip155',
        enabledNetworksByNamespace: {
          eip155: {
            '0x1': true,
            '0x89': false,
          },
        },
        enabledNetworksForCurrentNamespace: {
          '0x1': true,
          '0x89': false,
        },
        networkEnablementController: {
          enableNetwork: jest.fn(),
          disableNetwork: jest.fn(),
        } as unknown as ReturnType<
          typeof useNetworkEnablement
        >['networkEnablementController'],
        enableNetwork: mockEnableNetwork,
        disableNetwork: mockDisableNetwork,
        enableAllPopularNetworks: mockEnableAllPopularNetworks,
        isNetworkEnabled: jest.fn(),
        hasOneEnabledNetwork: false,
        tryEnableEvmNetwork: jest.fn(),
      });

      const { result } = renderHook(() =>
        useNetworkSelection({ networks: mockNetworks }),
      );
      await result.current.selectPopularNetwork(popularChainId);

      expect(mockEnableNetwork).toHaveBeenCalledWith(popularChainId);
      expect(mockDisableNetwork).not.toHaveBeenCalled();
    });
  });

  describe('selectNetwork', () => {
    it('selects popular network when chainId is popular', () => {
      const popularChainId = 'eip155:1' as CaipChainId;

      const { result } = renderHook(() =>
        useNetworkSelection({ networks: mockNetworks }),
      );
      result.current.selectNetwork(popularChainId);

      expect(mockEnableNetwork).toHaveBeenCalledWith(popularChainId);
    });

    it('selects custom network when chainId is not popular', () => {
      const customChainId = 'eip155:999' as CaipChainId;

      const { result } = renderHook(() =>
        useNetworkSelection({ networks: mockNetworks }),
      );
      result.current.selectNetwork(customChainId);

      expect(mockEnableNetwork).toHaveBeenCalledWith(customChainId);
    });

    it('handles hex chainId format', () => {
      const hexChainId = '0x1' as `0x${string}`;

      const { result } = renderHook(() =>
        useNetworkSelection({ networks: mockNetworks }),
      );
      result.current.selectNetwork(hexChainId);

      expect(mockEnableNetwork).toHaveBeenCalledWith('eip155:1');
    });

    it('handles numeric chainId format', () => {
      const numericChainId = 1 as unknown as Hex;

      const { result } = renderHook(() =>
        useNetworkSelection({ networks: mockNetworks }),
      );
      result.current.selectNetwork(numericChainId);

      expect(mockEnableNetwork).toHaveBeenCalledWith('eip155:1');
    });
  });

  describe('multichain functionality', () => {
    beforeEach(() => {
      jest.clearAllMocks();
      mockUseNetworkEnablement.mockReturnValue({
        namespace: 'eip155',
        enabledNetworksByNamespace: {
          eip155: {
            '0x1': true,
            '0x89': false,
            '0x13881': true,
          },
        },
        enabledNetworksForCurrentNamespace: {
          '0x1': true,
          '0x89': false,
          '0x13881': true,
        },
        networkEnablementController: {
          enableNetwork: jest.fn(),
          disableNetwork: jest.fn(),
        } as unknown as ReturnType<
          typeof useNetworkEnablement
        >['networkEnablementController'],
        enableNetwork: mockEnableNetwork,
        disableNetwork: mockDisableNetwork,
        isNetworkEnabled: jest.fn(),
        hasOneEnabledNetwork: false,
        enableAllPopularNetworks: mockEnableAllPopularNetworks,
        tryEnableEvmNetwork: jest.fn(),
      });
    });

    it('selectCustomNetwork with multichain enabled calls MultichainNetworkController', async () => {
      // Mock multichain enabled
      mockUseSelector
        .mockReturnValueOnce(mockPopularNetworkConfigurations)
        .mockReturnValueOnce(true) // isMultichainAccountsState2Enabled = true
        .mockReturnValueOnce([]); // selectInternalAccounts

      const customChainId = 'eip155:999' as CaipChainId;
      const mockCallback = jest.fn();

      const { result } = renderHook(() =>
        useNetworkSelection({ networks: mockNetworks }),
      );

      await result.current.selectCustomNetwork(customChainId, mockCallback);

      expect(mockEnableNetwork).toHaveBeenCalledWith(customChainId);
      expect(mockCallback).toHaveBeenCalled();
    });

    it('selectPopularNetwork with Solana mainnet calls MultichainNetworkController.setActiveNetwork', async () => {
      // Mock multichain enabled
      mockUseSelector
        .mockReturnValueOnce(mockPopularNetworkConfigurations)
        .mockReturnValueOnce(true) // isMultichainAccountsState2Enabled = true
        .mockReturnValueOnce([]); // selectInternalAccounts

      const solanaMainnet =
        'solana:5eykt4UsFv8P8NJdTREpY1vzqKqZKvdp' as CaipChainId;

      const { result } = renderHook(() =>
        useNetworkSelection({ networks: mockNetworks }),
      );

      await result.current.selectPopularNetwork(solanaMainnet);

      expect(mockEnableNetwork).toHaveBeenCalledWith(solanaMainnet);
    });

    it('selectPopularNetwork with Solana mainnet handles MultichainNetworkController errors gracefully', async () => {
      // Mock multichain enabled
      mockUseSelector
        .mockReturnValueOnce(mockPopularNetworkConfigurations)
        .mockReturnValueOnce(true) // isMultichainAccountsState2Enabled = true
        .mockReturnValueOnce([]); // selectInternalAccounts

      // Mock setActiveNetwork to throw an error
      const mockSetActiveNetwork = jest
        .fn()
        .mockRejectedValue(new Error('Network error'));
      jest.doMock('../../../core/Engine', () => ({
        context: {
          MultichainNetworkController: {
            setActiveNetwork: mockSetActiveNetwork,
          },
          NetworkController: {
            findNetworkClientIdByChainId: jest.fn(),
          },
        },
      }));

      const solanaMainnet =
        'solana:5eykt4UsFv8P8NJdTREpY1vzqKqZKvdp' as CaipChainId;

      const { result } = renderHook(() =>
        useNetworkSelection({ networks: mockNetworks }),
      );

      // Should not throw error
      await expect(
        result.current.selectPopularNetwork(solanaMainnet),
      ).resolves.toBeUndefined();

      expect(mockEnableNetwork).toHaveBeenCalledWith(solanaMainnet);
    });

    it('selectPopularNetwork with EVM network and multichain enabled calls NetworkController', async () => {
      // Mock multichain enabled
      mockUseSelector
        .mockReturnValueOnce(mockPopularNetworkConfigurations)
        .mockReturnValueOnce(true) // isMultichainAccountsState2Enabled = true
        .mockReturnValueOnce([]); // selectInternalAccounts

      const evmChainId = 'eip155:1' as CaipChainId;

      const { result } = renderHook(() =>
        useNetworkSelection({ networks: mockNetworks }),
      );

      await result.current.selectPopularNetwork(evmChainId);

      expect(mockEnableNetwork).toHaveBeenCalledWith(evmChainId);
    });
  });

  describe('error handling', () => {
    it('selectNetwork handles invalid chain ID gracefully', () => {
      const { result } = renderHook(() =>
        useNetworkSelection({ networks: mockNetworks }),
      );

      // Reset mocks after hook initialization
      jest.clearAllMocks();
      mockToHex.mockImplementation(() => {
        throw new Error('Invalid hex format');
      });
      mockFormatChainIdToCaip.mockImplementation(() => {
        throw new Error('Invalid CAIP format');
      });

      const consoleSpy = jest.spyOn(console, 'error').mockImplementation();

      // Should not throw when both toHex and formatChainIdToCaip fail
      result.current.selectNetwork('invalid-format' as CaipChainId);

      expect(consoleSpy).toHaveBeenCalledWith(
        'selectNetwork: Error processing chain ID:',
        expect.any(Error),
      );
      expect(consoleSpy).toHaveBeenCalledWith(
        'selectNetwork: Fallback formatting failed:',
        expect.any(Error),
      );

      consoleSpy.mockRestore();
    });

    it('selectNetwork handles primary error but succeeds with fallback', () => {
      const { result } = renderHook(() =>
        useNetworkSelection({ networks: mockNetworks }),
      );

      // Reset mocks after hook initialization
      jest.clearAllMocks();

      // Mock primary processing to fail but fallback to succeed
      mockToHex.mockImplementationOnce(() => {
        throw new Error('Primary processing failed');
      });
      mockFormatChainIdToCaip.mockReturnValue('eip155:999' as CaipChainId);

      const consoleSpy = jest.spyOn(console, 'error').mockImplementation();

      result.current.selectNetwork('999' as CaipChainId);

      expect(consoleSpy).toHaveBeenCalledWith(
        'selectNetwork: Error processing chain ID:',
        expect.any(Error),
      );
      expect(mockEnableNetwork).toHaveBeenCalledWith('eip155:999');

      consoleSpy.mockRestore();
    });
  });

  describe('solana network flows', () => {
    it('selectNetwork treats non-EVM networks as popular by default', () => {
      const solanaChainId =
        'solana:5eykt4UsFv8P8NJdTREpY1vzqKqZKvdp' as CaipChainId;

      const { result } = renderHook(() =>
        useNetworkSelection({ networks: mockNetworks }),
      );

      result.current.selectNetwork(solanaChainId);

      expect(mockEnableNetwork).toHaveBeenCalledWith(solanaChainId);
    });

    it('selectPopularNetwork with Solana resets custom networks', async () => {
      const networksWithSolana: ProcessedNetwork[] = [
        ...mockNetworks,
        {
          id: 'solana:mainnet',
          name: 'Solana Mainnet',
          caipChainId: 'solana:5eykt4UsFv8P8NJdTREpY1vzqKqZKvdp' as CaipChainId,
          isSelected: false,
          imageSource: { uri: 'solana.png' },
        },
      ];

      mockUseSelector
        .mockReturnValueOnce(mockPopularNetworkConfigurations)
        .mockReturnValueOnce(true) // isMultichainAccountsState2Enabled = true
        .mockReturnValueOnce([]); // selectInternalAccounts

      const { result } = renderHook(() =>
        useNetworkSelection({ networks: networksWithSolana }),
      );

      // Clear mocks after hook initialization to isolate the function call
      jest.clearAllMocks();

      const solanaMainnet =
        'solana:5eykt4UsFv8P8NJdTREpY1vzqKqZKvdp' as CaipChainId;

      await result.current.selectPopularNetwork(solanaMainnet);

      expect(mockEnableNetwork).toHaveBeenCalledWith(solanaMainnet);
    });
  });

  describe('different namespace scenarios', () => {
    it('handles empty namespace gracefully', () => {
      mockUseNetworkEnablement.mockReturnValue({
        namespace: 'unknown',
        enabledNetworksByNamespace: {},
        enabledNetworksForCurrentNamespace: {},
        networkEnablementController: {
          enableNetwork: jest.fn(),
          disableNetwork: jest.fn(),
        } as unknown as ReturnType<
          typeof useNetworkEnablement
        >['networkEnablementController'],
        enableNetwork: mockEnableNetwork,
        disableNetwork: mockDisableNetwork,
        isNetworkEnabled: jest.fn(),
        hasOneEnabledNetwork: false,
        enableAllPopularNetworks: mockEnableAllPopularNetworks,
        tryEnableEvmNetwork: jest.fn(),
      });

      const { result } = renderHook(() =>
        useNetworkSelection({ networks: mockNetworks }),
      );

      expect(result.current.customNetworksToReset).toEqual([]);
    });

    it('calculates currentEnabledNetworks correctly for different namespaces', () => {
      mockUseNetworkEnablement.mockReturnValue({
        namespace: 'solana',
        enabledNetworksByNamespace: {
          solana: {
            '0x1': true,
            '0x2': false,
          },
        },
        enabledNetworksForCurrentNamespace: {
          '0x1': true,
          '0x2': false,
        },
        networkEnablementController: {
          enableNetwork: jest.fn(),
          disableNetwork: jest.fn(),
        } as unknown as ReturnType<
          typeof useNetworkEnablement
        >['networkEnablementController'],
        enableNetwork: mockEnableNetwork,
        disableNetwork: mockDisableNetwork,
        isNetworkEnabled: jest.fn(),
        hasOneEnabledNetwork: false,
        enableAllPopularNetworks: mockEnableAllPopularNetworks,
        tryEnableEvmNetwork: jest.fn(),
      });

      renderHook(() => useNetworkSelection({ networks: mockNetworks }));

      // Should call formatChainIdToCaip for enabled networks
      expect(mockFormatChainIdToCaip).toHaveBeenCalledWith('0x1');
    });
  });

  describe('additional edge cases', () => {
    it('selectNetwork handles CAIP chain IDs with EIP155 namespace correctly', () => {
      const caipChainId = 'eip155:10' as CaipChainId; // Optimism (not in popular networks)

      const { result } = renderHook(() =>
        useNetworkSelection({ networks: mockNetworks }),
      );

      result.current.selectNetwork(caipChainId);

      expect(mockEnableNetwork).toHaveBeenCalledWith(caipChainId);
    });

    it('selectAllPopularNetworks calls callback after completion', async () => {
      const mockCallback = jest.fn();

      const { result } = renderHook(() =>
        useNetworkSelection({ networks: mockNetworks }),
      );

      await result.current.selectAllPopularNetworks(mockCallback);

      expect(mockEnableAllPopularNetworks).toHaveBeenCalled();
      expect(mockCallback).toHaveBeenCalled();
    });

    it('selectAllPopularNetworks works without callback', async () => {
      const { result } = renderHook(() =>
        useNetworkSelection({ networks: mockNetworks }),
      );

      await expect(
        result.current.selectAllPopularNetworks(),
      ).resolves.toBeUndefined();

      expect(mockEnableAllPopularNetworks).toHaveBeenCalled();
    });
  });

  describe('memoized values', () => {
    it('customNetworksToReset recalculates when popularNetworkConfigurations change', () => {
      // Test with different initial popular networks that don't include Mumbai
      const initialPopularNetworks = [
        {
          caipChainId: 'eip155:1' as CaipChainId,
          chainId: '0x1',
          name: 'Ethereum Mainnet',
        },
      ];

      mockUseSelector.mockImplementation((selector) => {
        if (selector === selectPopularNetworkConfigurationsByCaipChainId) {
          return initialPopularNetworks;
        }
        if (selector === selectMultichainAccountsState2Enabled) {
          return false;
        }
        if (selector === selectInternalAccounts) {
          return [];
        }
        return undefined;
      });

      const { result } = renderHook(() =>
        useNetworkSelection({ networks: mockNetworks }),
      );

      // With only Ethereum as popular, Mumbai should be custom (Polygon is disabled so not included)
      expect(result.current.customNetworksToReset).toEqual(['eip155:13881']);

      // Test that memoization works - same dependencies should return same result
      const firstResult = result.current.customNetworksToReset;
      const secondResult = result.current.customNetworksToReset;
      expect(firstResult).toBe(secondResult); // Same reference due to memoization
    });
  });

  describe('hook return values', () => {
    it('returns all expected properties', () => {
      const { result } = renderHook(() =>
        useNetworkSelection({ networks: mockNetworks }),
      );

      expect(result.current).toEqual({
        selectCustomNetwork: expect.any(Function),
        selectPopularNetwork: expect.any(Function),
        selectNetwork: expect.any(Function),
        deselectAll: expect.any(Function),
        customNetworksToReset: ['eip155:13881'],
        selectAllPopularNetworks: expect.any(Function),
      });
    });
  });

  describe('non-EVM network handling', () => {
    it('treats Solana networks as popular by default', () => {
      const { result } = renderHook(() =>
        useNetworkSelection({ networks: mockNetworks }),
      );

      (isCaipChainId as unknown as jest.Mock).mockReturnValue(true);
      (parseCaipChainId as jest.Mock).mockReturnValue({
        namespace: 'solana',
        reference: '5eykt4UsFv8P8NJdTREpY1vzqKqZKvdp',
      });

      const solanaChainId = '' as CaipChainId;
      result.current.selectNetwork(solanaChainId);

      expect(mockEnableNetwork).toHaveBeenCalledWith(solanaChainId);
      expect(mockDisableNetwork).not.toHaveBeenCalledWith(solanaChainId);
    });

    it('treats Bitcoin networks as popular by default', () => {
      const { result } = renderHook(() =>
        useNetworkSelection({ networks: mockNetworks }),
      );

      (isCaipChainId as unknown as jest.Mock).mockReturnValue(true);
      (parseCaipChainId as jest.Mock).mockReturnValue({
        namespace: 'bip122',
        reference: '000000000019d6689c085ae165831e93',
      });

      const bitcoinChainId =
        'bip122:000000000019d6689c085ae165831e93' as CaipChainId;
      result.current.selectNetwork(bitcoinChainId);

      expect(mockEnableNetwork).toHaveBeenCalledWith(bitcoinChainId);
      expect(mockDisableNetwork).not.toHaveBeenCalledWith(bitcoinChainId);
    });
  });

  describe('deselectAll function', () => {
    it('disables all networks except Ethereum mainnet', () => {
      const { result } = renderHook(() =>
        useNetworkSelection({ networks: mockNetworks }),
      );

      result.current.deselectAll();

      expect(mockDisableNetwork).toHaveBeenCalledWith('eip155:137');
      expect(mockDisableNetwork).toHaveBeenCalledWith('eip155:13881');
      expect(mockDisableNetwork).not.toHaveBeenCalledWith('eip155:1');
      expect(mockDisableNetwork).toHaveBeenCalledTimes(2);
    });

    it('handles empty networks array gracefully', () => {
      const { result } = renderHook(() =>
        useNetworkSelection({ networks: [] }),
      );

      result.current.deselectAll();

      expect(mockDisableNetwork).not.toHaveBeenCalled();
    });

    it('handles networks with only Ethereum mainnet', () => {
      const ethOnlyNetworks: ProcessedNetwork[] = [
        {
          id: 'eip155:1',
          name: 'Ethereum Mainnet',
          caipChainId: 'eip155:1' as CaipChainId,
          isSelected: true,
          imageSource: { uri: 'ethereum.png' },
        },
      ];

      const { result } = renderHook(() =>
        useNetworkSelection({ networks: ethOnlyNetworks }),
      );

      result.current.deselectAll();

      expect(mockDisableNetwork).not.toHaveBeenCalled();
    });

    it('preserves Ethereum mainnet among multiple networks', () => {
      const networksWithMultipleChains: ProcessedNetwork[] = [
        {
          id: 'eip155:1',
          name: 'Ethereum Mainnet',
          caipChainId: 'eip155:1' as CaipChainId,
          isSelected: true,
          imageSource: { uri: 'ethereum.png' },
        },
        {
          id: 'solana:mainnet',
          name: 'Solana Mainnet',
          caipChainId: 'solana:5eykt4UsFv8P8NJdTREpY1vzqKqZKvdp' as CaipChainId,
          isSelected: true,
          imageSource: { uri: 'solana.png' },
        },
        {
          id: 'bip122:mainnet',
          name: 'Bitcoin Mainnet',
          caipChainId: 'bip122:000000000019d6689c085ae165831e93' as CaipChainId,
          isSelected: true,
          imageSource: { uri: 'bitcoin.png' },
        },
      ];

      const { result } = renderHook(() =>
        useNetworkSelection({ networks: networksWithMultipleChains }),
      );

      result.current.deselectAll();

      expect(mockDisableNetwork).toHaveBeenCalledWith(
        'solana:5eykt4UsFv8P8NJdTREpY1vzqKqZKvdp',
      );
      expect(mockDisableNetwork).toHaveBeenCalledWith(
        'bip122:000000000019d6689c085ae165831e93',
      );
      expect(mockDisableNetwork).not.toHaveBeenCalledWith('eip155:1');
    });

    it('handles networks with duplicate Ethereum mainnet entries', () => {
      const networksWithDuplicates: ProcessedNetwork[] = [
        {
          id: 'eip155:1-first',
          name: 'Ethereum Mainnet',
          caipChainId: 'eip155:1' as CaipChainId,
          isSelected: true,
          imageSource: { uri: 'ethereum.png' },
        },
        {
          id: 'eip155:1-second',
          name: 'Ethereum Mainnet Copy',
          caipChainId: 'eip155:1' as CaipChainId,
          isSelected: true,
          imageSource: { uri: 'ethereum.png' },
        },
        {
          id: 'eip155:137',
          name: 'Polygon',
          caipChainId: 'eip155:137' as CaipChainId,
          isSelected: false,
          imageSource: { uri: 'polygon.png' },
        },
      ];

      const { result } = renderHook(() =>
        useNetworkSelection({ networks: networksWithDuplicates }),
      );

      result.current.deselectAll();

      // Should only disable non-Ethereum networks
      expect(mockDisableNetwork).toHaveBeenCalledWith('eip155:137');
      expect(mockDisableNetwork).not.toHaveBeenCalledWith('eip155:1');
      expect(mockDisableNetwork).toHaveBeenCalledTimes(1);
    });
  });

  describe('Bitcoin network handling', () => {
    const bitcoinMainnet =
      'bip122:000000000019d6689c085ae165831e93' as CaipChainId;
    const mockBitcoinAccount = {
      address: '0xbitcoinAddress',
      type: 'bip122:p2wpkh',
      scopes: [bitcoinMainnet],
    };

    beforeEach(() => {
      jest.clearAllMocks();

      mockUseSelector.mockImplementation((selector) => {
        if (selector === selectPopularNetworkConfigurationsByCaipChainId) {
          return [
            {
              caipChainId: 'eip155:1' as CaipChainId,
              chainId: '0x1',
              name: 'Ethereum Mainnet',
            },
            {
              caipChainId: bitcoinMainnet,
              chainId: 'btc-mainnet',
              name: 'Bitcoin Mainnet',
            },
          ];
        }
        if (selector === selectMultichainAccountsState2Enabled) {
          return false;
        }
        if (selector === selectInternalAccounts) {
          return [mockBitcoinAccount];
        }
        return undefined;
      });

      (isCaipChainId as unknown as jest.Mock).mockReturnValue(true);
      (parseCaipChainId as jest.Mock).mockReturnValue({
        namespace: 'bip122',
        reference: '000000000019d6689c085ae165831e93',
      });
    });

    it('selectCustomNetwork creates new account when no Bitcoin account exists', async () => {
      mockUseSelector.mockImplementation((selector) => {
        if (selector === selectPopularNetworkConfigurationsByCaipChainId) {
          return [
            {
              caipChainId: 'eip155:1' as CaipChainId,
              chainId: '0x1',
              name: 'Ethereum Mainnet',
            },
            {
              caipChainId: bitcoinMainnet,
              chainId: 'btc-mainnet',
              name: 'Bitcoin Mainnet',
            },
          ];
        }
        if (selector === selectMultichainAccountsState2Enabled) {
          return false;
        }
        if (selector === selectInternalAccounts) {
          return [];
        }
        return undefined;
      });

      const { result } = renderHook(() =>
        useNetworkSelection({ networks: mockNetworks }),
      );

      await result.current.selectCustomNetwork(bitcoinMainnet);

      expect(NavigationService.navigation.navigate).toHaveBeenCalledWith(
        'RootModalFlow',
        {
          screen: 'AddAccount',
          params: {
            clientType: 'bitcoin',
            scope: bitcoinMainnet,
          },
        },
      );
      expect(mockEnableNetwork).not.toHaveBeenCalled();
    });

    it('selectCustomNetwork sets selected address when Bitcoin account exists', async () => {
      const setSelectedAddressSpy = jest.spyOn(Engine, 'setSelectedAddress');

      const { result } = renderHook(() =>
        useNetworkSelection({ networks: mockNetworks }),
      );

      await result.current.selectCustomNetwork(bitcoinMainnet);

      expect(setSelectedAddressSpy).toHaveBeenCalledWith(
        mockBitcoinAccount.address,
      );
      expect(mockEnableNetwork).toHaveBeenCalledWith(bitcoinMainnet);
    });

    it('selectPopularNetwork sets selected address for Bitcoin networks', async () => {
      const setSelectedAddressSpy = jest.spyOn(Engine, 'setSelectedAddress');

      const { result } = renderHook(() =>
        useNetworkSelection({ networks: mockNetworks }),
      );

      await result.current.selectPopularNetwork(bitcoinMainnet);

      expect(setSelectedAddressSpy).toHaveBeenCalledWith(
        mockBitcoinAccount.address,
      );
      expect(mockEnableNetwork).toHaveBeenCalledWith(bitcoinMainnet);
    });
  });

  describe('error handling and edge cases', () => {
    describe('callback error handling', () => {
      it('handles callback errors in selectCustomNetwork gracefully', async () => {
        const customChainId = 'eip155:999' as CaipChainId;
        const mockCallback = jest.fn().mockImplementation(() => {
          throw new Error('Callback error');
        });

        const { result } = renderHook(() =>
          useNetworkSelection({ networks: mockNetworks }),
        );

        // Should not throw when callback throws
        await expect(
          result.current.selectCustomNetwork(customChainId, mockCallback),
        ).rejects.toThrow('Callback error');

        expect(mockEnableNetwork).toHaveBeenCalledWith(customChainId);
        expect(mockCallback).toHaveBeenCalled();
      });

      it('handles callback errors in selectPopularNetwork gracefully', async () => {
        const popularChainId = 'eip155:1' as CaipChainId;
        const mockCallback = jest.fn().mockImplementation(() => {
          throw new Error('Callback error');
        });

        const { result } = renderHook(() =>
          useNetworkSelection({ networks: mockNetworks }),
        );

        // Should not throw when callback throws
        await expect(
          result.current.selectPopularNetwork(popularChainId, mockCallback),
        ).rejects.toThrow('Callback error');

        expect(mockEnableNetwork).toHaveBeenCalledWith(popularChainId);
        expect(mockCallback).toHaveBeenCalled();
      });

      it('handles callback errors in selectAllPopularNetworks gracefully', async () => {
        const mockCallback = jest.fn().mockImplementation(() => {
          throw new Error('Callback error');
        });

        const { result } = renderHook(() =>
          useNetworkSelection({ networks: mockNetworks }),
        );

        // Should not throw when callback throws
        await expect(
          result.current.selectAllPopularNetworks(mockCallback),
        ).rejects.toThrow('Callback error');

        expect(mockEnableAllPopularNetworks).toHaveBeenCalled();
        expect(mockCallback).toHaveBeenCalled();
      });
    });

    describe('Engine.setSelectedAddress error handling', () => {
      it('handles Engine.setSelectedAddress errors in Bitcoin network selection', async () => {
        const bitcoinMainnet =
          'bip122:000000000019d6689c085ae165831e93' as CaipChainId;
        const mockBitcoinAccount = {
          address: '0xbitcoinAddress',
          type: 'bip122:p2wpkh',
          scopes: [bitcoinMainnet],
        };

        mockUseSelector.mockImplementation((selector) => {
          if (selector === selectPopularNetworkConfigurationsByCaipChainId) {
            return [
              {
                caipChainId: bitcoinMainnet,
                chainId: 'btc-mainnet',
                name: 'Bitcoin Mainnet',
              },
            ];
          }
          if (selector === selectInternalAccounts) {
            return [mockBitcoinAccount];
          }
          return false;
        });

        // Mock Engine.setSelectedAddress to throw
        const setSelectedAddressSpy = jest
          .spyOn(Engine, 'setSelectedAddress')
          .mockImplementation(() => {
            throw new Error('Failed to set address');
          });

        (isCaipChainId as unknown as jest.Mock).mockReturnValue(true);
        (parseCaipChainId as jest.Mock).mockReturnValue({
          namespace: 'bip122',
          reference: '000000000019d6689c085ae165831e93',
        });

        const { result } = renderHook(() =>
          useNetworkSelection({ networks: mockNetworks }),
        );

        // Should throw when Engine.setSelectedAddress fails
        await expect(
          result.current.selectCustomNetwork(bitcoinMainnet),
        ).rejects.toThrow('Failed to set address');

        expect(setSelectedAddressSpy).toHaveBeenCalledWith(
          mockBitcoinAccount.address,
        );
        // enableNetwork should not be called if setSelectedAddress fails
        expect(mockEnableNetwork).not.toHaveBeenCalled();

        setSelectedAddressSpy.mockRestore();
      });
    });

    describe('network enablement failures', () => {
      it('handles enableNetwork failures in selectCustomNetwork', async () => {
        const customChainId = 'eip155:999' as CaipChainId;
        mockEnableNetwork.mockRejectedValue(new Error('Network enable failed'));

        const { result } = renderHook(() =>
          useNetworkSelection({ networks: mockNetworks }),
        );

        await expect(
          result.current.selectCustomNetwork(customChainId),
        ).rejects.toThrow('Network enable failed');

        expect(mockEnableNetwork).toHaveBeenCalledWith(customChainId);
      });

      it('handles enableNetwork failures in selectPopularNetwork', async () => {
        const popularChainId = 'eip155:1' as CaipChainId;
        mockEnableNetwork.mockRejectedValue(new Error('Network enable failed'));

        const { result } = renderHook(() =>
          useNetworkSelection({ networks: mockNetworks }),
        );

        await expect(
          result.current.selectPopularNetwork(popularChainId),
        ).rejects.toThrow('Network enable failed');

        expect(mockEnableNetwork).toHaveBeenCalledWith(popularChainId);
      });

      it('handles enableAllPopularNetworks failures', async () => {
        mockEnableAllPopularNetworks.mockRejectedValue(
          new Error('Enable all failed'),
        );

        const { result } = renderHook(() =>
          useNetworkSelection({ networks: mockNetworks }),
        );

        await expect(result.current.selectAllPopularNetworks()).rejects.toThrow(
          'Enable all failed',
        );

        expect(mockEnableAllPopularNetworks).toHaveBeenCalled();
      });
    });
  });

  describe('network state edge cases', () => {
    it('handles networks with malformed caipChainId gracefully', () => {
      const malformedNetworks: ProcessedNetwork[] = [
        {
          id: 'malformed',
          name: 'Malformed Network',
          caipChainId: 'invalid-format' as CaipChainId,
          isSelected: false,
          imageSource: { uri: 'malformed.png' },
        },
      ];

      const { result } = renderHook(() =>
        useNetworkSelection({ networks: malformedNetworks }),
      );

      // Should not throw when initializing with malformed networks
      expect(result.current.customNetworksToReset).toBeDefined();
      expect(Array.isArray(result.current.customNetworksToReset)).toBe(true);
    });

    it('handles empty enabled networks state', () => {
      mockUseNetworkEnablement.mockReturnValue({
        namespace: 'eip155',
        enabledNetworksByNamespace: {},
        enabledNetworksForCurrentNamespace: {},
        networkEnablementController: {
          enableNetwork: jest.fn(),
          disableNetwork: jest.fn(),
        } as unknown as ReturnType<
          typeof useNetworkEnablement
        >['networkEnablementController'],
        enableNetwork: mockEnableNetwork,
        disableNetwork: mockDisableNetwork,
        isNetworkEnabled: jest.fn(),
        hasOneEnabledNetwork: false,
        enableAllPopularNetworks: mockEnableAllPopularNetworks,
        tryEnableEvmNetwork: jest.fn(),
      });

      const { result } = renderHook(() =>
        useNetworkSelection({ networks: mockNetworks }),
      );

      expect(result.current.customNetworksToReset).toEqual([]);
    });

    it('handles undefined enabled networks for namespace', () => {
      mockUseNetworkEnablement.mockReturnValue({
        namespace: 'eip155',
        enabledNetworksByNamespace: {
          eip155: undefined,
        } as unknown as ReturnType<
          typeof useNetworkEnablement
        >['enabledNetworksByNamespace'],
        enabledNetworksForCurrentNamespace: {},
        networkEnablementController: {
          enableNetwork: jest.fn(),
          disableNetwork: jest.fn(),
        } as unknown as ReturnType<
          typeof useNetworkEnablement
        >['networkEnablementController'],
        enableNetwork: mockEnableNetwork,
        disableNetwork: mockDisableNetwork,
        isNetworkEnabled: jest.fn(),
        hasOneEnabledNetwork: false,
        enableAllPopularNetworks: mockEnableAllPopularNetworks,
        tryEnableEvmNetwork: jest.fn(),
      });

      const { result } = renderHook(() =>
        useNetworkSelection({ networks: mockNetworks }),
      );

      expect(result.current.customNetworksToReset).toEqual([]);
    });

    it('handles networks with undefined imageSource', () => {
      const networksWithUndefinedImages: ProcessedNetwork[] = [
        {
          id: 'eip155:1',
          name: 'Ethereum Mainnet',
          caipChainId: 'eip155:1' as CaipChainId,
          isSelected: true,
          imageSource: undefined as unknown as ImageSourcePropType,
        },
      ];

      const { result } = renderHook(() =>
        useNetworkSelection({ networks: networksWithUndefinedImages }),
      );

      // Should not throw when networks have undefined imageSource
      expect(typeof result.current.selectNetwork).toBe('function');
      expect(typeof result.current.deselectAll).toBe('function');
    });
  });

  describe('concurrent operations', () => {
    it('handles multiple concurrent selectNetwork calls', async () => {
      const { result } = renderHook(() =>
        useNetworkSelection({ networks: mockNetworks }),
      );

      const chainId1 = 'eip155:1' as CaipChainId;
      const chainId2 = 'eip155:137' as CaipChainId;

      // Simulate concurrent calls
      const promise1 = result.current.selectPopularNetwork(chainId1);
      const promise2 = result.current.selectPopularNetwork(chainId2);

      await Promise.all([promise1, promise2]);

      expect(mockEnableNetwork).toHaveBeenCalledWith(chainId1);
      expect(mockEnableNetwork).toHaveBeenCalledWith(chainId2);
      expect(mockEnableNetwork).toHaveBeenCalledTimes(2);
    });

    it('handles mixed network type selection concurrently', async () => {
      const { result } = renderHook(() =>
        useNetworkSelection({ networks: mockNetworks }),
      );

      const popularChainId = 'eip155:1' as CaipChainId;
      const customChainId = 'eip155:999' as CaipChainId;

      // Simulate concurrent calls of different types
      const promise1 = result.current.selectPopularNetwork(popularChainId);
      const promise2 = result.current.selectCustomNetwork(customChainId);

      await Promise.all([promise1, promise2]);

      expect(mockEnableNetwork).toHaveBeenCalledWith(popularChainId);
      expect(mockEnableNetwork).toHaveBeenCalledWith(customChainId);
      expect(mockEnableNetwork).toHaveBeenCalledTimes(2);
    });

    it('handles concurrent selectAllPopularNetworks calls', async () => {
      const { result } = renderHook(() =>
        useNetworkSelection({ networks: mockNetworks }),
      );

      // Simulate concurrent calls
      const promise1 = result.current.selectAllPopularNetworks();
      const promise2 = result.current.selectAllPopularNetworks();

      await Promise.all([promise1, promise2]);

      expect(mockEnableAllPopularNetworks).toHaveBeenCalledTimes(2);
    });
  });

  describe('additional input validation and edge cases', () => {
    describe('selectNetwork input handling', () => {
      it('handles empty string input gracefully', () => {
        jest.clearAllMocks();

        // Mock isCaipChainId to return false for empty string, then formatChainIdToCaip to fail
        (isCaipChainId as unknown as jest.Mock).mockImplementation(
          (value) => value !== '',
        );

        mockFormatChainIdToCaip.mockImplementation((value) => {
          if (value === '') {
            throw new Error('Invalid CAIP format');
          }
          return `eip155:${value}` as CaipChainId;
        });

        const { result } = renderHook(() =>
          useNetworkSelection({ networks: mockNetworks }),
        );

        const consoleSpy = jest.spyOn(console, 'error').mockImplementation();

        // Empty string should trigger error handling
        result.current.selectNetwork('' as CaipChainId);

        // Should have attempted error handling
        expect(consoleSpy).toHaveBeenCalled();

        consoleSpy.mockRestore();
      });

      it('handles null input gracefully', () => {
        jest.clearAllMocks();

        // Mock isCaipChainId to return false for null, then formatChainIdToCaip to fail
        (isCaipChainId as unknown as jest.Mock).mockImplementation(
          (value) => value !== 'null', // String(null) = 'null'
        );

        mockFormatChainIdToCaip.mockImplementation((value) => {
          if (value === null) {
            throw new Error('Invalid CAIP format');
          }
          return `eip155:${value}` as CaipChainId;
        });

        const { result } = renderHook(() =>
          useNetworkSelection({ networks: mockNetworks }),
        );

        const consoleSpy = jest.spyOn(console, 'error').mockImplementation();

        // Null should trigger error handling
        result.current.selectNetwork(null as never);

        expect(consoleSpy).toHaveBeenCalled();

        consoleSpy.mockRestore();
      });

      it('handles undefined input gracefully', () => {
        jest.clearAllMocks();

        // Mock isCaipChainId to return false for undefined, then formatChainIdToCaip to fail
        (isCaipChainId as unknown as jest.Mock).mockImplementation(
          (value) => value !== 'undefined', // String(undefined) = 'undefined'
        );

        mockFormatChainIdToCaip.mockImplementation((value) => {
          if (value === undefined) {
            throw new Error('Invalid CAIP format');
          }
          return `eip155:${value}` as CaipChainId;
        });

        const { result } = renderHook(() =>
          useNetworkSelection({ networks: mockNetworks }),
        );

        const consoleSpy = jest.spyOn(console, 'error').mockImplementation();

        // Undefined should trigger error handling
        result.current.selectNetwork(undefined as never);

        expect(consoleSpy).toHaveBeenCalled();

        consoleSpy.mockRestore();
      });

      it('handles very large hex numbers', () => {
        jest.clearAllMocks();

        const largeHex = '0xffffffffffffffffffffffffffffffff' as Hex;

        // Set up fresh mock implementation for this test
        (isCaipChainId as unknown as jest.Mock).mockReturnValue(false);
        mockFormatChainIdToCaip.mockImplementation((value) => {
          if (value === largeHex) {
            return 'eip155:ffffffffffffffffffffffffffffffff' as CaipChainId;
          }
          return `eip155:${value}` as CaipChainId;
        });

        const { result } = renderHook(() =>
          useNetworkSelection({ networks: mockNetworks }),
        );

        result.current.selectNetwork(largeHex);

        expect(mockFormatChainIdToCaip).toHaveBeenCalledWith(largeHex);
        expect(mockEnableNetwork).toHaveBeenCalledWith(
          'eip155:ffffffffffffffffffffffffffffffff',
        );
      });

      it('handles CAIP chain IDs with special characters in reference', () => {
        const specialChainId = 'eip155:mainnet-fork_123' as CaipChainId;
        (isCaipChainId as unknown as jest.Mock).mockReturnValue(true);
        (parseCaipChainId as jest.Mock).mockReturnValue({
          namespace: 'eip155',
          reference: 'mainnet-fork_123',
        });

        const { result } = renderHook(() =>
          useNetworkSelection({ networks: mockNetworks }),
        );

        result.current.selectNetwork(specialChainId);

        expect(mockEnableNetwork).toHaveBeenCalledWith(specialChainId);
      });
    });

    describe('popular network detection edge cases', () => {
      it('handles case sensitivity in CAIP chain ID namespace', () => {
        const chainId = 'EIP155:1' as CaipChainId; // Uppercase namespace
        (isCaipChainId as unknown as jest.Mock).mockReturnValue(true);
        (parseCaipChainId as jest.Mock).mockReturnValue({
          namespace: 'EIP155', // Uppercase
          reference: '1',
        });

        const { result } = renderHook(() =>
          useNetworkSelection({ networks: mockNetworks }),
        );

        result.current.selectNetwork(chainId);

        expect(mockEnableNetwork).toHaveBeenCalledWith(chainId);
      });

      it('treats unknown namespace as popular network', () => {
        const unknownNamespaceChainId = 'cosmos:cosmoshub-4' as CaipChainId;
        (isCaipChainId as unknown as jest.Mock).mockReturnValue(true);
        (parseCaipChainId as jest.Mock).mockReturnValue({
          namespace: 'cosmos',
          reference: 'cosmoshub-4',
        });

        const { result } = renderHook(() =>
          useNetworkSelection({ networks: mockNetworks }),
        );

        result.current.selectNetwork(unknownNamespaceChainId);

        expect(mockEnableNetwork).toHaveBeenCalledWith(unknownNamespaceChainId);
      });
    });

    describe('memoization and performance', () => {
      it('memoizes popularNetworkChainIds correctly', () => {
        const { result, rerender } = renderHook(
          (props) => useNetworkSelection(props),
          {
            initialProps: { networks: mockNetworks },
          },
        );

        const firstCall = result.current.customNetworksToReset;

        // Rerender with same props should return same memoized result
        rerender({ networks: mockNetworks });

        const secondCall = result.current.customNetworksToReset;
        expect(firstCall).toBe(secondCall); // Same reference due to memoization
      });

      it('recalculates when popularNetworkConfigurations change', () => {
        const { result, rerender } = renderHook(
          (props) => useNetworkSelection(props),
          {
            initialProps: { networks: mockNetworks },
          },
        );

        const firstResult = result.current.customNetworksToReset;

        // Change popular network configurations
        const newPopularConfigs = [
          ...mockPopularNetworkConfigurations,
          {
            caipChainId: 'eip155:13881' as CaipChainId,
            chainId: '0x13881',
            name: 'Mumbai Testnet',
          },
        ];

        mockUseSelector.mockImplementation((selector) => {
          if (selector === selectPopularNetworkConfigurationsByCaipChainId) {
            return newPopularConfigs;
          }
          if (selector === selectMultichainAccountsState2Enabled) {
            return false;
          }
          if (selector === selectInternalAccounts) {
            return [];
          }
          return undefined;
        });

        rerender({ networks: mockNetworks });

        const secondResult = result.current.customNetworksToReset;
        expect(firstResult).not.toBe(secondResult); // Different reference due to dependency change
      });
    });

    describe('NavigationService integration', () => {
      it('handles NavigationService navigation failures gracefully', async () => {
        const bitcoinMainnet =
          'bip122:000000000019d6689c085ae165831e93' as CaipChainId;

        // Mock no Bitcoin account exists
        mockUseSelector.mockImplementation((selector) => {
          if (selector === selectPopularNetworkConfigurationsByCaipChainId) {
            return [
              {
                caipChainId: bitcoinMainnet,
                chainId: 'btc-mainnet',
                name: 'Bitcoin Mainnet',
              },
            ];
          }
          if (selector === selectMultichainAccountsState2Enabled) {
            return false;
          }
          if (selector === selectInternalAccounts) {
            return []; // No Bitcoin accounts
          }
          return undefined;
        });

        // Mock NavigationService to throw
        const mockNavigate = jest.fn().mockImplementation(() => {
          throw new Error('Navigation failed');
        });
        (NavigationService.navigation.navigate as jest.Mock) = mockNavigate;

        (isCaipChainId as unknown as jest.Mock).mockReturnValue(true);
        (parseCaipChainId as jest.Mock).mockReturnValue({
          namespace: 'bip122',
          reference: '000000000019d6689c085ae165831e93',
        });

        const { result } = renderHook(() =>
          useNetworkSelection({ networks: mockNetworks }),
        );

        // Should throw when navigation fails
        await expect(
          result.current.selectCustomNetwork(bitcoinMainnet),
        ).rejects.toThrow('Navigation failed');

        expect(mockNavigate).toHaveBeenCalled();
        expect(mockEnableNetwork).not.toHaveBeenCalled();
      });
    });

    describe('type safety and boundary conditions', () => {
      it('handles maximum safe integer in chain ID', () => {
        jest.clearAllMocks();

        const maxSafeInt = Number.MAX_SAFE_INTEGER;
        const maxSafeIntHex = `0x${maxSafeInt.toString(16)}` as Hex;

        // Set up fresh mock implementation for this test
        (isCaipChainId as unknown as jest.Mock).mockReturnValue(false);
        mockFormatChainIdToCaip.mockImplementation((value) => {
          if (value === maxSafeIntHex) {
            return `eip155:${maxSafeInt.toString(16)}` as CaipChainId;
          }
          return `eip155:${value}` as CaipChainId;
        });

        const { result } = renderHook(() =>
          useNetworkSelection({ networks: mockNetworks }),
        );

        result.current.selectNetwork(maxSafeIntHex);

        expect(mockFormatChainIdToCaip).toHaveBeenCalledWith(maxSafeIntHex);
        expect(mockEnableNetwork).toHaveBeenCalled();
      });

      it('handles networks array with mixed valid and invalid entries', () => {
        const mixedNetworks: ProcessedNetwork[] = [
          {
            id: 'valid-1',
            name: 'Valid Network',
            caipChainId: 'eip155:1' as CaipChainId,
            isSelected: true,
            imageSource: { uri: 'valid.png' },
          },
          {
            id: '',
            name: '',
            caipChainId: '' as CaipChainId,
            isSelected: false,
            imageSource: { uri: '' },
          },
          {
            id: 'valid-2',
            name: 'Another Valid Network',
            caipChainId: 'eip155:137' as CaipChainId,
            isSelected: true,
            imageSource: { uri: 'valid2.png' },
          },
        ];

        const { result } = renderHook(() =>
          useNetworkSelection({ networks: mixedNetworks }),
        );

        // Should handle mixed array gracefully
        expect(result.current.customNetworksToReset).toBeDefined();
        expect(Array.isArray(result.current.customNetworksToReset)).toBe(true);

        // Should still allow operations on valid entries
        result.current.deselectAll();
        expect(mockDisableNetwork).toHaveBeenCalledWith('eip155:137');
      });
    });
  });
});<|MERGE_RESOLUTION|>--- conflicted
+++ resolved
@@ -347,8 +347,6 @@
 
   describe('selectCustomNetwork', () => {
     it('enables the custom network and resets other custom networks', async () => {
-<<<<<<< HEAD
-=======
       const customChainId = 'eip155:999' as CaipChainId;
 
       const { result } = renderHook(() =>
@@ -377,17 +375,12 @@
 
     it('does not call callback when none is provided', async () => {
       // Arrange
->>>>>>> de227863
       const customChainId = 'eip155:999' as CaipChainId;
 
       // Act
       const { result } = renderHook(() =>
         useNetworkSelection({ networks: mockNetworks }),
       );
-<<<<<<< HEAD
-      await result.current.selectCustomNetwork(customChainId);
-=======
->>>>>>> de227863
 
       // Should not throw when no callback is provided
       await expect(
@@ -396,41 +389,6 @@
       expect(mockEnableNetwork).toHaveBeenCalledWith(customChainId);
     });
 
-<<<<<<< HEAD
-    it('calls the callback function after network selection', async () => {
-      // Arrange
-      const customChainId = 'eip155:999' as CaipChainId;
-      const mockCallback = jest.fn();
-
-      // Act
-      const { result } = renderHook(() =>
-        useNetworkSelection({ networks: mockNetworks }),
-      );
-      await result.current.selectCustomNetwork(customChainId, mockCallback);
-
-      // Assert
-      expect(mockCallback).toHaveBeenCalledTimes(1);
-      expect(mockEnableNetwork).toHaveBeenCalledWith(customChainId);
-    });
-
-    it('does not call callback when none is provided', async () => {
-      // Arrange
-      const customChainId = 'eip155:999' as CaipChainId;
-
-      // Act
-      const { result } = renderHook(() =>
-        useNetworkSelection({ networks: mockNetworks }),
-      );
-
-      // Should not throw when no callback is provided
-      await expect(
-        result.current.selectCustomNetwork(customChainId),
-      ).resolves.toBeUndefined();
-      expect(mockEnableNetwork).toHaveBeenCalledWith(customChainId);
-    });
-
-=======
->>>>>>> de227863
     it('enables the custom network when no other custom networks exist', async () => {
       const customChainId = 'eip155:999' as CaipChainId;
       mockUseNetworkEnablement.mockReturnValue({
