import { renderHook } from '@testing-library/react-native';
import { useSelector } from 'react-redux';
import { ImageSourcePropType } from 'react-native';
import {
  CaipChainId,
  Hex,
  parseCaipChainId,
  isCaipChainId,
} from '@metamask/utils';
import { toHex } from '@metamask/controller-utils';
import { formatChainIdToCaip } from '@metamask/bridge-controller';
import { useNetworkEnablement } from '../useNetworkEnablement/useNetworkEnablement';
import { ProcessedNetwork } from '../useNetworksByNamespace/useNetworksByNamespace';
import { useNetworkSelection } from './useNetworkSelection';
import { selectMultichainAccountsState2Enabled } from '../../../selectors/featureFlagController/multichainAccounts/enabledMultichainAccounts';
import { selectPopularNetworkConfigurationsByCaipChainId } from '../../../selectors/networkController';
import { selectInternalAccounts } from '../../../selectors/accountsController';
import Engine from '../../../core/Engine';
import NavigationService from '../../../core/NavigationService';

const mockEnableNetwork = jest.fn();
const mockDisableNetwork = jest.fn();
const mockEnableAllPopularNetworks = jest.fn();
const mockSetActiveNetwork = jest.fn();
const mockFindNetworkClientIdByChainId = jest.fn();

jest.mock('@metamask/keyring-utils', () => ({}));
jest.mock('@metamask/transaction-controller', () => ({}));
jest.mock('@metamask/multichain-network-controller', () => ({}));
jest.mock('@metamask/keyring-controller', () => ({}));
jest.mock('@metamask/utils', () => ({
  parseCaipChainId: jest.fn(),
  isCaipChainId: jest.fn(),
  KnownCaipNamespace: {
    Eip155: 'eip155',
    Bip122: 'bip122',
    Solana: 'solana',
  },
  createProjectLogger: jest.fn(),
  createModuleLogger: jest.fn(),
}));

jest.mock('@metamask/keyring-api', () => ({
  SolScope: {
    Mainnet: 'solana:5eykt4UsFv8P8NJdTREpY1vzqKqZKvdp',
    Devnet: 'solana:EtWTRABZaYq6iMfeYKouRu166VU2xqa1',
    Testnet: 'solana:4uhcVJyU9pJkvQyS88uRDiswHXSCkY3z',
  },
  BtcScope: {
    Mainnet: 'bip122:000000000019d6689c085ae165831e93',
    Testnet: 'bip122:000000000933ea01ad0ee984209779ba',
    Testnet4: 'bip122:00000000da84f2bafbbc53dee25a72ae',
    Signet: 'bip122:00000008819873e925422c1ff0f99f7c',
  },
  BtcAccountType: {
    P2pkh: 'bip122:p2pkh',
    P2sh: 'bip122:p2sh',
    P2wpkh: 'bip122:p2wpkh',
    P2tr: 'bip122:p2tr',
  },
  SolAccountType: {
    DataAccount: 'solana:data-account',
  },
}));
jest.mock('@metamask/rpc-errors', () => ({}));
jest.mock('@metamask/network-controller', () => ({}));

jest.mock('@metamask/controller-utils', () => ({
  hasProperty: jest.fn(),
  toHex: jest.fn(),
}));

jest.mock('react-redux', () => ({
  useSelector: jest.fn(),
}));

jest.mock('@metamask/bridge-controller', () => ({
  formatChainIdToCaip: jest.fn(),
}));

jest.mock('../../../constants/popular-networks', () => ({
  POPULAR_NETWORK_CHAIN_IDS: new Set(['0x1', '0x89', '0xa']),
}));

jest.mock('../useNetworkEnablement/useNetworkEnablement', () => ({
  useNetworkEnablement: jest.fn(),
}));

jest.mock(
  '../../../selectors/featureFlagController/multichainAccounts/enabledMultichainAccounts',
  () => ({
    selectMultichainAccountsState2Enabled: jest.fn(),
  }),
);

jest.mock('../../../core/Engine', () => ({
  context: {
    MultichainNetworkController: {
      setActiveNetwork: jest.fn(),
    },
    NetworkController: {
      findNetworkClientIdByChainId: jest.fn(),
    },
  },
  setSelectedAddress: jest.fn(), // Add this line
}));

jest.mock('@react-navigation/native', () => {
  const actualNav = jest.requireActual('@react-navigation/native');
  return {
    ...actualNav,
    useNavigation: () => ({ navigate: jest.fn(), goBack: jest.fn() }),
  };
});

jest.mock('@metamask/snaps-sdk', () => ({}));
jest.mock('@metamask/snaps-utils', () => ({}));
jest.mock('@metamask/keyring-snap-client', () => ({}));

jest.mock('../../../util/transactions', () => ({}));

jest.mock('../../../constants/transaction', () => ({
  TransactionType: {
    stakingClaim: 'stakingClaim',
    stakingDeposit: 'stakingDeposit',
    stakingWithdraw: 'stakingWithdraw',
  },
}));

jest.mock('../../../reducers/swaps', () => ({
  swapsControllerAndUserTokensMultichain: jest.fn(),
  swapsControllerTokens: jest.fn(),
}));

jest.mock('../../../selectors/tokensController', () => ({
  selectTokens: jest.fn(),
  selectTokensControllerState: jest.fn(),
  selectAllTokens: jest.fn(),
}));

jest.mock('../../../selectors/smartTransactionsController', () => ({
  selectSortedTransactions: jest.fn(),
  selectNonReplacedTransactions: jest.fn(),
  selectPendingSmartTransactionsBySender: jest.fn(),
  selectPendingSmartTransactionsForSelectedAccountGroup: jest.fn(),
}));

jest.mock('../../../selectors/accountsController', () => ({
  selectSelectedInternalAccountAddress: jest.fn(),
  selectSelectedInternalAccountFormattedAddress: jest.fn(),
  selectInternalAccounts: jest.fn(),
}));

jest.mock('../../../selectors/networkController', () => ({
  selectEvmChainId: jest.fn(),
  selectPopularNetworkConfigurationsByCaipChainId: jest.fn(),
}));

jest.mock('../../../core/NavigationService', () => {
  const mockNavigate = jest.fn();
  return {
    navigation: {
      navigate: mockNavigate,
    },
    default: {
      navigation: {
        navigate: mockNavigate,
      },
    },
  };
});

jest.mock('../../../core/SnapKeyring/MultichainWalletSnapClient', () => ({
  WalletClientType: {
    Bitcoin: 'bitcoin',
  },
}));

jest.mock('../../../constants/navigation/Routes', () => ({
  MODAL: {
    ROOT_MODAL_FLOW: 'RootModalFlow',
  },
  SHEET: {
    ADD_ACCOUNT: 'AddAccount',
  },
}));

describe('useNetworkSelection', () => {
  const mockUseSelector = useSelector as jest.MockedFunction<
    typeof useSelector
  >;
  const mockUseNetworkEnablement = useNetworkEnablement as jest.MockedFunction<
    typeof useNetworkEnablement
  >;
  const mockToHex = toHex as jest.MockedFunction<typeof toHex>;
  const mockFormatChainIdToCaip = formatChainIdToCaip as jest.MockedFunction<
    typeof formatChainIdToCaip
  >;
  const mockParseCaipChainId = parseCaipChainId as jest.MockedFunction<
    typeof parseCaipChainId
  >;

  const mockNetworks: ProcessedNetwork[] = [
    {
      id: 'eip155:1',
      name: 'Ethereum Mainnet',
      caipChainId: 'eip155:1' as CaipChainId,
      isSelected: true,
      imageSource: { uri: 'ethereum.png' },
    },
    {
      id: 'eip155:137',
      name: 'Polygon',
      caipChainId: 'eip155:137' as CaipChainId,
      isSelected: false,
      imageSource: { uri: 'polygon.png' },
    },
    {
      id: 'eip155:13881',
      name: 'Mumbai Testnet',
      caipChainId: 'eip155:13881' as CaipChainId,
      isSelected: true,
      imageSource: { uri: 'mumbai.png' },
    },
  ];

  const mockPopularNetworkConfigurations = [
    {
      caipChainId: 'eip155:1' as CaipChainId,
      chainId: '0x1',
      name: 'Ethereum Mainnet',
    },
    {
      caipChainId: 'eip155:137' as CaipChainId,
      chainId: '0x89',
      name: 'Polygon',
    },
  ];

  beforeEach(() => {
    jest.clearAllMocks();
    mockEnableNetwork.mockReset();
    mockDisableNetwork.mockReset();
    mockEnableAllPopularNetworks.mockReset();
    mockSetActiveNetwork.mockReset();
    mockFindNetworkClientIdByChainId.mockReset();

    mockUseSelector.mockImplementation((selector) => {
      if (selector === selectPopularNetworkConfigurationsByCaipChainId) {
        return mockPopularNetworkConfigurations;
      }
      if (selector === selectMultichainAccountsState2Enabled) {
        return false;
      }
      if (selector === selectInternalAccounts) {
        return [];
      }
      return undefined;
    });

    mockUseNetworkEnablement.mockReturnValue({
      namespace: 'eip155',
      enabledNetworksByNamespace: {
        eip155: {
          '0x1': true,
          '0x89': false,
          '0x13881': true,
        },
      },
      enabledNetworksForCurrentNamespace: {
        '0x1': true,
        '0x89': false,
        '0x13881': true,
      },
      networkEnablementController: {
        enableNetwork: jest.fn(),
        disableNetwork: jest.fn(),
      } as unknown as ReturnType<
        typeof useNetworkEnablement
      >['networkEnablementController'],
      enableNetwork: mockEnableNetwork,
      disableNetwork: mockDisableNetwork,
      isNetworkEnabled: jest.fn(),
      hasOneEnabledNetwork: false,
      enableAllPopularNetworks: mockEnableAllPopularNetworks,
      tryEnableEvmNetwork: jest.fn(),
    });

    mockToHex.mockImplementation((value) => {
      if (typeof value === 'string') {
        if (value.startsWith('0x')) {
          return value as `0x${string}`;
        }
        return `0x${value}` as `0x${string}`;
      }
      return `0x${value}` as `0x${string}`;
    });

    mockFormatChainIdToCaip.mockImplementation((value) => {
      if (typeof value === 'string') {
        if (value.includes(':')) {
          return value as CaipChainId;
        }
        return `eip155:${value.replace('0x', '')}` as CaipChainId;
      }
      return `eip155:${value}` as CaipChainId;
    });

    mockParseCaipChainId.mockImplementation((caipChainId: string) => ({
      namespace: caipChainId.split(':')[0],
      reference: caipChainId.split(':')[1],
    }));
  });

  describe('basic functionality', () => {
    it('returns expected object structure', () => {
      const { result } = renderHook(() =>
        useNetworkSelection({ networks: mockNetworks }),
      );

      expect(result.current).toHaveProperty('selectCustomNetwork');
      expect(result.current).toHaveProperty('selectPopularNetwork');
      expect(result.current).toHaveProperty('selectNetwork');
      expect(result.current).toHaveProperty('deselectAll');
      expect(result.current).toHaveProperty('customNetworksToReset');
    });

    it('returns functions for network operations', () => {
      const { result } = renderHook(() =>
        useNetworkSelection({ networks: mockNetworks }),
      );

      expect(typeof result.current.selectCustomNetwork).toBe('function');
      expect(typeof result.current.selectPopularNetwork).toBe('function');
      expect(typeof result.current.selectNetwork).toBe('function');
      expect(typeof result.current.deselectAll).toBe('function');
    });

    it('calculates customNetworksToReset correctly', () => {
      const { result } = renderHook(() =>
        useNetworkSelection({ networks: mockNetworks }),
      );

      expect(result.current.customNetworksToReset).toEqual(['eip155:13881']);
    });
  });

  describe('selectCustomNetwork', () => {
    it('enables the custom network and resets other custom networks', async () => {
      const customChainId = 'eip155:999' as CaipChainId;

      const { result } = renderHook(() =>
        useNetworkSelection({ networks: mockNetworks }),
      );
      await result.current.selectCustomNetwork(customChainId);

      expect(mockEnableNetwork).toHaveBeenCalledWith(customChainId);
    });

    it('calls the callback function after network selection', async () => {
      // Arrange
      const customChainId = 'eip155:999' as CaipChainId;
      const mockCallback = jest.fn();

      // Act
      const { result } = renderHook(() =>
        useNetworkSelection({ networks: mockNetworks }),
      );
      await result.current.selectCustomNetwork(customChainId, mockCallback);

      // Assert
      expect(mockCallback).toHaveBeenCalledTimes(1);
      expect(mockEnableNetwork).toHaveBeenCalledWith(customChainId);
    });

    it('does not call callback when none is provided', async () => {
      // Arrange
      const customChainId = 'eip155:999' as CaipChainId;

      // Act
      const { result } = renderHook(() =>
        useNetworkSelection({ networks: mockNetworks }),
      );

      // Should not throw when no callback is provided
      await expect(
        result.current.selectCustomNetwork(customChainId),
      ).resolves.toBeUndefined();
      expect(mockEnableNetwork).toHaveBeenCalledWith(customChainId);
    });

    it('enables the custom network when no other custom networks exist', async () => {
      const customChainId = 'eip155:999' as CaipChainId;
      mockUseNetworkEnablement.mockReturnValue({
        namespace: 'eip155',
        enabledNetworksByNamespace: {
          eip155: {
            '0x1': true,
            '0x89': false,
          },
        },
        enabledNetworksForCurrentNamespace: {
          '0x1': true,
          '0x89': false,
        },
        networkEnablementController: {
          enableNetwork: jest.fn(),
          disableNetwork: jest.fn(),
        } as unknown as ReturnType<
          typeof useNetworkEnablement
        >['networkEnablementController'],
        enableNetwork: mockEnableNetwork,
        disableNetwork: mockDisableNetwork,
        enableAllPopularNetworks: mockEnableAllPopularNetworks,
        isNetworkEnabled: jest.fn(),
        hasOneEnabledNetwork: false,
        tryEnableEvmNetwork: jest.fn(),
      });

      const { result } = renderHook(() =>
        useNetworkSelection({ networks: mockNetworks }),
      );
      await result.current.selectCustomNetwork(customChainId);

      expect(mockEnableNetwork).toHaveBeenCalledWith(customChainId);
      expect(mockDisableNetwork).not.toHaveBeenCalled();
    });
  });

  describe('selectPopularNetwork', () => {
    it('enables the popular network and resets custom networks', () => {
      const popularChainId = 'eip155:1' as CaipChainId;

      const { result } = renderHook(() =>
        useNetworkSelection({ networks: mockNetworks }),
      );
      result.current.selectPopularNetwork(popularChainId);

      expect(mockEnableNetwork).toHaveBeenCalledWith(popularChainId);
    });

    it('calls the callback function after popular network selection', async () => {
      // Arrange
      const popularChainId = 'eip155:1' as CaipChainId;
      const mockCallback = jest.fn();

      // Act
      const { result } = renderHook(() =>
        useNetworkSelection({ networks: mockNetworks }),
      );
      await result.current.selectPopularNetwork(popularChainId, mockCallback);

      // Assert
      expect(mockCallback).toHaveBeenCalledTimes(1);
      expect(mockEnableNetwork).toHaveBeenCalledWith(popularChainId);
    });

    it('toggles the popular network when no custom networks exist', async () => {
      const popularChainId = 'eip155:137' as CaipChainId;
      mockUseNetworkEnablement.mockReturnValue({
        namespace: 'eip155',
        enabledNetworksByNamespace: {
          eip155: {
            '0x1': true,
            '0x89': false,
          },
        },
        enabledNetworksForCurrentNamespace: {
          '0x1': true,
          '0x89': false,
        },
        networkEnablementController: {
          enableNetwork: jest.fn(),
          disableNetwork: jest.fn(),
        } as unknown as ReturnType<
          typeof useNetworkEnablement
        >['networkEnablementController'],
        enableNetwork: mockEnableNetwork,
        disableNetwork: mockDisableNetwork,
        enableAllPopularNetworks: mockEnableAllPopularNetworks,
        isNetworkEnabled: jest.fn(),
        hasOneEnabledNetwork: false,
        tryEnableEvmNetwork: jest.fn(),
      });

      const { result } = renderHook(() =>
        useNetworkSelection({ networks: mockNetworks }),
      );
      await result.current.selectPopularNetwork(popularChainId);

      expect(mockEnableNetwork).toHaveBeenCalledWith(popularChainId);
      expect(mockDisableNetwork).not.toHaveBeenCalled();
    });
  });

  describe('selectNetwork', () => {
    it('selects popular network when chainId is popular', () => {
      const popularChainId = 'eip155:1' as CaipChainId;

      const { result } = renderHook(() =>
        useNetworkSelection({ networks: mockNetworks }),
      );
      result.current.selectNetwork(popularChainId);

      expect(mockEnableNetwork).toHaveBeenCalledWith(popularChainId);
    });

    it('selects custom network when chainId is not popular', () => {
      const customChainId = 'eip155:999' as CaipChainId;

      const { result } = renderHook(() =>
        useNetworkSelection({ networks: mockNetworks }),
      );
      result.current.selectNetwork(customChainId);

      expect(mockEnableNetwork).toHaveBeenCalledWith(customChainId);
    });

    it('handles hex chainId format', () => {
      const hexChainId = '0x1' as `0x${string}`;

      const { result } = renderHook(() =>
        useNetworkSelection({ networks: mockNetworks }),
      );
      result.current.selectNetwork(hexChainId);

      expect(mockEnableNetwork).toHaveBeenCalledWith('eip155:1');
    });

    it('handles numeric chainId format', () => {
      const numericChainId = 1 as unknown as Hex;

      const { result } = renderHook(() =>
        useNetworkSelection({ networks: mockNetworks }),
      );
      result.current.selectNetwork(numericChainId);

      expect(mockEnableNetwork).toHaveBeenCalledWith('eip155:1');
    });
  });

  describe('multichain functionality', () => {
    beforeEach(() => {
      jest.clearAllMocks();
      mockUseNetworkEnablement.mockReturnValue({
        namespace: 'eip155',
        enabledNetworksByNamespace: {
          eip155: {
            '0x1': true,
            '0x89': false,
            '0x13881': true,
          },
        },
        enabledNetworksForCurrentNamespace: {
          '0x1': true,
          '0x89': false,
          '0x13881': true,
        },
        networkEnablementController: {
          enableNetwork: jest.fn(),
          disableNetwork: jest.fn(),
        } as unknown as ReturnType<
          typeof useNetworkEnablement
        >['networkEnablementController'],
        enableNetwork: mockEnableNetwork,
        disableNetwork: mockDisableNetwork,
        isNetworkEnabled: jest.fn(),
        hasOneEnabledNetwork: false,
        enableAllPopularNetworks: mockEnableAllPopularNetworks,
        tryEnableEvmNetwork: jest.fn(),
      });
    });

    it('selectCustomNetwork with multichain enabled calls MultichainNetworkController', async () => {
      // Mock multichain enabled
      mockUseSelector
        .mockReturnValueOnce(mockPopularNetworkConfigurations)
        .mockReturnValueOnce(true) // isMultichainAccountsState2Enabled = true
        .mockReturnValueOnce([]); // selectInternalAccounts

      const customChainId = 'eip155:999' as CaipChainId;
      const mockCallback = jest.fn();

      const { result } = renderHook(() =>
        useNetworkSelection({ networks: mockNetworks }),
      );

      await result.current.selectCustomNetwork(customChainId, mockCallback);

      expect(mockEnableNetwork).toHaveBeenCalledWith(customChainId);
      expect(mockCallback).toHaveBeenCalled();
    });

    it('selectPopularNetwork with Solana mainnet calls MultichainNetworkController.setActiveNetwork', async () => {
      // Mock multichain enabled
      mockUseSelector
        .mockReturnValueOnce(mockPopularNetworkConfigurations)
        .mockReturnValueOnce(true) // isMultichainAccountsState2Enabled = true
        .mockReturnValueOnce([]); // selectInternalAccounts

      const solanaMainnet =
        'solana:5eykt4UsFv8P8NJdTREpY1vzqKqZKvdp' as CaipChainId;

      const { result } = renderHook(() =>
        useNetworkSelection({ networks: mockNetworks }),
      );

      await result.current.selectPopularNetwork(solanaMainnet);

      expect(mockEnableNetwork).toHaveBeenCalledWith(solanaMainnet);
    });

    it('selectPopularNetwork with Solana mainnet handles MultichainNetworkController errors gracefully', async () => {
      // Mock multichain enabled
      mockUseSelector
        .mockReturnValueOnce(mockPopularNetworkConfigurations)
        .mockReturnValueOnce(true) // isMultichainAccountsState2Enabled = true
        .mockReturnValueOnce([]); // selectInternalAccounts

      // Mock setActiveNetwork to throw an error
      const mockSetActiveNetwork = jest
        .fn()
        .mockRejectedValue(new Error('Network error'));
      jest.doMock('../../../core/Engine', () => ({
        context: {
          MultichainNetworkController: {
            setActiveNetwork: mockSetActiveNetwork,
          },
          NetworkController: {
            findNetworkClientIdByChainId: jest.fn(),
          },
        },
      }));

      const solanaMainnet =
        'solana:5eykt4UsFv8P8NJdTREpY1vzqKqZKvdp' as CaipChainId;

      const { result } = renderHook(() =>
        useNetworkSelection({ networks: mockNetworks }),
      );

      // Should not throw error
      await expect(
        result.current.selectPopularNetwork(solanaMainnet),
      ).resolves.toBeUndefined();

      expect(mockEnableNetwork).toHaveBeenCalledWith(solanaMainnet);
    });

    it('selectPopularNetwork with Solana mainnet logs console.warn when setActiveNetwork fails', async () => {
      // Arrange
      jest.clearAllMocks();

      // Mock multichain enabled
      mockUseSelector.mockImplementation((selector) => {
        if (selector === selectPopularNetworkConfigurationsByCaipChainId) {
          return mockPopularNetworkConfigurations;
        }
        if (selector === selectMultichainAccountsState2Enabled) {
          return true; // isMultichainAccountsState2Enabled = true
        }
        if (selector === selectInternalAccounts) {
          return [];
        }
        return undefined;
      });

      // Mock setActiveNetwork to throw an error
      const testError = new Error('Solana network connection failed');
      mockSetActiveNetwork.mockRejectedValue(testError);

      // Setup engine context mocks
      Engine.context.MultichainNetworkController.setActiveNetwork =
        mockSetActiveNetwork;

      const solanaMainnet =
        'solana:5eykt4UsFv8P8NJdTREpY1vzqKqZKvdp' as CaipChainId;
      const consoleWarnSpy = jest.spyOn(console, 'warn').mockImplementation();

      const { result } = renderHook(() =>
        useNetworkSelection({ networks: mockNetworks }),
      );

      // Act
      await result.current.selectPopularNetwork(solanaMainnet);

      // Assert
      expect(mockEnableNetwork).toHaveBeenCalledWith(solanaMainnet);
      expect(mockSetActiveNetwork).toHaveBeenCalledWith(solanaMainnet);
      expect(consoleWarnSpy).toHaveBeenCalledWith(
        `Error setting active network: ${testError}`,
      );

      consoleWarnSpy.mockRestore();
    });

    it('selectPopularNetwork with EVM network and multichain enabled calls NetworkController', async () => {
      // Mock multichain enabled
      mockUseSelector
        .mockReturnValueOnce(mockPopularNetworkConfigurations)
        .mockReturnValueOnce(true) // isMultichainAccountsState2Enabled = true
        .mockReturnValueOnce([]); // selectInternalAccounts

      const evmChainId = 'eip155:1' as CaipChainId;

      const { result } = renderHook(() =>
        useNetworkSelection({ networks: mockNetworks }),
      );

      await result.current.selectPopularNetwork(evmChainId);

      expect(mockEnableNetwork).toHaveBeenCalledWith(evmChainId);
    });
  });

  describe('error handling', () => {
    it('selectNetwork handles invalid chain ID gracefully', () => {
      const { result } = renderHook(() =>
        useNetworkSelection({ networks: mockNetworks }),
      );

      // Reset mocks after hook initialization
      jest.clearAllMocks();
      mockToHex.mockImplementation(() => {
        throw new Error('Invalid hex format');
      });
      mockFormatChainIdToCaip.mockImplementation(() => {
        throw new Error('Invalid CAIP format');
      });

      const consoleSpy = jest.spyOn(console, 'error').mockImplementation();

      // Should not throw when both toHex and formatChainIdToCaip fail
      result.current.selectNetwork('invalid-format' as CaipChainId);

      expect(consoleSpy).toHaveBeenCalledWith(
        'selectNetwork: Error processing chain ID:',
        expect.any(Error),
      );
      expect(consoleSpy).toHaveBeenCalledWith(
        'selectNetwork: Fallback formatting failed:',
        expect.any(Error),
      );

      consoleSpy.mockRestore();
    });

    it('selectNetwork handles primary error but succeeds with fallback', () => {
      const { result } = renderHook(() =>
        useNetworkSelection({ networks: mockNetworks }),
      );

      // Reset mocks after hook initialization
      jest.clearAllMocks();

      // Mock primary processing to fail but fallback to succeed
      mockToHex.mockImplementationOnce(() => {
        throw new Error('Primary processing failed');
      });
      mockFormatChainIdToCaip.mockReturnValue('eip155:999' as CaipChainId);

      const consoleSpy = jest.spyOn(console, 'error').mockImplementation();

      result.current.selectNetwork('999' as CaipChainId);

      expect(consoleSpy).toHaveBeenCalledWith(
        'selectNetwork: Error processing chain ID:',
        expect.any(Error),
      );
      expect(mockEnableNetwork).toHaveBeenCalledWith('eip155:999');

      consoleSpy.mockRestore();
    });
  });

  describe('solana network flows', () => {
    it('selectNetwork treats non-EVM networks as popular by default', () => {
      const solanaChainId =
        'solana:5eykt4UsFv8P8NJdTREpY1vzqKqZKvdp' as CaipChainId;

      const { result } = renderHook(() =>
        useNetworkSelection({ networks: mockNetworks }),
      );

      result.current.selectNetwork(solanaChainId);

      expect(mockEnableNetwork).toHaveBeenCalledWith(solanaChainId);
    });

    it('selectPopularNetwork with Solana resets custom networks', async () => {
      const networksWithSolana: ProcessedNetwork[] = [
        ...mockNetworks,
        {
          id: 'solana:mainnet',
          name: 'Solana Mainnet',
          caipChainId: 'solana:5eykt4UsFv8P8NJdTREpY1vzqKqZKvdp' as CaipChainId,
          isSelected: false,
          imageSource: { uri: 'solana.png' },
        },
      ];

      mockUseSelector
        .mockReturnValueOnce(mockPopularNetworkConfigurations)
        .mockReturnValueOnce(true) // isMultichainAccountsState2Enabled = true
        .mockReturnValueOnce([]); // selectInternalAccounts

      const { result } = renderHook(() =>
        useNetworkSelection({ networks: networksWithSolana }),
      );

      // Clear mocks after hook initialization to isolate the function call
      jest.clearAllMocks();

      const solanaMainnet =
        'solana:5eykt4UsFv8P8NJdTREpY1vzqKqZKvdp' as CaipChainId;

      await result.current.selectPopularNetwork(solanaMainnet);

      expect(mockEnableNetwork).toHaveBeenCalledWith(solanaMainnet);
    });
  });

  describe('different namespace scenarios', () => {
    it('handles empty namespace gracefully', () => {
      mockUseNetworkEnablement.mockReturnValue({
        namespace: 'unknown',
        enabledNetworksByNamespace: {},
        enabledNetworksForCurrentNamespace: {},
        networkEnablementController: {
          enableNetwork: jest.fn(),
          disableNetwork: jest.fn(),
        } as unknown as ReturnType<
          typeof useNetworkEnablement
        >['networkEnablementController'],
        enableNetwork: mockEnableNetwork,
        disableNetwork: mockDisableNetwork,
        isNetworkEnabled: jest.fn(),
        hasOneEnabledNetwork: false,
        enableAllPopularNetworks: mockEnableAllPopularNetworks,
        tryEnableEvmNetwork: jest.fn(),
      });

      const { result } = renderHook(() =>
        useNetworkSelection({ networks: mockNetworks }),
      );

      expect(result.current.customNetworksToReset).toEqual([]);
    });

    it('calculates currentEnabledNetworks correctly for different namespaces', () => {
      mockUseNetworkEnablement.mockReturnValue({
        namespace: 'solana',
        enabledNetworksByNamespace: {
          solana: {
            '0x1': true,
            '0x2': false,
          },
        },
        enabledNetworksForCurrentNamespace: {
          '0x1': true,
          '0x2': false,
        },
        networkEnablementController: {
          enableNetwork: jest.fn(),
          disableNetwork: jest.fn(),
        } as unknown as ReturnType<
          typeof useNetworkEnablement
        >['networkEnablementController'],
        enableNetwork: mockEnableNetwork,
        disableNetwork: mockDisableNetwork,
        isNetworkEnabled: jest.fn(),
        hasOneEnabledNetwork: false,
        enableAllPopularNetworks: mockEnableAllPopularNetworks,
        tryEnableEvmNetwork: jest.fn(),
      });

      renderHook(() => useNetworkSelection({ networks: mockNetworks }));

      // Should call formatChainIdToCaip for enabled networks
      expect(mockFormatChainIdToCaip).toHaveBeenCalledWith('0x1');
    });
  });

  describe('additional edge cases', () => {
    it('selectNetwork handles CAIP chain IDs with EIP155 namespace correctly', () => {
      const caipChainId = 'eip155:10' as CaipChainId; // Optimism (not in popular networks)

      const { result } = renderHook(() =>
        useNetworkSelection({ networks: mockNetworks }),
      );

      result.current.selectNetwork(caipChainId);

      expect(mockEnableNetwork).toHaveBeenCalledWith(caipChainId);
    });

    it('selectAllPopularNetworks calls callback after completion', async () => {
      const mockCallback = jest.fn();

      const { result } = renderHook(() =>
        useNetworkSelection({ networks: mockNetworks }),
      );

      await result.current.selectAllPopularNetworks(mockCallback);

      expect(mockEnableAllPopularNetworks).toHaveBeenCalled();
      expect(mockCallback).toHaveBeenCalled();
    });

    it('selectAllPopularNetworks works without callback', async () => {
      const { result } = renderHook(() =>
        useNetworkSelection({ networks: mockNetworks }),
      );

      await expect(
        result.current.selectAllPopularNetworks(),
      ).resolves.toBeUndefined();

      expect(mockEnableAllPopularNetworks).toHaveBeenCalled();
    });
  });

  describe('memoized values', () => {
    it('customNetworksToReset recalculates when popularNetworkConfigurations change', () => {
      // Test with different initial popular networks that don't include Mumbai
      const initialPopularNetworks = [
        {
          caipChainId: 'eip155:1' as CaipChainId,
          chainId: '0x1',
          name: 'Ethereum Mainnet',
        },
      ];

      mockUseSelector.mockImplementation((selector) => {
        if (selector === selectPopularNetworkConfigurationsByCaipChainId) {
          return initialPopularNetworks;
        }
        if (selector === selectMultichainAccountsState2Enabled) {
          return false;
        }
        if (selector === selectInternalAccounts) {
          return [];
        }
        return undefined;
      });

      const { result } = renderHook(() =>
        useNetworkSelection({ networks: mockNetworks }),
      );

      // With only Ethereum as popular, Mumbai should be custom (Polygon is disabled so not included)
      expect(result.current.customNetworksToReset).toEqual(['eip155:13881']);

      // Test that memoization works - same dependencies should return same result
      const firstResult = result.current.customNetworksToReset;
      const secondResult = result.current.customNetworksToReset;
      expect(firstResult).toBe(secondResult); // Same reference due to memoization
    });
  });

  describe('hook return values', () => {
    it('returns all expected properties', () => {
      const { result } = renderHook(() =>
        useNetworkSelection({ networks: mockNetworks }),
      );

      expect(result.current).toEqual({
        selectCustomNetwork: expect.any(Function),
        selectPopularNetwork: expect.any(Function),
        selectNetwork: expect.any(Function),
        deselectAll: expect.any(Function),
        customNetworksToReset: ['eip155:13881'],
        selectAllPopularNetworks: expect.any(Function),
      });
    });
  });

  describe('non-EVM network handling', () => {
    it('treats Solana networks as popular by default', () => {
      const { result } = renderHook(() =>
        useNetworkSelection({ networks: mockNetworks }),
      );

      (isCaipChainId as unknown as jest.Mock).mockReturnValue(true);
      (parseCaipChainId as jest.Mock).mockReturnValue({
        namespace: 'solana',
        reference: '5eykt4UsFv8P8NJdTREpY1vzqKqZKvdp',
      });

      const solanaChainId = '' as CaipChainId;
      result.current.selectNetwork(solanaChainId);

      expect(mockEnableNetwork).toHaveBeenCalledWith(solanaChainId);
      expect(mockDisableNetwork).not.toHaveBeenCalledWith(solanaChainId);
    });

    it('treats Bitcoin networks as popular by default', () => {
      const { result } = renderHook(() =>
        useNetworkSelection({ networks: mockNetworks }),
      );

      (isCaipChainId as unknown as jest.Mock).mockReturnValue(true);
      (parseCaipChainId as jest.Mock).mockReturnValue({
        namespace: 'bip122',
        reference: '000000000019d6689c085ae165831e93',
      });

      const bitcoinChainId =
        'bip122:000000000019d6689c085ae165831e93' as CaipChainId;
      result.current.selectNetwork(bitcoinChainId);

      expect(mockEnableNetwork).toHaveBeenCalledWith(bitcoinChainId);
      expect(mockDisableNetwork).not.toHaveBeenCalledWith(bitcoinChainId);
    });
  });

  describe('deselectAll function', () => {
    it('disables all networks except Ethereum mainnet', () => {
      const { result } = renderHook(() =>
        useNetworkSelection({ networks: mockNetworks }),
      );

      result.current.deselectAll();

      expect(mockDisableNetwork).toHaveBeenCalledWith('eip155:137');
      expect(mockDisableNetwork).toHaveBeenCalledWith('eip155:13881');
      expect(mockDisableNetwork).not.toHaveBeenCalledWith('eip155:1');
      expect(mockDisableNetwork).toHaveBeenCalledTimes(2);
    });

    it('handles empty networks array gracefully', () => {
      const { result } = renderHook(() =>
        useNetworkSelection({ networks: [] }),
      );

      result.current.deselectAll();

      expect(mockDisableNetwork).not.toHaveBeenCalled();
    });

    it('handles networks with only Ethereum mainnet', () => {
      const ethOnlyNetworks: ProcessedNetwork[] = [
        {
          id: 'eip155:1',
          name: 'Ethereum Mainnet',
          caipChainId: 'eip155:1' as CaipChainId,
          isSelected: true,
          imageSource: { uri: 'ethereum.png' },
        },
      ];

      const { result } = renderHook(() =>
        useNetworkSelection({ networks: ethOnlyNetworks }),
      );

      result.current.deselectAll();

      expect(mockDisableNetwork).not.toHaveBeenCalled();
    });

    it('preserves Ethereum mainnet among multiple networks', () => {
      const networksWithMultipleChains: ProcessedNetwork[] = [
        {
          id: 'eip155:1',
          name: 'Ethereum Mainnet',
          caipChainId: 'eip155:1' as CaipChainId,
          isSelected: true,
          imageSource: { uri: 'ethereum.png' },
        },
        {
          id: 'solana:mainnet',
          name: 'Solana Mainnet',
          caipChainId: 'solana:5eykt4UsFv8P8NJdTREpY1vzqKqZKvdp' as CaipChainId,
          isSelected: true,
          imageSource: { uri: 'solana.png' },
        },
        {
          id: 'bip122:mainnet',
          name: 'Bitcoin Mainnet',
          caipChainId: 'bip122:000000000019d6689c085ae165831e93' as CaipChainId,
          isSelected: true,
          imageSource: { uri: 'bitcoin.png' },
        },
      ];

      const { result } = renderHook(() =>
        useNetworkSelection({ networks: networksWithMultipleChains }),
      );

      result.current.deselectAll();

      expect(mockDisableNetwork).toHaveBeenCalledWith(
        'solana:5eykt4UsFv8P8NJdTREpY1vzqKqZKvdp',
      );
      expect(mockDisableNetwork).toHaveBeenCalledWith(
        'bip122:000000000019d6689c085ae165831e93',
      );
      expect(mockDisableNetwork).not.toHaveBeenCalledWith('eip155:1');
    });

    it('handles networks with duplicate Ethereum mainnet entries', () => {
      const networksWithDuplicates: ProcessedNetwork[] = [
        {
          id: 'eip155:1-first',
          name: 'Ethereum Mainnet',
          caipChainId: 'eip155:1' as CaipChainId,
          isSelected: true,
          imageSource: { uri: 'ethereum.png' },
        },
        {
          id: 'eip155:1-second',
          name: 'Ethereum Mainnet Copy',
          caipChainId: 'eip155:1' as CaipChainId,
          isSelected: true,
          imageSource: { uri: 'ethereum.png' },
        },
        {
          id: 'eip155:137',
          name: 'Polygon',
          caipChainId: 'eip155:137' as CaipChainId,
          isSelected: false,
          imageSource: { uri: 'polygon.png' },
        },
      ];

      const { result } = renderHook(() =>
        useNetworkSelection({ networks: networksWithDuplicates }),
      );

      result.current.deselectAll();

      // Should only disable non-Ethereum networks
      expect(mockDisableNetwork).toHaveBeenCalledWith('eip155:137');
      expect(mockDisableNetwork).not.toHaveBeenCalledWith('eip155:1');
      expect(mockDisableNetwork).toHaveBeenCalledTimes(1);
    });
  });

  describe('Bitcoin network handling', () => {
    const bitcoinMainnet =
      'bip122:000000000019d6689c085ae165831e93' as CaipChainId;
    const mockBitcoinAccount = {
      address: '0xbitcoinAddress',
      type: 'bip122:p2wpkh',
      scopes: [bitcoinMainnet],
    };

    beforeEach(() => {
      jest.clearAllMocks();

      mockUseSelector.mockImplementation((selector) => {
        if (selector === selectPopularNetworkConfigurationsByCaipChainId) {
          return [
            {
              caipChainId: 'eip155:1' as CaipChainId,
              chainId: '0x1',
              name: 'Ethereum Mainnet',
            },
            {
              caipChainId: bitcoinMainnet,
              chainId: 'btc-mainnet',
              name: 'Bitcoin Mainnet',
            },
          ];
        }
        if (selector === selectMultichainAccountsState2Enabled) {
          return false;
        }
        if (selector === selectInternalAccounts) {
          return [mockBitcoinAccount];
        }
        return undefined;
      });

      (isCaipChainId as unknown as jest.Mock).mockReturnValue(true);
      (parseCaipChainId as jest.Mock).mockReturnValue({
        namespace: 'bip122',
        reference: '000000000019d6689c085ae165831e93',
      });
    });

    it('selectCustomNetwork creates new account when no Bitcoin account exists', async () => {
      mockUseSelector.mockImplementation((selector) => {
        if (selector === selectPopularNetworkConfigurationsByCaipChainId) {
          return [
            {
              caipChainId: 'eip155:1' as CaipChainId,
              chainId: '0x1',
              name: 'Ethereum Mainnet',
            },
            {
              caipChainId: bitcoinMainnet,
              chainId: 'btc-mainnet',
              name: 'Bitcoin Mainnet',
            },
          ];
        }
        if (selector === selectMultichainAccountsState2Enabled) {
          return false;
        }
        if (selector === selectInternalAccounts) {
          return [];
        }
        return undefined;
      });

      const { result } = renderHook(() =>
        useNetworkSelection({ networks: mockNetworks }),
      );

      await result.current.selectCustomNetwork(bitcoinMainnet);

      expect(NavigationService.navigation.navigate).toHaveBeenCalledWith(
        'RootModalFlow',
        {
          screen: 'AddAccount',
          params: {
            clientType: 'bitcoin',
            scope: bitcoinMainnet,
          },
        },
      );
      expect(mockEnableNetwork).not.toHaveBeenCalled();
    });

    it('selectCustomNetwork sets selected address when Bitcoin account exists', async () => {
      const setSelectedAddressSpy = jest.spyOn(Engine, 'setSelectedAddress');

      const { result } = renderHook(() =>
        useNetworkSelection({ networks: mockNetworks }),
      );

      await result.current.selectCustomNetwork(bitcoinMainnet);

      expect(setSelectedAddressSpy).toHaveBeenCalledWith(
        mockBitcoinAccount.address,
      );
      expect(mockEnableNetwork).toHaveBeenCalledWith(bitcoinMainnet);
    });

    it('selectPopularNetwork sets selected address for Bitcoin networks', async () => {
      const setSelectedAddressSpy = jest.spyOn(Engine, 'setSelectedAddress');

      const { result } = renderHook(() =>
        useNetworkSelection({ networks: mockNetworks }),
      );

      await result.current.selectPopularNetwork(bitcoinMainnet);

      expect(setSelectedAddressSpy).toHaveBeenCalledWith(
        mockBitcoinAccount.address,
      );
      expect(mockEnableNetwork).toHaveBeenCalledWith(bitcoinMainnet);
    });
  });

  describe('error handling and edge cases', () => {
    describe('callback error handling', () => {
      it('handles callback errors in selectCustomNetwork gracefully', async () => {
        const customChainId = 'eip155:999' as CaipChainId;
        const mockCallback = jest.fn().mockImplementation(() => {
          throw new Error('Callback error');
        });

        const { result } = renderHook(() =>
          useNetworkSelection({ networks: mockNetworks }),
        );

        // Should not throw when callback throws
        await expect(
          result.current.selectCustomNetwork(customChainId, mockCallback),
        ).rejects.toThrow('Callback error');

        expect(mockEnableNetwork).toHaveBeenCalledWith(customChainId);
        expect(mockCallback).toHaveBeenCalled();
      });

      it('handles callback errors in selectPopularNetwork gracefully', async () => {
        const popularChainId = 'eip155:1' as CaipChainId;
        const mockCallback = jest.fn().mockImplementation(() => {
          throw new Error('Callback error');
        });

        const { result } = renderHook(() =>
          useNetworkSelection({ networks: mockNetworks }),
        );

        // Should not throw when callback throws
        await expect(
          result.current.selectPopularNetwork(popularChainId, mockCallback),
        ).rejects.toThrow('Callback error');

        expect(mockEnableNetwork).toHaveBeenCalledWith(popularChainId);
        expect(mockCallback).toHaveBeenCalled();
      });

      it('handles callback errors in selectAllPopularNetworks gracefully', async () => {
        const mockCallback = jest.fn().mockImplementation(() => {
          throw new Error('Callback error');
        });

        const { result } = renderHook(() =>
          useNetworkSelection({ networks: mockNetworks }),
        );

        // Should not throw when callback throws
        await expect(
          result.current.selectAllPopularNetworks(mockCallback),
        ).rejects.toThrow('Callback error');

        expect(mockEnableAllPopularNetworks).toHaveBeenCalled();
        expect(mockCallback).toHaveBeenCalled();
      });
    });

    describe('Engine.setSelectedAddress error handling', () => {
      it('handles Engine.setSelectedAddress errors in Bitcoin network selection', async () => {
        const bitcoinMainnet =
          'bip122:000000000019d6689c085ae165831e93' as CaipChainId;
        const mockBitcoinAccount = {
          address: '0xbitcoinAddress',
          type: 'bip122:p2wpkh',
          scopes: [bitcoinMainnet],
        };

        mockUseSelector.mockImplementation((selector) => {
          if (selector === selectPopularNetworkConfigurationsByCaipChainId) {
            return [
              {
                caipChainId: bitcoinMainnet,
                chainId: 'btc-mainnet',
                name: 'Bitcoin Mainnet',
              },
            ];
          }
          if (selector === selectInternalAccounts) {
            return [mockBitcoinAccount];
          }
          return false;
        });

        // Mock Engine.setSelectedAddress to throw
        const setSelectedAddressSpy = jest
          .spyOn(Engine, 'setSelectedAddress')
          .mockImplementation(() => {
            throw new Error('Failed to set address');
          });

        (isCaipChainId as unknown as jest.Mock).mockReturnValue(true);
        (parseCaipChainId as jest.Mock).mockReturnValue({
          namespace: 'bip122',
          reference: '000000000019d6689c085ae165831e93',
        });

        const { result } = renderHook(() =>
          useNetworkSelection({ networks: mockNetworks }),
        );

        // Should throw when Engine.setSelectedAddress fails
        await expect(
          result.current.selectCustomNetwork(bitcoinMainnet),
        ).rejects.toThrow('Failed to set address');

        expect(setSelectedAddressSpy).toHaveBeenCalledWith(
          mockBitcoinAccount.address,
        );
        // enableNetwork should not be called if setSelectedAddress fails
        expect(mockEnableNetwork).not.toHaveBeenCalled();

        setSelectedAddressSpy.mockRestore();
      });
    });

    describe('network enablement failures', () => {
      it('handles enableNetwork failures in selectCustomNetwork', async () => {
        const customChainId = 'eip155:999' as CaipChainId;
        mockEnableNetwork.mockRejectedValue(new Error('Network enable failed'));

        const { result } = renderHook(() =>
          useNetworkSelection({ networks: mockNetworks }),
        );

        await expect(
          result.current.selectCustomNetwork(customChainId),
        ).rejects.toThrow('Network enable failed');

        expect(mockEnableNetwork).toHaveBeenCalledWith(customChainId);
      });

      it('handles enableNetwork failures in selectPopularNetwork', async () => {
        const popularChainId = 'eip155:1' as CaipChainId;
        mockEnableNetwork.mockRejectedValue(new Error('Network enable failed'));

        const { result } = renderHook(() =>
          useNetworkSelection({ networks: mockNetworks }),
        );

        await expect(
          result.current.selectPopularNetwork(popularChainId),
        ).rejects.toThrow('Network enable failed');

        expect(mockEnableNetwork).toHaveBeenCalledWith(popularChainId);
      });

      it('handles enableAllPopularNetworks failures', async () => {
        mockEnableAllPopularNetworks.mockRejectedValue(
          new Error('Enable all failed'),
        );

        const { result } = renderHook(() =>
          useNetworkSelection({ networks: mockNetworks }),
        );

        await expect(result.current.selectAllPopularNetworks()).rejects.toThrow(
          'Enable all failed',
        );

        expect(mockEnableAllPopularNetworks).toHaveBeenCalled();
      });
    });
<<<<<<< HEAD
=======

    describe('MultichainNetworkController error scenarios', () => {
      beforeEach(() => {
        jest.clearAllMocks();
        // Enable multichain for these tests
        mockUseSelector.mockImplementation((selector) => {
          if (selector === selectPopularNetworkConfigurationsByCaipChainId) {
            return mockPopularNetworkConfigurations;
          }
          if (selector === selectMultichainAccountsState2Enabled) {
            return true; // isMultichainAccountsState2Enabled = true
          }
          if (selector === selectInternalAccounts) {
            return [];
          }
          return undefined;
        });

        // Setup engine context mocks
        Engine.context.MultichainNetworkController.setActiveNetwork =
          mockSetActiveNetwork;
        Engine.context.NetworkController.findNetworkClientIdByChainId =
          mockFindNetworkClientIdByChainId;
      });

      it('handles MultichainNetworkController.setActiveNetwork failures for custom networks', async () => {
        const customChainId = 'eip155:999' as CaipChainId;
        mockSetActiveNetwork.mockRejectedValue(
          new Error('SetActiveNetwork failed'),
        );
        mockFindNetworkClientIdByChainId.mockReturnValue('client-id-999');

        const { result } = renderHook(() =>
          useNetworkSelection({ networks: mockNetworks }),
        );

        await expect(
          result.current.selectCustomNetwork(customChainId),
        ).rejects.toThrow('SetActiveNetwork failed');

        expect(mockEnableNetwork).toHaveBeenCalledWith(customChainId);
        expect(mockSetActiveNetwork).toHaveBeenCalledWith('client-id-999');
      });

      it('handles NetworkController.findNetworkClientIdByChainId failures', async () => {
        const customChainId = 'eip155:999' as CaipChainId;
        mockFindNetworkClientIdByChainId.mockImplementation(() => {
          throw new Error('Find client ID failed');
        });

        const { result } = renderHook(() =>
          useNetworkSelection({ networks: mockNetworks }),
        );

        await expect(
          result.current.selectCustomNetwork(customChainId),
        ).rejects.toThrow('Find client ID failed');

        expect(mockEnableNetwork).toHaveBeenCalledWith(customChainId);
        expect(mockFindNetworkClientIdByChainId).toHaveBeenCalled();
      });

      it('handles non-EVM network setActiveNetwork failures for popular networks', async () => {
        const evmChainId = 'eip155:1' as CaipChainId;
        mockSetActiveNetwork.mockRejectedValue(
          new Error('SetActiveNetwork failed'),
        );
        mockFindNetworkClientIdByChainId.mockReturnValue('client-id-1');

        const { result } = renderHook(() =>
          useNetworkSelection({ networks: mockNetworks }),
        );

        await expect(
          result.current.selectPopularNetwork(evmChainId),
        ).rejects.toThrow('SetActiveNetwork failed');

        expect(mockEnableNetwork).toHaveBeenCalledWith(evmChainId);
        expect(mockSetActiveNetwork).toHaveBeenCalledWith('client-id-1');
      });
    });
>>>>>>> e008d666
  });

  describe('network state edge cases', () => {
    it('handles networks with malformed caipChainId gracefully', () => {
      const malformedNetworks: ProcessedNetwork[] = [
        {
          id: 'malformed',
          name: 'Malformed Network',
          caipChainId: 'invalid-format' as CaipChainId,
          isSelected: false,
          imageSource: { uri: 'malformed.png' },
        },
      ];

      const { result } = renderHook(() =>
        useNetworkSelection({ networks: malformedNetworks }),
      );

      // Should not throw when initializing with malformed networks
      expect(result.current.customNetworksToReset).toBeDefined();
      expect(Array.isArray(result.current.customNetworksToReset)).toBe(true);
    });

    it('handles empty enabled networks state', () => {
      mockUseNetworkEnablement.mockReturnValue({
        namespace: 'eip155',
        enabledNetworksByNamespace: {},
        enabledNetworksForCurrentNamespace: {},
        networkEnablementController: {
          enableNetwork: jest.fn(),
          disableNetwork: jest.fn(),
        } as unknown as ReturnType<
          typeof useNetworkEnablement
        >['networkEnablementController'],
        enableNetwork: mockEnableNetwork,
        disableNetwork: mockDisableNetwork,
        isNetworkEnabled: jest.fn(),
        hasOneEnabledNetwork: false,
        enableAllPopularNetworks: mockEnableAllPopularNetworks,
        tryEnableEvmNetwork: jest.fn(),
      });

      const { result } = renderHook(() =>
        useNetworkSelection({ networks: mockNetworks }),
      );

      expect(result.current.customNetworksToReset).toEqual([]);
    });

    it('handles undefined enabled networks for namespace', () => {
      mockUseNetworkEnablement.mockReturnValue({
        namespace: 'eip155',
        enabledNetworksByNamespace: {
          eip155: undefined,
        } as unknown as ReturnType<
          typeof useNetworkEnablement
        >['enabledNetworksByNamespace'],
        enabledNetworksForCurrentNamespace: {},
        networkEnablementController: {
          enableNetwork: jest.fn(),
          disableNetwork: jest.fn(),
        } as unknown as ReturnType<
          typeof useNetworkEnablement
        >['networkEnablementController'],
        enableNetwork: mockEnableNetwork,
        disableNetwork: mockDisableNetwork,
        isNetworkEnabled: jest.fn(),
        hasOneEnabledNetwork: false,
        enableAllPopularNetworks: mockEnableAllPopularNetworks,
        tryEnableEvmNetwork: jest.fn(),
      });

      const { result } = renderHook(() =>
        useNetworkSelection({ networks: mockNetworks }),
      );

      expect(result.current.customNetworksToReset).toEqual([]);
    });

    it('handles networks with undefined imageSource', () => {
      const networksWithUndefinedImages: ProcessedNetwork[] = [
        {
          id: 'eip155:1',
          name: 'Ethereum Mainnet',
          caipChainId: 'eip155:1' as CaipChainId,
          isSelected: true,
          imageSource: undefined as unknown as ImageSourcePropType,
        },
      ];

      const { result } = renderHook(() =>
        useNetworkSelection({ networks: networksWithUndefinedImages }),
      );

      // Should not throw when networks have undefined imageSource
      expect(typeof result.current.selectNetwork).toBe('function');
      expect(typeof result.current.deselectAll).toBe('function');
    });
  });

  describe('concurrent operations', () => {
    it('handles multiple concurrent selectNetwork calls', async () => {
      const { result } = renderHook(() =>
        useNetworkSelection({ networks: mockNetworks }),
      );

      const chainId1 = 'eip155:1' as CaipChainId;
      const chainId2 = 'eip155:137' as CaipChainId;

      // Simulate concurrent calls
      const promise1 = result.current.selectPopularNetwork(chainId1);
      const promise2 = result.current.selectPopularNetwork(chainId2);

      await Promise.all([promise1, promise2]);

      expect(mockEnableNetwork).toHaveBeenCalledWith(chainId1);
      expect(mockEnableNetwork).toHaveBeenCalledWith(chainId2);
      expect(mockEnableNetwork).toHaveBeenCalledTimes(2);
    });

    it('handles mixed network type selection concurrently', async () => {
      const { result } = renderHook(() =>
        useNetworkSelection({ networks: mockNetworks }),
      );
<<<<<<< HEAD

      const popularChainId = 'eip155:1' as CaipChainId;
      const customChainId = 'eip155:999' as CaipChainId;

      // Simulate concurrent calls of different types
      const promise1 = result.current.selectPopularNetwork(popularChainId);
      const promise2 = result.current.selectCustomNetwork(customChainId);

      await Promise.all([promise1, promise2]);

=======

      const popularChainId = 'eip155:1' as CaipChainId;
      const customChainId = 'eip155:999' as CaipChainId;

      // Simulate concurrent calls of different types
      const promise1 = result.current.selectPopularNetwork(popularChainId);
      const promise2 = result.current.selectCustomNetwork(customChainId);

      await Promise.all([promise1, promise2]);

>>>>>>> e008d666
      expect(mockEnableNetwork).toHaveBeenCalledWith(popularChainId);
      expect(mockEnableNetwork).toHaveBeenCalledWith(customChainId);
      expect(mockEnableNetwork).toHaveBeenCalledTimes(2);
    });

    it('handles concurrent selectAllPopularNetworks calls', async () => {
      const { result } = renderHook(() =>
        useNetworkSelection({ networks: mockNetworks }),
      );

      // Simulate concurrent calls
      const promise1 = result.current.selectAllPopularNetworks();
      const promise2 = result.current.selectAllPopularNetworks();

      await Promise.all([promise1, promise2]);

      expect(mockEnableAllPopularNetworks).toHaveBeenCalledTimes(2);
    });
  });

  describe('additional input validation and edge cases', () => {
    describe('selectNetwork input handling', () => {
      it('handles empty string input gracefully', () => {
        jest.clearAllMocks();

        // Mock isCaipChainId to return false for empty string, then formatChainIdToCaip to fail
        (isCaipChainId as unknown as jest.Mock).mockImplementation(
          (value) => value !== '',
        );

        mockFormatChainIdToCaip.mockImplementation((value) => {
          if (value === '') {
            throw new Error('Invalid CAIP format');
          }
          return `eip155:${value}` as CaipChainId;
        });

        const { result } = renderHook(() =>
          useNetworkSelection({ networks: mockNetworks }),
        );

        const consoleSpy = jest.spyOn(console, 'error').mockImplementation();

        // Empty string should trigger error handling
        result.current.selectNetwork('' as CaipChainId);

        // Should have attempted error handling
        expect(consoleSpy).toHaveBeenCalled();

        consoleSpy.mockRestore();
      });

      it('handles null input gracefully', () => {
        jest.clearAllMocks();

        // Mock isCaipChainId to return false for null, then formatChainIdToCaip to fail
        (isCaipChainId as unknown as jest.Mock).mockImplementation(
          (value) => value !== 'null', // String(null) = 'null'
        );

        mockFormatChainIdToCaip.mockImplementation((value) => {
          if (value === null) {
            throw new Error('Invalid CAIP format');
          }
          return `eip155:${value}` as CaipChainId;
        });

        const { result } = renderHook(() =>
          useNetworkSelection({ networks: mockNetworks }),
        );

        const consoleSpy = jest.spyOn(console, 'error').mockImplementation();

        // Null should trigger error handling
        result.current.selectNetwork(null as never);

        expect(consoleSpy).toHaveBeenCalled();

        consoleSpy.mockRestore();
      });

      it('handles undefined input gracefully', () => {
        jest.clearAllMocks();

        // Mock isCaipChainId to return false for undefined, then formatChainIdToCaip to fail
        (isCaipChainId as unknown as jest.Mock).mockImplementation(
          (value) => value !== 'undefined', // String(undefined) = 'undefined'
        );

        mockFormatChainIdToCaip.mockImplementation((value) => {
          if (value === undefined) {
            throw new Error('Invalid CAIP format');
          }
          return `eip155:${value}` as CaipChainId;
        });

        const { result } = renderHook(() =>
          useNetworkSelection({ networks: mockNetworks }),
        );

        const consoleSpy = jest.spyOn(console, 'error').mockImplementation();

        // Undefined should trigger error handling
        result.current.selectNetwork(undefined as never);

        expect(consoleSpy).toHaveBeenCalled();

        consoleSpy.mockRestore();
      });

      it('handles very large hex numbers', () => {
        jest.clearAllMocks();

        const largeHex = '0xffffffffffffffffffffffffffffffff' as Hex;

        // Set up fresh mock implementation for this test
        (isCaipChainId as unknown as jest.Mock).mockReturnValue(false);
        mockFormatChainIdToCaip.mockImplementation((value) => {
          if (value === largeHex) {
            return 'eip155:ffffffffffffffffffffffffffffffff' as CaipChainId;
          }
          return `eip155:${value}` as CaipChainId;
        });

        const { result } = renderHook(() =>
          useNetworkSelection({ networks: mockNetworks }),
        );

        result.current.selectNetwork(largeHex);

        expect(mockFormatChainIdToCaip).toHaveBeenCalledWith(largeHex);
        expect(mockEnableNetwork).toHaveBeenCalledWith(
          'eip155:ffffffffffffffffffffffffffffffff',
        );
      });

      it('handles CAIP chain IDs with special characters in reference', () => {
        const specialChainId = 'eip155:mainnet-fork_123' as CaipChainId;
        (isCaipChainId as unknown as jest.Mock).mockReturnValue(true);
        (parseCaipChainId as jest.Mock).mockReturnValue({
          namespace: 'eip155',
          reference: 'mainnet-fork_123',
        });

        const { result } = renderHook(() =>
          useNetworkSelection({ networks: mockNetworks }),
        );

        result.current.selectNetwork(specialChainId);

        expect(mockEnableNetwork).toHaveBeenCalledWith(specialChainId);
      });
    });

    describe('popular network detection edge cases', () => {
      it('handles case sensitivity in CAIP chain ID namespace', () => {
        const chainId = 'EIP155:1' as CaipChainId; // Uppercase namespace
        (isCaipChainId as unknown as jest.Mock).mockReturnValue(true);
        (parseCaipChainId as jest.Mock).mockReturnValue({
          namespace: 'EIP155', // Uppercase
          reference: '1',
        });

        const { result } = renderHook(() =>
          useNetworkSelection({ networks: mockNetworks }),
        );

        result.current.selectNetwork(chainId);

        expect(mockEnableNetwork).toHaveBeenCalledWith(chainId);
      });

      it('treats unknown namespace as popular network', () => {
        const unknownNamespaceChainId = 'cosmos:cosmoshub-4' as CaipChainId;
        (isCaipChainId as unknown as jest.Mock).mockReturnValue(true);
        (parseCaipChainId as jest.Mock).mockReturnValue({
          namespace: 'cosmos',
          reference: 'cosmoshub-4',
        });

        const { result } = renderHook(() =>
          useNetworkSelection({ networks: mockNetworks }),
        );

        result.current.selectNetwork(unknownNamespaceChainId);

        expect(mockEnableNetwork).toHaveBeenCalledWith(unknownNamespaceChainId);
      });
    });

    describe('memoization and performance', () => {
      it('memoizes popularNetworkChainIds correctly', () => {
        const { result, rerender } = renderHook(
          (props) => useNetworkSelection(props),
          {
            initialProps: { networks: mockNetworks },
          },
        );

        const firstCall = result.current.customNetworksToReset;

        // Rerender with same props should return same memoized result
        rerender({ networks: mockNetworks });

        const secondCall = result.current.customNetworksToReset;
        expect(firstCall).toBe(secondCall); // Same reference due to memoization
      });

      it('recalculates when popularNetworkConfigurations change', () => {
        const { result, rerender } = renderHook(
          (props) => useNetworkSelection(props),
          {
            initialProps: { networks: mockNetworks },
          },
        );

        const firstResult = result.current.customNetworksToReset;

        // Change popular network configurations
        const newPopularConfigs = [
          ...mockPopularNetworkConfigurations,
          {
            caipChainId: 'eip155:13881' as CaipChainId,
            chainId: '0x13881',
            name: 'Mumbai Testnet',
          },
        ];

        mockUseSelector.mockImplementation((selector) => {
          if (selector === selectPopularNetworkConfigurationsByCaipChainId) {
            return newPopularConfigs;
          }
          if (selector === selectMultichainAccountsState2Enabled) {
            return false;
          }
          if (selector === selectInternalAccounts) {
            return [];
          }
          return undefined;
        });

        rerender({ networks: mockNetworks });

        const secondResult = result.current.customNetworksToReset;
        expect(firstResult).not.toBe(secondResult); // Different reference due to dependency change
      });
    });

    describe('NavigationService integration', () => {
      it('handles NavigationService navigation failures gracefully', async () => {
        const bitcoinMainnet =
          'bip122:000000000019d6689c085ae165831e93' as CaipChainId;

        // Mock no Bitcoin account exists
        mockUseSelector.mockImplementation((selector) => {
          if (selector === selectPopularNetworkConfigurationsByCaipChainId) {
            return [
              {
                caipChainId: bitcoinMainnet,
                chainId: 'btc-mainnet',
                name: 'Bitcoin Mainnet',
              },
            ];
          }
          if (selector === selectMultichainAccountsState2Enabled) {
            return false;
          }
          if (selector === selectInternalAccounts) {
            return []; // No Bitcoin accounts
          }
          return undefined;
        });

        // Mock NavigationService to throw
        const mockNavigate = jest.fn().mockImplementation(() => {
          throw new Error('Navigation failed');
        });
        (NavigationService.navigation.navigate as jest.Mock) = mockNavigate;

        (isCaipChainId as unknown as jest.Mock).mockReturnValue(true);
        (parseCaipChainId as jest.Mock).mockReturnValue({
          namespace: 'bip122',
          reference: '000000000019d6689c085ae165831e93',
        });

        const { result } = renderHook(() =>
          useNetworkSelection({ networks: mockNetworks }),
        );

        // Should throw when navigation fails
        await expect(
          result.current.selectCustomNetwork(bitcoinMainnet),
        ).rejects.toThrow('Navigation failed');

        expect(mockNavigate).toHaveBeenCalled();
        expect(mockEnableNetwork).not.toHaveBeenCalled();
      });
    });

    describe('type safety and boundary conditions', () => {
      it('handles maximum safe integer in chain ID', () => {
        jest.clearAllMocks();

        const maxSafeInt = Number.MAX_SAFE_INTEGER;
        const maxSafeIntHex = `0x${maxSafeInt.toString(16)}` as Hex;

        // Set up fresh mock implementation for this test
        (isCaipChainId as unknown as jest.Mock).mockReturnValue(false);
        mockFormatChainIdToCaip.mockImplementation((value) => {
          if (value === maxSafeIntHex) {
            return `eip155:${maxSafeInt.toString(16)}` as CaipChainId;
          }
          return `eip155:${value}` as CaipChainId;
        });

        const { result } = renderHook(() =>
          useNetworkSelection({ networks: mockNetworks }),
        );

        result.current.selectNetwork(maxSafeIntHex);

        expect(mockFormatChainIdToCaip).toHaveBeenCalledWith(maxSafeIntHex);
        expect(mockEnableNetwork).toHaveBeenCalled();
      });

      it('handles networks array with mixed valid and invalid entries', () => {
        const mixedNetworks: ProcessedNetwork[] = [
          {
            id: 'valid-1',
            name: 'Valid Network',
            caipChainId: 'eip155:1' as CaipChainId,
            isSelected: true,
            imageSource: { uri: 'valid.png' },
          },
          {
            id: '',
            name: '',
            caipChainId: '' as CaipChainId,
            isSelected: false,
            imageSource: { uri: '' },
          },
          {
            id: 'valid-2',
            name: 'Another Valid Network',
            caipChainId: 'eip155:137' as CaipChainId,
            isSelected: true,
            imageSource: { uri: 'valid2.png' },
          },
        ];

        const { result } = renderHook(() =>
          useNetworkSelection({ networks: mixedNetworks }),
        );

        // Should handle mixed array gracefully
        expect(result.current.customNetworksToReset).toBeDefined();
        expect(Array.isArray(result.current.customNetworksToReset)).toBe(true);

        // Should still allow operations on valid entries
        result.current.deselectAll();
        expect(mockDisableNetwork).toHaveBeenCalledWith('eip155:137');
      });
    });
  });
});<|MERGE_RESOLUTION|>--- conflicted
+++ resolved
@@ -1418,90 +1418,6 @@
         expect(mockEnableAllPopularNetworks).toHaveBeenCalled();
       });
     });
-<<<<<<< HEAD
-=======
-
-    describe('MultichainNetworkController error scenarios', () => {
-      beforeEach(() => {
-        jest.clearAllMocks();
-        // Enable multichain for these tests
-        mockUseSelector.mockImplementation((selector) => {
-          if (selector === selectPopularNetworkConfigurationsByCaipChainId) {
-            return mockPopularNetworkConfigurations;
-          }
-          if (selector === selectMultichainAccountsState2Enabled) {
-            return true; // isMultichainAccountsState2Enabled = true
-          }
-          if (selector === selectInternalAccounts) {
-            return [];
-          }
-          return undefined;
-        });
-
-        // Setup engine context mocks
-        Engine.context.MultichainNetworkController.setActiveNetwork =
-          mockSetActiveNetwork;
-        Engine.context.NetworkController.findNetworkClientIdByChainId =
-          mockFindNetworkClientIdByChainId;
-      });
-
-      it('handles MultichainNetworkController.setActiveNetwork failures for custom networks', async () => {
-        const customChainId = 'eip155:999' as CaipChainId;
-        mockSetActiveNetwork.mockRejectedValue(
-          new Error('SetActiveNetwork failed'),
-        );
-        mockFindNetworkClientIdByChainId.mockReturnValue('client-id-999');
-
-        const { result } = renderHook(() =>
-          useNetworkSelection({ networks: mockNetworks }),
-        );
-
-        await expect(
-          result.current.selectCustomNetwork(customChainId),
-        ).rejects.toThrow('SetActiveNetwork failed');
-
-        expect(mockEnableNetwork).toHaveBeenCalledWith(customChainId);
-        expect(mockSetActiveNetwork).toHaveBeenCalledWith('client-id-999');
-      });
-
-      it('handles NetworkController.findNetworkClientIdByChainId failures', async () => {
-        const customChainId = 'eip155:999' as CaipChainId;
-        mockFindNetworkClientIdByChainId.mockImplementation(() => {
-          throw new Error('Find client ID failed');
-        });
-
-        const { result } = renderHook(() =>
-          useNetworkSelection({ networks: mockNetworks }),
-        );
-
-        await expect(
-          result.current.selectCustomNetwork(customChainId),
-        ).rejects.toThrow('Find client ID failed');
-
-        expect(mockEnableNetwork).toHaveBeenCalledWith(customChainId);
-        expect(mockFindNetworkClientIdByChainId).toHaveBeenCalled();
-      });
-
-      it('handles non-EVM network setActiveNetwork failures for popular networks', async () => {
-        const evmChainId = 'eip155:1' as CaipChainId;
-        mockSetActiveNetwork.mockRejectedValue(
-          new Error('SetActiveNetwork failed'),
-        );
-        mockFindNetworkClientIdByChainId.mockReturnValue('client-id-1');
-
-        const { result } = renderHook(() =>
-          useNetworkSelection({ networks: mockNetworks }),
-        );
-
-        await expect(
-          result.current.selectPopularNetwork(evmChainId),
-        ).rejects.toThrow('SetActiveNetwork failed');
-
-        expect(mockEnableNetwork).toHaveBeenCalledWith(evmChainId);
-        expect(mockSetActiveNetwork).toHaveBeenCalledWith('client-id-1');
-      });
-    });
->>>>>>> e008d666
   });
 
   describe('network state edge cases', () => {
@@ -1626,7 +1542,6 @@
       const { result } = renderHook(() =>
         useNetworkSelection({ networks: mockNetworks }),
       );
-<<<<<<< HEAD
 
       const popularChainId = 'eip155:1' as CaipChainId;
       const customChainId = 'eip155:999' as CaipChainId;
@@ -1637,18 +1552,6 @@
 
       await Promise.all([promise1, promise2]);
 
-=======
-
-      const popularChainId = 'eip155:1' as CaipChainId;
-      const customChainId = 'eip155:999' as CaipChainId;
-
-      // Simulate concurrent calls of different types
-      const promise1 = result.current.selectPopularNetwork(popularChainId);
-      const promise2 = result.current.selectCustomNetwork(customChainId);
-
-      await Promise.all([promise1, promise2]);
-
->>>>>>> e008d666
       expect(mockEnableNetwork).toHaveBeenCalledWith(popularChainId);
       expect(mockEnableNetwork).toHaveBeenCalledWith(customChainId);
       expect(mockEnableNetwork).toHaveBeenCalledTimes(2);
