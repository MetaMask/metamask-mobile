--- conflicted
+++ resolved
@@ -647,53 +647,6 @@
       expect(mockEnableNetwork).toHaveBeenCalledWith(solanaMainnet);
     });
 
-    it('selectPopularNetwork with Solana mainnet logs console.warn when setActiveNetwork fails', async () => {
-      // Arrange
-      jest.clearAllMocks();
-
-      // Mock multichain enabled
-      mockUseSelector.mockImplementation((selector) => {
-        if (selector === selectPopularNetworkConfigurationsByCaipChainId) {
-          return mockPopularNetworkConfigurations;
-        }
-        if (selector === selectMultichainAccountsState2Enabled) {
-          return true; // isMultichainAccountsState2Enabled = true
-        }
-        if (selector === selectInternalAccounts) {
-          return [];
-        }
-        return undefined;
-      });
-
-      // Mock setActiveNetwork to throw an error
-      const testError = new Error('Solana network connection failed');
-      mockSetActiveNetwork.mockRejectedValue(testError);
-
-      // Setup engine context mocks
-      Engine.context.MultichainNetworkController.setActiveNetwork =
-        mockSetActiveNetwork;
-
-      const solanaMainnet =
-        'solana:5eykt4UsFv8P8NJdTREpY1vzqKqZKvdp' as CaipChainId;
-      const consoleWarnSpy = jest.spyOn(console, 'warn').mockImplementation();
-
-      const { result } = renderHook(() =>
-        useNetworkSelection({ networks: mockNetworks }),
-      );
-
-      // Act
-      await result.current.selectPopularNetwork(solanaMainnet);
-
-      // Assert
-      expect(mockEnableNetwork).toHaveBeenCalledWith(solanaMainnet);
-      expect(mockSetActiveNetwork).toHaveBeenCalledWith(solanaMainnet);
-      expect(consoleWarnSpy).toHaveBeenCalledWith(
-        `Error setting active network: ${testError}`,
-      );
-
-      consoleWarnSpy.mockRestore();
-    });
-
     it('selectPopularNetwork with EVM network and multichain enabled calls NetworkController', async () => {
       // Mock multichain enabled
       mockUseSelector
@@ -1418,90 +1371,6 @@
         expect(mockEnableAllPopularNetworks).toHaveBeenCalled();
       });
     });
-<<<<<<< HEAD
-
-    describe('MultichainNetworkController error scenarios', () => {
-      beforeEach(() => {
-        jest.clearAllMocks();
-        // Enable multichain for these tests
-        mockUseSelector.mockImplementation((selector) => {
-          if (selector === selectPopularNetworkConfigurationsByCaipChainId) {
-            return mockPopularNetworkConfigurations;
-          }
-          if (selector === selectMultichainAccountsState2Enabled) {
-            return true; // isMultichainAccountsState2Enabled = true
-          }
-          if (selector === selectInternalAccounts) {
-            return [];
-          }
-          return undefined;
-        });
-
-        // Setup engine context mocks
-        Engine.context.MultichainNetworkController.setActiveNetwork =
-          mockSetActiveNetwork;
-        Engine.context.NetworkController.findNetworkClientIdByChainId =
-          mockFindNetworkClientIdByChainId;
-      });
-
-      it('handles MultichainNetworkController.setActiveNetwork failures for custom networks', async () => {
-        const customChainId = 'eip155:999' as CaipChainId;
-        mockSetActiveNetwork.mockRejectedValue(
-          new Error('SetActiveNetwork failed'),
-        );
-        mockFindNetworkClientIdByChainId.mockReturnValue('client-id-999');
-
-        const { result } = renderHook(() =>
-          useNetworkSelection({ networks: mockNetworks }),
-        );
-
-        await expect(
-          result.current.selectCustomNetwork(customChainId),
-        ).rejects.toThrow('SetActiveNetwork failed');
-
-        expect(mockEnableNetwork).toHaveBeenCalledWith(customChainId);
-        expect(mockSetActiveNetwork).toHaveBeenCalledWith('client-id-999');
-      });
-
-      it('handles NetworkController.findNetworkClientIdByChainId failures', async () => {
-        const customChainId = 'eip155:999' as CaipChainId;
-        mockFindNetworkClientIdByChainId.mockImplementation(() => {
-          throw new Error('Find client ID failed');
-        });
-
-        const { result } = renderHook(() =>
-          useNetworkSelection({ networks: mockNetworks }),
-        );
-
-        await expect(
-          result.current.selectCustomNetwork(customChainId),
-        ).rejects.toThrow('Find client ID failed');
-
-        expect(mockEnableNetwork).toHaveBeenCalledWith(customChainId);
-        expect(mockFindNetworkClientIdByChainId).toHaveBeenCalled();
-      });
-
-      it('handles non-EVM network setActiveNetwork failures for popular networks', async () => {
-        const evmChainId = 'eip155:1' as CaipChainId;
-        mockSetActiveNetwork.mockRejectedValue(
-          new Error('SetActiveNetwork failed'),
-        );
-        mockFindNetworkClientIdByChainId.mockReturnValue('client-id-1');
-
-        const { result } = renderHook(() =>
-          useNetworkSelection({ networks: mockNetworks }),
-        );
-
-        await expect(
-          result.current.selectPopularNetwork(evmChainId),
-        ).rejects.toThrow('SetActiveNetwork failed');
-
-        expect(mockEnableNetwork).toHaveBeenCalledWith(evmChainId);
-        expect(mockSetActiveNetwork).toHaveBeenCalledWith('client-id-1');
-      });
-    });
-=======
->>>>>>> 8e7057fe
   });
 
   describe('network state edge cases', () => {
@@ -1626,7 +1495,6 @@
       const { result } = renderHook(() =>
         useNetworkSelection({ networks: mockNetworks }),
       );
-<<<<<<< HEAD
 
       const popularChainId = 'eip155:1' as CaipChainId;
       const customChainId = 'eip155:999' as CaipChainId;
@@ -1637,18 +1505,6 @@
 
       await Promise.all([promise1, promise2]);
 
-=======
-
-      const popularChainId = 'eip155:1' as CaipChainId;
-      const customChainId = 'eip155:999' as CaipChainId;
-
-      // Simulate concurrent calls of different types
-      const promise1 = result.current.selectPopularNetwork(popularChainId);
-      const promise2 = result.current.selectCustomNetwork(customChainId);
-
-      await Promise.all([promise1, promise2]);
-
->>>>>>> 8e7057fe
       expect(mockEnableNetwork).toHaveBeenCalledWith(popularChainId);
       expect(mockEnableNetwork).toHaveBeenCalledWith(customChainId);
       expect(mockEnableNetwork).toHaveBeenCalledTimes(2);
