import { renderHook } from '@testing-library/react-native';
import { useSelector } from 'react-redux';
import { CaipChainId, Hex } from '@metamask/utils';
import { toHex } from '@metamask/controller-utils';
import { formatChainIdToCaip } from '@metamask/bridge-controller';
import { useNetworkEnablement } from '../useNetworkEnablement/useNetworkEnablement';
import { ProcessedNetwork } from '../useNetworksByNamespace/useNetworksByNamespace';
import { useNetworkSelection } from './useNetworkSelection';

jest.mock('@metamask/keyring-utils', () => ({}));
jest.mock('@metamask/keyring-api', () => ({}));
jest.mock('@metamask/rpc-errors', () => ({}));
jest.mock('@metamask/network-controller', () => ({}));
jest.mock('@metamask/controller-utils', () => ({
  hasProperty: jest.fn(),
  toHex: jest.fn(),
}));

jest.mock('react-redux', () => ({
  useSelector: jest.fn(),
}));

jest.mock('@metamask/controller-utils', () => ({
  toHex: jest.fn(),
}));

jest.mock('@metamask/bridge-controller', () => ({
  formatChainIdToCaip: jest.fn(),
}));

jest.mock('../../../constants/popular-networks', () => ({
  POPULAR_NETWORK_CHAIN_IDS: new Set(['0x1', '0x89', '0xa']),
}));

jest.mock('../useNetworkEnablement/useNetworkEnablement', () => ({
  useNetworkEnablement: jest.fn(),
}));

jest.mock('../../../selectors/networkController', () => ({
  selectPopularNetworkConfigurationsByCaipChainId: jest.fn(),
}));

<<<<<<< HEAD
// Navigation is no longer used in useNetworkSelection hook
=======
jest.mock('@react-navigation/native', () => {
  const actualNav = jest.requireActual('@react-navigation/native');
  return {
    ...actualNav,
    useNavigation: () => ({ navigate: jest.fn(), goBack: jest.fn() }),
  };
});
>>>>>>> aa3b0d15

describe('useNetworkSelection', () => {
  const mockUseSelector = useSelector as jest.MockedFunction<
    typeof useSelector
  >;
  const mockUseNetworkEnablement = useNetworkEnablement as jest.MockedFunction<
    typeof useNetworkEnablement
  >;
  const mockToHex = toHex as jest.MockedFunction<typeof toHex>;
  const mockFormatChainIdToCaip = formatChainIdToCaip as jest.MockedFunction<
    typeof formatChainIdToCaip
  >;

  const mockEnableNetwork = jest.fn();
  const mockDisableNetwork = jest.fn();
  const mockEnableAllPopularNetworks = jest.fn();

  const mockNetworks: ProcessedNetwork[] = [
    {
      id: 'eip155:1',
      name: 'Ethereum Mainnet',
      caipChainId: 'eip155:1' as CaipChainId,
      isSelected: true,
      imageSource: { uri: 'ethereum.png' },
    },
    {
      id: 'eip155:137',
      name: 'Polygon',
      caipChainId: 'eip155:137' as CaipChainId,
      isSelected: false,
      imageSource: { uri: 'polygon.png' },
    },
    {
      id: 'eip155:13881',
      name: 'Mumbai Testnet',
      caipChainId: 'eip155:13881' as CaipChainId,
      isSelected: true,
      imageSource: { uri: 'mumbai.png' },
    },
  ];

  const mockPopularNetworkConfigurations = [
    {
      caipChainId: 'eip155:1' as CaipChainId,
      chainId: '0x1',
      name: 'Ethereum Mainnet',
    },
    {
      caipChainId: 'eip155:137' as CaipChainId,
      chainId: '0x89',
      name: 'Polygon',
    },
  ];

  beforeEach(() => {
    jest.clearAllMocks();

    mockUseNetworkEnablement.mockReturnValue({
      namespace: 'eip155',
      enabledNetworksByNamespace: {
        eip155: {
          '0x1': true,
          '0x89': false,
          '0x13881': true,
        },
      },
      enabledNetworksForCurrentNamespace: {
        '0x1': true,
        '0x89': false,
        '0x13881': true,
      },
      networkEnablementController: {
        enableNetwork: jest.fn(),
        disableNetwork: jest.fn(),
      } as unknown as ReturnType<
        typeof useNetworkEnablement
      >['networkEnablementController'],
      enableNetwork: mockEnableNetwork,
      disableNetwork: mockDisableNetwork,
      isNetworkEnabled: jest.fn(),
      hasOneEnabledNetwork: false,
      enableAllPopularNetworks: mockEnableAllPopularNetworks,
    });

    mockUseSelector.mockReturnValue(mockPopularNetworkConfigurations);

    mockToHex.mockImplementation((value) => {
      if (typeof value === 'string') {
        if (value.startsWith('0x')) {
          return value as `0x${string}`;
        }
        return `0x${value}` as `0x${string}`;
      }
      return `0x${value}` as `0x${string}`;
    });

    mockFormatChainIdToCaip.mockImplementation((value) => {
      if (typeof value === 'string') {
        if (value.includes(':')) {
          return value as CaipChainId;
        }
        return `eip155:${value.replace('0x', '')}` as CaipChainId;
      }
      return `eip155:${value}` as CaipChainId;
    });
  });

  describe('basic functionality', () => {
    it('returns expected object structure', () => {
      const { result } = renderHook(() =>
        useNetworkSelection({ networks: mockNetworks }),
      );

      expect(result.current).toHaveProperty('selectCustomNetwork');
      expect(result.current).toHaveProperty('selectPopularNetwork');
      expect(result.current).toHaveProperty('selectNetwork');
      expect(result.current).toHaveProperty('deselectAll');
      expect(result.current).toHaveProperty('resetCustomNetworks');
      expect(result.current).toHaveProperty('customNetworksToReset');
    });

    it('returns functions for network operations', () => {
      const { result } = renderHook(() =>
        useNetworkSelection({ networks: mockNetworks }),
      );

      expect(typeof result.current.selectCustomNetwork).toBe('function');
      expect(typeof result.current.selectPopularNetwork).toBe('function');
      expect(typeof result.current.selectNetwork).toBe('function');
      expect(typeof result.current.deselectAll).toBe('function');
      expect(typeof result.current.resetCustomNetworks).toBe('function');
    });

    it('calculates customNetworksToReset correctly', () => {
      const { result } = renderHook(() =>
        useNetworkSelection({ networks: mockNetworks }),
      );

      expect(result.current.customNetworksToReset).toEqual(['eip155:13881']);
    });
  });

  describe('selectCustomNetwork', () => {
    it('enables the custom network and resets other custom networks', async () => {
      const customChainId = 'eip155:999' as CaipChainId;

      const { result } = renderHook(() =>
        useNetworkSelection({ networks: mockNetworks }),
      );
      await result.current.selectCustomNetwork(customChainId);

      expect(mockEnableNetwork).toHaveBeenCalledWith(customChainId);
    });

    it('calls the callback function after network selection', async () => {
      // Arrange
      const customChainId = 'eip155:999' as CaipChainId;
      const mockCallback = jest.fn();

      // Act
      const { result } = renderHook(() =>
        useNetworkSelection({ networks: mockNetworks }),
      );
      await result.current.selectCustomNetwork(customChainId, mockCallback);

      // Assert
      expect(mockCallback).toHaveBeenCalledTimes(1);
      expect(mockEnableNetwork).toHaveBeenCalledWith(customChainId);
    });

    it('does not call callback when none is provided', async () => {
      // Arrange
      const customChainId = 'eip155:999' as CaipChainId;

      // Act
      const { result } = renderHook(() =>
        useNetworkSelection({ networks: mockNetworks }),
      );

      // Should not throw when no callback is provided
      await expect(
        result.current.selectCustomNetwork(customChainId),
      ).resolves.toBeUndefined();
      expect(mockEnableNetwork).toHaveBeenCalledWith(customChainId);
    });

    it('enables the custom network when no other custom networks exist', async () => {
      const customChainId = 'eip155:999' as CaipChainId;
      mockUseNetworkEnablement.mockReturnValue({
        namespace: 'eip155',
        enabledNetworksByNamespace: {
          eip155: {
            '0x1': true,
            '0x89': false,
          },
        },
        enabledNetworksForCurrentNamespace: {
          '0x1': true,
          '0x89': false,
        },
        networkEnablementController: {
          enableNetwork: jest.fn(),
          disableNetwork: jest.fn(),
        } as unknown as ReturnType<
          typeof useNetworkEnablement
        >['networkEnablementController'],
        enableNetwork: mockEnableNetwork,
        disableNetwork: mockDisableNetwork,
        enableAllPopularNetworks: mockEnableAllPopularNetworks,
        isNetworkEnabled: jest.fn(),
        hasOneEnabledNetwork: false,
        tryEnableEvmNetwork: jest.fn(),
      });

      const { result } = renderHook(() =>
        useNetworkSelection({ networks: mockNetworks }),
      );
      await result.current.selectCustomNetwork(customChainId);

      expect(mockEnableNetwork).toHaveBeenCalledWith(customChainId);
      expect(mockDisableNetwork).not.toHaveBeenCalled();
    });
  });

  describe('selectPopularNetwork', () => {
<<<<<<< HEAD
    it('enables the popular network and resets custom networks', async () => {
=======
    it('enables the popular network and resets custom networks', () => {
>>>>>>> aa3b0d15
      const popularChainId = 'eip155:1' as CaipChainId;

      const { result } = renderHook(() =>
        useNetworkSelection({ networks: mockNetworks }),
      );
      await result.current.selectPopularNetwork(popularChainId);

      expect(mockEnableNetwork).toHaveBeenCalledWith(popularChainId);
    });

    it('calls the callback function after popular network selection', async () => {
      // Arrange
      const popularChainId = 'eip155:1' as CaipChainId;
      const mockCallback = jest.fn();

      // Act
      const { result } = renderHook(() =>
        useNetworkSelection({ networks: mockNetworks }),
      );
      await result.current.selectPopularNetwork(popularChainId, mockCallback);

      // Assert
      expect(mockCallback).toHaveBeenCalledTimes(1);
      expect(mockEnableNetwork).toHaveBeenCalledWith(popularChainId);
    });

    it('toggles the popular network when no custom networks exist', async () => {
      const popularChainId = 'eip155:137' as CaipChainId;
      mockUseNetworkEnablement.mockReturnValue({
        namespace: 'eip155',
        enabledNetworksByNamespace: {
          eip155: {
            '0x1': true,
            '0x89': false,
          },
        },
        enabledNetworksForCurrentNamespace: {
          '0x1': true,
          '0x89': false,
        },
        networkEnablementController: {
          enableNetwork: jest.fn(),
          disableNetwork: jest.fn(),
        } as unknown as ReturnType<
          typeof useNetworkEnablement
        >['networkEnablementController'],
        enableNetwork: mockEnableNetwork,
        disableNetwork: mockDisableNetwork,
        enableAllPopularNetworks: mockEnableAllPopularNetworks,
        isNetworkEnabled: jest.fn(),
        hasOneEnabledNetwork: false,
        tryEnableEvmNetwork: jest.fn(),
      });

      const { result } = renderHook(() =>
        useNetworkSelection({ networks: mockNetworks }),
      );
      await result.current.selectPopularNetwork(popularChainId);

      expect(mockEnableNetwork).toHaveBeenCalledWith(popularChainId);
      expect(mockDisableNetwork).not.toHaveBeenCalled();
    });
  });

  describe('selectNetwork', () => {
    it('selects popular network when chainId is popular', () => {
      const popularChainId = 'eip155:1' as CaipChainId;

      const { result } = renderHook(() =>
        useNetworkSelection({ networks: mockNetworks }),
      );
      result.current.selectNetwork(popularChainId);

      expect(mockEnableNetwork).toHaveBeenCalledWith(popularChainId);
<<<<<<< HEAD
    });

    it('calls callback function when selecting popular network', () => {
      // Arrange
      const popularChainId = 'eip155:1' as CaipChainId;
      const mockCallback = jest.fn();

      // Act
      const { result } = renderHook(() =>
        useNetworkSelection({ networks: mockNetworks }),
      );
      result.current.selectNetwork(popularChainId, mockCallback);

      // Assert
      expect(mockEnableNetwork).toHaveBeenCalledWith(popularChainId);
      // Note: callback is passed to selectPopularNetwork, tested there
=======
>>>>>>> aa3b0d15
    });

    it('selects custom network when chainId is not popular', () => {
      const customChainId = 'eip155:999' as CaipChainId;

      const { result } = renderHook(() =>
        useNetworkSelection({ networks: mockNetworks }),
      );
      result.current.selectNetwork(customChainId);

      expect(mockEnableNetwork).toHaveBeenCalledWith(customChainId);
<<<<<<< HEAD
    });

    it('calls callback function when selecting custom network', () => {
      // Arrange
      const customChainId = 'eip155:999' as CaipChainId;
      const mockCallback = jest.fn();

      // Act
      const { result } = renderHook(() =>
        useNetworkSelection({ networks: mockNetworks }),
      );
      result.current.selectNetwork(customChainId, mockCallback);

      // Assert
      expect(mockEnableNetwork).toHaveBeenCalledWith(customChainId);
      // Note: callback is passed to selectCustomNetwork, tested there
=======
>>>>>>> aa3b0d15
    });

    it('handles hex chainId format', () => {
      const hexChainId = '0x1' as `0x${string}`;

      const { result } = renderHook(() =>
        useNetworkSelection({ networks: mockNetworks }),
      );
      result.current.selectNetwork(hexChainId);

      expect(mockEnableNetwork).toHaveBeenCalledWith('eip155:1');
    });

    it('handles numeric chainId format', () => {
      const numericChainId = 1 as unknown as Hex;

      const { result } = renderHook(() =>
        useNetworkSelection({ networks: mockNetworks }),
      );
      result.current.selectNetwork(numericChainId);

      expect(mockEnableNetwork).toHaveBeenCalledWith('eip155:1');
    });
  });

  describe('deselectAll', () => {
    it('disables all networks except Ethereum', () => {
      const { result } = renderHook(() =>
        useNetworkSelection({ networks: mockNetworks }),
      );
      result.current.deselectAll();

      expect(mockDisableNetwork).toHaveBeenCalledWith('eip155:137');
      expect(mockDisableNetwork).toHaveBeenCalledWith('eip155:13881');
      expect(mockDisableNetwork).not.toHaveBeenCalledWith('eip155:1');
    });

    it('disables all networks when Ethereum is not in the list', () => {
      const networksWithoutEthereum: ProcessedNetwork[] = [
        {
          id: 'eip155:137',
          name: 'Polygon',
          caipChainId: 'eip155:137' as CaipChainId,
          isSelected: true,
          imageSource: { uri: 'polygon.png' },
        },
        {
          id: 'eip155:13881',
          name: 'Mumbai Testnet',
          caipChainId: 'eip155:13881' as CaipChainId,
          isSelected: true,
          imageSource: { uri: 'mumbai.png' },
        },
      ];

      const { result } = renderHook(() =>
        useNetworkSelection({ networks: networksWithoutEthereum }),
      );
      result.current.deselectAll();

      expect(mockDisableNetwork).toHaveBeenCalledWith('eip155:137');
      expect(mockDisableNetwork).toHaveBeenCalledWith('eip155:13881');
    });
  });

  describe('resetCustomNetworks', () => {
    it('disables all custom networks when no excludeChainId is provided', () => {
      const { result } = renderHook(() =>
        useNetworkSelection({ networks: mockNetworks }),
      );
      result.current.resetCustomNetworks();

      expect(mockDisableNetwork).toHaveBeenCalledWith('eip155:13881');
    });

    it('disables custom networks except the excluded one', () => {
      const excludeChainId = 'eip155:13881' as CaipChainId;

      const { result } = renderHook(() =>
        useNetworkSelection({ networks: mockNetworks }),
      );
      result.current.resetCustomNetworks(excludeChainId);

      expect(mockDisableNetwork).not.toHaveBeenCalled();
    });

    it('does nothing when no custom networks exist', () => {
      mockUseNetworkEnablement.mockReturnValue({
        namespace: 'eip155',
        enabledNetworksByNamespace: {
          eip155: {
            '0x1': true,
            '0x89': false,
          },
        },
        enabledNetworksForCurrentNamespace: {
          '0x1': true,
          '0x89': false,
        },
        networkEnablementController: {
          enableNetwork: jest.fn(),
          disableNetwork: jest.fn(),
        } as unknown as ReturnType<
          typeof useNetworkEnablement
        >['networkEnablementController'],
        enableNetwork: mockEnableNetwork,
        disableNetwork: mockDisableNetwork,
        enableAllPopularNetworks: mockEnableAllPopularNetworks,
        isNetworkEnabled: jest.fn(),
        hasOneEnabledNetwork: false,
        tryEnableEvmNetwork: jest.fn(),
      });

      const { result } = renderHook(() =>
        useNetworkSelection({ networks: mockNetworks }),
      );
      result.current.resetCustomNetworks();

      expect(mockDisableNetwork).not.toHaveBeenCalled();
    });
  });

<<<<<<< HEAD
  describe('selectAllPopularNetworks', () => {
    it('enables all popular networks and resets custom networks', async () => {
      // Arrange
      const { result } = renderHook(() =>
        useNetworkSelection({ networks: mockNetworks }),
      );

      // Act
      await result.current.selectAllPopularNetworks();

      // Assert
      expect(mockEnableAllPopularNetworks).toHaveBeenCalledTimes(1);
    });

    it('calls the callback function after selecting all popular networks', async () => {
      // Arrange
      const mockCallback = jest.fn();

      // Act
      const { result } = renderHook(() =>
        useNetworkSelection({ networks: mockNetworks }),
      );
      await result.current.selectAllPopularNetworks(mockCallback);

      // Assert
      expect(mockCallback).toHaveBeenCalledTimes(1);
      expect(mockEnableAllPopularNetworks).toHaveBeenCalledTimes(1);
    });

    it('does not call callback when none is provided', async () => {
      // Arrange
      const { result } = renderHook(() =>
        useNetworkSelection({ networks: mockNetworks }),
      );

      // Act & Assert
      await expect(
        result.current.selectAllPopularNetworks(),
      ).resolves.toBeUndefined();
      expect(mockEnableAllPopularNetworks).toHaveBeenCalledTimes(1);
    });
  });

=======
>>>>>>> aa3b0d15
  describe('hook return values', () => {
    it('returns all expected properties', () => {
      const { result } = renderHook(() =>
        useNetworkSelection({ networks: mockNetworks }),
      );

      expect(result.current).toEqual({
        selectCustomNetwork: expect.any(Function),
        selectPopularNetwork: expect.any(Function),
        selectNetwork: expect.any(Function),
        deselectAll: expect.any(Function),
        resetCustomNetworks: expect.any(Function),
        customNetworksToReset: ['eip155:13881'],
        selectAllPopularNetworks: expect.any(Function),
      });
    });
  });
});<|MERGE_RESOLUTION|>--- conflicted
+++ resolved
@@ -40,9 +40,6 @@
   selectPopularNetworkConfigurationsByCaipChainId: jest.fn(),
 }));
 
-<<<<<<< HEAD
-// Navigation is no longer used in useNetworkSelection hook
-=======
 jest.mock('@react-navigation/native', () => {
   const actualNav = jest.requireActual('@react-navigation/native');
   return {
@@ -50,7 +47,6 @@
     useNavigation: () => ({ navigate: jest.fn(), goBack: jest.fn() }),
   };
 });
->>>>>>> aa3b0d15
 
 describe('useNetworkSelection', () => {
   const mockUseSelector = useSelector as jest.MockedFunction<
@@ -262,7 +258,6 @@
         enableAllPopularNetworks: mockEnableAllPopularNetworks,
         isNetworkEnabled: jest.fn(),
         hasOneEnabledNetwork: false,
-        tryEnableEvmNetwork: jest.fn(),
       });
 
       const { result } = renderHook(() =>
@@ -276,17 +271,13 @@
   });
 
   describe('selectPopularNetwork', () => {
-<<<<<<< HEAD
-    it('enables the popular network and resets custom networks', async () => {
-=======
     it('enables the popular network and resets custom networks', () => {
->>>>>>> aa3b0d15
       const popularChainId = 'eip155:1' as CaipChainId;
 
       const { result } = renderHook(() =>
         useNetworkSelection({ networks: mockNetworks }),
       );
-      await result.current.selectPopularNetwork(popularChainId);
+      result.current.selectPopularNetwork(popularChainId);
 
       expect(mockEnableNetwork).toHaveBeenCalledWith(popularChainId);
     });
@@ -332,7 +323,6 @@
         enableAllPopularNetworks: mockEnableAllPopularNetworks,
         isNetworkEnabled: jest.fn(),
         hasOneEnabledNetwork: false,
-        tryEnableEvmNetwork: jest.fn(),
       });
 
       const { result } = renderHook(() =>
@@ -355,25 +345,6 @@
       result.current.selectNetwork(popularChainId);
 
       expect(mockEnableNetwork).toHaveBeenCalledWith(popularChainId);
-<<<<<<< HEAD
-    });
-
-    it('calls callback function when selecting popular network', () => {
-      // Arrange
-      const popularChainId = 'eip155:1' as CaipChainId;
-      const mockCallback = jest.fn();
-
-      // Act
-      const { result } = renderHook(() =>
-        useNetworkSelection({ networks: mockNetworks }),
-      );
-      result.current.selectNetwork(popularChainId, mockCallback);
-
-      // Assert
-      expect(mockEnableNetwork).toHaveBeenCalledWith(popularChainId);
-      // Note: callback is passed to selectPopularNetwork, tested there
-=======
->>>>>>> aa3b0d15
     });
 
     it('selects custom network when chainId is not popular', () => {
@@ -385,25 +356,6 @@
       result.current.selectNetwork(customChainId);
 
       expect(mockEnableNetwork).toHaveBeenCalledWith(customChainId);
-<<<<<<< HEAD
-    });
-
-    it('calls callback function when selecting custom network', () => {
-      // Arrange
-      const customChainId = 'eip155:999' as CaipChainId;
-      const mockCallback = jest.fn();
-
-      // Act
-      const { result } = renderHook(() =>
-        useNetworkSelection({ networks: mockNetworks }),
-      );
-      result.current.selectNetwork(customChainId, mockCallback);
-
-      // Assert
-      expect(mockEnableNetwork).toHaveBeenCalledWith(customChainId);
-      // Note: callback is passed to selectCustomNetwork, tested there
-=======
->>>>>>> aa3b0d15
     });
 
     it('handles hex chainId format', () => {
@@ -514,7 +466,6 @@
         enableAllPopularNetworks: mockEnableAllPopularNetworks,
         isNetworkEnabled: jest.fn(),
         hasOneEnabledNetwork: false,
-        tryEnableEvmNetwork: jest.fn(),
       });
 
       const { result } = renderHook(() =>
@@ -526,52 +477,6 @@
     });
   });
 
-<<<<<<< HEAD
-  describe('selectAllPopularNetworks', () => {
-    it('enables all popular networks and resets custom networks', async () => {
-      // Arrange
-      const { result } = renderHook(() =>
-        useNetworkSelection({ networks: mockNetworks }),
-      );
-
-      // Act
-      await result.current.selectAllPopularNetworks();
-
-      // Assert
-      expect(mockEnableAllPopularNetworks).toHaveBeenCalledTimes(1);
-    });
-
-    it('calls the callback function after selecting all popular networks', async () => {
-      // Arrange
-      const mockCallback = jest.fn();
-
-      // Act
-      const { result } = renderHook(() =>
-        useNetworkSelection({ networks: mockNetworks }),
-      );
-      await result.current.selectAllPopularNetworks(mockCallback);
-
-      // Assert
-      expect(mockCallback).toHaveBeenCalledTimes(1);
-      expect(mockEnableAllPopularNetworks).toHaveBeenCalledTimes(1);
-    });
-
-    it('does not call callback when none is provided', async () => {
-      // Arrange
-      const { result } = renderHook(() =>
-        useNetworkSelection({ networks: mockNetworks }),
-      );
-
-      // Act & Assert
-      await expect(
-        result.current.selectAllPopularNetworks(),
-      ).resolves.toBeUndefined();
-      expect(mockEnableAllPopularNetworks).toHaveBeenCalledTimes(1);
-    });
-  });
-
-=======
->>>>>>> aa3b0d15
   describe('hook return values', () => {
     it('returns all expected properties', () => {
       const { result } = renderHook(() =>
