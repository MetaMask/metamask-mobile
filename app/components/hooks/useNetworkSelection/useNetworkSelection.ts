import { useCallback, useMemo } from 'react';
import { useSelector } from 'react-redux';
<<<<<<< HEAD
import { CaipChainId, Hex, KnownCaipNamespace } from '@metamask/utils';
=======
import {
  CaipChainId,
  Hex,
  isCaipChainId,
  parseCaipChainId,
} from '@metamask/utils';
>>>>>>> f92835fd
import { toHex } from '@metamask/controller-utils';
import { formatChainIdToCaip } from '@metamask/bridge-controller';
import { selectPopularNetworkConfigurationsByCaipChainId } from '../../../selectors/networkController';
import { useNetworkEnablement } from '../useNetworkEnablement/useNetworkEnablement';
import { ProcessedNetwork } from '../useNetworksByNamespace/useNetworksByNamespace';
import { POPULAR_NETWORK_CHAIN_IDS } from '../../../constants/popular-networks';
<<<<<<< HEAD
import { selectInternalAccounts } from '../../../selectors/accountsController';
import Routes from '../../../constants/navigation/Routes';
import NavigationService from '../../../core/NavigationService';
import { WalletClientType } from '../../../core/SnapKeyring/MultichainWalletSnapClient';
=======
import { selectMultichainAccountsState2Enabled } from '../../../selectors/featureFlagController/multichainAccounts/enabledMultichainAccounts';
import { SolScope } from '@metamask/keyring-api';
>>>>>>> f92835fd
import Engine from '../../../core/Engine';

interface UseNetworkSelectionOptions {
  /**
   * Array of processed networks that can be selected/deselected
   */
  networks: ProcessedNetwork[];
}

/**
 * Manages network selection state with support for popular and custom networks.
 * Key behaviors:
 * - Popular networks can be multi-selected
 * - Custom networks are exclusive (only one at a time)
 * - At least one network is always enabled (defaults to Ethereum mainnet)
 * @param options.networks - Array of networks to manage
 * @returns Network selection methods and state
 * @example
 * ```tsx
 * const { selectNetwork, selectAllPopularNetworks } = useNetworkSelection({ networks });
 *
 * // Select with callback
 * selectNetwork('0x1', () => navigation.goBack());
 *
 * // Select without callback
 * selectNetwork('0x1');
 *
 * // Select all popular networks with callback
 * selectAllPopularNetworks(() => navigation.goBack());
 * ```
 */
export const useNetworkSelection = ({
  networks,
}: UseNetworkSelectionOptions) => {
  const {
    namespace,
    enableNetwork,
    disableNetwork,
    enabledNetworksByNamespace,
    enableAllPopularNetworks,
  } = useNetworkEnablement();

  const popularNetworkConfigurations = useSelector(
    selectPopularNetworkConfigurationsByCaipChainId,
  );

<<<<<<< HEAD
  ///: BEGIN:ONLY_INCLUDE_IF(bitcoin)
  const internalAccounts = useSelector(selectInternalAccounts);
  ///: END:ONLY_INCLUDE_IF(bitcoin)
=======
  const isMultichainAccountsState2Enabled = useSelector(
    selectMultichainAccountsState2Enabled,
  );

  const { MultichainNetworkController, NetworkController } = Engine.context;
>>>>>>> f92835fd

  const popularNetworkChainIds = useMemo(
    () =>
      new Set(
        popularNetworkConfigurations.map((network) => network.caipChainId),
      ),
    [popularNetworkConfigurations],
  );

  const currentEnabledNetworks = useMemo(
    () =>
      Object.keys(enabledNetworksByNamespace[namespace] || {})
        .filter((key) => enabledNetworksByNamespace[namespace][key as Hex])
        .map((key) => formatChainIdToCaip(key)),
    [enabledNetworksByNamespace, namespace],
  );

  const customNetworksToReset = useMemo(
    () =>
      currentEnabledNetworks.filter(
        (chainId) => !popularNetworkChainIds.has(chainId),
      ),
    [currentEnabledNetworks, popularNetworkChainIds],
  );

  ///: BEGIN:ONLY_INCLUDE_IF(bitcoin)
  const bitcoinInternalAccounts = useMemo(
    () =>
      internalAccounts.filter((account) =>
        account.type.includes(KnownCaipNamespace.Bip122),
      ),
    [internalAccounts],
  );
  ///: END:ONLY_INCLUDE_IF(bitcoin)

  /** Disables all custom networks except the optionally specified one */
  const resetCustomNetworks = useCallback(
    (excludeChainId?: CaipChainId) => {
      const networksToDisable = excludeChainId
        ? customNetworksToReset.filter((chainId) => chainId !== excludeChainId)
        : customNetworksToReset;

      if (networksToDisable.length === 0) {
        return;
      }

      networksToDisable.forEach((chainId) => {
        disableNetwork(chainId as CaipChainId);
      });
    },
    [customNetworksToReset, disableNetwork],
  );

  const resetSolanaNetworks = useCallback(() => {
    disableNetwork(SolScope.Mainnet);
  }, [disableNetwork]);

  const resetEvmNetworks = useCallback(() => {
    networks.forEach(({ caipChainId }) => {
      if (caipChainId !== SolScope.Mainnet) {
        disableNetwork(caipChainId);
      }
    });
  }, [networks, disableNetwork]);

  /** Selects a custom network exclusively (disables other custom networks) */
  const selectCustomNetwork = useCallback(
    async (chainId: CaipChainId, onComplete?: () => void) => {
      ///: BEGIN:ONLY_INCLUDE_IF(bitcoin)
      const bitcoAccountInScope = bitcoinInternalAccounts.find((account) =>
        account.scopes.includes(chainId),
      );

      if (chainId.includes(KnownCaipNamespace.Bip122)) {
        // if the network is bitcoin and there is no bitcoin account in the scope
        // create a new bitcoin account (Bitcoin accounts are different per network)
        if (!bitcoAccountInScope) {
          // TOOD: Icannot cancel or go back from the add account screen
          NavigationService.navigation.navigate(Routes.MODAL.ROOT_MODAL_FLOW, {
            screen: Routes.SHEET.ADD_ACCOUNT,
            params: {
              clientType: WalletClientType.Bitcoin,
              scope: chainId,
            },
          });

          return;
        }
        // if the network is bitcoin and there is a bitcoin account in the scope
        // set the selected address to the bitcoin account
        Engine.setSelectedAddress(bitcoAccountInScope.address);
      }
      ///: END:ONLY_INCLUDE_IF(bitcoin)
      await enableNetwork(chainId);
      await resetCustomNetworks(chainId);
      if (isMultichainAccountsState2Enabled) {
        const { reference } = parseCaipChainId(chainId);
        const clientId = NetworkController.findNetworkClientIdByChainId(
          toHex(reference),
        );
        await MultichainNetworkController.setActiveNetwork(clientId);
        await resetSolanaNetworks();
      }
      onComplete?.();
    },
<<<<<<< HEAD
    [enableNetwork, resetCustomNetworks, bitcoinInternalAccounts],
=======
    [
      enableNetwork,
      resetCustomNetworks,
      resetSolanaNetworks,
      MultichainNetworkController,
      isMultichainAccountsState2Enabled,
      NetworkController,
    ],
>>>>>>> f92835fd
  );

  const selectAllPopularNetworks = useCallback(
    async (onComplete?: () => void) => {
      await enableAllPopularNetworks();
      await resetCustomNetworks();
      onComplete?.();
    },
    [enableAllPopularNetworks, resetCustomNetworks],
  );

  /** Toggles a popular network and resets all custom networks */
  const selectPopularNetwork = useCallback(
    async (chainId: CaipChainId, onComplete?: () => void) => {
      ///: BEGIN:ONLY_INCLUDE_IF(bitcoin)
      if (chainId.includes(KnownCaipNamespace.Bip122)) {
        const bitcoAccountInScope = bitcoinInternalAccounts.find((account) =>
          account.scopes.includes(chainId),
        );

        if (bitcoAccountInScope) {
          Engine.setSelectedAddress(bitcoAccountInScope.address);
        }
      }
      ///: END:ONLY_INCLUDE_IF(bitcoin)

      await enableNetwork(chainId);
      await resetCustomNetworks();
      if (isMultichainAccountsState2Enabled && chainId === SolScope.Mainnet) {
        try {
          await MultichainNetworkController.setActiveNetwork(chainId);
        } catch (error) {
          // Handle error silently for now
        }
        await resetEvmNetworks();
      }
      if (isMultichainAccountsState2Enabled && chainId !== SolScope.Mainnet) {
        const { reference } = parseCaipChainId(chainId);
        const clientId = NetworkController.findNetworkClientIdByChainId(
          toHex(reference),
        );
        await MultichainNetworkController.setActiveNetwork(clientId);
        await resetSolanaNetworks();
      }
      onComplete?.();
    },
<<<<<<< HEAD
    [enableNetwork, resetCustomNetworks, bitcoinInternalAccounts],
=======
    [
      enableNetwork,
      resetCustomNetworks,
      resetSolanaNetworks,
      isMultichainAccountsState2Enabled,
      resetEvmNetworks,
      MultichainNetworkController,
      NetworkController,
    ],
>>>>>>> f92835fd
  );

  /** Selects a network, automatically handling popular vs custom logic */
  const selectNetwork = useCallback(
    (
      hexOrCaipChainId: CaipChainId | `0x${string}` | Hex,
      onComplete?: () => void,
    ) => {
      const chainIdString = String(hexOrCaipChainId);

      let isPopularNetwork = false;
      let caipChainId: CaipChainId;

      try {
        // Handle different input formats
        if (isCaipChainId(chainIdString)) {
          // Already in CAIP format
          caipChainId = chainIdString;

          // Parse the CAIP chain ID to get namespace and reference
          const { namespace: caipNamespace, reference } =
            parseCaipChainId(caipChainId);

          // For EVM networks, check if it's popular
          if (caipNamespace === 'eip155') {
            const hexChainId = toHex(reference);
            isPopularNetwork = POPULAR_NETWORK_CHAIN_IDS.has(hexChainId);
          }
          // For non-EVM networks (like Solana), treat as popular by default
          // since they don't have custom network support yet
          else {
            isPopularNetwork = true;
          }
        } else {
          // Convert hex chain ID to CAIP format
          caipChainId = formatChainIdToCaip(hexOrCaipChainId);
          const hexChainId = toHex(hexOrCaipChainId) as `0x${string}`;
          isPopularNetwork = POPULAR_NETWORK_CHAIN_IDS.has(hexChainId);
        }
      } catch (error) {
        console.error('selectNetwork: Error processing chain ID:', error);
        // Fallback: try to format as CAIP and treat as custom
        try {
          caipChainId = formatChainIdToCaip(hexOrCaipChainId);
          isPopularNetwork = false;
        } catch (fallbackError) {
          console.error(
            'selectNetwork: Fallback formatting failed:',
            fallbackError,
          );
          return; // Exit early if we can't process the chain ID
        }
      }

      if (isPopularNetwork) {
        selectPopularNetwork(caipChainId, onComplete);
      } else {
        selectCustomNetwork(caipChainId, onComplete);
      }
    },
    [selectPopularNetwork, selectCustomNetwork],
  );

  /** Deselects all networks except Ethereum mainnet */
  const deselectAll = useCallback(() => {
    networks.forEach(({ caipChainId }) => {
      if (caipChainId !== 'eip155:1') {
        disableNetwork(caipChainId);
      }
    });
  }, [networks, disableNetwork]);

  return {
    selectCustomNetwork,
    selectPopularNetwork,
    selectNetwork,
    deselectAll,
    resetCustomNetworks,
    customNetworksToReset,
    selectAllPopularNetworks,
  };
};<|MERGE_RESOLUTION|>--- conflicted
+++ resolved
@@ -1,30 +1,26 @@
 import { useCallback, useMemo } from 'react';
 import { useSelector } from 'react-redux';
-<<<<<<< HEAD
-import { CaipChainId, Hex, KnownCaipNamespace } from '@metamask/utils';
-=======
 import {
   CaipChainId,
   Hex,
   isCaipChainId,
   parseCaipChainId,
+  KnownCaipNamespace,
 } from '@metamask/utils';
->>>>>>> f92835fd
 import { toHex } from '@metamask/controller-utils';
 import { formatChainIdToCaip } from '@metamask/bridge-controller';
 import { selectPopularNetworkConfigurationsByCaipChainId } from '../../../selectors/networkController';
 import { useNetworkEnablement } from '../useNetworkEnablement/useNetworkEnablement';
 import { ProcessedNetwork } from '../useNetworksByNamespace/useNetworksByNamespace';
 import { POPULAR_NETWORK_CHAIN_IDS } from '../../../constants/popular-networks';
-<<<<<<< HEAD
+///: BEGIN:ONLY_INCLUDE_IF(bitcoin)
 import { selectInternalAccounts } from '../../../selectors/accountsController';
+///: END:ONLY_INCLUDE_IF
 import Routes from '../../../constants/navigation/Routes';
 import NavigationService from '../../../core/NavigationService';
 import { WalletClientType } from '../../../core/SnapKeyring/MultichainWalletSnapClient';
-=======
 import { selectMultichainAccountsState2Enabled } from '../../../selectors/featureFlagController/multichainAccounts/enabledMultichainAccounts';
 import { SolScope } from '@metamask/keyring-api';
->>>>>>> f92835fd
 import Engine from '../../../core/Engine';
 
 interface UseNetworkSelectionOptions {
@@ -71,17 +67,15 @@
     selectPopularNetworkConfigurationsByCaipChainId,
   );
 
-<<<<<<< HEAD
   ///: BEGIN:ONLY_INCLUDE_IF(bitcoin)
   const internalAccounts = useSelector(selectInternalAccounts);
-  ///: END:ONLY_INCLUDE_IF(bitcoin)
-=======
+  ///: END:ONLY_INCLUDE_IF
+
   const isMultichainAccountsState2Enabled = useSelector(
     selectMultichainAccountsState2Enabled,
   );
 
   const { MultichainNetworkController, NetworkController } = Engine.context;
->>>>>>> f92835fd
 
   const popularNetworkChainIds = useMemo(
     () =>
@@ -115,7 +109,7 @@
       ),
     [internalAccounts],
   );
-  ///: END:ONLY_INCLUDE_IF(bitcoin)
+  ///: END:ONLY_INCLUDE_IF
 
   /** Disables all custom networks except the optionally specified one */
   const resetCustomNetworks = useCallback(
@@ -174,7 +168,7 @@
         // set the selected address to the bitcoin account
         Engine.setSelectedAddress(bitcoAccountInScope.address);
       }
-      ///: END:ONLY_INCLUDE_IF(bitcoin)
+      ///: END:ONLY_INCLUDE_IF
       await enableNetwork(chainId);
       await resetCustomNetworks(chainId);
       if (isMultichainAccountsState2Enabled) {
@@ -187,9 +181,6 @@
       }
       onComplete?.();
     },
-<<<<<<< HEAD
-    [enableNetwork, resetCustomNetworks, bitcoinInternalAccounts],
-=======
     [
       enableNetwork,
       resetCustomNetworks,
@@ -197,8 +188,10 @@
       MultichainNetworkController,
       isMultichainAccountsState2Enabled,
       NetworkController,
+      ///: BEGIN:ONLY_INCLUDE_IF(bitcoin)
+      bitcoinInternalAccounts,
+      ///: END:ONLY_INCLUDE_IF
     ],
->>>>>>> f92835fd
   );
 
   const selectAllPopularNetworks = useCallback(
@@ -223,7 +216,7 @@
           Engine.setSelectedAddress(bitcoAccountInScope.address);
         }
       }
-      ///: END:ONLY_INCLUDE_IF(bitcoin)
+      ///: END:ONLY_INCLUDE_IF
 
       await enableNetwork(chainId);
       await resetCustomNetworks();
@@ -245,9 +238,6 @@
       }
       onComplete?.();
     },
-<<<<<<< HEAD
-    [enableNetwork, resetCustomNetworks, bitcoinInternalAccounts],
-=======
     [
       enableNetwork,
       resetCustomNetworks,
@@ -256,8 +246,10 @@
       resetEvmNetworks,
       MultichainNetworkController,
       NetworkController,
+      ///: BEGIN:ONLY_INCLUDE_IF(bitcoin)
+      bitcoinInternalAccounts,
+      ///: END:ONLY_INCLUDE_IF
     ],
->>>>>>> f92835fd
   );
 
   /** Selects a network, automatically handling popular vs custom logic */
