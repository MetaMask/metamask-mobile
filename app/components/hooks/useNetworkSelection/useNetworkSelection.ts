--- conflicted
+++ resolved
@@ -134,26 +134,10 @@
       }
       ///: END:ONLY_INCLUDE_IF
       await enableNetwork(chainId);
-<<<<<<< HEAD
-      if (isMultichainAccountsState2Enabled) {
-        const { reference } = parseCaipChainId(chainId);
-        const clientId = NetworkController.findNetworkClientIdByChainId(
-          toHex(reference),
-        );
-        await MultichainNetworkController.setActiveNetwork(clientId);
-      }
-=======
->>>>>>> 8e7057fe
       onComplete?.();
     },
     [
       enableNetwork,
-<<<<<<< HEAD
-      MultichainNetworkController,
-      isMultichainAccountsState2Enabled,
-      NetworkController,
-=======
->>>>>>> 8e7057fe
       ///: BEGIN:ONLY_INCLUDE_IF(bitcoin)
       bitcoinInternalAccounts,
       ///: END:ONLY_INCLUDE_IF(bitcoin)
@@ -184,33 +168,10 @@
       ///: END:ONLY_INCLUDE_IF
 
       await enableNetwork(chainId);
-<<<<<<< HEAD
-      if (isMultichainAccountsState2Enabled && chainId === SolScope.Mainnet) {
-        try {
-          await MultichainNetworkController.setActiveNetwork(chainId);
-        } catch (error) {
-          console.warn(`Error setting active network: ${error}`);
-        }
-      }
-      if (isMultichainAccountsState2Enabled && chainId !== SolScope.Mainnet) {
-        const { reference } = parseCaipChainId(chainId);
-        const clientId = NetworkController.findNetworkClientIdByChainId(
-          toHex(reference),
-        );
-        await MultichainNetworkController.setActiveNetwork(clientId);
-      }
-=======
->>>>>>> 8e7057fe
       onComplete?.();
     },
     [
       enableNetwork,
-<<<<<<< HEAD
-      isMultichainAccountsState2Enabled,
-      MultichainNetworkController,
-      NetworkController,
-=======
->>>>>>> 8e7057fe
       ///: BEGIN:ONLY_INCLUDE_IF(bitcoin)
       bitcoinInternalAccounts,
       ///: END:ONLY_INCLUDE_IF(bitcoin)
