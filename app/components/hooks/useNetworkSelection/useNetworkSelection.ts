import { useCallback, useMemo } from 'react';
import { useSelector } from 'react-redux';
import {
  CaipChainId,
  Hex,
  isCaipChainId,
  parseCaipChainId,
  ///: BEGIN:ONLY_INCLUDE_IF(bitcoin)
  KnownCaipNamespace,
  ///: END:ONLY_INCLUDE_IF
} from '@metamask/utils';
import { toHex } from '@metamask/controller-utils';
import { formatChainIdToCaip } from '@metamask/bridge-controller';
import {
  selectPopularNetworkConfigurationsByCaipChainId,
  selectNetworkConfigurationsByCaipChainId,
} from '../../../selectors/networkController';
import { useNetworkEnablement } from '../useNetworkEnablement/useNetworkEnablement';
import { ProcessedNetwork } from '../useNetworksByNamespace/useNetworksByNamespace';
import { POPULAR_NETWORK_CHAIN_IDS } from '../../../constants/popular-networks';
import Engine from '../../../core/Engine';
import { isNonEvmChainId } from '../../../core/Multichain/utils';
///: BEGIN:ONLY_INCLUDE_IF(bitcoin)
import { selectInternalAccounts } from '../../../selectors/accountsController';
import Routes from '../../../constants/navigation/Routes';
import NavigationService from '../../../core/NavigationService';
import { WalletClientType } from '../../../core/SnapKeyring/MultichainWalletSnapClient';
<<<<<<< HEAD
import Engine from '../../../core/Engine';
=======
>>>>>>> d5ca588d
///: END:ONLY_INCLUDE_IF

interface UseNetworkSelectionOptions {
  /**
   * Array of processed networks that can be selected/deselected
   */
  networks: ProcessedNetwork[];
}

/**
 * Manages network selection state with support for popular and custom networks.
 * Key behaviors:
 * - Popular networks can be multi-selected
 * - Custom networks are exclusive (only one at a time)
 * - At least one network is always enabled (defaults to Ethereum mainnet)
 * @param options.networks - Array of networks to manage
 * @returns Network selection methods and state
 * @example
 * ```tsx
 * const { selectNetwork, selectAllPopularNetworks } = useNetworkSelection({ networks });
 *
 * // Select with callback
 * selectNetwork('0x1', () => navigation.goBack());
 *
 * // Select without callback
 * selectNetwork('0x1');
 *
 * // Select all popular networks with callback
 * selectAllPopularNetworks(() => navigation.goBack());
 * ```
 */
export const useNetworkSelection = ({
  networks,
}: UseNetworkSelectionOptions) => {
  const {
    namespace,
    enableNetwork,
    disableNetwork,
    enabledNetworksByNamespace,
    enableAllPopularNetworks,
  } = useNetworkEnablement();

  const popularNetworkConfigurations = useSelector(
    selectPopularNetworkConfigurationsByCaipChainId,
  );

  const networkConfigurations = useSelector(
    selectNetworkConfigurationsByCaipChainId,
  );

  ///: BEGIN:ONLY_INCLUDE_IF(bitcoin)
  const internalAccounts = useSelector(selectInternalAccounts);
  ///: END:ONLY_INCLUDE_IF

  const popularNetworkChainIds = useMemo(
    () =>
      new Set(
        popularNetworkConfigurations.map((network) => network.caipChainId),
      ),
    [popularNetworkConfigurations],
  );

  const currentEnabledNetworks = useMemo(
    () =>
      Object.keys(enabledNetworksByNamespace[namespace] || {})
        .filter((key) => enabledNetworksByNamespace[namespace][key as Hex])
        .map((key) => formatChainIdToCaip(key)),
    [enabledNetworksByNamespace, namespace],
  );

  const customNetworksToReset = useMemo(
    () =>
      currentEnabledNetworks.filter(
        (chainId) => !popularNetworkChainIds.has(chainId),
      ),
    [currentEnabledNetworks, popularNetworkChainIds],
  );

  ///: BEGIN:ONLY_INCLUDE_IF(bitcoin)
  const bitcoinInternalAccounts = useMemo(
    () =>
      internalAccounts.filter((account) =>
        account.type.includes(KnownCaipNamespace.Bip122),
      ),
    [internalAccounts],
  );
  ///: END:ONLY_INCLUDE_IF

<<<<<<< HEAD
=======
  /**
   * Helper function to switch the active network in MultichainNetworkController.
   * This synchronizes the active network state when a network is enabled.
   * For EVM networks, it uses the networkClientId from rpcEndpoints.
   * For non-EVM networks (like Solana), it uses the caipChainId directly.
   */
  const switchActiveNetwork = useCallback(
    async (caipChainId: CaipChainId) => {
      const { MultichainNetworkController } = Engine.context;

      // For non-EVM chains (e.g., Solana, Bitcoin), use the caipChainId directly
      if (isNonEvmChainId(caipChainId)) {
        await MultichainNetworkController.setActiveNetwork(caipChainId);
        return;
      }

      // For EVM chains, use the networkClientId from rpcEndpoints
      const networkConfig = networkConfigurations[caipChainId];
      if (!networkConfig || !('rpcEndpoints' in networkConfig)) {
        // Configuration is missing or lacks RPC endpoints
        return;
      }

      const { rpcEndpoints, defaultRpcEndpointIndex } = networkConfig;
      const { networkClientId } = rpcEndpoints[defaultRpcEndpointIndex];

      await MultichainNetworkController.setActiveNetwork(networkClientId);
    },
    [networkConfigurations],
  );

>>>>>>> d5ca588d
  /** Selects a custom network exclusively (disables other custom networks) */
  const selectCustomNetwork = useCallback(
    async (chainId: CaipChainId, onComplete?: () => void) => {
      ///: BEGIN:ONLY_INCLUDE_IF(bitcoin)
      const bitcoAccountInScope = bitcoinInternalAccounts.find((account) =>
        account.scopes.includes(chainId),
      );

      if (chainId.includes(KnownCaipNamespace.Bip122)) {
        // if the network is bitcoin and there is no bitcoin account in the scope
        // create a new bitcoin account (Bitcoin accounts are different per network)
        if (!bitcoAccountInScope) {
          // TODO: I cannot cancel or go back from the add account screen
          NavigationService.navigation.navigate(Routes.MODAL.ROOT_MODAL_FLOW, {
            screen: Routes.SHEET.ADD_ACCOUNT,
            params: {
              clientType: WalletClientType.Bitcoin,
              scope: chainId,
            },
          });

          return;
        }
        // if the network is bitcoin and there is a bitcoin account in the scope
        // set the selected address to the bitcoin account
        Engine.setSelectedAddress(bitcoAccountInScope.address);
      }
      ///: END:ONLY_INCLUDE_IF

      // Enable the network in NetworkEnablementController
      await enableNetwork(chainId);
<<<<<<< HEAD
=======

      // Switch the active network in MultichainNetworkController
      await switchActiveNetwork(chainId);

>>>>>>> d5ca588d
      onComplete?.();
    },
    [
      enableNetwork,
<<<<<<< HEAD
=======
      switchActiveNetwork,
>>>>>>> d5ca588d
      ///: BEGIN:ONLY_INCLUDE_IF(bitcoin)
      bitcoinInternalAccounts,
      ///: END:ONLY_INCLUDE_IF(bitcoin)
    ],
  );

  const selectAllPopularNetworks = useCallback(
    async (onComplete?: () => void) => {
      await enableAllPopularNetworks();
<<<<<<< HEAD
      onComplete?.();
    },
    [enableAllPopularNetworks],
=======

      // Switch the active network in MultichainNetworkController to ethereum mainnet
      await switchActiveNetwork('eip155:1');

      onComplete?.();
    },
    [enableAllPopularNetworks, switchActiveNetwork],
>>>>>>> d5ca588d
  );

  /** Toggles a popular network and resets all custom networks */
  const selectPopularNetwork = useCallback(
    async (chainId: CaipChainId, onComplete?: () => void) => {
      ///: BEGIN:ONLY_INCLUDE_IF(bitcoin)
      if (chainId.includes(KnownCaipNamespace.Bip122)) {
        const bitcoAccountInScope = bitcoinInternalAccounts.find((account) =>
          account.scopes.includes(chainId),
        );

        if (bitcoAccountInScope) {
          Engine.setSelectedAddress(bitcoAccountInScope.address);
        }
      }
      ///: END:ONLY_INCLUDE_IF

      // Enable the network in NetworkEnablementController
      await enableNetwork(chainId);
<<<<<<< HEAD
=======

      // Switch the active network in MultichainNetworkController
      await switchActiveNetwork(chainId);

>>>>>>> d5ca588d
      onComplete?.();
    },
    [
      enableNetwork,
<<<<<<< HEAD
=======
      switchActiveNetwork,
>>>>>>> d5ca588d
      ///: BEGIN:ONLY_INCLUDE_IF(bitcoin)
      bitcoinInternalAccounts,
      ///: END:ONLY_INCLUDE_IF(bitcoin)
    ],
  );

  /** Selects a network, automatically handling popular vs custom logic */
  const selectNetwork = useCallback(
    (
      hexOrCaipChainId: CaipChainId | `0x${string}` | Hex,
      onComplete?: () => void,
    ) => {
      const chainIdString = String(hexOrCaipChainId);

      let isPopularNetwork = false;
      let caipChainId: CaipChainId;

      try {
        // Handle different input formats
        if (isCaipChainId(chainIdString)) {
          // Already in CAIP format
          caipChainId = chainIdString;

          // Parse the CAIP chain ID to get namespace and reference
          const { namespace: caipNamespace, reference } =
            parseCaipChainId(caipChainId);

          // For EVM networks, check if it's popular
          if (caipNamespace === 'eip155') {
            const hexChainId = toHex(reference);
            isPopularNetwork = POPULAR_NETWORK_CHAIN_IDS.has(hexChainId);
          }
          // For non-EVM networks (like Solana), treat as popular by default
          // since they don't have custom network support yet
          else {
            isPopularNetwork = true;
          }
        } else {
          // Convert hex chain ID to CAIP format
          caipChainId = formatChainIdToCaip(hexOrCaipChainId);
          const hexChainId = toHex(hexOrCaipChainId) as `0x${string}`;
          isPopularNetwork = POPULAR_NETWORK_CHAIN_IDS.has(hexChainId);
        }
      } catch (error) {
        console.error('selectNetwork: Error processing chain ID:', error);
        // Fallback: try to format as CAIP and treat as custom
        try {
          caipChainId = formatChainIdToCaip(hexOrCaipChainId);
          isPopularNetwork = false;
        } catch (fallbackError) {
          console.error(
            'selectNetwork: Fallback formatting failed:',
            fallbackError,
          );
          return; // Exit early if we can't process the chain ID
        }
      }

      if (isPopularNetwork) {
        selectPopularNetwork(caipChainId, onComplete);
      } else {
        selectCustomNetwork(caipChainId, onComplete);
      }
    },
    [selectPopularNetwork, selectCustomNetwork],
  );

  /** Deselects all networks except Ethereum mainnet */
  const deselectAll = useCallback(() => {
    networks.forEach(({ caipChainId }) => {
      if (caipChainId !== 'eip155:1') {
        disableNetwork(caipChainId);
      }
    });
  }, [networks, disableNetwork]);

  return {
    selectCustomNetwork,
    selectPopularNetwork,
    selectNetwork,
    deselectAll,
    customNetworksToReset,
    selectAllPopularNetworks,
  };
};<|MERGE_RESOLUTION|>--- conflicted
+++ resolved
@@ -25,10 +25,6 @@
 import Routes from '../../../constants/navigation/Routes';
 import NavigationService from '../../../core/NavigationService';
 import { WalletClientType } from '../../../core/SnapKeyring/MultichainWalletSnapClient';
-<<<<<<< HEAD
-import Engine from '../../../core/Engine';
-=======
->>>>>>> d5ca588d
 ///: END:ONLY_INCLUDE_IF
 
 interface UseNetworkSelectionOptions {
@@ -117,8 +113,6 @@
   );
   ///: END:ONLY_INCLUDE_IF
 
-<<<<<<< HEAD
-=======
   /**
    * Helper function to switch the active network in MultichainNetworkController.
    * This synchronizes the active network state when a network is enabled.
@@ -150,7 +144,6 @@
     [networkConfigurations],
   );
 
->>>>>>> d5ca588d
   /** Selects a custom network exclusively (disables other custom networks) */
   const selectCustomNetwork = useCallback(
     async (chainId: CaipChainId, onComplete?: () => void) => {
@@ -182,21 +175,15 @@
 
       // Enable the network in NetworkEnablementController
       await enableNetwork(chainId);
-<<<<<<< HEAD
-=======
 
       // Switch the active network in MultichainNetworkController
       await switchActiveNetwork(chainId);
 
->>>>>>> d5ca588d
       onComplete?.();
     },
     [
       enableNetwork,
-<<<<<<< HEAD
-=======
       switchActiveNetwork,
->>>>>>> d5ca588d
       ///: BEGIN:ONLY_INCLUDE_IF(bitcoin)
       bitcoinInternalAccounts,
       ///: END:ONLY_INCLUDE_IF(bitcoin)
@@ -206,11 +193,6 @@
   const selectAllPopularNetworks = useCallback(
     async (onComplete?: () => void) => {
       await enableAllPopularNetworks();
-<<<<<<< HEAD
-      onComplete?.();
-    },
-    [enableAllPopularNetworks],
-=======
 
       // Switch the active network in MultichainNetworkController to ethereum mainnet
       await switchActiveNetwork('eip155:1');
@@ -218,7 +200,6 @@
       onComplete?.();
     },
     [enableAllPopularNetworks, switchActiveNetwork],
->>>>>>> d5ca588d
   );
 
   /** Toggles a popular network and resets all custom networks */
@@ -238,21 +219,15 @@
 
       // Enable the network in NetworkEnablementController
       await enableNetwork(chainId);
-<<<<<<< HEAD
-=======
 
       // Switch the active network in MultichainNetworkController
       await switchActiveNetwork(chainId);
 
->>>>>>> d5ca588d
       onComplete?.();
     },
     [
       enableNetwork,
-<<<<<<< HEAD
-=======
       switchActiveNetwork,
->>>>>>> d5ca588d
       ///: BEGIN:ONLY_INCLUDE_IF(bitcoin)
       bitcoinInternalAccounts,
       ///: END:ONLY_INCLUDE_IF(bitcoin)
