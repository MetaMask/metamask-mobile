import { useCallback, useMemo } from 'react';
import { useSelector } from 'react-redux';
import {
  CaipChainId,
  Hex,
  isCaipChainId,
  parseCaipChainId,
  ///: BEGIN:ONLY_INCLUDE_IF(bitcoin)
  KnownCaipNamespace,
  ///: END:ONLY_INCLUDE_IF
} from '@metamask/utils';
import { toHex } from '@metamask/controller-utils';
import { formatChainIdToCaip } from '@metamask/bridge-controller';
import { selectPopularNetworkConfigurationsByCaipChainId } from '../../../selectors/networkController';
import { useNetworkEnablement } from '../useNetworkEnablement/useNetworkEnablement';
import { ProcessedNetwork } from '../useNetworksByNamespace/useNetworksByNamespace';
import { POPULAR_NETWORK_CHAIN_IDS } from '../../../constants/popular-networks';
<<<<<<< HEAD
=======
///: BEGIN:ONLY_INCLUDE_IF(bitcoin)
import { selectInternalAccounts } from '../../../selectors/accountsController';
import Routes from '../../../constants/navigation/Routes';
import NavigationService from '../../../core/NavigationService';
import { WalletClientType } from '../../../core/SnapKeyring/MultichainWalletSnapClient';
import Engine from '../../../core/Engine';
///: END:ONLY_INCLUDE_IF
>>>>>>> de227863

interface UseNetworkSelectionOptions {
  /**
   * Array of processed networks that can be selected/deselected
   */
  networks: ProcessedNetwork[];
}

/**
 * Manages network selection state with support for popular and custom networks.
 * Key behaviors:
 * - Popular networks can be multi-selected
 * - Custom networks are exclusive (only one at a time)
 * - At least one network is always enabled (defaults to Ethereum mainnet)
 * @param options.networks - Array of networks to manage
 * @returns Network selection methods and state
 * @example
 * ```tsx
 * const { selectNetwork, selectAllPopularNetworks } = useNetworkSelection({ networks });
 *
 * // Select with callback
 * selectNetwork('0x1', () => navigation.goBack());
 *
 * // Select without callback
 * selectNetwork('0x1');
 *
 * // Select all popular networks with callback
 * selectAllPopularNetworks(() => navigation.goBack());
 * ```
 */
export const useNetworkSelection = ({
  networks,
}: UseNetworkSelectionOptions) => {
  const {
    namespace,
    enableNetwork,
    disableNetwork,
    enabledNetworksByNamespace,
    enableAllPopularNetworks,
  } = useNetworkEnablement();

  const popularNetworkConfigurations = useSelector(
    selectPopularNetworkConfigurationsByCaipChainId,
  );

  ///: BEGIN:ONLY_INCLUDE_IF(bitcoin)
  const internalAccounts = useSelector(selectInternalAccounts);
  ///: END:ONLY_INCLUDE_IF

  const popularNetworkChainIds = useMemo(
    () =>
      new Set(
        popularNetworkConfigurations.map((network) => network.caipChainId),
      ),
    [popularNetworkConfigurations],
  );

  const currentEnabledNetworks = useMemo(
    () =>
      Object.keys(enabledNetworksByNamespace[namespace] || {})
        .filter((key) => enabledNetworksByNamespace[namespace][key as Hex])
        .map((key) => formatChainIdToCaip(key)),
    [enabledNetworksByNamespace, namespace],
  );

  const customNetworksToReset = useMemo(
    () =>
      currentEnabledNetworks.filter(
        (chainId) => !popularNetworkChainIds.has(chainId),
      ),
    [currentEnabledNetworks, popularNetworkChainIds],
  );

  ///: BEGIN:ONLY_INCLUDE_IF(bitcoin)
  const bitcoinInternalAccounts = useMemo(
    () =>
      internalAccounts.filter((account) =>
        account.type.includes(KnownCaipNamespace.Bip122),
      ),
    [internalAccounts],
  );
  ///: END:ONLY_INCLUDE_IF

  /** Selects a custom network exclusively (disables other custom networks) */
  const selectCustomNetwork = useCallback(
    async (chainId: CaipChainId, onComplete?: () => void) => {
<<<<<<< HEAD
      await enableNetwork(chainId);
      await resetCustomNetworks(chainId);
      onComplete?.();
    },
    [enableNetwork, resetCustomNetworks],
=======
      ///: BEGIN:ONLY_INCLUDE_IF(bitcoin)
      const bitcoAccountInScope = bitcoinInternalAccounts.find((account) =>
        account.scopes.includes(chainId),
      );

      if (chainId.includes(KnownCaipNamespace.Bip122)) {
        // if the network is bitcoin and there is no bitcoin account in the scope
        // create a new bitcoin account (Bitcoin accounts are different per network)
        if (!bitcoAccountInScope) {
          // TODO: I cannot cancel or go back from the add account screen
          NavigationService.navigation.navigate(Routes.MODAL.ROOT_MODAL_FLOW, {
            screen: Routes.SHEET.ADD_ACCOUNT,
            params: {
              clientType: WalletClientType.Bitcoin,
              scope: chainId,
            },
          });

          return;
        }
        // if the network is bitcoin and there is a bitcoin account in the scope
        // set the selected address to the bitcoin account
        Engine.setSelectedAddress(bitcoAccountInScope.address);
      }
      ///: END:ONLY_INCLUDE_IF
      await enableNetwork(chainId);
      onComplete?.();
    },
    [
      enableNetwork,
      ///: BEGIN:ONLY_INCLUDE_IF(bitcoin)
      bitcoinInternalAccounts,
      ///: END:ONLY_INCLUDE_IF(bitcoin)
    ],
>>>>>>> de227863
  );

  const selectAllPopularNetworks = useCallback(
    async (onComplete?: () => void) => {
      await enableAllPopularNetworks();
<<<<<<< HEAD
      await resetCustomNetworks();
      onComplete?.();
    },
    [enableAllPopularNetworks, resetCustomNetworks],
=======
      onComplete?.();
    },
    [enableAllPopularNetworks],
>>>>>>> de227863
  );

  /** Toggles a popular network and resets all custom networks */
  const selectPopularNetwork = useCallback(
    async (chainId: CaipChainId, onComplete?: () => void) => {
<<<<<<< HEAD
      await enableNetwork(chainId);
      await resetCustomNetworks();
      onComplete?.();
    },
    [enableNetwork, resetCustomNetworks],
=======
      ///: BEGIN:ONLY_INCLUDE_IF(bitcoin)
      if (chainId.includes(KnownCaipNamespace.Bip122)) {
        const bitcoAccountInScope = bitcoinInternalAccounts.find((account) =>
          account.scopes.includes(chainId),
        );

        if (bitcoAccountInScope) {
          Engine.setSelectedAddress(bitcoAccountInScope.address);
        }
      }
      ///: END:ONLY_INCLUDE_IF

      await enableNetwork(chainId);
      onComplete?.();
    },
    [
      enableNetwork,
      ///: BEGIN:ONLY_INCLUDE_IF(bitcoin)
      bitcoinInternalAccounts,
      ///: END:ONLY_INCLUDE_IF(bitcoin)
    ],
>>>>>>> de227863
  );

  /** Selects a network, automatically handling popular vs custom logic */
  const selectNetwork = useCallback(
    (
      hexOrCaipChainId: CaipChainId | `0x${string}` | Hex,
      onComplete?: () => void,
    ) => {
<<<<<<< HEAD
      const inputString = String(hexOrCaipChainId);
      const hexChainId = (
        typeof hexOrCaipChainId === 'string' && inputString.includes(':')
          ? toHex(inputString.split(':')[1])
          : toHex(hexOrCaipChainId)
      ) as `0x${string}`;

      const isPopularNetwork = POPULAR_NETWORK_CHAIN_IDS.has(hexChainId);
      const caipChainId = formatChainIdToCaip(hexOrCaipChainId);
=======
      const chainIdString = String(hexOrCaipChainId);

      let isPopularNetwork = false;
      let caipChainId: CaipChainId;

      try {
        // Handle different input formats
        if (isCaipChainId(chainIdString)) {
          // Already in CAIP format
          caipChainId = chainIdString;

          // Parse the CAIP chain ID to get namespace and reference
          const { namespace: caipNamespace, reference } =
            parseCaipChainId(caipChainId);

          // For EVM networks, check if it's popular
          if (caipNamespace === 'eip155') {
            const hexChainId = toHex(reference);
            isPopularNetwork = POPULAR_NETWORK_CHAIN_IDS.has(hexChainId);
          }
          // For non-EVM networks (like Solana), treat as popular by default
          // since they don't have custom network support yet
          else {
            isPopularNetwork = true;
          }
        } else {
          // Convert hex chain ID to CAIP format
          caipChainId = formatChainIdToCaip(hexOrCaipChainId);
          const hexChainId = toHex(hexOrCaipChainId) as `0x${string}`;
          isPopularNetwork = POPULAR_NETWORK_CHAIN_IDS.has(hexChainId);
        }
      } catch (error) {
        console.error('selectNetwork: Error processing chain ID:', error);
        // Fallback: try to format as CAIP and treat as custom
        try {
          caipChainId = formatChainIdToCaip(hexOrCaipChainId);
          isPopularNetwork = false;
        } catch (fallbackError) {
          console.error(
            'selectNetwork: Fallback formatting failed:',
            fallbackError,
          );
          return; // Exit early if we can't process the chain ID
        }
      }

>>>>>>> de227863
      if (isPopularNetwork) {
        selectPopularNetwork(caipChainId, onComplete);
      } else {
        selectCustomNetwork(caipChainId, onComplete);
      }
    },
    [selectPopularNetwork, selectCustomNetwork],
  );

  /** Deselects all networks except Ethereum mainnet */
  const deselectAll = useCallback(() => {
    networks.forEach(({ caipChainId }) => {
      if (caipChainId !== 'eip155:1') {
        disableNetwork(caipChainId);
      }
    });
  }, [networks, disableNetwork]);

  return {
    selectCustomNetwork,
    selectPopularNetwork,
    selectNetwork,
    deselectAll,
    customNetworksToReset,
    selectAllPopularNetworks,
  };
};<|MERGE_RESOLUTION|>--- conflicted
+++ resolved
@@ -15,8 +15,6 @@
 import { useNetworkEnablement } from '../useNetworkEnablement/useNetworkEnablement';
 import { ProcessedNetwork } from '../useNetworksByNamespace/useNetworksByNamespace';
 import { POPULAR_NETWORK_CHAIN_IDS } from '../../../constants/popular-networks';
-<<<<<<< HEAD
-=======
 ///: BEGIN:ONLY_INCLUDE_IF(bitcoin)
 import { selectInternalAccounts } from '../../../selectors/accountsController';
 import Routes from '../../../constants/navigation/Routes';
@@ -24,7 +22,6 @@
 import { WalletClientType } from '../../../core/SnapKeyring/MultichainWalletSnapClient';
 import Engine from '../../../core/Engine';
 ///: END:ONLY_INCLUDE_IF
->>>>>>> de227863
 
 interface UseNetworkSelectionOptions {
   /**
@@ -111,13 +108,6 @@
   /** Selects a custom network exclusively (disables other custom networks) */
   const selectCustomNetwork = useCallback(
     async (chainId: CaipChainId, onComplete?: () => void) => {
-<<<<<<< HEAD
-      await enableNetwork(chainId);
-      await resetCustomNetworks(chainId);
-      onComplete?.();
-    },
-    [enableNetwork, resetCustomNetworks],
-=======
       ///: BEGIN:ONLY_INCLUDE_IF(bitcoin)
       const bitcoAccountInScope = bitcoinInternalAccounts.find((account) =>
         account.scopes.includes(chainId),
@@ -152,34 +142,19 @@
       bitcoinInternalAccounts,
       ///: END:ONLY_INCLUDE_IF(bitcoin)
     ],
->>>>>>> de227863
   );
 
   const selectAllPopularNetworks = useCallback(
     async (onComplete?: () => void) => {
       await enableAllPopularNetworks();
-<<<<<<< HEAD
-      await resetCustomNetworks();
       onComplete?.();
     },
-    [enableAllPopularNetworks, resetCustomNetworks],
-=======
-      onComplete?.();
-    },
     [enableAllPopularNetworks],
->>>>>>> de227863
   );
 
   /** Toggles a popular network and resets all custom networks */
   const selectPopularNetwork = useCallback(
     async (chainId: CaipChainId, onComplete?: () => void) => {
-<<<<<<< HEAD
-      await enableNetwork(chainId);
-      await resetCustomNetworks();
-      onComplete?.();
-    },
-    [enableNetwork, resetCustomNetworks],
-=======
       ///: BEGIN:ONLY_INCLUDE_IF(bitcoin)
       if (chainId.includes(KnownCaipNamespace.Bip122)) {
         const bitcoAccountInScope = bitcoinInternalAccounts.find((account) =>
@@ -201,7 +176,6 @@
       bitcoinInternalAccounts,
       ///: END:ONLY_INCLUDE_IF(bitcoin)
     ],
->>>>>>> de227863
   );
 
   /** Selects a network, automatically handling popular vs custom logic */
@@ -210,17 +184,6 @@
       hexOrCaipChainId: CaipChainId | `0x${string}` | Hex,
       onComplete?: () => void,
     ) => {
-<<<<<<< HEAD
-      const inputString = String(hexOrCaipChainId);
-      const hexChainId = (
-        typeof hexOrCaipChainId === 'string' && inputString.includes(':')
-          ? toHex(inputString.split(':')[1])
-          : toHex(hexOrCaipChainId)
-      ) as `0x${string}`;
-
-      const isPopularNetwork = POPULAR_NETWORK_CHAIN_IDS.has(hexChainId);
-      const caipChainId = formatChainIdToCaip(hexOrCaipChainId);
-=======
       const chainIdString = String(hexOrCaipChainId);
 
       let isPopularNetwork = false;
@@ -267,7 +230,6 @@
         }
       }
 
->>>>>>> de227863
       if (isPopularNetwork) {
         selectPopularNetwork(caipChainId, onComplete);
       } else {
