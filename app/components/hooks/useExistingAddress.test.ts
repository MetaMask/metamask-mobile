import {
  DeepPartial,
  renderHookWithProvider,
} from '../../util/test/renderWithProvider';
import useExistingAddress from './useExistingAddress';
import { backgroundState } from '../../util/test/initial-root-state';
import { createMockAccountsControllerState } from '../../util/test/accountsControllerTestUtils';
import { RootState } from '../../reducers';

const MOCK_ADDRESS_1 = '0x0';
const MOCK_ADDRESS_2 = '0x1';

const MOCK_ACCOUNTS_CONTROLLER_STATE = createMockAccountsControllerState([
  MOCK_ADDRESS_1,
  MOCK_ADDRESS_2,
]);

<<<<<<< HEAD
jest.mock('../../util/networks', () => ({
  ...jest.requireActual('../../util/networks'),
}));

=======
>>>>>>> e5692de3
const mockInitialState: DeepPartial<RootState> = {
  settings: {},
  engine: {
    backgroundState: {
      ...backgroundState,
      AddressBookController: {
        addressBook: {
          [MOCK_ADDRESS_2]: {
            [MOCK_ADDRESS_2]: {
              address: MOCK_ADDRESS_2,
              name: 'Account 2',
            },
          },
        },
      },
      AccountsController: MOCK_ACCOUNTS_CONTROLLER_STATE,
    },
  },
};

jest.mock('react-redux', () => ({
  ...jest.requireActual('react-redux'),
  // TODO: Replace "any" with type
  // eslint-disable-next-line @typescript-eslint/no-explicit-any
  useSelector: (fn: any) => fn(mockInitialState),
}));

describe('useExistingAddress', () => {
  it('returns existing address from accounts controller', async () => {
    const { result } = renderHookWithProvider(
      () => useExistingAddress(MOCK_ADDRESS_1),
      {
        state: mockInitialState,
      },
    );
    expect(result?.current?.name).toEqual('Account 1');
  });
  it('returns existing address from address book', async () => {
    const { result } = renderHookWithProvider(
      () => useExistingAddress(MOCK_ADDRESS_2),
      {
        state: mockInitialState,
      },
    );
    expect(result?.current?.name).toEqual('Account 2');
  });
  it('returns undefined address not in identities or address book', async () => {
    const { result } = renderHookWithProvider(() => useExistingAddress('0x2'), {
      state: mockInitialState,
    });
    expect(result?.current).toBeUndefined();
  });
});<|MERGE_RESOLUTION|>--- conflicted
+++ resolved
@@ -15,13 +15,6 @@
   MOCK_ADDRESS_2,
 ]);
 
-<<<<<<< HEAD
-jest.mock('../../util/networks', () => ({
-  ...jest.requireActual('../../util/networks'),
-}));
-
-=======
->>>>>>> e5692de3
 const mockInitialState: DeepPartial<RootState> = {
   settings: {},
   engine: {
