--- conflicted
+++ resolved
@@ -1,14 +1,8 @@
 import { NameType } from '../../UI/Name/Name.types';
-<<<<<<< HEAD
-import { useFirstPartyContractNames } from './useFirstPartyContractName';
-import { useWatchedNFTNames } from './useWatchedNFTName';
-import { useTokenListEntries } from './useTokenListEntry';
-import { useNFTNames } from './useNftName';
-=======
 import { useFirstPartyContractNames } from './useFirstPartyContractNames';
 import { useWatchedNFTNames } from './useWatchedNFTNames';
 import { useERC20Tokens } from './useERC20Tokens';
->>>>>>> c5cdca97
+import { useNFTNames } from './useNftName';
 
 export interface UseDisplayNameRequest {
   preferContractSymbol?: boolean;
@@ -20,10 +14,7 @@
 export interface UseDisplayNameResponse {
   contractDisplayName?: string;
   image?: string;
-<<<<<<< HEAD
-=======
   name?: string;
->>>>>>> c5cdca97
   variant: DisplayNameVariant;
 }
 
@@ -81,52 +72,30 @@
 ): UseDisplayNameResponse[] {
   const firstPartyContractNames = useFirstPartyContractNames(requests);
   const watchedNftNames = useWatchedNFTNames(requests);
-<<<<<<< HEAD
-  const tokenListNames = useTokenListEntries(requests);
+  const erc20Tokens = useERC20Tokens(requests);
   const nftNames = useNFTNames(requests);
-=======
-  const erc20Tokens = useERC20Tokens(requests);
->>>>>>> c5cdca97
 
   return requests.map((_request, index) => {
     const watchedNftName = watchedNftNames[index];
     const firstPartyContractName = firstPartyContractNames[index];
-<<<<<<< HEAD
-    const tokenListName = tokenListNames[index];
-    const contractDisplayName =
-      preferContractSymbol && tokenListName?.symbol
-        ? tokenListName.symbol
-        : tokenListName?.name;
+    const erc20Token = erc20Tokens[index];
     const { nftCollectionName, nftCollectionImage } = nftNames[index] || {};
 
-    const recognizedName =
+    const name =
       watchedNftName ||
       firstPartyContractName ||
-      contractDisplayName ||
+      erc20Token?.name ||
       nftCollectionName;
 
-    if (recognizedName) {
-      return {
-        variant: DisplayNameVariant.Recognized,
-        contractDisplayName,
-        name: recognizedName,
-        image: nftCollectionImage,
-      };
-    }
-=======
-    const erc20Token = erc20Tokens[index];
-
-    const name =
-      watchedNftName || firstPartyContractName || erc20Token?.name;
-
-    const image = erc20Token?.image;
->>>>>>> c5cdca97
+    const image = erc20Token?.image || nftCollectionImage;
 
     return {
       contractDisplayName: erc20Token?.name,
       image,
       name,
-      variant: name ? DisplayNameVariant.Recognized : DisplayNameVariant.Unknown,
+      variant: name
+        ? DisplayNameVariant.Recognized
+        : DisplayNameVariant.Unknown,
     };
   });
 }
