--- conflicted
+++ resolved
@@ -1,10 +1,8 @@
 import { Hex } from '@metamask/utils';
 import { NameType } from '../../UI/Name/Name.types';
-<<<<<<< HEAD
+import { useFirstPartyContractName } from './useFirstPartyContractName';
 import useWatchedNFTName from './useWatchedNFTName';
-=======
-import { useFirstPartyContractName } from './useFirstPartyContractName';
->>>>>>> f2825514
+
 
 /**
  * Indicate the source and nature of a display name for a given address.
@@ -49,20 +47,6 @@
  * @param type The NameType to get the display name for.
  * @param value The value to get the display name for.
  */
-<<<<<<< HEAD
-const useDisplayName: (type: NameType, value: string) => DisplayName = (
-  _type,
-  value,
-) => {
-  const normalizedValue = value.toLowerCase();
-
-  const watchedNftName = useWatchedNFTName(normalizedValue);
-
-  if (watchedNftName) {
-    return {
-      variant: DisplayNameVariant.Recognized,
-      name: watchedNftName,
-=======
 const useDisplayName: (
   type: NameType,
   value: string,
@@ -70,16 +54,18 @@
 ) => DisplayName = (_type, value, chainId) => {
   const normalizedValue = value.toLowerCase();
 
+  const watchedNftName = useWatchedNFTName(normalizedValue);
   const firstPartyContractName = useFirstPartyContractName(
     normalizedValue,
     chainId,
   );
 
-  if (firstPartyContractName) {
+  const recognizedName = watchedNftName || firstPartyContractName;
+
+  if (recognizedName) {
     return {
       variant: DisplayNameVariant.Recognized,
-      name: firstPartyContractName,
->>>>>>> f2825514
+      name: recognizedName,
     };
   }
 
