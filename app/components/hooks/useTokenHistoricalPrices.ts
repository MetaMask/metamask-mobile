import { CaipAssetId, CaipAssetType, Hex } from '@metamask/utils';
import { getDecimalChainId } from '../../util/networks';
import { useState, useEffect } from 'react';
import { TraceName, endTrace, trace } from '../../util/trace';
///: BEGIN:ONLY_INCLUDE_IF(keyring-snaps)
import { selectMultichainHistoricalPrices } from '../../selectors/multichain';
///: END:ONLY_INCLUDE_IF
import { useSelector } from 'react-redux';
import Engine from '../../core/Engine';
import { TokenI } from '../UI/Tokens/types';
import { formatChainIdToCaip } from '@metamask/bridge-controller';
import { selectLastSelectedSolanaAccount } from '../../selectors/accountsController';

export type TimePeriod = '1d' | '1w' | '7d' | '1m' | '3m' | '1y' | '3y';

export type TokenPrice = [string, number];

const placeholderPrices = Array(289).fill(['0', 0] as TokenPrice);

export const standardizeTimeInterval = (timePeriod: TimePeriod) => {
  switch (timePeriod) {
    case '1d':
      return 'P1D';
    case '1w':
      return 'P7D';
    case '7d':
      return 'P7D';
    case '1m':
      return 'P1M';
    case '3m':
      return 'P3M';
    case '1y':
      return 'P1Y';
    case '3y':
      return 'P3Y';
    default:
      return 'P1D';
  }
};

const useTokenHistoricalPrices = ({
  asset,
  address,
  chainId,
  timePeriod,
  from,
  to,
  vsCurrency,
}: {
  asset: TokenI;
  address: string;
  chainId: Hex;
  timePeriod: TimePeriod;
  from?: number | undefined;
  to?: number | undefined;
  vsCurrency: string;
}): {
  data: TokenPrice[] | undefined;
  isLoading: boolean;
  error: Error | undefined;
} => {
  ///: BEGIN:ONLY_INCLUDE_IF(keyring-snaps)
  const multichainHistoricalPrices = useSelector(
    selectMultichainHistoricalPrices,
  );
  ///: END:ONLY_INCLUDE_IF
  const resultChainId = formatChainIdToCaip(asset.chainId as Hex);
  const isNonEvmAsset = resultChainId === asset.chainId;
  const [prices, setPrices] = useState<TokenPrice[]>(placeholderPrices);
  const [isLoading, setIsLoading] = useState(true);
  const [error, setError] = useState<Error>();
  const lastSelectedNonEvmAccount = useSelector(
    selectLastSelectedSolanaAccount,
  );

  // TODO; the asset.address received here is not a CaipAssetType asset when its coming from bridge flow; this is happening because of useTopTokens hook retuning the address for non evm as not a CaipAssetType asset;
  // TODO; we need to fix this;

  useEffect(() => {
    const fetchPrices = async () => {
      setIsLoading(true);
      try {
        if (isNonEvmAsset) {
          const caip19Address = asset.address as CaipAssetId;
          const isCaipAssetType = caip19Address.startsWith(`${asset.chainId}`);

          // TODO; this is a temporary fix to ensure the address is a CaipAssetType asset;
          const normalizedCaipAssetTypeAddress = isCaipAssetType
            ? caip19Address
            : (`${asset.chainId}/token:${asset.address}` as CaipAssetType);
          const standardizedTimeInterval = standardizeTimeInterval(timePeriod);

          trace({
            name: TraceName.FetchHistoricalPrices,
            data: {
              normalizedCaipAssetTypeAddress,
            },
          });

          await Engine.context.MultichainAssetsRatesController.fetchHistoricalPricesForAsset(
            normalizedCaipAssetTypeAddress,
            lastSelectedNonEvmAccount,
          );

<<<<<<< HEAD
=======
          endTrace({ name: TraceName.FetchHistoricalPrices });

>>>>>>> b6e9c40b
          const result =
            multichainHistoricalPrices[normalizedCaipAssetTypeAddress][
              vsCurrency
            ].intervals[standardizedTimeInterval];

          // Transform to ensure first value is string and second is number with max precision
          const transformedResult = result.map(
            ([timestamp, price]) =>
              [timestamp.toString(), Number(price)] as TokenPrice,
          );

          setPrices(transformedResult);
        } else {
          const baseUri = 'https://price.api.cx.metamask.io/v1';
          const uri = new URL(
            `${baseUri}/chains/${getDecimalChainId(
              chainId,
            )}/historical-prices/${address}`,
          );
          uri.searchParams.set(
            'timePeriod',
            timePeriod === '1w' ? '7d' : timePeriod,
          );
          uri.searchParams.set('vsCurrency', vsCurrency);
          if (from && to) {
            uri.searchParams.set('from', from.toString());
            uri.searchParams.set('to', to.toString());
          }

          trace({
            name: TraceName.FetchHistoricalPrices,
            data: { uri: uri.toString() },
          });
          const response = await fetch(uri.toString());
          endTrace({ name: TraceName.FetchHistoricalPrices });
          const data: { prices: TokenPrice[] } = await response.json();
          setPrices(data.prices as TokenPrice[]);
        }
      } catch (e: unknown) {
        setError(e as Error);
      } finally {
        setIsLoading(false);
      }
    };
    fetchPrices();
  }, [
    address,
    chainId,
    timePeriod,
    from,
    to,
    vsCurrency,
    isNonEvmAsset,
    asset.address,
    ///: BEGIN:ONLY_INCLUDE_IF(keyring-snaps)
    asset.chainId,
    lastSelectedNonEvmAccount,
    multichainHistoricalPrices,
    ///: END:ONLY_INCLUDE_IF
  ]);

  return { data: prices, isLoading, error };
};

export default useTokenHistoricalPrices;<|MERGE_RESOLUTION|>--- conflicted
+++ resolved
@@ -102,11 +102,8 @@
             lastSelectedNonEvmAccount,
           );
 
-<<<<<<< HEAD
-=======
           endTrace({ name: TraceName.FetchHistoricalPrices });
 
->>>>>>> b6e9c40b
           const result =
             multichainHistoricalPrices[normalizedCaipAssetTypeAddress][
               vsCurrency
