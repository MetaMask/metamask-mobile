--- conflicted
+++ resolved
@@ -2,10 +2,7 @@
 import { useEffect, useState } from 'react';
 import { useSelector } from 'react-redux';
 import { Hex } from '@metamask/utils';
-<<<<<<< HEAD
-=======
 import BN4 from 'bnjs4';
->>>>>>> e4e3720b
 
 import Engine from '../../../core/Engine';
 import { getTicker } from '../../../util/transactions';
@@ -14,14 +11,10 @@
   renderFromWei,
 } from '../../../util/number';
 import { safeToChecksumAddress } from '../../../util/address';
-<<<<<<< HEAD
-import { selectTicker, selectNetworkConfigurationByChainId } from '../../../selectors/networkController';
-=======
 import {
   selectEvmTicker,
   selectNetworkConfigurationByChainId,
 } from '../../../selectors/networkController';
->>>>>>> e4e3720b
 import {
   selectAccounts,
   selectAccountsByChainId,
@@ -40,11 +33,7 @@
   const [addressBalance, setAddressBalance] = useState('0');
 
   let accounts = useSelector(selectAccounts);
-<<<<<<< HEAD
-  let ticker = useSelector(selectTicker);
-=======
   let ticker = useSelector(selectEvmTicker);
->>>>>>> e4e3720b
   const accountsByChainId = useSelector(selectAccountsByChainId);
   const networkConfigurationByChainId = useSelector((state: RootState) =>
     selectNetworkConfigurationByChainId(state, chainId as Hex),
@@ -53,10 +42,6 @@
   const selectedAddress = useSelector(
     selectSelectedInternalAccountFormattedAddress,
   );
-<<<<<<< HEAD
-
-=======
->>>>>>> e4e3720b
   if (chainId) {
     // If chainId is provided, use the accounts and ticker for that chain
     accounts = accountsByChainId[chainId];
