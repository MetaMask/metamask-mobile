--- conflicted
+++ resolved
@@ -14,9 +14,6 @@
 import { selectAccounts, selectAccountsByChainId } from '../../../selectors/accountTrackerController';
 import { selectSelectedInternalAccountFormattedAddress } from '../../../selectors/accountsController';
 import { Asset } from './useAddressBalance.types';
-<<<<<<< HEAD
-import { Hex } from '@metamask/utils';
-=======
 import { RootState } from '../../../reducers';
 import { isPerDappSelectedNetworkEnabled } from '../../../util/networks';
 import { safeToChecksumAddress, getTokenDetails } from '../../../util/address';
@@ -27,7 +24,6 @@
 import { useAsyncResult } from '../useAsyncResult';
 
 export const ERC20_DEFAULT_DECIMALS = 18;
->>>>>>> 9e4ff4fb
 
 const useAddressBalance = (
   asset?: Asset,
@@ -85,7 +81,7 @@
         return;
       }
 
-      if (!contractBalances[contractAddress as Hex] && !dontWatchAsset) {
+      if (!contractBalances[contractAddress] && !dontWatchAsset) {
         TokensController.addToken({
           address: contractAddress,
           symbol,
@@ -137,22 +133,11 @@
       if (!contractAddress) {
         return;
       }
-<<<<<<< HEAD
-      const hexContractAddress = contractAddress as Hex;
-      if (selectedAddress === address && contractBalances[hexContractAddress]) {
-        fromAccBalance = `${renderFromTokenMinimalUnit(
-          contractBalances[hexContractAddress]
-            ? contractBalances[hexContractAddress]
-            : '0',
-          decimals,
-        )} ${symbol}`;
-=======
       if (balance) {
         fromAccBalance = `${renderFromTokenMinimalUnit(
           balance ?? '0',
           Number(tokenDetails?.decimals || decimals || ERC20_DEFAULT_DECIMALS),
         )} ${tokenDetails?.symbol ?? symbol}`;
->>>>>>> 9e4ff4fb
         setAddressBalance(fromAccBalance);
       } else {
         (async () => {
