--- conflicted
+++ resolved
@@ -11,20 +11,8 @@
   renderFromWei,
 } from '../../../util/number';
 import { safeToChecksumAddress } from '../../../util/address';
-import {
-  selectEvmTicker,
-<<<<<<< HEAD
-  selectNetworkConfigurationByChainId,
-} from '../../../selectors/networkController';
-import {
-  selectAccounts,
-  selectAccountsByChainId,
-} from '../../../selectors/accountTrackerController';
-=======
-  selectSelectedNetworkClientId,
-} from '../../../selectors/networkController';
-import { selectAccounts } from '../../../selectors/accountTrackerController';
->>>>>>> ce320cf8
+import { selectEvmTicker, selectNetworkConfigurationByChainId, selectSelectedNetworkClientId } from '../../../selectors/networkController';
+import { selectAccounts, selectAccountsByChainId } from '../../../selectors/accountTrackerController';
 import { selectContractBalances } from '../../../selectors/tokenBalancesController';
 import { selectSelectedInternalAccountFormattedAddress } from '../../../selectors/accountsController';
 import { Asset } from './useAddressBalance.types';
@@ -48,16 +36,12 @@
   const selectedAddress = useSelector(
     selectSelectedInternalAccountFormattedAddress,
   );
-<<<<<<< HEAD
+  const selectedNetworkClientId = useSelector(selectSelectedNetworkClientId);
   if (chainId) {
     // If chainId is provided, use the accounts and ticker for that chain
     accounts = accountsByChainId[chainId];
     ticker = networkConfigurationByChainId?.nativeCurrency;
   }
-=======
-  const ticker = useSelector(selectEvmTicker);
-  const selectedNetworkClientId = useSelector(selectSelectedNetworkClientId);
->>>>>>> ce320cf8
 
   useEffect(() => {
     if (asset && !asset.isETH && !asset.tokenId) {
