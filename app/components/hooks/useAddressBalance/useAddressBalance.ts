import { ERC1155, ERC721 } from '@metamask/controller-utils';
import { useEffect, useState } from 'react';
import { useSelector } from 'react-redux';
import { Hex } from '@metamask/utils';
import BN4 from 'bnjs4';

import Engine from '../../../core/Engine';
import { getTicker } from '../../../util/transactions';
import {
  renderFromTokenMinimalUnit,
  renderFromWei,
} from '../../../util/number';
<<<<<<< HEAD
import { safeToChecksumAddress } from '../../../util/address';
import {
  selectEvmTicker,
  selectNetworkConfigurationByChainId,
} from '../../../selectors/networkController';
import {
  selectAccounts,
  selectAccountsByChainId,
} from '../../../selectors/accountTrackerController';
import { selectContractBalances } from '../../../selectors/tokenBalancesController';
import { selectSelectedInternalAccountFormattedAddress } from '../../../selectors/accountsController';
import { Asset } from './useAddressBalance.types';
import { RootState } from '../../../reducers';
=======
import { selectEvmTicker, selectNetworkConfigurationByChainId, selectSelectedNetworkClientId } from '../../../selectors/networkController';
import { selectAccounts, selectAccountsByChainId } from '../../../selectors/accountTrackerController';
import { selectSelectedInternalAccountFormattedAddress } from '../../../selectors/accountsController';
import { Asset } from './useAddressBalance.types';
import { RootState } from '../../../reducers';
import { isPerDappSelectedNetworkEnabled } from '../../../util/networks';
import { safeToChecksumAddress, getTokenDetails } from '../../../util/address';
import {
  selectContractBalances,
  selectContractBalancesPerChainId,
} from '../../../selectors/tokenBalancesController';
import { useAsyncResult } from '../useAsyncResult';

export const ERC20_DEFAULT_DECIMALS = 18;
>>>>>>> a5771014

const useAddressBalance = (
  asset?: Asset,
  address?: string,
  dontWatchAsset?: boolean,
  chainId?: string,
<<<<<<< HEAD
=======
  networkClientId?: string,
>>>>>>> a5771014
) => {
  const [addressBalance, setAddressBalance] = useState('0');
  const { value: tokenDetails } = useAsyncResult(
    async () =>
      await getTokenDetails(
        asset?.address as string,
        address,
        undefined,
        networkClientId,
      ),
    [asset?.address, address, networkClientId],
  );

  let accounts = useSelector(selectAccounts);
  let ticker = useSelector(selectEvmTicker);
  const accountsByChainId = useSelector(selectAccountsByChainId);
  const networkConfigurationByChainId = useSelector((state: RootState) =>
    selectNetworkConfigurationByChainId(state, chainId as Hex),
  );
  const contractBalances = useSelector(selectContractBalances);
  const contractBalancesPerChainId = useSelector(
    selectContractBalancesPerChainId,
  );
  const selectedAddress = useSelector(
    selectSelectedInternalAccountFormattedAddress,
  );
<<<<<<< HEAD
  if (chainId) {
    // If chainId is provided, use the accounts and ticker for that chain
    accounts = accountsByChainId[chainId];
=======
  const selectedNetworkClientId = useSelector(selectSelectedNetworkClientId);
  if (isPerDappSelectedNetworkEnabled() && chainId) {
    // If chainId is provided, use the accounts and ticker for that chain
    accounts = accountsByChainId[chainId] ?? {};
>>>>>>> a5771014
    ticker = networkConfigurationByChainId?.nativeCurrency;
  }

  useEffect(() => {
    if (asset && !asset.isETH && !asset.tokenId) {
      const {
        address: rawAddress,
        symbol = 'ERC20',
        decimals,
        image,
        name,
      } = asset;
      const contractAddress = safeToChecksumAddress(rawAddress);
      // TODO: Replace "any" with type
      // eslint-disable-next-line @typescript-eslint/no-explicit-any
      const { TokensController } = Engine.context as any;
      if (!contractAddress || !decimals) {
        return;
      }

      if (!contractBalances[contractAddress] && !dontWatchAsset) {
        TokensController.addToken({
          address: contractAddress,
          symbol,
          decimals,
          image,
          name,
          networkClientId: selectedNetworkClientId,
        });
      }
    }
    // eslint-disable-next-line react-hooks/exhaustive-deps
  }, []);

  useEffect(() => {
    const setBalance = () => {
      if (!address) return;
      const parsedTicker = getTicker(ticker);
      const checksumAddress = safeToChecksumAddress(address);
      if (!checksumAddress) {
        return;
      }
      const fromAccBalance = `${renderFromWei(
        accounts[checksumAddress]?.balance,
      )} ${parsedTicker}`;
      setAddressBalance(fromAccBalance);
    };

    // on signature request, asset is undefined
    if (!address) {
      return;
    }
    let fromAccBalance;

    if (
      !asset ||
      asset.isETH ||
      asset.tokenId ||
      asset.standard === ERC721 ||
      asset.standard === ERC1155
    ) {
      setBalance();
    } else if (asset?.decimals !== undefined) {
      const { address: rawAddress, symbol = 'ERC20', decimals } = asset;
      const contractAddress = safeToChecksumAddress(rawAddress);
      const balance =
        contractBalancesPerChainId?.[chainId as Hex]?.[
          contractAddress as Hex
        ] || contractBalances[contractAddress as Hex];
      if (!contractAddress) {
        return;
      }
      if (balance) {
        fromAccBalance = `${renderFromTokenMinimalUnit(
          balance ?? '0',
          Number(tokenDetails?.decimals || decimals || ERC20_DEFAULT_DECIMALS),
        )} ${tokenDetails?.symbol ?? symbol}`;
        setAddressBalance(fromAccBalance);
      } else {
        (async () => {
          try {
            const { AssetsContractController, NetworkController } =
              Engine.context;
            const networkClientId =
              NetworkController.findNetworkClientIdByChainId(chainId as Hex);
            fromAccBalance = await AssetsContractController.getERC20BalanceOf(
              contractAddress,
              address,
              networkClientId,
            );
            fromAccBalance = `${renderFromTokenMinimalUnit(
              // This is to work around incompatibility between bn.js v4/v5 - should be removed when migration to v5 is complete
              new BN4(fromAccBalance?.toString(10) || '0', 10),
              decimals,
            )} ${symbol}`;
            setAddressBalance(fromAccBalance);
          } catch (exp) {
            console.error(`Error in trying to fetch token balance - ${exp}`);
          }
        })();
      }
    }
  }, [
    accounts,
    address,
    asset,
    chainId,
    contractBalances,
    contractBalancesPerChainId,
    networkClientId,
    selectedAddress,
    ticker,
    tokenDetails?.decimals,
    tokenDetails?.symbol,
  ]);
  return { addressBalance };
};

export default useAddressBalance;<|MERGE_RESOLUTION|>--- conflicted
+++ resolved
@@ -10,21 +10,6 @@
   renderFromTokenMinimalUnit,
   renderFromWei,
 } from '../../../util/number';
-<<<<<<< HEAD
-import { safeToChecksumAddress } from '../../../util/address';
-import {
-  selectEvmTicker,
-  selectNetworkConfigurationByChainId,
-} from '../../../selectors/networkController';
-import {
-  selectAccounts,
-  selectAccountsByChainId,
-} from '../../../selectors/accountTrackerController';
-import { selectContractBalances } from '../../../selectors/tokenBalancesController';
-import { selectSelectedInternalAccountFormattedAddress } from '../../../selectors/accountsController';
-import { Asset } from './useAddressBalance.types';
-import { RootState } from '../../../reducers';
-=======
 import { selectEvmTicker, selectNetworkConfigurationByChainId, selectSelectedNetworkClientId } from '../../../selectors/networkController';
 import { selectAccounts, selectAccountsByChainId } from '../../../selectors/accountTrackerController';
 import { selectSelectedInternalAccountFormattedAddress } from '../../../selectors/accountsController';
@@ -39,17 +24,14 @@
 import { useAsyncResult } from '../useAsyncResult';
 
 export const ERC20_DEFAULT_DECIMALS = 18;
->>>>>>> a5771014
+import { RootState } from '../../../reducers';
 
 const useAddressBalance = (
   asset?: Asset,
   address?: string,
   dontWatchAsset?: boolean,
   chainId?: string,
-<<<<<<< HEAD
-=======
   networkClientId?: string,
->>>>>>> a5771014
 ) => {
   const [addressBalance, setAddressBalance] = useState('0');
   const { value: tokenDetails } = useAsyncResult(
@@ -76,16 +58,10 @@
   const selectedAddress = useSelector(
     selectSelectedInternalAccountFormattedAddress,
   );
-<<<<<<< HEAD
-  if (chainId) {
-    // If chainId is provided, use the accounts and ticker for that chain
-    accounts = accountsByChainId[chainId];
-=======
   const selectedNetworkClientId = useSelector(selectSelectedNetworkClientId);
   if (isPerDappSelectedNetworkEnabled() && chainId) {
     // If chainId is provided, use the accounts and ticker for that chain
     accounts = accountsByChainId[chainId] ?? {};
->>>>>>> a5771014
     ticker = networkConfigurationByChainId?.nativeCurrency;
   }
 
