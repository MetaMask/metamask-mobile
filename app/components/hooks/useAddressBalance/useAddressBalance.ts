import { ERC1155, ERC721 } from '@metamask/controller-utils';
import { useEffect, useState } from 'react';
import { useSelector } from 'react-redux';
import { Hex } from '@metamask/utils';
import BN4 from 'bnjs4';

import Engine from '../../../core/Engine';
import { getTicker } from '../../../util/transactions';
import {
  renderFromTokenMinimalUnit,
  renderFromWei,
} from '../../../util/number';
<<<<<<< HEAD
import { safeToChecksumAddress } from '../../../util/address';
import {
  selectEvmTicker,
  selectSelectedNetworkClientId,
} from '../../../selectors/networkController';
import { selectAccounts } from '../../../selectors/accountTrackerController';
import { selectContractBalances } from '../../../selectors/tokenBalancesController';
import { selectSelectedInternalAccountFormattedAddress } from '../../../selectors/accountsController';
import { Asset } from './useAddressBalance.types';
import { Hex } from '@metamask/utils';
=======
import { selectEvmTicker, selectNetworkConfigurationByChainId, selectSelectedNetworkClientId } from '../../../selectors/networkController';
import { selectAccounts, selectAccountsByChainId } from '../../../selectors/accountTrackerController';
import { selectSelectedInternalAccountFormattedAddress } from '../../../selectors/accountsController';
import { Asset } from './useAddressBalance.types';
import { RootState } from '../../../reducers';
import { isPerDappSelectedNetworkEnabled } from '../../../util/networks';
import { safeToChecksumAddress, getTokenDetails } from '../../../util/address';
import {
  selectContractBalances,
  selectContractBalancesPerChainId,
} from '../../../selectors/tokenBalancesController';
import { useAsyncResult } from '../useAsyncResult';

export const ERC20_DEFAULT_DECIMALS = 18;
>>>>>>> 961a5281

const useAddressBalance = (
  asset?: Asset,
  address?: string,
  dontWatchAsset?: boolean,
  chainId?: string,
  networkClientId?: string,
) => {
  const [addressBalance, setAddressBalance] = useState('0');
  const { value: tokenDetails } = useAsyncResult(
    async () =>
      await getTokenDetails(
        asset?.address as string,
        address,
        undefined,
        networkClientId,
      ),
    [asset?.address, address, networkClientId],
  );

  let accounts = useSelector(selectAccounts);
  let ticker = useSelector(selectEvmTicker);
  const accountsByChainId = useSelector(selectAccountsByChainId);
  const networkConfigurationByChainId = useSelector((state: RootState) =>
    selectNetworkConfigurationByChainId(state, chainId as Hex),
  );
  const contractBalances = useSelector(selectContractBalances);
  const contractBalancesPerChainId = useSelector(
    selectContractBalancesPerChainId,
  );
  const selectedAddress = useSelector(
    selectSelectedInternalAccountFormattedAddress,
  );
<<<<<<< HEAD
  const ticker = useSelector(selectEvmTicker);
  const selectedNetworkClientId = useSelector(selectSelectedNetworkClientId);
=======
  const selectedNetworkClientId = useSelector(selectSelectedNetworkClientId);
  if (isPerDappSelectedNetworkEnabled() && chainId) {
    // If chainId is provided, use the accounts and ticker for that chain
    accounts = accountsByChainId[chainId] ?? {};
    ticker = networkConfigurationByChainId?.nativeCurrency;
  }
>>>>>>> 961a5281

  useEffect(() => {
    if (asset && !asset.isETH && !asset.tokenId) {
      const {
        address: rawAddress,
        symbol = 'ERC20',
        decimals,
        image,
        name,
      } = asset;
      const contractAddress = safeToChecksumAddress(rawAddress);
      // TODO: Replace "any" with type
      // eslint-disable-next-line @typescript-eslint/no-explicit-any
      const { TokensController } = Engine.context as any;
      if (!contractAddress || !decimals) {
        return;
      }

      if (!contractBalances[contractAddress as Hex] && !dontWatchAsset) {
        TokensController.addToken({
          address: contractAddress,
          symbol,
          decimals,
          image,
          name,
          networkClientId: selectedNetworkClientId,
        });
      }
    }
    // eslint-disable-next-line react-hooks/exhaustive-deps
  }, []);

  useEffect(() => {
    const setBalance = () => {
      if (!address) return;
      const parsedTicker = getTicker(ticker);
      const checksumAddress = safeToChecksumAddress(address);
      if (!checksumAddress) {
        return;
      }
      const fromAccBalance = `${renderFromWei(
        accounts[checksumAddress]?.balance,
      )} ${parsedTicker}`;
      setAddressBalance(fromAccBalance);
    };

    // on signature request, asset is undefined
    if (!address) {
      return;
    }
    let fromAccBalance;

    if (
      !asset ||
      asset.isETH ||
      asset.tokenId ||
      asset.standard === ERC721 ||
      asset.standard === ERC1155
    ) {
      setBalance();
    } else if (asset?.decimals !== undefined) {
      const { address: rawAddress, symbol = 'ERC20', decimals } = asset;
      const contractAddress = safeToChecksumAddress(rawAddress);
      const balance =
        contractBalancesPerChainId?.[chainId as Hex]?.[
          contractAddress as Hex
        ] || contractBalances[contractAddress as Hex];
      if (!contractAddress) {
        return;
      }
<<<<<<< HEAD
      const hexContractAddress = contractAddress as Hex;
      if (selectedAddress === address && contractBalances[hexContractAddress]) {
        fromAccBalance = `${renderFromTokenMinimalUnit(
          contractBalances[hexContractAddress]
            ? contractBalances[hexContractAddress]
            : '0',
          decimals,
        )} ${symbol}`;
=======
      if (balance) {
        fromAccBalance = `${renderFromTokenMinimalUnit(
          balance ?? '0',
          Number(tokenDetails?.decimals || decimals || ERC20_DEFAULT_DECIMALS),
        )} ${tokenDetails?.symbol ?? symbol}`;
>>>>>>> 961a5281
        setAddressBalance(fromAccBalance);
      } else {
        (async () => {
          try {
            const { AssetsContractController } = Engine.context;
            fromAccBalance = await AssetsContractController.getERC20BalanceOf(
              contractAddress,
              address,
              networkClientId,
            );
            fromAccBalance = `${renderFromTokenMinimalUnit(
              // This is to work around incompatibility between bn.js v4/v5 - should be removed when migration to v5 is complete
              new BN4(fromAccBalance?.toString(10) || '0', 10),
              decimals,
            )} ${symbol}`;
            setAddressBalance(fromAccBalance);
          } catch (exp) {
            console.error(`Error in trying to fetch token balance - ${exp}`);
          }
        })();
      }
    }
  }, [
    accounts,
    address,
    asset,
    chainId,
    contractBalances,
    contractBalancesPerChainId,
    networkClientId,
    selectedAddress,
    ticker,
    tokenDetails?.decimals,
    tokenDetails?.symbol,
  ]);
  return { addressBalance };
};

export default useAddressBalance;<|MERGE_RESOLUTION|>--- conflicted
+++ resolved
@@ -10,18 +10,6 @@
   renderFromTokenMinimalUnit,
   renderFromWei,
 } from '../../../util/number';
-<<<<<<< HEAD
-import { safeToChecksumAddress } from '../../../util/address';
-import {
-  selectEvmTicker,
-  selectSelectedNetworkClientId,
-} from '../../../selectors/networkController';
-import { selectAccounts } from '../../../selectors/accountTrackerController';
-import { selectContractBalances } from '../../../selectors/tokenBalancesController';
-import { selectSelectedInternalAccountFormattedAddress } from '../../../selectors/accountsController';
-import { Asset } from './useAddressBalance.types';
-import { Hex } from '@metamask/utils';
-=======
 import { selectEvmTicker, selectNetworkConfigurationByChainId, selectSelectedNetworkClientId } from '../../../selectors/networkController';
 import { selectAccounts, selectAccountsByChainId } from '../../../selectors/accountTrackerController';
 import { selectSelectedInternalAccountFormattedAddress } from '../../../selectors/accountsController';
@@ -36,7 +24,6 @@
 import { useAsyncResult } from '../useAsyncResult';
 
 export const ERC20_DEFAULT_DECIMALS = 18;
->>>>>>> 961a5281
 
 const useAddressBalance = (
   asset?: Asset,
@@ -70,17 +57,12 @@
   const selectedAddress = useSelector(
     selectSelectedInternalAccountFormattedAddress,
   );
-<<<<<<< HEAD
-  const ticker = useSelector(selectEvmTicker);
-  const selectedNetworkClientId = useSelector(selectSelectedNetworkClientId);
-=======
   const selectedNetworkClientId = useSelector(selectSelectedNetworkClientId);
   if (isPerDappSelectedNetworkEnabled() && chainId) {
     // If chainId is provided, use the accounts and ticker for that chain
     accounts = accountsByChainId[chainId] ?? {};
     ticker = networkConfigurationByChainId?.nativeCurrency;
   }
->>>>>>> 961a5281
 
   useEffect(() => {
     if (asset && !asset.isETH && !asset.tokenId) {
@@ -99,7 +81,7 @@
         return;
       }
 
-      if (!contractBalances[contractAddress as Hex] && !dontWatchAsset) {
+      if (!contractBalances[contractAddress] && !dontWatchAsset) {
         TokensController.addToken({
           address: contractAddress,
           symbol,
@@ -151,22 +133,11 @@
       if (!contractAddress) {
         return;
       }
-<<<<<<< HEAD
-      const hexContractAddress = contractAddress as Hex;
-      if (selectedAddress === address && contractBalances[hexContractAddress]) {
-        fromAccBalance = `${renderFromTokenMinimalUnit(
-          contractBalances[hexContractAddress]
-            ? contractBalances[hexContractAddress]
-            : '0',
-          decimals,
-        )} ${symbol}`;
-=======
       if (balance) {
         fromAccBalance = `${renderFromTokenMinimalUnit(
           balance ?? '0',
           Number(tokenDetails?.decimals || decimals || ERC20_DEFAULT_DECIMALS),
         )} ${tokenDetails?.symbol ?? symbol}`;
->>>>>>> 961a5281
         setAddressBalance(fromAccBalance);
       } else {
         (async () => {
