import { renderHook } from '@testing-library/react-hooks';
import useSelectedAccountMultichainBalances from './useSelectedAccountMultichainBalances';
import { backgroundState } from '../../../util/test/initial-root-state';
import {
  MOCK_ACCOUNTS_CONTROLLER_STATE,
  MOCK_ACCOUNT_BIP122_P2WPKH,
} from '../../../util/test/accountsControllerTestUtils';
import Engine from '../../../core/Engine';
import { isTestNet } from '../../../util/networks';
import { useGetTotalFiatBalanceCrossChains } from '../useGetTotalFiatBalanceCrossChains';
import { RootState } from '../../../reducers';
import { TokensWithBalances } from '../useGetFormattedTokensPerChain';

const mockUseSelector = jest.fn();

const MOCK_SELECTED_ACCOUNT_ID =
  MOCK_ACCOUNTS_CONTROLLER_STATE.internalAccounts.selectedAccount;

const MOCK_SELECTED_INTERNAL_ACCOUNT =
  MOCK_ACCOUNTS_CONTROLLER_STATE.internalAccounts.accounts[
    MOCK_SELECTED_ACCOUNT_ID
  ];

const MOCK_STORE_STATE = {
  settings: {},
  engine: {
    backgroundState: {
      ...backgroundState,
      AccountsController: MOCK_ACCOUNTS_CONTROLLER_STATE,
      NetworkController: {
        providerConfig: {
          type: 'mainnet',
          chainId: '0x1',
          ticker: 'ETH',
        },
        selectedNetworkClientId: 'mainnet',
        networkConfigurationsByChainId: {
          '0x1': {
            chainId: '0x1',
            name: 'Ethereum Mainnet',
            nativeCurrency: 'ETH',
            rpcEndpoints: [],
            defaultRpcEndpointIndex: 0,
            blockExplorerUrls: [],
          },
          '0x89': {
            chainId: '0x89',
            name: 'Polygon Mainnet',
            nativeCurrency: 'MATIC',
            rpcEndpoints: [],
            defaultRpcEndpointIndex: 0,
            blockExplorerUrls: [],
          },
        },
      },
      CurrencyRateController: {
        currentCurrency: 'USD',
        conversionRate: 1,
      },
      PreferencesController: {
        isTokenNetworkFilterEqualCurrentNetwork: true,
      },
      TokensController: {
        allTokens: {},
        allIgnoredTokens: {},
        allDetectedTokens: {},
      },
      NetworkEnablementController: {
        enabledNetworks: ['0x1', '0x89'],
      },
    },
  },
} as unknown as RootState;

jest.mock('react-redux', () => ({
  ...jest.requireActual('react-redux'),
  useSelector: (selector: (state: RootState) => unknown) =>
    mockUseSelector(selector),
}));

jest.mock('../../../core/Engine', () => ({
  getTotalEvmFiatAccountBalance: jest.fn(),
}));

jest.mock('../useGetFormattedTokensPerChain', () => ({
  useGetFormattedTokensPerChain: jest.fn().mockReturnValue({}),
}));

jest.mock('../useGetTotalFiatBalanceCrossChains', () => ({
  useGetTotalFiatBalanceCrossChains: jest.fn().mockReturnValue({}),
}));

jest.mock(
  '../useIsOriginalNativeTokenSymbol/useIsOriginalNativeTokenSymbol',
  () => jest.fn().mockReturnValue(true),
);

jest.mock('../../../util/networks', () => ({
  ...jest.requireActual('../../../util/networks'),
  isTestNet: jest.fn().mockReturnValue(false),
  isRemoveGlobalNetworkSelectorEnabled: jest.fn().mockReturnValue(false),
}));

describe('useSelectedAccountMultichainBalances', () => {
  beforeEach(() => {
    jest.clearAllMocks();
    mockUseSelector.mockImplementation((selector) =>
      selector(MOCK_STORE_STATE),
    );
  });

  it('returns default values when no balances are available', () => {
    const mockBalance = {
      ethFiat: 0,
      tokenFiat: 0,
      tokenFiat1dAgo: 0,
      ethFiat1dAgo: 0,
      totalNativeTokenBalance: '0',
      ticker: 'ETH',
    };

    const aggregatedBalance = {
      ethFiat: 0,
      tokenFiat: 0,
      tokenFiat1dAgo: 0,
      ethFiat1dAgo: 0,
    };

    (Engine.getTotalEvmFiatAccountBalance as jest.Mock).mockReturnValue(
      mockBalance,
    );

    const { result } = renderHook(() => useSelectedAccountMultichainBalances());

    expect(result.current.selectedAccountMultichainBalance).toEqual({
      displayBalance: '$0.00',
      displayCurrency: 'USD',
      isLoadingAccount: false,
      tokenFiatBalancesCrossChains: [],
      totalFiatBalance: 0,
      totalNativeTokenBalance: '0',
      nativeTokenUnit: 'ETH',
      shouldShowAggregatedPercentage: true,
<<<<<<< HEAD
      isPortfolioVieEnabled: true,
=======
      isPortfolioViewEnabled: false,
>>>>>>> 122458d9
      aggregatedBalance,
    });
  });

  it('calculates display balance correctly with ETH and token balances', () => {
    const mockBalance = {
      ethFiat: 100,
      tokenFiat: 50,
      tokenFiat1dAgo: 45,
      ethFiat1dAgo: 95,
      totalNativeTokenBalance: '0.05',
      ticker: 'ETH',
    };

    const aggregatedBalance = {
      ethFiat: 100,
      tokenFiat: 50,
      tokenFiat1dAgo: 45,
      ethFiat1dAgo: 95,
    };

    const mockTotalFiatBalancesCrossChain = {
      [MOCK_SELECTED_INTERNAL_ACCOUNT.address]: {
        totalFiatBalance: 150,
        totalTokenFiat: 50,
        tokenFiatBalancesCrossChains: [],
      },
    };

    (Engine.getTotalEvmFiatAccountBalance as jest.Mock).mockReturnValue(
      mockBalance,
    );

    (useGetTotalFiatBalanceCrossChains as jest.Mock).mockReturnValue(
      mockTotalFiatBalancesCrossChain,
    );

    const { result } = renderHook(() => useSelectedAccountMultichainBalances());

    expect(
      result.current.selectedAccountMultichainBalance?.displayBalance,
    ).toBe('$150.00');
    expect(
      result.current.selectedAccountMultichainBalance?.aggregatedBalance,
    ).toEqual(aggregatedBalance);
  });

  it('handles portfolio view mode correctly', () => {
    const mockTotalFiatBalance = 1000;
    const mockTokenFiatBalance = 500;

    const mockTokensWithBalances: TokensWithBalances[] = [
      {
        address: '0xA0b86991c6218b36c1d19D4a2e9Eb0cE3606eB48',
        symbol: 'USDC',
        decimals: 6,
        balance: '500',
        tokenBalanceFiat: 500,
      },
    ];

    const mockTotalFiatBalancesCrossChain = {
      [MOCK_SELECTED_INTERNAL_ACCOUNT.address]: {
        totalFiatBalance: mockTotalFiatBalance,
        totalTokenFiat: mockTokenFiatBalance,
        tokenFiatBalancesCrossChains: [
          {
            chainId: '0x1',
            nativeFiatValue: 500,
            tokenFiatBalances: [mockTokenFiatBalance],
            tokensWithBalances: mockTokensWithBalances,
          },
          {
            chainId: '0x89',
            nativeFiatValue: 500,
            tokenFiatBalances: [mockTokenFiatBalance],
            tokensWithBalances: mockTokensWithBalances,
          },
        ],
      },
    };

    const mockBalance = {
      ethFiat: 0,
      tokenFiat: 0,
      tokenFiat1dAgo: 0,
      ethFiat1dAgo: 0,
      totalNativeTokenBalance: '0.5',
      ticker: 'ETH',
    };

    (Engine.getTotalEvmFiatAccountBalance as jest.Mock).mockReturnValue(
      mockBalance,
    );

    (useGetTotalFiatBalanceCrossChains as jest.Mock).mockReturnValue(
      mockTotalFiatBalancesCrossChain,
    );

    const { result } = renderHook(() => useSelectedAccountMultichainBalances());

    expect(
      result.current.selectedAccountMultichainBalance?.isPortfolioViewEnabled,
    ).toBe(true);
    expect(
      result.current.selectedAccountMultichainBalance?.totalFiatBalance,
    ).toBe(mockTotalFiatBalance);
    expect(
      result.current.selectedAccountMultichainBalance?.displayBalance,
    ).toBe('$1,000.00');
  });

  it('does not show aggregated percentage on test networks', () => {
    (isTestNet as jest.Mock).mockReturnValue(true);

    const mockBalance = {
      ethFiat: 0,
      tokenFiat: 0,
      tokenFiat1dAgo: 0,
      ethFiat1dAgo: 0,
      totalNativeTokenBalance: '0',
      ticker: 'ETH',
    };

    (Engine.getTotalEvmFiatAccountBalance as jest.Mock).mockReturnValue(
      mockBalance,
    );

    const { result } = renderHook(() => useSelectedAccountMultichainBalances());

    expect(
      result.current.selectedAccountMultichainBalance
        ?.shouldShowAggregatedPercentage,
    ).toBe(false);
  });

  it('returns undefined when no selected account is available', () => {
    // Create a modified state with no selected account
    const stateWithNoSelectedAccount = {
      ...MOCK_STORE_STATE,
      engine: {
        ...MOCK_STORE_STATE.engine,
        backgroundState: {
          ...MOCK_STORE_STATE.engine.backgroundState,
          AccountsController: {
            ...MOCK_STORE_STATE.engine.backgroundState.AccountsController,
            internalAccounts: {
              ...MOCK_STORE_STATE.engine.backgroundState.AccountsController
                .internalAccounts,
              // Set selected account to an ID that doesn't exist
              selectedAccount: 'non-existent-id',
            },
          },
        },
      },
    };

    // Reset the mocks to make sure previous test state doesn't affect this one
    jest.clearAllMocks();

    // Use our modified state for this test only
    mockUseSelector.mockImplementation((selector) =>
      selector(stateWithNoSelectedAccount),
    );

    // Reset mock for useGetTotalFiatBalanceCrossChains to ensure we don't
    // have leftover values from other tests
    (useGetTotalFiatBalanceCrossChains as jest.Mock).mockReturnValue({});

    const { result } = renderHook(() => useSelectedAccountMultichainBalances());

    expect(result.current.selectedAccountMultichainBalance).toBeUndefined();
  });

  it('handles non-EVM account display balance conditions', () => {
    // Create state with non-EVM account selected
    const nonEvmState = {
      ...MOCK_STORE_STATE,
      engine: {
        ...MOCK_STORE_STATE.engine,
        backgroundState: {
          ...MOCK_STORE_STATE.engine.backgroundState,
          AccountsController: {
            internalAccounts: {
              selectedAccount: MOCK_ACCOUNT_BIP122_P2WPKH.id,
              accounts: {
                [MOCK_ACCOUNT_BIP122_P2WPKH.id]: MOCK_ACCOUNT_BIP122_P2WPKH,
              },
            },
          },
          MultichainBalancesController: { balances: {} },
          MultichainAssetsController: { accountsAssets: {} },
          MultichainAssetsRatesController: { conversionRates: {} },
          MultichainNetworkController: {
            selectedMultichainNetworkChainId:
              'bip122:000000000019d6689c085ae165831e93',
          },
          PreferencesController: {
            ...MOCK_STORE_STATE.engine.backgroundState.PreferencesController,
            showFiatInTestnets: false,
          },
        },
      },
    } as unknown as RootState;

    mockUseSelector.mockImplementation((selector) => selector(nonEvmState));
    let { result } = renderHook(() => useSelectedAccountMultichainBalances());

    // Condition 1: No balance data -> "0"
    expect(
      result.current.selectedAccountMultichainBalance?.displayBalance,
    ).toBe('0');

    // Condition 2: With balance but no rates
    const stateWithBalance = {
      ...nonEvmState,
      engine: {
        ...nonEvmState.engine,
        backgroundState: {
          ...nonEvmState.engine.backgroundState,
          MultichainBalancesController: {
            balances: {
              [MOCK_ACCOUNT_BIP122_P2WPKH.id]: {
                'bip122:000000000019d6689c085ae165831e93/slip44:0': {
                  amount: '0.5',
                  unit: 'BTC',
                },
              },
            },
          },
          MultichainAssetsController: {
            accountsAssets: {
              [MOCK_ACCOUNT_BIP122_P2WPKH.id]: [
                'bip122:000000000019d6689c085ae165831e93/slip44:0',
              ],
            },
          },
        },
      },
    } as unknown as RootState;

    mockUseSelector.mockImplementation((selector) =>
      selector(stateWithBalance),
    );
    ({ result } = renderHook(() => useSelectedAccountMultichainBalances()));
    // This should trigger the non-EVM balance display logic
    expect(
      result.current.selectedAccountMultichainBalance?.displayBalance,
    ).toBe('0.5 BTC');

    // Condition 3: With balance and rates -> should show fiat
    const stateWithFiatBalance = {
      ...stateWithBalance,
      engine: {
        ...stateWithBalance.engine,
        backgroundState: {
          ...stateWithBalance.engine.backgroundState,
          MultichainAssetsRatesController: {
            conversionRates: {
              'bip122:000000000019d6689c085ae165831e93/slip44:0': {
                rate: '50000',
                conversionTime: 0,
              },
            },
          },
          PreferencesController: {
            ...stateWithBalance.engine.backgroundState.PreferencesController,
            showFiatInTestnets: true,
          },
        },
      },
    } as unknown as RootState;

    mockUseSelector.mockImplementation((selector) =>
      selector(stateWithFiatBalance),
    );
    ({ result } = renderHook(() => useSelectedAccountMultichainBalances()));
    // This should show a fiat value
    const fiatBalance =
      result.current.selectedAccountMultichainBalance?.displayBalance;
    expect(fiatBalance).toBeDefined();
    expect(fiatBalance).toBe('$25,000.00');
  });
});<|MERGE_RESOLUTION|>--- conflicted
+++ resolved
@@ -141,11 +141,7 @@
       totalNativeTokenBalance: '0',
       nativeTokenUnit: 'ETH',
       shouldShowAggregatedPercentage: true,
-<<<<<<< HEAD
       isPortfolioVieEnabled: true,
-=======
-      isPortfolioViewEnabled: false,
->>>>>>> 122458d9
       aggregatedBalance,
     });
   });
