--- conflicted
+++ resolved
@@ -41,20 +41,10 @@
     const currentCurrency = useSelector(selectCurrentCurrency);
 
     const enabledChains = useSelector(selectEVMEnabledNetworks);
-<<<<<<< HEAD
-    const { type } = useSelector(selectProviderConfig);
-    const ticker = useSelector(selectEvmTicker);
-
-    const shouldAggregateAcrossChains = true;
-
-    const chainsToAggregateAcross = enabledChains;
-
-=======
 
     const { type } = useSelector(selectProviderConfig);
     const ticker = useSelector(selectEvmTicker);
 
->>>>>>> e5692de3
     const formattedTokensWithBalancesPerChain = useGetFormattedTokensPerChain(
       [selectedInternalAccount as InternalAccount],
       true,
