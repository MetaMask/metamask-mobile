import { renderHookWithProvider } from '../../../util/test/renderWithProvider';
import Engine from '../../../core/Engine';
import useTokenListPolling from './useTokenListPolling';
// eslint-disable-next-line import/no-namespace
import * as networks from '../../../util/networks';
import { RootState } from '../../../reducers';
import { SolScope } from '@metamask/keyring-api';

jest.mock('../../../core/Engine', () => ({
  context: {
    TokenListController: {
      startPolling: jest.fn(),
      stopPollingByPollingToken: jest.fn(),
    },
  },
}));

describe('useTokenListPolling', () => {
  beforeEach(() => {
    jest.resetAllMocks();
  });

  const selectedChainId = '0x1' as const;
  const state = {
    engine: {
      backgroundState: {
        MultichainNetworkController: {
          isEvmSelected: true,
          selectedMultichainNetworkChainId: SolScope.Mainnet,

          multichainNetworkConfigurationsByChainId: {},
        },
        NetworkController: {
          selectedNetworkClientId: 'selectedNetworkClientId',
          networkConfigurationsByChainId: {
            [selectedChainId]: {
              chainId: selectedChainId,
              rpcEndpoints: [
                {
                  networkClientId: 'selectedNetworkClientId',
                },
              ],
            },
            '0x89': {
              chainId: '0x89',
              rpcEndpoints: [
                {
                  networkClientId: 'selectedNetworkClientId2',
                },
              ],
            },
          },
        },
        PreferencesController: {
          useTokenDetection: true,
          tokenNetworkFilter: {
            '0x1': true,
            '0x89': true,
          },
        },
      },
    },
  } as unknown as RootState;

  it('Should poll by selected chain id, and stop polling on dismount', async () => {
    const { unmount } = renderHookWithProvider(() => useTokenListPolling(), {
      state,
    });

    const mockedTokenListController = jest.mocked(
      Engine.context.TokenListController,
    );
    const calledAmount = networks.isPortfolioViewEnabled() ? 2 : 1;
    expect(mockedTokenListController.startPolling).toHaveBeenCalledTimes(
      calledAmount,
    );
    expect(mockedTokenListController.startPolling).toHaveBeenCalledWith({
      chainId: selectedChainId,
    });

    expect(
      mockedTokenListController.stopPollingByPollingToken,
    ).toHaveBeenCalledTimes(0);
    unmount();
    expect(
      mockedTokenListController.stopPollingByPollingToken,
    ).toHaveBeenCalledTimes(calledAmount);
  });

  it('Should poll all networks when portfolio view is enabled', async () => {
    jest.spyOn(networks, 'isPortfolioViewEnabled').mockReturnValue(true);

    const { unmount } = renderHookWithProvider(() => useTokenListPolling(), {
      state,
    });

    const mockedTokenListController = jest.mocked(
      Engine.context.TokenListController,
    );

    expect(mockedTokenListController.startPolling).toHaveBeenCalledTimes(2);
    expect(mockedTokenListController.startPolling).toHaveBeenCalledWith({
      chainId: selectedChainId,
    });
    expect(mockedTokenListController.startPolling).toHaveBeenCalledWith({
      chainId: '0x89',
    });

    unmount();
    expect(
      mockedTokenListController.stopPollingByPollingToken,
    ).toHaveBeenCalledTimes(2);
  });

  it('should poll only for current network if selected one is not popular', () => {
    jest.spyOn(networks, 'isPortfolioViewEnabled').mockReturnValue(true);

    const stateToTest = {
      engine: {
        backgroundState: {
          MultichainNetworkController: {
            isEvmSelected: true,
            selectedMultichainNetworkChainId: SolScope.Mainnet,

            multichainNetworkConfigurationsByChainId: {},
          },
          NetworkController: {
            selectedNetworkClientId: 'selectedNetworkClientId',
            networkConfigurationsByChainId: {
              '0x82750': {
                chainId: '0x82750',
                rpcEndpoints: [
                  {
                    networkClientId: 'selectedNetworkClientId',
                  },
                ],
              },
            },
          },
          PreferencesController: {
            useTokenDetection: true,
            tokenNetworkFilter: {
              '0x82750': true,
            },
          },
        },
      },
    } as unknown as RootState;

    const { unmount } = renderHookWithProvider(() => useTokenListPolling(), {
      state: stateToTest,
    });

    const mockedTokenListController = jest.mocked(
      Engine.context.TokenListController,
    );

    expect(mockedTokenListController.startPolling).toHaveBeenCalledTimes(1);
    expect(mockedTokenListController.startPolling).toHaveBeenCalledWith({
      chainId: '0x82750',
    });
    expect(mockedTokenListController.startPolling).toHaveBeenCalledWith({
      chainId: '0x82750',
    });

    unmount();
    expect(
      mockedTokenListController.stopPollingByPollingToken,
    ).toHaveBeenCalledTimes(1);
  });

  it('Should not poll when evm is not selected', async () => {
    renderHookWithProvider(() => useTokenListPolling(), {
      state: {
        ...state,
        engine: {
          ...state.engine,
          backgroundState: {
            ...state.engine.backgroundState,
            MultichainNetworkController: {
              ...state.engine.backgroundState.MultichainNetworkController,
              isEvmSelected: false,
            },
          },
        },
      },
    });

    const mockedTokenListController = jest.mocked(
      Engine.context.TokenListController,
    );
    expect(mockedTokenListController.startPolling).toHaveBeenCalledTimes(0);
  });
<<<<<<< HEAD
=======

  it('polls with provided chain ids', () => {
    renderHookWithProvider(
      () => useTokenListPolling({ chainIds: ['0x1', '0x89'] }),
      {
        state,
      },
    );

    const mockedTokenListController = jest.mocked(
      Engine.context.TokenListController,
    );

    expect(mockedTokenListController.startPolling).toHaveBeenCalledTimes(2);
    expect(mockedTokenListController.startPolling).toHaveBeenNthCalledWith(1, {
      chainId: '0x1',
    });
    expect(mockedTokenListController.startPolling).toHaveBeenNthCalledWith(2, {
      chainId: '0x89',
    });
  });
>>>>>>> 961a5281
});<|MERGE_RESOLUTION|>--- conflicted
+++ resolved
@@ -191,8 +191,6 @@
     );
     expect(mockedTokenListController.startPolling).toHaveBeenCalledTimes(0);
   });
-<<<<<<< HEAD
-=======
 
   it('polls with provided chain ids', () => {
     renderHookWithProvider(
@@ -214,5 +212,4 @@
       chainId: '0x89',
     });
   });
->>>>>>> 961a5281
 });