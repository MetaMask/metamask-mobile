<<<<<<< HEAD
import React from 'react';
=======
import { useMemo, memo } from 'react';
import { Hex } from '@metamask/utils';
>>>>>>> bd91ac84
import useCurrencyRatePolling from './useCurrencyRatePolling';
import useTokenRatesPolling from './useTokenRatesPolling';
import useTokenDetectionPolling from './useTokenDetectionPolling';
import useTokenListPolling from './useTokenListPolling';
import useTokenBalancesPolling from './useTokenBalancesPolling';
import useAccountTrackerPolling from './useAccountTrackerPolling';

// This provider is a step towards making controller polling fully UI based.
// Eventually, individual UI components will call the use*Polling hooks to
// poll and return particular data. This polls globally in the meantime.
<<<<<<< HEAD
export const AssetPollingProvider = React.memo(() => {
  useCurrencyRatePolling();
  useTokenRatesPolling();
  useTokenDetectionPolling();
  useAccountTrackerPolling();
  useTokenListPolling();
  useTokenBalancesPolling();

=======
export const AssetPollingProvider = memo(({
  chainId,
  networkClientId,
  address,
}: {
  chainId?: Hex;
  networkClientId?: string;
  address?: Hex;
}) => {
  const accountTrackerParams = useMemo(
    () =>
      networkClientId ? { networkClientIds: [networkClientId] } : undefined,
    [networkClientId],
  );

  const chainParams = useMemo(
    () => (chainId ? { chainIds: [chainId] } : undefined),
    [chainId],
  );

  const tokenDetectionParams = useMemo(
    () => (chainId && address ? { chainIds: [chainId], address } : undefined),
    [chainId, address],
  );

  useAccountTrackerPolling(accountTrackerParams);
  useCurrencyRatePolling(chainParams);
  useTokenRatesPolling(chainParams);
  useTokenDetectionPolling(tokenDetectionParams);
  useTokenListPolling(chainParams);
  useTokenBalancesPolling(chainParams);

>>>>>>> bd91ac84
  return null;
});<|MERGE_RESOLUTION|>--- conflicted
+++ resolved
@@ -1,9 +1,5 @@
-<<<<<<< HEAD
-import React from 'react';
-=======
 import { useMemo, memo } from 'react';
 import { Hex } from '@metamask/utils';
->>>>>>> bd91ac84
 import useCurrencyRatePolling from './useCurrencyRatePolling';
 import useTokenRatesPolling from './useTokenRatesPolling';
 import useTokenDetectionPolling from './useTokenDetectionPolling';
@@ -14,16 +10,6 @@
 // This provider is a step towards making controller polling fully UI based.
 // Eventually, individual UI components will call the use*Polling hooks to
 // poll and return particular data. This polls globally in the meantime.
-<<<<<<< HEAD
-export const AssetPollingProvider = React.memo(() => {
-  useCurrencyRatePolling();
-  useTokenRatesPolling();
-  useTokenDetectionPolling();
-  useAccountTrackerPolling();
-  useTokenListPolling();
-  useTokenBalancesPolling();
-
-=======
 export const AssetPollingProvider = memo(({
   chainId,
   networkClientId,
@@ -56,6 +42,5 @@
   useTokenListPolling(chainParams);
   useTokenBalancesPolling(chainParams);
 
->>>>>>> bd91ac84
   return null;
 });