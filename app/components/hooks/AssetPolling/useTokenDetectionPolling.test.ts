--- conflicted
+++ resolved
@@ -416,17 +416,8 @@
     );
   });
 
-<<<<<<< HEAD
-  describe('Feature flag scenarios', () => {
-    it('should poll enabled EVM networks when global network selector is removed and portfolio view is enabled', () => {
-      jest
-        .spyOn(networks, 'isRemoveGlobalNetworkSelectorEnabled')
-        .mockReturnValue(true);
-
-=======
   describe('Network Manager Integration', () => {
     it('should poll enabled EVM networks', () => {
->>>>>>> f4e8f8d0
       const { unmount } = renderHookWithProvider(
         () => useTokenDetectionPolling(),
         {
@@ -480,15 +471,7 @@
       ).toHaveBeenCalledTimes(1);
     });
 
-<<<<<<< HEAD
-    it('should poll popular networks when all networks selected and global selector enabled', () => {
-      jest
-        .spyOn(networks, 'isRemoveGlobalNetworkSelectorEnabled')
-        .mockReturnValue(false);
-
-=======
     it('should poll popular networks when all networks selected', () => {
->>>>>>> f4e8f8d0
       // Use chain IDs that are actually in PopularList: Ethereum Mainnet (0x1), Polygon (0x89), Optimism (0xa)
       const popularNetworks = ['0x1', '0x89', '0xa'];
       const stateWithPopularNetworks = {
@@ -576,13 +559,6 @@
     });
 
     it('should handle empty enabled networks gracefully', () => {
-<<<<<<< HEAD
-      jest
-        .spyOn(networks, 'isRemoveGlobalNetworkSelectorEnabled')
-        .mockReturnValue(true);
-
-=======
->>>>>>> f4e8f8d0
       const stateWithEmptyNetworks = {
         ...state,
         engine: {
