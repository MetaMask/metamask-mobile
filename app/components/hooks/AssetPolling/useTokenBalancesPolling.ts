--- conflicted
+++ resolved
@@ -9,10 +9,6 @@
 } from '../../../selectors/networkController';
 import { Hex } from '@metamask/utils';
 import { isPortfolioViewEnabled } from '../../../util/networks';
-<<<<<<< HEAD
-import { selectAllTokenBalances } from '../../../selectors/tokenBalancesController';
-=======
->>>>>>> 961a5281
 import { selectIsEvmNetworkSelected } from '../../../selectors/multichainNetworkController';
 
 const useTokenBalancesPolling = ({ chainIds }: { chainIds?: Hex[] } = {}) => {
@@ -24,12 +20,6 @@
   const isAllNetworksSelected = useSelector(selectIsAllNetworks);
   const isPopularNetwork = useSelector(selectIsPopularNetwork);
   const isEvmSelected = useSelector(selectIsEvmNetworkSelected);
-<<<<<<< HEAD
-
-  // Selectors returning state updated by the polling
-  const tokenBalances = useSelector(selectAllTokenBalances);
-=======
->>>>>>> 961a5281
 
   const networkConfigurationsToPoll =
     isAllNetworksSelected && isPopularNetwork && isPortfolioViewEnabled()
@@ -61,13 +51,7 @@
       TokenBalancesController.stopPollingByPollingToken.bind(
         TokenBalancesController,
       ),
-<<<<<<< HEAD
-    input: isEvmSelected
-      ? chainIdsToPoll.map((chainId) => ({ chainId: chainId as Hex }))
-      : [],
-=======
     input,
->>>>>>> 961a5281
   });
 };
 
