--- conflicted
+++ resolved
@@ -52,15 +52,7 @@
 
   const { AccountTrackerController } = Engine.context;
 
-<<<<<<< HEAD
-  const input = isEvmSelected
-    ? chainIdsToPoll.map((chainId) => ({
-        networkClientIds: [chainId.networkClientId],
-      }))
-    : [];
-=======
   const input = providedNetworkClientIds ?? chainIdsToPoll;
->>>>>>> 961a5281
 
   usePolling({
     startPolling: AccountTrackerController.startPolling.bind(
