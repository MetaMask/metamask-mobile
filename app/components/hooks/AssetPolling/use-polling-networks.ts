--- conflicted
+++ resolved
@@ -2,18 +2,7 @@
 import { selectEVMEnabledNetworks } from '../../../selectors/networkEnablementController';
 import { NetworkConfiguration } from '@metamask/network-controller';
 import { useMemo } from 'react';
-<<<<<<< HEAD
-import { isRemoveGlobalNetworkSelectorEnabled } from '../../../util/networks';
-import {
-  selectAllPopularNetworkConfigurations,
-  selectEvmNetworkConfigurationsByChainId,
-  selectIsAllNetworks,
-  selectIsPopularNetwork,
-  selectSelectedNetworkClientId,
-} from '../../../selectors/networkController';
-=======
 import { selectEvmNetworkConfigurationsByChainId } from '../../../selectors/networkController';
->>>>>>> f4e8f8d0
 import { selectIsEvmNetworkSelected } from '../../../selectors/multichainNetworkController';
 
 export function usePollingNetworks() {
@@ -24,52 +13,11 @@
   const isEvmSelected = useSelector(selectIsEvmNetworkSelected);
 
   const networkConfigs: NetworkConfiguration[] = useMemo(() => {
-<<<<<<< HEAD
-    const globalNetworkSelectorEnabled = isRemoveGlobalNetworkSelectorEnabled();
-    const portfolioViewAllNetworksSelected =
-      isAllNetworksSelected && isPopularNetwork;
-
-=======
->>>>>>> f4e8f8d0
     // Non EVM networks selected
     if (!isEvmSelected) {
       return [];
     }
 
-<<<<<<< HEAD
-    // GNS
-    if (globalNetworkSelectorEnabled) {
-      // Filtered all EVM networks
-      return (enabledEvmNetworks || [])
-        .map((network) => {
-          const networkConfig = networkConfigurations[network];
-          return networkConfig;
-        })
-        .filter((c) => Boolean(c));
-    }
-
-    // Enabled with single network view
-    if (!portfolioViewAllNetworksSelected) {
-      return selectedNetworkConfig;
-    }
-
-    // Enabled with all networks
-    if (portfolioViewAllNetworksSelected) {
-      return Object.values(networkConfigurationsPopularNetworks);
-    }
-
-    // No polling
-    return [];
-  }, [
-    enabledEvmNetworks,
-    isAllNetworksSelected,
-    isEvmSelected,
-    isPopularNetwork,
-    networkConfigurationsPopularNetworks,
-    selectedNetworkConfig,
-    networkConfigurations,
-  ]);
-=======
     // Filtered all EVM networks
     return (enabledEvmNetworks || [])
       .map((network) => {
@@ -78,7 +26,6 @@
       })
       .filter((c) => Boolean(c));
   }, [enabledEvmNetworks, isEvmSelected, networkConfigurations]);
->>>>>>> f4e8f8d0
 
   return networkConfigs;
 }