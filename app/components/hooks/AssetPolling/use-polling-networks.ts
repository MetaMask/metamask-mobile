import { useSelector } from 'react-redux';
import { selectEVMEnabledNetworks } from '../../../selectors/networkEnablementController';
import { NetworkConfiguration } from '@metamask/network-controller';
import { useMemo } from 'react';
<<<<<<< HEAD
import { isPortfolioViewEnabled } from '../../../util/networks';
=======
import { isRemoveGlobalNetworkSelectorEnabled } from '../../../util/networks';
>>>>>>> 6ab8653c
import {
  selectAllPopularNetworkConfigurations,
  selectEvmNetworkConfigurationsByChainId,
  selectIsAllNetworks,
  selectIsPopularNetwork,
  selectSelectedNetworkClientId,
} from '../../../selectors/networkController';
import { selectIsEvmNetworkSelected } from '../../../selectors/multichainNetworkController';

export function usePollingNetworks() {
  const networkConfigurationsPopularNetworks = useSelector(
    selectAllPopularNetworkConfigurations,
  );
  const networkConfigurations = useSelector(
    selectEvmNetworkConfigurationsByChainId,
  );
  const isAllNetworksSelected = useSelector(selectIsAllNetworks);
  const isPopularNetwork = useSelector(selectIsPopularNetwork);
  const selectedNetworkClientId = useSelector(selectSelectedNetworkClientId);
  const enabledEvmNetworks = useSelector(selectEVMEnabledNetworks);
  const isEvmSelected = useSelector(selectIsEvmNetworkSelected);

  const selectedNetworkConfig = useMemo(() => {
    try {
      return [
        Object.values(networkConfigurations).find(
          (c) =>
            c?.rpcEndpoints?.[c?.defaultRpcEndpointIndex]?.networkClientId ===
            selectedNetworkClientId,
        ),
      ].filter((c): c is NonNullable<typeof c> => Boolean(c));
    } catch {
      return [];
    }
  }, [networkConfigurations, selectedNetworkClientId]);

  const networkConfigs: NetworkConfiguration[] = useMemo(() => {
<<<<<<< HEAD
    const portfolioViewEnabled = isPortfolioViewEnabled();
=======
    const globalNetworkSelectorEnabled = isRemoveGlobalNetworkSelectorEnabled();
>>>>>>> 6ab8653c
    const portfolioViewAllNetworksSelected =
      isAllNetworksSelected && isPopularNetwork;

    // Non EVM networks selected
    if (!isEvmSelected) {
      return [];
    }

<<<<<<< HEAD
    // Non-Portfolio View
    if (!portfolioViewEnabled) {
      return selectedNetworkConfig;
    }

    // Portfolio View
    if (portfolioViewEnabled) {
=======
    // GNS
    if (globalNetworkSelectorEnabled) {
>>>>>>> 6ab8653c
      // Filtered all EVM networks
      return (enabledEvmNetworks || [])
        .map((network) => {
          const networkConfig = networkConfigurations[network];
          return networkConfig;
        })
        .filter((c) => Boolean(c));
    }

    // Enabled with single network view
    if (!portfolioViewAllNetworksSelected) {
      return selectedNetworkConfig;
    }

    // Enabled with all networks
    if (portfolioViewAllNetworksSelected) {
      return Object.values(networkConfigurationsPopularNetworks);
    }

    // No polling
    return [];
  }, [
    enabledEvmNetworks,
    isAllNetworksSelected,
    isEvmSelected,
    isPopularNetwork,
    networkConfigurationsPopularNetworks,
    selectedNetworkConfig,
    networkConfigurations,
  ]);

  return networkConfigs;
}<|MERGE_RESOLUTION|>--- conflicted
+++ resolved
@@ -2,103 +2,30 @@
 import { selectEVMEnabledNetworks } from '../../../selectors/networkEnablementController';
 import { NetworkConfiguration } from '@metamask/network-controller';
 import { useMemo } from 'react';
-<<<<<<< HEAD
-import { isPortfolioViewEnabled } from '../../../util/networks';
-=======
-import { isRemoveGlobalNetworkSelectorEnabled } from '../../../util/networks';
->>>>>>> 6ab8653c
-import {
-  selectAllPopularNetworkConfigurations,
-  selectEvmNetworkConfigurationsByChainId,
-  selectIsAllNetworks,
-  selectIsPopularNetwork,
-  selectSelectedNetworkClientId,
-} from '../../../selectors/networkController';
+import { selectEvmNetworkConfigurationsByChainId } from '../../../selectors/networkController';
 import { selectIsEvmNetworkSelected } from '../../../selectors/multichainNetworkController';
 
 export function usePollingNetworks() {
-  const networkConfigurationsPopularNetworks = useSelector(
-    selectAllPopularNetworkConfigurations,
-  );
   const networkConfigurations = useSelector(
     selectEvmNetworkConfigurationsByChainId,
   );
-  const isAllNetworksSelected = useSelector(selectIsAllNetworks);
-  const isPopularNetwork = useSelector(selectIsPopularNetwork);
-  const selectedNetworkClientId = useSelector(selectSelectedNetworkClientId);
   const enabledEvmNetworks = useSelector(selectEVMEnabledNetworks);
   const isEvmSelected = useSelector(selectIsEvmNetworkSelected);
 
-  const selectedNetworkConfig = useMemo(() => {
-    try {
-      return [
-        Object.values(networkConfigurations).find(
-          (c) =>
-            c?.rpcEndpoints?.[c?.defaultRpcEndpointIndex]?.networkClientId ===
-            selectedNetworkClientId,
-        ),
-      ].filter((c): c is NonNullable<typeof c> => Boolean(c));
-    } catch {
-      return [];
-    }
-  }, [networkConfigurations, selectedNetworkClientId]);
-
   const networkConfigs: NetworkConfiguration[] = useMemo(() => {
-<<<<<<< HEAD
-    const portfolioViewEnabled = isPortfolioViewEnabled();
-=======
-    const globalNetworkSelectorEnabled = isRemoveGlobalNetworkSelectorEnabled();
->>>>>>> 6ab8653c
-    const portfolioViewAllNetworksSelected =
-      isAllNetworksSelected && isPopularNetwork;
-
     // Non EVM networks selected
     if (!isEvmSelected) {
       return [];
     }
 
-<<<<<<< HEAD
-    // Non-Portfolio View
-    if (!portfolioViewEnabled) {
-      return selectedNetworkConfig;
-    }
-
-    // Portfolio View
-    if (portfolioViewEnabled) {
-=======
-    // GNS
-    if (globalNetworkSelectorEnabled) {
->>>>>>> 6ab8653c
-      // Filtered all EVM networks
-      return (enabledEvmNetworks || [])
-        .map((network) => {
-          const networkConfig = networkConfigurations[network];
-          return networkConfig;
-        })
-        .filter((c) => Boolean(c));
-    }
-
-    // Enabled with single network view
-    if (!portfolioViewAllNetworksSelected) {
-      return selectedNetworkConfig;
-    }
-
-    // Enabled with all networks
-    if (portfolioViewAllNetworksSelected) {
-      return Object.values(networkConfigurationsPopularNetworks);
-    }
-
-    // No polling
-    return [];
-  }, [
-    enabledEvmNetworks,
-    isAllNetworksSelected,
-    isEvmSelected,
-    isPopularNetwork,
-    networkConfigurationsPopularNetworks,
-    selectedNetworkConfig,
-    networkConfigurations,
-  ]);
+    // Filtered all EVM networks
+    return (enabledEvmNetworks || [])
+      .map((network) => {
+        const networkConfig = networkConfigurations[network];
+        return networkConfig;
+      })
+      .filter((c) => Boolean(c));
+  }, [enabledEvmNetworks, isEvmSelected, networkConfigurations]);
 
   return networkConfigs;
 }