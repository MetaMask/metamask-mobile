--- conflicted
+++ resolved
@@ -224,8 +224,6 @@
     );
     expect(mockedTokenBalancesController.startPolling).toHaveBeenCalledTimes(0);
   });
-<<<<<<< HEAD
-=======
 
   it('polls with provided chain ids', () => {
     renderHookWithProvider(
@@ -253,5 +251,4 @@
       },
     );
   });
->>>>>>> 961a5281
 });