import useCurrencyRatePolling from './useCurrencyRatePolling';
import { renderHookWithProvider } from '../../../util/test/renderWithProvider';
import Engine from '../../../core/Engine';
import { RootState } from '../../../reducers';
import { SolScope } from '@metamask/keyring-api';

jest.mock('../../../core/Engine', () => ({
  context: {
    CurrencyRateController: {
      startPolling: jest.fn(),
      stopPollingByPollingToken: jest.fn(),
    },
  },
}));

describe('useCurrencyRatePolling', () => {
  beforeEach(() => {
    jest.clearAllMocks();
  });

  it('Should poll by the native currencies in network state', async () => {
    const state = {
      engine: {
        backgroundState: {
          MultichainNetworkController: {
            isEvmSelected: true,
            selectedMultichainNetworkChainId: SolScope.Mainnet,

            multichainNetworkConfigurationsByChainId: {},
          },
          NetworkController: {
            selectedNetworkClientId: 'selectedNetworkClientId',
            networkConfigurationsByChainId: {
              '0x1': {
                chainId: '0x1',
                nativeCurrency: 'ETH',
                rpcEndpoints: [
                  {
                    networkClientId: 'selectedNetworkClientId',
                  },
                ],
              },
              '0x89': {
                chainId: '0x89',
                nativeCurrency: 'POL',
                rpcEndpoints: [
                  {
                    networkClientId: 'selectedNetworkClientId2',
                  },
                ],
              },
            },
          },
          PreferencesController: {
            tokenNetworkFilter: {
              '0x1': true,
              '0x89': true,
            },
          },
        },
      },
    } as unknown as RootState;

    renderHookWithProvider(() => useCurrencyRatePolling(), { state });

    expect(
      jest.mocked(Engine.context.CurrencyRateController.startPolling),
    ).toHaveBeenCalledWith({ nativeCurrencies: ['ETH', 'POL'] });
  });

  it('should poll only for current network if selected one is not popular', async () => {
    const state = {
      engine: {
        backgroundState: {
          MultichainNetworkController: {
            isEvmSelected: true,
            selectedMultichainNetworkChainId: SolScope.Mainnet,

            multichainNetworkConfigurationsByChainId: {},
          },
          NetworkController: {
            selectedNetworkClientId: 'selectedNetworkClientId',
            networkConfigurationsByChainId: {
              '0x82750': {
                nativeCurrency: 'SCROLL',
                chainId: '0x82750',
                rpcEndpoints: [
                  {
                    networkClientId: 'selectedNetworkClientId',
                  },
                ],
              },
              '0x89': {
                chainId: '0x89',
                nativeCurrency: 'POL',
                rpcEndpoints: [
                  {
                    networkClientId: 'selectedNetworkClientId2',
                  },
                ],
              },
            },
          },
          PreferencesController: {
            tokenNetworkFilter: {
              '0x82750': true,
              '0x89': true,
            },
          },
        },
      },
    } as unknown as RootState;

    renderHookWithProvider(() => useCurrencyRatePolling(), { state });

    expect(
      jest.mocked(Engine.context.CurrencyRateController.startPolling),
    ).toHaveBeenCalledWith({ nativeCurrencies: ['SCROLL'] });
  });

  it('Should not poll when evm is not selected', async () => {
    const state = {
      engine: {
        backgroundState: {
          MultichainNetworkController: {
            isEvmSelected: false,
            selectedMultichainNetworkChainId: SolScope.Mainnet,

            multichainNetworkConfigurationsByChainId: {},
          },
          NetworkController: {
            selectedNetworkClientId: 'selectedNetworkClientId',
            networkConfigurationsByChainId: {
              '0x82750': {
                nativeCurrency: 'SCROLL',
                chainId: '0x82750',
                rpcEndpoints: [
                  {
                    networkClientId: 'selectedNetworkClientId',
                  },
                ],
              },
              '0x89': {
                chainId: '0x89',
                nativeCurrency: 'POL',
                rpcEndpoints: [
                  {
                    networkClientId: 'selectedNetworkClientId2',
                  },
                ],
              },
            },
          },
          PreferencesController: {
            tokenNetworkFilter: {
              '0x82750': true,
              '0x89': true,
            },
          },
        },
      },
    } as unknown as RootState;

    renderHookWithProvider(() => useCurrencyRatePolling(), { state });

    const mockedCurrencyRateController = jest.mocked(
      Engine.context.CurrencyRateController,
    );
    expect(mockedCurrencyRateController.startPolling).toHaveBeenCalledTimes(0);
  });
<<<<<<< HEAD
=======

  it('polls with provided chain ids', () => {
    const state = {
      engine: {
        backgroundState: {
          MultichainNetworkController: {
            isEvmSelected: false,
            selectedMultichainNetworkChainId: SolScope.Mainnet,

            multichainNetworkConfigurationsByChainId: {},
          },
          NetworkController: {
            selectedNetworkClientId: 'selectedNetworkClientId',
            networkConfigurationsByChainId: {
              '0x1': {
                nativeCurrency: 'ETH',
                chainId: '0x1',
                rpcEndpoints: [
                  {
                    networkClientId: 'selectedNetworkClientId',
                  },
                ],
              },
              '0x89': {
                nativeCurrency: 'POL',
                chainId: '0x89',
                rpcEndpoints: [
                  {
                    networkClientId: 'selectedNetworkClientId2',
                  },
                ],
              },
            },
          },
          PreferencesController: {
            tokenNetworkFilter: {
              '0x1': true,
            },
          },
        },
      },
    } as unknown as RootState;

    renderHookWithProvider(
      () => useCurrencyRatePolling({ chainIds: ['0x1', '0x89'] }),
      {
        state,
      },
    );

    const mockedCurrencyRateController = jest.mocked(
      Engine.context.CurrencyRateController,
    );

    expect(mockedCurrencyRateController.startPolling).toHaveBeenCalledTimes(2);
    expect(mockedCurrencyRateController.startPolling).toHaveBeenNthCalledWith(1, {
      nativeCurrencies: ['ETH'],
    });
    expect(mockedCurrencyRateController.startPolling).toHaveBeenNthCalledWith(2, {
      nativeCurrencies: ['POL'],
    });
  });
>>>>>>> 961a5281
});<|MERGE_RESOLUTION|>--- conflicted
+++ resolved
@@ -168,8 +168,6 @@
     );
     expect(mockedCurrencyRateController.startPolling).toHaveBeenCalledTimes(0);
   });
-<<<<<<< HEAD
-=======
 
   it('polls with provided chain ids', () => {
     const state = {
@@ -232,5 +230,4 @@
       nativeCurrencies: ['POL'],
     });
   });
->>>>>>> 961a5281
 });