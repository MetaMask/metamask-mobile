import useTokenRatesPolling from './useTokenRatesPolling';
import { renderHookWithProvider } from '../../../util/test/renderWithProvider';
import Engine from '../../../core/Engine';
import { RootState } from '../../../reducers';
import { SolScope } from '@metamask/keyring-api';

jest.mock('../../../core/Engine', () => ({
  context: {
    TokenRatesController: {
      startPolling: jest.fn(),
      stopPollingByPollingToken: jest.fn(),
    },
  },
}));

describe('useTokenRatesPolling', () => {
  beforeEach(() => {
    jest.resetAllMocks();
  });

  const state = {
    engine: {
      backgroundState: {
        TokenRatesController: {
          marketData: {},
        },
        MultichainNetworkController: {
          isEvmSelected: true,
          selectedMultichainNetworkChainId: SolScope.Mainnet,
          multichainNetworkConfigurationsByChainId: {},
        },
        NetworkController: {
          selectedNetworkClientId: 'selectedNetworkClientId',
          networkConfigurationsByChainId: {
            '0x1': {
              chainId: '0x1',
              rpcEndpoints: [
                {
                  networkClientId: 'selectedNetworkClientId',
                },
              ],
              defaultRpcEndpointIndex: 0,
            },
            '0x89': {
              chainId: '0x89',
              rpcEndpoints: [
                {
                  networkClientId: 'selectedNetworkClientId2',
                },
              ],
              defaultRpcEndpointIndex: 0,
            },
            '0x5': {
              chainId: '0x5',
              rpcEndpoints: [
                {
                  networkClientId: 'selectedNetworkClientId3',
                },
              ],
              defaultRpcEndpointIndex: 0,
            },
          },
        },
        PreferencesController: {
          useTokenDetection: true,
          tokenNetworkFilter: {
            '0x1': true,
            '0x89': true,
          },
        },
        NetworkEnablementController: {
          enabledNetworkMap: {
            eip155: {
              '0x1': true,
              '0x89': true,
              '0x5': false,
            },
          },
        },
      },
    },
  } as unknown as RootState;

  it('Should poll by provided chain ids, and stop polling on dismount', async () => {
    const { unmount } = renderHookWithProvider(
      () => useTokenRatesPolling({ chainIds: ['0x1'] }),
      { state },
    );

    const mockedTokenRatesController = jest.mocked(
      Engine.context.TokenRatesController,
    );

    expect(mockedTokenRatesController.startPolling).toHaveBeenCalledTimes(1);
    expect(mockedTokenRatesController.startPolling).toHaveBeenCalledWith({
      chainIds: ['0x1'],
    });

    expect(
      mockedTokenRatesController.stopPollingByPollingToken,
    ).toHaveBeenCalledTimes(0);
    unmount();
    expect(
      mockedTokenRatesController.stopPollingByPollingToken,
    ).toHaveBeenCalledTimes(1);
  });

<<<<<<< HEAD
=======
  it('should poll only for current network if selected one is not popular', () => {
    const stateToTest = {
      engine: {
        backgroundState: {
          MultichainNetworkController: {
            isEvmSelected: true,
            selectedMultichainNetworkChainId: SolScope.Mainnet,

            multichainNetworkConfigurationsByChainId: {},
          },
          NetworkController: {
            selectedNetworkClientId: 'selectedNetworkClientId',
            networkConfigurationsByChainId: {
              '0x82750': {
                chainId: '0x82750',
                rpcEndpoints: [
                  {
                    networkClientId: 'selectedNetworkClientId',
                  },
                ],
                defaultRpcEndpointIndex: 0,
              },
            },
          },
          TokenRatesController: {
            marketData: {
              '0x82750': {},
            },
          },
          PreferencesController: {
            useTokenDetection: true,
            tokenNetworkFilter: {
              '0x82750': true,
            },
          },
          NetworkEnablementController: {
            enabledNetworkMap: {
              eip155: {
                '0x82750': true,
              },
            },
          },
        },
      },
    } as unknown as RootState;

    const { unmount } = renderHookWithProvider(() => useTokenRatesPolling(), {
      state: stateToTest,
    });

    const mockedTokenRatesController = jest.mocked(
      Engine.context.TokenRatesController,
    );

    expect(mockedTokenRatesController.startPolling).toHaveBeenCalledTimes(1);
    expect(mockedTokenRatesController.startPolling).toHaveBeenCalledWith({
      chainIds: ['0x82750'],
    });

    expect(
      mockedTokenRatesController.stopPollingByPollingToken,
    ).toHaveBeenCalledTimes(0);
    unmount();
    expect(
      mockedTokenRatesController.stopPollingByPollingToken,
    ).toHaveBeenCalledTimes(1);
  });

>>>>>>> b0000655
  it('Should not poll when evm is not selected', async () => {
    renderHookWithProvider(() => useTokenRatesPolling(), {
      state: {
        ...state,
        engine: {
          ...state.engine,
          backgroundState: {
            ...state.engine.backgroundState,
            MultichainNetworkController: {
              ...state.engine.backgroundState.MultichainNetworkController,
              isEvmSelected: false,
            },
          },
        },
      },
    });

    const mockedTokenRatesController = jest.mocked(
      Engine.context.TokenRatesController,
    );
    expect(mockedTokenRatesController.startPolling).toHaveBeenCalledTimes(0);
  });

  it('polls with provided chain ids', () => {
    renderHookWithProvider(
      () => useTokenRatesPolling({ chainIds: ['0x1', '0x89'] }),
      {
        state,
      },
    );

    const mockedTokenRatesController = jest.mocked(
      Engine.context.TokenRatesController,
    );

    expect(mockedTokenRatesController.startPolling).toHaveBeenCalledTimes(1);
    expect(mockedTokenRatesController.startPolling).toHaveBeenCalledWith({
      chainIds: ['0x1', '0x89'],
    });
  });

<<<<<<< HEAD
  describe('Feature flag scenarios', () => {
    it('should poll enabled EVM networks when global network selector is removed', () => {
=======
  describe('Network enablement scenarios', () => {
    it('should poll enabled EVM networks', () => {
>>>>>>> b0000655
      const { unmount } = renderHookWithProvider(() => useTokenRatesPolling(), {
        state,
      });

      const mockedTokenRatesController = jest.mocked(
        Engine.context.TokenRatesController,
      );

      expect(mockedTokenRatesController.startPolling).toHaveBeenCalledTimes(1);
      expect(mockedTokenRatesController.startPolling).toHaveBeenCalledWith({
        // group poll popular networks, does not poll custom networks
        chainIds: ['0x1', '0x89'],
      });

      unmount();
      expect(
        mockedTokenRatesController.stopPollingByPollingToken,
      ).toHaveBeenCalledTimes(1);
    });

<<<<<<< HEAD
=======
    it('should poll popular networks', () => {
      // Use chain IDs that are actually in PopularList: Ethereum Mainnet (0x1), Polygon (0x89), Optimism (0xa)
      const stateWithPopularNetworks = {
        ...state,
        engine: {
          ...state.engine,
          backgroundState: {
            ...state.engine.backgroundState,
            NetworkController: {
              ...state.engine.backgroundState.NetworkController,
              networkConfigurationsByChainId: {
                '0x1': {
                  chainId: '0x1' as const,
                  rpcEndpoints: [
                    {
                      networkClientId: 'selectedNetworkClientId',
                    },
                  ],
                  defaultRpcEndpointIndex: 0,
                },
                '0x89': {
                  chainId: '0x89' as const,
                  rpcEndpoints: [
                    {
                      networkClientId: 'selectedNetworkClientId',
                    },
                  ],
                  defaultRpcEndpointIndex: 0,
                },
                '0xa': {
                  chainId: '0xa' as const,
                  rpcEndpoints: [
                    {
                      networkClientId: 'selectedNetworkClientId',
                    },
                  ],
                  defaultRpcEndpointIndex: 0,
                },
              },
            },
            PreferencesController: {
              ...state.engine.backgroundState.PreferencesController,
              tokenNetworkFilter: {
                '0x1': true,
                '0x89': true,
                '0xa': true,
              },
            },
            NetworkEnablementController: {
              ...state.engine.backgroundState.NetworkEnablementController,
              enabledNetworkMap: {
                eip155: {
                  '0x1': true,
                  '0x89': true,
                  '0xa': true,
                },
              },
            },
          },
        },
      };

      const { unmount } = renderHookWithProvider(() => useTokenRatesPolling(), {
        state: stateWithPopularNetworks,
      });

      const mockedTokenRatesController = jest.mocked(
        Engine.context.TokenRatesController,
      );

      expect(mockedTokenRatesController.startPolling).toHaveBeenCalledTimes(1);
      expect(mockedTokenRatesController.startPolling).toHaveBeenCalledWith({
        chainIds: ['0x1', '0x89', '0xa'],
      });

      unmount();
      expect(
        mockedTokenRatesController.stopPollingByPollingToken,
      ).toHaveBeenCalledTimes(1);
    });

>>>>>>> b0000655
    it('should handle empty enabled networks gracefully', () => {
      const stateWithEmptyNetworks = {
        ...state,
        engine: {
          ...state.engine,
          backgroundState: {
            ...state.engine.backgroundState,
            NetworkEnablementController: {
              enabledNetworkMap: {
                eip155: {},
              },
            },
          },
        },
      };

      const { unmount } = renderHookWithProvider(() => useTokenRatesPolling(), {
        state: stateWithEmptyNetworks,
      });

      const mockedTokenRatesController = jest.mocked(
        Engine.context.TokenRatesController,
      );

      expect(mockedTokenRatesController.startPolling).not.toHaveBeenCalled();

      unmount();
      expect(
        mockedTokenRatesController.stopPollingByPollingToken,
      ).not.toHaveBeenCalled();
    });
  });
});<|MERGE_RESOLUTION|>--- conflicted
+++ resolved
@@ -105,8 +105,6 @@
     ).toHaveBeenCalledTimes(1);
   });
 
-<<<<<<< HEAD
-=======
   it('should poll only for current network if selected one is not popular', () => {
     const stateToTest = {
       engine: {
@@ -175,7 +173,6 @@
     ).toHaveBeenCalledTimes(1);
   });
 
->>>>>>> b0000655
   it('Should not poll when evm is not selected', async () => {
     renderHookWithProvider(() => useTokenRatesPolling(), {
       state: {
@@ -217,13 +214,8 @@
     });
   });
 
-<<<<<<< HEAD
-  describe('Feature flag scenarios', () => {
-    it('should poll enabled EVM networks when global network selector is removed', () => {
-=======
   describe('Network enablement scenarios', () => {
     it('should poll enabled EVM networks', () => {
->>>>>>> b0000655
       const { unmount } = renderHookWithProvider(() => useTokenRatesPolling(), {
         state,
       });
@@ -244,8 +236,6 @@
       ).toHaveBeenCalledTimes(1);
     });
 
-<<<<<<< HEAD
-=======
     it('should poll popular networks', () => {
       // Use chain IDs that are actually in PopularList: Ethereum Mainnet (0x1), Polygon (0x89), Optimism (0xa)
       const stateWithPopularNetworks = {
@@ -327,7 +317,6 @@
       ).toHaveBeenCalledTimes(1);
     });
 
->>>>>>> b0000655
     it('should handle empty enabled networks gracefully', () => {
       const stateWithEmptyNetworks = {
         ...state,
