--- conflicted
+++ resolved
@@ -106,13 +106,6 @@
   });
 
   it('should poll only for current network if selected one is not popular', () => {
-<<<<<<< HEAD
-    jest
-      .spyOn(networks, 'isRemoveGlobalNetworkSelectorEnabled')
-      .mockReturnValue(false);
-
-=======
->>>>>>> f4e8f8d0
     const stateToTest = {
       engine: {
         backgroundState: {
@@ -221,17 +214,8 @@
     });
   });
 
-<<<<<<< HEAD
-  describe('Feature flag scenarios', () => {
-    it('should poll enabled EVM networks when global network selector is removed and portfolio view is enabled', () => {
-      jest
-        .spyOn(networks, 'isRemoveGlobalNetworkSelectorEnabled')
-        .mockReturnValue(true);
-
-=======
   describe('Network enablement scenarios', () => {
     it('should poll enabled EVM networks', () => {
->>>>>>> f4e8f8d0
       const { unmount } = renderHookWithProvider(() => useTokenRatesPolling(), {
         state,
       });
@@ -252,15 +236,7 @@
       ).toHaveBeenCalledTimes(1);
     });
 
-<<<<<<< HEAD
-    it('should poll popular networks when all networks selected and global selector enabled', () => {
-      jest
-        .spyOn(networks, 'isRemoveGlobalNetworkSelectorEnabled')
-        .mockReturnValue(false);
-
-=======
     it('should poll popular networks', () => {
->>>>>>> f4e8f8d0
       // Use chain IDs that are actually in PopularList: Ethereum Mainnet (0x1), Polygon (0x89), Optimism (0xa)
       const stateWithPopularNetworks = {
         ...state,
@@ -342,13 +318,6 @@
     });
 
     it('should handle empty enabled networks gracefully', () => {
-<<<<<<< HEAD
-      jest
-        .spyOn(networks, 'isRemoveGlobalNetworkSelectorEnabled')
-        .mockReturnValue(true);
-
-=======
->>>>>>> f4e8f8d0
       const stateWithEmptyNetworks = {
         ...state,
         engine: {
