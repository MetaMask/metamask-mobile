--- conflicted
+++ resolved
@@ -3,8 +3,6 @@
 import Engine from '../../../core/Engine';
 import { RootState } from '../../../reducers';
 import { SolScope } from '@metamask/keyring-api';
-// eslint-disable-next-line import/no-namespace
-import * as networks from '../../../util/networks';
 
 jest.mock('../../../core/Engine', () => ({
   context: {
@@ -107,74 +105,6 @@
     ).toHaveBeenCalledTimes(1);
   });
 
-<<<<<<< HEAD
-=======
-  it('should poll only for current network if selected one is not popular', () => {
-    jest
-      .spyOn(networks, 'isRemoveGlobalNetworkSelectorEnabled')
-      .mockReturnValue(false);
-
-    const stateToTest = {
-      engine: {
-        backgroundState: {
-          MultichainNetworkController: {
-            isEvmSelected: true,
-            selectedMultichainNetworkChainId: SolScope.Mainnet,
-
-            multichainNetworkConfigurationsByChainId: {},
-          },
-          NetworkController: {
-            selectedNetworkClientId: 'selectedNetworkClientId',
-            networkConfigurationsByChainId: {
-              '0x82750': {
-                chainId: '0x82750',
-                rpcEndpoints: [
-                  {
-                    networkClientId: 'selectedNetworkClientId',
-                  },
-                ],
-                defaultRpcEndpointIndex: 0,
-              },
-            },
-          },
-          TokenRatesController: {
-            marketData: {
-              '0x82750': {},
-            },
-          },
-          PreferencesController: {
-            useTokenDetection: true,
-            tokenNetworkFilter: {
-              '0x82750': true,
-            },
-          },
-        },
-      },
-    } as unknown as RootState;
-
-    const { unmount } = renderHookWithProvider(() => useTokenRatesPolling(), {
-      state: stateToTest,
-    });
-
-    const mockedTokenRatesController = jest.mocked(
-      Engine.context.TokenRatesController,
-    );
-
-    expect(mockedTokenRatesController.startPolling).toHaveBeenCalledTimes(1);
-    expect(mockedTokenRatesController.startPolling).toHaveBeenCalledWith({
-      chainIds: ['0x82750'],
-    });
-
-    expect(
-      mockedTokenRatesController.stopPollingByPollingToken,
-    ).toHaveBeenCalledTimes(0);
-    unmount();
-    expect(
-      mockedTokenRatesController.stopPollingByPollingToken,
-    ).toHaveBeenCalledTimes(1);
-  });
-
->>>>>>> 6ab8653c
   it('Should not poll when evm is not selected', async () => {
     renderHookWithProvider(() => useTokenRatesPolling(), {
       state: {
@@ -217,15 +147,7 @@
   });
 
   describe('Feature flag scenarios', () => {
-    it('should poll enabled EVM networks when global network selector is removed and portfolio view is enabled', () => {
-<<<<<<< HEAD
-      jest.spyOn(networks, 'isPortfolioViewEnabled').mockReturnValue(true);
-=======
-      jest
-        .spyOn(networks, 'isRemoveGlobalNetworkSelectorEnabled')
-        .mockReturnValue(true);
->>>>>>> 6ab8653c
-
+    it('should poll enabled EVM networks when global network selector is removed', () => {
       const { unmount } = renderHookWithProvider(() => useTokenRatesPolling(), {
         state,
       });
@@ -246,102 +168,7 @@
       ).toHaveBeenCalledTimes(1);
     });
 
-<<<<<<< HEAD
-    it('should poll current chain when portfolio view is disabled', () => {
-      jest.spyOn(networks, 'isPortfolioViewEnabled').mockReturnValue(false);
-
-      const { unmount } = renderHookWithProvider(() => useTokenRatesPolling(), {
-        state,
-=======
-    it('should poll popular networks when all networks selected and global selector enabled', () => {
-      jest
-        .spyOn(networks, 'isRemoveGlobalNetworkSelectorEnabled')
-        .mockReturnValue(false);
-
-      // Use chain IDs that are actually in PopularList: Ethereum Mainnet (0x1), Polygon (0x89), Optimism (0xa)
-      const stateWithPopularNetworks = {
-        ...state,
-        engine: {
-          ...state.engine,
-          backgroundState: {
-            ...state.engine.backgroundState,
-            NetworkController: {
-              ...state.engine.backgroundState.NetworkController,
-              networkConfigurationsByChainId: {
-                '0x1': {
-                  chainId: '0x1' as const,
-                  rpcEndpoints: [
-                    {
-                      networkClientId: 'selectedNetworkClientId',
-                    },
-                  ],
-                  defaultRpcEndpointIndex: 0,
-                },
-                '0x89': {
-                  chainId: '0x89' as const,
-                  rpcEndpoints: [
-                    {
-                      networkClientId: 'selectedNetworkClientId',
-                    },
-                  ],
-                  defaultRpcEndpointIndex: 0,
-                },
-                '0xa': {
-                  chainId: '0xa' as const,
-                  rpcEndpoints: [
-                    {
-                      networkClientId: 'selectedNetworkClientId',
-                    },
-                  ],
-                  defaultRpcEndpointIndex: 0,
-                },
-              },
-            },
-            PreferencesController: {
-              ...state.engine.backgroundState.PreferencesController,
-              tokenNetworkFilter: {
-                '0x1': true,
-                '0x89': true,
-                '0xa': true,
-              },
-            },
-          },
-        },
-      };
-
-      const { unmount } = renderHookWithProvider(() => useTokenRatesPolling(), {
-        state: stateWithPopularNetworks,
->>>>>>> 6ab8653c
-      });
-
-      const mockedTokenRatesController = jest.mocked(
-        Engine.context.TokenRatesController,
-      );
-
-      expect(mockedTokenRatesController.startPolling).toHaveBeenCalledTimes(1);
-      expect(mockedTokenRatesController.startPolling).toHaveBeenCalledWith({
-<<<<<<< HEAD
-        chainIds: ['0x1'],
-=======
-        chainIds: ['0x1', '0x89', '0xa'],
->>>>>>> 6ab8653c
-      });
-
-      unmount();
-      expect(
-        mockedTokenRatesController.stopPollingByPollingToken,
-      ).toHaveBeenCalledTimes(1);
-    });
-
     it('should handle empty enabled networks gracefully', () => {
-<<<<<<< HEAD
-      jest.spyOn(networks, 'isPortfolioViewEnabled').mockReturnValue(true);
-=======
-      jest
-        .spyOn(networks, 'isRemoveGlobalNetworkSelectorEnabled')
-        .mockReturnValue(true);
->>>>>>> 6ab8653c
-
       const stateWithEmptyNetworks = {
         ...state,
         engine: {
