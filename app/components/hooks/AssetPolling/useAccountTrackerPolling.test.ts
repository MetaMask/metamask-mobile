import { renderHookWithProvider } from '../../../util/test/renderWithProvider';
import Engine from '../../../core/Engine';
import useAccountTrackerPolling from './useAccountTrackerPolling';
// eslint-disable-next-line import/no-namespace
import * as networks from '../../../util/networks';
import { RootState } from '../../../reducers';
import { SolScope } from '@metamask/keyring-api';

jest.mock('../../../core/Engine', () => ({
  context: {
    AccountTrackerController: {
      startPolling: jest.fn(),
      stopPollingByPollingToken: jest.fn(),
    },
  },
}));

describe('useAccountTrackerPolling', () => {
  beforeEach(() => {
    jest.resetAllMocks();
  });

  const state = {
    engine: {
      backgroundState: {
        MultichainNetworkController: {
          isEvmSelected: true,
          selectedMultichainNetworkChainId: SolScope.Mainnet,

          multichainNetworkConfigurationsByChainId: {},
        },
        NetworkController: {
          selectedNetworkClientId: 'selectedNetworkClientId',
          networkConfigurationsByChainId: {
            '0x1': {
              chainId: '0x1',
              rpcEndpoints: [
                {
                  networkClientId: 'selectedNetworkClientId',
                },
              ],
              defaultRpcEndpointIndex: 0,
            },
            '0x89': {
              chainId: '0x89',
              rpcEndpoints: [
                {
                  networkClientId: 'otherNetworkClientId',
                },
              ],
              defaultRpcEndpointIndex: 0,
            },
          },
        },
        AccountTrackerController: {
          accountsByChainId: {
            '0x1': {},
            '0x2': {},
          },
        },
        PreferencesController: {
          tokenNetworkFilter: {
            '0x1': true,
            '0x89': true,
          },
        },
      },
    },
  } as unknown as RootState;

  it('should poll all network configurations when portfolio view is enabled', () => {
    jest.spyOn(networks, 'isPortfolioViewEnabled').mockReturnValue(true);

    const { unmount } = renderHookWithProvider(
      () => useAccountTrackerPolling(),
      { state },
    );

    const mockedAccountTrackerController = jest.mocked(
      Engine.context.AccountTrackerController,
    );

    expect(mockedAccountTrackerController.startPolling).toHaveBeenCalledTimes(
      2,
    );
    expect(mockedAccountTrackerController.startPolling).toHaveBeenCalledWith({
      networkClientIds: ['otherNetworkClientId'],
    });

    unmount();
    expect(
      mockedAccountTrackerController.stopPollingByPollingToken,
    ).toHaveBeenCalledTimes(2);
  });

  it('should use provided network client IDs when specified, even with portfolio view enabled', () => {
    jest.spyOn(networks, 'isPortfolioViewEnabled').mockReturnValue(true);

    const { unmount } = renderHookWithProvider(
      () =>
        useAccountTrackerPolling({
          networkClientIds: ['specificNetworkClientId'],
        }),
      { state },
    );

    const mockedAccountTrackerController = jest.mocked(
      Engine.context.AccountTrackerController,
    );

    expect(mockedAccountTrackerController.startPolling).toHaveBeenCalledTimes(
      1,
    );
    expect(mockedAccountTrackerController.startPolling).toHaveBeenCalledWith({
      networkClientIds: ['specificNetworkClientId'],
    });

    unmount();
    expect(
      mockedAccountTrackerController.stopPollingByPollingToken,
    ).toHaveBeenCalledTimes(1);
  });

  it('should poll only for current network if selected one is not popular', () => {
    const { unmount } = renderHookWithProvider(
      () => useAccountTrackerPolling(),
      {
        state: {
          engine: {
            backgroundState: {
              MultichainNetworkController: {
                isEvmSelected: true,
                selectedMultichainNetworkChainId: SolScope.Mainnet,

                multichainNetworkConfigurationsByChainId: {},
              },
              NetworkController: {
                selectedNetworkClientId: 'otherNetworkClientId',
                networkConfigurationsByChainId: {
                  '0x89': {
                    chainId: '0x89',
                    rpcEndpoints: [
                      {
                        networkClientId: 'otherNetworkClientId',
                      },
                    ],
                    defaultRpcEndpointIndex: 0,
                  },
                  '0x82750': {
                    chainId: '0x82750',
                    rpcEndpoints: [
                      {
                        networkClientId: 'otherNetworkClientId',
                      },
                    ],
                    defaultRpcEndpointIndex: 0,
                  },
                },
              },
              AccountTrackerController: {
                accountsByChainId: {
                  '0x89': {},
                  '0x82750': {},
                },
              },
              PreferencesController: {
                tokenNetworkFilter: {
                  '0x82750': true,
                  '0x89': true,
                },
              },
            },
          },
        } as unknown as RootState,
      },
    );

    const mockedAccountTrackerController = jest.mocked(
      Engine.context.AccountTrackerController,
    );

    expect(mockedAccountTrackerController.startPolling).toHaveBeenCalledTimes(
      1,
    );
    expect(mockedAccountTrackerController.startPolling).toHaveBeenCalledWith({
      networkClientIds: ['otherNetworkClientId'],
    });

    unmount();
    expect(
      mockedAccountTrackerController.stopPollingByPollingToken,
    ).toHaveBeenCalledTimes(1);
  });

  it('Should not poll when evm is not selected', async () => {
    renderHookWithProvider(() => useAccountTrackerPolling(), {
      state: {
        ...state,
        engine: {
          ...state.engine,
          backgroundState: {
            ...state.engine.backgroundState,
            MultichainNetworkController: {
              ...state.engine.backgroundState.MultichainNetworkController,
              isEvmSelected: false,
            },
          },
        },
      },
    });

    const mockedAccountTrackerController = jest.mocked(
      Engine.context.AccountTrackerController,
    );
    expect(mockedAccountTrackerController.startPolling).toHaveBeenCalledTimes(
      0,
    );
  });
<<<<<<< HEAD
=======

  it('polls with provided network client ids', () => {
    renderHookWithProvider(
      () =>
        useAccountTrackerPolling({
          networkClientIds: [
            'specificNetworkClientId1',
            'specificNetworkClientId2',
          ],
        }),
      {
        state,
      },
    );

    const mockedAccountTrackerController = jest.mocked(
      Engine.context.AccountTrackerController,
    );

    expect(mockedAccountTrackerController.startPolling).toHaveBeenCalledTimes(
      2,
    );
    expect(mockedAccountTrackerController.startPolling).toHaveBeenNthCalledWith(1, {
      networkClientIds: ['specificNetworkClientId1'],
    });
    expect(mockedAccountTrackerController.startPolling).toHaveBeenNthCalledWith(2, {
      networkClientIds: ['specificNetworkClientId2'],
    });
  });
>>>>>>> 961a5281
});<|MERGE_RESOLUTION|>--- conflicted
+++ resolved
@@ -216,8 +216,6 @@
       0,
     );
   });
-<<<<<<< HEAD
-=======
 
   it('polls with provided network client ids', () => {
     renderHookWithProvider(
@@ -247,5 +245,4 @@
       networkClientIds: ['specificNetworkClientId2'],
     });
   });
->>>>>>> 961a5281
 });