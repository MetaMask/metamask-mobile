import { renderHookWithProvider } from '../../../util/test/renderWithProvider';
import Engine from '../../../core/Engine';
import useAccountTrackerPolling from './useAccountTrackerPolling';
// eslint-disable-next-line import/no-namespace
import * as networks from '../../../util/networks';
import { RootState } from '../../../reducers';
import { SolScope } from '@metamask/keyring-api';

jest.mock('../../../core/Engine', () => ({
  context: {
    AccountTrackerController: {
      startPolling: jest.fn(),
      stopPollingByPollingToken: jest.fn(),
    },
  },
}));

describe('useAccountTrackerPolling', () => {
  beforeEach(() => {
    jest.resetAllMocks();
  });

  const state = {
    engine: {
      backgroundState: {
        MultichainNetworkController: {
          isEvmSelected: true,
          selectedMultichainNetworkChainId: SolScope.Mainnet,

          multichainNetworkConfigurationsByChainId: {},
        },
        NetworkController: {
          selectedNetworkClientId: 'selectedNetworkClientId',
          networkConfigurationsByChainId: {
            '0x1': {
              chainId: '0x1',
              rpcEndpoints: [
                {
                  networkClientId: 'selectedNetworkClientId',
                },
              ],
              defaultRpcEndpointIndex: 0,
            },
            '0x89': {
              chainId: '0x89',
              rpcEndpoints: [
                {
                  networkClientId: 'otherNetworkClientId',
                },
              ],
              defaultRpcEndpointIndex: 0,
            },
          },
        },
        AccountTrackerController: {
          accountsByChainId: {
            '0x1': {},
            '0x2': {},
          },
        },
        PreferencesController: {
          tokenNetworkFilter: {
            '0x1': true,
            '0x89': true,
          },
        },
        NetworkEnablementController: {
          enabledNetworkMap: {
            eip155: {
              '0x1': true,
              '0x89': true,
            },
          },
        },
      },
    },
  } as unknown as RootState;

  it('should poll all network configurations', () => {
    const { unmount } = renderHookWithProvider(
      () => useAccountTrackerPolling(),
      { state },
    );

    const mockedAccountTrackerController = jest.mocked(
      Engine.context.AccountTrackerController,
    );

    expect(mockedAccountTrackerController.startPolling).toHaveBeenCalledTimes(
      1,
    );
    expect(mockedAccountTrackerController.startPolling).toHaveBeenCalledWith({
      networkClientIds: ['selectedNetworkClientId', 'otherNetworkClientId'],
    });

    unmount();
    expect(
      mockedAccountTrackerController.stopPollingByPollingToken,
    ).toHaveBeenCalledTimes(1);
  });

  it('should use provided network client IDs when specified', () => {
    const { unmount } = renderHookWithProvider(
      () =>
        useAccountTrackerPolling({
          networkClientIds: ['specificNetworkClientId'],
        }),
      { state },
    );

    const mockedAccountTrackerController = jest.mocked(
      Engine.context.AccountTrackerController,
    );

    expect(mockedAccountTrackerController.startPolling).toHaveBeenCalledTimes(
      1,
    );
    expect(mockedAccountTrackerController.startPolling).toHaveBeenCalledWith({
      networkClientIds: ['specificNetworkClientId'],
    });

    unmount();
    expect(
      mockedAccountTrackerController.stopPollingByPollingToken,
    ).toHaveBeenCalledTimes(1);
  });

  it('should poll only for current network if selected one is not popular', () => {
    const { unmount } = renderHookWithProvider(
      () => useAccountTrackerPolling(),
      {
        state: {
          engine: {
            backgroundState: {
              MultichainNetworkController: {
                isEvmSelected: true,
                selectedMultichainNetworkChainId: SolScope.Mainnet,

                multichainNetworkConfigurationsByChainId: {},
              },
              NetworkController: {
                selectedNetworkClientId: 'otherNetworkClientId',
                networkConfigurationsByChainId: {
                  '0x89': {
                    chainId: '0x89',
                    rpcEndpoints: [
                      {
                        networkClientId: 'otherNetworkClientId',
                      },
                    ],
                    defaultRpcEndpointIndex: 0,
                  },
                  '0x82750': {
                    chainId: '0x82750',
                    rpcEndpoints: [
                      {
                        networkClientId: 'otherNetworkClientId2',
                      },
                    ],
                    defaultRpcEndpointIndex: 0,
                  },
                },
              },
              AccountTrackerController: {
                accountsByChainId: {
                  '0x89': {},
                  '0x82750': {},
                },
              },
              PreferencesController: {
                tokenNetworkFilter: {
                  '0x82750': true,
                  '0x89': true,
                },
              },
              NetworkEnablementController: {
                enabledNetworkMap: {
                  eip155: {
                    '0x82750': true,
                    '0x89': false,
                  },
                },
              },
            },
          },
        } as unknown as RootState,
      },
    );

    const mockedAccountTrackerController = jest.mocked(
      Engine.context.AccountTrackerController,
    );

    expect(mockedAccountTrackerController.startPolling).toHaveBeenCalledTimes(
      1,
    );
    expect(mockedAccountTrackerController.startPolling).toHaveBeenCalledWith({
      networkClientIds: ['otherNetworkClientId2'],
    });

    unmount();
    expect(
      mockedAccountTrackerController.stopPollingByPollingToken,
    ).toHaveBeenCalledTimes(1);
  });

  it('Should not poll when evm is not selected', async () => {
    renderHookWithProvider(() => useAccountTrackerPolling(), {
      state: {
        ...state,
        engine: {
          ...state.engine,
          backgroundState: {
            ...state.engine.backgroundState,
            MultichainNetworkController: {
              ...state.engine.backgroundState.MultichainNetworkController,
              isEvmSelected: false,
            },
          },
        },
      },
    });

    const mockedAccountTrackerController = jest.mocked(
      Engine.context.AccountTrackerController,
    );
    expect(mockedAccountTrackerController.startPolling).toHaveBeenCalledTimes(
      0,
    );
  });

  it('polls with provided network client ids', () => {
    renderHookWithProvider(
      () =>
        useAccountTrackerPolling({
          networkClientIds: [
            'specificNetworkClientId1',
            'specificNetworkClientId2',
          ],
        }),
      {
        state,
      },
    );

    const mockedAccountTrackerController = jest.mocked(
      Engine.context.AccountTrackerController,
    );

    expect(mockedAccountTrackerController.startPolling).toHaveBeenCalledTimes(
      1,
    );
    expect(mockedAccountTrackerController.startPolling).toHaveBeenCalledWith({
      networkClientIds: [
        'specificNetworkClientId1',
        'specificNetworkClientId2',
      ],
    });
  });

  describe('Feature flag scenarios', () => {
    const baseState = {
      engine: {
        backgroundState: {
          MultichainNetworkController: {
            isEvmSelected: true,
            selectedMultichainNetworkChainId: SolScope.Mainnet,
            multichainNetworkConfigurationsByChainId: {},
          },
          NetworkController: {
            selectedNetworkClientId: 'selectedNetworkClientId',
            networkConfigurationsByChainId: {
              '0x1': {
                chainId: '0x1',
                rpcEndpoints: [
                  {
                    networkClientId: 'selectedNetworkClientId',
                  },
                ],
                defaultRpcEndpointIndex: 0,
              },
              '0x89': {
                chainId: '0x89',
                rpcEndpoints: [
                  {
                    networkClientId: 'selectedNetworkClientId2',
                  },
                ],
                defaultRpcEndpointIndex: 0,
              },
              '0xa': {
                chainId: '0xa',
                rpcEndpoints: [
                  {
                    networkClientId: 'selectedNetworkClientId3',
                  },
                ],
                defaultRpcEndpointIndex: 0,
              },
            },
          },
          AccountTrackerController: {
            accountsByChainId: {
              '0x1': {},
              '0x89': {},
              '0xa': {},
            },
          },
          PreferencesController: {
            tokenNetworkFilter: {
              '0x1': true,
              '0x89': true,
              '0xa': true,
            },
          },
          NetworkEnablementController: {
            enabledNetworkMap: {
              eip155: {
                '0x1': true,
                '0x89': true,
                '0xa': true,
              },
            },
          },
        },
      },
    } as unknown as RootState;

<<<<<<< HEAD
    it('should poll enabled EVM networks when global network selector is removed and portfolio view is enabled', () => {
      jest.spyOn(networks, 'isPortfolioViewEnabled').mockReturnValue(true);
=======
    it('should poll enabled EVM networks when global network selector is removed', () => {
      jest
        .spyOn(networks, 'isRemoveGlobalNetworkSelectorEnabled')
        .mockReturnValue(true);

>>>>>>> 6ab8653c
      const { unmount } = renderHookWithProvider(
        () => useAccountTrackerPolling(),
        { state: baseState },
      );

      const mockedAccountTrackerController = jest.mocked(
        Engine.context.AccountTrackerController,
      );

      expect(mockedAccountTrackerController.startPolling).toHaveBeenCalledTimes(
        1,
      );
      expect(mockedAccountTrackerController.startPolling).toHaveBeenCalledWith({
        networkClientIds: [
          'selectedNetworkClientId',
          'selectedNetworkClientId2',
          'selectedNetworkClientId3',
        ],
      });

      unmount();
      expect(
        mockedAccountTrackerController.stopPollingByPollingToken,
      ).toHaveBeenCalledTimes(1);
    });

    it('should handle empty enabled networks gracefully', () => {
<<<<<<< HEAD
      jest.spyOn(networks, 'isPortfolioViewEnabled').mockReturnValue(true);
=======
      jest
        .spyOn(networks, 'isRemoveGlobalNetworkSelectorEnabled')
        .mockReturnValue(true);

>>>>>>> 6ab8653c
      const stateWithEmptyNetworks = {
        ...baseState,
        engine: {
          ...baseState.engine,
          backgroundState: {
            ...baseState.engine.backgroundState,
            NetworkEnablementController: {
              enabledNetworkMap: {
                eip155: {},
              },
            },
          },
        },
      };

      const { unmount } = renderHookWithProvider(
        () => useAccountTrackerPolling(),
        { state: stateWithEmptyNetworks },
      );

      const mockedAccountTrackerController = jest.mocked(
        Engine.context.AccountTrackerController,
      );

      expect(mockedAccountTrackerController.startPolling).toHaveBeenCalledTimes(
        0,
      );

      unmount();
      expect(
        mockedAccountTrackerController.stopPollingByPollingToken,
      ).toHaveBeenCalledTimes(0);
    });

    it('should handle missing network configurations gracefully', () => {
<<<<<<< HEAD
      jest.spyOn(networks, 'isPortfolioViewEnabled').mockReturnValue(true);
=======
      jest
        .spyOn(networks, 'isRemoveGlobalNetworkSelectorEnabled')
        .mockReturnValue(true);

>>>>>>> 6ab8653c
      const stateWithMissingConfigs = {
        ...baseState,
        engine: {
          ...baseState.engine,
          backgroundState: {
            ...baseState.engine.backgroundState,
            NetworkEnablementController: {
              enabledNetworkMap: {
                eip155: {
                  '0x1': true,
                  '0x999': true, // Network not in configurations
                },
              },
            },
          },
        },
      };

      const { unmount } = renderHookWithProvider(
        () => useAccountTrackerPolling(),
        { state: stateWithMissingConfigs },
      );

      const mockedAccountTrackerController = jest.mocked(
        Engine.context.AccountTrackerController,
      );

      expect(mockedAccountTrackerController.startPolling).toHaveBeenCalledTimes(
        1,
      );
      expect(mockedAccountTrackerController.startPolling).toHaveBeenCalledWith({
        networkClientIds: ['selectedNetworkClientId'],
      });

      unmount();
      expect(
        mockedAccountTrackerController.stopPollingByPollingToken,
      ).toHaveBeenCalledTimes(1);
    });

    it('should handle undefined enabled networks gracefully', () => {
<<<<<<< HEAD
      jest.spyOn(networks, 'isPortfolioViewEnabled').mockReturnValue(true);
=======
      jest
        .spyOn(networks, 'isRemoveGlobalNetworkSelectorEnabled')
        .mockReturnValue(true);
>>>>>>> 6ab8653c

      const stateWithUndefinedNetworks = {
        ...baseState,
        engine: {
          ...baseState.engine,
          backgroundState: {
            ...baseState.engine.backgroundState,
            NetworkEnablementController: {
              enabledNetworkMap: {
                // No eip155 namespace
                solana: {
                  'solana:5eykt4UsFv8P8NJdTREpY1vzqKqZKvdp': true,
                },
              },
            },
          },
        },
      };

      const { unmount } = renderHookWithProvider(
        () => useAccountTrackerPolling(),
        { state: stateWithUndefinedNetworks },
      );

      const mockedAccountTrackerController = jest.mocked(
        Engine.context.AccountTrackerController,
      );

      expect(mockedAccountTrackerController.startPolling).toHaveBeenCalledTimes(
        0,
      );

      unmount();
      expect(
        mockedAccountTrackerController.stopPollingByPollingToken,
      ).toHaveBeenCalledTimes(0);
    });

    it('should handle undefined selectedNetworkClientId gracefully', () => {
      jest
        .spyOn(networks, 'isRemoveGlobalNetworkSelectorEnabled')
        .mockReturnValue(true);

      const stateWithUndefinedClientId = {
        ...baseState,
        engine: {
          ...baseState.engine,
          backgroundState: {
            ...baseState.engine.backgroundState,
            NetworkController: {
              ...baseState.engine.backgroundState.NetworkController,
              selectedNetworkClientId: undefined,
            },
          },
        },
      };

      const { unmount } = renderHookWithProvider(
        () => useAccountTrackerPolling(),
        { state: stateWithUndefinedClientId },
      );

      const mockedAccountTrackerController = jest.mocked(
        Engine.context.AccountTrackerController,
      );

      // With global network selector removed, polling should still occur for enabled networks
      // even when selectedNetworkClientId is undefined
      expect(mockedAccountTrackerController.startPolling).toHaveBeenCalledTimes(
        1,
      );
      expect(mockedAccountTrackerController.startPolling).toHaveBeenCalledWith({
        networkClientIds: [
          'selectedNetworkClientId',
          'selectedNetworkClientId2',
          'selectedNetworkClientId3',
        ],
      });

      unmount();
      expect(
        mockedAccountTrackerController.stopPollingByPollingToken,
      ).toHaveBeenCalledTimes(1);
    });
  });
});<|MERGE_RESOLUTION|>--- conflicted
+++ resolved
@@ -1,8 +1,6 @@
 import { renderHookWithProvider } from '../../../util/test/renderWithProvider';
 import Engine from '../../../core/Engine';
 import useAccountTrackerPolling from './useAccountTrackerPolling';
-// eslint-disable-next-line import/no-namespace
-import * as networks from '../../../util/networks';
 import { RootState } from '../../../reducers';
 import { SolScope } from '@metamask/keyring-api';
 
@@ -326,16 +324,7 @@
       },
     } as unknown as RootState;
 
-<<<<<<< HEAD
-    it('should poll enabled EVM networks when global network selector is removed and portfolio view is enabled', () => {
-      jest.spyOn(networks, 'isPortfolioViewEnabled').mockReturnValue(true);
-=======
     it('should poll enabled EVM networks when global network selector is removed', () => {
-      jest
-        .spyOn(networks, 'isRemoveGlobalNetworkSelectorEnabled')
-        .mockReturnValue(true);
-
->>>>>>> 6ab8653c
       const { unmount } = renderHookWithProvider(
         () => useAccountTrackerPolling(),
         { state: baseState },
@@ -363,14 +352,6 @@
     });
 
     it('should handle empty enabled networks gracefully', () => {
-<<<<<<< HEAD
-      jest.spyOn(networks, 'isPortfolioViewEnabled').mockReturnValue(true);
-=======
-      jest
-        .spyOn(networks, 'isRemoveGlobalNetworkSelectorEnabled')
-        .mockReturnValue(true);
-
->>>>>>> 6ab8653c
       const stateWithEmptyNetworks = {
         ...baseState,
         engine: {
@@ -406,14 +387,6 @@
     });
 
     it('should handle missing network configurations gracefully', () => {
-<<<<<<< HEAD
-      jest.spyOn(networks, 'isPortfolioViewEnabled').mockReturnValue(true);
-=======
-      jest
-        .spyOn(networks, 'isRemoveGlobalNetworkSelectorEnabled')
-        .mockReturnValue(true);
-
->>>>>>> 6ab8653c
       const stateWithMissingConfigs = {
         ...baseState,
         engine: {
@@ -455,14 +428,6 @@
     });
 
     it('should handle undefined enabled networks gracefully', () => {
-<<<<<<< HEAD
-      jest.spyOn(networks, 'isPortfolioViewEnabled').mockReturnValue(true);
-=======
-      jest
-        .spyOn(networks, 'isRemoveGlobalNetworkSelectorEnabled')
-        .mockReturnValue(true);
->>>>>>> 6ab8653c
-
       const stateWithUndefinedNetworks = {
         ...baseState,
         engine: {
@@ -501,10 +466,6 @@
     });
 
     it('should handle undefined selectedNetworkClientId gracefully', () => {
-      jest
-        .spyOn(networks, 'isRemoveGlobalNetworkSelectorEnabled')
-        .mockReturnValue(true);
-
       const stateWithUndefinedClientId = {
         ...baseState,
         engine: {
