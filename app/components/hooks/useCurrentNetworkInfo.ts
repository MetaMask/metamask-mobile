--- conflicted
+++ resolved
@@ -32,15 +32,12 @@
     selectNetworkConfigurationsByCaipChainId,
   );
   const isEvmSelected = useSelector(selectIsEvmNetworkSelected);
-<<<<<<< HEAD
   const selectedChainId = useSelector(selectChainId);
   const isSolanaSelected =
     selectedChainId?.includes(KnownCaipNamespace.Solana) ?? false;
-=======
   const isMultichainAccountsState2Enabled = useSelector(
     selectMultichainAccountsState2Enabled,
   );
->>>>>>> f92835fd
 
   // Get all enabled networks for the namespace
   const enabledNetworks = useMemo(() => {
@@ -97,14 +94,11 @@
     [enabledNetworks, networksByCaipChainId],
   );
 
-<<<<<<< HEAD
   let isDisabled: boolean = Boolean(!isEvmSelected);
   // We don't have Solana testnet networks, so we disable the network selector if Solana is selected
+  // TODO: Come back when we have Solana devnet available
   isDisabled = Boolean(isSolanaSelected);
 
-=======
-  const isDisabled = !isEvmSelected && !isMultichainAccountsState2Enabled;
->>>>>>> f92835fd
   const hasEnabledNetworks = enabledNetworks.length > 0;
 
   return {
