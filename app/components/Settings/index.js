--- conflicted
+++ resolved
@@ -42,15 +42,9 @@
 		 */
 		navigation: PropTypes.object
 	};
-<<<<<<< HEAD
-
-	logout = () => {
-		persistor.purge();
-=======
 	logout = async () => {
 		await Keychain.resetGenericPassword();
 		this.props.navigation.navigate('Entry');
->>>>>>> f2f8b329
 	};
 
 	goToNetworkSettings = () => {
