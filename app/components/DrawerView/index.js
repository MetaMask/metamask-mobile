import React, { Component } from 'react';
import {
	Alert,
	Clipboard,
	Platform,
	ImageBackground,
	TouchableOpacity,
	SafeAreaView,
	View,
	Image,
	StyleSheet,
	Text,
	ScrollView
} from 'react-native';
import PropTypes from 'prop-types';
import { connect } from 'react-redux';
import Icon from 'react-native-vector-icons/FontAwesome';
import MaterialIcon from 'react-native-vector-icons/MaterialIcons';
import FoundationIcon from 'react-native-vector-icons/Foundation';
import { colors, fontStyles } from '../../styles/common';
import Networks from '../../util/networks';
import Identicon from '../Identicon';
import StyledButton from '../StyledButton';
import AccountList from '../AccountList';
import NetworkList from '../NetworkList';
import { fromWei } from '../../util/number';
import { strings } from '../../../locales/i18n';
import { DrawerActions } from 'react-navigation-drawer'; // eslint-disable-line
import Modal from 'react-native-modal';
import { toChecksumAddress } from 'ethereumjs-util';
import SecureKeychain from '../../core/SecureKeychain';
<<<<<<< HEAD
import { getEtherscanAddressUrl } from '../../util/etherscan';
=======
import { toggleNetworkModal } from '../../actions/modals';
>>>>>>> 820d1b82

const styles = StyleSheet.create({
	wrapper: {
		flex: 1,
		backgroundColor: colors.white
	},
	header: {
		flexDirection: 'column',
		paddingBottom: 5
	},
	network: {
		paddingVertical: 8,
		flexDirection: 'row',
		alignSelf: 'flex-end',
		marginRight: 17,
		marginTop: Platform.OS === 'android' ? -23 : -21
	},
	networkName: {
		textAlign: 'right',
		fontSize: 11,
		color: colors.fontSecondary,
		...fontStyles.normal
	},
	networkIcon: {
		width: 5,
		height: 5,
		borderRadius: 100,
		marginRight: 5,
		marginTop: 5
	},
	metamaskName: {
		width: 94,
		height: 12,
		marginTop: 17,
		paddingVertical: 8,
		marginLeft: 17,
		marginRight: 50
	},
	account: {
		backgroundColor: colors.white
	},
	accountBg: {
		width: '100%',
		height: 150
	},
	accountBgOverlay: {
		backgroundColor: colors.overlay,
		padding: 17
	},
	identiconWrapper: {
		marginBottom: 12
	},
	accountNameWrapper: {
		flexDirection: 'row'
	},
	accountName: {
		flex: 1,
		fontSize: 20,
		lineHeight: 24,
		color: colors.white,
		...fontStyles.normal
	},
	caretDown: {
		textAlign: 'right',
		marginRight: 7,
		fontSize: 24,
		color: colors.white
	},
	accountBalance: {
		fontSize: 12,
		lineHeight: 16,
		color: colors.white,
		...fontStyles.normal
	},
	accountAddress: {
		fontSize: 12,
		lineHeight: 16,
		color: colors.white,
		...fontStyles.normal
	},
	qrCodeWrapper: {
		position: 'absolute',
		right: 17,
		top: 17
	},
	infoIcon: {
		color: colors.white
	},
	buttons: {
		flexDirection: 'row',
		padding: 17
	},
	button: {
		flex: 1,
		flexDirection: 'row',
		borderRadius: 30,
		borderWidth: 1
	},
	leftButton: {
		marginRight: 5
	},
	rightButton: {
		marginLeft: 5
	},
	buttonText: {
		marginLeft: Platform.OS === 'ios' ? 8 : 28,
		marginTop: Platform.OS === 'ios' ? 0 : -17,
		fontSize: 15,
		color: colors.primary,
		...fontStyles.normal
	},
	buttonContent: {
		flex: 1,
		flexDirection: 'row',
		alignItems: 'flex-start',
		justifyContent: 'center'
	},
	buttonIcon: {
		width: 15,
		height: 15,
		marginTop: 0
	},
	menu: {
		marginLeft: 17
	},
	menuSection: {
		borderTopWidth: 1,
		borderColor: colors.borderColor,
		paddingVertical: 12
	},
	menuItem: {
		flexDirection: 'row',
		paddingVertical: 12
	},
	menuItemName: {
		paddingLeft: 10,
		paddingTop: 2,
		fontSize: 16,
		color: colors.gray,
		...fontStyles.normal
	},
	menuItemIconImage: {
		width: 22,
		height: 22
	},
	bottomModal: {
		justifyContent: 'flex-end',
		margin: 0
	},
	otherNetworkIcon: {
		backgroundColor: colors.transparent,
		borderColor: colors.borderColor,
		borderWidth: 1
	}
});

const metamask_name = require('../../images/metamask-name.png'); // eslint-disable-line
const ICON_IMAGES = {
	assets: require('../../images/tokens-icon.png')
};

/**
 * View component that displays the MetaMask fox
 * in the middle of the screen
 */
class DrawerView extends Component {
	static propTypes = {
		/**
		/* navigation object required to push new views
		*/
		navigation: PropTypes.object,
		/**
		 * Object representing the selected the selected network
		 */
		network: PropTypes.object.isRequired,
		/**
		 * Selected address as string
		 */
		selectedAddress: PropTypes.string,
		/**
		 * List of accounts from the AccountTrackerController
		 */
		accounts: PropTypes.object,
		/**
		 * List of accounts from the PreferencesController
		 */
		identities: PropTypes.object,
		/**
		 * List of keyrings
		 */
		keyrings: PropTypes.array,
		/**
		 * Action that toggles the network modal
		 */
		toggleNetworkModal: PropTypes.func.isRequired,
		/**
		 * Boolean that determines the status of the networks modal
		 */
		networkModalVisible: PropTypes.bool.isRequired
	};

	state = {
		accountsModalVisible: false
	};

	onNetworkPress = () => {
		this.props.toggleNetworkModal();
	};

	onAccountPress = () => {
		this.setState({ accountsModalVisible: true });
	};

	hideAccountsModal = () => {
		this.setState({ accountsModalVisible: false });
	};

	hideNetworksModal = () => {
		this.props.toggleNetworkModal();
	};

	showQrCode = async () => {
		await this.hideDrawer();
		this.props.navigation.navigate('Wallet', { page: 0 });
		setTimeout(() => {
			this.props.navigation.navigate('AccountDetails');
		}, 300);
	};

	onDeposit = () => {
		Alert.alert(strings('drawer.coming_soon'));
	};

	onSend = async () => {
		await this.hideDrawer();
		this.props.navigation.navigate('Wallet', { page: 0 });
		setTimeout(() => {
			this.props.navigation.navigate('SendScreen');
		}, 300);
	};

	async goToWalletTab(tabIndex) {
		await this.hideDrawer();
		this.props.navigation.navigate('Wallet', { page: 0 });
		setTimeout(() => {
			this.props.navigation.navigate('Wallet', { page: tabIndex });
		}, 300);
	}

	goToBrowser = async () => {
		await this.hideDrawer();
		setTimeout(() => {
			this.props.navigation.navigate('BrowserHome');
		}, 300);
	};

	showAssets = () => {
		this.goToWalletTab(0);
	};

	copyAddressToClipboard = async () => {
		const { selectedAddress } = this.props;
		await Clipboard.setString(selectedAddress);
		Alert.alert(strings('account_details.account_copied_to_clipboard'));
	};

	showSettings = async () => {
		await this.hideDrawer();
		setTimeout(() => {
			this.props.navigation.navigate('AppConfigurations');
		}, 300);
	};

	logout = () => {
		Alert.alert(
			strings('drawer.logout_title'),
			'',
			[
				{
					text: strings('drawer.logout_cancel'),
					onPress: () => null,
					style: 'cancel'
				},
				{
					text: strings('drawer.logout_ok'),
					onPress: async () => {
						await SecureKeychain.resetGenericPassword();
						this.props.navigation.navigate('Entry');
					}
				}
			],
			{ cancelable: false }
		);
	};

	viewInEtherscan = () => {
		const { selectedAddress, network } = this.props;
		const url = getEtherscanAddressUrl(network.provider.type, selectedAddress);
		this.goToBrowserUrl(url);
	};

	showHelp = () => {
		this.goToBrowserUrl('https://support.metamask.io');
	};

	async goToBrowserUrl(url) {
		await this.hideDrawer();
		this.props.navigation.navigate('BrowserView', {
			url
		});
	}

	hideDrawer() {
		return new Promise(resolve => {
			this.props.navigation.dispatch(DrawerActions.closeDrawer());
			setTimeout(() => {
				resolve();
			}, 300);
		});
	}

	getIcon(name, size) {
		return <Icon name={name} size={size || 24} color={colors.gray} />;
	}

	getImageIcon(name) {
		return <Image source={ICON_IMAGES[name]} style={styles.menuItemIconImage} />;
	}

	sections = [
		[
			{
				name: strings('drawer.assets'),
				icon: this.getImageIcon('assets'),
				action: this.showAssets
			},
			{
				name: strings('drawer.dapp_browser'),
				icon: this.getIcon('globe'),
				action: this.goToBrowser
			}
		],
		[
			{
				name: strings('drawer.copy_address'),
				icon: this.getIcon('copy'),
				action: this.copyAddressToClipboard
			},
			{
				name: strings('drawer.view_in_etherscan'),
				icon: this.getIcon('eye'),
				action: this.viewInEtherscan
			}
		],
		[
			{
				name: strings('drawer.settings'),
				icon: this.getIcon('cogs'),
				action: this.showSettings
			},
			{
				name: strings('drawer.help'),
				icon: this.getIcon('question-circle'),
				action: this.showHelp
			},
			{
				name: strings('drawer.logout'),
				icon: this.getIcon('sign-out'),
				action: this.logout
			}
		]
	];

	render = () => {
		const { network, accounts, identities, selectedAddress, keyrings } = this.props;
		const account = { address: selectedAddress, ...identities[selectedAddress], ...accounts[selectedAddress] };
		account.balance = (accounts[selectedAddress] && fromWei(accounts[selectedAddress].balance, 'ether')) || 0;
		const { color, name } = Networks[network.provider.type] || { ...Networks.rpc, color: null };

		return (
			<SafeAreaView style={styles.wrapper} testID={'drawer-screen'}>
				<ScrollView>
					<View style={styles.header}>
						<Image source={metamask_name} style={styles.metamaskName} resizeMethod={'auto'} />
						<TouchableOpacity style={styles.network} onPress={this.onNetworkPress}>
							<View
								style={[
									styles.networkIcon,
									color ? { backgroundColor: color } : styles.otherNetworkIcon
								]}
							/>
							<Text style={styles.networkName} testID={'navbar-title-network'}>
								{name}
							</Text>
						</TouchableOpacity>
					</View>
					<View style={styles.account}>
						<ImageBackground
							source={require('../../images/drawer-bg.png')}
							style={styles.accountBg}
							resizeMode={'cover'}
						>
							<View style={styles.accountBgOverlay}>
								<TouchableOpacity
									style={styles.identiconWrapper}
									onPress={this.onAccountPress}
									testID={'navbar-account-identicon'}
								>
									<Identicon diameter={48} address={selectedAddress} />
								</TouchableOpacity>
								<TouchableOpacity
									style={styles.accountInfo}
									onPress={this.onAccountPress}
									testID={'navbar-account-button'}
								>
									<View style={styles.accountNameWrapper}>
										<Text style={styles.accountName} numberOfLines={1}>
											{account.name}
										</Text>
										<Icon name="caret-down" size={24} style={styles.caretDown} />
									</View>
									<Text style={styles.accountBalance}>
										{account.balance} {strings('unit.eth')}
									</Text>
									<Text style={styles.accountAddress}>{`${account.address.substr(
										0,
										6
									)}...${account.address.substr(-4)}`}</Text>
								</TouchableOpacity>
							</View>
							<TouchableOpacity
								style={styles.qrCodeWrapper}
								onPress={this.onAccountPress}
								testID={'navbar-account-button'}
							>
								<MaterialIcon name="info" onPress={this.showQrCode} size={32} style={styles.infoIcon} />
							</TouchableOpacity>
						</ImageBackground>
					</View>
					<View style={styles.buttons}>
						<StyledButton
							type={'normal'}
							onPress={this.onSend}
							containerStyle={[styles.button, styles.leftButton]}
							style={styles.buttonContent}
						>
							<MaterialIcon name={'send'} size={15} color={colors.primary} style={styles.buttonIcon} />
							<Text style={styles.buttonText}>{strings('drawer.send_button')}</Text>
						</StyledButton>
						<StyledButton
							type={'normal'}
							onPress={this.onDeposit}
							containerStyle={[styles.button, styles.rightButton]}
							style={styles.buttonContent}
						>
							<FoundationIcon
								name={'download'}
								size={20}
								color={colors.primary}
								style={styles.buttonIcon}
							/>
							<Text style={styles.buttonText}>{strings('drawer.deposit_button')}</Text>
						</StyledButton>
					</View>
					<View style={styles.menu}>
						{this.sections.map((section, i) => (
							<View key={`section_${i}`} style={styles.menuSection}>
								{section.map((item, j) => (
									<TouchableOpacity
										key={`item_${i}_${j}`}
										style={styles.menuItem}
										onPress={() => item.action()} // eslint-disable-line
									>
										{item.icon}
										<Text style={styles.menuItemName}>{item.name}</Text>
									</TouchableOpacity>
								))}
							</View>
						))}
					</View>
				</ScrollView>
				<Modal isVisible={this.props.networkModalVisible} onBackdropPress={this.hideNetworksModal}>
					<NetworkList onClose={this.hideNetworksModal} />
				</Modal>
				<Modal
					isVisible={this.state.accountsModalVisible}
					style={styles.bottomModal}
					onBackdropPress={this.hideAccountsModal}
				>
					<AccountList
						accounts={accounts}
						identities={identities}
						selectedAddress={selectedAddress}
						keyrings={keyrings}
					/>
				</Modal>
			</SafeAreaView>
		);
	};
}

const mapStateToProps = state => ({
	network: state.engine.backgroundState.NetworkController,
	selectedAddress: toChecksumAddress(state.engine.backgroundState.PreferencesController.selectedAddress),
	accounts: state.engine.backgroundState.AccountTrackerController.accounts,
	identities: state.engine.backgroundState.PreferencesController.identities,
	keyrings: state.engine.backgroundState.KeyringController.keyrings,
	networkModalVisible: state.modals.networkModalVisible
});

const mapDispatchToProps = dispatch => ({
	toggleNetworkModal: () => dispatch(toggleNetworkModal())
});

export default connect(
	mapStateToProps,
	mapDispatchToProps
)(DrawerView);<|MERGE_RESOLUTION|>--- conflicted
+++ resolved
@@ -29,11 +29,8 @@
 import Modal from 'react-native-modal';
 import { toChecksumAddress } from 'ethereumjs-util';
 import SecureKeychain from '../../core/SecureKeychain';
-<<<<<<< HEAD
+import { toggleNetworkModal } from '../../actions/modals';
 import { getEtherscanAddressUrl } from '../../util/etherscan';
-=======
-import { toggleNetworkModal } from '../../actions/modals';
->>>>>>> 820d1b82
 
 const styles = StyleSheet.create({
 	wrapper: {
