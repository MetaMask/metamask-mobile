--- conflicted
+++ resolved
@@ -310,11 +310,7 @@
 				{
 					text: strings('drawer.logout_ok'),
 					onPress: async () => {
-<<<<<<< HEAD
-						await Keychain.resetGenericPassword({ service: 'com.metamask' });
-=======
 						await SecureKeychain.resetGenericPassword();
->>>>>>> 9d1042cc
 						this.props.navigation.navigate('Entry');
 					}
 				}
