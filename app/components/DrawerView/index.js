import React, { Component } from 'react';
import {
	Alert,
	Clipboard,
	Platform,
	ImageBackground,
	TouchableOpacity,
	SafeAreaView,
	View,
	Image,
	StyleSheet,
	Text,
	ScrollView
} from 'react-native';
import PropTypes from 'prop-types';
import { connect } from 'react-redux';
import Icon from 'react-native-vector-icons/FontAwesome';
import MaterialIcon from 'react-native-vector-icons/MaterialIcons';
import IonicIcon from 'react-native-vector-icons/Ionicons';
import FoundationIcon from 'react-native-vector-icons/Foundation';
import { colors, fontStyles } from '../../styles/common';
import Networks, { hasBlockExplorer } from '../../util/networks';
import Identicon from '../Identicon';
import StyledButton from '../StyledButton';
import AccountList from '../AccountList';
import NetworkList from '../NetworkList';
import { renderFromWei, renderFiat } from '../../util/number';
import { strings } from '../../../locales/i18n';
import { DrawerActions } from 'react-navigation-drawer'; // eslint-disable-line
import Modal from 'react-native-modal';
import { toChecksumAddress } from 'ethereumjs-util';
import SecureKeychain from '../../core/SecureKeychain';
import { toggleNetworkModal } from '../../actions/modals';
import { showAlert } from '../../actions/alert';
import { getEtherscanAddressUrl } from '../../util/etherscan';
import { renderShortAddress } from '../../util/address';
import Engine from '../../core/Engine';
<<<<<<< HEAD
import { setTokensTransaction } from '../../actions/transaction';
=======
import findFirstIncomingTransaction from '../../util/accountSecurity';
>>>>>>> 4ba792b9

const styles = StyleSheet.create({
	wrapper: {
		flex: 1,
		backgroundColor: colors.white
	},
	header: {
		height: 40,
		flexDirection: 'column',
		paddingBottom: 10
	},
	network: {
		paddingVertical: Platform.OS === 'android' ? 5 : 7,
		paddingHorizontal: 12,
		flexDirection: 'row',
		alignSelf: 'flex-end',
		marginRight: 10,
		marginTop: Platform.OS === 'android' ? -3 : -5,
		borderRadius: 15,
		borderWidth: StyleSheet.hairlineWidth,
		borderColor: colors.fontSecondary
	},
	networkName: {
		textAlign: 'right',
		fontSize: 10,
		color: colors.fontSecondary,
		...fontStyles.normal
	},
	networkIcon: {
		width: 5,
		height: 5,
		borderRadius: 100,
		marginRight: 5,
		marginTop: Platform.OS === 'android' ? 5 : 3
	},
	caretDownNetwork: {
		marginLeft: 7,
		marginTop: 0,
		fontSize: 12,
		color: colors.fontSecondary
	},
	metamaskLogo: {
		flexDirection: 'row',
		flex: 1,
		marginTop: Platform.OS === 'android' ? 0 : 10,
		marginLeft: 17,
		paddingTop: Platform.OS === 'android' ? 10 : 0
	},
	metamaskFox: {
		height: 22,
		width: 22,
		marginRight: 3
	},
	metamaskName: {
		marginTop: 5,
		width: 78,
		height: 10
	},
	account: {
		backgroundColor: colors.white
	},
	accountBg: {
		width: '100%',
		height: 150
	},
	accountBgOverlay: {
		backgroundColor: colors.overlay,
		padding: 17
	},
	identiconWrapper: {
		marginBottom: 12
	},
	accountNameWrapper: {
		flexDirection: 'row'
	},
	accountName: {
		fontSize: 20,
		lineHeight: 24,
		color: colors.white,
		...fontStyles.normal
	},
	caretDown: {
		textAlign: 'right',
		marginLeft: 7,
		marginTop: 3,
		fontSize: 18,
		color: colors.white
	},
	accountBalance: {
		fontSize: 12,
		lineHeight: 16,
		color: colors.white,
		...fontStyles.normal
	},
	accountAddress: {
		fontSize: 12,
		lineHeight: 16,
		color: colors.white,
		...fontStyles.normal
	},
	qrCodeWrapper: {
		position: 'absolute',
		right: 17,
		top: 17
	},
	infoIcon: {
		color: colors.white
	},
	buttons: {
		flexDirection: 'row',
		padding: 17
	},
	button: {
		flex: 1,
		flexDirection: 'row',
		borderRadius: 30,
		borderWidth: 1
	},
	leftButton: {
		marginRight: 5
	},
	rightButton: {
		marginLeft: 5
	},
	buttonText: {
		marginLeft: Platform.OS === 'ios' ? 8 : 28,
		marginTop: Platform.OS === 'ios' ? 0 : -17,
		fontSize: 15,
		color: colors.primary,
		...fontStyles.normal
	},
	buttonContent: {
		flex: 1,
		flexDirection: 'row',
		alignItems: 'flex-start',
		justifyContent: 'center'
	},
	buttonIcon: {
		width: 15,
		height: 15,
		marginTop: 0
	},
	menu: {
		marginLeft: 17
	},
	menuSection: {
		borderTopWidth: 1,
		borderColor: colors.borderColor,
		paddingVertical: 12
	},
	menuItem: {
		flex: 1,
		flexDirection: 'row',
		paddingVertical: 12
	},
	menuItemName: {
		flex: 1,
		paddingLeft: 10,
		paddingTop: 2,
		fontSize: 16,
		color: colors.gray,
		...fontStyles.normal
	},
	noIcon: {
		paddingLeft: 0
	},
	menuItemIconImage: {
		width: 22,
		height: 22
	},
	bottomModal: {
		justifyContent: 'flex-end',
		margin: 0
	},
	otherNetworkIcon: {
		backgroundColor: colors.transparent,
		borderColor: colors.borderColor,
		borderWidth: 1
	},
	itemLabel: {
		marginRight: 15,
		alignContent: 'flex-end',
		justifyContent: 'flex-end',
		alignSelf: 'flex-end',
		paddingHorizontal: 12,
		paddingVertical: 3,
		borderRadius: 15
	},
	itemLabelText: {
		color: colors.white,
		textAlign: 'center',
		...fontStyles.bold
	}
});

const metamask_name = require('../../images/metamask-name.png'); // eslint-disable-line
const metamask_fox = require('../../images/fox.png'); // eslint-disable-line
const ICON_IMAGES = {
	assets: require('../../images/tokens-icon.png')
};

/**
 * View component that displays the MetaMask fox
 * in the middle of the screen
 */
class DrawerView extends Component {
	static propTypes = {
		/**
		/* navigation object required to push new views
		*/
		navigation: PropTypes.object,
		/**
		 * Object representing the selected the selected network
		 */
		network: PropTypes.object.isRequired,
		/**
		 * Selected address as string
		 */
		selectedAddress: PropTypes.string,
		/**
		 * Number of assets from the AssetsController
		 */
		tokensCount: PropTypes.number,
		/**
		 * List of accounts from the AccountTrackerController
		 */
		accounts: PropTypes.object,
		/**
		 * List of accounts from the PreferencesController
		 */
		identities: PropTypes.object,
		/**
		/* Selected currency
		*/
		currentCurrency: PropTypes.string,
		/**
		 * List of keyrings
		 */
		keyrings: PropTypes.array,
		/**
		 * Action that toggles the network modal
		 */
		toggleNetworkModal: PropTypes.func.isRequired,
		/**
		 * Action that shows the global alert
		 */
		showAlert: PropTypes.func.isRequired,
		/**
		 * Boolean that determines the status of the networks modal
		 */
		networkModalVisible: PropTypes.bool.isRequired,
		/**
<<<<<<< HEAD
		 * Action that sets a tokens type transaction
		 */
		setTokensTransaction: PropTypes.func.isRequired
=======
		 * Boolean that determines if the user has set a password before
		 */
		passwordSet: PropTypes.bool
>>>>>>> 4ba792b9
	};

	state = {
		accountsModalVisible: false
	};

	currentBalance = null;
	previousBalance = null;
	processedNewBalance = false;

	componentDidUpdate() {
		setTimeout(async () => {
			if (
				!this.props.passwordSet &&
				!this.processedNewBalance &&
				this.currentBalance >= this.previousBalance &&
				this.currentBalance > 0
			) {
				this.processedNewBalance = true;
				const { selectedAddress, network, identities } = this.props;

				const incomingTransaction = await findFirstIncomingTransaction(network.provider.type, selectedAddress);
				if (incomingTransaction) {
					this.props.navigation.navigate('FirstIncomingTransaction', {
						incomingTransaction,
						selectedAddress,
						accountName: identities[selectedAddress].name
					});
				}
			}
		}, 1000);
	}

	onNetworkPress = () => {
		this.props.toggleNetworkModal();
	};

	onAccountPress = () => {
		this.setState({ accountsModalVisible: true });
	};

	hideAccountsModal = () => {
		this.setState({ accountsModalVisible: false });
	};

	onNetworksModalClose = async manualClose => {
		this.hideNetworksModal();
		if (!manualClose) {
			await this.hideDrawer();
		}
	};
	hideNetworksModal = () => {
		this.props.toggleNetworkModal();
	};

	showAccountDetails = () => {
		this.props.navigation.navigate('WalletView', { page: 0 });
		this.props.navigation.navigate('AccountDetails');
		this.hideDrawer();
	};

	onDeposit = () => {
		Alert.alert(strings('drawer.coming_soon'));
	};

	onSend = async () => {
		this.props.setTokensTransaction({ symbol: 'ETH' });
		this.props.navigation.navigate('SendView');
		this.hideDrawer();
	};

	async goToWalletTab(tabIndex) {
		this.props.navigation.navigate('WalletView', { page: 0 });
		this.hideDrawer();
		if (tabIndex !== 0) {
			setTimeout(() => {
				this.props.navigation.navigate('WalletView', { page: tabIndex });
			}, 300);
		}
	}

	goToBrowser = () => {
		this.props.navigation.navigate('BrowserHome');
		this.hideDrawer();
	};

	showAssets = () => {
		this.goToWalletTab(0);
	};

	copyAddressToClipboard = async () => {
		const { selectedAddress } = this.props;
		await Clipboard.setString(selectedAddress);
		this.props.showAlert({
			isVisible: true,
			autodismiss: 2000,
			content: 'clipboard-alert',
			data: { msg: strings('account_details.account_copied_to_clipboard') }
		});
	};

	showSettings = async () => {
		this.props.navigation.navigate('SettingsView');
		this.hideDrawer();
	};

	logout = () => {
		Alert.alert(
			strings('drawer.logout_title'),
			'',
			[
				{
					text: strings('drawer.logout_cancel'),
					onPress: () => null,
					style: 'cancel'
				},
				{
					text: strings('drawer.logout_ok'),
					onPress: async () => {
						await SecureKeychain.resetGenericPassword();
						this.props.navigation.navigate('Entry');
					}
				}
			],
			{ cancelable: false }
		);
	};

	viewInEtherscan = () => {
		const { selectedAddress, network } = this.props;
		const url = getEtherscanAddressUrl(network.provider.type, selectedAddress);
		this.goToBrowserUrl(url);
	};

	showHelp = () => {
		this.goToBrowserUrl('https://support.metamask.io');
	};

	goToBrowserUrl(url) {
		this.props.navigation.navigate('BrowserView', {
			url
		});
		this.hideDrawer();
	}

	hideDrawer() {
		return new Promise(resolve => {
			this.props.navigation.dispatch(DrawerActions.closeDrawer());
			setTimeout(() => {
				resolve();
			}, 300);
		});
	}

	onAccountChange = () => {
		setTimeout(() => {
			this.hideAccountsModal();
			this.hideDrawer();
		}, 300);
	};

	getIcon(name, size) {
		return <Icon name={name} size={size || 24} color={colors.gray} />;
	}

	getImageIcon(name) {
		return <Image source={ICON_IMAGES[name]} style={styles.menuItemIconImage} />;
	}

	getLabelForAssets = () => {
		if (this.props.tokensCount > 0) {
			return {
				text: this.props.tokensCount + 1,
				color: colors.fontSecondary
			};
		}
		return null;
	};

	getSections = () => [
		[
			{
				name: strings('drawer.assets'),
				icon: this.getImageIcon('assets'),
				action: this.showAssets,
				label: this.getLabelForAssets()
			},
			{
				name: strings('drawer.dapp_browser'),
				icon: this.getIcon('globe'),
				action: this.goToBrowser
			}
		],
		[
			{
				name: strings('drawer.copy_address'),
				icon: this.getIcon('copy'),
				action: this.copyAddressToClipboard
			},
			{
				name: strings('drawer.view_in_etherscan'),
				icon: this.getIcon('eye'),
				action: this.viewInEtherscan
			}
		],
		[
			{
				name: strings('drawer.settings'),
				action: this.showSettings
			},
			{
				name: strings('drawer.help'),
				action: this.showHelp
			},
			{
				name: strings('drawer.logout'),
				action: this.logout
			}
		]
	];

	render = () => {
		const { network, accounts, identities, selectedAddress, keyrings, currentCurrency } = this.props;
		const account = { address: selectedAddress, ...identities[selectedAddress], ...accounts[selectedAddress] };
		account.balance = (accounts[selectedAddress] && renderFromWei(accounts[selectedAddress].balance)) || 0;
		const { color, name } = Networks[network.provider.type] || { ...Networks.rpc, color: null };
		const fiatBalance = Engine.getTotalFiatAccountBalance();
		if (fiatBalance !== this.previousBalance) {
			this.previousBalance = this.currentBalance;
		}
		this.currentBalance = fiatBalance;
		const fiatBalanceStr = renderFiat(this.currentBalance, currentCurrency);

		return (
			<SafeAreaView style={styles.wrapper} testID={'drawer-screen'}>
				<ScrollView>
					<View style={styles.header}>
						<View style={styles.metamaskLogo}>
							<Image source={metamask_fox} style={styles.metamaskFox} resizeMethod={'auto'} />
							<Image source={metamask_name} style={styles.metamaskName} resizeMethod={'auto'} />
						</View>
						<TouchableOpacity style={styles.network} onPress={this.onNetworkPress}>
							<View
								style={[
									styles.networkIcon,
									color ? { backgroundColor: color } : styles.otherNetworkIcon
								]}
							/>
							<Text style={styles.networkName} testID={'navbar-title-network'}>
								{name}
							</Text>
							<Icon name="caret-down" size={10} style={styles.caretDownNetwork} />
						</TouchableOpacity>
					</View>
					<View style={styles.account}>
						<ImageBackground
							source={require('../../images/drawer-bg.png')}
							style={styles.accountBg}
							resizeMode={'cover'}
						>
							<View style={styles.accountBgOverlay}>
								<TouchableOpacity
									style={styles.identiconWrapper}
									onPress={this.onAccountPress}
									testID={'navbar-account-identicon'}
								>
									<Identicon diameter={48} address={selectedAddress} />
								</TouchableOpacity>
								<TouchableOpacity
									style={styles.accountInfo}
									onPress={this.onAccountPress}
									testID={'navbar-account-button'}
								>
									<View style={styles.accountNameWrapper}>
										<Text style={styles.accountName} numberOfLines={1}>
											{account.name}
										</Text>
										<Icon name="caret-down" size={24} style={styles.caretDown} />
									</View>
									<Text style={styles.accountBalance}>{fiatBalanceStr}</Text>
									<Text style={styles.accountAddress}>{renderShortAddress(account.address)}</Text>
								</TouchableOpacity>
							</View>
							<TouchableOpacity
								style={styles.qrCodeWrapper}
								onPress={this.onAccountPress}
								testID={'navbar-account-button'}
							>
								<IonicIcon
									name="ios-information-circle-outline"
									onPress={this.showAccountDetails}
									size={24}
									style={styles.infoIcon}
								/>
							</TouchableOpacity>
						</ImageBackground>
					</View>
					<View style={styles.buttons}>
						<StyledButton
							type={'normal'}
							onPress={this.onSend}
							containerStyle={[styles.button, styles.leftButton]}
							style={styles.buttonContent}
						>
							<MaterialIcon name={'send'} size={15} color={colors.primary} style={styles.buttonIcon} />
							<Text style={styles.buttonText}>{strings('drawer.send_button')}</Text>
						</StyledButton>
						<StyledButton
							type={'normal'}
							onPress={this.onDeposit}
							containerStyle={[styles.button, styles.rightButton]}
							style={styles.buttonContent}
						>
							<FoundationIcon
								name={'download'}
								size={20}
								color={colors.primary}
								style={styles.buttonIcon}
							/>
							<Text style={styles.buttonText}>{strings('drawer.deposit_button')}</Text>
						</StyledButton>
					</View>
					<View style={styles.menu}>
						{this.getSections().map((section, i) => (
							<View key={`section_${i}`} style={styles.menuSection}>
								{section
									.filter(item => {
										if (item.name.toLowerCase().indexOf('etherscan') !== -1) {
											return hasBlockExplorer(network.provider.type);
										}
										return true;
									})
									.map((item, j) => (
										<TouchableOpacity
											key={`item_${i}_${j}`}
											style={styles.menuItem}
											onPress={() => item.action()} // eslint-disable-line
										>
											{item.icon ? item.icon : null}
											<Text style={[styles.menuItemName, !item.icon ? styles.noIcon : null]}>
												{item.name}
											</Text>
											{item.label ? (
												<View style={[styles.itemLabel, { backgroundColor: item.label.color }]}>
													<Text style={styles.itemLabelText}>{item.label.text}</Text>
												</View>
											) : null}
										</TouchableOpacity>
									))}
							</View>
						))}
					</View>
				</ScrollView>
				<Modal isVisible={this.props.networkModalVisible} onBackdropPress={this.hideNetworksModal}>
					<NetworkList onClose={this.onNetworksModalClose} />
				</Modal>
				<Modal
					isVisible={this.state.accountsModalVisible}
					style={styles.bottomModal}
					onBackdropPress={this.hideAccountsModal}
				>
					<AccountList
						accounts={accounts}
						identities={identities}
						selectedAddress={selectedAddress}
						keyrings={keyrings}
						onAccountChange={this.onAccountChange}
					/>
				</Modal>
			</SafeAreaView>
		);
	};
}

const mapStateToProps = state => ({
	network: state.engine.backgroundState.NetworkController,
	selectedAddress: toChecksumAddress(state.engine.backgroundState.PreferencesController.selectedAddress),
	accounts: state.engine.backgroundState.AccountTrackerController.accounts,
	identities: state.engine.backgroundState.PreferencesController.identities,
	currentCurrency: state.engine.backgroundState.CurrencyRateController.currentCurrency,
	keyrings: state.engine.backgroundState.KeyringController.keyrings,
	networkModalVisible: state.modals.networkModalVisible,
	tokensCount: state.engine.backgroundState.AssetsController.tokens.length,
	passwordSet: state.user.passwordSet
});

const mapDispatchToProps = dispatch => ({
	toggleNetworkModal: () => dispatch(toggleNetworkModal()),
	showAlert: config => dispatch(showAlert(config)),
	setTokensTransaction: asset => dispatch(setTokensTransaction(asset))
});

export default connect(
	mapStateToProps,
	mapDispatchToProps
)(DrawerView);<|MERGE_RESOLUTION|>--- conflicted
+++ resolved
@@ -35,11 +35,8 @@
 import { getEtherscanAddressUrl } from '../../util/etherscan';
 import { renderShortAddress } from '../../util/address';
 import Engine from '../../core/Engine';
-<<<<<<< HEAD
 import { setTokensTransaction } from '../../actions/transaction';
-=======
 import findFirstIncomingTransaction from '../../util/accountSecurity';
->>>>>>> 4ba792b9
 
 const styles = StyleSheet.create({
 	wrapper: {
@@ -292,15 +289,13 @@
 		 */
 		networkModalVisible: PropTypes.bool.isRequired,
 		/**
-<<<<<<< HEAD
 		 * Action that sets a tokens type transaction
 		 */
-		setTokensTransaction: PropTypes.func.isRequired
-=======
+		setTokensTransaction: PropTypes.func.isRequired,
+		/**
 		 * Boolean that determines if the user has set a password before
 		 */
 		passwordSet: PropTypes.bool
->>>>>>> 4ba792b9
 	};
 
 	state = {
