--- conflicted
+++ resolved
@@ -327,7 +327,6 @@
 		return (
 			<ScrollView style={styles.wrapper}>
 				<View testID={'transactions'}>
-<<<<<<< HEAD
 					{txs.map((tx, i) => {
 						const incoming = toChecksumAddress(tx.transaction.to) === selectedAddress;
 						const selfSent = incoming && toChecksumAddress(tx.transaction.from) === selectedAddress;
@@ -369,38 +368,6 @@
 												).toUpperCase()}
 											</Text>
 										</View>
-=======
-					{txs.map((tx, i) => (
-						<TouchableOpacity
-							style={styles.row}
-							key={`tx-${tx.id}`}
-							onPress={() => this.toggleDetailsView(tx.transactionHash, i)} // eslint-disable-line react/jsx-no-bind
-						>
-							<View style={styles.rowContent}>
-								<Text style={styles.date}>{`#${hexToBN(
-									tx.transaction.nonce
-								).toString()} - ${toLocaleDateTime(tx.time)}`}</Text>
-								<View style={styles.subRow}>
-									<Identicon address={tx.transaction.to} diameter={24} />
-									<View style={styles.info}>
-										<Text style={styles.address}>{strings('transactions.sent_ether')}</Text>
-										<Text style={[styles.status, this.getStatusStyle(tx.status)]}>
-											{tx.status.toUpperCase()}
-										</Text>
-									</View>
-									<View style={styles.amounts}>
-										<Text style={styles.amount}>
-											- {fromWei(tx.transaction.value, 'ether')} {strings('unit.eth')}
-										</Text>
-										<Text style={styles.amountFiat}>
-											-{' '}
-											{weiToFiat(
-												hexToBN(tx.transaction.value),
-												conversionRate,
-												currentCurrency
-											).toUpperCase()}
-										</Text>
->>>>>>> 44fd8450
 									</View>
 								</View>
 								{tx.transactionHash === this.state.selectedTx ? this.renderTxDetails(tx) : null}
