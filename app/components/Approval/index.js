--- conflicted
+++ resolved
@@ -4,11 +4,8 @@
 import TransactionEditor from '../TransactionEditor';
 import { BNToHex, hexToBN } from '../../util/number';
 import { strings } from '../../../locales/i18n';
-<<<<<<< HEAD
 import Screen from '../Screen';
-=======
 import { getNavigationOptionsTitle } from '../Navbar';
->>>>>>> d37df3e7
 
 /**
  * Component that manages transaction approval from the dapp browser
