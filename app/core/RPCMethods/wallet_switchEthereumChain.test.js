import { wallet_switchEthereumChain } from './wallet_switchEthereumChain';
import Engine from '../Engine';
import { mockNetworkState } from '../../util/test/network';
import {
  Caip25CaveatType,
  Caip25EndowmentPermissionName,
} from '@metamask/chain-agnostic-permission';

const existingNetworkConfiguration = {
  id: 'test-network-configuration-id',
  chainId: '0x64',
  rpcUrl: 'https://rpc.test-chain.com',
  ticker: 'ETH',
  nickname: 'Gnosis Chain',
  rpcPrefs: {
    blockExplorerUrl: 'https://explorer.test-chain.com',
  },
};

jest.mock('../Engine', () => ({
  context: {
    NetworkController: {
      setActiveNetwork: jest.fn(),
      getNetworkClientById: jest.fn(),
    },
    MultichainNetworkController: {
      setActiveNetwork: jest.fn(),
    },
    CurrencyRateController: {
      updateExchangeRate: jest.fn(),
    },
    PermissionController: {
      hasPermission: jest.fn().mockReturnValue(true),
      grantPermissionsIncremental: jest.fn(),
      getCaveat: jest.fn(),
    },
    SelectedNetworkController: {
      setNetworkClientIdForDomain: jest.fn(),
      getNetworkClientIdForDomain: jest.fn(),
    },
    KeyringController: {
      isUnlocked: jest.fn(),
    },
  },
}));

jest.mock('../../store', () => ({
  store: {
    getState: jest.fn(() => ({
      engine: {
        backgroundState: {
          NetworkController: {
            ...mockNetworkState(
              {
                chainId: '0x1',
                id: 'Mainnet',
                nickname: 'Mainnet',
                ticker: 'ETH',
              },
              {
                ...existingNetworkConfiguration,
              },
            ),
          },
        },
      },
    })),
  },
}));

const correctParams = {
  chainId: '0x1',
};

const otherOptions = {
  res: {},
  switchCustomNetworkRequest: {},
  requestUserApproval: jest.fn(),
  hooks: {
    getCurrentChainIdForDomain: jest.fn(),
    getNetworkConfigurationByChainId: jest.fn(),
    getCaveat: jest.fn(),
    requestPermittedChainsPermissionIncrementalForOrigin: jest.fn(),
    hasApprovalRequestsForOrigin: jest.fn(),
  },
};

describe('RPC Method - wallet_switchEthereumChain', () => {
  afterEach(() => {
    jest.clearAllMocks();
  });

  it('should report missing params', async () => {
    try {
      await wallet_switchEthereumChain({
        req: {
          params: null,
        },
        ...otherOptions,
      });
    } catch (error) {
      expect(error.message).toContain('Expected single, object parameter.');
    }
  });

  it('should report extra keys', async () => {
    try {
      await wallet_switchEthereumChain({
        req: {
          params: [{ ...correctParams, extraKey: 10 }],
        },
        ...otherOptions,
      });
    } catch (error) {
      expect(error.message).toContain(
        'Received unexpected keys on object parameter. Unsupported keys',
      );
    }
  });

  it('should report invalid chainId', async () => {
    try {
      await wallet_switchEthereumChain({
        req: {
          params: [{ ...correctParams, chainId: '10' }],
        },
        ...otherOptions,
      });
    } catch (error) {
      expect(error.message).toContain(
        `Expected 0x-prefixed, unpadded, non-zero hexadecimal string 'chainId'.`,
      );
    }
  });

  it('should report unsafe chainId', async () => {
    try {
      await wallet_switchEthereumChain({
        req: {
          params: [{ ...correctParams, chainId: '0xFFFFFFFFFFFED' }],
        },
        ...otherOptions,
      });
    } catch (error) {
      expect(error.message).toContain(
        'numerical value greater than max safe value.',
      );
    }
  });

  it('should not change network permissions and should switch without user approval when chain is already permitted', async () => {
<<<<<<< HEAD
=======
    const origin = 'https://test.com';
>>>>>>> 05d3e30f
    const spyOnGrantPermissionsIncremental = jest.spyOn(
      Engine.context.PermissionController,
      'grantPermissionsIncremental',
    );
    jest
      .spyOn(
        Engine.context.SelectedNetworkController,
        'getNetworkClientIdForDomain',
      )
      .mockReturnValue('mainnet');
    jest
      .spyOn(Engine.context.NetworkController, 'getNetworkClientById')
      .mockReturnValue({ configuration: { chainId: '0x1' } });

    otherOptions.hooks.getCaveat.mockReturnValue({
      type: Caip25CaveatType,
      value: {
        requiredScopes: {},
        optionalScopes: {
          'eip155:100': {
            accounts: [],
          },
        },
        isMultichainOrigin: false,
        sessionProperties: {},
      },
    });
    otherOptions.hooks.hasApprovalRequestsForOrigin.mockReturnValue(false);

<<<<<<< HEAD
    const spyOnSetActiveNetwork = jest.spyOn(
      Engine.context.MultichainNetworkController,
      'setActiveNetwork',
=======
    const spyOnSetNetworkClientIdForDomain = jest.spyOn(
      Engine.context.SelectedNetworkController,
      'setNetworkClientIdForDomain',
>>>>>>> 05d3e30f
    );

    await wallet_switchEthereumChain({
      req: {
        params: [{ chainId: '0x64' }],
        origin,
      },
      ...otherOptions,
    });

    expect(otherOptions.requestUserApproval).not.toHaveBeenCalled();
    expect(spyOnGrantPermissionsIncremental).not.toHaveBeenCalled();
    expect(spyOnSetNetworkClientIdForDomain).toHaveBeenCalledWith(
      origin,
      'test-network-configuration-id',
    );
  });

  it('should add network permission and should switch with user approval when requested chain is not permitted', async () => {
    const origin = 'https://test.com';
    const spyOnGrantPermissionsIncremental = jest.spyOn(
      Engine.context.PermissionController,
      'grantPermissionsIncremental',
    );

    jest
      .spyOn(
        Engine.context.SelectedNetworkController,
        'getNetworkClientIdForDomain',
      )
      .mockReturnValue('mainnet');
    jest
      .spyOn(Engine.context.NetworkController, 'getNetworkClientById')
      .mockReturnValue({ configuration: { chainId: '0x1' } });

<<<<<<< HEAD
    const spyOnSetActiveNetwork = jest.spyOn(
      Engine.context.MultichainNetworkController,
      'setActiveNetwork',
=======
    const spyOnSetNetworkClientIdForDomain = jest.spyOn(
      Engine.context.SelectedNetworkController,
      'setNetworkClientIdForDomain',
>>>>>>> 05d3e30f
    );

    otherOptions.hooks.hasApprovalRequestsForOrigin.mockReturnValue(true);
    otherOptions.hooks.getCaveat.mockReturnValue({
      type: Caip25CaveatType,
      value: {
        requiredScopes: {},
        optionalScopes: {},
        isMultichainOrigin: false,
        sessionProperties: {},
      },
    });

    await wallet_switchEthereumChain({
      req: {
        params: [{ chainId: '0x64' }],
        origin,
      },
      ...otherOptions,
    });

    expect(otherOptions.requestUserApproval).toHaveBeenCalled();
    expect(spyOnGrantPermissionsIncremental).toHaveBeenCalledTimes(1);
    expect(spyOnGrantPermissionsIncremental).toHaveBeenCalledWith({
      approvedPermissions: {
        [Caip25EndowmentPermissionName]: {
          caveats: [
            {
              type: Caip25CaveatType,
              value: {
                isMultichainOrigin: false,
                optionalScopes: {
                  'eip155:100': {
                    accounts: [],
                  },
                },
                requiredScopes: {},
                sessionProperties: {},
              },
            },
          ],
        },
      },
      subject: {
        origin,
      },
    });
<<<<<<< HEAD
    expect(spyOnSetActiveNetwork).toHaveBeenCalledWith(
=======
    expect(spyOnSetNetworkClientIdForDomain).toHaveBeenCalledWith(
      origin,
>>>>>>> 05d3e30f
      'test-network-configuration-id',
    );
  });
});<|MERGE_RESOLUTION|>--- conflicted
+++ resolved
@@ -149,10 +149,7 @@
   });
 
   it('should not change network permissions and should switch without user approval when chain is already permitted', async () => {
-<<<<<<< HEAD
-=======
     const origin = 'https://test.com';
->>>>>>> 05d3e30f
     const spyOnGrantPermissionsIncremental = jest.spyOn(
       Engine.context.PermissionController,
       'grantPermissionsIncremental',
@@ -182,15 +179,9 @@
     });
     otherOptions.hooks.hasApprovalRequestsForOrigin.mockReturnValue(false);
 
-<<<<<<< HEAD
-    const spyOnSetActiveNetwork = jest.spyOn(
-      Engine.context.MultichainNetworkController,
-      'setActiveNetwork',
-=======
     const spyOnSetNetworkClientIdForDomain = jest.spyOn(
       Engine.context.SelectedNetworkController,
       'setNetworkClientIdForDomain',
->>>>>>> 05d3e30f
     );
 
     await wallet_switchEthereumChain({
@@ -226,15 +217,9 @@
       .spyOn(Engine.context.NetworkController, 'getNetworkClientById')
       .mockReturnValue({ configuration: { chainId: '0x1' } });
 
-<<<<<<< HEAD
-    const spyOnSetActiveNetwork = jest.spyOn(
-      Engine.context.MultichainNetworkController,
-      'setActiveNetwork',
-=======
     const spyOnSetNetworkClientIdForDomain = jest.spyOn(
       Engine.context.SelectedNetworkController,
       'setNetworkClientIdForDomain',
->>>>>>> 05d3e30f
     );
 
     otherOptions.hooks.hasApprovalRequestsForOrigin.mockReturnValue(true);
@@ -282,12 +267,8 @@
         origin,
       },
     });
-<<<<<<< HEAD
-    expect(spyOnSetActiveNetwork).toHaveBeenCalledWith(
-=======
     expect(spyOnSetNetworkClientIdForDomain).toHaveBeenCalledWith(
       origin,
->>>>>>> 05d3e30f
       'test-network-configuration-id',
     );
   });
