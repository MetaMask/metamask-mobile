import { Alert } from 'react-native';
import { getVersion } from 'react-native-device-info';
import {
  createAsyncMiddleware,
  JsonRpcEngineCallbackError,
} from 'json-rpc-engine';
import { ethErrors } from 'eth-json-rpc-errors';
import {
  EndFlowOptions,
  StartFlowOptions,
  SetFlowLoadingTextOptions,
} from '@metamask/approval-controller';
import { recoverPersonalSignature } from '@metamask/eth-sig-util';
import RPCMethods from './index.js';
import { RPC } from '../../constants/network';
import { NetworksChainId, NetworkType } from '@metamask/controller-utils';
import { permissionRpcMethods } from '@metamask/permission-controller';
import Networks, {
  blockTagParamIndex,
  getAllNetworks,
} from '../../util/networks';
import { isBlockaidFeatureEnabled } from '../../util/blockaid';
import { polyfillGasPrice } from './utils';
import ImportedEngine from '../Engine';
import { strings } from '../../../locales/i18n';
import { resemblesAddress, safeToChecksumAddress } from '../../util/address';
import { store } from '../../store';
import { removeBookmark } from '../../actions/bookmarks';
import setOnboardingWizardStep from '../../actions/wizard';
import { v1 as random } from 'uuid';
import { getPermittedAccounts } from '../Permissions';
import AppConstants from '../AppConstants';
import { isSmartContractAddress } from '../../util/transactions';
import { TOKEN_NOT_SUPPORTED_FOR_NETWORK } from '../../constants/error';
<<<<<<< HEAD
import PPOMUtil from '../../lib/ppom/ppom-util';
=======
import {
  selectChainId,
  selectProviderConfig,
  selectProviderType,
} from '../../selectors/networkController';

>>>>>>> 87d50ba7
const Engine = ImportedEngine as any;

let appVersion = '';

export enum ApprovalTypes {
  CONNECT_ACCOUNTS = 'CONNECT_ACCOUNTS',
  SIGN_MESSAGE = 'SIGN_MESSAGE',
  ADD_ETHEREUM_CHAIN = 'ADD_ETHEREUM_CHAIN',
  SWITCH_ETHEREUM_CHAIN = 'SWITCH_ETHEREUM_CHAIN',
  REQUEST_PERMISSIONS = 'wallet_requestPermissions',
  WALLET_CONNECT = 'WALLET_CONNECT',
  ETH_SIGN = 'eth_sign',
  PERSONAL_SIGN = 'personal_sign',
  ETH_SIGN_TYPED_DATA = 'eth_signTypedData',
  WATCH_ASSET = 'wallet_watchAsset',
  TRANSACTION = 'transaction',
  RESULT_ERROR = 'result_error',
  RESULT_SUCCESS = 'result_success',
}

interface RPCMethodsMiddleParameters {
  hostname: string;
  getProviderState: () => any;
  navigation: any;
  url: { current: string };
  title: { current: string };
  icon: { current: string | undefined };
  // Bookmarks
  isHomepage: () => boolean;
  // Show autocomplete
  fromHomepage: { current: boolean };
  toggleUrlModal: (shouldClearUrlInput: boolean) => void;
  // Wizard
  wizardScrollAdjusted: { current: boolean };
  // For the browser
  tabId: number | '' | false;
  // For WalletConnect
  isWalletConnect: boolean;
  // For MM SDK
  isMMSDK: boolean;
  getApprovedHosts: any;
  setApprovedHosts: (approvedHosts: any) => void;
  approveHost: (fullHostname: string) => void;
  injectHomePageScripts: (bookmarks?: []) => void;
  analytics: { [key: string]: string | boolean };
}

// Also used by WalletConnect.js.
export const checkActiveAccountAndChainId = async ({
  address,
  chainId,
  checkSelectedAddress,
  hostname,
}: any) => {
  let isInvalidAccount = false;
  if (address) {
    const formattedAddress = safeToChecksumAddress(address);
    if (checkSelectedAddress) {
      const selectedAddress =
        Engine.context.PreferencesController.state.selectedAddress;
      if (formattedAddress !== safeToChecksumAddress(selectedAddress)) {
        isInvalidAccount = true;
      }
    } else {
      // For Browser use permissions
      const accounts = await getPermittedAccounts(hostname);
      const normalizedAccounts = accounts.map(safeToChecksumAddress);

      if (!normalizedAccounts.includes(formattedAddress)) {
        isInvalidAccount = true;
      }
    }
    if (isInvalidAccount) {
      throw ethErrors.rpc.invalidParams({
        message: `Invalid parameters: must provide an Ethereum address.`,
      });
    }
  }

  if (chainId) {
    const providerConfig = selectProviderConfig(store.getState());
    const networkType = providerConfig.type as NetworkType;
    const isInitialNetwork =
      networkType && getAllNetworks().includes(networkType);
    let activeChainId;

    if (isInitialNetwork) {
      activeChainId = NetworksChainId[networkType];
    } else if (networkType === RPC) {
      activeChainId = providerConfig.chainId;
    }

    if (activeChainId && !activeChainId.startsWith('0x')) {
      // Convert to hex
      activeChainId = `0x${parseInt(activeChainId, 10).toString(16)}`;
    }

    let chainIdRequest = String(chainId);
    if (chainIdRequest && !chainIdRequest.startsWith('0x')) {
      // Convert to hex
      chainIdRequest = `0x${parseInt(chainIdRequest, 10).toString(16)}`;
    }

    if (activeChainId !== chainIdRequest) {
      Alert.alert(
        `Active chainId is ${activeChainId} but received ${chainIdRequest}`,
      );
      throw ethErrors.rpc.invalidParams({
        message: `Invalid parameters: active chainId is different than the one provided.`,
      });
    }
  }
};

const generateRawSignature = async ({
  version,
  req,
  hostname,
  url,
  title,
  icon,
  analytics,
  isMMSDK,
  isWalletConnect,
  chainId,
  getSource,
  checkTabActive,
}: any) => {
  const { SignatureController } = Engine.context;

  const pageMeta = {
    meta: {
      url: url.current,
      title: title.current,
      icon: icon.current,
      analytics: {
        request_source: getSource(),
        request_platform: analytics?.platform,
      },
    },
  };

  checkTabActive();
  await checkActiveAccountAndChainId({
    hostname,
    address: req.params[0],
    chainId,
    checkSelectedAddress: isMMSDK || isWalletConnect,
  });

  const rawSig = await SignatureController.newUnsignedTypedMessage(
    {
      data: req.params[1],
      from: req.params[0],
      ...pageMeta,
      origin: hostname,
      securityAlertResponse: req.securityAlertResponse,
    },
    req,
    version,
    {
      parseJsonData: false,
    },
  );

  return rawSig;
};

/**
 * Handle RPC methods called by dapps
 */
export const getRpcMethodMiddleware = ({
  hostname,
  getProviderState,
  navigation,
  // Website info
  url,
  title,
  icon,
  // Bookmarks
  isHomepage,
  // Show autocomplete
  fromHomepage,
  toggleUrlModal,
  // Wizard
  wizardScrollAdjusted,
  // For the browser
  tabId,
  // For WalletConnect
  isWalletConnect,
  // For MM SDK
  isMMSDK,
  getApprovedHosts,
  approveHost,
  injectHomePageScripts,
  // For analytics
  analytics,
}: RPCMethodsMiddleParameters) =>
  // all user facing RPC calls not implemented by the provider
  createAsyncMiddleware(async (req: any, res: any, next: any) => {
    // Utility function for getting accounts for either WalletConnect or MetaMask SDK.
    const getAccounts = (): string[] => {
      const selectedAddress =
        Engine.context.PreferencesController.state.selectedAddress?.toLowerCase();
      const isEnabled = isWalletConnect || getApprovedHosts()[hostname];
      return isEnabled && selectedAddress ? [selectedAddress] : [];
    };

    // Used by eth_accounts and eth_coinbase RPCs.
    const getEthAccounts = async () => {
      if (isMMSDK || isWalletConnect) {
        res.result = getAccounts();
      } else {
        res.result = await getPermittedAccounts(hostname);
      }
    };

    const checkTabActive = () => {
      if (!tabId) return true;
      const { browser } = store.getState();
      if (tabId !== browser.activeTab)
        throw ethErrors.provider.userRejectedRequest();
    };

    const getSource = () => {
      if (analytics?.isRemoteConn)
        return AppConstants.REQUEST_SOURCES.SDK_REMOTE_CONN;
      if (isWalletConnect) return AppConstants.REQUEST_SOURCES.WC;
      return AppConstants.REQUEST_SOURCES.IN_APP_BROWSER;
    };

    const startApprovalFlow = (opts: StartFlowOptions) => {
      checkTabActive();
      Engine.context.ApprovalController.clear(
        ethErrors.provider.userRejectedRequest(),
      );

      return Engine.context.ApprovalController.startFlow(opts);
    };

    const endApprovalFlow = (opts: EndFlowOptions) => {
      Engine.context.ApprovalController.endFlow(opts);
    };

    // eslint-disable-next-line @typescript-eslint/no-unused-vars
    const setApprovalFlowLoadingText = (opts: SetFlowLoadingTextOptions) => {
      Engine.context.ApprovalController.setFlowLoadingText(opts);
    };

    const requestUserApproval = async ({ type = '', requestData = {} }) => {
      checkTabActive();
      await Engine.context.ApprovalController.clear(
        ethErrors.provider.userRejectedRequest(),
      );

      const responseData = await Engine.context.ApprovalController.add({
        origin: hostname,
        type,
        requestData: {
          ...requestData,
          pageMeta: {
            url: url.current,
            title: title.current,
            icon: icon.current,
            analytics: {
              request_source: getSource(),
              request_platform: analytics?.platform,
            },
          },
        },
        id: random(),
      });
      return responseData;
    };

    const [requestPermissionsHandler, getPermissionsHandler] =
      permissionRpcMethods.handlers;

    const rpcMethods: any = {
      wallet_getPermissions: async () =>
        new Promise<any>((resolve) => {
          getPermissionsHandler.implementation(
            req,
            res,
            next,
            () => {
              resolve(undefined);
            },
            {
              getPermissionsForOrigin:
                Engine.context.PermissionController.getPermissions.bind(
                  Engine.context.PermissionController,
                  hostname,
                ),
            },
          );
        }),
      wallet_requestPermissions: async () =>
        new Promise<any>((resolve, reject) => {
          requestPermissionsHandler
            .implementation(
              req,
              res,
              next,
              (err: JsonRpcEngineCallbackError | undefined) => {
                if (err) {
                  return reject(err);
                }
                resolve(undefined);
              },
              {
                requestPermissionsForOrigin:
                  Engine.context.PermissionController.requestPermissions.bind(
                    Engine.context.PermissionController,
                    { origin: hostname },
                  ),
              },
            )
            ?.then(resolve)
            .catch(reject);
        }),
      eth_getTransactionByHash: async () => {
        res.result = await polyfillGasPrice('getTransactionByHash', req.params);
      },
      eth_getTransactionByBlockHashAndIndex: async () => {
        res.result = await polyfillGasPrice(
          'getTransactionByBlockHashAndIndex',
          req.params,
        );
      },
      eth_getTransactionByBlockNumberAndIndex: async () => {
        res.result = await polyfillGasPrice(
          'getTransactionByBlockNumberAndIndex',
          req.params,
        );
      },
      eth_chainId: async () => {
        const providerConfig = selectProviderConfig(store.getState());
        const networkType = providerConfig.type as NetworkType;
        const isInitialNetwork =
          networkType && getAllNetworks().includes(networkType);
        let chainId;

        if (isInitialNetwork) {
          chainId = NetworksChainId[networkType];
        } else if (networkType === RPC) {
          chainId = providerConfig.chainId;
        }

        if (chainId && !chainId.startsWith('0x')) {
          // Convert to hex
          res.result = `0x${parseInt(chainId, 10).toString(16)}`;
        }
      },
      eth_hashrate: () => {
        res.result = '0x00';
      },
      eth_mining: () => {
        res.result = false;
      },
      net_listening: () => {
        res.result = true;
      },
      net_version: async () => {
        const networkType = selectProviderType(store.getState());

        const isInitialNetwork =
          networkType && getAllNetworks().includes(networkType);
        if (isInitialNetwork) {
          res.result = (Networks as any)[networkType].networkId;
        } else {
          return next();
        }
      },
      eth_requestAccounts: async () => {
        const { params } = req;
        if (isWalletConnect) {
          let { selectedAddress } = Engine.context.PreferencesController.state;
          selectedAddress = selectedAddress?.toLowerCase();
          res.result = [selectedAddress];
        } else if (isMMSDK) {
          try {
            const approved = getApprovedHosts()[hostname];

            if (!approved) {
              // Prompts user approval UI in RootRPCMethodsUI.js.
              await requestUserApproval({
                type: ApprovalTypes.CONNECT_ACCOUNTS,
                requestData: { hostname },
              });
            }
            // Stores approvals in SDKConnect.ts.
            approveHost?.(hostname);
            const accounts = getAccounts();
            res.result = accounts;
          } catch (e) {
            throw ethErrors.provider.userRejectedRequest(
              'User denied account authorization.',
            );
          }
        } else {
          // Check against permitted accounts.
          const permittedAccounts = await getPermittedAccounts(hostname);
          if (!params?.force && permittedAccounts.length) {
            res.result = permittedAccounts;
          } else {
            try {
              checkTabActive();
              await Engine.context.ApprovalController.clear();
              await Engine.context.PermissionController.requestPermissions(
                { origin: hostname },
                { eth_accounts: {} },
                { id: random() },
              );
              const acc = await getPermittedAccounts(hostname);
              res.result = acc;
            } catch (error) {
              if (error) {
                throw ethErrors.provider.userRejectedRequest(
                  'User denied account authorization.',
                );
              }
            }
          }
        }
      },
      eth_accounts: getEthAccounts,
      eth_coinbase: getEthAccounts,
      parity_defaultAccount: getEthAccounts,
      eth_sendTransaction: async () => {
        checkTabActive();
        const { TransactionController } = Engine.context;
        return RPCMethods.eth_sendTransaction({
          hostname,
          req,
          res,
          sendTransaction: TransactionController.addTransaction.bind(
            TransactionController,
          ),
          validateAccountAndChainId: async ({
            from,
            chainId,
          }: {
            from?: string;
            chainId?: number;
          }) => {
            await checkActiveAccountAndChainId({
              hostname,
              address: from,
              chainId,
              checkSelectedAddress: isMMSDK || isWalletConnect,
            });
          },
        });
      },
      eth_signTransaction: async () => {
        // This is implemented later in our middleware stack – specifically, in
        // eth-json-rpc-middleware – but our UI does not support it.
        throw ethErrors.rpc.methodNotSupported();
      },
      eth_sign: async () => {
        const { SignatureController, PreferencesController } = Engine.context;
        const { disabledRpcMethodPreferences } = PreferencesController.state;
        const { eth_sign } = disabledRpcMethodPreferences;

        if (!eth_sign) {
          throw ethErrors.rpc.methodNotFound(
            'eth_sign has been disabled. You must enable it in the advanced settings',
          );
        }
        const pageMeta = {
          meta: {
            url: url.current,
            title: title.current,
            icon: icon.current,
            analytics: {
              request_source: getSource(),
              request_platform: analytics?.platform,
            },
          },
        };

        checkTabActive();

        if (req.params[1].length === 66 || req.params[1].length === 67) {
          await checkActiveAccountAndChainId({
            hostname,
            address: req.params[0].from,
            checkSelectedAddress: isMMSDK || isWalletConnect,
          });
          if (isBlockaidFeatureEnabled()) {
            req.securityAlertResponse = await PPOMUtil.validateRequest(req);
          }
          const rawSig = await SignatureController.newUnsignedMessage({
            data: req.params[1],
            from: req.params[0],
            ...pageMeta,
            origin: hostname,
            securityAlertResponse: req.securityAlertResponse,
          });

          res.result = rawSig;
        } else {
          res.result = AppConstants.ETH_SIGN_ERROR;
          throw ethErrors.rpc.invalidParams(AppConstants.ETH_SIGN_ERROR);
        }
      },

      personal_sign: async () => {
        const { SignatureController } = Engine.context;
        const firstParam = req.params[0];
        const secondParam = req.params[1];
        const params = {
          data: firstParam,
          from: secondParam,
        };

        if (resemblesAddress(firstParam) && !resemblesAddress(secondParam)) {
          params.data = secondParam;
          params.from = firstParam;
        }

        const pageMeta = {
          meta: {
            url: url.current,
            title: title.current,
            icon: icon.current,
            analytics: {
              request_source: getSource(),
              request_platform: analytics?.platform,
            },
          },
        };

        checkTabActive();
        await checkActiveAccountAndChainId({
          hostname,
          address: params.from,
          checkSelectedAddress: isMMSDK || isWalletConnect,
        });

        if (isBlockaidFeatureEnabled()) {
          req.securityAlertResponse = await PPOMUtil.validateRequest(req);
        }

        const rawSig = await SignatureController.newUnsignedPersonalMessage({
          ...params,
          ...pageMeta,
          origin: hostname,
          securityAlertResponse: req.securityAlertResponse,
        });

        res.result = rawSig;
      },

      personal_ecRecover: () => {
        const data = req.params[0];
        const signature = req.params[1];
        const address = recoverPersonalSignature({ data, signature });

        res.result = address;
      },

      parity_checkRequest: () => {
        // This method is retained for legacy reasons
        // It doesn't serve it's intended purpose anymore of checking parity requests,
        // because our API doesn't support parity requests.
        res.result = null;
      },

      eth_signTypedData: async () => {
        const { SignatureController } = Engine.context;
        const pageMeta = {
          meta: {
            url: url.current,
            title: title.current,
            icon: icon.current,
            analytics: {
              request_source: getSource(),
              request_platform: analytics?.platform,
            },
          },
        };

        checkTabActive();
        await checkActiveAccountAndChainId({
          hostname,
          address: req.params[1],
          checkSelectedAddress: isMMSDK || isWalletConnect,
        });

        if (isBlockaidFeatureEnabled()) {
          req.securityAlertResponse = await PPOMUtil.validateRequest(req);
        }

        const rawSig = await SignatureController.newUnsignedTypedMessage(
          {
            data: req.params[0],
            from: req.params[1],
            ...pageMeta,
            origin: hostname,
            securityAlertResponse: req.securityAlertResponse,
          },
          req,
          'V1',
        );

        res.result = rawSig;
      },

      eth_signTypedData_v3: async () => {
        const data =
          typeof req.params[1] === 'string'
            ? JSON.parse(req.params[1])
            : req.params[1];
        const chainId = data.domain.chainId;
        if (isBlockaidFeatureEnabled()) {
          req.securityAlertResponse = await PPOMUtil.validateRequest(req);
        }
        res.result = await generateRawSignature({
          version: 'V3',
          req,
          hostname,
          url,
          title,
          icon,
          analytics,
          isMMSDK,
          isWalletConnect,
          chainId,
          getSource,
          checkTabActive,
        });
      },

      eth_signTypedData_v4: async () => {
        const data = JSON.parse(req.params[1]);
        const chainId = data.domain.chainId;
        if (isBlockaidFeatureEnabled()) {
          req.securityAlertResponse = await PPOMUtil.validateRequest(req);
        }
        res.result = await generateRawSignature({
          version: 'V4',
          req,
          hostname,
          url,
          title,
          icon,
          analytics,
          isMMSDK,
          isWalletConnect,
          chainId,
          getSource,
          checkTabActive,
        });
      },

      web3_clientVersion: async () => {
        if (!appVersion) {
          appVersion = await getVersion();
        }
        res.result = `MetaMask/${appVersion}/Mobile`;
      },

      wallet_scanQRCode: () =>
        new Promise<void>((resolve, reject) => {
          checkTabActive();
          navigation.navigate('QRScanner', {
            onScanSuccess: (data: any) => {
              const regex = new RegExp(req.params[0]);
              if (regex && !regex.exec(data)) {
                reject({ message: 'NO_REGEX_MATCH', data });
              } else if (
                !regex &&
                !/^(0x){1}[0-9a-fA-F]{40}$/i.exec(data.target_address)
              ) {
                reject({
                  message: 'INVALID_ETHEREUM_ADDRESS',
                  data: data.target_address,
                });
              }
              let result = data;
              if (data.target_address) {
                result = data.target_address;
              } else if (data.scheme) {
                result = JSON.stringify(data);
              }
              res.result = result;
              resolve();
            },
            onScanError: (e: { toString: () => any }) => {
              throw ethErrors.rpc.internal(e.toString());
            },
          });
        }),

      wallet_watchAsset: async () => {
        const {
          params: {
            options: { address, decimals, image, symbol },
            type,
          },
        } = req;
        const { TokensController } = Engine.context;
        const chainId = selectChainId(store.getState());

        checkTabActive();

        // Check if token exists on wallet's active network.
        const isTokenOnNetwork = await isSmartContractAddress(address, chainId);
        if (!isTokenOnNetwork) {
          throw new Error(TOKEN_NOT_SUPPORTED_FOR_NETWORK);
        }
        const permittedAccounts = await getPermittedAccounts(hostname);
        // This should return the current active account on the Dapp.
        const selectedAddress =
          Engine.context.PreferencesController.state.selectedAddress;
        // Fallback to wallet address if there is no connected account to Dapp.
        const interactingAddress = permittedAccounts?.[0] || selectedAddress;
        await TokensController.watchAsset(
          { address, symbol, decimals, image },
          type,
          safeToChecksumAddress(interactingAddress),
        );
        res.result = true;
      },

      metamask_removeFavorite: async () => {
        checkTabActive();
        if (!isHomepage()) {
          throw ethErrors.provider.unauthorized('Forbidden.');
        }

        const { bookmarks } = store.getState();

        Alert.alert(
          strings('browser.remove_bookmark_title'),
          strings('browser.remove_bookmark_msg'),
          [
            {
              text: strings('browser.cancel'),
              onPress: () => {
                res.result = {
                  favorites: bookmarks,
                };
              },
              style: 'cancel',
            },
            {
              text: strings('browser.yes'),
              onPress: () => {
                const bookmark = { url: req.params[0] };

                store.dispatch(removeBookmark(bookmark));

                const { bookmarks: updatedBookmarks } = store.getState();

                if (isHomepage()) {
                  injectHomePageScripts(updatedBookmarks);
                }

                res.result = {
                  favorites: bookmarks,
                };
              },
            },
          ],
        );
      },

      metamask_showTutorial: async () => {
        checkTabActive();
        if (!isHomepage()) {
          throw ethErrors.provider.unauthorized('Forbidden.');
        }
        wizardScrollAdjusted.current = false;

        store.dispatch(setOnboardingWizardStep(1));

        navigation.navigate('WalletView');

        res.result = true;
      },

      metamask_showAutocomplete: async () => {
        checkTabActive();
        if (!isHomepage()) {
          throw ethErrors.provider.unauthorized('Forbidden.');
        }
        fromHomepage.current = true;
        toggleUrlModal(true);

        setTimeout(() => {
          fromHomepage.current = false;
        }, 1500);

        res.result = true;
      },

      metamask_injectHomepageScripts: async () => {
        if (isHomepage()) {
          injectHomePageScripts();
        }
        res.result = true;
      },

      /**
       * This method is used by the inpage provider to get its state on
       * initialization.
       */
      metamask_getProviderState: async () => {
        res.result = {
          ...getProviderState(),
          accounts: isMMSDK
            ? getAccounts()
            : await getPermittedAccounts(hostname),
        };
      },

      /**
       * This method is sent by the window.web3 shim. It can be used to
       * record web3 shim usage metrics. These metrics are already collected
       * in the extension, and can optionally be added to mobile as well.
       *
       * For now, we need to respond to this method to not throw errors on
       * the page, and we implement it as a no-op.
       */
      metamask_logWeb3ShimUsage: () => (res.result = null),
      wallet_addEthereumChain: () => {
        checkTabActive();
        return RPCMethods.wallet_addEthereumChain({
          req,
          res,
          requestUserApproval,
          analytics: {
            request_source: getSource(),
            request_platform: analytics?.platform,
          },
          startApprovalFlow,
          endApprovalFlow,
        });
      },

      wallet_switchEthereumChain: () => {
        checkTabActive();
        return RPCMethods.wallet_switchEthereumChain({
          req,
          res,
          requestUserApproval,
          analytics: {
            request_source: getSource(),
            request_platform: analytics?.platform,
          },
        });
      },
    };

    const blockRefIndex = blockTagParamIndex(req);
    if (blockRefIndex) {
      const blockRef = req.params?.[blockRefIndex];
      // omitted blockRef implies "latest"
      if (blockRef === undefined) {
        req.params[blockRefIndex] = 'latest';
      }
    }

    if (!rpcMethods[req.method]) {
      return next();
    }
    await rpcMethods[req.method]();
  });

export default getRpcMethodMiddleware;<|MERGE_RESOLUTION|>--- conflicted
+++ resolved
@@ -32,16 +32,13 @@
 import AppConstants from '../AppConstants';
 import { isSmartContractAddress } from '../../util/transactions';
 import { TOKEN_NOT_SUPPORTED_FOR_NETWORK } from '../../constants/error';
-<<<<<<< HEAD
 import PPOMUtil from '../../lib/ppom/ppom-util';
-=======
 import {
   selectChainId,
   selectProviderConfig,
   selectProviderType,
 } from '../../selectors/networkController';
 
->>>>>>> 87d50ba7
 const Engine = ImportedEngine as any;
 
 let appVersion = '';
