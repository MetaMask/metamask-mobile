--- conflicted
+++ resolved
@@ -52,11 +52,7 @@
   SignatureController,
 } from '@metamask/signature-controller';
 import { selectPerOriginChainId } from '../../selectors/selectedNetworkController';
-<<<<<<< HEAD
-import { createAsyncWalletMiddleware } from './createAsyncWalletMiddleware';
 import requestEthereumAccounts from './eth-request-accounts';
-=======
->>>>>>> 858b1b7c
 
 // TODO: Replace "any" with type
 // eslint-disable-next-line @typescript-eslint/no-explicit-any
@@ -546,101 +542,63 @@
                     origin,
                     requestedPermissions,
                   ),
-                requestPermissionsForOrigin:
-                  Engine.context.PermissionController.requestPermissions.bind(
-                    Engine.context.PermissionController,
+                  requestPermissionsForOrigin: (requestedPermissions) =>
+                    Engine.context.PermissionController.requestPermissions(
                     { origin: channelId ?? hostname },
-                    req.params[0],
+                    requestedPermissions,
+                    {
+                      metadata: {
+                        isEip1193Request: true,
+                      },
+                    },
                   ),
               },
-<<<<<<< HEAD
-            );
-            handle?.catch((error) => {
-              Logger.error(error as Error, 'Failed to get permissions');
-            });
-          }),
-        wallet_requestPermissions: async () =>
-          // TODO: Replace "any" with type
-          // eslint-disable-next-line @typescript-eslint/no-explicit-any
-          new Promise<any>((resolve, reject) => {
-            requestPermissionsHandler
-              .implementation(
-                req,
-                res,
-                next,
-                (err) => {
-                  if (err) {
-                    return reject(err);
-                  }
-                  resolve(undefined);
-                },
-                {
-                  getAccounts: (...args) =>
-                    getPermittedAccounts(origin, ...args),
-                  getCaip25PermissionFromLegacyPermissionsForOrigin: (
-                    requestedPermissions,
-                  ) =>
-                    getCaip25PermissionFromLegacyPermissions(
-                      origin,
-                      requestedPermissions,
-                    ),
-                  requestPermissionsForOrigin: (requestedPermissions) =>
-                    Engine.context.PermissionController.requestPermissions(
-                      { origin: channelId ?? hostname },
-                      requestedPermissions,
-                      {
-                        metadata: {
-                          isEip1193Request: true,
-                        },
-                      },
-                    ),
-                },
-              )
-              ?.then(resolve)
-              .catch(reject);
-          }),
-        eth_getTransactionByHash: async () => {
-          res.result = await polyfillGasPrice(
-            'getTransactionByHash',
-            origin,
-            req.params,
+            )
+            ?.then(resolve)
+            .catch(reject);
+        }),
+      eth_getTransactionByHash: async () => {
+        res.result = await polyfillGasPrice(
+          'getTransactionByHash',
+          origin,
+          req.params,
+        );
+      },
+      eth_getTransactionByBlockHashAndIndex: async () => {
+        res.result = await polyfillGasPrice(
+          'getTransactionByBlockHashAndIndex',
+          origin,
+          req.params,
+        );
+      },
+      eth_getTransactionByBlockNumberAndIndex: async () => {
+        res.result = await polyfillGasPrice(
+          'getTransactionByBlockNumberAndIndex',
+          origin,
+          req.params,
+        );
+      },
+      eth_chainId: () => {
+        const networkConfiguration =
+          Engine.context.NetworkController.getNetworkConfigurationByNetworkClientId(
+            req.networkClientId,
           );
-        },
-        eth_getTransactionByBlockHashAndIndex: async () => {
-          res.result = await polyfillGasPrice(
-            'getTransactionByBlockHashAndIndex',
-            origin,
-            req.params,
-          );
-        },
-        eth_getTransactionByBlockNumberAndIndex: async () => {
-          res.result = await polyfillGasPrice(
-            'getTransactionByBlockNumberAndIndex',
-            origin,
-            req.params,
-          );
-        },
-        eth_chainId: () => {
-          const networkConfiguration =
-            Engine.context.NetworkController.getNetworkConfigurationByNetworkClientId(
-              req.networkClientId,
-            );
-          res.result = networkConfiguration.chainId;
-        },
-        eth_hashrate: () => {
-          res.result = '0x00';
-        },
-        eth_mining: () => {
-          res.result = false;
-        },
-        net_listening: () => {
-          res.result = true;
-        },
-        net_version: async () => {
-          const networkProviderState = await getProviderState(origin, req.networkClientId);
-          res.result = networkProviderState.networkVersion;
-        },
-        eth_requestAccounts: async () =>
+        res.result = networkConfiguration.chainId;
+      },
+      eth_hashrate: () => {
+        res.result = '0x00';
+      },
+      eth_mining: () => {
+        res.result = false;
+      },
+      net_listening: () => {
+        res.result = true;
+      },
+      net_version: async () => {
+        const networkProviderState = await getProviderState(origin, req.networkClientId);
+        res.result = networkProviderState.networkVersion;
+      },
+      eth_requestAccounts: async () =>
         // TODO: Replace "any" with type
         // eslint-disable-next-line @typescript-eslint/no-explicit-any
         new Promise<any>((resolve, reject) => {
@@ -693,136 +651,10 @@
             .catch(reject);
         }),
         eth_accounts: getEthAccounts,
-        eth_coinbase: getEthAccounts,
-        parity_defaultAccount: getEthAccounts,
-        eth_sendTransaction: async () => {
-          checkTabActive();
-
-          return RPCMethods.eth_sendTransaction({
-            hostname,
-            req,
-            res,
-            sendTransaction: addTransaction,
-            validateAccountAndChainId: async ({
-              from,
-              chainId,
-            }: {
-              from?: string;
-              chainId?: number;
-            }) => {
-              // TODO this needs to be modified for per dapp selected network
-              await checkActiveAccountAndChainId({
-                hostname,
-                address: from,
-                channelId,
-                chainId,
-                isWalletConnect,
-              });
-            },
-          });
-        },
-
-        personal_sign: async () => {
-          const firstParam = req.params[0];
-          const secondParam = req.params[1];
-          const params = {
-            data: firstParam,
-            from: secondParam,
-            requestId: req.id,
-          };
-
-          if (resemblesAddress(firstParam) && !resemblesAddress(secondParam)) {
-            params.data = secondParam;
-            params.from = firstParam;
-          }
-=======
-            )
-            ?.then(resolve)
-            .catch(reject);
-        }),
-      eth_getTransactionByHash: async () => {
-        res.result = await polyfillGasPrice(
-          'getTransactionByHash',
-          origin,
-          req.params,
-        );
-      },
-      eth_getTransactionByBlockHashAndIndex: async () => {
-        res.result = await polyfillGasPrice(
-          'getTransactionByBlockHashAndIndex',
-          origin,
-          req.params,
-        );
-      },
-      eth_getTransactionByBlockNumberAndIndex: async () => {
-        res.result = await polyfillGasPrice(
-          'getTransactionByBlockNumberAndIndex',
-          origin,
-          req.params,
-        );
-      },
-      eth_chainId: () => {
-        const networkConfiguration =
-          Engine.context.NetworkController.getNetworkConfigurationByNetworkClientId(
-            req.networkClientId,
-          );
-        res.result = networkConfiguration.chainId;
-      },
-      eth_hashrate: () => {
-        res.result = '0x00';
-      },
-      eth_mining: () => {
-        res.result = false;
-      },
-      net_listening: () => {
-        res.result = true;
-      },
-      net_version: async () => {
-        const networkProviderState = await getProviderState(origin, req.networkClientId);
-        res.result = networkProviderState.networkVersion;
-      },
-      eth_requestAccounts: async () => {
-        const { params } = req;
-
-        const permittedAccounts = await getPermittedAccounts(origin);
-
-        if (!params?.force && permittedAccounts.length) {
-          res.result = permittedAccounts;
-        } else {
-          try {
-            checkTabActive();
-            await Engine.context.PermissionController.requestPermissions(
-              { origin },
-              {
-                [Caip25EndowmentPermissionName]: {
-                  caveats: [
-                    {
-                      type: Caip25CaveatType,
-                      value: getDefaultCaip25CaveatValue(),
-                    },
-                  ],
-                },
-              },
-            );
-            DevLogger.log(`eth_requestAccounts requestPermissions`);
-            const acc = getPermittedAccounts(origin);
-            DevLogger.log(`eth_requestAccounts getPermittedAccounts`, acc);
-            res.result = acc;
-          } catch (error) {
-            DevLogger.log(`eth_requestAccounts error`, error);
-            if (error) {
-              throw providerErrors.userRejectedRequest(
-                'User denied account authorization.',
-              );
-            }
-          }
-        }
-      },
       eth_coinbase: getEthAccounts,
       parity_defaultAccount: getEthAccounts,
       eth_sendTransaction: async () => {
         checkTabActive();
->>>>>>> 858b1b7c
 
         return RPCMethods.eth_sendTransaction({
           hostname,
