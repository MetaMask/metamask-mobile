import { Alert } from 'react-native';
import { getVersion } from 'react-native-device-info';
import {
  createAsyncMiddleware,
  JsonRpcEngineCallbackError,
} from 'json-rpc-engine';
import { ethErrors } from 'eth-json-rpc-errors';
import {
  EndFlowOptions,
  StartFlowOptions,
  SetFlowLoadingTextOptions,
} from '@metamask/approval-controller';
import { recoverPersonalSignature } from '@metamask/eth-sig-util';
import RPCMethods from './index.js';
import { RPC } from '../../constants/network';
import { ChainId, NetworkType, toHex } from '@metamask/controller-utils';
import { permissionRpcMethods } from '@metamask/permission-controller';
import Networks, {
  blockTagParamIndex,
  getAllNetworks,
} from '../../util/networks';
<<<<<<< HEAD
import { isBlockaidFeatureEnabled } from '../../util/blockaid';
import { polyfillGasPrice, validateParams } from './utils';
=======
import { polyfillGasPrice } from './utils';
>>>>>>> 2c629fa6
import ImportedEngine from '../Engine';
import { strings } from '../../../locales/i18n';
import { resemblesAddress, safeToChecksumAddress } from '../../util/address';
import { store } from '../../store';
import { removeBookmark } from '../../actions/bookmarks';
import setOnboardingWizardStep from '../../actions/wizard';
import { v1 as random } from 'uuid';
import { getPermittedAccounts } from '../Permissions';
import AppConstants from '../AppConstants';
import PPOMUtil from '../../lib/ppom/ppom-util';
import {
  selectChainId,
  selectProviderConfig,
  selectProviderType,
} from '../../selectors/networkController';
import {
  selectIdentities,
  selectSelectedAddress,
} from '../../selectors/preferencesController';
import { setEventStageError, setEventStage } from '../../actions/rpcEvents';
import { isWhitelistedRPC, RPCStageTypes } from '../../reducers/rpcEvents';
import { regex } from '../../../app/util/regex';
import { swapsLivenessSelector } from '../../reducers/swaps/index.js';
import { isSwapsAllowed } from '../../components/UI/Swaps/utils/index.js';
import { fromWei } from '../../util/number/index.js';
import Logger from '../../../app/util/Logger';
import DevLogger from '../SDKConnect/utils/DevLogger';
import { addTransaction } from '../../util/transaction-controller';

const Engine = ImportedEngine as any;

let appVersion = '';

export enum ApprovalTypes {
  CONNECT_ACCOUNTS = 'CONNECT_ACCOUNTS',
  SIGN_MESSAGE = 'SIGN_MESSAGE',
  ADD_ETHEREUM_CHAIN = 'ADD_ETHEREUM_CHAIN',
  SWITCH_ETHEREUM_CHAIN = 'SWITCH_ETHEREUM_CHAIN',
  REQUEST_PERMISSIONS = 'wallet_requestPermissions',
  WALLET_CONNECT = 'WALLET_CONNECT',
  ETH_SIGN = 'eth_sign',
  PERSONAL_SIGN = 'personal_sign',
  ETH_SIGN_TYPED_DATA = 'eth_signTypedData',
  WATCH_ASSET = 'wallet_watchAsset',
  TRANSACTION = 'transaction',
  RESULT_ERROR = 'result_error',
  RESULT_SUCCESS = 'result_success',
  ///: BEGIN:ONLY_INCLUDE_IF(snaps)
  INSTALL_SNAP = 'wallet_installSnap',
  UPDATE_SNAP = 'wallet_updateSnap',
  ///: END:ONLY_INCLUDE_IF
}

export interface RPCMethodsMiddleParameters {
  hostname: string;
  channelId?: string; // Used for remote connections
  getProviderState: () => any;
  navigation: any;
  url: { current: string };
  title: { current: string };
  icon: { current: string | undefined };
  // Bookmarks
  isHomepage: () => boolean;
  // Show autocomplete
  fromHomepage: { current: boolean };
  toggleUrlModal: (shouldClearUrlInput: boolean) => void;
  // Wizard
  wizardScrollAdjusted: { current: boolean };
  // For the browser
  tabId: number | '' | false;
  // For WalletConnect
  isWalletConnect: boolean;
  // For MM SDK
  isMMSDK: boolean;
  getApprovedHosts: any;
  setApprovedHosts: (approvedHosts: any) => void;
  approveHost: (fullHostname: string) => void;
  injectHomePageScripts: (bookmarks?: []) => void;
  analytics: { [key: string]: string | boolean };
}

// Also used by WalletConnect.js.
export const checkActiveAccountAndChainId = async ({
  address,
  chainId,
  channelId,
  checkSelectedAddress,
  hostname,
}: {
  address?: string;
  chainId?: number;
  channelId?: string;
  checkSelectedAddress: boolean;
  hostname: string;
}) => {
  let isInvalidAccount = false;
  if (address) {
    const formattedAddress = safeToChecksumAddress(address);
    DevLogger.log('checkActiveAccountAndChainId', {
      address,
      chainId,
      channelId,
      checkSelectedAddress,
      hostname,
      formattedAddress,
    });
    const validHostname = hostname?.replace(
      AppConstants.MM_SDK.SDK_REMOTE_ORIGIN,
      '',
    );

    if (checkSelectedAddress) {
      const selectedAddress =
        Engine.context.PreferencesController.state.selectedAddress;
      if (formattedAddress !== safeToChecksumAddress(selectedAddress)) {
        isInvalidAccount = true;
      }
    } else {
      const accounts = await getPermittedAccounts(channelId ?? validHostname);
      const normalizedAccounts = accounts.map(safeToChecksumAddress);

      if (!normalizedAccounts.includes(formattedAddress)) {
        isInvalidAccount = true;
        if (accounts.length > 0) {
          // Permissions issue --- requesting incorrect address
          throw ethErrors.rpc.invalidParams({
            message: `Invalid parameters: must provide a permitted Ethereum address.`,
          });
        }
      }
    }

    if (isInvalidAccount) {
      throw ethErrors.rpc.invalidParams({
        message: `Invalid parameters: must provide an Ethereum address.`,
      });
    }
  }

  if (chainId) {
    const providerConfig = selectProviderConfig(store.getState());
    const networkType = providerConfig.type as NetworkType;
    const isInitialNetwork =
      networkType && getAllNetworks().includes(networkType);
    let activeChainId;

    if (isInitialNetwork) {
      activeChainId = ChainId[networkType as keyof typeof ChainId];
    } else if (networkType === RPC) {
      activeChainId = providerConfig.chainId;
    }

    if (activeChainId && !activeChainId.startsWith('0x')) {
      // Convert to hex
      activeChainId = `0x${parseInt(activeChainId, 10).toString(16)}`;
    }

    let chainIdRequest = String(chainId);
    if (chainIdRequest && !chainIdRequest.startsWith('0x')) {
      // Convert to hex
      chainIdRequest = `0x${parseInt(chainIdRequest, 10).toString(16)}`;
    }

    if (activeChainId !== chainIdRequest) {
      Alert.alert(
        `Active chainId is ${activeChainId} but received ${chainIdRequest}`,
      );
      throw ethErrors.rpc.invalidParams({
        message: `Invalid parameters: active chainId is different than the one provided.`,
      });
    }
  }
};

const generateRawSignature = async ({
  version,
  req,
  hostname,
  url,
  title,
  icon,
  analytics,
  isWalletConnect,
  chainId,
  channelId,
  getSource,
  checkTabActive,
}: any) => {
  const { SignatureController } = Engine.context;

  const pageMeta = {
    meta: {
      url: url.current,
      title: title.current,
      icon: icon.current,
      analytics: {
        request_source: getSource(),
        request_platform: analytics?.platform,
      },
    },
  };

  checkTabActive();
  await checkActiveAccountAndChainId({
    hostname,
    channelId,
    address: req.params[0],
    chainId,
    checkSelectedAddress: isWalletConnect,
  });

  const rawSig = await SignatureController.newUnsignedTypedMessage(
    {
      data: req.params[1],
      from: req.params[0],
      ...pageMeta,
      origin: hostname,
      securityAlertResponse: req.securityAlertResponse,
    },
    req,
    version,
    {
      parseJsonData: false,
    },
  );

  return rawSig;
};

/**
 * Handle RPC methods called by dapps
 */
export const getRpcMethodMiddleware = ({
  hostname,
  channelId,
  getProviderState,
  navigation,
  // Website info
  url,
  title,
  icon,
  // Bookmarks
  isHomepage,
  // Show autocomplete
  fromHomepage,
  toggleUrlModal,
  // Wizard
  wizardScrollAdjusted,
  // For the browser
  tabId,
  // For WalletConnect
  isWalletConnect,
  // For MM SDK
  isMMSDK,
  injectHomePageScripts,
  // For analytics
  analytics,
}: RPCMethodsMiddleParameters) =>
  // all user facing RPC calls not implemented by the provider
  createAsyncMiddleware(async (req: any, res: any, next: any) => {
    // Used by eth_accounts and eth_coinbase RPCs.
    const getEthAccounts = async () => {
      res.result = await getPermittedAccounts(hostname);
    };

    const checkTabActive = () => {
      if (!tabId) return true;
      const { browser } = store.getState();
      if (tabId !== browser.activeTab)
        throw ethErrors.provider.userRejectedRequest();
    };

    const getSource = () => {
      if (analytics?.isRemoteConn)
        return AppConstants.REQUEST_SOURCES.SDK_REMOTE_CONN;
      if (isWalletConnect) return AppConstants.REQUEST_SOURCES.WC;
      return AppConstants.REQUEST_SOURCES.IN_APP_BROWSER;
    };

    const startApprovalFlow = (opts: StartFlowOptions) => {
      checkTabActive();
      Engine.context.ApprovalController.clear(
        ethErrors.provider.userRejectedRequest(),
      );

      return Engine.context.ApprovalController.startFlow(opts);
    };

    const endApprovalFlow = (opts: EndFlowOptions) => {
      Engine.context.ApprovalController.endFlow(opts);
    };

    // eslint-disable-next-line @typescript-eslint/no-unused-vars
    const setApprovalFlowLoadingText = (opts: SetFlowLoadingTextOptions) => {
      Engine.context.ApprovalController.setFlowLoadingText(opts);
    };

    const requestUserApproval = async ({ type = '', requestData = {} }) => {
      checkTabActive();
      await Engine.context.ApprovalController.clear(
        ethErrors.provider.userRejectedRequest(),
      );

      const responseData = await Engine.context.ApprovalController.add({
        origin: hostname,
        type,
        requestData: {
          ...requestData,
          pageMeta: {
            url: url.current,
            title: title.current,
            icon: icon.current,
            analytics: {
              request_source: getSource(),
              request_platform: analytics?.platform,
            },
          },
        },
        id: random(),
      });
      return responseData;
    };

    const [requestPermissionsHandler, getPermissionsHandler] =
      permissionRpcMethods.handlers;

    const rpcMethods: any = {
      wallet_swapAsset: async () => {
        const { from, to, user_address } = req.params[0];
        const identities = selectIdentities(store.getState());
        const selectedAddress = selectSelectedAddress(store.getState());
        const dappConnectedAccount = Object.keys(identities).find(
          (address) =>
            safeToChecksumAddress(address) ===
            safeToChecksumAddress(user_address),
        );

        if (!dappConnectedAccount) {
          throw ethErrors.rpc.invalidParams('This address does not exist');
        }

        // This condition is only needed until we support multiple source tokens swap
        if (from.length > 1) {
          throw ethErrors.rpc.invalidParams(
            'Currently we de not support multiple tokens swap',
          );
        }

        validateParams(from[0], ['amount', 'chainId', 'token_address'], 'from');
        validateParams(to, ['token_address', 'chainId'], 'to');

        const chainId = selectChainId(store.getState());

        //  This verification is not needed when we support cross chain swaps
        if (from[0].chainId !== to.chainId) {
          throw ethErrors.rpc.invalidParams(
            'ChainId value is not consistent between from and to',
          );
        }

        const checksummedDappConnectedAccount =
          safeToChecksumAddress(dappConnectedAccount);

        if (
          safeToChecksumAddress(selectedAddress) !==
          checksummedDappConnectedAccount
        ) {
          Engine.context.PreferencesController.setSelectedAddress(
            checksummedDappConnectedAccount,
          );
        }

        if (
          chainId !== parseInt(from[0].chainId, 16).toString() ||
          chainId !== parseInt(to.chainId, 16).toString()
        ) {
          await RPCMethods.wallet_switchEthereumChain({
            req: {
              params: [{ chainId: from[0].chainId }],
            },
            res,
            requestUserApproval,
            analytics: {
              request_source: getSource(),
              request_platform: analytics?.platform,
            },
          });
        }
        // switch to the chain id asked from the dapp
        // validate if swaps is enable on that network
        const swapsIsLive = swapsLivenessSelector(store.getState());
        const isSwappable = isSwapsAllowed(chainId) && swapsIsLive;

        if (!isSwappable) {
          Alert.alert('Swap is not active or not possible on this chain');
          return;
        }

        const decimalWei = parseInt(from[0].amount, 16);
        const tokenAmount = fromWei(decimalWei);

        navigation.navigate('Swaps', {
          screen: 'SwapsAmountView',
          params: {
            sourceToken: from[0].token_address,
            destinationToken: to.token_address,
            amount: tokenAmount,
          },
        });
      },
      wallet_getPermissions: async () =>
        new Promise<any>((resolve) => {
          const handle = getPermissionsHandler.implementation(
            req,
            res,
            next,
            () => {
              resolve(undefined);
            },
            {
              getPermissionsForOrigin:
                Engine.context.PermissionController.getPermissions.bind(
                  Engine.context.PermissionController,
                  hostname,
                ),
            },
          );
          handle?.catch((error) => {
            Logger.error('Failed to get permissions', error);
          });
        }),
      wallet_requestPermissions: async () =>
        new Promise<any>((resolve, reject) => {
          let requestId: string | undefined;
          if (isMMSDK) {
            // Extract id from hostname
            requestId = hostname.replace(
              AppConstants.MM_SDK.SDK_REMOTE_ORIGIN,
              '',
            );
          }
          requestPermissionsHandler
            .implementation(
              req,
              res,
              next,
              (err: JsonRpcEngineCallbackError | undefined) => {
                if (err) {
                  return reject(err);
                }
                resolve(undefined);
              },
              {
                requestPermissionsForOrigin:
                  Engine.context.PermissionController.requestPermissions.bind(
                    Engine.context.PermissionController,
                    { origin: requestId ?? hostname },
                    req.params[0],
                    { id: requestId },
                  ),
              },
            )
            ?.then(resolve)
            .catch(reject);
        }),
      eth_getTransactionByHash: async () => {
        res.result = await polyfillGasPrice('getTransactionByHash', req.params);
      },
      eth_getTransactionByBlockHashAndIndex: async () => {
        res.result = await polyfillGasPrice(
          'getTransactionByBlockHashAndIndex',
          req.params,
        );
      },
      eth_getTransactionByBlockNumberAndIndex: async () => {
        res.result = await polyfillGasPrice(
          'getTransactionByBlockNumberAndIndex',
          req.params,
        );
      },
      eth_chainId: async () => {
        const providerConfig = selectProviderConfig(store.getState());
        const networkType = providerConfig.type as NetworkType;
        const isInitialNetwork =
          networkType && getAllNetworks().includes(networkType);
        let chainId;

        if (isInitialNetwork) {
          chainId = ChainId[networkType as keyof typeof ChainId];
        } else if (networkType === RPC) {
          chainId = providerConfig.chainId;
        }

        if (chainId && !chainId.startsWith('0x')) {
          chainId = toHex(chainId);
        }

        res.result = chainId;
      },
      eth_hashrate: () => {
        res.result = '0x00';
      },
      eth_mining: () => {
        res.result = false;
      },
      net_listening: () => {
        res.result = true;
      },
      net_version: async () => {
        const networkType = selectProviderType(store.getState());

        const isInitialNetwork =
          networkType && getAllNetworks().includes(networkType);
        if (isInitialNetwork) {
          res.result = (Networks as any)[networkType].networkId;
        } else {
          return next();
        }
      },
      eth_requestAccounts: async () => {
        const { params } = req;
        const validHostname = hostname.replace(
          AppConstants.MM_SDK.SDK_REMOTE_ORIGIN,
          '',
        );
        const permittedAccounts = await getPermittedAccounts(
          channelId ?? validHostname,
        );

        if (!params?.force && permittedAccounts.length) {
          res.result = permittedAccounts;
        } else {
          try {
            checkTabActive();
            await Engine.context.PermissionController.requestPermissions(
              { origin: channelId ?? validHostname },
              { eth_accounts: {} },
              { id: channelId ?? validHostname },
            );
            const acc = await getPermittedAccounts(hostname);
            res.result = acc;
          } catch (error) {
            if (error) {
              throw ethErrors.provider.userRejectedRequest(
                'User denied account authorization.',
              );
            }
          }
        }
      },
      eth_accounts: getEthAccounts,
      eth_coinbase: getEthAccounts,
      parity_defaultAccount: getEthAccounts,
      eth_sendTransaction: async () => {
        checkTabActive();

        if (isMMSDK) {
          // Append origin to the request so it can be parsed in UI TransactionHeader
          DevLogger.log(
            `SDK Transaction detected --- custom hostname -- ${hostname} --> ${
              AppConstants.MM_SDK.SDK_REMOTE_ORIGIN + url.current
            }`,
          );
          hostname = AppConstants.MM_SDK.SDK_REMOTE_ORIGIN + url.current;
        }

        return RPCMethods.eth_sendTransaction({
          hostname,
          req,
          res,
          sendTransaction: addTransaction,
          validateAccountAndChainId: async ({
            from,
            chainId,
          }: {
            from?: string;
            chainId?: number;
          }) => {
            await checkActiveAccountAndChainId({
              hostname,
              address: from,
              channelId,
              chainId,
              checkSelectedAddress: isWalletConnect,
            });
          },
        });
      },
      eth_signTransaction: async () => {
        // This is implemented later in our middleware stack – specifically, in
        // eth-json-rpc-middleware – but our UI does not support it.
        throw ethErrors.rpc.methodNotSupported();
      },
      eth_sign: async () => {
        const { SignatureController, PreferencesController } = Engine.context;
        const { disabledRpcMethodPreferences } = PreferencesController.state;
        const { eth_sign } = disabledRpcMethodPreferences;

        if (!eth_sign) {
          throw ethErrors.rpc.methodNotFound(
            'eth_sign has been disabled. You must enable it in the advanced settings',
          );
        }
        const pageMeta = {
          meta: {
            url: url.current,
            title: title.current,
            icon: icon.current,
            analytics: {
              request_source: getSource(),
              request_platform: analytics?.platform,
            },
          },
        };

        checkTabActive();

        if (req.params[1].length === 66 || req.params[1].length === 67) {
          await checkActiveAccountAndChainId({
            hostname,
            channelId,
            address: req.params[0].from,
            checkSelectedAddress: isWalletConnect,
          });
          PPOMUtil.validateRequest(req);
          const rawSig = await SignatureController.newUnsignedMessage({
            data: req.params[1],
            from: req.params[0],
            ...pageMeta,
            origin: hostname,
          });

          res.result = rawSig;
        } else {
          res.result = AppConstants.ETH_SIGN_ERROR;
          throw ethErrors.rpc.invalidParams(AppConstants.ETH_SIGN_ERROR);
        }
      },

      personal_sign: async () => {
        const { SignatureController } = Engine.context;
        const firstParam = req.params[0];
        const secondParam = req.params[1];
        const params = {
          data: firstParam,
          from: secondParam,
        };

        if (resemblesAddress(firstParam) && !resemblesAddress(secondParam)) {
          params.data = secondParam;
          params.from = firstParam;
        }

        const pageMeta = {
          meta: {
            url: url.current,
            title: title.current,
            icon: icon.current,
            analytics: {
              request_source: getSource(),
              request_platform: analytics?.platform,
            },
          },
        };

        checkTabActive();
        await checkActiveAccountAndChainId({
          hostname,
          channelId,
          address: params.from,
          checkSelectedAddress: isWalletConnect,
        });

        PPOMUtil.validateRequest(req);

        const rawSig = await SignatureController.newUnsignedPersonalMessage({
          ...params,
          ...pageMeta,
          origin: hostname,
        });

        res.result = rawSig;
      },

      personal_ecRecover: () => {
        const data = req.params[0];
        const signature = req.params[1];
        const address = recoverPersonalSignature({ data, signature });

        res.result = address;
      },

      parity_checkRequest: () => {
        // This method is retained for legacy reasons
        // It doesn't serve it's intended purpose anymore of checking parity requests,
        // because our API doesn't support parity requests.
        res.result = null;
      },

      eth_signTypedData: async () => {
        const { SignatureController } = Engine.context;
        const pageMeta = {
          meta: {
            url: url.current,
            title: title.current,
            icon: icon.current,
            analytics: {
              request_source: getSource(),
              request_platform: analytics?.platform,
            },
          },
        };

        checkTabActive();
        await checkActiveAccountAndChainId({
          hostname,
          channelId,
          address: req.params[1],
          checkSelectedAddress: isWalletConnect,
        });

        PPOMUtil.validateRequest(req);

        const rawSig = await SignatureController.newUnsignedTypedMessage(
          {
            data: req.params[0],
            from: req.params[1],
            ...pageMeta,
            origin: hostname,
          },
          req,
          'V1',
        );

        res.result = rawSig;
      },

      eth_signTypedData_v3: async () => {
        const data =
          typeof req.params[1] === 'string'
            ? JSON.parse(req.params[1])
            : req.params[1];
        const chainId = data.domain.chainId;
        PPOMUtil.validateRequest(req);
        res.result = await generateRawSignature({
          version: 'V3',
          req,
          hostname,
          url,
          title,
          icon,
          analytics,
          isMMSDK,
          channelId,
          isWalletConnect,
          chainId,
          getSource,
          checkTabActive,
        });
      },

      eth_signTypedData_v4: async () => {
        const data = JSON.parse(req.params[1]);
        const chainId = data.domain.chainId;
        PPOMUtil.validateRequest(req);
        res.result = await generateRawSignature({
          version: 'V4',
          req,
          hostname,
          url,
          title,
          icon,
          analytics,
          isMMSDK,
          channelId,
          isWalletConnect,
          chainId,
          getSource,
          checkTabActive,
        });
      },

      web3_clientVersion: async () => {
        if (!appVersion) {
          appVersion = await getVersion();
        }
        res.result = `MetaMask/${appVersion}/Mobile`;
      },

      wallet_scanQRCode: () =>
        new Promise<void>((resolve, reject) => {
          checkTabActive();
          navigation.navigate('QRScanner', {
            onScanSuccess: (data: any) => {
              if (!regex.exec(req.params[0], data)) {
                reject({ message: 'NO_REGEX_MATCH', data });
              } else if (regex.walletAddress.exec(data.target_address)) {
                reject({
                  message: 'INVALID_ETHEREUM_ADDRESS',
                  data: data.target_address,
                });
              }
              let result = data;
              if (data.target_address) {
                result = data.target_address;
              } else if (data.scheme) {
                result = JSON.stringify(data);
              }
              res.result = result;
              resolve();
            },
            onScanError: (e: { toString: () => any }) => {
              throw ethErrors.rpc.internal(e.toString());
            },
          });
        }),

      wallet_watchAsset: async () =>
        RPCMethods.wallet_watchAsset({ req, res, hostname, checkTabActive }),

      metamask_removeFavorite: async () => {
        checkTabActive();
        if (!isHomepage()) {
          throw ethErrors.provider.unauthorized('Forbidden.');
        }

        const { bookmarks } = store.getState();

        Alert.alert(
          strings('browser.remove_bookmark_title'),
          strings('browser.remove_bookmark_msg'),
          [
            {
              text: strings('browser.cancel'),
              onPress: () => {
                res.result = {
                  favorites: bookmarks,
                };
              },
              style: 'cancel',
            },
            {
              text: strings('browser.yes'),
              onPress: () => {
                const bookmark = { url: req.params[0] };

                store.dispatch(removeBookmark(bookmark));

                const { bookmarks: updatedBookmarks } = store.getState();

                if (isHomepage()) {
                  injectHomePageScripts(updatedBookmarks);
                }

                res.result = {
                  favorites: bookmarks,
                };
              },
            },
          ],
        );
      },

      metamask_showTutorial: async () => {
        checkTabActive();
        if (!isHomepage()) {
          throw ethErrors.provider.unauthorized('Forbidden.');
        }
        wizardScrollAdjusted.current = false;

        store.dispatch(setOnboardingWizardStep(1));

        navigation.navigate('WalletView');

        res.result = true;
      },

      metamask_showAutocomplete: async () => {
        checkTabActive();
        if (!isHomepage()) {
          throw ethErrors.provider.unauthorized('Forbidden.');
        }
        fromHomepage.current = true;
        toggleUrlModal(true);

        setTimeout(() => {
          fromHomepage.current = false;
        }, 1500);

        res.result = true;
      },

      metamask_injectHomepageScripts: async () => {
        if (isHomepage()) {
          injectHomePageScripts();
        }
        res.result = true;
      },

      /**
       * This method is used by the inpage provider to get its state on
       * initialization.
       */
      metamask_getProviderState: async () => {
        res.result = {
          ...getProviderState(),
          accounts: await getPermittedAccounts(hostname),
        };
      },

      /**
       * This method is sent by the window.web3 shim. It can be used to
       * record web3 shim usage metrics. These metrics are already collected
       * in the extension, and can optionally be added to mobile as well.
       *
       * For now, we need to respond to this method to not throw errors on
       * the page, and we implement it as a no-op.
       */
      metamask_logWeb3ShimUsage: () => (res.result = null),
      wallet_addEthereumChain: () => {
        checkTabActive();
        return RPCMethods.wallet_addEthereumChain({
          req,
          res,
          requestUserApproval,
          analytics: {
            request_source: getSource(),
            request_platform: analytics?.platform,
          },
          startApprovalFlow,
          endApprovalFlow,
        });
      },

      wallet_switchEthereumChain: () => {
        checkTabActive();
        return RPCMethods.wallet_switchEthereumChain({
          req,
          res,
          requestUserApproval,
          analytics: {
            request_source: getSource(),
            request_platform: analytics?.platform,
          },
        });
      },
    };

    const blockRefIndex = blockTagParamIndex(req);
    if (blockRefIndex) {
      const blockRef = req.params?.[blockRefIndex];
      // omitted blockRef implies "latest"
      if (blockRef === undefined) {
        req.params[blockRefIndex] = 'latest';
      }
    }

    if (!rpcMethods[req.method]) {
      return next();
    }

    const isWhiteListedMethod = isWhitelistedRPC(req.method);

    try {
      isWhiteListedMethod &&
        store.dispatch(setEventStage(req.method, RPCStageTypes.REQUEST_SEND));
      await rpcMethods[req.method]();

      isWhiteListedMethod &&
        store.dispatch(setEventStage(req.method, RPCStageTypes.COMPLETE));
    } catch (e) {
      isWhiteListedMethod && store.dispatch(setEventStageError(req.method, e));
      throw e;
    }
  });
export default getRpcMethodMiddleware;<|MERGE_RESOLUTION|>--- conflicted
+++ resolved
@@ -19,12 +19,7 @@
   blockTagParamIndex,
   getAllNetworks,
 } from '../../util/networks';
-<<<<<<< HEAD
-import { isBlockaidFeatureEnabled } from '../../util/blockaid';
 import { polyfillGasPrice, validateParams } from './utils';
-=======
-import { polyfillGasPrice } from './utils';
->>>>>>> 2c629fa6
 import ImportedEngine from '../Engine';
 import { strings } from '../../../locales/i18n';
 import { resemblesAddress, safeToChecksumAddress } from '../../util/address';
