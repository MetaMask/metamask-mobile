import { MutableRefObject } from 'react';
import { Alert, ImageSourcePropType } from 'react-native';
import { getVersion } from 'react-native-device-info';
<<<<<<< HEAD
import {
  createAsyncMiddleware,
  mergeMiddleware,
} from '@metamask/json-rpc-engine';
import { providerErrors, rpcErrors } from '@metamask/rpc-errors';
import { SetFlowLoadingTextOptions } from '@metamask/approval-controller';
import { recoverPersonalSignature } from '@metamask/eth-sig-util';
import { getCaip25PermissionFromLegacyPermissions, rejectOriginPendingApprovals, requestPermittedChainsPermissionIncremental } from '../../util/permissions';
import { Hex } from '@metamask/utils';
import { getPermissionsHandler, requestPermissionsHandler, revokePermissionsHandler } from '@metamask/eip1193-permission-middleware';
import { Caip25CaveatType, Caip25EndowmentPermissionName } from '@metamask/chain-agnostic-permission';
=======
import { createAsyncMiddleware } from '@metamask/json-rpc-engine';
import { providerErrors, rpcErrors } from '@metamask/rpc-errors';
import { SetFlowLoadingTextOptions } from '@metamask/approval-controller';
import { recoverPersonalSignature } from '@metamask/eth-sig-util';
import {
  getCaip25PermissionFromLegacyPermissions,
  rejectOriginPendingApprovals,
  requestPermittedChainsPermissionIncremental,
} from '../../util/permissions';
import { Hex } from '@metamask/utils';
import {
  getPermissionsHandler,
  requestPermissionsHandler,
  revokePermissionsHandler,
} from '@metamask/eip1193-permission-middleware';
import {
  Caip25CaveatType,
  Caip25EndowmentPermissionName,
} from '@metamask/chain-agnostic-permission';
>>>>>>> 961a5281
import RPCMethods from './index.js';
import { RPC } from '../../constants/network';
import { ChainId, NetworkType } from '@metamask/controller-utils';
import {
  PermissionController,
  PermissionDoesNotExistError,
} from '@metamask/permission-controller';
import { blockTagParamIndex, getAllNetworks, isPerDappSelectedNetworkEnabled } from '../../util/networks';
import { polyfillGasPrice } from './utils';
import ImportedEngine from '../Engine';
import { strings } from '../../../locales/i18n';
import { resemblesAddress, safeToChecksumAddress } from '../../util/address';
import { store } from '../../store';
import { removeBookmark } from '../../actions/bookmarks';
import setOnboardingWizardStep from '../../actions/wizard';
import { v1 as random } from 'uuid';
<<<<<<< HEAD
import { getDefaultCaip25CaveatValue, getPermittedAccounts } from '../Permissions';
=======
import {
  getDefaultCaip25CaveatValue,
  getPermittedAccounts,
} from '../Permissions';
>>>>>>> 961a5281
import AppConstants from '../AppConstants';
import PPOMUtil from '../../lib/ppom/ppom-util';
import { selectEvmChainId, selectProviderConfig } from '../../selectors/networkController';
import { setEventStageError, setEventStage } from '../../actions/rpcEvents';
import { isWhitelistedRPC, RPCStageTypes } from '../../reducers/rpcEvents';
import { regex } from '../../../app/util/regex';
import Logger from '../../../app/util/Logger';
import DevLogger from '../SDKConnect/utils/DevLogger';
import { addTransaction } from '../../util/transaction-controller';
import Routes from '../../constants/navigation/Routes';
import { endTrace, trace, TraceName } from '../../util/trace';
import {
  MessageParamsTyped,
  SignatureController,
} from '@metamask/signature-controller';
<<<<<<< HEAD
import { createAsyncWalletMiddleware } from './createAsyncWalletMiddleware';

=======
import { selectPerOriginChainId } from '../../selectors/selectedNetworkController';
>>>>>>> 961a5281

// TODO: Replace "any" with type
// eslint-disable-next-line @typescript-eslint/no-explicit-any
const Engine = ImportedEngine as any;

let appVersion = '';

///: BEGIN:ONLY_INCLUDE_IF(keyring-snaps)
export const SNAP_MANAGE_ACCOUNTS_CONFIRMATION_TYPES = {
  confirmAccountCreation: 'snap_manageAccounts:confirmAccountCreation',
  confirmAccountRemoval: 'snap_manageAccounts:confirmAccountRemoval',
  showSnapAccountRedirect: 'snap_manageAccounts:showSnapAccountRedirect',
  showNameSnapAccount: 'snap_manageAccounts:showNameSnapAccount',
};
///: END:ONLY_INCLUDE_IF

export enum ApprovalTypes {
  CONNECT_ACCOUNTS = 'CONNECT_ACCOUNTS',
  SIGN_MESSAGE = 'SIGN_MESSAGE',
  ADD_ETHEREUM_CHAIN = 'ADD_ETHEREUM_CHAIN',
  SWITCH_ETHEREUM_CHAIN = 'SWITCH_ETHEREUM_CHAIN',
  REQUEST_PERMISSIONS = 'wallet_requestPermissions',
  WALLET_CONNECT = 'WALLET_CONNECT',
  PERSONAL_SIGN = 'personal_sign',
  ETH_SIGN_TYPED_DATA = 'eth_signTypedData',
  WATCH_ASSET = 'wallet_watchAsset',
  TRANSACTION = 'transaction',
  RESULT_ERROR = 'result_error',
  RESULT_SUCCESS = 'result_success',
  SMART_TRANSACTION_STATUS = 'smart_transaction_status',
  ///: BEGIN:ONLY_INCLUDE_IF(external-snaps)
  INSTALL_SNAP = 'wallet_installSnap',
  UPDATE_SNAP = 'wallet_updateSnap',
  SNAP_DIALOG = 'snap_dialog',
  ///: END:ONLY_INCLUDE_IF
}

export interface RPCMethodsMiddleParameters {
  hostname: string;
  channelId?: string; // Used for remote connections
  // TODO: Replace "any" with type
  // eslint-disable-next-line @typescript-eslint/no-explicit-any
  getProviderState: (origin?: string, networkClientId?: string,) => any;
  // TODO: Replace "any" with type
  // eslint-disable-next-line @typescript-eslint/no-explicit-any
  navigation: any;
  url: MutableRefObject<string>;
  title: MutableRefObject<string>;
  icon: MutableRefObject<ImageSourcePropType | undefined>;
  // Bookmarks
  isHomepage: () => boolean;
  // Show autocomplete
  fromHomepage: { current: boolean };
  toggleUrlModal: (shouldClearUrlInput: boolean) => void;
  // Wizard
  wizardScrollAdjusted: { current: boolean };
  // For the browser
  tabId: number | '' | false;
  // For WalletConnect
  isWalletConnect: boolean;
  // For MM SDK
  isMMSDK: boolean;
  injectHomePageScripts: (bookmarks?: []) => void;
  analytics: { [key: string]: string | boolean };
}

// Also used by WalletConnect.js.
export const checkActiveAccountAndChainId = async ({
  address,
  chainId,
  channelId,
  hostname,
  isWalletConnect,
}: {
  address?: string;
  chainId?: number;
  channelId?: string;
  hostname: string;
  isWalletConnect: boolean;
}) => {
  let isInvalidAccount = false;
  if (address) {
    const formattedAddress = safeToChecksumAddress(address);
    DevLogger.log('checkActiveAccountAndChainId', {
      address,
      chainId,
      channelId,
      hostname,
      formattedAddress,
    });

    const permissionsController = (
      Engine.context as {
        // TODO: Replace "any" with type
        // eslint-disable-next-line @typescript-eslint/no-explicit-any
        PermissionController: PermissionController<any, any>;
      }
    ).PermissionController;
    DevLogger.log(
      `checkActiveAccountAndChainId channelId=${channelId} isWalletConnect=${isWalletConnect} hostname=${hostname}`,
      permissionsController.state,
    );

    const origin = isWalletConnect ? hostname : channelId ?? hostname;
    const accounts = getPermittedAccounts(origin);

    const normalizedAccounts = accounts.map(safeToChecksumAddress);

    if (!normalizedAccounts.includes(formattedAddress)) {
      DevLogger.log(`invalid accounts ${formattedAddress}`, normalizedAccounts);
      isInvalidAccount = true;
      if (accounts.length > 0) {
        // Permissions issue --- requesting incorrect address
        throw rpcErrors.invalidParams({
          message: `Invalid parameters: must provide a permitted Ethereum address.`,
        });
      }
    }

    if (isInvalidAccount) {
      throw rpcErrors.invalidParams({
        message: `Invalid parameters: must provide an Ethereum address.`,
      });
    }
  }

  DevLogger.log(
    `checkActiveAccountAndChainId isInvalidAccount=${isInvalidAccount}`,
  );

  if (chainId) {
    const providerConfig = selectProviderConfig(store.getState());
    const providerConfigChainId = selectEvmChainId(store.getState());
    const networkType = providerConfig.type as NetworkType;
    const isInitialNetwork =
      networkType && getAllNetworks().includes(networkType);
    let activeChainId;

    if (hostname && isPerDappSelectedNetworkEnabled()) {
      const perOriginChainId = selectPerOriginChainId(
        store.getState(),
        hostname,
      );

      activeChainId = perOriginChainId;
    } else if (isInitialNetwork) {
      activeChainId = ChainId[networkType as keyof typeof ChainId];
    } else if (networkType === RPC) {
      activeChainId = providerConfigChainId;
    }

    if (activeChainId && !activeChainId.startsWith('0x')) {
      // Convert to hex
      activeChainId = `0x${parseInt(activeChainId, 10).toString(16)}`;
    }

    let chainIdRequest = String(chainId);
    if (chainIdRequest && !chainIdRequest.startsWith('0x')) {
      // Convert to hex
      chainIdRequest = `0x${parseInt(chainIdRequest, 10).toString(16)}`;
    }

    if (activeChainId !== chainIdRequest) {
      Alert.alert(
        `Active chainId is ${activeChainId} but received ${chainIdRequest}`,
      );
      throw rpcErrors.invalidParams({
        message: `Invalid parameters: active chainId is different than the one provided.`,
      });
    }
  }
};

const generateRawSignature = async ({
  version,
  req,
  hostname,
  url,
  title,
  icon,
  analytics,
  chainId,
  channelId,
  getSource,
  isWalletConnect,
  checkTabActive,
}: {
  version: string;
  // TODO: Replace "any" with type
  // eslint-disable-next-line @typescript-eslint/no-explicit-any
  req: any;
  hostname: string;
  url: MutableRefObject<string>;
  title: MutableRefObject<string>;
  icon: MutableRefObject<ImageSourcePropType | undefined>;
  analytics: { [key: string]: string | boolean };
  chainId: number;
  isMMSDK: boolean;
  channelId?: string;
  getSource: () => string;
  isWalletConnect: boolean;
  // TODO: Replace "any" with type
  // eslint-disable-next-line @typescript-eslint/no-explicit-any
  checkTabActive: any;
}) => {
  endTrace({ name: TraceName.Middleware, id: req.id });

  const signatureController = Engine.context
    .SignatureController as SignatureController;

  const pageMeta = {
    meta: {
      url: url.current,
      title: title.current,
      icon: icon.current,
      channelId,
      analytics: {
        request_source: getSource(),
        request_platform: analytics?.platform,
      },
    },
  };

  checkTabActive();
  await checkActiveAccountAndChainId({
    hostname,
    channelId,
    address: req.params[0],
    chainId,
    isWalletConnect,
  });

  const rawSig = await signatureController.newUnsignedTypedMessage(
    {
      data: req.params[1],
      from: req.params[0],
      requestId: req.id,
      ...pageMeta,
      channelId,
      origin: hostname,
      securityAlertResponse: req.securityAlertResponse,
    } as MessageParamsTyped,
    req,
    version,
    {
      parseJsonData: false,
    },
    { traceContext: req.traceContext },
  );

  endTrace({ name: TraceName.Signature, id: req.id });

  return rawSig;
};

/**
 * Gets the dependency hooks used by methods from {@link getRpcMethodMiddleware}
 * @param origin - The origin of the connection.
 * @returns The hooks object.
 */
export const getRpcMethodMiddlewareHooks = (origin: string) => ({
  getCaveat: ({
    target,
    caveatType,
  }: {
    target: string;
    caveatType: string;
  }) => {
    try {
      return Engine.context.PermissionController.getCaveat(
        origin,
        target,
        caveatType,
      );
    } catch (e) {
      if (e instanceof PermissionDoesNotExistError) {
        // suppress expected error in case that the origin
        // does not have the target permission yet
      } else {
        throw e;
      }
    }

    return undefined;
  },
  requestPermittedChainsPermissionIncrementalForOrigin: (options: {
    origin: string;
    chainId: Hex;
    autoApprove: boolean;
  }) =>
    requestPermittedChainsPermissionIncremental({
      ...options,
      origin,
    }),
  hasApprovalRequestsForOrigin: () =>
    Engine.context.ApprovalController.has({ origin }),
  toNetworkConfiguration: Engine.controllerMessenger.call.bind(
    Engine.controllerMessenger,
    'NetworkController:getNetworkConfigurationByChainId',
  ),
  getCurrentChainIdForDomain: (domain: string) => {
    const networkClientId =
      Engine.context.SelectedNetworkController.getNetworkClientIdForDomain(
        domain,
      );
    const { chainId } =
      Engine.context.NetworkController.getNetworkConfigurationByNetworkClientId(
        networkClientId,
      );
    return chainId;
  },
  getNetworkConfigurationByChainId:
    Engine.context.NetworkController.getNetworkConfigurationByChainId.bind(
      Engine.context.NetworkController,
    ),
<<<<<<< HEAD
  rejectApprovalRequestsForOrigin: () =>
    rejectOriginPendingApprovals(origin),
=======
  rejectApprovalRequestsForOrigin: () => rejectOriginPendingApprovals(origin),
>>>>>>> 961a5281
});

/**
 * Handle RPC methods called by dapps
 */
export const getRpcMethodMiddleware = ({
  hostname,
  channelId,
  getProviderState,
  navigation,
  // Website info
  url,
  title,
  icon,
  // Bookmarks
  isHomepage,
  // Show autocomplete
  fromHomepage,
  toggleUrlModal,
  // Wizard
  wizardScrollAdjusted,
  // For the browser
  tabId,
  // For WalletConnect
  isWalletConnect,
  // For MM SDK
  isMMSDK,
  injectHomePageScripts,
  // For analytics
  analytics,
}: RPCMethodsMiddleParameters) => {
  // Make sure to always have the correct origin
  hostname = hostname.replace(AppConstants.MM_SDK.SDK_REMOTE_ORIGIN, '');
  const origin = isWalletConnect ? hostname : channelId ?? hostname;
  const hooks = getRpcMethodMiddlewareHooks(origin);

  DevLogger.log(
    `getRpcMethodMiddleware hostname=${hostname} channelId=${channelId}`,
  );
  // all user facing RPC calls not implemented by the provider
  // TODO: Replace "any" with type
<<<<<<< HEAD
  return mergeMiddleware([
    // eslint-disable-next-line @typescript-eslint/no-explicit-any
    createAsyncMiddleware(async (req: any, res: any, next: any) => {
      // Used by eth_accounts and eth_coinbase RPCs.
      const getEthAccounts = async () => {
        const accounts = getPermittedAccounts(origin);
        res.result = accounts;
      };

      const checkTabActive = () => {
        if (!tabId) return true;
        const { browser } = store.getState();
        if (tabId !== browser.activeTab)
          throw providerErrors.userRejectedRequest();
      };

      const getSource = () => {
        if (analytics?.isRemoteConn)
          return AppConstants.REQUEST_SOURCES.SDK_REMOTE_CONN;
        if (isWalletConnect) return AppConstants.REQUEST_SOURCES.WC;
        return AppConstants.REQUEST_SOURCES.IN_APP_BROWSER;
      };

      // eslint-disable-next-line @typescript-eslint/no-unused-vars
      const setApprovalFlowLoadingText = (opts: SetFlowLoadingTextOptions) => {
        Engine.context.ApprovalController.setFlowLoadingText(opts);
      };

      const requestUserApproval = async ({ type = '', requestData = {} }) => {
        checkTabActive();
        await Engine.context.ApprovalController.clear(
          providerErrors.userRejectedRequest(),
        );

        const responseData = await Engine.context.ApprovalController.add({
          origin: hostname,
          type,
          requestData: {
            ...requestData,
            pageMeta: {
              url: url.current,
              title: title.current,
              icon: icon.current,
              channelId,
              analytics: {
                request_source: getSource(),
                request_platform: analytics?.platform,
              },
=======
  // eslint-disable-next-line @typescript-eslint/no-explicit-any
  return createAsyncMiddleware(async (req: any, res: any, next: any) => {
    // Used by eth_accounts and eth_coinbase RPCs.
    const getEthAccounts = async () => {
      const accounts = getPermittedAccounts(origin);
      res.result = accounts;
    };

    const checkTabActive = () => {
      if (!tabId) return true;
      const { browser } = store.getState();
      if (tabId !== browser.activeTab)
        throw providerErrors.userRejectedRequest();
    };

    const getSource = () => {
      if (analytics?.isRemoteConn)
        return AppConstants.REQUEST_SOURCES.SDK_REMOTE_CONN;
      if (isWalletConnect) return AppConstants.REQUEST_SOURCES.WC;
      return AppConstants.REQUEST_SOURCES.IN_APP_BROWSER;
    };

    // eslint-disable-next-line @typescript-eslint/no-unused-vars
    const setApprovalFlowLoadingText = (opts: SetFlowLoadingTextOptions) => {
      Engine.context.ApprovalController.setFlowLoadingText(opts);
    };

    const requestUserApproval = async ({ type = '', requestData = {} }) => {
      checkTabActive();
      await Engine.context.ApprovalController.clear(
        providerErrors.userRejectedRequest(),
      );

      const responseData = await Engine.context.ApprovalController.add({
        origin: hostname,
        type,
        requestData: {
          ...requestData,
          pageMeta: {
            url: url.current,
            title: title.current,
            icon: icon.current,
            channelId,
            analytics: {
              request_source: getSource(),
              request_platform: analytics?.platform,
            },
          },
        },
        id: random(),
      });
      return responseData;
    };

    // TODO: Replace "any" with type
    // eslint-disable-next-line @typescript-eslint/no-explicit-any
    const rpcMethods: any = {
      wallet_revokePermissions: async () =>
        await revokePermissionsHandler.implementation(
          req,
          res,
          next,
          (err) => {
            if (err) {
              throw err;
            }
          },
          {
            revokePermissionsForOrigin: (permissionKeys) => {
              try {
                Engine.context.PermissionController.revokePermissions({
                  [origin]: permissionKeys,
                });
              } catch (e) {
                // we dont want to handle errors here because
                // the revokePermissions api method should just
                // return `null` if the permissions were not
                // successfully revoked or if the permissions
                // for the origin do not exist
              }
>>>>>>> 961a5281
            },
          },
          id: random(),
        });
        return responseData;
      };

      // TODO: Replace "any" with type
      // eslint-disable-next-line @typescript-eslint/no-explicit-any
      const rpcMethods: any = {
        wallet_revokePermissions: async () =>
          await revokePermissionsHandler.implementation(
            req,
            res,
            next,
            (err) => {
              if (err) {
                throw err;
              }
            },
            {
<<<<<<< HEAD
              revokePermissionsForOrigin: (permissionKeys) => {
                try {
                  Engine.context.PermissionController.revokePermissions({
                    [origin]: permissionKeys,
                  });
                } catch (e) {
                  // we dont want to handle errors here because
                  // the revokePermissions api method should just
                  // return `null` if the permissions were not
                  // successfully revoked or if the permissions
                  // for the origin do not exist
                }
              },
=======
              getAccounts: (...args) => getPermittedAccounts(origin, ...args),
              getPermissionsForOrigin:
                Engine.context.PermissionController.getPermissions.bind(
                  Engine.context.PermissionController,
                  channelId ?? hostname,
                ),
>>>>>>> 961a5281
            },
          ),
        wallet_getPermissions: async () =>
          // TODO: Replace "any" with type
          // eslint-disable-next-line @typescript-eslint/no-explicit-any
          new Promise<any>((resolve) => {
            const handle = getPermissionsHandler.implementation(
              req,
              res,
              next,
              () => {
                resolve(undefined);
              },
              {
<<<<<<< HEAD
                getAccounts: (...args) => getPermittedAccounts(origin, ...args),
                getPermissionsForOrigin:
                  Engine.context.PermissionController.getPermissions.bind(
=======
                getAccounts: (...args) =>
                  getPermittedAccounts(origin, ...args),
                getCaip25PermissionFromLegacyPermissionsForOrigin: (
                  requestedPermissions,
                ) =>
                  getCaip25PermissionFromLegacyPermissions(
                    origin,
                    requestedPermissions,
                  ),
                requestPermissionsForOrigin:
                  Engine.context.PermissionController.requestPermissions.bind(
>>>>>>> 961a5281
                    Engine.context.PermissionController,
                    channelId ?? hostname,
                  ),
              },
<<<<<<< HEAD
            );
            handle?.catch((error) => {
              Logger.error(error as Error, 'Failed to get permissions');
            });
          }),
        wallet_requestPermissions: async () =>
          // TODO: Replace "any" with type
          // eslint-disable-next-line @typescript-eslint/no-explicit-any
          new Promise<any>((resolve, reject) => {
            requestPermissionsHandler
              .implementation(
                req,
                res,
                next,
                (err) => {
                  if (err) {
                    return reject(err);
                  }
                  resolve(undefined);
                },
                {
                  getAccounts: (...args) => getPermittedAccounts(origin, ...args),
                  getCaip25PermissionFromLegacyPermissionsForOrigin: (
                    requestedPermissions,
                  ) =>
                    getCaip25PermissionFromLegacyPermissions(
                      origin,
                      requestedPermissions,
                    ),
                  requestPermissionsForOrigin:
                    Engine.context.PermissionController.requestPermissions.bind(
                      Engine.context.PermissionController,
                      { origin: channelId ?? hostname },
                      req.params[0],
                    ),
                },
              )
              ?.then(resolve)
              .catch(reject);
          }),
        eth_getTransactionByHash: async () => {
          res.result = await polyfillGasPrice(
            'getTransactionByHash',
            origin,
            req.params,
          );
        },
        eth_getTransactionByBlockHashAndIndex: async () => {
          res.result = await polyfillGasPrice(
            'getTransactionByBlockHashAndIndex',
            origin,
            req.params,
          );
        },
        eth_getTransactionByBlockNumberAndIndex: async () => {
          res.result = await polyfillGasPrice(
            'getTransactionByBlockNumberAndIndex',
            origin,
            req.params,
          );
        },
        eth_chainId: async () => {
          const networkProviderState = await getProviderState(origin);
          res.result = networkProviderState.chainId;
        },
        eth_hashrate: () => {
          res.result = '0x00';
        },
        eth_mining: () => {
          res.result = false;
        },
        net_listening: () => {
          res.result = true;
        },
        net_version: async () => {
          const networkProviderState = await getProviderState(origin);
          res.result = networkProviderState.networkVersion;
        },
        eth_requestAccounts: async () => {
          const { params } = req;

          const permittedAccounts = await getPermittedAccounts(origin);

          if (!params?.force && permittedAccounts.length) {
            res.result = permittedAccounts;
          } else {
            try {
              checkTabActive();
              await Engine.context.PermissionController.requestPermissions(
                { origin },
                {
                  [Caip25EndowmentPermissionName]: {
                    caveats: [
                      {
                        type: Caip25CaveatType,
                        value: getDefaultCaip25CaveatValue(),
                      },
                    ],
                  },
                },
=======
            )
            ?.then(resolve)
            .catch(reject);
        }),
      eth_getTransactionByHash: async () => {
        res.result = await polyfillGasPrice(
          'getTransactionByHash',
          origin,
          req.params,
        );
      },
      eth_getTransactionByBlockHashAndIndex: async () => {
        res.result = await polyfillGasPrice(
          'getTransactionByBlockHashAndIndex',
          origin,
          req.params,
        );
      },
      eth_getTransactionByBlockNumberAndIndex: async () => {
        res.result = await polyfillGasPrice(
          'getTransactionByBlockNumberAndIndex',
          origin,
          req.params,
        );
      },
      eth_chainId: () => {
        const networkConfiguration =
          Engine.context.NetworkController.getNetworkConfigurationByNetworkClientId(
            req.networkClientId,
          );
        res.result = networkConfiguration.chainId;
      },
      eth_hashrate: () => {
        res.result = '0x00';
      },
      eth_mining: () => {
        res.result = false;
      },
      net_listening: () => {
        res.result = true;
      },
      net_version: async () => {
        const networkProviderState = await getProviderState(origin, req.networkClientId);
        res.result = networkProviderState.networkVersion;
      },
      eth_requestAccounts: async () => {
        const { params } = req;

        const permittedAccounts = await getPermittedAccounts(origin);

        if (!params?.force && permittedAccounts.length) {
          res.result = permittedAccounts;
        } else {
          try {
            checkTabActive();
            await Engine.context.PermissionController.requestPermissions(
              { origin },
              {
                [Caip25EndowmentPermissionName]: {
                  caveats: [
                    {
                      type: Caip25CaveatType,
                      value: getDefaultCaip25CaveatValue(),
                    },
                  ],
                },
              },
            );
            DevLogger.log(`eth_requestAccounts requestPermissions`);
            const acc = getPermittedAccounts(origin);
            DevLogger.log(`eth_requestAccounts getPermittedAccounts`, acc);
            res.result = acc;
          } catch (error) {
            DevLogger.log(`eth_requestAccounts error`, error);
            if (error) {
              throw providerErrors.userRejectedRequest(
                'User denied account authorization.',
>>>>>>> 961a5281
              );
              DevLogger.log(`eth_requestAccounts requestPermissions`);
              const acc = getPermittedAccounts(origin);
              DevLogger.log(`eth_requestAccounts getPermittedAccounts`, acc);
              res.result = acc;
            } catch (error) {
              DevLogger.log(`eth_requestAccounts error`, error);
              if (error) {
                throw providerErrors.userRejectedRequest(
                  'User denied account authorization.',
                );
              }
            }
          }
        },
        eth_coinbase: getEthAccounts,
        parity_defaultAccount: getEthAccounts,
        eth_sendTransaction: async () => {
          checkTabActive();

          return RPCMethods.eth_sendTransaction({
            hostname,
            req,
            res,
            sendTransaction: addTransaction,
            validateAccountAndChainId: async ({
              from,
              chainId,
            }: {
              from?: string;
              chainId?: number;
            }) => {
              // TODO this needs to be modified for per dapp selected network
              await checkActiveAccountAndChainId({
                hostname,
                address: from,
                channelId,
                chainId,
                isWalletConnect,
              });
            },
          });
        },

        personal_sign: async () => {
          const firstParam = req.params[0];
          const secondParam = req.params[1];
          const params = {
            data: firstParam,
            from: secondParam,
            requestId: req.id,
          };

          if (resemblesAddress(firstParam) && !resemblesAddress(secondParam)) {
            params.data = secondParam;
            params.from = firstParam;
          }

          const pageMeta = {
            meta: {
              url: url.current,
              channelId,
              title: title.current,
              icon: icon.current,
              analytics: {
                request_source: getSource(),
                request_platform: analytics?.platform,
              },
            },
          };

          const signatureController = Engine.context
            .SignatureController as SignatureController;

          checkTabActive();
          await checkActiveAccountAndChainId({
            hostname,
            channelId,
            address: params.from,
            isWalletConnect,
          });

          DevLogger.log(`personal_sign`, params, pageMeta, hostname);

          trace(
            { name: TraceName.PPOMValidation, parentContext: req.traceContext },
            () => PPOMUtil.validateRequest(req),
          );

          const rawSig = await signatureController.newUnsignedPersonalMessage(
            {
              ...params,
              ...pageMeta,
              origin: hostname,
            },
            req,
            { traceContext: req.traceContext },
          );

          endTrace({ name: TraceName.Signature, id: req.id });

          res.result = rawSig;
        },

        personal_ecRecover: () => {
          const data = req.params[0];
          const signature = req.params[1];
          const address = recoverPersonalSignature({ data, signature });

          res.result = address;
        },

        parity_checkRequest: () => {
          // This method is retained for legacy reasons
          // It doesn't serve it's intended purpose anymore of checking parity requests,
          // because our API doesn't support parity requests.
          res.result = null;
        },

        eth_signTypedData: async () => {
          endTrace({ name: TraceName.Middleware, id: req.id });

          const pageMeta = {
            meta: {
              url: url.current,
              title: title.current,
              icon: icon.current,
              channelId,
              analytics: {
                request_source: getSource(),
                request_platform: analytics?.platform,
              },
            },
          };

          const signatureController = Engine.context
            .SignatureController as SignatureController;

          checkTabActive();
          await checkActiveAccountAndChainId({
            hostname,
            channelId,
            address: req.params[1],
            isWalletConnect,
          });

          trace(
            { name: TraceName.PPOMValidation, parentContext: req.traceContext },
            () => PPOMUtil.validateRequest(req),
          );

          const rawSig = await signatureController.newUnsignedTypedMessage(
            {
              data: req.params[0],
              from: req.params[1],
              requestId: req.id,
              ...pageMeta,
              origin: hostname,
            },
            req,
            'V1',
            { parseJsonData: false },
            { traceContext: req.traceContext },
          );

          endTrace({ name: TraceName.Signature, id: req.id });

          res.result = rawSig;
        },

        eth_signTypedData_v3: async () => {
          const data =
            typeof req.params[1] === 'string'
              ? JSON.parse(req.params[1])
              : req.params[1];
          const chainId = data.domain.chainId;

          trace(
            { name: TraceName.PPOMValidation, parentContext: req.traceContext },
            () => PPOMUtil.validateRequest(req),
          );

<<<<<<< HEAD
          res.result = await generateRawSignature({
            version: 'V3',
            req,
            hostname,
            url,
            title,
            icon,
            analytics,
            isMMSDK,
            channelId,
            isWalletConnect,
            chainId,
            getSource,
            checkTabActive,
          });
        },
=======
      eth_signTypedData_v4: async () => {
        const data =
          typeof req.params[1] === 'string'
            ? JSON.parse(req.params[1])
            : req.params[1];
        const chainId = data.domain.chainId;
>>>>>>> 961a5281

        eth_signTypedData_v4: async () => {
          const data = JSON.parse(req.params[1]);
          const chainId = data.domain.chainId;

          trace(
            { name: TraceName.PPOMValidation, parentContext: req.traceContext },
            () => PPOMUtil.validateRequest(req),
          );

          res.result = await generateRawSignature({
            version: 'V4',
            req,
            hostname,
            url,
            title,
            icon,
            analytics,
            isMMSDK,
            channelId,
            isWalletConnect,
            chainId,
            getSource,
            checkTabActive,
          });
        },

        web3_clientVersion: async () => {
          if (!appVersion) {
            appVersion = await getVersion();
          }
          res.result = `MetaMask/${appVersion}/Mobile`;
        },

        wallet_scanQRCode: () =>
          new Promise<void>((resolve, reject) => {
            checkTabActive();
            navigation.navigate(Routes.QR_TAB_SWITCHER, {
              // TODO: Replace "any" with type
              // eslint-disable-next-line @typescript-eslint/no-explicit-any
              onScanSuccess: (data: any) => {
                if (!regex.exec(req.params[0], data)) {
                  reject({ message: 'NO_REGEX_MATCH', data });
                } else if (regex.walletAddress.exec(data.target_address)) {
                  reject({
                    message: 'INVALID_ETHEREUM_ADDRESS',
                    data: data.target_address,
                  });
                }
                let result = data;
                if (data.target_address) {
                  result = data.target_address;
                } else if (data.scheme) {
                  result = JSON.stringify(data);
                }
                res.result = result;
                resolve();
              },
              // TODO: Replace "any" with type
              // eslint-disable-next-line @typescript-eslint/no-explicit-any
              onScanError: (e: { toString: () => any }) => {
                throw rpcErrors.internal(e.toString());
              },
            });
          }),

        wallet_watchAsset: async () =>
          RPCMethods.wallet_watchAsset({ req, res, hostname, checkTabActive }),

        metamask_removeFavorite: async () => {
          checkTabActive();

          if (!isHomepage()) {
            throw providerErrors.unauthorized('Forbidden.');
          }

          const { bookmarks } = store.getState();

          return new Promise<void>((resolve) => {
            Alert.alert(
              strings('browser.remove_bookmark_title'),
              strings('browser.remove_bookmark_msg'),
              [
                {
                  text: strings('browser.cancel'),
                  onPress: () => {
                    res.result = {
                      favorites: bookmarks,
                    };
                    resolve();
                  },
                  style: 'cancel',
                },
                {
                  text: strings('browser.yes'),
                  onPress: () => {
                    const bookmark = { url: req.params[0] };

                    store.dispatch(removeBookmark(bookmark));

                    const { bookmarks: updatedBookmarks } = store.getState();

                    if (isHomepage()) {
                      injectHomePageScripts(updatedBookmarks);
                    }

                    res.result = {
                      favorites: bookmarks,
                    };
                    resolve();
                  },
                },
              ],
            );
          });
        },

        metamask_showTutorial: async () => {
          checkTabActive();
          if (!isHomepage()) {
            throw providerErrors.unauthorized('Forbidden.');
          }
          wizardScrollAdjusted.current = false;

          store.dispatch(setOnboardingWizardStep(1));

          navigation.navigate('WalletView');

          res.result = true;
        },

        metamask_showAutocomplete: async () => {
          checkTabActive();
          if (!isHomepage()) {
            throw providerErrors.unauthorized('Forbidden.');
          }
          fromHomepage.current = true;
          toggleUrlModal(true);

          setTimeout(() => {
            fromHomepage.current = false;
          }, 1500);

          res.result = true;
        },

        metamask_injectHomepageScripts: async () => {
          if (isHomepage()) {
            injectHomePageScripts();
          }
          res.result = true;
        },

<<<<<<< HEAD
        /**
         * This method is used by the inpage provider or sdk to get its state on
         * initialization.
         */
        metamask_getProviderState: async () => {
          const accounts = getPermittedAccounts(origin);
          res.result = {
            ...(await getProviderState(origin)),
            accounts,
          };
        },

        /**
         * This method is sent by the window.web3 shim. It can be used to
         * record web3 shim usage metrics. These metrics are already collected
         * in the extension, and can optionally be added to mobile as well.
         *
         * For now, we need to respond to this method to not throw errors on
         * the page, and we implement it as a no-op.
         */
        metamask_logWeb3ShimUsage: () => (res.result = null),
        wallet_addEthereumChain: () => {
          checkTabActive();
          return RPCMethods.wallet_addEthereumChain({
            req,
            res,
            requestUserApproval,
            analytics: {
              request_source: getSource(),
              request_platform: analytics?.platform,
            },
            hooks,
          });
        },

        wallet_switchEthereumChain: () => {
          checkTabActive();
          return RPCMethods.wallet_switchEthereumChain({
            req,
            res,
            requestUserApproval,
            analytics: {
              request_source: getSource(),
              request_platform: analytics?.platform,
            },
            hooks,
          });
        },
      };

      const blockRefIndex = blockTagParamIndex(req);
      if (blockRefIndex) {
        const blockRef = req.params?.[blockRefIndex];
        // omitted blockRef implies "latest"
        if (blockRef === undefined) {
          req.params[blockRefIndex] = 'latest';
        }
=======
      /**
       * This method is used by the inpage provider or sdk to get its state on
       * initialization.
       */
      metamask_getProviderState: async () => {
        const accounts = getPermittedAccounts(origin);
        res.result = {
          ...(await getProviderState(origin, req.networkClientId)),
          accounts,
        };
      },

      /**
       * This method is sent by the window.web3 shim. It can be used to
       * record web3 shim usage metrics. These metrics are already collected
       * in the extension, and can optionally be added to mobile as well.
       *
       * For now, we need to respond to this method to not throw errors on
       * the page, and we implement it as a no-op.
       */
      metamask_logWeb3ShimUsage: () => (res.result = null),
      wallet_addEthereumChain: () => {
        checkTabActive();
        return RPCMethods.wallet_addEthereumChain({
          req,
          res,
          requestUserApproval,
          analytics: {
            request_source: getSource(),
            request_platform: analytics?.platform,
          },
          hooks,
        });
      },

      wallet_switchEthereumChain: () => {
        checkTabActive();
        return RPCMethods.wallet_switchEthereumChain({
          req,
          res,
          requestUserApproval,
          analytics: {
            request_source: getSource(),
            request_platform: analytics?.platform,
          },
          hooks,
        });
      },
    };

    const blockRefIndex = blockTagParamIndex(req);
    if (blockRefIndex) {
      const blockRef = req.params?.[blockRefIndex];
      // omitted blockRef implies "latest"
      if (blockRef === undefined) {
        req.params[blockRefIndex] = 'latest';
>>>>>>> 961a5281
      }

      if (!rpcMethods[req.method]) {
        return next();
      }

<<<<<<< HEAD
      validateOriginThrottling({ req, store });

      const isWhiteListedMethod = isWhitelistedRPC(req.method);

      try {
        isWhiteListedMethod &&
          store.dispatch(setEventStage(req.method, RPCStageTypes.REQUEST_SEND));
        await rpcMethods[req.method]();

        isWhiteListedMethod &&
          store.dispatch(setEventStage(req.method, RPCStageTypes.COMPLETE));
      } catch (error: unknown) {
        processOriginThrottlingRejection({
          req,
          error: error as {
            message: string;
            code?: number;
          },
          store,
          navigation,
        });
        isWhiteListedMethod &&
          store.dispatch(setEventStageError(req.method, error));
        throw error;
      }
    }),
    createAsyncWalletMiddleware(),
  ]);
=======
    const isWhiteListedMethod = isWhitelistedRPC(req.method);

    try {
      isWhiteListedMethod &&
        store.dispatch(setEventStage(req.method, RPCStageTypes.REQUEST_SEND));
      await rpcMethods[req.method]();

      isWhiteListedMethod &&
        store.dispatch(setEventStage(req.method, RPCStageTypes.COMPLETE));
    } catch (error: unknown) {
      isWhiteListedMethod &&
        store.dispatch(setEventStageError(req.method, error));
      throw error;
    }
  });
>>>>>>> 961a5281
};
export default getRpcMethodMiddleware;<|MERGE_RESOLUTION|>--- conflicted
+++ resolved
@@ -1,19 +1,6 @@
 import { MutableRefObject } from 'react';
 import { Alert, ImageSourcePropType } from 'react-native';
 import { getVersion } from 'react-native-device-info';
-<<<<<<< HEAD
-import {
-  createAsyncMiddleware,
-  mergeMiddleware,
-} from '@metamask/json-rpc-engine';
-import { providerErrors, rpcErrors } from '@metamask/rpc-errors';
-import { SetFlowLoadingTextOptions } from '@metamask/approval-controller';
-import { recoverPersonalSignature } from '@metamask/eth-sig-util';
-import { getCaip25PermissionFromLegacyPermissions, rejectOriginPendingApprovals, requestPermittedChainsPermissionIncremental } from '../../util/permissions';
-import { Hex } from '@metamask/utils';
-import { getPermissionsHandler, requestPermissionsHandler, revokePermissionsHandler } from '@metamask/eip1193-permission-middleware';
-import { Caip25CaveatType, Caip25EndowmentPermissionName } from '@metamask/chain-agnostic-permission';
-=======
 import { createAsyncMiddleware } from '@metamask/json-rpc-engine';
 import { providerErrors, rpcErrors } from '@metamask/rpc-errors';
 import { SetFlowLoadingTextOptions } from '@metamask/approval-controller';
@@ -33,7 +20,6 @@
   Caip25CaveatType,
   Caip25EndowmentPermissionName,
 } from '@metamask/chain-agnostic-permission';
->>>>>>> 961a5281
 import RPCMethods from './index.js';
 import { RPC } from '../../constants/network';
 import { ChainId, NetworkType } from '@metamask/controller-utils';
@@ -50,14 +36,10 @@
 import { removeBookmark } from '../../actions/bookmarks';
 import setOnboardingWizardStep from '../../actions/wizard';
 import { v1 as random } from 'uuid';
-<<<<<<< HEAD
-import { getDefaultCaip25CaveatValue, getPermittedAccounts } from '../Permissions';
-=======
 import {
   getDefaultCaip25CaveatValue,
   getPermittedAccounts,
 } from '../Permissions';
->>>>>>> 961a5281
 import AppConstants from '../AppConstants';
 import PPOMUtil from '../../lib/ppom/ppom-util';
 import { selectEvmChainId, selectProviderConfig } from '../../selectors/networkController';
@@ -73,12 +55,7 @@
   MessageParamsTyped,
   SignatureController,
 } from '@metamask/signature-controller';
-<<<<<<< HEAD
-import { createAsyncWalletMiddleware } from './createAsyncWalletMiddleware';
-
-=======
 import { selectPerOriginChainId } from '../../selectors/selectedNetworkController';
->>>>>>> 961a5281
 
 // TODO: Replace "any" with type
 // eslint-disable-next-line @typescript-eslint/no-explicit-any
@@ -394,12 +371,7 @@
     Engine.context.NetworkController.getNetworkConfigurationByChainId.bind(
       Engine.context.NetworkController,
     ),
-<<<<<<< HEAD
-  rejectApprovalRequestsForOrigin: () =>
-    rejectOriginPendingApprovals(origin),
-=======
   rejectApprovalRequestsForOrigin: () => rejectOriginPendingApprovals(origin),
->>>>>>> 961a5281
 });
 
 /**
@@ -441,56 +413,6 @@
   );
   // all user facing RPC calls not implemented by the provider
   // TODO: Replace "any" with type
-<<<<<<< HEAD
-  return mergeMiddleware([
-    // eslint-disable-next-line @typescript-eslint/no-explicit-any
-    createAsyncMiddleware(async (req: any, res: any, next: any) => {
-      // Used by eth_accounts and eth_coinbase RPCs.
-      const getEthAccounts = async () => {
-        const accounts = getPermittedAccounts(origin);
-        res.result = accounts;
-      };
-
-      const checkTabActive = () => {
-        if (!tabId) return true;
-        const { browser } = store.getState();
-        if (tabId !== browser.activeTab)
-          throw providerErrors.userRejectedRequest();
-      };
-
-      const getSource = () => {
-        if (analytics?.isRemoteConn)
-          return AppConstants.REQUEST_SOURCES.SDK_REMOTE_CONN;
-        if (isWalletConnect) return AppConstants.REQUEST_SOURCES.WC;
-        return AppConstants.REQUEST_SOURCES.IN_APP_BROWSER;
-      };
-
-      // eslint-disable-next-line @typescript-eslint/no-unused-vars
-      const setApprovalFlowLoadingText = (opts: SetFlowLoadingTextOptions) => {
-        Engine.context.ApprovalController.setFlowLoadingText(opts);
-      };
-
-      const requestUserApproval = async ({ type = '', requestData = {} }) => {
-        checkTabActive();
-        await Engine.context.ApprovalController.clear(
-          providerErrors.userRejectedRequest(),
-        );
-
-        const responseData = await Engine.context.ApprovalController.add({
-          origin: hostname,
-          type,
-          requestData: {
-            ...requestData,
-            pageMeta: {
-              url: url.current,
-              title: title.current,
-              icon: icon.current,
-              channelId,
-              analytics: {
-                request_source: getSource(),
-                request_platform: analytics?.platform,
-              },
-=======
   // eslint-disable-next-line @typescript-eslint/no-explicit-any
   return createAsyncMiddleware(async (req: any, res: any, next: any) => {
     // Used by eth_accounts and eth_coinbase RPCs.
@@ -571,69 +493,49 @@
                 // successfully revoked or if the permissions
                 // for the origin do not exist
               }
->>>>>>> 961a5281
             },
           },
-          id: random(),
-        });
-        return responseData;
-      };
-
-      // TODO: Replace "any" with type
-      // eslint-disable-next-line @typescript-eslint/no-explicit-any
-      const rpcMethods: any = {
-        wallet_revokePermissions: async () =>
-          await revokePermissionsHandler.implementation(
+        ),
+      wallet_getPermissions: async () =>
+        // TODO: Replace "any" with type
+        // eslint-disable-next-line @typescript-eslint/no-explicit-any
+        new Promise<any>((resolve) => {
+          const handle = getPermissionsHandler.implementation(
             req,
             res,
             next,
-            (err) => {
-              if (err) {
-                throw err;
-              }
+            () => {
+              resolve(undefined);
             },
             {
-<<<<<<< HEAD
-              revokePermissionsForOrigin: (permissionKeys) => {
-                try {
-                  Engine.context.PermissionController.revokePermissions({
-                    [origin]: permissionKeys,
-                  });
-                } catch (e) {
-                  // we dont want to handle errors here because
-                  // the revokePermissions api method should just
-                  // return `null` if the permissions were not
-                  // successfully revoked or if the permissions
-                  // for the origin do not exist
-                }
-              },
-=======
               getAccounts: (...args) => getPermittedAccounts(origin, ...args),
               getPermissionsForOrigin:
                 Engine.context.PermissionController.getPermissions.bind(
                   Engine.context.PermissionController,
                   channelId ?? hostname,
                 ),
->>>>>>> 961a5281
             },
-          ),
-        wallet_getPermissions: async () =>
-          // TODO: Replace "any" with type
-          // eslint-disable-next-line @typescript-eslint/no-explicit-any
-          new Promise<any>((resolve) => {
-            const handle = getPermissionsHandler.implementation(
+          );
+          handle?.catch((error) => {
+            Logger.error(error as Error, 'Failed to get permissions');
+          });
+        }),
+      wallet_requestPermissions: async () =>
+        // TODO: Replace "any" with type
+        // eslint-disable-next-line @typescript-eslint/no-explicit-any
+        new Promise<any>((resolve, reject) => {
+          requestPermissionsHandler
+            .implementation(
               req,
               res,
               next,
-              () => {
+              (err) => {
+                if (err) {
+                  return reject(err);
+                }
                 resolve(undefined);
               },
               {
-<<<<<<< HEAD
-                getAccounts: (...args) => getPermittedAccounts(origin, ...args),
-                getPermissionsForOrigin:
-                  Engine.context.PermissionController.getPermissions.bind(
-=======
                 getAccounts: (...args) =>
                   getPermittedAccounts(origin, ...args),
                 getCaip25PermissionFromLegacyPermissionsForOrigin: (
@@ -645,113 +547,11 @@
                   ),
                 requestPermissionsForOrigin:
                   Engine.context.PermissionController.requestPermissions.bind(
->>>>>>> 961a5281
                     Engine.context.PermissionController,
-                    channelId ?? hostname,
+                    { origin: channelId ?? hostname },
+                    req.params[0],
                   ),
               },
-<<<<<<< HEAD
-            );
-            handle?.catch((error) => {
-              Logger.error(error as Error, 'Failed to get permissions');
-            });
-          }),
-        wallet_requestPermissions: async () =>
-          // TODO: Replace "any" with type
-          // eslint-disable-next-line @typescript-eslint/no-explicit-any
-          new Promise<any>((resolve, reject) => {
-            requestPermissionsHandler
-              .implementation(
-                req,
-                res,
-                next,
-                (err) => {
-                  if (err) {
-                    return reject(err);
-                  }
-                  resolve(undefined);
-                },
-                {
-                  getAccounts: (...args) => getPermittedAccounts(origin, ...args),
-                  getCaip25PermissionFromLegacyPermissionsForOrigin: (
-                    requestedPermissions,
-                  ) =>
-                    getCaip25PermissionFromLegacyPermissions(
-                      origin,
-                      requestedPermissions,
-                    ),
-                  requestPermissionsForOrigin:
-                    Engine.context.PermissionController.requestPermissions.bind(
-                      Engine.context.PermissionController,
-                      { origin: channelId ?? hostname },
-                      req.params[0],
-                    ),
-                },
-              )
-              ?.then(resolve)
-              .catch(reject);
-          }),
-        eth_getTransactionByHash: async () => {
-          res.result = await polyfillGasPrice(
-            'getTransactionByHash',
-            origin,
-            req.params,
-          );
-        },
-        eth_getTransactionByBlockHashAndIndex: async () => {
-          res.result = await polyfillGasPrice(
-            'getTransactionByBlockHashAndIndex',
-            origin,
-            req.params,
-          );
-        },
-        eth_getTransactionByBlockNumberAndIndex: async () => {
-          res.result = await polyfillGasPrice(
-            'getTransactionByBlockNumberAndIndex',
-            origin,
-            req.params,
-          );
-        },
-        eth_chainId: async () => {
-          const networkProviderState = await getProviderState(origin);
-          res.result = networkProviderState.chainId;
-        },
-        eth_hashrate: () => {
-          res.result = '0x00';
-        },
-        eth_mining: () => {
-          res.result = false;
-        },
-        net_listening: () => {
-          res.result = true;
-        },
-        net_version: async () => {
-          const networkProviderState = await getProviderState(origin);
-          res.result = networkProviderState.networkVersion;
-        },
-        eth_requestAccounts: async () => {
-          const { params } = req;
-
-          const permittedAccounts = await getPermittedAccounts(origin);
-
-          if (!params?.force && permittedAccounts.length) {
-            res.result = permittedAccounts;
-          } else {
-            try {
-              checkTabActive();
-              await Engine.context.PermissionController.requestPermissions(
-                { origin },
-                {
-                  [Caip25EndowmentPermissionName]: {
-                    caveats: [
-                      {
-                        type: Caip25CaveatType,
-                        value: getDefaultCaip25CaveatValue(),
-                      },
-                    ],
-                  },
-                },
-=======
             )
             ?.then(resolve)
             .catch(reject);
@@ -829,426 +629,350 @@
             if (error) {
               throw providerErrors.userRejectedRequest(
                 'User denied account authorization.',
->>>>>>> 961a5281
               );
-              DevLogger.log(`eth_requestAccounts requestPermissions`);
-              const acc = getPermittedAccounts(origin);
-              DevLogger.log(`eth_requestAccounts getPermittedAccounts`, acc);
-              res.result = acc;
-            } catch (error) {
-              DevLogger.log(`eth_requestAccounts error`, error);
-              if (error) {
-                throw providerErrors.userRejectedRequest(
-                  'User denied account authorization.',
-                );
-              }
             }
           }
-        },
-        eth_coinbase: getEthAccounts,
-        parity_defaultAccount: getEthAccounts,
-        eth_sendTransaction: async () => {
-          checkTabActive();
-
-          return RPCMethods.eth_sendTransaction({
-            hostname,
-            req,
-            res,
-            sendTransaction: addTransaction,
-            validateAccountAndChainId: async ({
-              from,
+        }
+      },
+      eth_coinbase: getEthAccounts,
+      parity_defaultAccount: getEthAccounts,
+      eth_sendTransaction: async () => {
+        checkTabActive();
+
+        return RPCMethods.eth_sendTransaction({
+          hostname,
+          req,
+          res,
+          sendTransaction: addTransaction,
+          validateAccountAndChainId: async ({
+            from,
+            chainId,
+          }: {
+            from?: string;
+            chainId?: number;
+          }) => {
+            // TODO this needs to be modified for per dapp selected network
+            await checkActiveAccountAndChainId({
+              hostname,
+              address: from,
+              channelId,
               chainId,
-            }: {
-              from?: string;
-              chainId?: number;
-            }) => {
-              // TODO this needs to be modified for per dapp selected network
-              await checkActiveAccountAndChainId({
-                hostname,
-                address: from,
-                channelId,
-                chainId,
-                isWalletConnect,
-              });
+              isWalletConnect,
+            });
+          },
+        });
+      },
+
+      personal_sign: async () => {
+        const firstParam = req.params[0];
+        const secondParam = req.params[1];
+        const params = {
+          data: firstParam,
+          from: secondParam,
+          requestId: req.id,
+        };
+
+        if (resemblesAddress(firstParam) && !resemblesAddress(secondParam)) {
+          params.data = secondParam;
+          params.from = firstParam;
+        }
+
+        const pageMeta = {
+          meta: {
+            url: url.current,
+            channelId,
+            title: title.current,
+            icon: icon.current,
+            analytics: {
+              request_source: getSource(),
+              request_platform: analytics?.platform,
             },
-          });
-        },
-
-        personal_sign: async () => {
-          const firstParam = req.params[0];
-          const secondParam = req.params[1];
-          const params = {
-            data: firstParam,
-            from: secondParam,
+          },
+        };
+
+        const signatureController = Engine.context
+          .SignatureController as SignatureController;
+
+        checkTabActive();
+        await checkActiveAccountAndChainId({
+          hostname,
+          channelId,
+          address: params.from,
+          isWalletConnect,
+        });
+
+        DevLogger.log(`personal_sign`, params, pageMeta, hostname);
+
+        trace(
+          { name: TraceName.PPOMValidation, parentContext: req.traceContext },
+          () => PPOMUtil.validateRequest(req),
+        );
+
+        const rawSig = await signatureController.newUnsignedPersonalMessage(
+          {
+            ...params,
+            ...pageMeta,
+            origin: hostname,
+          },
+          req,
+          { traceContext: req.traceContext },
+        );
+
+        endTrace({ name: TraceName.Signature, id: req.id });
+
+        res.result = rawSig;
+      },
+
+      personal_ecRecover: () => {
+        const data = req.params[0];
+        const signature = req.params[1];
+        const address = recoverPersonalSignature({ data, signature });
+
+        res.result = address;
+      },
+
+      parity_checkRequest: () => {
+        // This method is retained for legacy reasons
+        // It doesn't serve it's intended purpose anymore of checking parity requests,
+        // because our API doesn't support parity requests.
+        res.result = null;
+      },
+
+      eth_signTypedData: async () => {
+        endTrace({ name: TraceName.Middleware, id: req.id });
+
+        const pageMeta = {
+          meta: {
+            url: url.current,
+            title: title.current,
+            icon: icon.current,
+            channelId,
+            analytics: {
+              request_source: getSource(),
+              request_platform: analytics?.platform,
+            },
+          },
+        };
+
+        const signatureController = Engine.context
+          .SignatureController as SignatureController;
+
+        checkTabActive();
+        await checkActiveAccountAndChainId({
+          hostname,
+          channelId,
+          address: req.params[1],
+          isWalletConnect,
+        });
+
+        trace(
+          { name: TraceName.PPOMValidation, parentContext: req.traceContext },
+          () => PPOMUtil.validateRequest(req),
+        );
+
+        const rawSig = await signatureController.newUnsignedTypedMessage(
+          {
+            data: req.params[0],
+            from: req.params[1],
             requestId: req.id,
-          };
-
-          if (resemblesAddress(firstParam) && !resemblesAddress(secondParam)) {
-            params.data = secondParam;
-            params.from = firstParam;
-          }
-
-          const pageMeta = {
-            meta: {
-              url: url.current,
-              channelId,
-              title: title.current,
-              icon: icon.current,
-              analytics: {
-                request_source: getSource(),
-                request_platform: analytics?.platform,
-              },
-            },
-          };
-
-          const signatureController = Engine.context
-            .SignatureController as SignatureController;
-
-          checkTabActive();
-          await checkActiveAccountAndChainId({
-            hostname,
-            channelId,
-            address: params.from,
-            isWalletConnect,
-          });
-
-          DevLogger.log(`personal_sign`, params, pageMeta, hostname);
-
-          trace(
-            { name: TraceName.PPOMValidation, parentContext: req.traceContext },
-            () => PPOMUtil.validateRequest(req),
-          );
-
-          const rawSig = await signatureController.newUnsignedPersonalMessage(
-            {
-              ...params,
-              ...pageMeta,
-              origin: hostname,
-            },
-            req,
-            { traceContext: req.traceContext },
-          );
-
-          endTrace({ name: TraceName.Signature, id: req.id });
-
-          res.result = rawSig;
-        },
-
-        personal_ecRecover: () => {
-          const data = req.params[0];
-          const signature = req.params[1];
-          const address = recoverPersonalSignature({ data, signature });
-
-          res.result = address;
-        },
-
-        parity_checkRequest: () => {
-          // This method is retained for legacy reasons
-          // It doesn't serve it's intended purpose anymore of checking parity requests,
-          // because our API doesn't support parity requests.
-          res.result = null;
-        },
-
-        eth_signTypedData: async () => {
-          endTrace({ name: TraceName.Middleware, id: req.id });
-
-          const pageMeta = {
-            meta: {
-              url: url.current,
-              title: title.current,
-              icon: icon.current,
-              channelId,
-              analytics: {
-                request_source: getSource(),
-                request_platform: analytics?.platform,
-              },
-            },
-          };
-
-          const signatureController = Engine.context
-            .SignatureController as SignatureController;
-
-          checkTabActive();
-          await checkActiveAccountAndChainId({
-            hostname,
-            channelId,
-            address: req.params[1],
-            isWalletConnect,
-          });
-
-          trace(
-            { name: TraceName.PPOMValidation, parentContext: req.traceContext },
-            () => PPOMUtil.validateRequest(req),
-          );
-
-          const rawSig = await signatureController.newUnsignedTypedMessage(
-            {
-              data: req.params[0],
-              from: req.params[1],
-              requestId: req.id,
-              ...pageMeta,
-              origin: hostname,
-            },
-            req,
-            'V1',
-            { parseJsonData: false },
-            { traceContext: req.traceContext },
-          );
-
-          endTrace({ name: TraceName.Signature, id: req.id });
-
-          res.result = rawSig;
-        },
-
-        eth_signTypedData_v3: async () => {
-          const data =
-            typeof req.params[1] === 'string'
-              ? JSON.parse(req.params[1])
-              : req.params[1];
-          const chainId = data.domain.chainId;
-
-          trace(
-            { name: TraceName.PPOMValidation, parentContext: req.traceContext },
-            () => PPOMUtil.validateRequest(req),
-          );
-
-<<<<<<< HEAD
-          res.result = await generateRawSignature({
-            version: 'V3',
-            req,
-            hostname,
-            url,
-            title,
-            icon,
-            analytics,
-            isMMSDK,
-            channelId,
-            isWalletConnect,
-            chainId,
-            getSource,
-            checkTabActive,
-          });
-        },
-=======
+            ...pageMeta,
+            origin: hostname,
+          },
+          req,
+          'V1',
+          { parseJsonData: false },
+          { traceContext: req.traceContext },
+        );
+
+        endTrace({ name: TraceName.Signature, id: req.id });
+
+        res.result = rawSig;
+      },
+
+      eth_signTypedData_v3: async () => {
+        const data =
+          typeof req.params[1] === 'string'
+            ? JSON.parse(req.params[1])
+            : req.params[1];
+        const chainId = data.domain.chainId;
+
+        trace(
+          { name: TraceName.PPOMValidation, parentContext: req.traceContext },
+          () => PPOMUtil.validateRequest(req),
+        );
+
+        res.result = await generateRawSignature({
+          version: 'V3',
+          req,
+          hostname,
+          url,
+          title,
+          icon,
+          analytics,
+          isMMSDK,
+          channelId,
+          isWalletConnect,
+          chainId,
+          getSource,
+          checkTabActive,
+        });
+      },
+
       eth_signTypedData_v4: async () => {
         const data =
           typeof req.params[1] === 'string'
             ? JSON.parse(req.params[1])
             : req.params[1];
         const chainId = data.domain.chainId;
->>>>>>> 961a5281
-
-        eth_signTypedData_v4: async () => {
-          const data = JSON.parse(req.params[1]);
-          const chainId = data.domain.chainId;
-
-          trace(
-            { name: TraceName.PPOMValidation, parentContext: req.traceContext },
-            () => PPOMUtil.validateRequest(req),
+
+        trace(
+          { name: TraceName.PPOMValidation, parentContext: req.traceContext },
+          () => PPOMUtil.validateRequest(req),
+        );
+
+        res.result = await generateRawSignature({
+          version: 'V4',
+          req,
+          hostname,
+          url,
+          title,
+          icon,
+          analytics,
+          isMMSDK,
+          channelId,
+          isWalletConnect,
+          chainId,
+          getSource,
+          checkTabActive,
+        });
+      },
+
+      web3_clientVersion: async () => {
+        if (!appVersion) {
+          appVersion = await getVersion();
+        }
+        res.result = `MetaMask/${appVersion}/Mobile`;
+      },
+
+      wallet_scanQRCode: () =>
+        new Promise<void>((resolve, reject) => {
+          checkTabActive();
+          navigation.navigate(Routes.QR_TAB_SWITCHER, {
+            // TODO: Replace "any" with type
+            // eslint-disable-next-line @typescript-eslint/no-explicit-any
+            onScanSuccess: (data: any) => {
+              if (!regex.exec(req.params[0], data)) {
+                reject({ message: 'NO_REGEX_MATCH', data });
+              } else if (regex.walletAddress.exec(data.target_address)) {
+                reject({
+                  message: 'INVALID_ETHEREUM_ADDRESS',
+                  data: data.target_address,
+                });
+              }
+              let result = data;
+              if (data.target_address) {
+                result = data.target_address;
+              } else if (data.scheme) {
+                result = JSON.stringify(data);
+              }
+              res.result = result;
+              resolve();
+            },
+            // TODO: Replace "any" with type
+            // eslint-disable-next-line @typescript-eslint/no-explicit-any
+            onScanError: (e: { toString: () => any }) => {
+              throw rpcErrors.internal(e.toString());
+            },
+          });
+        }),
+
+      wallet_watchAsset: async () =>
+        RPCMethods.wallet_watchAsset({ req, res, hostname, checkTabActive }),
+
+      metamask_removeFavorite: async () => {
+        checkTabActive();
+
+        if (!isHomepage()) {
+          throw providerErrors.unauthorized('Forbidden.');
+        }
+
+        const { bookmarks } = store.getState();
+
+        return new Promise<void>((resolve) => {
+          Alert.alert(
+            strings('browser.remove_bookmark_title'),
+            strings('browser.remove_bookmark_msg'),
+            [
+              {
+                text: strings('browser.cancel'),
+                onPress: () => {
+                  res.result = {
+                    favorites: bookmarks,
+                  };
+                  resolve();
+                },
+                style: 'cancel',
+              },
+              {
+                text: strings('browser.yes'),
+                onPress: () => {
+                  const bookmark = { url: req.params[0] };
+
+                  store.dispatch(removeBookmark(bookmark));
+
+                  const { bookmarks: updatedBookmarks } = store.getState();
+
+                  if (isHomepage()) {
+                    injectHomePageScripts(updatedBookmarks);
+                  }
+
+                  res.result = {
+                    favorites: bookmarks,
+                  };
+                  resolve();
+                },
+              },
+            ],
           );
-
-          res.result = await generateRawSignature({
-            version: 'V4',
-            req,
-            hostname,
-            url,
-            title,
-            icon,
-            analytics,
-            isMMSDK,
-            channelId,
-            isWalletConnect,
-            chainId,
-            getSource,
-            checkTabActive,
-          });
-        },
-
-        web3_clientVersion: async () => {
-          if (!appVersion) {
-            appVersion = await getVersion();
-          }
-          res.result = `MetaMask/${appVersion}/Mobile`;
-        },
-
-        wallet_scanQRCode: () =>
-          new Promise<void>((resolve, reject) => {
-            checkTabActive();
-            navigation.navigate(Routes.QR_TAB_SWITCHER, {
-              // TODO: Replace "any" with type
-              // eslint-disable-next-line @typescript-eslint/no-explicit-any
-              onScanSuccess: (data: any) => {
-                if (!regex.exec(req.params[0], data)) {
-                  reject({ message: 'NO_REGEX_MATCH', data });
-                } else if (regex.walletAddress.exec(data.target_address)) {
-                  reject({
-                    message: 'INVALID_ETHEREUM_ADDRESS',
-                    data: data.target_address,
-                  });
-                }
-                let result = data;
-                if (data.target_address) {
-                  result = data.target_address;
-                } else if (data.scheme) {
-                  result = JSON.stringify(data);
-                }
-                res.result = result;
-                resolve();
-              },
-              // TODO: Replace "any" with type
-              // eslint-disable-next-line @typescript-eslint/no-explicit-any
-              onScanError: (e: { toString: () => any }) => {
-                throw rpcErrors.internal(e.toString());
-              },
-            });
-          }),
-
-        wallet_watchAsset: async () =>
-          RPCMethods.wallet_watchAsset({ req, res, hostname, checkTabActive }),
-
-        metamask_removeFavorite: async () => {
-          checkTabActive();
-
-          if (!isHomepage()) {
-            throw providerErrors.unauthorized('Forbidden.');
-          }
-
-          const { bookmarks } = store.getState();
-
-          return new Promise<void>((resolve) => {
-            Alert.alert(
-              strings('browser.remove_bookmark_title'),
-              strings('browser.remove_bookmark_msg'),
-              [
-                {
-                  text: strings('browser.cancel'),
-                  onPress: () => {
-                    res.result = {
-                      favorites: bookmarks,
-                    };
-                    resolve();
-                  },
-                  style: 'cancel',
-                },
-                {
-                  text: strings('browser.yes'),
-                  onPress: () => {
-                    const bookmark = { url: req.params[0] };
-
-                    store.dispatch(removeBookmark(bookmark));
-
-                    const { bookmarks: updatedBookmarks } = store.getState();
-
-                    if (isHomepage()) {
-                      injectHomePageScripts(updatedBookmarks);
-                    }
-
-                    res.result = {
-                      favorites: bookmarks,
-                    };
-                    resolve();
-                  },
-                },
-              ],
-            );
-          });
-        },
-
-        metamask_showTutorial: async () => {
-          checkTabActive();
-          if (!isHomepage()) {
-            throw providerErrors.unauthorized('Forbidden.');
-          }
-          wizardScrollAdjusted.current = false;
-
-          store.dispatch(setOnboardingWizardStep(1));
-
-          navigation.navigate('WalletView');
-
-          res.result = true;
-        },
-
-        metamask_showAutocomplete: async () => {
-          checkTabActive();
-          if (!isHomepage()) {
-            throw providerErrors.unauthorized('Forbidden.');
-          }
-          fromHomepage.current = true;
-          toggleUrlModal(true);
-
-          setTimeout(() => {
-            fromHomepage.current = false;
-          }, 1500);
-
-          res.result = true;
-        },
-
-        metamask_injectHomepageScripts: async () => {
-          if (isHomepage()) {
-            injectHomePageScripts();
-          }
-          res.result = true;
-        },
-
-<<<<<<< HEAD
-        /**
-         * This method is used by the inpage provider or sdk to get its state on
-         * initialization.
-         */
-        metamask_getProviderState: async () => {
-          const accounts = getPermittedAccounts(origin);
-          res.result = {
-            ...(await getProviderState(origin)),
-            accounts,
-          };
-        },
-
-        /**
-         * This method is sent by the window.web3 shim. It can be used to
-         * record web3 shim usage metrics. These metrics are already collected
-         * in the extension, and can optionally be added to mobile as well.
-         *
-         * For now, we need to respond to this method to not throw errors on
-         * the page, and we implement it as a no-op.
-         */
-        metamask_logWeb3ShimUsage: () => (res.result = null),
-        wallet_addEthereumChain: () => {
-          checkTabActive();
-          return RPCMethods.wallet_addEthereumChain({
-            req,
-            res,
-            requestUserApproval,
-            analytics: {
-              request_source: getSource(),
-              request_platform: analytics?.platform,
-            },
-            hooks,
-          });
-        },
-
-        wallet_switchEthereumChain: () => {
-          checkTabActive();
-          return RPCMethods.wallet_switchEthereumChain({
-            req,
-            res,
-            requestUserApproval,
-            analytics: {
-              request_source: getSource(),
-              request_platform: analytics?.platform,
-            },
-            hooks,
-          });
-        },
-      };
-
-      const blockRefIndex = blockTagParamIndex(req);
-      if (blockRefIndex) {
-        const blockRef = req.params?.[blockRefIndex];
-        // omitted blockRef implies "latest"
-        if (blockRef === undefined) {
-          req.params[blockRefIndex] = 'latest';
+        });
+      },
+
+      metamask_showTutorial: async () => {
+        checkTabActive();
+        if (!isHomepage()) {
+          throw providerErrors.unauthorized('Forbidden.');
         }
-=======
+        wizardScrollAdjusted.current = false;
+
+        store.dispatch(setOnboardingWizardStep(1));
+
+        navigation.navigate('WalletView');
+
+        res.result = true;
+      },
+
+      metamask_showAutocomplete: async () => {
+        checkTabActive();
+        if (!isHomepage()) {
+          throw providerErrors.unauthorized('Forbidden.');
+        }
+        fromHomepage.current = true;
+        toggleUrlModal(true);
+
+        setTimeout(() => {
+          fromHomepage.current = false;
+        }, 1500);
+
+        res.result = true;
+      },
+
+      metamask_injectHomepageScripts: async () => {
+        if (isHomepage()) {
+          injectHomePageScripts();
+        }
+        res.result = true;
+      },
+
       /**
        * This method is used by the inpage provider or sdk to get its state on
        * initialization.
@@ -1305,43 +1029,13 @@
       // omitted blockRef implies "latest"
       if (blockRef === undefined) {
         req.params[blockRefIndex] = 'latest';
->>>>>>> 961a5281
       }
-
-      if (!rpcMethods[req.method]) {
-        return next();
-      }
-
-<<<<<<< HEAD
-      validateOriginThrottling({ req, store });
-
-      const isWhiteListedMethod = isWhitelistedRPC(req.method);
-
-      try {
-        isWhiteListedMethod &&
-          store.dispatch(setEventStage(req.method, RPCStageTypes.REQUEST_SEND));
-        await rpcMethods[req.method]();
-
-        isWhiteListedMethod &&
-          store.dispatch(setEventStage(req.method, RPCStageTypes.COMPLETE));
-      } catch (error: unknown) {
-        processOriginThrottlingRejection({
-          req,
-          error: error as {
-            message: string;
-            code?: number;
-          },
-          store,
-          navigation,
-        });
-        isWhiteListedMethod &&
-          store.dispatch(setEventStageError(req.method, error));
-        throw error;
-      }
-    }),
-    createAsyncWalletMiddleware(),
-  ]);
-=======
+    }
+
+    if (!rpcMethods[req.method]) {
+      return next();
+    }
+
     const isWhiteListedMethod = isWhitelistedRPC(req.method);
 
     try {
@@ -1357,6 +1051,5 @@
       throw error;
     }
   });
->>>>>>> 961a5281
 };
 export default getRpcMethodMiddleware;