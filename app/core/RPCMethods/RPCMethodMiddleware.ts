--- conflicted
+++ resolved
@@ -745,13 +745,9 @@
       wallet_scanQRCode: () =>
         new Promise<void>((resolve, reject) => {
           checkTabActive();
-<<<<<<< HEAD
           navigation.navigate('QRTabSwitcher', {
-=======
-          navigation.navigate('QRScanner', {
             // TODO: Replace "any" with type
             // eslint-disable-next-line @typescript-eslint/no-explicit-any
->>>>>>> a6fa898d
             onScanSuccess: (data: any) => {
               if (!regex.exec(req.params[0], data)) {
                 reject({ message: 'NO_REGEX_MATCH', data });
