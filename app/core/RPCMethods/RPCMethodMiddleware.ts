--- conflicted
+++ resolved
@@ -49,11 +49,8 @@
   MessageParamsTyped,
   SignatureController,
 } from '@metamask/signature-controller';
-<<<<<<< HEAD
 import { Hex } from '@metamask/utils';
-=======
 import { PermissionKeys } from '../Permissions/specifications.js';
->>>>>>> e0778836
 
 // TODO: Replace "any" with type
 // eslint-disable-next-line @typescript-eslint/no-explicit-any
@@ -462,20 +459,15 @@
       return responseData;
     };
 
-<<<<<<< HEAD
     const hooks = getRpcMethodMiddlewareHooks(origin);
     // TODO: [ffmcgee] - Ask Owen what takes precedence, I see `wallet_getPermissions` handler in here, but also see some method middlewares defined in BackgroundBridge (ex.:L#586, L#668)
     // Background bridge is consumed by the in app browser (Owen suggests to make some sort of factory, and injecting the behaviour on both this file and BackgroundBridge)
     // Owen to get more clarity on this
-    const [requestPermissionsHandler, getPermissionsHandler] =
-      permissionRpcMethods.handlers;
-=======
     const [
       requestPermissionsHandler,
       getPermissionsHandler,
       revokePermissionsHandler,
     ] = permissionRpcMethods.handlers;
->>>>>>> e0778836
 
     // TODO: Replace "any" with type
     // eslint-disable-next-line @typescript-eslint/no-explicit-any
