import { Alert } from 'react-native';
import { getVersion } from 'react-native-device-info';
import { createAsyncMiddleware } from 'json-rpc-engine';
import { ethErrors } from 'eth-json-rpc-errors';
import RPCMethods from './index.js';
import { RPC } from '../../constants/network';
import { NetworksChainId, NetworkType } from '@metamask/controllers';
import Networks, {
  blockTagParamIndex,
  getAllNetworks,
} from '../../util/networks';
import { polyfillGasPrice } from './utils';
import ImportedEngine from '../Engine';
import { strings } from '../../../locales/i18n';
import { resemblesAddress } from '../../util/address';
import { store } from '../../store';
import { removeBookmark } from '../../actions/bookmarks';
import setOnboardingWizardStep from '../../actions/wizard';
import { v1 as random } from 'uuid';
const Engine = ImportedEngine as any;

let appVersion = '';

export enum ApprovalTypes {
  CONNECT_ACCOUNTS = 'CONNECT_ACCOUNTS',
  SIGN_MESSAGE = 'SIGN_MESSAGE',
  ADD_ETHEREUM_CHAIN = 'ADD_ETHEREUM_CHAIN',
  SWITCH_ETHEREUM_CHAIN = 'SWITCH_ETHEREUM_CHAIN',
}

interface RPCMethodsMiddleParameters {
  hostname: string;
  getProviderState: () => any;
  navigation: any;
  getApprovedHosts: any;
  setApprovedHosts: (approvedHosts: any) => void;
  approveHost: (fullHostname: string) => void;
  url: { current: string };
  title: { current: string };
  icon: { current: string };
  approvalRequest: {
    current: { resolve: (value: boolean) => void; reject: () => void };
  };
  // Bookmarks
  isHomepage: () => boolean;
  // Show autocomplete
  fromHomepage: { current: boolean };
  setAutocompleteValue: (value: string) => void;
  setShowUrlModal: (showUrlModal: boolean) => void;
  // Wizard
  wizardScrollAdjusted: { current: boolean };
  // For the browser
  tabId: string;
  // For WalletConnect
  isWalletConnect: boolean;
}

export const checkActiveAccountAndChainId = ({
  address,
  chainId,
  activeAccounts,
}: any) => {
  if (address) {
    if (
      !activeAccounts ||
      !activeAccounts.length ||
      address.toLowerCase() !== activeAccounts?.[0]?.toLowerCase()
    ) {
      throw ethErrors.rpc.invalidParams({
        message: `Invalid parameters: must provide an Ethereum address.`,
      });
    }
  }

  if (chainId) {
    const { provider } = Engine.context.NetworkController.state;
    const networkProvider = provider;
    const networkType = provider.type as NetworkType;
    const isInitialNetwork =
      networkType && getAllNetworks().includes(networkType);
    let activeChainId;

    if (isInitialNetwork) {
      activeChainId = NetworksChainId[networkType];
    } else if (networkType === RPC) {
      activeChainId = networkProvider.chainId;
    }

    if (activeChainId && !activeChainId.startsWith('0x')) {
      // Convert to hex
      activeChainId = `0x${parseInt(activeChainId, 10).toString(16)}`;
    }

    let chainIdRequest = String(chainId);
    if (chainIdRequest && !chainIdRequest.startsWith('0x')) {
      // Convert to hex
      chainIdRequest = `0x${parseInt(chainIdRequest, 10).toString(16)}`;
    }

    if (activeChainId !== chainIdRequest) {
      Alert.alert(
        `Active chainId is ${activeChainId} but received ${chainIdRequest}`,
      );
      throw ethErrors.rpc.invalidParams({
        message: `Invalid parameters: active chainId is different than the one provided.`,
      });
    }
  }
};

/**
 * Handle RPC methods called by dapps
 */
export const getRpcMethodMiddleware = ({
  hostname,
  getProviderState,
  navigation,
  getApprovedHosts,
  setApprovedHosts,
  approveHost,
  // Website info
  url,
  title,
  icon,
  // Bookmarks
  isHomepage,
  // Show autocomplete
  fromHomepage,
  setAutocompleteValue,
  setShowUrlModal,
  // Wizard
  wizardScrollAdjusted,
  // For the browser
  tabId,
  // For WalletConnect
  isWalletConnect,
}: RPCMethodsMiddleParameters) =>
<<<<<<< HEAD
	// all user facing RPC calls not implemented by the provider
	createAsyncMiddleware(async (req: any, res: any, next: any) => {
		const getAccounts = (): string[] => {
			const {
				privacy: { privacyMode },
			} = store.getState();

			const selectedAddress = Engine.context.PreferencesController.state.selectedAddress?.toLowerCase();

			const isEnabled = isWalletConnect || !privacyMode || getApprovedHosts()[hostname];

			return isEnabled && selectedAddress ? [selectedAddress] : [];
		};

		const checkTabActive = () => {
			if (!tabId) return true;
			const { browser } = store.getState();
			if (tabId !== browser.activeTab) throw ethErrors.provider.userRejectedRequest();
		};

		const requestUserApproval = async ({ type = '', requestData = {} }) => {
			checkTabActive();
			await Engine.context.ApprovalController.clear(ethErrors.provider.userRejectedRequest());

			const responseData = await Engine.context.ApprovalController.add({
				origin: hostname,
				type,
				requestData: {
					...requestData,
					pageMeta: { url: url.current, title: title.current, icon: icon.current },
				},
				id: random(),
			});
			return responseData;
		};

		const rpcMethods: any = {
			eth_getTransactionByHash: async () => {
				res.result = await polyfillGasPrice('getTransactionByHash', req.params);
			},
			eth_getTransactionByBlockHashAndIndex: async () => {
				res.result = await polyfillGasPrice('getTransactionByBlockHashAndIndex', req.params);
			},
			eth_getTransactionByBlockNumberAndIndex: async () => {
				res.result = await polyfillGasPrice('getTransactionByBlockNumberAndIndex', req.params);
			},
			eth_chainId: async () => {
				const { provider } = Engine.context.NetworkController.state;
				const networkProvider = provider;
				const networkType = provider.type as NetworkType;
				const isInitialNetwork = networkType && getAllNetworks().includes(networkType);
				let chainId;

				if (isInitialNetwork) {
					chainId = NetworksChainId[networkType];
				} else if (networkType === RPC) {
					chainId = networkProvider.chainId;
				}

				if (chainId && !chainId.startsWith('0x')) {
					// Convert to hex
					res.result = `0x${parseInt(chainId, 10).toString(16)}`;
				}
			},
			net_version: async () => {
				const {
					provider: { type: networkType },
				} = Engine.context.NetworkController.state;

				const isInitialNetwork = networkType && getAllNetworks().includes(networkType);
				if (isInitialNetwork) {
					res.result = (Networks as any)[networkType].networkId;
				} else {
					return next();
				}
			},
			eth_requestAccounts: async () => {
				const { params } = req;
				const {
					privacy: { privacyMode },
				} = store.getState();

				let { selectedAddress } = Engine.context.PreferencesController.state;

				selectedAddress = selectedAddress?.toLowerCase();

				if (isWalletConnect || !privacyMode || ((!params || !params.force) && getApprovedHosts()[hostname])) {
					res.result = [selectedAddress];
				} else {
					try {
						await requestUserApproval({ type: ApprovalTypes.CONNECT_ACCOUNTS, requestData: { hostname } });
						const fullHostname = hostname;
						approveHost?.(fullHostname);
						setApprovedHosts?.({ ...getApprovedHosts?.(), [fullHostname]: true });

						res.result = selectedAddress ? [selectedAddress] : [];
					} catch (e) {
						throw ethErrors.provider.userRejectedRequest('User denied account authorization.');
					}
				}
			},
			eth_accounts: async () => {
				res.result = await getAccounts();
			},

			eth_coinbase: async () => {
				const accounts = await getAccounts();
				res.result = accounts.length > 0 ? accounts[0] : null;
			},
			eth_sendTransaction: () => {
				checkTabActive();
				checkActiveAccountAndChainId({
					address: req.params[0].from,
					chainId: req.params[0].chainId,
					activeAccounts: getAccounts(),
				});
				next();
			},
			eth_signTransaction: async () => {
				// This is implemented later in our middleware stack – specifically, in
				// eth-json-rpc-middleware – but our UI does not support it.
				throw ethErrors.rpc.methodNotSupported();
			},
			eth_sign: async () => {
				const { MessageManager } = Engine.context;
				const pageMeta = {
					meta: {
						url: url.current,
						title: title.current,
						icon: icon.current,
					},
				};

				checkTabActive();
				checkActiveAccountAndChainId({ address: req.params[0].from, activeAccounts: getAccounts() });

				if (req.params[1].length === 66 || req.params[1].length === 67) {
					const rawSig = await MessageManager.addUnapprovedMessageAsync({
						data: req.params[1],
						from: req.params[0],
						...pageMeta,
						origin: hostname,
					});

					res.result = rawSig;
				} else {
					throw ethErrors.rpc.invalidParams('eth_sign requires 32 byte message hash');
				}
			},

			personal_sign: async () => {
				const { PersonalMessageManager } = Engine.context;
				const firstParam = req.params[0];
				const secondParam = req.params[1];
				const params = {
					data: firstParam,
					from: secondParam,
				};

				if (resemblesAddress(firstParam) && !resemblesAddress(secondParam)) {
					params.data = secondParam;
					params.from = firstParam;
				}

				const pageMeta = {
					meta: {
						url: url.current,
						title: title.current,
						icon: icon.current,
					},
				};

				checkTabActive();
				checkActiveAccountAndChainId({ address: params.from, activeAccounts: getAccounts() });

				const rawSig = await PersonalMessageManager.addUnapprovedMessageAsync({
					...params,
					...pageMeta,
					origin: hostname,
				});

				res.result = rawSig;
			},

			eth_signTypedData: async () => {
				const { TypedMessageManager } = Engine.context;
				const pageMeta = {
					meta: {
						url: url.current,
						title: title.current,
						icon: icon.current,
					},
				};

				checkTabActive();
				checkActiveAccountAndChainId({ address: req.params[1], activeAccounts: getAccounts() });

				const rawSig = await TypedMessageManager.addUnapprovedMessageAsync(
					{
						data: req.params[0],
						from: req.params[1],
						...pageMeta,
						origin: hostname,
					},
					'V1'
				);

				res.result = rawSig;
			},

			eth_signTypedData_v3: async () => {
				const { TypedMessageManager } = Engine.context;

				const data = JSON.parse(req.params[1]);
				const chainId = data.domain.chainId;

				const pageMeta = {
					meta: {
						url: url.current,
						title: title.current,
						icon: icon.current,
					},
				};

				checkTabActive();
				checkActiveAccountAndChainId({ address: req.params[0], chainId, activeAccounts: getAccounts() });

				const rawSig = await TypedMessageManager.addUnapprovedMessageAsync(
					{
						data: req.params[1],
						from: req.params[0],
						...pageMeta,
						origin: hostname,
					},
					'V3'
				);

				res.result = rawSig;
			},

			eth_signTypedData_v4: async () => {
				const { TypedMessageManager } = Engine.context;

				const data = JSON.parse(req.params[1]);
				const chainId = data.domain.chainId;

				const pageMeta = {
					meta: {
						url: url.current,
						title: title.current,
						icon: icon.current,
					},
				};

				checkTabActive();
				checkActiveAccountAndChainId({ address: req.params[0], chainId, activeAccounts: getAccounts() });

				const rawSig = await TypedMessageManager.addUnapprovedMessageAsync(
					{
						data: req.params[1],
						from: req.params[0],
						...pageMeta,
						origin: hostname,
					},
					'V4'
				);

				res.result = rawSig;
			},

			web3_clientVersion: async () => {
				if (!appVersion) {
					appVersion = await getVersion();
				}
				res.result = `MetaMask/${appVersion}/Mobile`;
			},

			wallet_scanQRCode: () =>
				new Promise<void>((resolve, reject) => {
					checkTabActive();
					navigation.navigate('QRScanner', {
						onScanSuccess: (data: any) => {
							const regex = new RegExp(req.params[0]);
							if (regex && !regex.exec(data)) {
								reject({ message: 'NO_REGEX_MATCH', data });
							} else if (!regex && !/^(0x){1}[0-9a-fA-F]{40}$/i.exec(data.target_address)) {
								reject({ message: 'INVALID_ETHEREUM_ADDRESS', data: data.target_address });
							}
							let result = data;
							if (data.target_address) {
								result = data.target_address;
							} else if (data.scheme) {
								result = JSON.stringify(data);
							}
							res.result = result;
							resolve();
						},
						onScanError: (e: { toString: () => any }) => {
							throw ethErrors.rpc.internal(e.toString());
						},
					});
				}),

			wallet_watchAsset: async () => {
				const {
					params: {
						options: { address, decimals, image, symbol },
						type,
					},
				} = req;
				const { TokensController } = Engine.context;

				checkTabActive();
				try {
					const watchAssetResult = await TokensController.watchAsset(
						{ address, symbol, decimals, image },
						type
					);
					await watchAssetResult.result;
					res.result = true;
				} catch (error) {
					if ((error as Error).message === 'User rejected to watch the asset.') {
						throw ethErrors.provider.userRejectedRequest();
					}
					throw error;
				}
			},

			metamask_removeFavorite: async () => {
				checkTabActive();
				if (!isHomepage()) {
					throw ethErrors.provider.unauthorized('Forbidden.');
				}

				const { bookmarks } = store.getState();

				Alert.alert(strings('browser.remove_bookmark_title'), strings('browser.remove_bookmark_msg'), [
					{
						text: strings('browser.cancel'),
						onPress: () => {
							res.result = {
								favorites: bookmarks,
							};
						},
						style: 'cancel',
					},
					{
						text: strings('browser.yes'),
						onPress: () => {
							const bookmark = { url: req.params[0] };

							store.dispatch(removeBookmark(bookmark));

							res.result = {
								favorites: bookmarks,
							};
						},
					},
				]);
			},

			metamask_showTutorial: async () => {
				checkTabActive();
				if (!isHomepage()) {
					throw ethErrors.provider.unauthorized('Forbidden.');
				}
				wizardScrollAdjusted.current = false;

				store.dispatch(setOnboardingWizardStep(1));

				navigation.navigate('WalletView');

				res.result = true;
			},

			metamask_showAutocomplete: async () => {
				checkTabActive();
				if (!isHomepage()) {
					throw ethErrors.provider.unauthorized('Forbidden.');
				}
				fromHomepage.current = true;
				setAutocompleteValue('');
				setShowUrlModal(true);

				setTimeout(() => {
					fromHomepage.current = false;
				}, 1500);

				res.result = true;
			},

			/**
			 * This method is used by the inpage provider to get its state on
			 * initialization.
			 */
			metamask_getProviderState: async () => {
				res.result = {
					...getProviderState(),
					accounts: await getAccounts(),
				};
			},

			/**
			 * This method is sent by the window.web3 shim. It can be used to
			 * record web3 shim usage metrics. These metrics are already collected
			 * in the extension, and can optionally be added to mobile as well.
			 *
			 * For now, we need to respond to this method to not throw errors on
			 * the page, and we implement it as a no-op.
			 */
			metamask_logWeb3ShimUsage: () => (res.result = null),
			wallet_addEthereumChain: () => {
				checkTabActive();
				return RPCMethods.wallet_addEthereumChain({
					req,
					res,
					requestUserApproval,
				});
			},

			wallet_switchEthereumChain: () => {
				checkTabActive();
				return RPCMethods.wallet_switchEthereumChain({
					req,
					res,
					requestUserApproval,
				});
			},
		};

		const blockRefIndex = blockTagParamIndex(req);
		if (blockRefIndex) {
			const blockRef = req.params?.[blockRefIndex];
			// omitted blockRef implies "latest"
			if (blockRef === undefined) {
				req.params[blockRefIndex] = 'latest';
			}
		}

		if (!rpcMethods[req.method]) {
			return next();
		}
		await rpcMethods[req.method]();
	});
=======
  // all user facing RPC calls not implemented by the provider
  createAsyncMiddleware(async (req: any, res: any, next: any) => {
    const getAccounts = (): string[] => {
      const {
        privacy: { privacyMode },
      } = store.getState();

      const selectedAddress =
        Engine.context.PreferencesController.state.selectedAddress?.toLowerCase();

      const isEnabled =
        isWalletConnect || !privacyMode || getApprovedHosts()[hostname];

      return isEnabled && selectedAddress ? [selectedAddress] : [];
    };

    const checkTabActive = () => {
      if (!tabId) return true;
      const { browser } = store.getState();
      if (tabId !== browser.activeTab)
        throw ethErrors.provider.userRejectedRequest();
    };

    const requestUserApproval = async ({ type = '', requestData = {} }) => {
      checkTabActive();
      await Engine.context.ApprovalController.clear(
        ethErrors.provider.userRejectedRequest(),
      );

      const responseData = await Engine.context.ApprovalController.add({
        origin: hostname,
        type,
        requestData: {
          ...requestData,
          pageMeta: {
            url: url.current,
            title: title.current,
            icon: icon.current,
          },
        },
        id: random(),
      });
      return responseData;
    };

    const rpcMethods: any = {
      eth_getTransactionByHash: async () => {
        res.result = await polyfillGasPrice('getTransactionByHash', req.params);
      },
      eth_getTransactionByBlockHashAndIndex: async () => {
        res.result = await polyfillGasPrice(
          'getTransactionByBlockHashAndIndex',
          req.params,
        );
      },
      eth_getTransactionByBlockNumberAndIndex: async () => {
        res.result = await polyfillGasPrice(
          'getTransactionByBlockNumberAndIndex',
          req.params,
        );
      },
      eth_chainId: async () => {
        const { provider } = Engine.context.NetworkController.state;
        const networkProvider = provider;
        const networkType = provider.type as NetworkType;
        const isInitialNetwork =
          networkType && getAllNetworks().includes(networkType);
        let chainId;

        if (isInitialNetwork) {
          chainId = NetworksChainId[networkType];
        } else if (networkType === RPC) {
          chainId = networkProvider.chainId;
        }

        if (chainId && !chainId.startsWith('0x')) {
          // Convert to hex
          res.result = `0x${parseInt(chainId, 10).toString(16)}`;
        }
      },
      net_version: async () => {
        const {
          provider: { type: networkType },
        } = Engine.context.NetworkController.state;

        const isInitialNetwork =
          networkType && getAllNetworks().includes(networkType);
        if (isInitialNetwork) {
          res.result = (Networks as any)[networkType].networkId;
        } else {
          return next();
        }
      },
      eth_requestAccounts: async () => {
        const { params } = req;
        const {
          privacy: { privacyMode },
        } = store.getState();

        let { selectedAddress } = Engine.context.PreferencesController.state;

        selectedAddress = selectedAddress?.toLowerCase();

        if (
          isWalletConnect ||
          !privacyMode ||
          ((!params || !params.force) && getApprovedHosts()[hostname])
        ) {
          res.result = [selectedAddress];
        } else {
          try {
            await requestUserApproval({
              type: ApprovalTypes.CONNECT_ACCOUNTS,
              requestData: { hostname },
            });
            const fullHostname = new URL(url.current).hostname;
            approveHost?.(fullHostname);
            setApprovedHosts?.({
              ...getApprovedHosts?.(),
              [fullHostname]: true,
            });

            res.result = selectedAddress ? [selectedAddress] : [];
          } catch (e) {
            throw ethErrors.provider.userRejectedRequest(
              'User denied account authorization.',
            );
          }
        }
      },
      eth_accounts: async () => {
        res.result = await getAccounts();
      },

      eth_coinbase: async () => {
        const accounts = await getAccounts();
        res.result = accounts.length > 0 ? accounts[0] : null;
      },
      eth_sendTransaction: () => {
        checkTabActive();
        checkActiveAccountAndChainId({
          address: req.params[0].from,
          chainId: req.params[0].chainId,
          activeAccounts: getAccounts(),
        });
        next();
      },
      eth_signTransaction: async () => {
        // This is implemented later in our middleware stack – specifically, in
        // eth-json-rpc-middleware – but our UI does not support it.
        throw ethErrors.rpc.methodNotSupported();
      },
      eth_sign: async () => {
        const { MessageManager } = Engine.context;
        const pageMeta = {
          meta: {
            url: url.current,
            title: title.current,
            icon: icon.current,
          },
        };

        checkTabActive();
        checkActiveAccountAndChainId({
          address: req.params[0].from,
          activeAccounts: getAccounts(),
        });

        if (req.params[1].length === 66 || req.params[1].length === 67) {
          const rawSig = await MessageManager.addUnapprovedMessageAsync({
            data: req.params[1],
            from: req.params[0],
            ...pageMeta,
            origin: hostname,
          });

          res.result = rawSig;
        } else {
          throw ethErrors.rpc.invalidParams(
            'eth_sign requires 32 byte message hash',
          );
        }
      },

      personal_sign: async () => {
        const { PersonalMessageManager } = Engine.context;
        const firstParam = req.params[0];
        const secondParam = req.params[1];
        const params = {
          data: firstParam,
          from: secondParam,
        };

        if (resemblesAddress(firstParam) && !resemblesAddress(secondParam)) {
          params.data = secondParam;
          params.from = firstParam;
        }

        const pageMeta = {
          meta: {
            url: url.current,
            title: title.current,
            icon: icon.current,
          },
        };

        checkTabActive();
        checkActiveAccountAndChainId({
          address: params.from,
          activeAccounts: getAccounts(),
        });

        const rawSig = await PersonalMessageManager.addUnapprovedMessageAsync({
          ...params,
          ...pageMeta,
          origin: hostname,
        });

        res.result = rawSig;
      },

      eth_signTypedData: async () => {
        const { TypedMessageManager } = Engine.context;
        const pageMeta = {
          meta: {
            url: url.current,
            title: title.current,
            icon: icon.current,
          },
        };

        checkTabActive();
        checkActiveAccountAndChainId({
          address: req.params[1],
          activeAccounts: getAccounts(),
        });

        const rawSig = await TypedMessageManager.addUnapprovedMessageAsync(
          {
            data: req.params[0],
            from: req.params[1],
            ...pageMeta,
            origin: hostname,
          },
          'V1',
        );

        res.result = rawSig;
      },

      eth_signTypedData_v3: async () => {
        const { TypedMessageManager } = Engine.context;

        const data = JSON.parse(req.params[1]);
        const chainId = data.domain.chainId;

        const pageMeta = {
          meta: {
            url: url.current,
            title: title.current,
            icon: icon.current,
          },
        };

        checkTabActive();
        checkActiveAccountAndChainId({
          address: req.params[0],
          chainId,
          activeAccounts: getAccounts(),
        });

        const rawSig = await TypedMessageManager.addUnapprovedMessageAsync(
          {
            data: req.params[1],
            from: req.params[0],
            ...pageMeta,
            origin: hostname,
          },
          'V3',
        );

        res.result = rawSig;
      },

      eth_signTypedData_v4: async () => {
        const { TypedMessageManager } = Engine.context;

        const data = JSON.parse(req.params[1]);
        const chainId = data.domain.chainId;

        const pageMeta = {
          meta: {
            url: url.current,
            title: title.current,
            icon: icon.current,
          },
        };

        checkTabActive();
        checkActiveAccountAndChainId({
          address: req.params[0],
          chainId,
          activeAccounts: getAccounts(),
        });

        const rawSig = await TypedMessageManager.addUnapprovedMessageAsync(
          {
            data: req.params[1],
            from: req.params[0],
            ...pageMeta,
            origin: hostname,
          },
          'V4',
        );

        res.result = rawSig;
      },

      web3_clientVersion: async () => {
        if (!appVersion) {
          appVersion = await getVersion();
        }
        res.result = `MetaMask/${appVersion}/Mobile`;
      },

      wallet_scanQRCode: () =>
        new Promise<void>((resolve, reject) => {
          checkTabActive();
          navigation.navigate('QRScanner', {
            onScanSuccess: (data: any) => {
              const regex = new RegExp(req.params[0]);
              if (regex && !regex.exec(data)) {
                reject({ message: 'NO_REGEX_MATCH', data });
              } else if (
                !regex &&
                !/^(0x){1}[0-9a-fA-F]{40}$/i.exec(data.target_address)
              ) {
                reject({
                  message: 'INVALID_ETHEREUM_ADDRESS',
                  data: data.target_address,
                });
              }
              let result = data;
              if (data.target_address) {
                result = data.target_address;
              } else if (data.scheme) {
                result = JSON.stringify(data);
              }
              res.result = result;
              resolve();
            },
            onScanError: (e: { toString: () => any }) => {
              throw ethErrors.rpc.internal(e.toString());
            },
          });
        }),

      wallet_watchAsset: async () => {
        const {
          params: {
            options: { address, decimals, image, symbol },
            type,
          },
        } = req;
        const { TokensController } = Engine.context;

        checkTabActive();
        try {
          const watchAssetResult = await TokensController.watchAsset(
            { address, symbol, decimals, image },
            type,
          );
          await watchAssetResult.result;
          res.result = true;
        } catch (error) {
          if (
            (error as Error).message === 'User rejected to watch the asset.'
          ) {
            throw ethErrors.provider.userRejectedRequest();
          }
          throw error;
        }
      },

      metamask_removeFavorite: async () => {
        checkTabActive();
        if (!isHomepage()) {
          throw ethErrors.provider.unauthorized('Forbidden.');
        }

        const { bookmarks } = store.getState();

        Alert.alert(
          strings('browser.remove_bookmark_title'),
          strings('browser.remove_bookmark_msg'),
          [
            {
              text: strings('browser.cancel'),
              onPress: () => {
                res.result = {
                  favorites: bookmarks,
                };
              },
              style: 'cancel',
            },
            {
              text: strings('browser.yes'),
              onPress: () => {
                const bookmark = { url: req.params[0] };

                store.dispatch(removeBookmark(bookmark));

                res.result = {
                  favorites: bookmarks,
                };
              },
            },
          ],
        );
      },

      metamask_showTutorial: async () => {
        checkTabActive();
        if (!isHomepage()) {
          throw ethErrors.provider.unauthorized('Forbidden.');
        }
        wizardScrollAdjusted.current = false;

        store.dispatch(setOnboardingWizardStep(1));

        navigation.navigate('WalletView');

        res.result = true;
      },

      metamask_showAutocomplete: async () => {
        checkTabActive();
        if (!isHomepage()) {
          throw ethErrors.provider.unauthorized('Forbidden.');
        }
        fromHomepage.current = true;
        setAutocompleteValue('');
        setShowUrlModal(true);

        setTimeout(() => {
          fromHomepage.current = false;
        }, 1500);

        res.result = true;
      },

      /**
       * This method is used by the inpage provider to get its state on
       * initialization.
       */
      metamask_getProviderState: async () => {
        res.result = {
          ...getProviderState(),
          accounts: await getAccounts(),
        };
      },

      /**
       * This method is sent by the window.web3 shim. It can be used to
       * record web3 shim usage metrics. These metrics are already collected
       * in the extension, and can optionally be added to mobile as well.
       *
       * For now, we need to respond to this method to not throw errors on
       * the page, and we implement it as a no-op.
       */
      metamask_logWeb3ShimUsage: () => (res.result = null),
      wallet_addEthereumChain: () => {
        checkTabActive();
        return RPCMethods.wallet_addEthereumChain({
          req,
          res,
          requestUserApproval,
        });
      },

      wallet_switchEthereumChain: () => {
        checkTabActive();
        return RPCMethods.wallet_switchEthereumChain({
          req,
          res,
          requestUserApproval,
        });
      },
    };

    const blockRefIndex = blockTagParamIndex(req);
    if (blockRefIndex) {
      const blockRef = req.params?.[blockRefIndex];
      // omitted blockRef implies "latest"
      if (blockRef === undefined) {
        req.params[blockRefIndex] = 'latest';
      }
    }

    if (!rpcMethods[req.method]) {
      return next();
    }
    await rpcMethods[req.method]();
  });
>>>>>>> 844d10e7

export default getRpcMethodMiddleware;<|MERGE_RESOLUTION|>--- conflicted
+++ resolved
@@ -135,452 +135,6 @@
   // For WalletConnect
   isWalletConnect,
 }: RPCMethodsMiddleParameters) =>
-<<<<<<< HEAD
-	// all user facing RPC calls not implemented by the provider
-	createAsyncMiddleware(async (req: any, res: any, next: any) => {
-		const getAccounts = (): string[] => {
-			const {
-				privacy: { privacyMode },
-			} = store.getState();
-
-			const selectedAddress = Engine.context.PreferencesController.state.selectedAddress?.toLowerCase();
-
-			const isEnabled = isWalletConnect || !privacyMode || getApprovedHosts()[hostname];
-
-			return isEnabled && selectedAddress ? [selectedAddress] : [];
-		};
-
-		const checkTabActive = () => {
-			if (!tabId) return true;
-			const { browser } = store.getState();
-			if (tabId !== browser.activeTab) throw ethErrors.provider.userRejectedRequest();
-		};
-
-		const requestUserApproval = async ({ type = '', requestData = {} }) => {
-			checkTabActive();
-			await Engine.context.ApprovalController.clear(ethErrors.provider.userRejectedRequest());
-
-			const responseData = await Engine.context.ApprovalController.add({
-				origin: hostname,
-				type,
-				requestData: {
-					...requestData,
-					pageMeta: { url: url.current, title: title.current, icon: icon.current },
-				},
-				id: random(),
-			});
-			return responseData;
-		};
-
-		const rpcMethods: any = {
-			eth_getTransactionByHash: async () => {
-				res.result = await polyfillGasPrice('getTransactionByHash', req.params);
-			},
-			eth_getTransactionByBlockHashAndIndex: async () => {
-				res.result = await polyfillGasPrice('getTransactionByBlockHashAndIndex', req.params);
-			},
-			eth_getTransactionByBlockNumberAndIndex: async () => {
-				res.result = await polyfillGasPrice('getTransactionByBlockNumberAndIndex', req.params);
-			},
-			eth_chainId: async () => {
-				const { provider } = Engine.context.NetworkController.state;
-				const networkProvider = provider;
-				const networkType = provider.type as NetworkType;
-				const isInitialNetwork = networkType && getAllNetworks().includes(networkType);
-				let chainId;
-
-				if (isInitialNetwork) {
-					chainId = NetworksChainId[networkType];
-				} else if (networkType === RPC) {
-					chainId = networkProvider.chainId;
-				}
-
-				if (chainId && !chainId.startsWith('0x')) {
-					// Convert to hex
-					res.result = `0x${parseInt(chainId, 10).toString(16)}`;
-				}
-			},
-			net_version: async () => {
-				const {
-					provider: { type: networkType },
-				} = Engine.context.NetworkController.state;
-
-				const isInitialNetwork = networkType && getAllNetworks().includes(networkType);
-				if (isInitialNetwork) {
-					res.result = (Networks as any)[networkType].networkId;
-				} else {
-					return next();
-				}
-			},
-			eth_requestAccounts: async () => {
-				const { params } = req;
-				const {
-					privacy: { privacyMode },
-				} = store.getState();
-
-				let { selectedAddress } = Engine.context.PreferencesController.state;
-
-				selectedAddress = selectedAddress?.toLowerCase();
-
-				if (isWalletConnect || !privacyMode || ((!params || !params.force) && getApprovedHosts()[hostname])) {
-					res.result = [selectedAddress];
-				} else {
-					try {
-						await requestUserApproval({ type: ApprovalTypes.CONNECT_ACCOUNTS, requestData: { hostname } });
-						const fullHostname = hostname;
-						approveHost?.(fullHostname);
-						setApprovedHosts?.({ ...getApprovedHosts?.(), [fullHostname]: true });
-
-						res.result = selectedAddress ? [selectedAddress] : [];
-					} catch (e) {
-						throw ethErrors.provider.userRejectedRequest('User denied account authorization.');
-					}
-				}
-			},
-			eth_accounts: async () => {
-				res.result = await getAccounts();
-			},
-
-			eth_coinbase: async () => {
-				const accounts = await getAccounts();
-				res.result = accounts.length > 0 ? accounts[0] : null;
-			},
-			eth_sendTransaction: () => {
-				checkTabActive();
-				checkActiveAccountAndChainId({
-					address: req.params[0].from,
-					chainId: req.params[0].chainId,
-					activeAccounts: getAccounts(),
-				});
-				next();
-			},
-			eth_signTransaction: async () => {
-				// This is implemented later in our middleware stack – specifically, in
-				// eth-json-rpc-middleware – but our UI does not support it.
-				throw ethErrors.rpc.methodNotSupported();
-			},
-			eth_sign: async () => {
-				const { MessageManager } = Engine.context;
-				const pageMeta = {
-					meta: {
-						url: url.current,
-						title: title.current,
-						icon: icon.current,
-					},
-				};
-
-				checkTabActive();
-				checkActiveAccountAndChainId({ address: req.params[0].from, activeAccounts: getAccounts() });
-
-				if (req.params[1].length === 66 || req.params[1].length === 67) {
-					const rawSig = await MessageManager.addUnapprovedMessageAsync({
-						data: req.params[1],
-						from: req.params[0],
-						...pageMeta,
-						origin: hostname,
-					});
-
-					res.result = rawSig;
-				} else {
-					throw ethErrors.rpc.invalidParams('eth_sign requires 32 byte message hash');
-				}
-			},
-
-			personal_sign: async () => {
-				const { PersonalMessageManager } = Engine.context;
-				const firstParam = req.params[0];
-				const secondParam = req.params[1];
-				const params = {
-					data: firstParam,
-					from: secondParam,
-				};
-
-				if (resemblesAddress(firstParam) && !resemblesAddress(secondParam)) {
-					params.data = secondParam;
-					params.from = firstParam;
-				}
-
-				const pageMeta = {
-					meta: {
-						url: url.current,
-						title: title.current,
-						icon: icon.current,
-					},
-				};
-
-				checkTabActive();
-				checkActiveAccountAndChainId({ address: params.from, activeAccounts: getAccounts() });
-
-				const rawSig = await PersonalMessageManager.addUnapprovedMessageAsync({
-					...params,
-					...pageMeta,
-					origin: hostname,
-				});
-
-				res.result = rawSig;
-			},
-
-			eth_signTypedData: async () => {
-				const { TypedMessageManager } = Engine.context;
-				const pageMeta = {
-					meta: {
-						url: url.current,
-						title: title.current,
-						icon: icon.current,
-					},
-				};
-
-				checkTabActive();
-				checkActiveAccountAndChainId({ address: req.params[1], activeAccounts: getAccounts() });
-
-				const rawSig = await TypedMessageManager.addUnapprovedMessageAsync(
-					{
-						data: req.params[0],
-						from: req.params[1],
-						...pageMeta,
-						origin: hostname,
-					},
-					'V1'
-				);
-
-				res.result = rawSig;
-			},
-
-			eth_signTypedData_v3: async () => {
-				const { TypedMessageManager } = Engine.context;
-
-				const data = JSON.parse(req.params[1]);
-				const chainId = data.domain.chainId;
-
-				const pageMeta = {
-					meta: {
-						url: url.current,
-						title: title.current,
-						icon: icon.current,
-					},
-				};
-
-				checkTabActive();
-				checkActiveAccountAndChainId({ address: req.params[0], chainId, activeAccounts: getAccounts() });
-
-				const rawSig = await TypedMessageManager.addUnapprovedMessageAsync(
-					{
-						data: req.params[1],
-						from: req.params[0],
-						...pageMeta,
-						origin: hostname,
-					},
-					'V3'
-				);
-
-				res.result = rawSig;
-			},
-
-			eth_signTypedData_v4: async () => {
-				const { TypedMessageManager } = Engine.context;
-
-				const data = JSON.parse(req.params[1]);
-				const chainId = data.domain.chainId;
-
-				const pageMeta = {
-					meta: {
-						url: url.current,
-						title: title.current,
-						icon: icon.current,
-					},
-				};
-
-				checkTabActive();
-				checkActiveAccountAndChainId({ address: req.params[0], chainId, activeAccounts: getAccounts() });
-
-				const rawSig = await TypedMessageManager.addUnapprovedMessageAsync(
-					{
-						data: req.params[1],
-						from: req.params[0],
-						...pageMeta,
-						origin: hostname,
-					},
-					'V4'
-				);
-
-				res.result = rawSig;
-			},
-
-			web3_clientVersion: async () => {
-				if (!appVersion) {
-					appVersion = await getVersion();
-				}
-				res.result = `MetaMask/${appVersion}/Mobile`;
-			},
-
-			wallet_scanQRCode: () =>
-				new Promise<void>((resolve, reject) => {
-					checkTabActive();
-					navigation.navigate('QRScanner', {
-						onScanSuccess: (data: any) => {
-							const regex = new RegExp(req.params[0]);
-							if (regex && !regex.exec(data)) {
-								reject({ message: 'NO_REGEX_MATCH', data });
-							} else if (!regex && !/^(0x){1}[0-9a-fA-F]{40}$/i.exec(data.target_address)) {
-								reject({ message: 'INVALID_ETHEREUM_ADDRESS', data: data.target_address });
-							}
-							let result = data;
-							if (data.target_address) {
-								result = data.target_address;
-							} else if (data.scheme) {
-								result = JSON.stringify(data);
-							}
-							res.result = result;
-							resolve();
-						},
-						onScanError: (e: { toString: () => any }) => {
-							throw ethErrors.rpc.internal(e.toString());
-						},
-					});
-				}),
-
-			wallet_watchAsset: async () => {
-				const {
-					params: {
-						options: { address, decimals, image, symbol },
-						type,
-					},
-				} = req;
-				const { TokensController } = Engine.context;
-
-				checkTabActive();
-				try {
-					const watchAssetResult = await TokensController.watchAsset(
-						{ address, symbol, decimals, image },
-						type
-					);
-					await watchAssetResult.result;
-					res.result = true;
-				} catch (error) {
-					if ((error as Error).message === 'User rejected to watch the asset.') {
-						throw ethErrors.provider.userRejectedRequest();
-					}
-					throw error;
-				}
-			},
-
-			metamask_removeFavorite: async () => {
-				checkTabActive();
-				if (!isHomepage()) {
-					throw ethErrors.provider.unauthorized('Forbidden.');
-				}
-
-				const { bookmarks } = store.getState();
-
-				Alert.alert(strings('browser.remove_bookmark_title'), strings('browser.remove_bookmark_msg'), [
-					{
-						text: strings('browser.cancel'),
-						onPress: () => {
-							res.result = {
-								favorites: bookmarks,
-							};
-						},
-						style: 'cancel',
-					},
-					{
-						text: strings('browser.yes'),
-						onPress: () => {
-							const bookmark = { url: req.params[0] };
-
-							store.dispatch(removeBookmark(bookmark));
-
-							res.result = {
-								favorites: bookmarks,
-							};
-						},
-					},
-				]);
-			},
-
-			metamask_showTutorial: async () => {
-				checkTabActive();
-				if (!isHomepage()) {
-					throw ethErrors.provider.unauthorized('Forbidden.');
-				}
-				wizardScrollAdjusted.current = false;
-
-				store.dispatch(setOnboardingWizardStep(1));
-
-				navigation.navigate('WalletView');
-
-				res.result = true;
-			},
-
-			metamask_showAutocomplete: async () => {
-				checkTabActive();
-				if (!isHomepage()) {
-					throw ethErrors.provider.unauthorized('Forbidden.');
-				}
-				fromHomepage.current = true;
-				setAutocompleteValue('');
-				setShowUrlModal(true);
-
-				setTimeout(() => {
-					fromHomepage.current = false;
-				}, 1500);
-
-				res.result = true;
-			},
-
-			/**
-			 * This method is used by the inpage provider to get its state on
-			 * initialization.
-			 */
-			metamask_getProviderState: async () => {
-				res.result = {
-					...getProviderState(),
-					accounts: await getAccounts(),
-				};
-			},
-
-			/**
-			 * This method is sent by the window.web3 shim. It can be used to
-			 * record web3 shim usage metrics. These metrics are already collected
-			 * in the extension, and can optionally be added to mobile as well.
-			 *
-			 * For now, we need to respond to this method to not throw errors on
-			 * the page, and we implement it as a no-op.
-			 */
-			metamask_logWeb3ShimUsage: () => (res.result = null),
-			wallet_addEthereumChain: () => {
-				checkTabActive();
-				return RPCMethods.wallet_addEthereumChain({
-					req,
-					res,
-					requestUserApproval,
-				});
-			},
-
-			wallet_switchEthereumChain: () => {
-				checkTabActive();
-				return RPCMethods.wallet_switchEthereumChain({
-					req,
-					res,
-					requestUserApproval,
-				});
-			},
-		};
-
-		const blockRefIndex = blockTagParamIndex(req);
-		if (blockRefIndex) {
-			const blockRef = req.params?.[blockRefIndex];
-			// omitted blockRef implies "latest"
-			if (blockRef === undefined) {
-				req.params[blockRefIndex] = 'latest';
-			}
-		}
-
-		if (!rpcMethods[req.method]) {
-			return next();
-		}
-		await rpcMethods[req.method]();
-	});
-=======
   // all user facing RPC calls not implemented by the provider
   createAsyncMiddleware(async (req: any, res: any, next: any) => {
     const getAccounts = (): string[] => {
@@ -696,7 +250,7 @@
               type: ApprovalTypes.CONNECT_ACCOUNTS,
               requestData: { hostname },
             });
-            const fullHostname = new URL(url.current).hostname;
+            const fullHostname = hostname;
             approveHost?.(fullHostname);
             setApprovedHosts?.({
               ...getApprovedHosts?.(),
@@ -1085,6 +639,5 @@
     }
     await rpcMethods[req.method]();
   });
->>>>>>> 844d10e7
 
 export default getRpcMethodMiddleware;