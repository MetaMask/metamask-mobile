import { Alert } from 'react-native';
import { getVersion } from 'react-native-device-info';
import { createAsyncMiddleware } from 'json-rpc-engine';
import { ethErrors } from 'eth-json-rpc-errors';
import { recoverPersonalSignature } from '@metamask/eth-sig-util';
import RPCMethods from './index.js';
import { RPC } from '../../constants/network';
import { NetworksChainId, NetworkType } from '@metamask/controller-utils';
import Networks, {
  blockTagParamIndex,
  getAllNetworks,
} from '../../util/networks';
import { polyfillGasPrice } from './utils';
import ImportedEngine from '../Engine';
import { strings } from '../../../locales/i18n';
import { resemblesAddress, safeToChecksumAddress } from '../../util/address';
import { store } from '../../store';
import { removeBookmark } from '../../actions/bookmarks';
import setOnboardingWizardStep from '../../actions/wizard';
import { v1 as random } from 'uuid';
import { getPermittedAccounts } from '../Permissions';
import AppConstants from '../AppConstants.js';
import { isSmartContractAddress } from '../../util/transactions';
import { TOKEN_NOT_SUPPORTED_FOR_NETWORK } from '../../constants/error';
const Engine = ImportedEngine as any;

let appVersion = '';

export enum ApprovalTypes {
  CONNECT_ACCOUNTS = 'CONNECT_ACCOUNTS',
  SIGN_MESSAGE = 'SIGN_MESSAGE',
  ADD_ETHEREUM_CHAIN = 'ADD_ETHEREUM_CHAIN',
  SWITCH_ETHEREUM_CHAIN = 'SWITCH_ETHEREUM_CHAIN',
  REQUEST_PERMISSIONS = 'wallet_requestPermissions',
  WALLET_CONNECT = 'WALLET_CONNECT',
<<<<<<< HEAD
  WATCH_ASSET = 'wallet_watchAsset',
=======
  ETH_SIGN = 'eth_sign',
  PERSONAL_SIGN = 'personal_sign',
  ETH_SIGN_TYPED_DATA = 'eth_signTypedData',
>>>>>>> c29741d2
}

interface RPCMethodsMiddleParameters {
  hostname: string;
  getProviderState: () => any;
  navigation: any;
  url: { current: string };
  title: { current: string };
  icon: { current: string | undefined };
  // Bookmarks
  isHomepage: () => boolean;
  // Show autocomplete
  fromHomepage: { current: boolean };
  toggleUrlModal: (shouldClearUrlInput: boolean) => void;
  // Wizard
  wizardScrollAdjusted: { current: boolean };
  // For the browser
  tabId: number | '' | false;
  // For WalletConnect
  isWalletConnect: boolean;
  // For MM SDK
  isMMSDK: boolean;
  getApprovedHosts: any;
  setApprovedHosts: (approvedHosts: any) => void;
  approveHost: (fullHostname: string) => void;
  injectHomePageScripts: (bookmarks?: []) => void;
  analytics: { [key: string]: string | boolean };
}

// Also used by WalletConnect.js.
export const checkActiveAccountAndChainId = async ({
  address,
  chainId,
  checkSelectedAddress,
  hostname,
}: any) => {
  let isInvalidAccount = false;
  if (address) {
    const formattedAddress = safeToChecksumAddress(address);
    if (checkSelectedAddress) {
      const selectedAddress =
        Engine.context.PreferencesController.state.selectedAddress;
      if (formattedAddress !== safeToChecksumAddress(selectedAddress)) {
        isInvalidAccount = true;
      }
    } else {
      // For Browser use permissions
      const accounts = await getPermittedAccounts(hostname);
      const normalizedAccounts = accounts.map(safeToChecksumAddress);

      if (!normalizedAccounts.includes(formattedAddress)) {
        isInvalidAccount = true;
      }
    }
    if (isInvalidAccount) {
      throw ethErrors.rpc.invalidParams({
        message: `Invalid parameters: must provide an Ethereum address.`,
      });
    }
  }

  if (chainId) {
    const { providerConfig } = Engine.context.NetworkController.state;
    const networkType = providerConfig.type as NetworkType;
    const isInitialNetwork =
      networkType && getAllNetworks().includes(networkType);
    let activeChainId;

    if (isInitialNetwork) {
      activeChainId = NetworksChainId[networkType];
    } else if (networkType === RPC) {
      activeChainId = providerConfig.chainId;
    }

    if (activeChainId && !activeChainId.startsWith('0x')) {
      // Convert to hex
      activeChainId = `0x${parseInt(activeChainId, 10).toString(16)}`;
    }

    let chainIdRequest = String(chainId);
    if (chainIdRequest && !chainIdRequest.startsWith('0x')) {
      // Convert to hex
      chainIdRequest = `0x${parseInt(chainIdRequest, 10).toString(16)}`;
    }

    if (activeChainId !== chainIdRequest) {
      Alert.alert(
        `Active chainId is ${activeChainId} but received ${chainIdRequest}`,
      );
      throw ethErrors.rpc.invalidParams({
        message: `Invalid parameters: active chainId is different than the one provided.`,
      });
    }
  }
};

/**
 * Handle RPC methods called by dapps
 */
export const getRpcMethodMiddleware = ({
  hostname,
  getProviderState,
  navigation,
  // Website info
  url,
  title,
  icon,
  // Bookmarks
  isHomepage,
  // Show autocomplete
  fromHomepage,
  toggleUrlModal,
  // Wizard
  wizardScrollAdjusted,
  // For the browser
  tabId,
  // For WalletConnect
  isWalletConnect,
  // For MM SDK
  isMMSDK,
  getApprovedHosts,
  approveHost,
  injectHomePageScripts,
  // For analytics
  analytics,
}: RPCMethodsMiddleParameters) =>
  // all user facing RPC calls not implemented by the provider
  createAsyncMiddleware(async (req: any, res: any, next: any) => {
    // Utility function for getting accounts for either WalletConnect or MetaMask SDK.
    const getAccounts = (): string[] => {
      const selectedAddress =
        Engine.context.PreferencesController.state.selectedAddress?.toLowerCase();
      const isEnabled = isWalletConnect || getApprovedHosts()[hostname];
      return isEnabled && selectedAddress ? [selectedAddress] : [];
    };

    // Used by eth_accounts and eth_coinbase RPCs.
    const getEthAccounts = async () => {
      if (isMMSDK || isWalletConnect) {
        res.result = getAccounts();
      } else {
        res.result = await getPermittedAccounts(hostname);
      }
    };

    const checkTabActive = () => {
      if (!tabId) return true;
      const { browser } = store.getState();
      if (tabId !== browser.activeTab)
        throw ethErrors.provider.userRejectedRequest();
    };

    const getSource = () => {
      if (analytics?.isRemoteConn)
        return AppConstants.REQUEST_SOURCES.SDK_REMOTE_CONN;
      if (isWalletConnect) return AppConstants.REQUEST_SOURCES.WC;
      return AppConstants.REQUEST_SOURCES.IN_APP_BROWSER;
    };

    const requestUserApproval = async ({ type = '', requestData = {} }) => {
      checkTabActive();
      await Engine.context.ApprovalController.clear(
        ethErrors.provider.userRejectedRequest(),
      );

      const responseData = await Engine.context.ApprovalController.add({
        origin: hostname,
        type,
        requestData: {
          ...requestData,
          pageMeta: {
            url: url.current,
            title: title.current,
            icon: icon.current,
            analytics: {
              request_source: getSource(),
              request_platform: analytics?.platform,
            },
          },
        },
        id: random(),
      });
      return responseData;
    };

    const rpcMethods: any = {
      eth_getTransactionByHash: async () => {
        res.result = await polyfillGasPrice('getTransactionByHash', req.params);
      },
      eth_getTransactionByBlockHashAndIndex: async () => {
        res.result = await polyfillGasPrice(
          'getTransactionByBlockHashAndIndex',
          req.params,
        );
      },
      eth_getTransactionByBlockNumberAndIndex: async () => {
        res.result = await polyfillGasPrice(
          'getTransactionByBlockNumberAndIndex',
          req.params,
        );
      },
      eth_chainId: async () => {
        const { providerConfig } = Engine.context.NetworkController.state;
        const networkType = providerConfig.type as NetworkType;
        const isInitialNetwork =
          networkType && getAllNetworks().includes(networkType);
        let chainId;

        if (isInitialNetwork) {
          chainId = NetworksChainId[networkType];
        } else if (networkType === RPC) {
          chainId = providerConfig.chainId;
        }

        if (chainId && !chainId.startsWith('0x')) {
          // Convert to hex
          res.result = `0x${parseInt(chainId, 10).toString(16)}`;
        }
      },
      eth_hashrate: () => {
        res.result = '0x00';
      },
      eth_mining: () => {
        res.result = false;
      },
      net_listening: () => {
        res.result = true;
      },
      net_version: async () => {
        const {
          providerConfig: { type: networkType },
        } = Engine.context.NetworkController.state;

        const isInitialNetwork =
          networkType && getAllNetworks().includes(networkType);
        if (isInitialNetwork) {
          res.result = (Networks as any)[networkType].networkId;
        } else {
          return next();
        }
      },
      eth_requestAccounts: async () => {
        const { params } = req;
        if (isWalletConnect) {
          let { selectedAddress } = Engine.context.PreferencesController.state;
          selectedAddress = selectedAddress?.toLowerCase();
          res.result = [selectedAddress];
        } else if (isMMSDK) {
          try {
            const approved = getApprovedHosts()[hostname];

            if (!approved) {
              // Prompts user approval UI in RootRPCMethodsUI.js.
              await requestUserApproval({
                type: ApprovalTypes.CONNECT_ACCOUNTS,
                requestData: { hostname },
              });
            }
            // Stores approvals in SDKConnect.ts.
            approveHost?.(hostname);
            const accounts = getAccounts();
            res.result = accounts;
          } catch (e) {
            throw ethErrors.provider.userRejectedRequest(
              'User denied account authorization.',
            );
          }
        } else {
          // Check against permitted accounts.
          const permittedAccounts = await getPermittedAccounts(hostname);
          if (!params?.force && permittedAccounts.length) {
            res.result = permittedAccounts;
          } else {
            try {
              checkTabActive();
              await Engine.context.ApprovalController.clear();
              await Engine.context.PermissionController.requestPermissions(
                { origin: hostname },
                { eth_accounts: {} },
                { id: random() },
              );
              const acc = await getPermittedAccounts(hostname);
              res.result = acc;
            } catch (error) {
              if (error) {
                throw ethErrors.provider.userRejectedRequest(
                  'User denied account authorization.',
                );
              }
            }
          }
        }
      },
      eth_accounts: getEthAccounts,
      eth_coinbase: getEthAccounts,
      parity_defaultAccount: getEthAccounts,
      eth_sendTransaction: async () => {
        checkTabActive();
        const { TransactionController } = Engine.context;
        return RPCMethods.eth_sendTransaction({
          hostname,
          req,
          res,
          sendTransaction: TransactionController.addTransaction.bind(
            TransactionController,
          ),
          validateAccountAndChainId: async ({
            from,
            chainId,
          }: {
            from?: string;
            chainId?: number;
          }) => {
            await checkActiveAccountAndChainId({
              hostname,
              address: from,
              chainId,
              checkSelectedAddress: isMMSDK || isWalletConnect,
            });
          },
        });
      },
      eth_signTransaction: async () => {
        // This is implemented later in our middleware stack – specifically, in
        // eth-json-rpc-middleware – but our UI does not support it.
        throw ethErrors.rpc.methodNotSupported();
      },
      eth_sign: async () => {
        const { SignatureController, PreferencesController } = Engine.context;
        const { disabledRpcMethodPreferences } = PreferencesController.state;
        const { eth_sign } = disabledRpcMethodPreferences;

        if (!eth_sign) {
          throw ethErrors.rpc.methodNotFound(
            'eth_sign has been disabled. You must enable it in the advanced settings',
          );
        }
        const pageMeta = {
          meta: {
            url: url.current,
            title: title.current,
            icon: icon.current,
            analytics: {
              request_source: getSource(),
              request_platform: analytics?.platform,
            },
          },
        };

        checkTabActive();

        if (req.params[1].length === 66 || req.params[1].length === 67) {
          await checkActiveAccountAndChainId({
            hostname,
            address: req.params[0].from,
            checkSelectedAddress: isMMSDK || isWalletConnect,
          });
          const rawSig = await SignatureController.newUnsignedMessage({
            data: req.params[1],
            from: req.params[0],
            ...pageMeta,
            origin: hostname,
          });

          res.result = rawSig;
        } else {
          res.result = AppConstants.ETH_SIGN_ERROR;
          throw ethErrors.rpc.invalidParams(AppConstants.ETH_SIGN_ERROR);
        }
      },

      personal_sign: async () => {
        const { SignatureController } = Engine.context;
        const firstParam = req.params[0];
        const secondParam = req.params[1];
        const params = {
          data: firstParam,
          from: secondParam,
        };

        if (resemblesAddress(firstParam) && !resemblesAddress(secondParam)) {
          params.data = secondParam;
          params.from = firstParam;
        }

        const pageMeta = {
          meta: {
            url: url.current,
            title: title.current,
            icon: icon.current,
            analytics: {
              request_source: getSource(),
              request_platform: analytics?.platform,
            },
          },
        };

        checkTabActive();
        await checkActiveAccountAndChainId({
          hostname,
          address: params.from,
          checkSelectedAddress: isMMSDK || isWalletConnect,
        });

        const rawSig = await SignatureController.newUnsignedPersonalMessage({
          ...params,
          ...pageMeta,
          origin: hostname,
        });

        res.result = rawSig;
      },

      personal_ecRecover: () => {
        const data = req.params[0];
        const signature = req.params[1];
        const address = recoverPersonalSignature({ data, signature });

        res.result = address;
      },

      parity_checkRequest: () => {
        // This method is retained for legacy reasons
        // It doesn't serve it's intended purpose anymore of checking parity requests,
        // because our API doesn't support parity requests.
        res.result = null;
      },

      eth_signTypedData: async () => {
        const { SignatureController } = Engine.context;
        const pageMeta = {
          meta: {
            url: url.current,
            title: title.current,
            icon: icon.current,
            analytics: {
              request_source: getSource(),
              request_platform: analytics?.platform,
            },
          },
        };

        checkTabActive();
        await checkActiveAccountAndChainId({
          hostname,
          address: req.params[1],
          checkSelectedAddress: isMMSDK || isWalletConnect,
        });

        const rawSig = await SignatureController.newUnsignedTypedMessage(
          {
            data: req.params[0],
            from: req.params[1],
            ...pageMeta,
            origin: hostname,
          },
          req,
          'V1',
        );

        res.result = rawSig;
      },

      eth_signTypedData_v3: async () => {
        const { SignatureController } = Engine.context;

        const data = JSON.parse(req.params[1]);
        const chainId = data.domain.chainId;

        const pageMeta = {
          meta: {
            url: url.current,
            title: title.current,
            icon: icon.current,
            analytics: {
              request_source: getSource(),
              request_platform: analytics?.platform,
            },
          },
        };

        checkTabActive();
        await checkActiveAccountAndChainId({
          hostname,
          address: req.params[0],
          chainId,
          checkSelectedAddress: isMMSDK || isWalletConnect,
        });

        const rawSig = await SignatureController.newUnsignedTypedMessage(
          {
            data: req.params[1],
            from: req.params[0],
            ...pageMeta,
            origin: hostname,
          },
          req,
          'V3',
        );

        res.result = rawSig;
      },

      eth_signTypedData_v4: async () => {
        const { SignatureController } = Engine.context;

        const data = JSON.parse(req.params[1]);
        const chainId = data.domain.chainId;

        const pageMeta = {
          meta: {
            url: url.current,
            title: title.current,
            icon: icon.current,
            analytics: {
              request_source: getSource(),
              request_platform: analytics?.platform,
            },
          },
        };

        checkTabActive();
        await checkActiveAccountAndChainId({
          hostname,
          address: req.params[0],
          chainId,
          checkSelectedAddress: isMMSDK || isWalletConnect,
        });

        const rawSig = await SignatureController.newUnsignedTypedMessage(
          {
            data: req.params[1],
            from: req.params[0],
            ...pageMeta,
            origin: hostname,
          },
          req,
          'V4',
        );

        res.result = rawSig;
      },

      web3_clientVersion: async () => {
        if (!appVersion) {
          appVersion = await getVersion();
        }
        res.result = `MetaMask/${appVersion}/Mobile`;
      },

      wallet_scanQRCode: () =>
        new Promise<void>((resolve, reject) => {
          checkTabActive();
          navigation.navigate('QRScanner', {
            onScanSuccess: (data: any) => {
              const regex = new RegExp(req.params[0]);
              if (regex && !regex.exec(data)) {
                reject({ message: 'NO_REGEX_MATCH', data });
              } else if (
                !regex &&
                !/^(0x){1}[0-9a-fA-F]{40}$/i.exec(data.target_address)
              ) {
                reject({
                  message: 'INVALID_ETHEREUM_ADDRESS',
                  data: data.target_address,
                });
              }
              let result = data;
              if (data.target_address) {
                result = data.target_address;
              } else if (data.scheme) {
                result = JSON.stringify(data);
              }
              res.result = result;
              resolve();
            },
            onScanError: (e: { toString: () => any }) => {
              throw ethErrors.rpc.internal(e.toString());
            },
          });
        }),

      wallet_watchAsset: async () => {
        const {
          params: {
            options: { address, decimals, image, symbol },
            type,
          },
        } = req;
        const { TokensController, NetworkController } = Engine.context;
        const { chainId } = NetworkController.state?.providerConfig || {};

        checkTabActive();

        // Check if token exists on wallet's active network.
        const isTokenOnNetwork = await isSmartContractAddress(address, chainId);
        if (!isTokenOnNetwork) {
          throw new Error(TOKEN_NOT_SUPPORTED_FOR_NETWORK);
        }
        const permittedAccounts = await getPermittedAccounts(hostname);
        // This should return the current active account on the Dapp.
        const selectedAddress =
          Engine.context.PreferencesController.state.selectedAddress;
        // Fallback to wallet address if there is no connected account to Dapp.
        const interactingAddress = permittedAccounts?.[0] || selectedAddress;
        await TokensController.watchAsset(
          { address, symbol, decimals, image },
          type,
          safeToChecksumAddress(interactingAddress),
        );
        res.result = true;
      },

      metamask_removeFavorite: async () => {
        checkTabActive();
        if (!isHomepage()) {
          throw ethErrors.provider.unauthorized('Forbidden.');
        }

        const { bookmarks } = store.getState();

        Alert.alert(
          strings('browser.remove_bookmark_title'),
          strings('browser.remove_bookmark_msg'),
          [
            {
              text: strings('browser.cancel'),
              onPress: () => {
                res.result = {
                  favorites: bookmarks,
                };
              },
              style: 'cancel',
            },
            {
              text: strings('browser.yes'),
              onPress: () => {
                const bookmark = { url: req.params[0] };

                store.dispatch(removeBookmark(bookmark));

                const { bookmarks: updatedBookmarks } = store.getState();

                if (isHomepage()) {
                  injectHomePageScripts(updatedBookmarks);
                }

                res.result = {
                  favorites: bookmarks,
                };
              },
            },
          ],
        );
      },

      metamask_showTutorial: async () => {
        checkTabActive();
        if (!isHomepage()) {
          throw ethErrors.provider.unauthorized('Forbidden.');
        }
        wizardScrollAdjusted.current = false;

        store.dispatch(setOnboardingWizardStep(1));

        navigation.navigate('WalletView');

        res.result = true;
      },

      metamask_showAutocomplete: async () => {
        checkTabActive();
        if (!isHomepage()) {
          throw ethErrors.provider.unauthorized('Forbidden.');
        }
        fromHomepage.current = true;
        toggleUrlModal(true);

        setTimeout(() => {
          fromHomepage.current = false;
        }, 1500);

        res.result = true;
      },

      metamask_injectHomepageScripts: async () => {
        if (isHomepage()) {
          injectHomePageScripts();
        }
        res.result = true;
      },

      /**
       * This method is used by the inpage provider to get its state on
       * initialization.
       */
      metamask_getProviderState: async () => {
        res.result = {
          ...getProviderState(),
          accounts: isMMSDK
            ? getAccounts()
            : await getPermittedAccounts(hostname),
        };
      },

      /**
       * This method is sent by the window.web3 shim. It can be used to
       * record web3 shim usage metrics. These metrics are already collected
       * in the extension, and can optionally be added to mobile as well.
       *
       * For now, we need to respond to this method to not throw errors on
       * the page, and we implement it as a no-op.
       */
      metamask_logWeb3ShimUsage: () => (res.result = null),
      wallet_addEthereumChain: () => {
        checkTabActive();
        return RPCMethods.wallet_addEthereumChain({
          req,
          res,
          requestUserApproval,
          analytics: {
            request_source: getSource(),
            request_platform: analytics?.platform,
          },
        });
      },

      wallet_switchEthereumChain: () => {
        checkTabActive();
        return RPCMethods.wallet_switchEthereumChain({
          req,
          res,
          requestUserApproval,
          analytics: {
            request_source: getSource(),
            request_platform: analytics?.platform,
          },
        });
      },
    };

    const blockRefIndex = blockTagParamIndex(req);
    if (blockRefIndex) {
      const blockRef = req.params?.[blockRefIndex];
      // omitted blockRef implies "latest"
      if (blockRef === undefined) {
        req.params[blockRefIndex] = 'latest';
      }
    }

    if (!rpcMethods[req.method]) {
      return next();
    }
    await rpcMethods[req.method]();
  });

export default getRpcMethodMiddleware;<|MERGE_RESOLUTION|>--- conflicted
+++ resolved
@@ -33,13 +33,10 @@
   SWITCH_ETHEREUM_CHAIN = 'SWITCH_ETHEREUM_CHAIN',
   REQUEST_PERMISSIONS = 'wallet_requestPermissions',
   WALLET_CONNECT = 'WALLET_CONNECT',
-<<<<<<< HEAD
-  WATCH_ASSET = 'wallet_watchAsset',
-=======
   ETH_SIGN = 'eth_sign',
   PERSONAL_SIGN = 'personal_sign',
   ETH_SIGN_TYPED_DATA = 'eth_signTypedData',
->>>>>>> c29741d2
+  WATCH_ASSET = 'wallet_watchAsset',
 }
 
 interface RPCMethodsMiddleParameters {
