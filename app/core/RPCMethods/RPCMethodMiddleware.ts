import { MutableRefObject } from 'react';
import { Alert, ImageSourcePropType } from 'react-native';
import { getVersion } from 'react-native-device-info';
import { createAsyncMiddleware } from '@metamask/json-rpc-engine';
import { providerErrors, rpcErrors } from '@metamask/rpc-errors';
import { SetFlowLoadingTextOptions } from '@metamask/approval-controller';
import { recoverPersonalSignature } from '@metamask/eth-sig-util';
import {
  getCaip25PermissionFromLegacyPermissions,
  rejectOriginPendingApprovals,
  requestPermittedChainsPermissionIncremental,
} from '../../util/permissions';
import { Hex } from '@metamask/utils';
import {
  getPermissionsHandler,
  requestPermissionsHandler,
  revokePermissionsHandler,
} from '@metamask/eip1193-permission-middleware';
<<<<<<< HEAD
import {
  Caip25CaveatType,
  Caip25EndowmentPermissionName,
} from '@metamask/chain-agnostic-permission';
=======
>>>>>>> 05d3e30f
import RPCMethods from './index.js';
import { RPC } from '../../constants/network';
import { ChainId, NetworkType } from '@metamask/controller-utils';
import {
  PermissionController,
  PermissionDoesNotExistError,
  RequestedPermissions,
} from '@metamask/permission-controller';
import { blockTagParamIndex, getAllNetworks, isPerDappSelectedNetworkEnabled } from '../../util/networks';
import { polyfillGasPrice } from './utils';
import ImportedEngine from '../Engine';
import { strings } from '../../../locales/i18n';
import { resemblesAddress, safeToChecksumAddress } from '../../util/address';
import { store } from '../../store';
import { removeBookmark } from '../../actions/bookmarks';
import setOnboardingWizardStep from '../../actions/wizard';
import { v1 as random } from 'uuid';
import {
<<<<<<< HEAD
  getDefaultCaip25CaveatValue,
=======
>>>>>>> 05d3e30f
  getPermittedAccounts,
} from '../Permissions';
import AppConstants from '../AppConstants';
import PPOMUtil from '../../lib/ppom/ppom-util';
import { selectEvmChainId, selectProviderConfig } from '../../selectors/networkController';
import { setEventStageError, setEventStage } from '../../actions/rpcEvents';
import { isWhitelistedRPC, RPCStageTypes } from '../../reducers/rpcEvents';
import { regex } from '../../../app/util/regex';
import Logger from '../../../app/util/Logger';
import DevLogger from '../SDKConnect/utils/DevLogger';
import { addTransaction } from '../../util/transaction-controller';
import Routes from '../../constants/navigation/Routes';
import { endTrace, trace, TraceName } from '../../util/trace';
import {
  MessageParamsTyped,
  SignatureController,
} from '@metamask/signature-controller';
import { selectPerOriginChainId } from '../../selectors/selectedNetworkController';
<<<<<<< HEAD
=======
import requestEthereumAccounts from './eth-request-accounts';
>>>>>>> 05d3e30f

// TODO: Replace "any" with type
// eslint-disable-next-line @typescript-eslint/no-explicit-any
const Engine = ImportedEngine as any;

let appVersion = '';

///: BEGIN:ONLY_INCLUDE_IF(keyring-snaps)
export const SNAP_MANAGE_ACCOUNTS_CONFIRMATION_TYPES = {
  confirmAccountCreation: 'snap_manageAccounts:confirmAccountCreation',
  confirmAccountRemoval: 'snap_manageAccounts:confirmAccountRemoval',
  showSnapAccountRedirect: 'snap_manageAccounts:showSnapAccountRedirect',
  showNameSnapAccount: 'snap_manageAccounts:showNameSnapAccount',
};
///: END:ONLY_INCLUDE_IF

export enum ApprovalTypes {
  CONNECT_ACCOUNTS = 'CONNECT_ACCOUNTS',
  SIGN_MESSAGE = 'SIGN_MESSAGE',
  ADD_ETHEREUM_CHAIN = 'ADD_ETHEREUM_CHAIN',
  SWITCH_ETHEREUM_CHAIN = 'SWITCH_ETHEREUM_CHAIN',
  REQUEST_PERMISSIONS = 'wallet_requestPermissions',
  WALLET_CONNECT = 'WALLET_CONNECT',
  PERSONAL_SIGN = 'personal_sign',
  ETH_SIGN_TYPED_DATA = 'eth_signTypedData',
  WATCH_ASSET = 'wallet_watchAsset',
  TRANSACTION = 'transaction',
  RESULT_ERROR = 'result_error',
  RESULT_SUCCESS = 'result_success',
  SMART_TRANSACTION_STATUS = 'smart_transaction_status',
  ///: BEGIN:ONLY_INCLUDE_IF(external-snaps)
  INSTALL_SNAP = 'wallet_installSnap',
  UPDATE_SNAP = 'wallet_updateSnap',
  SNAP_DIALOG = 'snap_dialog',
  ///: END:ONLY_INCLUDE_IF
}

export interface RPCMethodsMiddleParameters {
  hostname: string;
  channelId?: string; // Used for remote connections
  // TODO: Replace "any" with type
  // eslint-disable-next-line @typescript-eslint/no-explicit-any
  getProviderState: (origin?: string, networkClientId?: string,) => any;
  // TODO: Replace "any" with type
  // eslint-disable-next-line @typescript-eslint/no-explicit-any
  navigation: any;
  url: MutableRefObject<string>;
  title: MutableRefObject<string>;
  icon: MutableRefObject<ImageSourcePropType | undefined>;
  // Bookmarks
  isHomepage: () => boolean;
  // Show autocomplete
  fromHomepage: { current: boolean };
  toggleUrlModal: (shouldClearUrlInput: boolean) => void;
  // Wizard
  wizardScrollAdjusted: { current: boolean };
  // For the browser
  tabId: number | '' | false;
  // For WalletConnect
  isWalletConnect: boolean;
  // For MM SDK
  isMMSDK: boolean;
  injectHomePageScripts: (bookmarks?: []) => void;
  analytics: { [key: string]: string | boolean };
}

// Also used by WalletConnect.js.
export const checkActiveAccountAndChainId = async ({
  address,
  chainId,
  channelId,
  hostname,
  isWalletConnect,
}: {
  address?: string;
  chainId?: number;
  channelId?: string;
  hostname: string;
  isWalletConnect: boolean;
}) => {
  let isInvalidAccount = false;
  const origin = channelId ?? hostname;

  if (address) {
    const formattedAddress = safeToChecksumAddress(address);
    DevLogger.log('checkActiveAccountAndChainId', {
      address,
      chainId,
      channelId,
      hostname,
      formattedAddress,
    });

    const permissionsController = (
      Engine.context as {
        // TODO: Replace "any" with type
        // eslint-disable-next-line @typescript-eslint/no-explicit-any
        PermissionController: PermissionController<any, any>;
      }
    ).PermissionController;
    DevLogger.log(
      `checkActiveAccountAndChainId channelId=${channelId} isWalletConnect=${isWalletConnect} hostname=${hostname}`,
      permissionsController.state,
    );

    const accounts = getPermittedAccounts(origin);
    const normalizedAccounts = accounts.map(safeToChecksumAddress);

    if (!normalizedAccounts.includes(formattedAddress)) {
      DevLogger.log(`invalid accounts ${formattedAddress}`, normalizedAccounts);
      isInvalidAccount = true;
      if (accounts.length > 0) {
        // Permissions issue --- requesting incorrect address
        throw rpcErrors.invalidParams({
          message: `Invalid parameters: must provide a permitted Ethereum address.`,
        });
      }
    }

    if (isInvalidAccount) {
      throw rpcErrors.invalidParams({
        message: `Invalid parameters: must provide an Ethereum address.`,
      });
    }
  }

  DevLogger.log(
    `checkActiveAccountAndChainId isInvalidAccount=${isInvalidAccount}`,
  );

  if (chainId) {
    const providerConfig = selectProviderConfig(store.getState());
    const providerConfigChainId = selectEvmChainId(store.getState());
    const networkType = providerConfig.type as NetworkType;
    const isInitialNetwork =
      networkType && getAllNetworks().includes(networkType);
    let activeChainId;

    if (origin && isPerDappSelectedNetworkEnabled()) {
      const perOriginChainId = selectPerOriginChainId(
        store.getState(),
        origin,
      );

      activeChainId = perOriginChainId;

    } else if (isInitialNetwork) {
      activeChainId = ChainId[networkType as keyof typeof ChainId];
    } else if (networkType === RPC) {
      activeChainId = providerConfigChainId;
    }

    if (activeChainId && !activeChainId.startsWith('0x')) {
      // Convert to hex
      activeChainId = `0x${parseInt(activeChainId, 10).toString(16)}`;
    }

    let chainIdRequest = String(chainId);
    if (chainIdRequest && !chainIdRequest.startsWith('0x')) {
      // Convert to hex
      chainIdRequest = `0x${parseInt(chainIdRequest, 10).toString(16)}`;
    }

    if (activeChainId !== chainIdRequest) {
      Alert.alert(
        `Active chainId is ${activeChainId} but received ${chainIdRequest}`,
      );
      throw rpcErrors.invalidParams({
        message: `Invalid parameters: active chainId is different than the one provided.`,
      });
    }
  }
};

const generateRawSignature = async ({
  version,
  req,
  hostname,
  url,
  title,
  icon,
  analytics,
  chainId,
  channelId,
  getSource,
  isWalletConnect,
  checkTabActive,
}: {
  version: string;
  // TODO: Replace "any" with type
  // eslint-disable-next-line @typescript-eslint/no-explicit-any
  req: any;
  hostname: string;
  url: MutableRefObject<string>;
  title: MutableRefObject<string>;
  icon: MutableRefObject<ImageSourcePropType | undefined>;
  analytics: { [key: string]: string | boolean };
  chainId: number;
  isMMSDK: boolean;
  channelId?: string;
  getSource: () => string;
  isWalletConnect: boolean;
  // TODO: Replace "any" with type
  // eslint-disable-next-line @typescript-eslint/no-explicit-any
  checkTabActive: any;
}) => {
  endTrace({ name: TraceName.Middleware, id: req.id });

  const signatureController = Engine.context
    .SignatureController as SignatureController;

  const pageMeta = {
    meta: {
      url: url.current,
      title: title.current,
      icon: icon.current,
      channelId,
      analytics: {
        request_source: getSource(),
        request_platform: analytics?.platform,
      },
    },
  };

  checkTabActive();
  await checkActiveAccountAndChainId({
    hostname,
    channelId,
    address: req.params[0],
    chainId,
    isWalletConnect,
  });

  const rawSig = await signatureController.newUnsignedTypedMessage(
    {
      data: req.params[1],
      from: req.params[0],
      requestId: req.id,
      ...pageMeta,
      channelId,
      origin: hostname,
      securityAlertResponse: req.securityAlertResponse,
    } as MessageParamsTyped,
    req,
    version,
    {
      parseJsonData: false,
    },
    { traceContext: req.traceContext },
  );

  endTrace({ name: TraceName.Signature, id: req.id });

  return rawSig;
};

/**
 * Gets the dependency hooks used by methods from {@link getRpcMethodMiddleware}
 * @param origin - The origin of the connection.
 * @returns The hooks object.
 */
export const getRpcMethodMiddlewareHooks = (origin: string) => ({
  getCaveat: ({
    target,
    caveatType,
  }: {
    target: string;
    caveatType: string;
  }) => {
    try {
      return Engine.context.PermissionController.getCaveat(
        origin,
        target,
        caveatType,
      );
    } catch (e) {
      if (e instanceof PermissionDoesNotExistError) {
        // suppress expected error in case that the origin
        // does not have the target permission yet
      } else {
        throw e;
      }
    }

    return undefined;
  },
  requestPermittedChainsPermissionIncrementalForOrigin: (options: {
    origin: string;
    chainId: Hex;
    autoApprove: boolean;
  }) =>
    requestPermittedChainsPermissionIncremental({
      ...options,
      origin,
    }),
  hasApprovalRequestsForOrigin: () =>
    Engine.context.ApprovalController.has({ origin }),
  toNetworkConfiguration: Engine.controllerMessenger.call.bind(
    Engine.controllerMessenger,
    'NetworkController:getNetworkConfigurationByChainId',
  ),
  getCurrentChainIdForDomain: (domain: string) => {
    const networkClientId =
      Engine.context.SelectedNetworkController.getNetworkClientIdForDomain(
        domain,
      );
    const { chainId } =
      Engine.context.NetworkController.getNetworkConfigurationByNetworkClientId(
        networkClientId,
      );
    return chainId;
  },
  getNetworkConfigurationByChainId:
    Engine.context.NetworkController.getNetworkConfigurationByChainId.bind(
      Engine.context.NetworkController,
    ),
  rejectApprovalRequestsForOrigin: () => rejectOriginPendingApprovals(origin),
});

/**
 * Handle RPC methods called by dapps
 */
export const getRpcMethodMiddleware = ({
  hostname,
  channelId,
  getProviderState,
  navigation,
  // Website info
  url,
  title,
  icon,
  // Bookmarks
  isHomepage,
  // Show autocomplete
  fromHomepage,
  toggleUrlModal,
  // Wizard
  wizardScrollAdjusted,
  // For the browser
  tabId,
  // For WalletConnect
  isWalletConnect,
  // For MM SDK
  isMMSDK,
  injectHomePageScripts,
  // For analytics
  analytics,
}: RPCMethodsMiddleParameters) => {
  // Make sure to always have the correct origin
  hostname = hostname.replace(AppConstants.MM_SDK.SDK_REMOTE_ORIGIN, '');
  const origin = channelId ?? hostname;
  const hooks = getRpcMethodMiddlewareHooks(origin);

  DevLogger.log(
    `getRpcMethodMiddleware hostname=${hostname} channelId=${channelId}`,
  );
  // all user facing RPC calls not implemented by the provider
  // TODO: Replace "any" with type
  // eslint-disable-next-line @typescript-eslint/no-explicit-any
  return createAsyncMiddleware(async (req: any, res: any, next: any) => {
    // Used by eth_accounts and eth_coinbase RPCs.
    const getEthAccounts = async () => {
      const accounts = getPermittedAccounts(origin);
      res.result = accounts;
    };

    const checkTabActive = () => {
      if (!tabId) return true;
      const { browser } = store.getState();
      if (tabId !== browser.activeTab)
        throw providerErrors.userRejectedRequest();
    };

    const getSource = () => {
      if (analytics?.isRemoteConn)
        return AppConstants.REQUEST_SOURCES.SDK_REMOTE_CONN;
      if (isWalletConnect) return AppConstants.REQUEST_SOURCES.WC;
      return AppConstants.REQUEST_SOURCES.IN_APP_BROWSER;
    };

    // eslint-disable-next-line @typescript-eslint/no-unused-vars
    const setApprovalFlowLoadingText = (opts: SetFlowLoadingTextOptions) => {
      Engine.context.ApprovalController.setFlowLoadingText(opts);
    };

    const requestUserApproval = async ({ type = '', requestData = {} }) => {
      checkTabActive();
      await Engine.context.ApprovalController.clear(
        providerErrors.userRejectedRequest(),
      );

      const responseData = await Engine.context.ApprovalController.add({
        origin: hostname,
        type,
        requestData: {
          ...requestData,
          pageMeta: {
            url: url.current,
            title: title.current,
            icon: icon.current,
            channelId,
            analytics: {
              request_source: getSource(),
              request_platform: analytics?.platform,
            },
          },
        },
        id: random(),
      });
      return responseData;
    };

    // TODO: Replace "any" with type
    // eslint-disable-next-line @typescript-eslint/no-explicit-any
    const rpcMethods: any = {
      wallet_revokePermissions: async () =>
        await revokePermissionsHandler.implementation(
          req,
          res,
          next,
          (err) => {
            if (err) {
              throw err;
            }
          },
          {
            revokePermissionsForOrigin: (permissionKeys) => {
              try {
                Engine.context.PermissionController.revokePermissions({
                  [origin]: permissionKeys,
                });
              } catch (e) {
                // we dont want to handle errors here because
                // the revokePermissions api method should just
                // return `null` if the permissions were not
                // successfully revoked or if the permissions
                // for the origin do not exist
              }
            },
          },
        ),
      wallet_getPermissions: async () =>
        // TODO: Replace "any" with type
        // eslint-disable-next-line @typescript-eslint/no-explicit-any
        new Promise<any>((resolve) => {
          const handle = getPermissionsHandler.implementation(
            req,
            res,
            next,
            () => {
              resolve(undefined);
            },
            {
              getAccounts: (...args) => getPermittedAccounts(origin, ...args),
              getPermissionsForOrigin:
                Engine.context.PermissionController.getPermissions.bind(
                  Engine.context.PermissionController,
                  channelId ?? hostname,
                ),
            },
          );
          handle?.catch((error) => {
            Logger.error(error as Error, 'Failed to get permissions');
          });
        }),
      wallet_requestPermissions: async () =>
        // TODO: Replace "any" with type
        // eslint-disable-next-line @typescript-eslint/no-explicit-any
        new Promise<any>((resolve, reject) => {
          requestPermissionsHandler
            .implementation(
              req,
              res,
              next,
              (err) => {
                if (err) {
                  return reject(err);
                }
                resolve(undefined);
              },
              {
                getAccounts: (...args) =>
                  getPermittedAccounts(origin, ...args),
                getCaip25PermissionFromLegacyPermissionsForOrigin: (
                  requestedPermissions,
                ) =>
                  getCaip25PermissionFromLegacyPermissions(
                    origin,
                    requestedPermissions,
<<<<<<< HEAD
                  ),
                requestPermissionsForOrigin:
                  Engine.context.PermissionController.requestPermissions.bind(
                    Engine.context.PermissionController,
                    { origin: channelId ?? hostname },
                    req.params[0],
                  ),
=======
                  ),
                  requestPermissionsForOrigin: (requestedPermissions) =>
                    Engine.context.PermissionController.requestPermissions(
                    { origin: channelId ?? hostname },
                    requestedPermissions,
                    {
                      metadata: {
                        isEip1193Request: true,
                      },
                    },
                  ),
>>>>>>> 05d3e30f
              },
            )
            ?.then(resolve)
            .catch(reject);
        }),
      eth_getTransactionByHash: async () => {
        res.result = await polyfillGasPrice(
          'getTransactionByHash',
          origin,
          req.params,
        );
      },
      eth_getTransactionByBlockHashAndIndex: async () => {
        res.result = await polyfillGasPrice(
          'getTransactionByBlockHashAndIndex',
          origin,
          req.params,
        );
      },
      eth_getTransactionByBlockNumberAndIndex: async () => {
        res.result = await polyfillGasPrice(
          'getTransactionByBlockNumberAndIndex',
          origin,
          req.params,
        );
      },
      eth_chainId: () => {
        const networkConfiguration =
          Engine.context.NetworkController.getNetworkConfigurationByNetworkClientId(
            req.networkClientId,
          );
        res.result = networkConfiguration.chainId;
      },
      eth_hashrate: () => {
        res.result = '0x00';
      },
      eth_mining: () => {
        res.result = false;
      },
      net_listening: () => {
        res.result = true;
      },
      net_version: async () => {
        const networkProviderState = await getProviderState(origin, req.networkClientId);
        res.result = networkProviderState.networkVersion;
      },
<<<<<<< HEAD
      eth_requestAccounts: async () => {
        const { params } = req;

        const permittedAccounts = await getPermittedAccounts(origin);

        if (!params?.force && permittedAccounts.length) {
          res.result = permittedAccounts;
        } else {
          try {
            checkTabActive();
            await Engine.context.PermissionController.requestPermissions(
              { origin },
              {
                [Caip25EndowmentPermissionName]: {
                  caveats: [
                    {
                      type: Caip25CaveatType,
                      value: getDefaultCaip25CaveatValue(),
                    },
                  ],
                },
              },
            );
            DevLogger.log(`eth_requestAccounts requestPermissions`);
            const acc = getPermittedAccounts(origin);
            DevLogger.log(`eth_requestAccounts getPermittedAccounts`, acc);
            res.result = acc;
          } catch (error) {
            DevLogger.log(`eth_requestAccounts error`, error);
            if (error) {
              throw providerErrors.userRejectedRequest(
                'User denied account authorization.',
              );
            }
          }
        }
      },
=======
      eth_requestAccounts: async () =>
        // TODO: Replace "any" with type
        // eslint-disable-next-line @typescript-eslint/no-explicit-any
        new Promise<any>((resolve, reject) => {
          requestEthereumAccounts
            .implementation(
              req,
              res,
              next,
              (err: Error) => {
                if (err) {
                  return reject(err);
                }
                resolve(undefined);
              },
              {
                getAccounts: (opts?: { ignoreLock?: boolean; }) =>
                  getPermittedAccounts(origin, opts),
                getCaip25PermissionFromLegacyPermissionsForOrigin: (
                  requestedPermissions: RequestedPermissions,
                ) =>
                  getCaip25PermissionFromLegacyPermissions(
                    origin,
                    requestedPermissions,
                  ),
                requestPermissionsForOrigin: (requestedPermissions: RequestedPermissions) =>
                  Engine.context.PermissionController.requestPermissions(
                    { origin: channelId ?? hostname },
                    requestedPermissions,
                    {
                      metadata: {
                        isEip1193Request: true,
                      },
                    },
                  ),
                  getUnlockPromise: () => {
                    if (Engine.context.KeyringController.isUnlocked()) {
                      return Promise.resolve();
                    }
                    return new Promise((resolveUnlock) => {
                      Engine.controllerMessenger.subscribeOnceIf(
                        'KeyringController:unlock',
                        resolveUnlock,
                        () => true,
                      );
                    });
                  },
              },
            )
            ?.then(resolve)
            .catch(reject);
        }),
        eth_accounts: getEthAccounts,
>>>>>>> 05d3e30f
      eth_coinbase: getEthAccounts,
      parity_defaultAccount: getEthAccounts,
      eth_sendTransaction: async () => {
        checkTabActive();

        return RPCMethods.eth_sendTransaction({
          hostname,
          req,
          res,
          sendTransaction: addTransaction,
          validateAccountAndChainId: async ({
            from,
            chainId,
          }: {
            from?: string;
            chainId?: number;
          }) => {
            // TODO this needs to be modified for per dapp selected network
            await checkActiveAccountAndChainId({
              hostname,
              address: from,
              channelId,
              chainId,
              isWalletConnect,
            });
          },
        });
      },

      personal_sign: async () => {
        const firstParam = req.params[0];
        const secondParam = req.params[1];
        const params = {
          data: firstParam,
          from: secondParam,
          requestId: req.id,
        };

        if (resemblesAddress(firstParam) && !resemblesAddress(secondParam)) {
          params.data = secondParam;
          params.from = firstParam;
        }

        const pageMeta = {
          meta: {
            url: url.current,
            channelId,
            title: title.current,
            icon: icon.current,
            analytics: {
              request_source: getSource(),
              request_platform: analytics?.platform,
            },
          },
        };

        const signatureController = Engine.context
          .SignatureController as SignatureController;

        checkTabActive();
        await checkActiveAccountAndChainId({
          hostname,
          channelId,
          address: params.from,
          isWalletConnect,
        });

        DevLogger.log(`personal_sign`, params, pageMeta, hostname);

        trace(
          { name: TraceName.PPOMValidation, parentContext: req.traceContext },
          () => PPOMUtil.validateRequest(req),
        );

        const rawSig = await signatureController.newUnsignedPersonalMessage(
          {
            ...params,
            ...pageMeta,
            origin: hostname,
          },
          req,
          { traceContext: req.traceContext },
        );

        endTrace({ name: TraceName.Signature, id: req.id });

        res.result = rawSig;
      },

      personal_ecRecover: () => {
        const data = req.params[0];
        const signature = req.params[1];
        const address = recoverPersonalSignature({ data, signature });

        res.result = address;
      },

      parity_checkRequest: () => {
        // This method is retained for legacy reasons
        // It doesn't serve it's intended purpose anymore of checking parity requests,
        // because our API doesn't support parity requests.
        res.result = null;
      },

      eth_signTypedData: async () => {
        endTrace({ name: TraceName.Middleware, id: req.id });

        const pageMeta = {
          meta: {
            url: url.current,
            title: title.current,
            icon: icon.current,
            channelId,
            analytics: {
              request_source: getSource(),
              request_platform: analytics?.platform,
            },
          },
        };

        const signatureController = Engine.context
          .SignatureController as SignatureController;

        checkTabActive();
        await checkActiveAccountAndChainId({
          hostname,
          channelId,
          address: req.params[1],
          isWalletConnect,
        });

        trace(
          { name: TraceName.PPOMValidation, parentContext: req.traceContext },
          () => PPOMUtil.validateRequest(req),
        );

        const rawSig = await signatureController.newUnsignedTypedMessage(
          {
            data: req.params[0],
            from: req.params[1],
            requestId: req.id,
            ...pageMeta,
            origin: hostname,
          },
          req,
          'V1',
          { parseJsonData: false },
          { traceContext: req.traceContext },
        );

        endTrace({ name: TraceName.Signature, id: req.id });

        res.result = rawSig;
      },

      eth_signTypedData_v3: async () => {
        const data =
          typeof req.params[1] === 'string'
            ? JSON.parse(req.params[1])
            : req.params[1];
        const chainId = data.domain.chainId;

        trace(
          { name: TraceName.PPOMValidation, parentContext: req.traceContext },
          () => PPOMUtil.validateRequest(req),
        );

        res.result = await generateRawSignature({
          version: 'V3',
          req,
          hostname,
          url,
          title,
          icon,
          analytics,
          isMMSDK,
          channelId,
          isWalletConnect,
          chainId,
          getSource,
          checkTabActive,
        });
      },

      eth_signTypedData_v4: async () => {
        const data =
          typeof req.params[1] === 'string'
            ? JSON.parse(req.params[1])
            : req.params[1];
        const chainId = data.domain.chainId;

        trace(
          { name: TraceName.PPOMValidation, parentContext: req.traceContext },
          () => PPOMUtil.validateRequest(req),
        );

        res.result = await generateRawSignature({
          version: 'V4',
          req,
          hostname,
          url,
          title,
          icon,
          analytics,
          isMMSDK,
          channelId,
          isWalletConnect,
          chainId,
          getSource,
          checkTabActive,
        });
      },

      web3_clientVersion: async () => {
        if (!appVersion) {
          appVersion = await getVersion();
        }
        res.result = `MetaMask/${appVersion}/Mobile`;
      },

      wallet_scanQRCode: () =>
        new Promise<void>((resolve, reject) => {
          checkTabActive();
          navigation.navigate(Routes.QR_TAB_SWITCHER, {
            // TODO: Replace "any" with type
            // eslint-disable-next-line @typescript-eslint/no-explicit-any
            onScanSuccess: (data: any) => {
              if (!regex.exec(req.params[0], data)) {
                reject({ message: 'NO_REGEX_MATCH', data });
              } else if (regex.walletAddress.exec(data.target_address)) {
                reject({
                  message: 'INVALID_ETHEREUM_ADDRESS',
                  data: data.target_address,
                });
              }
              let result = data;
              if (data.target_address) {
                result = data.target_address;
              } else if (data.scheme) {
                result = JSON.stringify(data);
              }
              res.result = result;
              resolve();
            },
            // TODO: Replace "any" with type
            // eslint-disable-next-line @typescript-eslint/no-explicit-any
            onScanError: (e: { toString: () => any }) => {
              throw rpcErrors.internal(e.toString());
            },
          });
        }),

      wallet_watchAsset: async () =>
        RPCMethods.wallet_watchAsset({ req, res, hostname, checkTabActive }),

      metamask_removeFavorite: async () => {
        checkTabActive();

        if (!isHomepage()) {
          throw providerErrors.unauthorized('Forbidden.');
        }

        const { bookmarks } = store.getState();

        return new Promise<void>((resolve) => {
          Alert.alert(
            strings('browser.remove_bookmark_title'),
            strings('browser.remove_bookmark_msg'),
            [
              {
                text: strings('browser.cancel'),
                onPress: () => {
                  res.result = {
                    favorites: bookmarks,
                  };
                  resolve();
                },
                style: 'cancel',
              },
              {
                text: strings('browser.yes'),
                onPress: () => {
                  const bookmark = { url: req.params[0] };

                  store.dispatch(removeBookmark(bookmark));

                  const { bookmarks: updatedBookmarks } = store.getState();

                  if (isHomepage()) {
                    injectHomePageScripts(updatedBookmarks);
                  }

                  res.result = {
                    favorites: bookmarks,
                  };
                  resolve();
                },
              },
            ],
          );
        });
      },

      metamask_showTutorial: async () => {
        checkTabActive();
        if (!isHomepage()) {
          throw providerErrors.unauthorized('Forbidden.');
        }
        wizardScrollAdjusted.current = false;

        store.dispatch(setOnboardingWizardStep(1));

        navigation.navigate('WalletView');

        res.result = true;
      },

      metamask_showAutocomplete: async () => {
        checkTabActive();
        if (!isHomepage()) {
          throw providerErrors.unauthorized('Forbidden.');
        }
        fromHomepage.current = true;
        toggleUrlModal(true);

        setTimeout(() => {
          fromHomepage.current = false;
        }, 1500);

        res.result = true;
      },

      metamask_injectHomepageScripts: async () => {
        if (isHomepage()) {
          injectHomePageScripts();
        }
        res.result = true;
      },

      /**
       * This method is used by the inpage provider or sdk to get its state on
       * initialization.
       */
      metamask_getProviderState: async () => {
        const accounts = getPermittedAccounts(origin);
        res.result = {
          ...(await getProviderState(origin, req.networkClientId)),
          accounts,
        };
      },

      /**
       * This method is sent by the window.web3 shim. It can be used to
       * record web3 shim usage metrics. These metrics are already collected
       * in the extension, and can optionally be added to mobile as well.
       *
       * For now, we need to respond to this method to not throw errors on
       * the page, and we implement it as a no-op.
       */
      metamask_logWeb3ShimUsage: () => (res.result = null),
      wallet_addEthereumChain: () => {
        checkTabActive();
        return RPCMethods.wallet_addEthereumChain({
          req,
          res,
          requestUserApproval,
          analytics: {
            request_source: getSource(),
            request_platform: analytics?.platform,
          },
          hooks,
        });
      },

      wallet_switchEthereumChain: () => {
        checkTabActive();
        return RPCMethods.wallet_switchEthereumChain({
          req,
          res,
          requestUserApproval,
          analytics: {
            request_source: getSource(),
            request_platform: analytics?.platform,
          },
          hooks,
        });
      },
    };

    const blockRefIndex = blockTagParamIndex(req);
    if (blockRefIndex) {
      const blockRef = req.params?.[blockRefIndex];
      // omitted blockRef implies "latest"
      if (blockRef === undefined) {
        req.params[blockRefIndex] = 'latest';
      }
    }

    if (!rpcMethods[req.method]) {
      return next();
    }

    const isWhiteListedMethod = isWhitelistedRPC(req.method);

    try {
      isWhiteListedMethod &&
        store.dispatch(setEventStage(req.method, RPCStageTypes.REQUEST_SEND));
      await rpcMethods[req.method]();

      isWhiteListedMethod &&
        store.dispatch(setEventStage(req.method, RPCStageTypes.COMPLETE));
    } catch (error: unknown) {
      isWhiteListedMethod &&
        store.dispatch(setEventStageError(req.method, error));
      throw error;
    }
  });
};
export default getRpcMethodMiddleware;<|MERGE_RESOLUTION|>--- conflicted
+++ resolved
@@ -16,13 +16,6 @@
   requestPermissionsHandler,
   revokePermissionsHandler,
 } from '@metamask/eip1193-permission-middleware';
-<<<<<<< HEAD
-import {
-  Caip25CaveatType,
-  Caip25EndowmentPermissionName,
-} from '@metamask/chain-agnostic-permission';
-=======
->>>>>>> 05d3e30f
 import RPCMethods from './index.js';
 import { RPC } from '../../constants/network';
 import { ChainId, NetworkType } from '@metamask/controller-utils';
@@ -41,10 +34,6 @@
 import setOnboardingWizardStep from '../../actions/wizard';
 import { v1 as random } from 'uuid';
 import {
-<<<<<<< HEAD
-  getDefaultCaip25CaveatValue,
-=======
->>>>>>> 05d3e30f
   getPermittedAccounts,
 } from '../Permissions';
 import AppConstants from '../AppConstants';
@@ -63,10 +52,7 @@
   SignatureController,
 } from '@metamask/signature-controller';
 import { selectPerOriginChainId } from '../../selectors/selectedNetworkController';
-<<<<<<< HEAD
-=======
 import requestEthereumAccounts from './eth-request-accounts';
->>>>>>> 05d3e30f
 
 // TODO: Replace "any" with type
 // eslint-disable-next-line @typescript-eslint/no-explicit-any
@@ -556,15 +542,6 @@
                   getCaip25PermissionFromLegacyPermissions(
                     origin,
                     requestedPermissions,
-<<<<<<< HEAD
-                  ),
-                requestPermissionsForOrigin:
-                  Engine.context.PermissionController.requestPermissions.bind(
-                    Engine.context.PermissionController,
-                    { origin: channelId ?? hostname },
-                    req.params[0],
-                  ),
-=======
                   ),
                   requestPermissionsForOrigin: (requestedPermissions) =>
                     Engine.context.PermissionController.requestPermissions(
@@ -576,7 +553,6 @@
                       },
                     },
                   ),
->>>>>>> 05d3e30f
               },
             )
             ?.then(resolve)
@@ -623,45 +599,6 @@
         const networkProviderState = await getProviderState(origin, req.networkClientId);
         res.result = networkProviderState.networkVersion;
       },
-<<<<<<< HEAD
-      eth_requestAccounts: async () => {
-        const { params } = req;
-
-        const permittedAccounts = await getPermittedAccounts(origin);
-
-        if (!params?.force && permittedAccounts.length) {
-          res.result = permittedAccounts;
-        } else {
-          try {
-            checkTabActive();
-            await Engine.context.PermissionController.requestPermissions(
-              { origin },
-              {
-                [Caip25EndowmentPermissionName]: {
-                  caveats: [
-                    {
-                      type: Caip25CaveatType,
-                      value: getDefaultCaip25CaveatValue(),
-                    },
-                  ],
-                },
-              },
-            );
-            DevLogger.log(`eth_requestAccounts requestPermissions`);
-            const acc = getPermittedAccounts(origin);
-            DevLogger.log(`eth_requestAccounts getPermittedAccounts`, acc);
-            res.result = acc;
-          } catch (error) {
-            DevLogger.log(`eth_requestAccounts error`, error);
-            if (error) {
-              throw providerErrors.userRejectedRequest(
-                'User denied account authorization.',
-              );
-            }
-          }
-        }
-      },
-=======
       eth_requestAccounts: async () =>
         // TODO: Replace "any" with type
         // eslint-disable-next-line @typescript-eslint/no-explicit-any
@@ -715,7 +652,6 @@
             .catch(reject);
         }),
         eth_accounts: getEthAccounts,
->>>>>>> 05d3e30f
       eth_coinbase: getEthAccounts,
       parity_defaultAccount: getEthAccounts,
       eth_sendTransaction: async () => {
