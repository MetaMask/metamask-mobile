--- conflicted
+++ resolved
@@ -197,14 +197,7 @@
     let activeChainId;
 
     if (origin && isPerDappSelectedNetworkEnabled()) {
-<<<<<<< HEAD
       const perOriginChainId = selectPerOriginChainId(store.getState(), origin);
-=======
-      const perOriginChainId = selectPerOriginChainId(
-        store.getState(),
-        origin,
-      );
->>>>>>> 5fc1277d
 
       activeChainId = perOriginChainId;
 
