--- conflicted
+++ resolved
@@ -45,11 +45,7 @@
 	// Wizard
 	wizardScrollAdjusted: { current: boolean };
 	// For the browser
-<<<<<<< HEAD
-	isTabActive: () => boolean;
-=======
 	tabId: string;
->>>>>>> bf8b1604
 	// For WalletConnect
 	isWalletConnect: boolean;
 }
@@ -119,12 +115,8 @@
 	// Wizard
 	wizardScrollAdjusted,
 	// For the browser
-<<<<<<< HEAD
-	isTabActive,
-=======
 	tabId,
 	// For WalletConnect
->>>>>>> bf8b1604
 	isWalletConnect,
 }: RPCMethodsMiddleParameters) =>
 	// all user facing RPC calls not implemented by the provider
@@ -136,13 +128,7 @@
 
 			const selectedAddress = Engine.context.PreferencesController.state.selectedAddress?.toLowerCase();
 
-<<<<<<< HEAD
-			if (isWalletConnect) return [selectedAddress];
-
-			const isEnabled = !privacyMode || getApprovedHosts()[hostname];
-=======
 			const isEnabled = isWalletConnect || !privacyMode || getApprovedHosts()[hostname];
->>>>>>> bf8b1604
 
 			return isEnabled && selectedAddress ? [selectedAddress] : [];
 		};
@@ -219,13 +205,7 @@
 
 				selectedAddress = selectedAddress?.toLowerCase();
 
-<<<<<<< HEAD
-				if (isWalletConnect) {
-					res.result = [selectedAddress];
-				} else if (!privacyMode || ((!params || !params.force) && getApprovedHosts()[hostname])) {
-=======
 				if (isWalletConnect || !privacyMode || ((!params || !params.force) && getApprovedHosts()[hostname])) {
->>>>>>> bf8b1604
 					res.result = [selectedAddress];
 				} else {
 					try {
