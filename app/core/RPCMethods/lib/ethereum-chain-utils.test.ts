--- conflicted
+++ resolved
@@ -60,21 +60,6 @@
       ticker: 'ETH',
     });
 
-<<<<<<< HEAD
-    const mockMultichainNetworkController = {
-      setActiveNetwork: jest.fn(),
-    };
-
-    const mockPermissionController = {
-      getCaveat: jest.fn(),
-      hasPermission: jest.fn().mockReturnValue(true),
-      grantPermissionsIncremental: jest.fn(),
-    };
-
-    const mockSelectedNetworkController = {};
-
-=======
->>>>>>> c3b2efdc
     const requestUserApproval = jest.fn();
     const analytics = {
       test: 'test',
