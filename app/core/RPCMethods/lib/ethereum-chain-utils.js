import { rpcErrors } from '@metamask/rpc-errors';
import validUrl from 'valid-url';
import { ApprovalType, isSafeChainId } from '@metamask/controller-utils';
import { jsonRpcRequest } from '../../../util/jsonRpcRequest';
import {
  getDecimalChainId,
  isChainPermissionsFeatureEnabled,
  isPrefixedFormattedHexString,
} from '../../../util/networks';
import {
  Caip25CaveatType,
  Caip25EndowmentPermissionName,
  getPermittedEthChainIds,
  setPermittedEthChainIds,
} from '@metamask/chain-agnostic-permission';
import { MetaMetrics, MetaMetricsEvents } from '../../../core/Analytics';
import { MetricsEventBuilder } from '../../../core/Analytics/MetricsEventBuilder';
import { getPermittedAccounts } from '../../Permissions';
import Engine from '../../Engine';

const EVM_NATIVE_TOKEN_DECIMALS = 18;

export function validateChainId(chainId) {
  const _chainId = typeof chainId === 'string' && chainId.toLowerCase();

  if (!isPrefixedFormattedHexString(_chainId)) {
    throw rpcErrors.invalidParams(
      `Expected 0x-prefixed, unpadded, non-zero hexadecimal string 'chainId'. Received:\n${chainId}`,
    );
  }

  if (!isSafeChainId(_chainId)) {
    throw rpcErrors.invalidParams(
      `Invalid chain ID "${_chainId}": numerical value greater than max safe value. Received:\n${chainId}`,
    );
  }

  return _chainId;
}

export function validateAddEthereumChainParams(params) {
  if (!params || !params?.[0] || typeof params[0] !== 'object') {
    throw rpcErrors.invalidParams({
      message: `Expected single, object parameter. Received:\n${JSON.stringify(
        params,
      )}`,
    });
  }

  const [
    {
      chainId,
      chainName: rawChainName = null,
      blockExplorerUrls = null,
      nativeCurrency = null,
      rpcUrls,
    },
  ] = params;

  const allowedKeys = {
    chainId: true,
    chainName: true,
    blockExplorerUrls: true,
    nativeCurrency: true,
    rpcUrls: true,
    iconUrls: true,
  };

  const extraKeys = Object.keys(params[0]).filter((key) => !allowedKeys[key]);
  if (extraKeys.length) {
    throw rpcErrors.invalidParams(
      `Received unexpected keys on object parameter. Unsupported keys:\n${extraKeys}`,
    );
  }
  const _chainId = validateChainId(chainId);

  const firstValidRPCUrl = validateRpcUrls(rpcUrls);

  const firstValidBlockExplorerUrl =
    validateBlockExplorerUrls(blockExplorerUrls);

  const chainName = validateChainName(rawChainName);

  const ticker = validateNativeCurrency(nativeCurrency);

  return {
    chainId: _chainId,
    chainName,
    firstValidRPCUrl,
    firstValidBlockExplorerUrl,
    ticker,
  };
}

function validateRpcUrls(rpcUrls) {
  const dirtyFirstValidRPCUrl = Array.isArray(rpcUrls)
    ? rpcUrls.find((rpcUrl) => validUrl.isHttpsUri(rpcUrl))
    : null;

  const firstValidRPCUrl = dirtyFirstValidRPCUrl
    ? dirtyFirstValidRPCUrl.replace(/([^/])\/+$/g, '$1')
    : dirtyFirstValidRPCUrl;

  if (!firstValidRPCUrl) {
    throw rpcErrors.invalidParams(
      `Expected an array with at least one valid string HTTPS url 'rpcUrls', Received:\n${rpcUrls}`,
    );
  }

  return firstValidRPCUrl;
}

function validateBlockExplorerUrls(blockExplorerUrls) {
  const firstValidBlockExplorerUrl =
    blockExplorerUrls !== null && Array.isArray(blockExplorerUrls)
      ? blockExplorerUrls.find((blockExplorerUrl) =>
          validUrl.isHttpsUri(blockExplorerUrl),
        )
      : null;

  if (blockExplorerUrls !== null && !firstValidBlockExplorerUrl) {
    throw rpcErrors.invalidParams(
      `Expected null or array with at least one valid string HTTPS URL 'blockExplorerUrl'. Received: ${blockExplorerUrls}`,
    );
  }

  return firstValidBlockExplorerUrl;
}

function validateChainName(rawChainName) {
  if (typeof rawChainName !== 'string' || !rawChainName) {
    throw rpcErrors.invalidParams({
      message: `Expected non-empty string 'chainName'. Received:\n${rawChainName}`,
    });
  }
  return rawChainName.length > 100
    ? rawChainName.substring(0, 100)
    : rawChainName;
}

function validateNativeCurrency(nativeCurrency) {
  if (nativeCurrency !== null) {
    if (typeof nativeCurrency !== 'object' || Array.isArray(nativeCurrency)) {
      throw rpcErrors.invalidParams({
        message: `Expected null or object 'nativeCurrency'. Received:\n${nativeCurrency}`,
      });
    }
    if (nativeCurrency.decimals !== EVM_NATIVE_TOKEN_DECIMALS) {
      throw rpcErrors.invalidParams({
        message: `Expected the number 18 for 'nativeCurrency.decimals' when 'nativeCurrency' is provided. Received: ${nativeCurrency.decimals}`,
      });
    }

    if (!nativeCurrency.symbol || typeof nativeCurrency.symbol !== 'string') {
      throw rpcErrors.invalidParams({
        message: `Expected a string 'nativeCurrency.symbol'. Received: ${nativeCurrency.symbol}`,
      });
    }
  }
  const ticker = nativeCurrency?.symbol || 'ETH';

  if (typeof ticker !== 'string' || ticker.length < 1 || ticker.length > 6) {
    throw rpcErrors.invalidParams({
      message: `Expected 1-6 character string 'nativeCurrency.symbol'. Received:\n${ticker}`,
    });
  }

  return ticker;
}

export async function validateRpcEndpoint(rpcUrl, chainId) {
  let endpointChainId;
  try {
    endpointChainId = await jsonRpcRequest(rpcUrl, 'eth_chainId');
  } catch (err) {
    throw rpcErrors.internal({
      message: `Request for method 'eth_chainId on ${rpcUrl} failed`,
      data: { networkErr: err },
    });
  }
  if (chainId !== endpointChainId) {
    throw rpcErrors.invalidParams({
      message: `Chain ID returned by RPC URL ${rpcUrl} does not match ${chainId}`,
      data: { chainId: endpointChainId },
    });
  }
}

export function findExistingNetwork(chainId, networkConfigurations) {
  const existingEntry = Object.entries(networkConfigurations).find(
    ([, networkConfiguration]) => networkConfiguration.chainId === chainId,
  );
  if (existingEntry) {
    const [, networkConfiguration] = existingEntry;
    const networkConfigurationId =
      networkConfiguration.rpcEndpoints[
        networkConfiguration.defaultRpcEndpointIndex
      ].networkClientId;
    return [networkConfigurationId, networkConfiguration];
  }
  return;
}

/**
 * Switches the active network for the origin if already permitted
 * otherwise requests approval to update permission first.
 *
 * @param response - The JSON RPC request's response object.
 * @param end - The JSON RPC request's end callback.
 * @param {object} params.network - Network configuration of the chain being switched to.
 * @param {string} params.chainId - The network client being switched to.
 * @param {object} params.controllers - A collection of controller instances from the `Engine`.
 * @param {Function} params.requestUserApproval - The callback to trigger user approval flow.
 * @param {object} params.analytics - Analytics parameters to be passed when tracking event via `MetaMetrics`.
 * @param {string} params.origin - The origin sending this request.
 * @param {boolean} params.isAddNetworkFlow - Variable to check if its add flow.
 * @param {object} params.hooks - Method hooks passed to the method implementation.
 * @returns a null response on success or an error if user rejects an approval when autoApprove is false or on unexpected errors.
 */
export async function switchToNetwork({
  network,
  chainId,
  controllers,
  requestUserApproval,
  analytics,
  origin,
  isAddNetworkFlow = false,
  autoApprove = false,
  hooks,
}) {
  const {
    getCaveat,
    requestPermittedChainsPermissionIncrementalForOrigin,
    hasApprovalRequestsForOrigin,
    toNetworkConfiguration,
    fromNetworkConfiguration,
  } = hooks;
  const { MultichainNetworkController, SelectedNetworkController } =
    controllers;

  const [networkConfigurationId, networkConfiguration] = network;
<<<<<<< HEAD
=======
  const requestData = {
    rpcUrl:
      networkConfiguration.rpcEndpoints[
        networkConfiguration.defaultRpcEndpointIndex
      ],
    chainId,
    chainName:
      networkConfiguration.name ||
      networkConfiguration.chainName ||
      networkConfiguration.nickname ||
      networkConfiguration.shortName,
    ticker: networkConfiguration.ticker || 'ETH',
    chainColor: networkConfiguration.color,
    pageMeta: {
      url: origin,
    },
  };
>>>>>>> dbeec759

  // for some reason this extra step is necessary for accessing the env variable in test environment
  const chainPermissionsFeatureEnabled =
    { ...process.env }?.NODE_ENV === 'test'
      ? { ...process.env }?.MM_CHAIN_PERMISSIONS === 'true'
      : isChainPermissionsFeatureEnabled;

  const caip25Caveat = getCaveat({
    target: Caip25EndowmentPermissionName,
    caveatType: Caip25CaveatType,
  });

  let ethChainIds;

  if (caip25Caveat) {
    ethChainIds = getPermittedEthChainIds(caip25Caveat.value);
  } else {
    await requestPermittedChainsPermissionIncrementalForOrigin({
      chainId,
      autoApprove,
    });
  }

  const shouldGrantPermissions =
    chainPermissionsFeatureEnabled &&
    (!ethChainIds || !ethChainIds.includes(chainId));

  const requestModalType = isAddNetworkFlow ? 'new' : 'switch';

  const shouldShowRequestModal =
    (!isAddNetworkFlow && shouldGrantPermissions) ||
    !chainPermissionsFeatureEnabled;

  const requestData = {
    rpcUrl:
      networkConfiguration.rpcEndpoints[
        networkConfiguration.defaultRpcEndpointIndex
      ],
    chainId,
    chainName:
      networkConfiguration.name ||
      networkConfiguration.chainName ||
      networkConfiguration.nickname ||
      networkConfiguration.shortName,
    ticker: networkConfiguration.ticker || 'ETH',
    chainColor: networkConfiguration.color,
  };

  if (shouldShowRequestModal) {
    await requestUserApproval({
      type: 'SWITCH_ETHEREUM_CHAIN',
      requestData: { ...requestData, type: requestModalType },
    });
    await Engine.context.PermissionController.grantPermissionsIncremental({
      subject: { origin },
      approvedPermissions: {
        [Caip25EndowmentPermissionName]: {
          caveats: [
            {
              type: Caip25CaveatType,
              value: setPermittedEthChainIds(caip25Caveat.value, [chainId]),
            },
          ],
        },
      },
    });
  }

  if (!shouldShowRequestModal && !ethChainIds.includes(chainId)) {
    await requestPermittedChainsPermissionIncrementalForOrigin({
      chainId,
      autoApprove,
    });
  } else if (hasApprovalRequestsForOrigin?.() && !isAddNetworkFlow) {
    await requestUserApproval({
      origin,
      type: ApprovalType.SwitchEthereumChain,
      requestData: {
        toNetworkConfiguration,
        fromNetworkConfiguration,
      },
    });
  }

  const originHasAccountsPermission = getPermittedAccounts(origin).length > 0;

  if (process.env.MM_PER_DAPP_SELECTED_NETWORK && originHasAccountsPermission) {
    SelectedNetworkController.setNetworkClientIdForDomain(
      origin,
      networkConfigurationId || networkConfiguration.networkType,
    );
  } else {
    await MultichainNetworkController.setActiveNetwork(
      networkConfigurationId || networkConfiguration.networkType,
    );
  }

  const analyticsParams = {
    chain_id: getDecimalChainId(chainId),
    source: 'Custom Network API',
    symbol: networkConfiguration?.ticker || 'ETH',
    ...analytics,
  };

  MetaMetrics.getInstance().trackEvent(
    MetricsEventBuilder.createEventBuilder(MetaMetricsEvents.NETWORK_SWITCHED)
      .addProperties(analyticsParams)
      .build(),
  );
}<|MERGE_RESOLUTION|>--- conflicted
+++ resolved
@@ -239,8 +239,39 @@
     controllers;
 
   const [networkConfigurationId, networkConfiguration] = network;
-<<<<<<< HEAD
-=======
+
+  // for some reason this extra step is necessary for accessing the env variable in test environment
+  const chainPermissionsFeatureEnabled =
+    { ...process.env }?.NODE_ENV === 'test'
+      ? { ...process.env }?.MM_CHAIN_PERMISSIONS === 'true'
+      : isChainPermissionsFeatureEnabled;
+
+  const caip25Caveat = getCaveat({
+    target: Caip25EndowmentPermissionName,
+    caveatType: Caip25CaveatType,
+  });
+
+  let ethChainIds;
+
+  if (caip25Caveat) {
+    ethChainIds = getPermittedEthChainIds(caip25Caveat.value);
+  } else {
+    await requestPermittedChainsPermissionIncrementalForOrigin({
+      chainId,
+      autoApprove,
+    });
+  }
+
+  const shouldGrantPermissions =
+    chainPermissionsFeatureEnabled &&
+    (!ethChainIds || !ethChainIds.includes(chainId));
+
+  const requestModalType = isAddNetworkFlow ? 'new' : 'switch';
+
+  const shouldShowRequestModal =
+    (!isAddNetworkFlow && shouldGrantPermissions) ||
+    !chainPermissionsFeatureEnabled;
+
   const requestData = {
     rpcUrl:
       networkConfiguration.rpcEndpoints[
@@ -258,54 +289,6 @@
       url: origin,
     },
   };
->>>>>>> dbeec759
-
-  // for some reason this extra step is necessary for accessing the env variable in test environment
-  const chainPermissionsFeatureEnabled =
-    { ...process.env }?.NODE_ENV === 'test'
-      ? { ...process.env }?.MM_CHAIN_PERMISSIONS === 'true'
-      : isChainPermissionsFeatureEnabled;
-
-  const caip25Caveat = getCaveat({
-    target: Caip25EndowmentPermissionName,
-    caveatType: Caip25CaveatType,
-  });
-
-  let ethChainIds;
-
-  if (caip25Caveat) {
-    ethChainIds = getPermittedEthChainIds(caip25Caveat.value);
-  } else {
-    await requestPermittedChainsPermissionIncrementalForOrigin({
-      chainId,
-      autoApprove,
-    });
-  }
-
-  const shouldGrantPermissions =
-    chainPermissionsFeatureEnabled &&
-    (!ethChainIds || !ethChainIds.includes(chainId));
-
-  const requestModalType = isAddNetworkFlow ? 'new' : 'switch';
-
-  const shouldShowRequestModal =
-    (!isAddNetworkFlow && shouldGrantPermissions) ||
-    !chainPermissionsFeatureEnabled;
-
-  const requestData = {
-    rpcUrl:
-      networkConfiguration.rpcEndpoints[
-        networkConfiguration.defaultRpcEndpointIndex
-      ],
-    chainId,
-    chainName:
-      networkConfiguration.name ||
-      networkConfiguration.chainName ||
-      networkConfiguration.nickname ||
-      networkConfiguration.shortName,
-    ticker: networkConfiguration.ticker || 'ETH',
-    chainColor: networkConfiguration.color,
-  };
 
   if (shouldShowRequestModal) {
     await requestUserApproval({
