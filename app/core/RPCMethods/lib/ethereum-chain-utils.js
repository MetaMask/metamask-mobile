--- conflicted
+++ resolved
@@ -4,13 +4,8 @@
 import { jsonRpcRequest } from '../../../util/jsonRpcRequest';
 import {
   getDecimalChainId,
-<<<<<<< HEAD
-  isChainPermissionsFeatureEnabled,
-  isPrefixedFormattedHexString,
-=======
   isPrefixedFormattedHexString,
   isPerDappSelectedNetworkEnabled,
->>>>>>> 961a5281
 } from '../../../util/networks';
 import {
   Caip25CaveatType,
@@ -220,11 +215,7 @@
  * @param {Function} params.requestUserApproval - The callback to trigger user approval flow.
  * @param {object} params.analytics - Analytics parameters to be passed when tracking event via `MetaMetrics`.
  * @param {string} params.origin - The origin sending this request.
-<<<<<<< HEAD
- * @param {boolean} params.isAddNetworkFlow - Variable to check if its add flow.
-=======
  * @param {boolean} params.autoApprove - Variable to check if the switch should be auto approved.
->>>>>>> 961a5281
  * @param {object} params.hooks - Method hooks passed to the method implementation.
  * @returns a null response on success or an error if user rejects an approval when autoApprove is false or on unexpected errors.
  */
@@ -234,11 +225,7 @@
   requestUserApproval,
   analytics,
   origin,
-<<<<<<< HEAD
-  isAddNetworkFlow = false,
-=======
   autoApprove = false,
->>>>>>> 961a5281
   hooks,
 }) {
   const {
@@ -257,15 +244,6 @@
 
   const [networkConfigurationId, networkConfiguration] = network;
 
-<<<<<<< HEAD
-  // for some reason this extra step is necessary for accessing the env variable in test environment
-  const chainPermissionsFeatureEnabled =
-    { ...process.env }?.NODE_ENV === 'test'
-      ? { ...process.env }?.MM_CHAIN_PERMISSIONS === 'true'
-      : isChainPermissionsFeatureEnabled;
-
-=======
->>>>>>> 961a5281
   const caip25Caveat = getCaveat({
     target: Caip25EndowmentPermissionName,
     caveatType: Caip25CaveatType,
@@ -279,21 +257,6 @@
     await requestPermittedChainsPermissionIncrementalForOrigin({
       origin,
       chainId,
-<<<<<<< HEAD
-      autoApprove: isAddNetworkFlow,
-    });
-  }
-
-  const shouldGrantPermissions =
-    chainPermissionsFeatureEnabled &&
-    (!ethChainIds || !ethChainIds.includes(chainId));
-
-  const requestModalType = isAddNetworkFlow ? 'new' : 'switch';
-
-  const shouldShowRequestModal =
-    (!isAddNetworkFlow && shouldGrantPermissions) ||
-    !chainPermissionsFeatureEnabled;
-=======
       autoApprove,
     });
   }
@@ -303,7 +266,6 @@
   const requestModalType = autoApprove ? 'new' : 'switch';
 
   const shouldShowRequestModal = !autoApprove && shouldGrantPermissions;
->>>>>>> 961a5281
 
   const requestData = {
     rpcUrl:
@@ -346,15 +308,6 @@
     }
   }
 
-<<<<<<< HEAD
-  if (!shouldShowRequestModal && !ethChainIds.includes(chainId)) {
-    await requestPermittedChainsPermissionIncrementalForOrigin({
-      origin,
-      chainId,
-      autoApprove: isAddNetworkFlow,
-    });
-  } else if (hasApprovalRequestsForOrigin?.() && !isAddNetworkFlow) {
-=======
   if (!shouldShowRequestModal && !ethChainIds?.includes(chainId)) {
     await requestPermittedChainsPermissionIncrementalForOrigin({
       origin,
@@ -362,7 +315,6 @@
       autoApprove,
     });
   } else if (hasApprovalRequestsForOrigin?.() && !autoApprove) {
->>>>>>> 961a5281
     await requestUserApproval({
       origin,
       type: ApprovalType.SwitchEthereumChain,
