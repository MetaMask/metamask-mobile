--- conflicted
+++ resolved
@@ -299,12 +299,7 @@
       networkConfigurationId || networkConfiguration.networkType,
     );
   } else {
-<<<<<<< HEAD
-    //TODO: [SOLANA] Add non evm support for dapp interaction
     await MultichainNetworkController.setActiveNetwork(
-=======
-    MultichainNetworkController.setActiveNetwork(
->>>>>>> b93dff1b
       networkConfigurationId || networkConfiguration.networkType,
     );
   }
