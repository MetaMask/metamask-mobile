--- conflicted
+++ resolved
@@ -324,13 +324,7 @@
 
   rejectApprovalRequestsForOrigin?.();
 
-<<<<<<< HEAD
-  const originHasAccountsPermission = getPermittedAccounts(origin).length > 0;
-
-  if (isPerDappSelectedNetworkEnabled() && originHasAccountsPermission) {
-=======
   if (isPerDappSelectedNetworkEnabled()) {
->>>>>>> 05d3e30f
     SelectedNetworkController.setNetworkClientIdForDomain(
       origin,
       networkConfigurationId || networkConfiguration.networkType,
