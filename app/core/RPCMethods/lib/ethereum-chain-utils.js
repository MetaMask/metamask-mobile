import { rpcErrors } from '@metamask/rpc-errors';
import validUrl from 'valid-url';
import { ApprovalType, isSafeChainId } from '@metamask/controller-utils';
import { jsonRpcRequest } from '../../../util/jsonRpcRequest';
import {
  getDecimalChainId,
  isChainPermissionsFeatureEnabled,
<<<<<<< HEAD
=======
  isPrefixedFormattedHexString,
>>>>>>> a5771014
  isPerDappSelectedNetworkEnabled,
} from '../../../util/networks';
import {
  Caip25CaveatType,
  Caip25EndowmentPermissionName,
  getPermittedEthChainIds,
  setPermittedEthChainIds,
} from '@metamask/chain-agnostic-permission';
import { MetaMetrics, MetaMetricsEvents } from '../../../core/Analytics';
import { MetricsEventBuilder } from '../../../core/Analytics/MetricsEventBuilder';
import {
  getDefaultCaip25CaveatValue,
  getPermittedAccounts,
} from '../../Permissions';
import Engine from '../../Engine';

const EVM_NATIVE_TOKEN_DECIMALS = 18;

export function validateChainId(chainId) {
  const _chainId = typeof chainId === 'string' && chainId.toLowerCase();

  if (!isPrefixedFormattedHexString(_chainId)) {
    throw rpcErrors.invalidParams(
      `Expected 0x-prefixed, unpadded, non-zero hexadecimal string 'chainId'. Received:\n${chainId}`,
    );
  }

  if (!isSafeChainId(_chainId)) {
    throw rpcErrors.invalidParams(
      `Invalid chain ID "${_chainId}": numerical value greater than max safe value. Received:\n${chainId}`,
    );
  }

  return _chainId;
}

export function validateAddEthereumChainParams(params) {
  if (!params || !params?.[0] || typeof params[0] !== 'object') {
    throw rpcErrors.invalidParams({
      message: `Expected single, object parameter. Received:\n${JSON.stringify(
        params,
      )}`,
    });
  }

  const [
    {
      chainId,
      chainName: rawChainName = null,
      blockExplorerUrls = null,
      nativeCurrency = null,
      rpcUrls,
    },
  ] = params;

  const allowedKeys = {
    chainId: true,
    chainName: true,
    blockExplorerUrls: true,
    nativeCurrency: true,
    rpcUrls: true,
    iconUrls: true,
  };

  const extraKeys = Object.keys(params[0]).filter((key) => !allowedKeys[key]);
  if (extraKeys.length) {
    throw rpcErrors.invalidParams(
      `Received unexpected keys on object parameter. Unsupported keys:\n${extraKeys}`,
    );
  }
  const _chainId = validateChainId(chainId);

  const firstValidRPCUrl = validateRpcUrls(rpcUrls);

  const firstValidBlockExplorerUrl =
    validateBlockExplorerUrls(blockExplorerUrls);

  const chainName = validateChainName(rawChainName);

  const ticker = validateNativeCurrency(nativeCurrency);

  return {
    chainId: _chainId,
    chainName,
    firstValidRPCUrl,
    firstValidBlockExplorerUrl,
    ticker,
  };
}

function validateRpcUrls(rpcUrls) {
  const dirtyFirstValidRPCUrl = Array.isArray(rpcUrls)
    ? rpcUrls.find((rpcUrl) => validUrl.isHttpsUri(rpcUrl))
    : null;

  const firstValidRPCUrl = dirtyFirstValidRPCUrl
    ? dirtyFirstValidRPCUrl.replace(/([^/])\/+$/g, '$1')
    : dirtyFirstValidRPCUrl;

  if (!firstValidRPCUrl) {
    throw rpcErrors.invalidParams(
      `Expected an array with at least one valid string HTTPS url 'rpcUrls', Received:\n${rpcUrls}`,
    );
  }

  return firstValidRPCUrl;
}

function validateBlockExplorerUrls(blockExplorerUrls) {
  const firstValidBlockExplorerUrl =
    blockExplorerUrls !== null && Array.isArray(blockExplorerUrls)
      ? blockExplorerUrls.find((blockExplorerUrl) =>
          validUrl.isHttpsUri(blockExplorerUrl),
        )
      : null;

  if (blockExplorerUrls !== null && !firstValidBlockExplorerUrl) {
    throw rpcErrors.invalidParams(
      `Expected null or array with at least one valid string HTTPS URL 'blockExplorerUrl'. Received: ${blockExplorerUrls}`,
    );
  }

  return firstValidBlockExplorerUrl;
}

function validateChainName(rawChainName) {
  if (typeof rawChainName !== 'string' || !rawChainName) {
    throw rpcErrors.invalidParams({
      message: `Expected non-empty string 'chainName'. Received:\n${rawChainName}`,
    });
  }
  return rawChainName.length > 100
    ? rawChainName.substring(0, 100)
    : rawChainName;
}

function validateNativeCurrency(nativeCurrency) {
  if (nativeCurrency !== null) {
    if (typeof nativeCurrency !== 'object' || Array.isArray(nativeCurrency)) {
      throw rpcErrors.invalidParams({
        message: `Expected null or object 'nativeCurrency'. Received:\n${nativeCurrency}`,
      });
    }
    if (nativeCurrency.decimals !== EVM_NATIVE_TOKEN_DECIMALS) {
      throw rpcErrors.invalidParams({
        message: `Expected the number 18 for 'nativeCurrency.decimals' when 'nativeCurrency' is provided. Received: ${nativeCurrency.decimals}`,
      });
    }

    if (!nativeCurrency.symbol || typeof nativeCurrency.symbol !== 'string') {
      throw rpcErrors.invalidParams({
        message: `Expected a string 'nativeCurrency.symbol'. Received: ${nativeCurrency.symbol}`,
      });
    }
  }
  const ticker = nativeCurrency?.symbol || 'ETH';

  if (typeof ticker !== 'string' || ticker.length < 1 || ticker.length > 6) {
    throw rpcErrors.invalidParams({
      message: `Expected 1-6 character string 'nativeCurrency.symbol'. Received:\n${ticker}`,
    });
  }

  return ticker;
}

export async function validateRpcEndpoint(rpcUrl, chainId) {
  let endpointChainId;
  try {
    endpointChainId = await jsonRpcRequest(rpcUrl, 'eth_chainId');
  } catch (err) {
    throw rpcErrors.internal({
      message: `Request for method 'eth_chainId on ${rpcUrl} failed`,
      data: { networkErr: err },
    });
  }
  if (chainId !== endpointChainId) {
    throw rpcErrors.invalidParams({
      message: `Chain ID returned by RPC URL ${rpcUrl} does not match ${chainId}`,
      data: { chainId: endpointChainId },
    });
  }
}

export function findExistingNetwork(chainId, networkConfigurations) {
  const existingEntry = Object.entries(networkConfigurations).find(
    ([, networkConfiguration]) => networkConfiguration.chainId === chainId,
  );
  if (existingEntry) {
    const [, networkConfiguration] = existingEntry;
    const networkConfigurationId =
      networkConfiguration.rpcEndpoints[
        networkConfiguration.defaultRpcEndpointIndex
      ].networkClientId;
    return [networkConfigurationId, networkConfiguration];
  }
  return;
}

/**
 * Switches the active network for the origin if already permitted
 * otherwise requests approval to update permission first.
 *
 * @param response - The JSON RPC request's response object.
 * @param end - The JSON RPC request's end callback.
 * @param {object} params.network - Network configuration of the chain being switched to.
 * @param {string} params.chainId - The network client being switched to.
 * @param {Function} params.requestUserApproval - The callback to trigger user approval flow.
 * @param {object} params.analytics - Analytics parameters to be passed when tracking event via `MetaMetrics`.
 * @param {string} params.origin - The origin sending this request.
 * @param {boolean} params.autoApprove - Variable to check if the switch should be auto approved.
 * @param {object} params.hooks - Method hooks passed to the method implementation.
 * @returns a null response on success or an error if user rejects an approval when autoApprove is false or on unexpected errors.
 */
export async function switchToNetwork({
  network,
  chainId,
  requestUserApproval,
  analytics,
  origin,
  autoApprove = false,
  hooks,
}) {
  const {
    getCaveat,
    requestPermittedChainsPermissionIncrementalForOrigin,
    hasApprovalRequestsForOrigin,
    toNetworkConfiguration,
    fromNetworkConfiguration,
    rejectApprovalRequestsForOrigin,
  } = hooks;
  const {
    MultichainNetworkController,
    PermissionController,
    SelectedNetworkController,
  } = Engine.context;

  const [networkConfigurationId, networkConfiguration] = network;

  // for some reason this extra step is necessary for accessing the env variable in test environment
  const chainPermissionsFeatureEnabled =
    { ...process.env }?.NODE_ENV === 'test'
      ? { ...process.env }?.MM_CHAIN_PERMISSIONS === 'true'
      : isChainPermissionsFeatureEnabled;

  const caip25Caveat = getCaveat({
    target: Caip25EndowmentPermissionName,
    caveatType: Caip25CaveatType,
  });

  let ethChainIds;

  if (caip25Caveat) {
    ethChainIds = getPermittedEthChainIds(caip25Caveat.value);
  } else {
    await requestPermittedChainsPermissionIncrementalForOrigin({
      origin,
      chainId,
      autoApprove,
    });
  }

  const shouldGrantPermissions =
    chainPermissionsFeatureEnabled &&
    (!ethChainIds || !ethChainIds.includes(chainId));

  const requestModalType = autoApprove ? 'new' : 'switch';

  const shouldShowRequestModal =
    (!autoApprove && shouldGrantPermissions) ||
    !chainPermissionsFeatureEnabled;

  const requestData = {
    rpcUrl:
      networkConfiguration.rpcEndpoints[
        networkConfiguration.defaultRpcEndpointIndex
      ],
    chainId,
    chainName:
      networkConfiguration.name ||
      networkConfiguration.chainName ||
      networkConfiguration.nickname ||
      networkConfiguration.shortName,
    ticker: networkConfiguration.ticker || 'ETH',
    chainColor: networkConfiguration.color,
    pageMeta: {
      url: origin,
    },
  };

  if (shouldShowRequestModal) {
    await requestUserApproval({
      type: 'SWITCH_ETHEREUM_CHAIN',
      requestData: { ...requestData, type: requestModalType },
    });

    if (caip25Caveat) {
      await PermissionController.grantPermissionsIncremental({
        subject: { origin },
        approvedPermissions: {
          [Caip25EndowmentPermissionName]: {
            caveats: [
              {
                type: Caip25CaveatType,
                value: setPermittedEthChainIds(caip25Caveat.value, [chainId]),
              },
            ],
          },
        },
      });
    }
  }

  if (!shouldShowRequestModal && !ethChainIds.includes(chainId)) {
    await requestPermittedChainsPermissionIncrementalForOrigin({
      origin,
      chainId,
      autoApprove,
    });
  } else if (hasApprovalRequestsForOrigin?.() && !autoApprove) {
    await requestUserApproval({
      origin,
      type: ApprovalType.SwitchEthereumChain,
      requestData: {
        toNetworkConfiguration,
        fromNetworkConfiguration,
      },
    });
  }

  rejectApprovalRequestsForOrigin?.();

  const originHasAccountsPermission = getPermittedAccounts(origin).length > 0;

  if (isPerDappSelectedNetworkEnabled() && originHasAccountsPermission) {
    SelectedNetworkController.setNetworkClientIdForDomain(
      origin,
      networkConfigurationId || networkConfiguration.networkType,
    );
  } else {
    await MultichainNetworkController.setActiveNetwork(
      networkConfigurationId || networkConfiguration.networkType,
    );
  }

  const analyticsParams = {
    chain_id: getDecimalChainId(chainId),
    source: 'Custom Network API',
    symbol: networkConfiguration?.ticker || 'ETH',
    ...analytics,
  };

  MetaMetrics.getInstance().trackEvent(
    MetricsEventBuilder.createEventBuilder(MetaMetricsEvents.NETWORK_SWITCHED)
      .addProperties(analyticsParams)
      .build(),
  );
}<|MERGE_RESOLUTION|>--- conflicted
+++ resolved
@@ -5,10 +5,7 @@
 import {
   getDecimalChainId,
   isChainPermissionsFeatureEnabled,
-<<<<<<< HEAD
-=======
   isPrefixedFormattedHexString,
->>>>>>> a5771014
   isPerDappSelectedNetworkEnabled,
 } from '../../../util/networks';
 import {
