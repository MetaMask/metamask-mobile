--- conflicted
+++ resolved
@@ -90,17 +90,7 @@
   }
   const networkConfigurations = selectEvmNetworkConfigurationsByChainId(
     store.getState(),
-<<<<<<< HEAD
   );
-  const existingEntry = Object.entries(networkConfigurations).find(
-    ([, networkConfiguration]) => networkConfiguration.chainId === chainId,
-  );
-  if (existingEntry) {
-    const [chainId, networkConfiguration] = existingEntry;
-    const currentChainId = selectEvmChainId(store.getState());
-=======
-  );
->>>>>>> f1910d80
 
   const existingNetworkConfiguration = Object.values(
     networkConfigurations,
@@ -126,59 +116,11 @@
       (endpoint) => endpoint.url === firstValidRPCUrl,
     );
 
-<<<<<<< HEAD
-    clonedNetwork.rpcEndpoints = rpcResult.updatedArray;
-    clonedNetwork.defaultRpcEndpointIndex = rpcResult.index;
-
-    // Use the addOrUpdateIndex utility for blockExplorerUrls
-    const blockExplorerResult = addOrUpdateIndex(
-      clonedNetwork.blockExplorerUrls,
-      firstValidBlockExplorerUrl,
-      (url) => url === firstValidBlockExplorerUrl,
-    );
-
-    clonedNetwork.blockExplorerUrls = blockExplorerResult.updatedArray;
-    clonedNetwork.defaultBlockExplorerUrlIndex = blockExplorerResult.index;
-
-    await NetworkController.updateNetwork(
-      clonedNetwork.chainId,
-      clonedNetwork,
-      currentChainId === chainId
-        ? {
-            replacementSelectedRpcEndpointIndex:
-              clonedNetwork.defaultRpcEndpointIndex,
-          }
-        : undefined,
-    );
-
-    const analyticsParams = {
-      chain_id: getDecimalChainId(chainId),
-      source: 'Custom Network API',
-      symbol: networkConfiguration.ticker,
-      ...analytics,
-    };
-
-    const { networkClientId } =
-      networkConfiguration.rpcEndpoints[
-        networkConfiguration.defaultRpcEndpointIndex
-      ];
-
-    const network = [networkClientId, clonedNetwork];
-    await switchToNetwork({
-      network,
-      chainId,
-      controllers: {
-        CurrencyRateController,
-        MultichainNetworkController,
-        PermissionController,
-        SelectedNetworkController,
-=======
     switchToNetworkAndMetrics(
       {
         ...existingNetworkConfiguration,
         rpcEndpoints: rpcResult.updatedArray,
         defaultRpcEndpointIndex: rpcResult.index,
->>>>>>> f1910d80
       },
       false,
     );
@@ -274,23 +216,6 @@
         defaultBlockExplorerUrlIndex: blockExplorerResult.index,
       };
 
-<<<<<<< HEAD
-    const network = [networkClientId, networkConfiguration];
-    const analyticsParams = await switchToNetwork({
-      network,
-      chainId,
-      controllers: {
-        CurrencyRateController,
-        MultichainNetworkController,
-        PermissionController,
-        SelectedNetworkController,
-      },
-      requestUserApproval,
-      analytics,
-      origin,
-      isAddNetworkFlow: true,
-    });
-=======
       newNetworkConfiguration = await NetworkController.updateNetwork(
         chainId,
         updatedNetworkConfiguration,
@@ -317,7 +242,6 @@
           },
         ],
       });
->>>>>>> f1910d80
 
       MetaMetrics.getInstance().trackEvent(
         MetricsEventBuilder.createEventBuilder(MetaMetricsEvents.NETWORK_ADDED)
