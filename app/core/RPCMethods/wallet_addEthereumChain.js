--- conflicted
+++ resolved
@@ -152,63 +152,7 @@
     res.result = null;
     return;
   }
-<<<<<<< HEAD
-
-  let endpointChainId;
-
-  try {
-    endpointChainId = await jsonRpcRequest(firstValidRPCUrl, 'eth_chainId');
-  } catch (err) {
-    throw rpcErrors.internal({
-      message: `Request for method 'eth_chainId on ${firstValidRPCUrl} failed`,
-      data: { networkErr: err },
-    });
-  }
-
-  if (_chainId !== endpointChainId) {
-    throw rpcErrors.invalidParams({
-      message: `Chain ID returned by RPC URL ${firstValidRPCUrl} does not match ${_chainId}`,
-      data: { chainId: endpointChainId },
-    });
-  }
-
-  if (typeof rawChainName !== 'string' || !rawChainName) {
-    throw rpcErrors.invalidParams({
-      message: `Expected non-empty string 'chainName'. Received:\n${rawChainName}`,
-    });
-  }
-  const chainName =
-    rawChainName.length > 100 ? rawChainName.substring(0, 100) : rawChainName;
-
-  if (nativeCurrency !== null) {
-    if (typeof nativeCurrency !== 'object' || Array.isArray(nativeCurrency)) {
-      throw rpcErrors.invalidParams({
-        message: `Expected null or object 'nativeCurrency'. Received:\n${nativeCurrency}`,
-      });
-    }
-    if (nativeCurrency.decimals !== EVM_NATIVE_TOKEN_DECIMALS) {
-      throw rpcErrors.invalidParams({
-        message: `Expected the number 18 for 'nativeCurrency.decimals' when 'nativeCurrency' is provided. Received: ${nativeCurrency.decimals}`,
-      });
-    }
-
-    if (!nativeCurrency.symbol || typeof nativeCurrency.symbol !== 'string') {
-      throw rpcErrors.invalidParams({
-        message: `Expected a string 'nativeCurrency.symbol'. Received: ${nativeCurrency.symbol}`,
-      });
-    }
-  }
-  const ticker = nativeCurrency?.symbol || 'ETH';
-
-  if (typeof ticker !== 'string' || ticker.length < 1 || ticker.length > 6) {
-    throw rpcErrors.invalidParams({
-      message: `Expected 1-6 character string 'nativeCurrency.symbol'. Received:\n${ticker}`,
-    });
-  }
-
-=======
   await validateRpcEndpoint(firstValidRPCUrl, chainId);
->>>>>>> 6511a0d0
   const requestData = {
     chainId,
     blockExplorerUrl: firstValidBlockExplorerUrl,
