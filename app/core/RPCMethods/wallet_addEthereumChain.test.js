--- conflicted
+++ resolved
@@ -32,12 +32,6 @@
     },
     MultichainNetworkController: {
       setActiveNetwork: jest.fn(),
-<<<<<<< HEAD
-    },
-    CurrencyRateController: {
-      updateExchangeRate: jest.fn(),
-=======
->>>>>>> 29f19cb2
     },
     ApprovalController: {
       clear: jest.fn(),
