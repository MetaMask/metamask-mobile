import { InteractionManager } from 'react-native';
import { wallet_addEthereumChain } from './wallet_addEthereumChain';
import Engine from '../Engine';
import { mockNetworkState } from '../../util/test/network';
import MetaMetrics from '../Analytics/MetaMetrics';
import { flushPromises } from '../../util/test/utils';
<<<<<<< HEAD
=======

jest.mock('../../util/metrics/MultichainAPI/networkMetricUtils', () => ({
  addItemToChainIdList: jest.fn().mockReturnValue({
    chain_id_list: ['eip155:1', 'eip155:100'],
  }),
}));
>>>>>>> 961a5281

const mockEngine = Engine;

const existingNetworkConfiguration = {
  id: 'test-network-configuration-id',
  chainId: '0x2',
  name: 'Test Chain',
  rpcUrl: 'https://rpc.test-chain.com',
  ticker: 'TST',
  nickname: 'Test Chain',
  rpcPrefs: {
    blockExplorerUrl: 'https://explorer.test-chain.com',
  },
};

jest.mock('../Engine', () => ({
  init: () => mockEngine.init({}),
  context: {
    NetworkController: {
      setActiveNetwork: jest.fn(),
      upsertNetworkConfiguration: jest.fn(),
      addNetwork: jest.fn(),
      updateNetwork: jest.fn(),
    },
    MultichainNetworkController: {
      setActiveNetwork: jest.fn(),
    },
    ApprovalController: {
      clear: jest.fn(),
    },
    PermissionController: {
      hasPermission: jest.fn().mockReturnValue(true),
      grantPermissionsIncremental: jest.fn(),
      requestPermissionsIncremental: jest.fn(),
      getCaveat: jest.fn(),
    },
    KeyringController: {
      isUnlocked: jest.fn(),
    },
    SelectedNetworkController: {
      setNetworkClientIdForDomain: jest.fn(),
    },
  },
}));

jest.mock('../../store', () => ({
  store: {
    getState: jest.fn(() => ({
      engine: {
        backgroundState: {
          NetworkController: {
            ...mockNetworkState(
              {
                chainId: '0x1',
                id: 'Mainnet',
                nickname: 'Mainnet',
                ticker: 'ETH',
              },
              {
                ...existingNetworkConfiguration,
              },
            ),
          },
        },
      },
    })),
  },
}));

jest.mock('../Analytics/MetaMetrics');

const mockTrackEvent = jest.fn();
const mockCreateEventBuilder = jest.fn().mockReturnValue({
  addProperties: jest.fn().mockReturnThis(),
  build: jest.fn().mockReturnThis(),
});
const mockAddTraitsToUser = jest.fn();

MetaMetrics.getInstance = jest.fn().mockReturnValue({
  trackEvent: mockTrackEvent,
  createEventBuilder: mockCreateEventBuilder,
  addTraitsToUser: mockAddTraitsToUser,
});

const correctParams = {
  chainId: '0x64',
  chainName: 'xDai',
  blockExplorerUrls: ['https://blockscout.com/xdai/mainnet'],
  nativeCurrency: { symbol: 'xDai', decimals: 18 },
  rpcUrls: ['https://rpc.gnosischain.com'],
};

const networkConfigurationResult = {
  id: '1',
  chainId: '0x64',
  rpcEndpoints: [correctParams.rpcUrls[0]],
  defaultRpcEndpointIndex: 0,
};

describe('RPC Method - wallet_addEthereumChain', () => {
  let mockFetch;
  let otherOptions;

  beforeEach(() => {
    jest.clearAllMocks();
    otherOptions = {
      res: {},
      addCustomNetworkRequest: {},
      switchCustomNetworkRequest: {},
      requestUserApproval: jest.fn(() => Promise.resolve()),
      hooks: {
        getCurrentChainIdForDomain: jest.fn(),
        getNetworkConfigurationByChainId: jest.fn(),
        getCaveat: jest.fn(),
        requestPermittedChainsPermissionIncrementalForOrigin: jest.fn(),
        hasApprovalRequestsForOrigin: jest.fn(),
      },
    };

    jest
      .spyOn(InteractionManager, 'runAfterInteractions')
      .mockImplementation((callback) => callback());

    mockFetch = jest.fn().mockImplementation(async (url) => {
      if (url === 'https://rpc.gnosischain.com') {
        return { json: () => Promise.resolve({ result: '0x64' }) };
      } else if (url === 'https://different-rpc-url.com') {
        return { json: () => Promise.resolve({ result: '0x2' }) };
      } else if (url === 'https://chainid.network/chains.json') {
        return {
          json: () =>
            Promise.resolve([
              { chainId: 100, rpc: ['https://rpc.gnosischain.com'] },
            ]),
        };
      }

      return { json: () => Promise.resolve({}) };
    });

    global.fetch = mockFetch;
  });

  afterEach(() => {
    InteractionManager.runAfterInteractions.mockClear();
    global.fetch.mockClear();
  });

  it('should report missing params', async () => {
    try {
      await wallet_addEthereumChain({
        req: {
          params: null,
        },
        ...otherOptions,
      });
    } catch (error) {
      expect(error.message).toContain('Expected single, object parameter.');
    }
  });

  it('should report extra keys', async () => {
    try {
      await wallet_addEthereumChain({
        req: {
          params: [{ ...correctParams, extraKey: 10 }],
        },
        ...otherOptions,
      });
    } catch (error) {
      expect(error.message).toContain(
        'Received unexpected keys on object parameter. Unsupported keys',
      );
    }
  });

  it('should report invalid rpc url', async () => {
    try {
      await wallet_addEthereumChain({
        req: {
          params: [{ ...correctParams, rpcUrls: ['invalid'] }],
        },
        ...otherOptions,
      });
    } catch (error) {
      expect(error.message).toContain(
        `Expected an array with at least one valid string HTTPS url 'rpcUrls'`,
      );
    }
  });

  it('should report invalid block explorer url', async () => {
    try {
      await wallet_addEthereumChain({
        req: {
          params: [{ ...correctParams, blockExplorerUrls: ['invalid'] }],
        },
        ...otherOptions,
      });
    } catch (error) {
      expect(error.message).toContain(
        `Expected null or array with at least one valid string HTTPS URL 'blockExplorerUrl'.`,
      );
    }
  });

  it('should report invalid chainId', async () => {
    try {
      await wallet_addEthereumChain({
        req: {
          params: [{ ...correctParams, chainId: '10' }],
        },
        ...otherOptions,
      });
    } catch (error) {
      expect(error.message).toContain(
        `Expected 0x-prefixed, unpadded, non-zero hexadecimal string 'chainId'.`,
      );
    }
  });

  it('should report unsafe chainId', async () => {
    try {
      await wallet_addEthereumChain({
        req: {
          params: [{ ...correctParams, chainId: '0xFFFFFFFFFFFED' }],
        },
        ...otherOptions,
      });
    } catch (error) {
      expect(error.message).toContain(
        'numerical value greater than max safe value.',
      );
    }
  });

  it('should report chainId not matching rpcUrl returned chainId', async () => {
    try {
      await wallet_addEthereumChain({
        req: {
          params: [{ ...correctParams, chainId: '0x63' }],
        },
        ...otherOptions,
      });
    } catch (error) {
      expect(error.message).toContain('does not match');
    }
  });

  it('should report invalid chain name', async () => {
    try {
      await wallet_addEthereumChain({
        req: {
          params: [{ ...correctParams, chainName: undefined }],
        },
        ...otherOptions,
      });
    } catch (error) {
      expect(error.message).toContain(`Expected non-empty string 'chainName'.`);
    }
  });

  it('should report invalid native currency', async () => {
    try {
      await wallet_addEthereumChain({
        req: {
          params: [{ ...correctParams, nativeCurrency: 'invalid' }],
        },
        ...otherOptions,
      });
    } catch (error) {
      expect(error.message).toContain(
        `Expected null or object 'nativeCurrency'.`,
      );
    }
  });

  it('should report invalid native currency decimals', async () => {
    try {
      await wallet_addEthereumChain({
        req: {
          params: [
            {
              ...correctParams,
              nativeCurrency: { symbol: 'xDai', decimals: 10 },
            },
          ],
        },
        ...otherOptions,
      });
    } catch (error) {
      expect(error.message).toContain(
        `Expected the number 18 for 'nativeCurrency.decimals' when 'nativeCurrency' is provided.`,
      );
    }
  });

  it('should report missing native currency symbol', async () => {
    try {
      await wallet_addEthereumChain({
        req: {
          params: [
            {
              ...correctParams,
              nativeCurrency: { symbol: null, decimals: 18 },
            },
          ],
        },
        ...otherOptions,
      });
    } catch (error) {
      expect(error.message).toContain(
        `Expected a string 'nativeCurrency.symbol'.`,
      );
    }
  });

  it('should report native currency symbol length being too long', async () => {
    const symbol = 'aaaaaaaaaaaaaaa';
    await expect(
      wallet_addEthereumChain({
        req: {
          params: [
            {
              ...correctParams,
              nativeCurrency: { symbol, decimals: 18 },
            },
          ],
        },
        ...otherOptions,
      }),
    ).rejects.toThrow(
      `Expected 1-6 character string 'nativeCurrency.symbol'. Received:\n${symbol}`,
    );
  });

  it('should allow 1 letter native currency symbols', async () => {
    jest.mock('./networkChecker.util');
    jest
      .spyOn(Engine.context.NetworkController, 'addNetwork')
      .mockReturnValue(networkConfigurationResult);

    await wallet_addEthereumChain({
      req: {
        params: [
          {
            ...correctParams,
            nativeCurrency: { symbol: 'a', decimals: 18 },
          },
        ],
      },
      ...otherOptions,
    });
  });

  describe('Approval Flow', () => {
    it('clears existing approval requests', async () => {
      Engine.context.ApprovalController.clear.mockClear();

      await wallet_addEthereumChain({
        req: {
          params: [correctParams],
        },
        ...otherOptions,
      });
<<<<<<< HEAD
=======

      expect(Engine.context.ApprovalController.clear).toBeCalledTimes(1);
    });
  });

  it('should grant permissions when chain is not already permitted', async () => {
    jest
      .spyOn(Engine.context.NetworkController, 'addNetwork')
      .mockReturnValue(networkConfigurationResult);
    jest.spyOn(otherOptions.hooks, 'getCaveat').mockReturnValue({
      value: {
        optionalScopes: {},
        requiredScopes: {},
        isMultichainOrigin: false,
        sessionProperties: {},
      },
    });
    const spyOnGrantPermissionsIncremental = jest.spyOn(
      otherOptions.hooks,
      'requestPermittedChainsPermissionIncrementalForOrigin',
    );

    await wallet_addEthereumChain({
      req: {
        params: [correctParams],
        origin: 'https://example.com',
      },
      ...otherOptions,
    });
>>>>>>> 961a5281

    expect(spyOnGrantPermissionsIncremental).toHaveBeenCalledTimes(1);
    expect(spyOnGrantPermissionsIncremental).toHaveBeenCalledWith({
      origin: 'https://example.com',
      autoApprove: true,
      chainId: '0x64',
    });
  });

  it('should not grant permissions when chain is already permitted', async () => {
    jest
      .spyOn(Engine.context.NetworkController, 'addNetwork')
      .mockReturnValue(networkConfigurationResult);

    const spyOnGrantPermissionsIncremental = jest.spyOn(
      Engine.context.PermissionController,
      'grantPermissionsIncremental',
    );
    jest.spyOn(otherOptions.hooks, 'getCaveat').mockReturnValue({
      value: {
        optionalScopes: { 'eip155:100': { accounts: [] } },
        requiredScopes: {},
        isMultichainOrigin: false,
        sessionProperties: {},
      },
    });
    await wallet_addEthereumChain({
      req: {
        params: [correctParams],
        origin: 'https://example.com',
      },
      ...otherOptions,
    });

    expect(spyOnGrantPermissionsIncremental).toHaveBeenCalledTimes(0);
  });

  it('should correctly add and switch to a new chain when chain is not already in wallet state ', async () => {
    const spyOnAddNetwork = jest
      .spyOn(Engine.context.NetworkController, 'addNetwork')
      .mockReturnValue(networkConfigurationResult);

    const spyOnSetActiveNetwork = jest.spyOn(
      Engine.context.MultichainNetworkController,
      'setActiveNetwork',
    );

    await wallet_addEthereumChain({
      req: {
        params: [correctParams],
        origin: 'https://example.com',
      },
      ...otherOptions,
    });
    await flushPromises();

    expect(spyOnAddNetwork).toHaveBeenCalledTimes(1);
    expect(spyOnAddNetwork).toHaveBeenCalledWith(
      expect.objectContaining({
        chainId: correctParams.chainId,
        blockExplorerUrls: correctParams.blockExplorerUrls,
        nativeCurrency: correctParams.nativeCurrency.symbol,
        name: correctParams.chainName,
      }),
    );

    expect(spyOnSetActiveNetwork).toHaveBeenCalledTimes(1);
  });

  it('should call addTraitsToUser with chain ID list when adding a new network', async () => {
    const spyOnAddNetwork = jest
      .spyOn(Engine.context.NetworkController, 'addNetwork')
      .mockReturnValue(networkConfigurationResult);

    await wallet_addEthereumChain({
      req: {
        params: [correctParams],
        origin: 'https://example.com',
      },
      ...otherOptions,
    });
    await flushPromises();

    expect(spyOnAddNetwork).toHaveBeenCalledTimes(1);

    expect(mockAddTraitsToUser).toHaveBeenCalledWith({
      chain_id_list: ['eip155:1', 'eip155:100'],
    });
  });

  it('should update the networkConfiguration that has a chainId that already exists in wallet state, and should switch to the existing network', async () => {
    const spyOnUpdateNetwork = jest
      .spyOn(Engine.context.NetworkController, 'updateNetwork')
      .mockReturnValue(networkConfigurationResult);

    const spyOnSetActiveNetwork = jest.spyOn(
      Engine.context.MultichainNetworkController,
      'setActiveNetwork',
    );

    const existingParams = {
      chainId: existingNetworkConfiguration.chainId,
      rpcUrls: ['https://different-rpc-url.com'],
      chainName: existingNetworkConfiguration.nickname,
      nativeCurrency: {
        name: existingNetworkConfiguration.ticker,
        symbol: existingNetworkConfiguration.ticker,
        decimals: 18,
      },
    };

    await wallet_addEthereumChain({
      req: {
        params: [existingParams],
        origin: 'https://example.com',
      },
      ...otherOptions,
    });
    await flushPromises();

    expect(spyOnUpdateNetwork).toHaveBeenCalledWith(
      existingParams.chainId,
      expect.objectContaining({
        rpcEndpoints: expect.arrayContaining([
          {
            name: 'Test Chain',
            type: 'custom',
            url: 'https://different-rpc-url.com',
          },
        ]),
        defaultRpcEndpointIndex: 1,
      }),
      undefined,
    );
    expect(spyOnSetActiveNetwork).toHaveBeenCalledTimes(1);
  });
<<<<<<< HEAD

  describe('MM_CHAIN_PERMISSIONS is enabled', () => {
    beforeAll(() => {
      process.env.MM_CHAIN_PERMISSIONS = 'true';
    });
    afterAll(() => {
      process.env.MM_CHAIN_PERMISSIONS = 'false';
    });
    afterEach(() => {
      jest.clearAllMocks();
    });
    it('should grant permissions when chain is not already permitted', async () => {
      jest
        .spyOn(Engine.context.NetworkController, 'addNetwork')
        .mockReturnValue(networkConfigurationResult);
      jest.spyOn(otherOptions.hooks, 'getCaveat').mockReturnValue({
        value: {
          optionalScopes: {},
          requiredScopes: {},
          isMultichainOrigin: false,
          sessionProperties: {},
        },
      });
      const spyOnGrantPermissionsIncremental = jest.spyOn(
        otherOptions.hooks,
        'requestPermittedChainsPermissionIncrementalForOrigin',
      );

      await wallet_addEthereumChain({
        req: {
          params: [correctParams],
          origin: 'https://example.com',
        },
        ...otherOptions,
      });

      expect(spyOnGrantPermissionsIncremental).toHaveBeenCalledTimes(1);
      expect(spyOnGrantPermissionsIncremental).toHaveBeenCalledWith({
        origin: 'https://example.com',
        autoApprove: true,
        chainId: '0x64',
      });
    });

    it('should not grant permissions when chain is already permitted', async () => {
      jest
        .spyOn(Engine.context.NetworkController, 'addNetwork')
        .mockReturnValue(networkConfigurationResult);

      const spyOnGrantPermissionsIncremental = jest.spyOn(
        Engine.context.PermissionController,
        'grantPermissionsIncremental',
      );
      jest.spyOn(otherOptions.hooks, 'getCaveat').mockReturnValue({
        value: {
          optionalScopes: { 'eip155:100': { accounts: [] } },
          requiredScopes: {},
          isMultichainOrigin: false,
          sessionProperties: {},
        },
      });
      await wallet_addEthereumChain({
        req: {
          params: [correctParams],
          origin: 'https://example.com',
        },
        ...otherOptions,
      });

      expect(spyOnGrantPermissionsIncremental).toHaveBeenCalledTimes(0);
    });
  });
=======
>>>>>>> 961a5281
});<|MERGE_RESOLUTION|>--- conflicted
+++ resolved
@@ -4,15 +4,12 @@
 import { mockNetworkState } from '../../util/test/network';
 import MetaMetrics from '../Analytics/MetaMetrics';
 import { flushPromises } from '../../util/test/utils';
-<<<<<<< HEAD
-=======
 
 jest.mock('../../util/metrics/MultichainAPI/networkMetricUtils', () => ({
   addItemToChainIdList: jest.fn().mockReturnValue({
     chain_id_list: ['eip155:1', 'eip155:100'],
   }),
 }));
->>>>>>> 961a5281
 
 const mockEngine = Engine;
 
@@ -378,8 +375,6 @@
         },
         ...otherOptions,
       });
-<<<<<<< HEAD
-=======
 
       expect(Engine.context.ApprovalController.clear).toBeCalledTimes(1);
     });
@@ -409,7 +404,6 @@
       },
       ...otherOptions,
     });
->>>>>>> 961a5281
 
     expect(spyOnGrantPermissionsIncremental).toHaveBeenCalledTimes(1);
     expect(spyOnGrantPermissionsIncremental).toHaveBeenCalledWith({
@@ -546,79 +540,4 @@
     );
     expect(spyOnSetActiveNetwork).toHaveBeenCalledTimes(1);
   });
-<<<<<<< HEAD
-
-  describe('MM_CHAIN_PERMISSIONS is enabled', () => {
-    beforeAll(() => {
-      process.env.MM_CHAIN_PERMISSIONS = 'true';
-    });
-    afterAll(() => {
-      process.env.MM_CHAIN_PERMISSIONS = 'false';
-    });
-    afterEach(() => {
-      jest.clearAllMocks();
-    });
-    it('should grant permissions when chain is not already permitted', async () => {
-      jest
-        .spyOn(Engine.context.NetworkController, 'addNetwork')
-        .mockReturnValue(networkConfigurationResult);
-      jest.spyOn(otherOptions.hooks, 'getCaveat').mockReturnValue({
-        value: {
-          optionalScopes: {},
-          requiredScopes: {},
-          isMultichainOrigin: false,
-          sessionProperties: {},
-        },
-      });
-      const spyOnGrantPermissionsIncremental = jest.spyOn(
-        otherOptions.hooks,
-        'requestPermittedChainsPermissionIncrementalForOrigin',
-      );
-
-      await wallet_addEthereumChain({
-        req: {
-          params: [correctParams],
-          origin: 'https://example.com',
-        },
-        ...otherOptions,
-      });
-
-      expect(spyOnGrantPermissionsIncremental).toHaveBeenCalledTimes(1);
-      expect(spyOnGrantPermissionsIncremental).toHaveBeenCalledWith({
-        origin: 'https://example.com',
-        autoApprove: true,
-        chainId: '0x64',
-      });
-    });
-
-    it('should not grant permissions when chain is already permitted', async () => {
-      jest
-        .spyOn(Engine.context.NetworkController, 'addNetwork')
-        .mockReturnValue(networkConfigurationResult);
-
-      const spyOnGrantPermissionsIncremental = jest.spyOn(
-        Engine.context.PermissionController,
-        'grantPermissionsIncremental',
-      );
-      jest.spyOn(otherOptions.hooks, 'getCaveat').mockReturnValue({
-        value: {
-          optionalScopes: { 'eip155:100': { accounts: [] } },
-          requiredScopes: {},
-          isMultichainOrigin: false,
-          sessionProperties: {},
-        },
-      });
-      await wallet_addEthereumChain({
-        req: {
-          params: [correctParams],
-          origin: 'https://example.com',
-        },
-        ...otherOptions,
-      });
-
-      expect(spyOnGrantPermissionsIncremental).toHaveBeenCalledTimes(0);
-    });
-  });
-=======
->>>>>>> 961a5281
 });