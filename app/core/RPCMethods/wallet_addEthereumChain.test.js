import wallet_addEthereumChain from './wallet_addEthereumChain';
import Engine from '../Engine';
import nock from 'nock';

const mockEngine = Engine;

const correctParams = {
  chainId: '0x64',
  chainName: 'xDai',
  blockExplorerUrls: ['https://blockscout.com/xdai/mainnet'],
  nativeCurrency: { symbol: 'xDai', decimals: 18 },
  rpcUrls: ['https://rpc.gnosischain.com'],
};

const otherOptions = {
  res: {},
  addCustomNetworkRequest: {},
  switchCustomNetworkRequest: {},
};

jest.mock('../Engine', () => ({
  init: () => mockEngine.init({}),
  context: {
    PreferencesController: {
      state: {
        frequentRpcList: [],
      },
    },
    NetworkController: {
      state: {
        providerConfig: {
          chainId: '1',
        },
      },
    },
  },
}));

describe('RPC Method - wallet_addEthereumChain', () => {
<<<<<<< HEAD
  let mockFetch;

  beforeAll(() => {
    mockFetch = jest.fn(() =>
      Promise.resolve({ json: () => Promise.resolve({ result: '0x64' }) }),
    );
    global.fetch = mockFetch;
  });
  afterAll(() => {
    global.fetch.mockClear();
=======
  beforeAll(() => {
    nock.disableNetConnect();
  });

  afterAll(() => {
    nock.cleanAll();
    nock.enableNetConnect();
>>>>>>> e017f4eb
  });

  it('should report missing params', async () => {
    try {
      await wallet_addEthereumChain({
        req: {
          params: null,
        },
        ...otherOptions,
      });
    } catch (error) {
      expect(error.message).toContain('Expected single, object parameter.');
    }
  });

  it('should report extra keys', async () => {
    try {
      await wallet_addEthereumChain({
        req: {
          params: [{ ...correctParams, extraKey: 10 }],
        },
        ...otherOptions,
      });
    } catch (error) {
      expect(error.message).toContain(
        'Received unexpected keys on object parameter. Unsupported keys',
      );
    }
  });

  it('should report invalid rpc url', async () => {
    try {
      await wallet_addEthereumChain({
        req: {
          params: [{ ...correctParams, rpcUrls: ['invalid'] }],
        },
        ...otherOptions,
      });
    } catch (error) {
      expect(error.message).toContain(
        `Expected an array with at least one valid string HTTPS url 'rpcUrls'`,
      );
    }
  });

  it('should report invalid block explorer url', async () => {
    try {
      await wallet_addEthereumChain({
        req: {
          params: [{ ...correctParams, blockExplorerUrls: ['invalid'] }],
        },
        ...otherOptions,
      });
    } catch (error) {
      expect(error.message).toContain(
        `Expected null or array with at least one valid string HTTPS URL 'blockExplorerUrl'.`,
      );
    }
  });

  it('should report invalid chainId', async () => {
    try {
      await wallet_addEthereumChain({
        req: {
          params: [{ ...correctParams, chainId: '10' }],
        },
        ...otherOptions,
      });
    } catch (error) {
      expect(error.message).toContain(
        `Expected 0x-prefixed, unpadded, non-zero hexadecimal string 'chainId'.`,
      );
    }
  });

  it('should report unsafe chainId', async () => {
    try {
      await wallet_addEthereumChain({
        req: {
          params: [{ ...correctParams, chainId: '0xFFFFFFFFFFFED' }],
        },
        ...otherOptions,
      });
    } catch (error) {
      expect(error.message).toContain(
        'numerical value greater than max safe value.',
      );
    }
  });

  it('should report chainId not matching rpcUrl returned chainId', async () => {
    nock('https://rpc.gnosischain.com:443', { encodedQueryParams: true })
      .post('/', {
        id: '123',
        jsonrpc: '2.0',
        method: 'eth_chainId',
        params: [],
      })
      .reply(
        200,
        [
          '1f8b0800000000000403aa56ca2acecf2b2a4856b25232d23350d2512a4a2d2ecd2901720d2acc4c80fccc1420dbd0c858a916000000ffff03003f5f04832c000000',
        ],
        [
          'Content-Type',
          'application/json',
          'Transfer-Encoding',
          'chunked',
          'Connection',
          'close',
          'Date',
          'Wed, 10 May 2023 14:47:15 GMT',
          'Content-Encoding',
          'gzip',
          'Vary',
          'Accept-Encoding',
          'Front-End-Https',
          'on',
          'Access-Control-Allow-Origin',
          '*',
          'Access-Control-Allow-Credentials',
          'true',
          'Access-Control-Allow-Methods',
          'POST',
          'Access-Control-Allow-Headers',
          'DNT,X-CustomHeader,Keep-Alive,User-Agent,X-Requested-With,If-Modified-Since,Cache-Control,Content-Type,Authorization',
          'Access-Control-Max-Age',
          '1728000',
          'X-Cache',
          'Miss from cloudfront',
          'Via',
          '1.1 7403235773a9b23f307196c589d62dac.cloudfront.net (CloudFront)',
          'X-Amz-Cf-Pop',
          'MXP63-P4',
          'X-Amz-Cf-Id',
          'tegMm-_pKKedzBQDLooaUPL8QTaQ3ykUz8JipI72Rf-dDVF5DKv0rg==',
        ],
      );

    try {
      await wallet_addEthereumChain({
        req: {
          params: [{ ...correctParams, chainId: '0x63' }],
        },
        ...otherOptions,
      });
    } catch (error) {
      expect(error.message).toContain('does not match');
    }
  });

  it('should report invalid chain name', async () => {
    nock('https://rpc.gnosischain.com:443', { encodedQueryParams: true })
      .post('/', {
        id: '123',
        jsonrpc: '2.0',
        method: 'eth_chainId',
        params: [],
      })
      .reply(
        200,
        [
          '1f8b0800000000000403aa56ca2acecf2b2a4856b25232d23350d2512a4a2d2ecd2901720d2acc4c80fccc1420dbd0c858a916000000ffff03003f5f04832c000000',
        ],
        [
          'Content-Type',
          'application/json',
          'Transfer-Encoding',
          'chunked',
          'Connection',
          'close',
          'Date',
          'Wed, 10 May 2023 14:47:15 GMT',
          'Content-Encoding',
          'gzip',
          'Vary',
          'Accept-Encoding',
          'Front-End-Https',
          'on',
          'Access-Control-Allow-Origin',
          '*',
          'Access-Control-Allow-Credentials',
          'true',
          'Access-Control-Allow-Methods',
          'POST',
          'Access-Control-Allow-Headers',
          'DNT,X-CustomHeader,Keep-Alive,User-Agent,X-Requested-With,If-Modified-Since,Cache-Control,Content-Type,Authorization',
          'Access-Control-Max-Age',
          '1728000',
          'X-Cache',
          'Miss from cloudfront',
          'Via',
          '1.1 7403235773a9b23f307196c589d62dac.cloudfront.net (CloudFront)',
          'X-Amz-Cf-Pop',
          'MXP63-P4',
          'X-Amz-Cf-Id',
          'tegMm-_pKKedzBQDLooaUPL8QTaQ3ykUz8JipI72Rf-dDVF5DKv0rg==',
        ],
      );

    try {
      await wallet_addEthereumChain({
        req: {
          params: [{ ...correctParams, chainName: undefined }],
        },
        ...otherOptions,
      });
    } catch (error) {
      expect(error.message).toContain(`Expected non-empty string 'chainName'.`);
    }
  });

  it('should report invalid native currency', async () => {
    nock('https://rpc.gnosischain.com:443', { encodedQueryParams: true })
      .post('/', {
        id: '123',
        jsonrpc: '2.0',
        method: 'eth_chainId',
        params: [],
      })
      .reply(
        200,
        [
          '1f8b0800000000000403aa56ca2acecf2b2a4856b25232d23350d2512a4a2d2ecd2901720d2acc4c80fccc1420dbd0c858a916000000ffff03003f5f04832c000000',
        ],
        [
          'Content-Type',
          'application/json',
          'Transfer-Encoding',
          'chunked',
          'Connection',
          'close',
          'Date',
          'Wed, 10 May 2023 14:47:15 GMT',
          'Content-Encoding',
          'gzip',
          'Vary',
          'Accept-Encoding',
          'Front-End-Https',
          'on',
          'Access-Control-Allow-Origin',
          '*',
          'Access-Control-Allow-Credentials',
          'true',
          'Access-Control-Allow-Methods',
          'POST',
          'Access-Control-Allow-Headers',
          'DNT,X-CustomHeader,Keep-Alive,User-Agent,X-Requested-With,If-Modified-Since,Cache-Control,Content-Type,Authorization',
          'Access-Control-Max-Age',
          '1728000',
          'X-Cache',
          'Miss from cloudfront',
          'Via',
          '1.1 7403235773a9b23f307196c589d62dac.cloudfront.net (CloudFront)',
          'X-Amz-Cf-Pop',
          'MXP63-P4',
          'X-Amz-Cf-Id',
          'tegMm-_pKKedzBQDLooaUPL8QTaQ3ykUz8JipI72Rf-dDVF5DKv0rg==',
        ],
      );

    try {
      await wallet_addEthereumChain({
        req: {
          params: [{ ...correctParams, nativeCurrency: 'invalid' }],
        },
        ...otherOptions,
      });
    } catch (error) {
      expect(error.message).toContain(
        `Expected null or object 'nativeCurrency'.`,
      );
    }
  });

  it('should report invalid native currency decimals', async () => {
    nock('https://rpc.gnosischain.com:443', { encodedQueryParams: true })
      .post('/', {
        id: '123',
        jsonrpc: '2.0',
        method: 'eth_chainId',
        params: [],
      })
      .reply(
        200,
        [
          '1f8b0800000000000403aa56ca2acecf2b2a4856b25232d23350d2512a4a2d2ecd2901720d2acc4c80fccc1420dbd0c858a916000000ffff03003f5f04832c000000',
        ],
        [
          'Content-Type',
          'application/json',
          'Transfer-Encoding',
          'chunked',
          'Connection',
          'close',
          'Date',
          'Wed, 10 May 2023 14:47:15 GMT',
          'Content-Encoding',
          'gzip',
          'Vary',
          'Accept-Encoding',
          'Front-End-Https',
          'on',
          'Access-Control-Allow-Origin',
          '*',
          'Access-Control-Allow-Credentials',
          'true',
          'Access-Control-Allow-Methods',
          'POST',
          'Access-Control-Allow-Headers',
          'DNT,X-CustomHeader,Keep-Alive,User-Agent,X-Requested-With,If-Modified-Since,Cache-Control,Content-Type,Authorization',
          'Access-Control-Max-Age',
          '1728000',
          'X-Cache',
          'Miss from cloudfront',
          'Via',
          '1.1 7403235773a9b23f307196c589d62dac.cloudfront.net (CloudFront)',
          'X-Amz-Cf-Pop',
          'MXP63-P4',
          'X-Amz-Cf-Id',
          'tegMm-_pKKedzBQDLooaUPL8QTaQ3ykUz8JipI72Rf-dDVF5DKv0rg==',
        ],
      );
    try {
      await wallet_addEthereumChain({
        req: {
          params: [
            {
              ...correctParams,
              nativeCurrency: { symbol: 'xDai', decimals: 10 },
            },
          ],
        },
        ...otherOptions,
      });
    } catch (error) {
      expect(error.message).toContain(
        `Expected the number 18 for 'nativeCurrency.decimals' when 'nativeCurrency' is provided.`,
      );
    }
  });

  it('should report missing native currency symbol', async () => {
    nock('https://rpc.gnosischain.com:443', { encodedQueryParams: true })
      .post('/', {
        id: '123',
        jsonrpc: '2.0',
        method: 'eth_chainId',
        params: [],
      })
      .reply(
        200,
        [
          '1f8b0800000000000403aa56ca2acecf2b2a4856b25232d23350d2512a4a2d2ecd2901720d2acc4c80fccc1420dbd0c858a916000000ffff03003f5f04832c000000',
        ],
        [
          'Content-Type',
          'application/json',
          'Transfer-Encoding',
          'chunked',
          'Connection',
          'close',
          'Date',
          'Wed, 10 May 2023 14:47:15 GMT',
          'Content-Encoding',
          'gzip',
          'Vary',
          'Accept-Encoding',
          'Front-End-Https',
          'on',
          'Access-Control-Allow-Origin',
          '*',
          'Access-Control-Allow-Credentials',
          'true',
          'Access-Control-Allow-Methods',
          'POST',
          'Access-Control-Allow-Headers',
          'DNT,X-CustomHeader,Keep-Alive,User-Agent,X-Requested-With,If-Modified-Since,Cache-Control,Content-Type,Authorization',
          'Access-Control-Max-Age',
          '1728000',
          'X-Cache',
          'Miss from cloudfront',
          'Via',
          '1.1 7403235773a9b23f307196c589d62dac.cloudfront.net (CloudFront)',
          'X-Amz-Cf-Pop',
          'MXP63-P4',
          'X-Amz-Cf-Id',
          'tegMm-_pKKedzBQDLooaUPL8QTaQ3ykUz8JipI72Rf-dDVF5DKv0rg==',
        ],
      );
    try {
      await wallet_addEthereumChain({
        req: {
          params: [
            {
              ...correctParams,
              nativeCurrency: { symbol: null, decimals: 18 },
            },
          ],
        },
        ...otherOptions,
      });
    } catch (error) {
      expect(error.message).toContain(
        `Expected a string 'nativeCurrency.symbol'.`,
      );
    }
  });
});<|MERGE_RESOLUTION|>--- conflicted
+++ resolved
@@ -1,6 +1,6 @@
 import wallet_addEthereumChain from './wallet_addEthereumChain';
 import Engine from '../Engine';
-import nock from 'nock';
+// import nock from 'nock';
 
 const mockEngine = Engine;
 
@@ -37,7 +37,6 @@
 }));
 
 describe('RPC Method - wallet_addEthereumChain', () => {
-<<<<<<< HEAD
   let mockFetch;
 
   beforeAll(() => {
@@ -48,16 +47,15 @@
   });
   afterAll(() => {
     global.fetch.mockClear();
-=======
-  beforeAll(() => {
-    nock.disableNetConnect();
-  });
-
-  afterAll(() => {
-    nock.cleanAll();
-    nock.enableNetConnect();
->>>>>>> e017f4eb
-  });
+  });
+  // beforeAll(() => {
+  //   nock.disableNetConnect();
+  // });
+
+  // afterAll(() => {
+  //   nock.cleanAll();
+  //   nock.enableNetConnect();
+  // });
 
   it('should report missing params', async () => {
     try {
@@ -148,53 +146,53 @@
   });
 
   it('should report chainId not matching rpcUrl returned chainId', async () => {
-    nock('https://rpc.gnosischain.com:443', { encodedQueryParams: true })
-      .post('/', {
-        id: '123',
-        jsonrpc: '2.0',
-        method: 'eth_chainId',
-        params: [],
-      })
-      .reply(
-        200,
-        [
-          '1f8b0800000000000403aa56ca2acecf2b2a4856b25232d23350d2512a4a2d2ecd2901720d2acc4c80fccc1420dbd0c858a916000000ffff03003f5f04832c000000',
-        ],
-        [
-          'Content-Type',
-          'application/json',
-          'Transfer-Encoding',
-          'chunked',
-          'Connection',
-          'close',
-          'Date',
-          'Wed, 10 May 2023 14:47:15 GMT',
-          'Content-Encoding',
-          'gzip',
-          'Vary',
-          'Accept-Encoding',
-          'Front-End-Https',
-          'on',
-          'Access-Control-Allow-Origin',
-          '*',
-          'Access-Control-Allow-Credentials',
-          'true',
-          'Access-Control-Allow-Methods',
-          'POST',
-          'Access-Control-Allow-Headers',
-          'DNT,X-CustomHeader,Keep-Alive,User-Agent,X-Requested-With,If-Modified-Since,Cache-Control,Content-Type,Authorization',
-          'Access-Control-Max-Age',
-          '1728000',
-          'X-Cache',
-          'Miss from cloudfront',
-          'Via',
-          '1.1 7403235773a9b23f307196c589d62dac.cloudfront.net (CloudFront)',
-          'X-Amz-Cf-Pop',
-          'MXP63-P4',
-          'X-Amz-Cf-Id',
-          'tegMm-_pKKedzBQDLooaUPL8QTaQ3ykUz8JipI72Rf-dDVF5DKv0rg==',
-        ],
-      );
+    // nock('https://rpc.gnosischain.com:443', { encodedQueryParams: true })
+    //   .post('/', {
+    //     id: '123',
+    //     jsonrpc: '2.0',
+    //     method: 'eth_chainId',
+    //     params: [],
+    //   })
+    //   .reply(
+    //     200,
+    //     [
+    //       '1f8b0800000000000403aa56ca2acecf2b2a4856b25232d23350d2512a4a2d2ecd2901720d2acc4c80fccc1420dbd0c858a916000000ffff03003f5f04832c000000',
+    //     ],
+    //     [
+    //       'Content-Type',
+    //       'application/json',
+    //       'Transfer-Encoding',
+    //       'chunked',
+    //       'Connection',
+    //       'close',
+    //       'Date',
+    //       'Wed, 10 May 2023 14:47:15 GMT',
+    //       'Content-Encoding',
+    //       'gzip',
+    //       'Vary',
+    //       'Accept-Encoding',
+    //       'Front-End-Https',
+    //       'on',
+    //       'Access-Control-Allow-Origin',
+    //       '*',
+    //       'Access-Control-Allow-Credentials',
+    //       'true',
+    //       'Access-Control-Allow-Methods',
+    //       'POST',
+    //       'Access-Control-Allow-Headers',
+    //       'DNT,X-CustomHeader,Keep-Alive,User-Agent,X-Requested-With,If-Modified-Since,Cache-Control,Content-Type,Authorization',
+    //       'Access-Control-Max-Age',
+    //       '1728000',
+    //       'X-Cache',
+    //       'Miss from cloudfront',
+    //       'Via',
+    //       '1.1 7403235773a9b23f307196c589d62dac.cloudfront.net (CloudFront)',
+    //       'X-Amz-Cf-Pop',
+    //       'MXP63-P4',
+    //       'X-Amz-Cf-Id',
+    //       'tegMm-_pKKedzBQDLooaUPL8QTaQ3ykUz8JipI72Rf-dDVF5DKv0rg==',
+    //     ],
+    //   );
 
     try {
       await wallet_addEthereumChain({
@@ -209,53 +207,53 @@
   });
 
   it('should report invalid chain name', async () => {
-    nock('https://rpc.gnosischain.com:443', { encodedQueryParams: true })
-      .post('/', {
-        id: '123',
-        jsonrpc: '2.0',
-        method: 'eth_chainId',
-        params: [],
-      })
-      .reply(
-        200,
-        [
-          '1f8b0800000000000403aa56ca2acecf2b2a4856b25232d23350d2512a4a2d2ecd2901720d2acc4c80fccc1420dbd0c858a916000000ffff03003f5f04832c000000',
-        ],
-        [
-          'Content-Type',
-          'application/json',
-          'Transfer-Encoding',
-          'chunked',
-          'Connection',
-          'close',
-          'Date',
-          'Wed, 10 May 2023 14:47:15 GMT',
-          'Content-Encoding',
-          'gzip',
-          'Vary',
-          'Accept-Encoding',
-          'Front-End-Https',
-          'on',
-          'Access-Control-Allow-Origin',
-          '*',
-          'Access-Control-Allow-Credentials',
-          'true',
-          'Access-Control-Allow-Methods',
-          'POST',
-          'Access-Control-Allow-Headers',
-          'DNT,X-CustomHeader,Keep-Alive,User-Agent,X-Requested-With,If-Modified-Since,Cache-Control,Content-Type,Authorization',
-          'Access-Control-Max-Age',
-          '1728000',
-          'X-Cache',
-          'Miss from cloudfront',
-          'Via',
-          '1.1 7403235773a9b23f307196c589d62dac.cloudfront.net (CloudFront)',
-          'X-Amz-Cf-Pop',
-          'MXP63-P4',
-          'X-Amz-Cf-Id',
-          'tegMm-_pKKedzBQDLooaUPL8QTaQ3ykUz8JipI72Rf-dDVF5DKv0rg==',
-        ],
-      );
+    // nock('https://rpc.gnosischain.com:443', { encodedQueryParams: true })
+    //   .post('/', {
+    //     id: '123',
+    //     jsonrpc: '2.0',
+    //     method: 'eth_chainId',
+    //     params: [],
+    //   })
+    //   .reply(
+    //     200,
+    //     [
+    //       '1f8b0800000000000403aa56ca2acecf2b2a4856b25232d23350d2512a4a2d2ecd2901720d2acc4c80fccc1420dbd0c858a916000000ffff03003f5f04832c000000',
+    //     ],
+    //     [
+    //       'Content-Type',
+    //       'application/json',
+    //       'Transfer-Encoding',
+    //       'chunked',
+    //       'Connection',
+    //       'close',
+    //       'Date',
+    //       'Wed, 10 May 2023 14:47:15 GMT',
+    //       'Content-Encoding',
+    //       'gzip',
+    //       'Vary',
+    //       'Accept-Encoding',
+    //       'Front-End-Https',
+    //       'on',
+    //       'Access-Control-Allow-Origin',
+    //       '*',
+    //       'Access-Control-Allow-Credentials',
+    //       'true',
+    //       'Access-Control-Allow-Methods',
+    //       'POST',
+    //       'Access-Control-Allow-Headers',
+    //       'DNT,X-CustomHeader,Keep-Alive,User-Agent,X-Requested-With,If-Modified-Since,Cache-Control,Content-Type,Authorization',
+    //       'Access-Control-Max-Age',
+    //       '1728000',
+    //       'X-Cache',
+    //       'Miss from cloudfront',
+    //       'Via',
+    //       '1.1 7403235773a9b23f307196c589d62dac.cloudfront.net (CloudFront)',
+    //       'X-Amz-Cf-Pop',
+    //       'MXP63-P4',
+    //       'X-Amz-Cf-Id',
+    //       'tegMm-_pKKedzBQDLooaUPL8QTaQ3ykUz8JipI72Rf-dDVF5DKv0rg==',
+    //     ],
+    //   );
 
     try {
       await wallet_addEthereumChain({
@@ -270,53 +268,53 @@
   });
 
   it('should report invalid native currency', async () => {
-    nock('https://rpc.gnosischain.com:443', { encodedQueryParams: true })
-      .post('/', {
-        id: '123',
-        jsonrpc: '2.0',
-        method: 'eth_chainId',
-        params: [],
-      })
-      .reply(
-        200,
-        [
-          '1f8b0800000000000403aa56ca2acecf2b2a4856b25232d23350d2512a4a2d2ecd2901720d2acc4c80fccc1420dbd0c858a916000000ffff03003f5f04832c000000',
-        ],
-        [
-          'Content-Type',
-          'application/json',
-          'Transfer-Encoding',
-          'chunked',
-          'Connection',
-          'close',
-          'Date',
-          'Wed, 10 May 2023 14:47:15 GMT',
-          'Content-Encoding',
-          'gzip',
-          'Vary',
-          'Accept-Encoding',
-          'Front-End-Https',
-          'on',
-          'Access-Control-Allow-Origin',
-          '*',
-          'Access-Control-Allow-Credentials',
-          'true',
-          'Access-Control-Allow-Methods',
-          'POST',
-          'Access-Control-Allow-Headers',
-          'DNT,X-CustomHeader,Keep-Alive,User-Agent,X-Requested-With,If-Modified-Since,Cache-Control,Content-Type,Authorization',
-          'Access-Control-Max-Age',
-          '1728000',
-          'X-Cache',
-          'Miss from cloudfront',
-          'Via',
-          '1.1 7403235773a9b23f307196c589d62dac.cloudfront.net (CloudFront)',
-          'X-Amz-Cf-Pop',
-          'MXP63-P4',
-          'X-Amz-Cf-Id',
-          'tegMm-_pKKedzBQDLooaUPL8QTaQ3ykUz8JipI72Rf-dDVF5DKv0rg==',
-        ],
-      );
+    // nock('https://rpc.gnosischain.com:443', { encodedQueryParams: true })
+    //   .post('/', {
+    //     id: '123',
+    //     jsonrpc: '2.0',
+    //     method: 'eth_chainId',
+    //     params: [],
+    //   })
+    //   .reply(
+    //     200,
+    //     [
+    //       '1f8b0800000000000403aa56ca2acecf2b2a4856b25232d23350d2512a4a2d2ecd2901720d2acc4c80fccc1420dbd0c858a916000000ffff03003f5f04832c000000',
+    //     ],
+    //     [
+    //       'Content-Type',
+    //       'application/json',
+    //       'Transfer-Encoding',
+    //       'chunked',
+    //       'Connection',
+    //       'close',
+    //       'Date',
+    //       'Wed, 10 May 2023 14:47:15 GMT',
+    //       'Content-Encoding',
+    //       'gzip',
+    //       'Vary',
+    //       'Accept-Encoding',
+    //       'Front-End-Https',
+    //       'on',
+    //       'Access-Control-Allow-Origin',
+    //       '*',
+    //       'Access-Control-Allow-Credentials',
+    //       'true',
+    //       'Access-Control-Allow-Methods',
+    //       'POST',
+    //       'Access-Control-Allow-Headers',
+    //       'DNT,X-CustomHeader,Keep-Alive,User-Agent,X-Requested-With,If-Modified-Since,Cache-Control,Content-Type,Authorization',
+    //       'Access-Control-Max-Age',
+    //       '1728000',
+    //       'X-Cache',
+    //       'Miss from cloudfront',
+    //       'Via',
+    //       '1.1 7403235773a9b23f307196c589d62dac.cloudfront.net (CloudFront)',
+    //       'X-Amz-Cf-Pop',
+    //       'MXP63-P4',
+    //       'X-Amz-Cf-Id',
+    //       'tegMm-_pKKedzBQDLooaUPL8QTaQ3ykUz8JipI72Rf-dDVF5DKv0rg==',
+    //     ],
+    //   );
 
     try {
       await wallet_addEthereumChain({
@@ -333,53 +331,53 @@
   });
 
   it('should report invalid native currency decimals', async () => {
-    nock('https://rpc.gnosischain.com:443', { encodedQueryParams: true })
-      .post('/', {
-        id: '123',
-        jsonrpc: '2.0',
-        method: 'eth_chainId',
-        params: [],
-      })
-      .reply(
-        200,
-        [
-          '1f8b0800000000000403aa56ca2acecf2b2a4856b25232d23350d2512a4a2d2ecd2901720d2acc4c80fccc1420dbd0c858a916000000ffff03003f5f04832c000000',
-        ],
-        [
-          'Content-Type',
-          'application/json',
-          'Transfer-Encoding',
-          'chunked',
-          'Connection',
-          'close',
-          'Date',
-          'Wed, 10 May 2023 14:47:15 GMT',
-          'Content-Encoding',
-          'gzip',
-          'Vary',
-          'Accept-Encoding',
-          'Front-End-Https',
-          'on',
-          'Access-Control-Allow-Origin',
-          '*',
-          'Access-Control-Allow-Credentials',
-          'true',
-          'Access-Control-Allow-Methods',
-          'POST',
-          'Access-Control-Allow-Headers',
-          'DNT,X-CustomHeader,Keep-Alive,User-Agent,X-Requested-With,If-Modified-Since,Cache-Control,Content-Type,Authorization',
-          'Access-Control-Max-Age',
-          '1728000',
-          'X-Cache',
-          'Miss from cloudfront',
-          'Via',
-          '1.1 7403235773a9b23f307196c589d62dac.cloudfront.net (CloudFront)',
-          'X-Amz-Cf-Pop',
-          'MXP63-P4',
-          'X-Amz-Cf-Id',
-          'tegMm-_pKKedzBQDLooaUPL8QTaQ3ykUz8JipI72Rf-dDVF5DKv0rg==',
-        ],
-      );
+    // nock('https://rpc.gnosischain.com:443', { encodedQueryParams: true })
+    //   .post('/', {
+    //     id: '123',
+    //     jsonrpc: '2.0',
+    //     method: 'eth_chainId',
+    //     params: [],
+    //   })
+    //   .reply(
+    //     200,
+    //     [
+    //       '1f8b0800000000000403aa56ca2acecf2b2a4856b25232d23350d2512a4a2d2ecd2901720d2acc4c80fccc1420dbd0c858a916000000ffff03003f5f04832c000000',
+    //     ],
+    //     [
+    //       'Content-Type',
+    //       'application/json',
+    //       'Transfer-Encoding',
+    //       'chunked',
+    //       'Connection',
+    //       'close',
+    //       'Date',
+    //       'Wed, 10 May 2023 14:47:15 GMT',
+    //       'Content-Encoding',
+    //       'gzip',
+    //       'Vary',
+    //       'Accept-Encoding',
+    //       'Front-End-Https',
+    //       'on',
+    //       'Access-Control-Allow-Origin',
+    //       '*',
+    //       'Access-Control-Allow-Credentials',
+    //       'true',
+    //       'Access-Control-Allow-Methods',
+    //       'POST',
+    //       'Access-Control-Allow-Headers',
+    //       'DNT,X-CustomHeader,Keep-Alive,User-Agent,X-Requested-With,If-Modified-Since,Cache-Control,Content-Type,Authorization',
+    //       'Access-Control-Max-Age',
+    //       '1728000',
+    //       'X-Cache',
+    //       'Miss from cloudfront',
+    //       'Via',
+    //       '1.1 7403235773a9b23f307196c589d62dac.cloudfront.net (CloudFront)',
+    //       'X-Amz-Cf-Pop',
+    //       'MXP63-P4',
+    //       'X-Amz-Cf-Id',
+    //       'tegMm-_pKKedzBQDLooaUPL8QTaQ3ykUz8JipI72Rf-dDVF5DKv0rg==',
+    //     ],
+    //   );
     try {
       await wallet_addEthereumChain({
         req: {
@@ -400,53 +398,53 @@
   });
 
   it('should report missing native currency symbol', async () => {
-    nock('https://rpc.gnosischain.com:443', { encodedQueryParams: true })
-      .post('/', {
-        id: '123',
-        jsonrpc: '2.0',
-        method: 'eth_chainId',
-        params: [],
-      })
-      .reply(
-        200,
-        [
-          '1f8b0800000000000403aa56ca2acecf2b2a4856b25232d23350d2512a4a2d2ecd2901720d2acc4c80fccc1420dbd0c858a916000000ffff03003f5f04832c000000',
-        ],
-        [
-          'Content-Type',
-          'application/json',
-          'Transfer-Encoding',
-          'chunked',
-          'Connection',
-          'close',
-          'Date',
-          'Wed, 10 May 2023 14:47:15 GMT',
-          'Content-Encoding',
-          'gzip',
-          'Vary',
-          'Accept-Encoding',
-          'Front-End-Https',
-          'on',
-          'Access-Control-Allow-Origin',
-          '*',
-          'Access-Control-Allow-Credentials',
-          'true',
-          'Access-Control-Allow-Methods',
-          'POST',
-          'Access-Control-Allow-Headers',
-          'DNT,X-CustomHeader,Keep-Alive,User-Agent,X-Requested-With,If-Modified-Since,Cache-Control,Content-Type,Authorization',
-          'Access-Control-Max-Age',
-          '1728000',
-          'X-Cache',
-          'Miss from cloudfront',
-          'Via',
-          '1.1 7403235773a9b23f307196c589d62dac.cloudfront.net (CloudFront)',
-          'X-Amz-Cf-Pop',
-          'MXP63-P4',
-          'X-Amz-Cf-Id',
-          'tegMm-_pKKedzBQDLooaUPL8QTaQ3ykUz8JipI72Rf-dDVF5DKv0rg==',
-        ],
-      );
+    // nock('https://rpc.gnosischain.com:443', { encodedQueryParams: true })
+    //   .post('/', {
+    //     id: '123',
+    //     jsonrpc: '2.0',
+    //     method: 'eth_chainId',
+    //     params: [],
+    //   })
+    //   .reply(
+    //     200,
+    //     [
+    //       '1f8b0800000000000403aa56ca2acecf2b2a4856b25232d23350d2512a4a2d2ecd2901720d2acc4c80fccc1420dbd0c858a916000000ffff03003f5f04832c000000',
+    //     ],
+    //     [
+    //       'Content-Type',
+    //       'application/json',
+    //       'Transfer-Encoding',
+    //       'chunked',
+    //       'Connection',
+    //       'close',
+    //       'Date',
+    //       'Wed, 10 May 2023 14:47:15 GMT',
+    //       'Content-Encoding',
+    //       'gzip',
+    //       'Vary',
+    //       'Accept-Encoding',
+    //       'Front-End-Https',
+    //       'on',
+    //       'Access-Control-Allow-Origin',
+    //       '*',
+    //       'Access-Control-Allow-Credentials',
+    //       'true',
+    //       'Access-Control-Allow-Methods',
+    //       'POST',
+    //       'Access-Control-Allow-Headers',
+    //       'DNT,X-CustomHeader,Keep-Alive,User-Agent,X-Requested-With,If-Modified-Since,Cache-Control,Content-Type,Authorization',
+    //       'Access-Control-Max-Age',
+    //       '1728000',
+    //       'X-Cache',
+    //       'Miss from cloudfront',
+    //       'Via',
+    //       '1.1 7403235773a9b23f307196c589d62dac.cloudfront.net (CloudFront)',
+    //       'X-Amz-Cf-Pop',
+    //       'MXP63-P4',
+    //       'X-Amz-Cf-Id',
+    //       'tegMm-_pKKedzBQDLooaUPL8QTaQ3ykUz8JipI72Rf-dDVF5DKv0rg==',
+    //     ],
+    //   );
     try {
       await wallet_addEthereumChain({
         req: {
