--- conflicted
+++ resolved
@@ -559,10 +559,6 @@
       }),
       undefined,
     );
-<<<<<<< HEAD
     expect(spyOnSetNetworkClientIdForDomain).toHaveBeenCalledTimes(1);
-=======
-    expect(spyOnSetActiveNetwork).toHaveBeenCalledTimes(1);
->>>>>>> bc83b72c
   });
 });