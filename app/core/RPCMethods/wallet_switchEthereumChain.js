import Engine from '../Engine';
import { providerErrors, rpcErrors } from '@metamask/rpc-errors';
import { selectEvmNetworkConfigurationsByChainId } from '../../selectors/networkController';
import { store } from '../../store';
import {
  validateChainId,
  findExistingNetwork,
  switchToNetwork,
} from './lib/ethereum-chain-utils';
import { MESSAGE_TYPE } from '../createTracingMiddleware';
<<<<<<< HEAD
=======
import { isSnapId } from '@metamask/snaps-utils';
>>>>>>> 961a5281

/**
 * Switch chain implementation to be used in JsonRpcEngine middleware.
 *
 * @param params.req - The JsonRpcEngine request.
 * @param params.res - The JsonRpcEngine result object.
 * @param params.requestUserApproval - The callback to trigger user approval flow.
 * @param params.analytics - Analytics parameters to be passed when tracking event via `MetaMetrics`.
 * @param params.hooks - Method hooks passed to the method implementation.
 * @returns {void}.
 */
export const wallet_switchEthereumChain = async ({
  req,
  res,
  requestUserApproval,
  analytics,
  hooks,
}) => {
  const {
    CurrencyRateController,
    NetworkController,
    MultichainNetworkController,
    SelectedNetworkController,
  } = Engine.context;
  const params = req.params?.[0];
  const { origin } = req;
  if (!params || typeof params !== 'object') {
    throw rpcErrors.invalidParams({
      message: `Expected single, object parameter. Received:\n${JSON.stringify(
        req.params,
      )}`,
    });
  }
  const { chainId } = params;
  const allowedKeys = {
    chainId: true,
  };

  const extraKeys = Object.keys(params).filter((key) => !allowedKeys[key]);
  if (extraKeys.length) {
    throw rpcErrors.invalidParams(
      `Received unexpected keys on object parameter. Unsupported keys:\n${extraKeys}`,
    );
  }
  const _chainId = validateChainId(chainId);
  // TODO: [SOLANA] - This do not support non evm networks
  const networkConfigurations = selectEvmNetworkConfigurationsByChainId(
    store.getState(),
  );
  const existingNetwork = findExistingNetwork(_chainId, networkConfigurations);
  if (existingNetwork) {
    const currentDomainSelectedNetworkClientId =
      SelectedNetworkController.getNetworkClientIdForDomain(origin);
    const {
      configuration: { chainId: currentDomainSelectedChainId },
    } = NetworkController.getNetworkClientById(
      currentDomainSelectedNetworkClientId,
    ) || { configuration: {} };

    if (currentDomainSelectedChainId === _chainId) {
      res.result = null;
      return;
    }

    const currentChainIdForOrigin = hooks.getCurrentChainIdForDomain(origin);

    const fromNetworkConfiguration = hooks.getNetworkConfigurationByChainId(
      currentChainIdForOrigin,
    );

    const toNetworkConfiguration =
      hooks.getNetworkConfigurationByChainId(chainId);

    await switchToNetwork({
      network: existingNetwork,
      chainId: _chainId,
      controllers: {
        CurrencyRateController,
        MultichainNetworkController,
        SelectedNetworkController,
      },
      requestUserApproval,
      analytics,
      origin,
<<<<<<< HEAD
      isAddNetworkFlow: false,
=======
      autoApprove: isSnapId(origin),
>>>>>>> 961a5281
      hooks: {
        toNetworkConfiguration,
        fromNetworkConfiguration,
        ...hooks,
      },
    });

    res.result = null;
    return;
  }

  throw providerErrors.custom({
    code: 4902, // To-be-standardized "unrecognized chain ID" error
    message: `Unrecognized chain ID "${_chainId}". Try adding the chain using wallet_addEthereumChain first.`,
  });
};

export const switchEthereumChainHandler = {
  methodNames: [MESSAGE_TYPE.SWITCH_ETHEREUM_CHAIN],
  implementation: wallet_switchEthereumChain,
  hookNames: {
    getNetworkConfigurationByChainId: true,
    setActiveNetwork: true,
    requestUserApproval: true,
    getCaveat: true,
    getCurrentChainIdForDomain: true,
    requestPermittedChainsPermissionIncrementalForOrigin: true,
    setTokenNetworkFilter: true,
    hasApprovalRequestsForOrigin: true,
    rejectApprovalRequestsForOrigin: true,
  },
};<|MERGE_RESOLUTION|>--- conflicted
+++ resolved
@@ -8,10 +8,7 @@
   switchToNetwork,
 } from './lib/ethereum-chain-utils';
 import { MESSAGE_TYPE } from '../createTracingMiddleware';
-<<<<<<< HEAD
-=======
 import { isSnapId } from '@metamask/snaps-utils';
->>>>>>> 961a5281
 
 /**
  * Switch chain implementation to be used in JsonRpcEngine middleware.
@@ -96,11 +93,7 @@
       requestUserApproval,
       analytics,
       origin,
-<<<<<<< HEAD
-      isAddNetworkFlow: false,
-=======
       autoApprove: isSnapId(origin),
->>>>>>> 961a5281
       hooks: {
         toNetworkConfiguration,
         fromNetworkConfiguration,
