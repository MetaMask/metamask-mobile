import Engine from '../Engine';
import { providerErrors, rpcErrors } from '@metamask/rpc-errors';
import { selectEvmNetworkConfigurationsByChainId } from '../../selectors/networkController';
import { store } from '../../store';
import {
  validateChainId,
  findExistingNetwork,
  switchToNetwork,
} from './lib/ethereum-chain-utils';

// TODO: [ffmcgee] fundamentally the functionality of these handlers seem different from `extension`, we define functionality like `getCaveat` inside the function itself
// (see `switchNetwork`) instead of passing it as a hook from `BackgroundBridge` (as one would pass it from `MetamaskController` on `extension`). Ask about this.
// A: keep following the pattern we are doing on mobile, no need for hooks because it fundamentally doesn't work the same as the browser extension (with separate processes)
<<<<<<< HEAD
=======
// TODO: [ffmcgee] docs
>>>>>>> 5e28d422
const wallet_switchEthereumChain = async ({
  req,
  res,
  requestUserApproval,
  analytics,
  hooks,
}) => {
  const {
    CurrencyRateController,
    NetworkController,
    MultichainNetworkController,
    PermissionController,
    SelectedNetworkController,
  } = Engine.context;
  const params = req.params?.[0];
  const { origin } = req;
  if (!params || typeof params !== 'object') {
    throw rpcErrors.invalidParams({
      message: `Expected single, object parameter. Received:\n${JSON.stringify(
        req.params,
      )}`,
    });
  }
  const { chainId } = params;
  const allowedKeys = {
    chainId: true,
  };

  const extraKeys = Object.keys(params).filter((key) => !allowedKeys[key]);
  if (extraKeys.length) {
    throw rpcErrors.invalidParams(
      `Received unexpected keys on object parameter. Unsupported keys:\n${extraKeys}`,
    );
  }
  const _chainId = validateChainId(chainId);
  // TODO: [SOLANA] - This do not support non evm networks
  const networkConfigurations = selectEvmNetworkConfigurationsByChainId(
    store.getState(),
  );
  const existingNetwork = findExistingNetwork(_chainId, networkConfigurations);
  if (existingNetwork) {
    const currentDomainSelectedNetworkClientId =
      SelectedNetworkController.getNetworkClientIdForDomain(origin);
    const {
      configuration: { chainId: currentDomainSelectedChainId },
    } = NetworkController.getNetworkClientById(
      currentDomainSelectedNetworkClientId,
    ) || { configuration: {} };

    if (currentDomainSelectedChainId === _chainId) {
      res.result = null;
      return;
    }

    await switchToNetwork({
      network: existingNetwork,
      chainId: _chainId,
      controllers: {
        CurrencyRateController,
        MultichainNetworkController,
        PermissionController,
        SelectedNetworkController,
      },
      requestUserApproval,
      analytics,
      origin,
      isAddNetworkFlow: false,
      hooks,
    });

    res.result = null;
    return;
  }

  throw providerErrors.custom({
    code: 4902, // To-be-standardized "unrecognized chain ID" error
    message: `Unrecognized chain ID "${_chainId}". Try adding the chain using wallet_addEthereumChain first.`,
  });
};

export default wallet_switchEthereumChain;<|MERGE_RESOLUTION|>--- conflicted
+++ resolved
@@ -11,10 +11,7 @@
 // TODO: [ffmcgee] fundamentally the functionality of these handlers seem different from `extension`, we define functionality like `getCaveat` inside the function itself
 // (see `switchNetwork`) instead of passing it as a hook from `BackgroundBridge` (as one would pass it from `MetamaskController` on `extension`). Ask about this.
 // A: keep following the pattern we are doing on mobile, no need for hooks because it fundamentally doesn't work the same as the browser extension (with separate processes)
-<<<<<<< HEAD
-=======
 // TODO: [ffmcgee] docs
->>>>>>> 5e28d422
 const wallet_switchEthereumChain = async ({
   req,
   res,
