--- conflicted
+++ resolved
@@ -58,7 +58,7 @@
       res.result = null;
       return;
     }
-<<<<<<< HEAD
+
     const analyticsParams = await switchToNetwork({
       network: existingNetwork,
       chainId: _chainId,
@@ -70,56 +70,6 @@
       },
       requestUserApproval,
       analytics,
-=======
-
-    let networkConfigurationId, networkConfiguration;
-    if (existingEntry) {
-      [, networkConfiguration] = existingEntry;
-      networkConfigurationId =
-        networkConfiguration.rpcEndpoints[
-          networkConfiguration.defaultRpcEndpointIndex
-        ].networkClientId;
-    }
-
-    let requestData;
-    let analyticsParams = {
-      chain_id: getDecimalChainId(_chainId),
-      source: 'Switch Network API',
-      ...analytics,
-    };
-    if (networkConfiguration) {
-      requestData = {
-        rpcUrl:
-          networkConfiguration.rpcEndpoints[
-            networkConfiguration.defaultRpcEndpointIndex
-          ],
-        chainId: _chainId,
-        chainName: networkConfiguration.name,
-        ticker: networkConfiguration.nativeCurrency,
-      };
-      analyticsParams = {
-        ...analyticsParams,
-        symbol: networkConfiguration?.ticker,
-      };
-    } else {
-      requestData = {
-        chainId: _chainId,
-        chainColor: existingNetworkDefault.color,
-        chainName: existingNetworkDefault.shortName,
-        ticker: 'ETH',
-      };
-      analyticsParams = {
-        ...analyticsParams,
-      };
-    }
-
-    await requestUserApproval({
-      type: 'SWITCH_ETHEREUM_CHAIN',
-      requestData: { ...requestData, type: 'switch' },
-    });
-
-    const originHasAccountsPermission = PermissionController.hasPermission(
->>>>>>> 87b82d91
       origin,
       isAddNetworkFlow: false,
     });
