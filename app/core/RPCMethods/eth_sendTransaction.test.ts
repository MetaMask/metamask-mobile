--- conflicted
+++ resolved
@@ -55,16 +55,10 @@
  * @returns The JSON-RPC request.
  */
 function constructSendTransactionRequest(
-<<<<<<< HEAD
   params: [TransactionParams & JsonRpcParams],
 ): JsonRpcRequest<[TransactionParams & JsonRpcParams]> & {
   method: 'eth_sendTransaction';
-=======
-  params: unknown,
-): JsonRpcRequest<unknown> & {
-  method: 'eth_sendTransaction';
   networkClientId: string;
->>>>>>> 0ea88d60
 } {
   return {
     jsonrpc: '2.0',
