--- conflicted
+++ resolved
@@ -219,11 +219,7 @@
         false,
       );
 
-<<<<<<< HEAD
-      await expect(encryptor.exportKey(key)).rejects.toThrow(
-=======
       await expect(async () => await encryptor.exportKey(key)).rejects.toThrow(
->>>>>>> ffec4fd9
         'Key is not exportable',
       );
     });
@@ -251,15 +247,9 @@
       Buffer.from('').toString('base64'),
       Buffer.from('{ not: json }').toString('base64'),
     ])('does not import a bad serialized key: %s', async (badFormattedKey) => {
-<<<<<<< HEAD
-      await expect(encryptor.importKey(badFormattedKey)).rejects.toThrow(
-        'Invalid exported key serialization format',
-      );
-=======
       await expect(
         async () => await encryptor.importKey(badFormattedKey),
       ).rejects.toThrow('Invalid exported key serialization format');
->>>>>>> ffec4fd9
     });
 
     it.each([
@@ -300,11 +290,7 @@
       'does not import a bad structured key: %s',
       async (_, badStructuredKey) => {
         await expect(
-<<<<<<< HEAD
-          encryptor.importKey(serializeKey(badStructuredKey)),
-=======
           async () => await encryptor.importKey(serializeKey(badStructuredKey)),
->>>>>>> ffec4fd9
         ).rejects.toThrow('Invalid exported key structure');
       },
     );
