--- conflicted
+++ resolved
@@ -8,7 +8,11 @@
 import AppConstants from '../../core/AppConstants';
 import { PermissionController } from '@metamask/permission-controller';
 import { Caip25CaveatType } from '@metamask/chain-agnostic-permission';
-import { EthAccountType, SolAccountType, SolScope } from '@metamask/keyring-api';
+import {
+  EthAccountType,
+  SolAccountType,
+  SolScope,
+} from '@metamask/keyring-api';
 jest.mock('../../util/permissions', () => ({
   getCaip25PermissionFromLegacyPermissions: jest.fn(),
 }));
@@ -76,15 +80,15 @@
     {
       address: '123',
       metadata: {
-        lastSelected: 1
-      }
+        lastSelected: 1,
+      },
     },
     {
       address: '456',
       metadata: {
-        lastSelected: 2
-      }
-    }
+        lastSelected: 2,
+      },
+    },
   ]);
 
   // Setup permission controller mocks
@@ -133,7 +137,7 @@
 
   // Setup the engine property to support sendNotificationEip1193
   bridge.engine = {
-    emit: jest.fn()
+    emit: jest.fn(),
   };
 
   return bridge;
@@ -228,7 +232,7 @@
     it('requests getProviderNetworkState from origin getter when network state is updated', async () => {
       const mockNetworkState = {
         chainId: '0x2',
-        networkVersion: '2'
+        networkVersion: '2',
       };
       const url = 'https:www.mock.io';
       const bridge = setupBackgroundBridge(url);
@@ -250,84 +254,86 @@
     });
 
     it('notifies of chain changes when network state is updated', async () => {
-       // Create the new network state with a different chain
-       const mockNetworkState = {
+      // Create the new network state with a different chain
+      const mockNetworkState = {
         chainId: '0x2',
-        networkVersion: '2'
-      };
-       // Create the new network state with a different chain
-       const oldMockNetworkState = {
+        networkVersion: '2',
+      };
+      // Create the new network state with a different chain
+      const oldMockNetworkState = {
         chainId: '0x1',
-        networkVersion: '1'
-      };
-      const url = 'https:www.mock.io';
-      const bridge = setupBackgroundBridge(url);
-<<<<<<< HEAD
-      const sendNotificationSpy = jest.spyOn(bridge, 'sendNotification');
-=======
+        networkVersion: '1',
+      };
+      const url = 'https:www.mock.io';
+      const bridge = setupBackgroundBridge(url);
       const sendNotificationSpy = jest.spyOn(bridge, 'sendNotificationEip1193');
->>>>>>> 8dd30f41
       const getProviderSpy = jest.spyOn(bridge, 'getProviderNetworkState');
 
       expect(bridge.lastChainIdSent).toBe(oldMockNetworkState.chainId);
-      expect(bridge.networkVersionSent).toBe(oldMockNetworkState.networkVersion);
+      expect(bridge.networkVersionSent).toBe(
+        oldMockNetworkState.networkVersion,
+      );
 
       // Trigger emulated initial state update
       getProviderSpy.mockResolvedValue(mockNetworkState);
       await bridge.onStateUpdate();
 
-
       expect(sendNotificationSpy).toHaveBeenCalledWith({
         method: AppConstants.NOTIFICATION_NAMES.chainChanged,
-        params: mockNetworkState
+        params: mockNetworkState,
       });
       expect(bridge.lastChainIdSent).toBe(mockNetworkState.chainId);
       expect(bridge.networkVersionSent).toBe(mockNetworkState.networkVersion);
 
-
       getProviderSpy.mockResolvedValue(oldMockNetworkState);
       await bridge.onStateUpdate();
 
-
       expect(bridge.lastChainIdSent).toBe(oldMockNetworkState.chainId);
-      expect(bridge.networkVersionSent).toBe(oldMockNetworkState.networkVersion);
+      expect(bridge.networkVersionSent).toBe(
+        oldMockNetworkState.networkVersion,
+      );
       expect(sendNotificationSpy).toHaveBeenCalledWith({
         method: AppConstants.NOTIFICATION_NAMES.chainChanged,
-        params: oldMockNetworkState
+        params: oldMockNetworkState,
       });
     });
   });
 
   describe('notifySolanaAccountChangedForCurrentAccount', () => {
-    it('emits nothing if there is no CAIP-25 permission' , () => {
-      const url = 'https:www.mock.io';
-      const bridge = setupBackgroundBridge(url);
-      const sendNotificationSpy = jest.spyOn(bridge, 'sendNotificationMultichain');
+    it('emits nothing if there is no CAIP-25 permission', () => {
+      const url = 'https:www.mock.io';
+      const bridge = setupBackgroundBridge(url);
+      const sendNotificationSpy = jest.spyOn(
+        bridge,
+        'sendNotificationMultichain',
+      );
 
       bridge.notifySolanaAccountChangedForCurrentAccount();
 
       expect(sendNotificationSpy).not.toHaveBeenCalled();
-
-    });
-
-    it('emits nothing if there are no permitted solana scopes and `solana_accountChanged_notifications` session property is set' , () => {
-      const url = 'https:www.mock.io';
-      const bridge = setupBackgroundBridge(url);
-      const sendNotificationSpy = jest.spyOn(bridge, 'sendNotificationMultichain');
+    });
+
+    it('emits nothing if there are no permitted solana scopes and `solana_accountChanged_notifications` session property is set', () => {
+      const url = 'https:www.mock.io';
+      const bridge = setupBackgroundBridge(url);
+      const sendNotificationSpy = jest.spyOn(
+        bridge,
+        'sendNotificationMultichain',
+      );
       PermissionController.getCaveat.mockReturnValue({
         type: Caip25CaveatType,
         value: {
           requiredScopes: {},
           optionalScopes: {
             'eip155:1': {
-              accounts: []
-            }
+              accounts: [],
+            },
           },
           isMultichainOrigin: true,
           sessionProperties: {
-            solana_accountChanged_notifications: true
-          }
-        }
+            solana_accountChanged_notifications: true,
+          },
+        },
       });
 
       bridge.notifySolanaAccountChangedForCurrentAccount();
@@ -335,24 +341,25 @@
       expect(sendNotificationSpy).not.toHaveBeenCalled();
     });
 
-    it('emits nothing if there are permitted solana accounts, but the `solana_accountChanged_notifications` session property is not set' , () => {
-      const url = 'https:www.mock.io';
-      const bridge = setupBackgroundBridge(url);
-      const sendNotificationSpy = jest.spyOn(bridge, 'sendNotificationMultichain');
+    it('emits nothing if there are permitted solana accounts, but the `solana_accountChanged_notifications` session property is not set', () => {
+      const url = 'https:www.mock.io';
+      const bridge = setupBackgroundBridge(url);
+      const sendNotificationSpy = jest.spyOn(
+        bridge,
+        'sendNotificationMultichain',
+      );
       PermissionController.getCaveat.mockReturnValue({
         type: Caip25CaveatType,
         value: {
           requiredScopes: {},
           optionalScopes: {
             [SolScope.Mainnet]: {
-              accounts: [
-                `${SolScope.Mainnet}:someaddress`
-              ]
-            }
-          },
-          isMultichainOrigin: true,
-          sessionProperties: {}
-        }
+              accounts: [`${SolScope.Mainnet}:someaddress`],
+            },
+          },
+          isMultichainOrigin: true,
+          sessionProperties: {},
+        },
       });
 
       bridge.notifySolanaAccountChangedForCurrentAccount();
@@ -363,22 +370,24 @@
     it('emits nothing if there are permitted solana scopes but no accounts and the `solana_accountChanged_notifications` session property is set', () => {
       const url = 'https:www.mock.io';
       const bridge = setupBackgroundBridge(url);
-      const sendNotificationSpy = jest.spyOn(bridge, 'sendNotificationMultichain');
+      const sendNotificationSpy = jest.spyOn(
+        bridge,
+        'sendNotificationMultichain',
+      );
       PermissionController.getCaveat.mockReturnValue({
         type: Caip25CaveatType,
         value: {
           requiredScopes: {},
           optionalScopes: {
             [SolScope.Mainnet]: {
-              accounts: [
-              ]
-            }
+              accounts: [],
+            },
           },
           isMultichainOrigin: true,
           sessionProperties: {
-            solana_accountChanged_notifications: true
-          }
-        }
+            solana_accountChanged_notifications: true,
+          },
+        },
       });
 
       bridge.notifySolanaAccountChangedForCurrentAccount();
@@ -389,23 +398,24 @@
     it('emits a solana accountChanged event when there are permitted solana accounts and the `solana_accountChanged_notifications` session property is set', () => {
       const url = 'https:www.mock.io';
       const bridge = setupBackgroundBridge(url);
-      const sendNotificationSpy = jest.spyOn(bridge, 'sendNotificationMultichain');
+      const sendNotificationSpy = jest.spyOn(
+        bridge,
+        'sendNotificationMultichain',
+      );
       PermissionController.getCaveat.mockReturnValue({
         type: Caip25CaveatType,
         value: {
           requiredScopes: {},
           optionalScopes: {
             [SolScope.Mainnet]: {
-              accounts: [
-                `${SolScope.Mainnet}:someaddress`
-              ]
-            }
+              accounts: [`${SolScope.Mainnet}:someaddress`],
+            },
           },
           isMultichainOrigin: true,
           sessionProperties: {
-            solana_accountChanged_notifications: true
-          }
-        }
+            solana_accountChanged_notifications: true,
+          },
+        },
       });
 
       bridge.notifySolanaAccountChangedForCurrentAccount();
@@ -415,9 +425,7 @@
         params: {
           notification: {
             method: 'metamask_accountsChanged',
-            params: [
-            'someaddress',
-            ],
+            params: ['someaddress'],
           },
           scope: 'solana:5eykt4UsFv8P8NJdTREpY1vzqKqZKvdp',
         },
@@ -429,35 +437,37 @@
     it('emits nothing if the current and previous permissions both did not have `solana_accountChanged_notifications` session property set', () => {
       const url = 'https:www.mock.io';
       const bridge = setupBackgroundBridge(url);
-      const sendNotificationSpy = jest.spyOn(bridge, 'sendNotificationMultichain');
+      const sendNotificationSpy = jest.spyOn(
+        bridge,
+        'sendNotificationMultichain',
+      );
 
       const currentValue = {
         requiredScopes: {},
         optionalScopes: {
           [SolScope.Mainnet]: {
-            accounts: [
-              `${SolScope.Mainnet}:456`
-            ]
-          }
+            accounts: [`${SolScope.Mainnet}:456`],
+          },
         },
         isMultichainOrigin: true,
-        sessionProperties: {}
+        sessionProperties: {},
       };
 
       const previousValue = {
         requiredScopes: {},
         optionalScopes: {
           [SolScope.Mainnet]: {
-            accounts: [
-              `${SolScope.Mainnet}:123`
-            ]
-          }
+            accounts: [`${SolScope.Mainnet}:123`],
+          },
         },
         isMultichainOrigin: true,
-        sessionProperties: {}
-      };
-
-      bridge.handleSolanaAccountChangedFromScopeChanges(currentValue, previousValue);
+        sessionProperties: {},
+      };
+
+      bridge.handleSolanaAccountChangedFromScopeChanges(
+        currentValue,
+        previousValue,
+      );
 
       expect(sendNotificationSpy).not.toHaveBeenCalledWith();
     });
@@ -465,39 +475,41 @@
     it('emits nothing if currently and previously selected solana accounts did not change', () => {
       const url = 'https:www.mock.io';
       const bridge = setupBackgroundBridge(url);
-      const sendNotificationSpy = jest.spyOn(bridge, 'sendNotificationMultichain');
+      const sendNotificationSpy = jest.spyOn(
+        bridge,
+        'sendNotificationMultichain',
+      );
 
       const currentValue = {
         requiredScopes: {},
         optionalScopes: {
           [SolScope.Mainnet]: {
-            accounts: [
-              `${SolScope.Mainnet}:123`
-            ]
-          }
+            accounts: [`${SolScope.Mainnet}:123`],
+          },
         },
         isMultichainOrigin: true,
         sessionProperties: {
-          solana_accountChanged_notifications: true
-        }
+          solana_accountChanged_notifications: true,
+        },
       };
 
       const previousValue = {
         requiredScopes: {},
         optionalScopes: {
           [SolScope.Mainnet]: {
-            accounts: [
-              `${SolScope.Mainnet}:123`
-            ]
-          }
+            accounts: [`${SolScope.Mainnet}:123`],
+          },
         },
         isMultichainOrigin: true,
         sessionProperties: {
-          solana_accountChanged_notifications: true
-        }
-      };
-
-      bridge.handleSolanaAccountChangedFromScopeChanges(currentValue, previousValue);
+          solana_accountChanged_notifications: true,
+        },
+      };
+
+      bridge.handleSolanaAccountChangedFromScopeChanges(
+        currentValue,
+        previousValue,
+      );
 
       expect(sendNotificationSpy).not.toHaveBeenCalledWith();
     });
@@ -505,51 +517,51 @@
     it('emits the currently selected solana account if the currently selected solana accounts did change', () => {
       const url = 'https:www.mock.io';
       const bridge = setupBackgroundBridge(url);
-      const sendNotificationSpy = jest.spyOn(bridge, 'sendNotificationMultichain');
+      const sendNotificationSpy = jest.spyOn(
+        bridge,
+        'sendNotificationMultichain',
+      );
 
       const currentValue = {
         requiredScopes: {},
         optionalScopes: {
           [SolScope.Mainnet]: {
-            accounts: [
-              `${SolScope.Mainnet}:456`
-            ]
-          }
+            accounts: [`${SolScope.Mainnet}:456`],
+          },
         },
         isMultichainOrigin: true,
         sessionProperties: {
-          solana_accountChanged_notifications: true
-        }
+          solana_accountChanged_notifications: true,
+        },
       };
 
       const previousValue = {
         requiredScopes: {},
         optionalScopes: {
           [SolScope.Mainnet]: {
-            accounts: [
-              `${SolScope.Mainnet}:123`
-            ]
-          }
+            accounts: [`${SolScope.Mainnet}:123`],
+          },
         },
         isMultichainOrigin: true,
         sessionProperties: {
-          solana_accountChanged_notifications: true
-        }
-      };
-
-      bridge.handleSolanaAccountChangedFromScopeChanges(currentValue, previousValue);
+          solana_accountChanged_notifications: true,
+        },
+      };
+
+      bridge.handleSolanaAccountChangedFromScopeChanges(
+        currentValue,
+        previousValue,
+      );
 
       expect(sendNotificationSpy).toHaveBeenCalledWith({
         method: 'wallet_notify',
-          params: {
-            notification: {
-              method: 'metamask_accountsChanged',
-              params: [
-                '456',
-              ],
-            },
-            scope: 'solana:5eykt4UsFv8P8NJdTREpY1vzqKqZKvdp',
-          },
+        params: {
+          notification: {
+            method: 'metamask_accountsChanged',
+            params: ['456'],
+          },
+          scope: 'solana:5eykt4UsFv8P8NJdTREpY1vzqKqZKvdp',
+        },
       });
     });
   });
@@ -558,28 +570,29 @@
     it('emits nothing if the selected account is not a solana account', () => {
       const url = 'https:www.mock.io';
       const bridge = setupBackgroundBridge(url);
-      const sendNotificationSpy = jest.spyOn(bridge, 'sendNotificationMultichain');
+      const sendNotificationSpy = jest.spyOn(
+        bridge,
+        'sendNotificationMultichain',
+      );
       PermissionController.getCaveat.mockReturnValue({
         type: Caip25CaveatType,
         value: {
           requiredScopes: {},
           optionalScopes: {
             [SolScope.Mainnet]: {
-              accounts: [
-                `${SolScope.Mainnet}:someaddress`
-              ]
-            }
+              accounts: [`${SolScope.Mainnet}:someaddress`],
+            },
           },
           isMultichainOrigin: true,
           sessionProperties: {
-            solana_accountChanged_notifications: true
-          }
-        }
+            solana_accountChanged_notifications: true,
+          },
+        },
       });
 
       bridge.handleSolanaAccountChangedFromSelectedAccountChanges({
         type: EthAccountType.Eoa,
-        address: 'someaddress'
+        address: 'someaddress',
       });
 
       expect(sendNotificationSpy).not.toHaveBeenCalled();
@@ -588,101 +601,107 @@
     it('emits nothing if the selected account did not change from the last seen solana account', () => {
       const url = 'https:www.mock.io';
       const bridge = setupBackgroundBridge(url);
-      const sendNotificationSpy = jest.spyOn(bridge, 'sendNotificationMultichain');
+      const sendNotificationSpy = jest.spyOn(
+        bridge,
+        'sendNotificationMultichain',
+      );
       PermissionController.getCaveat.mockReturnValue({
         type: Caip25CaveatType,
         value: {
           requiredScopes: {},
           optionalScopes: {
             [SolScope.Mainnet]: {
-              accounts: [
-                `${SolScope.Mainnet}:someaddress`
-              ]
-            }
+              accounts: [`${SolScope.Mainnet}:someaddress`],
+            },
           },
           isMultichainOrigin: true,
           sessionProperties: {
-            solana_accountChanged_notifications: true
-          }
-        }
+            solana_accountChanged_notifications: true,
+          },
+        },
       });
       bridge.lastSelectedSolanaAccountAddress = 'someaddress';
 
       bridge.handleSolanaAccountChangedFromSelectedAccountChanges({
         type: SolAccountType.DataAccount,
-        address: 'someaddress'
-      });
-
-      expect(sendNotificationSpy).not.toHaveBeenCalled();
-    });
-
-    it('emits nothing if there is no CAIP-25 permission' , () => {
-      const url = 'https:www.mock.io';
-      const bridge = setupBackgroundBridge(url);
-      const sendNotificationSpy = jest.spyOn(bridge, 'sendNotificationMultichain');
+        address: 'someaddress',
+      });
+
+      expect(sendNotificationSpy).not.toHaveBeenCalled();
+    });
+
+    it('emits nothing if there is no CAIP-25 permission', () => {
+      const url = 'https:www.mock.io';
+      const bridge = setupBackgroundBridge(url);
+      const sendNotificationSpy = jest.spyOn(
+        bridge,
+        'sendNotificationMultichain',
+      );
       PermissionController.getCaveat.mockReturnValue();
 
       bridge.handleSolanaAccountChangedFromSelectedAccountChanges({
         type: SolAccountType.DataAccount,
-        address: 'someaddress'
-      });
-
-      expect(sendNotificationSpy).not.toHaveBeenCalled();
-    });
-
-    it('emits nothing if the `solana_accountChanged_notifications` session property is not set' , () => {
-      const url = 'https:www.mock.io';
-      const bridge = setupBackgroundBridge(url);
-      const sendNotificationSpy = jest.spyOn(bridge, 'sendNotificationMultichain');
+        address: 'someaddress',
+      });
+
+      expect(sendNotificationSpy).not.toHaveBeenCalled();
+    });
+
+    it('emits nothing if the `solana_accountChanged_notifications` session property is not set', () => {
+      const url = 'https:www.mock.io';
+      const bridge = setupBackgroundBridge(url);
+      const sendNotificationSpy = jest.spyOn(
+        bridge,
+        'sendNotificationMultichain',
+      );
       PermissionController.getCaveat.mockReturnValue({
         type: Caip25CaveatType,
         value: {
           requiredScopes: {},
           optionalScopes: {
             [SolScope.Mainnet]: {
-              accounts: [
-                `${SolScope.Mainnet}:someaddress`
-              ]
-            }
-          },
-          isMultichainOrigin: true,
-          sessionProperties: {}
-        }
+              accounts: [`${SolScope.Mainnet}:someaddress`],
+            },
+          },
+          isMultichainOrigin: true,
+          sessionProperties: {},
+        },
       });
 
       bridge.handleSolanaAccountChangedFromSelectedAccountChanges({
         type: SolAccountType.DataAccount,
-        address: 'someaddress'
-      });
-
-      expect(sendNotificationSpy).not.toHaveBeenCalled();
-    });
-
-    it('emits nothing if the selected account does not match a permitted solana account' , () => {
-      const url = 'https:www.mock.io';
-      const bridge = setupBackgroundBridge(url);
-      const sendNotificationSpy = jest.spyOn(bridge, 'sendNotificationMultichain');
+        address: 'someaddress',
+      });
+
+      expect(sendNotificationSpy).not.toHaveBeenCalled();
+    });
+
+    it('emits nothing if the selected account does not match a permitted solana account', () => {
+      const url = 'https:www.mock.io';
+      const bridge = setupBackgroundBridge(url);
+      const sendNotificationSpy = jest.spyOn(
+        bridge,
+        'sendNotificationMultichain',
+      );
       PermissionController.getCaveat.mockReturnValue({
         type: Caip25CaveatType,
         value: {
           requiredScopes: {},
           optionalScopes: {
             [SolScope.Mainnet]: {
-              accounts: [
-                `${SolScope.Mainnet}:someaddress`
-              ]
-            }
+              accounts: [`${SolScope.Mainnet}:someaddress`],
+            },
           },
           isMultichainOrigin: true,
           sessionProperties: {
-            solana_accountChanged_notifications: true
-          }
-        }
+            solana_accountChanged_notifications: true,
+          },
+        },
       });
 
       bridge.handleSolanaAccountChangedFromSelectedAccountChanges({
         type: SolAccountType.DataAccount,
-        address: 'differentaddress'
+        address: 'differentaddress',
       });
 
       expect(sendNotificationSpy).not.toHaveBeenCalled();
@@ -691,41 +710,40 @@
     it('emits a solana accountChanged event for the selected account if it does match a permitted solana account', () => {
       const url = 'https:www.mock.io';
       const bridge = setupBackgroundBridge(url);
-      const sendNotificationSpy = jest.spyOn(bridge, 'sendNotificationMultichain');
+      const sendNotificationSpy = jest.spyOn(
+        bridge,
+        'sendNotificationMultichain',
+      );
       PermissionController.getCaveat.mockReturnValue({
         type: Caip25CaveatType,
         value: {
           requiredScopes: {},
           optionalScopes: {
             [SolScope.Mainnet]: {
-              accounts: [
-                `${SolScope.Mainnet}:someaddress`
-              ]
-            }
+              accounts: [`${SolScope.Mainnet}:someaddress`],
+            },
           },
           isMultichainOrigin: true,
           sessionProperties: {
-            solana_accountChanged_notifications: true
-          }
-        }
+            solana_accountChanged_notifications: true,
+          },
+        },
       });
 
       bridge.handleSolanaAccountChangedFromSelectedAccountChanges({
         type: SolAccountType.DataAccount,
-        address: 'someaddress'
+        address: 'someaddress',
       });
 
       expect(sendNotificationSpy).toHaveBeenCalledWith({
         method: 'wallet_notify',
-          params: {
-            notification: {
-              method: 'metamask_accountsChanged',
-              params: [
-                'someaddress',
-              ],
-            },
-            scope: 'solana:5eykt4UsFv8P8NJdTREpY1vzqKqZKvdp',
-          },
+        params: {
+          notification: {
+            method: 'metamask_accountsChanged',
+            params: ['someaddress'],
+          },
+          scope: 'solana:5eykt4UsFv8P8NJdTREpY1vzqKqZKvdp',
+        },
       });
     });
   });
