import getDefaultBridgeParams from '../SDKConnect/AndroidSDK/getDefaultBridgeParams';
import BackgroundBridge from './BackgroundBridge';
import Engine from '../Engine';
import { getPermittedAccounts } from '../Permissions';
import { getCaip25PermissionFromLegacyPermissions } from '../../util/permissions';
import AppConstants from '../../core/AppConstants';
import { PermissionController } from '@metamask/permission-controller';
import { Caip25CaveatType } from '@metamask/chain-agnostic-permission';
import { EthAccountType, SolAccountType, SolScope } from '@metamask/keyring-api';
jest.mock('../../util/permissions', () => ({
  getCaip25PermissionFromLegacyPermissions: jest.fn(),
}));

jest.mock('../Permissions', () => ({
  ...jest.requireActual('../Permissions'),
  getPermittedAccounts: jest.fn(),
}));


jest.mock('@metamask/eth-query', () => () => ({
  sendAsync: jest.fn().mockResolvedValue(1),
}));

jest.mock('../../store', () => ({
  ...jest.requireActual('../../store'),
  store: {
    getState: () => ({
      inpageProvider: {
        networkId: '',
      },
      engine: {
        backgroundState: {
          NetworkController: {
            networksMetadata: { 1: { status: false } },
            selectedNetworkClientId: '1',
          },
        },
      },
    }),
  },
}));


jest.mock('@metamask/eth-json-rpc-filters');
jest.mock('@metamask/eth-json-rpc-filters/subscriptionManager', () => () => ({
  events: {
    on: jest.fn(),
  },
}));

function setupBackgroundBridge(url, isMMSDK = false) {
  // Arrange
  const {
    AccountsController,
    PermissionController,
    SelectedNetworkController,
    NetworkController,
  } = Engine.context;

  const mockAddress = '0x0';

  // Setup required mocks for account and permissions
  AccountsController.getSelectedAccount.mockReturnValue({
    address: mockAddress,
  });
  AccountsController.listMultichainAccounts.mockReturnValue([
    {
      address: '123',
      metadata: {
        lastSelected: 1
      }
    },
    {
      address: '456',
      metadata: {
        lastSelected: 2
      }
    }
  ]);

  // Setup permission controller mocks
  PermissionController.getPermissions.mockReturnValue({
    bind: jest.fn(),
  });
  PermissionController.hasPermissions.mockReturnValue({
    bind: jest.fn(),
  });
  PermissionController.executeRestrictedMethod.mockReturnValue({
    bind: jest.fn(),
  });
  PermissionController.updateCaveat.mockReturnValue(jest.fn());

  // Setup network controller mocks
  NetworkController.getNetworkConfigurationByChainId.mockReturnValue({
    bind: jest.fn(),
  });
  SelectedNetworkController.getProviderAndBlockTracker.mockReturnValue({
    provider: {},
  });

  // Mock getPermittedAccounts to return the address
  getPermittedAccounts.mockReturnValue([mockAddress]);

  const defaultBridgeParams = getDefaultBridgeParams({
    originatorInfo: {
      url: 'string',
      title: 'title',
      platform: 'platform',
      dappId: '000',
    },
    clientId: 'clientId',
    connected: true,
  });

  // Act
  const bridge = new BackgroundBridge({
    webview: null,
    channelId: 'clientId',
    url,
    isRemoteConn: true,
    isMMSDK,
    ...defaultBridgeParams,
  });

  // Setup the engine property to support sendNotificationEip1193
  bridge.engine = {
    emit: jest.fn()
  };

  return bridge;
}

describe('BackgroundBridge', () => {
  const { KeyringController, PermissionController } = Engine.context;

  beforeEach(() => jest.clearAllMocks());

<<<<<<< HEAD
=======
  describe('constructor', () => {
    it('creates Eip1193MethodMiddleware with expected hooks', async () => {
      const url = 'https:www.mock.io';
      const origin = new URL(url).hostname;
      const bridge = setupBackgroundBridge(url);
      const eip1193MethodMiddlewareHooks =
        createEip1193MethodMiddleware.mock.calls[0][0];

      // Assert getAccounts
      eip1193MethodMiddlewareHooks.getAccounts();
      expect(getPermittedAccounts).toHaveBeenCalledWith(bridge.channelId);

      // Assert getCaip25PermissionFromLegacyPermissionsForOrigin
      const requestedPermissions = { somePermission: true };
      eip1193MethodMiddlewareHooks.getCaip25PermissionFromLegacyPermissionsForOrigin(
        requestedPermissions,
      );
      expect(getCaip25PermissionFromLegacyPermissions).toHaveBeenCalledWith(
        origin,
        requestedPermissions,
      );

      // Assert getPermissionsForOrigin
      eip1193MethodMiddlewareHooks.getPermissionsForOrigin();
      expect(PermissionController.getPermissions).toHaveBeenCalledWith(origin);

      // Assert requestPermissionsForOrigin
      eip1193MethodMiddlewareHooks.requestPermissionsForOrigin(
        requestedPermissions,
      );
      expect(PermissionController.requestPermissions).toHaveBeenCalledWith(
        { origin },
        requestedPermissions,
        { metadata: { isEip1193Request: true } },
      );

      // Assert revokePermissionsForOrigin
      const permissionKeys = ['a', 'b'];
      eip1193MethodMiddlewareHooks.revokePermissionsForOrigin(permissionKeys);
      expect(PermissionController.revokePermissions).toHaveBeenCalledWith({
        [origin]: permissionKeys,
      });

      // Assert updateCaveat
      const caveatType = 'testCaveat';
      const caveatValue = { someValue: true };
      eip1193MethodMiddlewareHooks.updateCaveat(caveatType, caveatValue);
      expect(PermissionController.updateCaveat).toHaveBeenCalledWith(
        origin,
        caveatType,
        caveatValue,
      );

      // Assert getUnlockPromise
      // when already unlocked
      KeyringController.isUnlocked.mockReturnValueOnce(true);
      const unlockPromise1 = eip1193MethodMiddlewareHooks.getUnlockPromise();
      await expect(unlockPromise1).resolves.toBeUndefined();
      expect(KeyringController.isUnlocked).toHaveBeenCalled();

      // when needs to be unlocked
      KeyringController.isUnlocked.mockReturnValueOnce(false);
      eip1193MethodMiddlewareHooks.getUnlockPromise();
      expect(Engine.controllerMessenger.subscribeOnceIf).toHaveBeenCalledWith(
        'KeyringController:unlock',
        expect.any(Function),
        expect.any(Function),
      );
    });

    it('creates EthAccountsMethodMiddleware with expected hooks', async () => {
      const url = 'https:www.mock.io';
      const bridge = setupBackgroundBridge(url);
      const ethAccountsMethodMiddlewareHooks =
        createEthAccountsMethodMiddleware.mock.calls[0][0];

      // Assert getAccounts
      ethAccountsMethodMiddlewareHooks.getAccounts();
      expect(getPermittedAccounts).toHaveBeenCalledWith(bridge.channelId);
    });

>>>>>>> 858b1b7c
    it('requests getProviderNetworkState from origin getter when network state is updated', async () => {
      const mockNetworkState = {
        chainId: '0x2',
        networkVersion: '2'
      };
      const url = 'https:www.mock.io';
      const bridge = setupBackgroundBridge(url);
      const mmBridge = setupBackgroundBridge(url, true);
      // Mock the getProviderNetworkState method to return the expected network state
      const getProviderSpy = jest
        .spyOn(bridge, 'getProviderNetworkState')
        .mockResolvedValue(mockNetworkState);

      const mmGetProviderSpy = jest
        .spyOn(mmBridge, 'getProviderNetworkState')
        .mockResolvedValue(mockNetworkState);

      await bridge.onStateUpdate();
      await mmBridge.onStateUpdate();
      // Verify the spy was called with the correct URL
      expect(getProviderSpy).toHaveBeenCalledWith(new URL(url).hostname);
      expect(mmGetProviderSpy).toHaveBeenCalledWith(mmBridge.channelId);
    });

    it('notifies of chain changes when network state is updated', async () => {
       // Create the new network state with a different chain
       const mockNetworkState = {
        chainId: '0x2',
        networkVersion: '2'
      };
       // Create the new network state with a different chain
       const oldMockNetworkState = {
        chainId: '0x1',
        networkVersion: '1'
      };
      const url = 'https:www.mock.io';
      const bridge = setupBackgroundBridge(url);
<<<<<<< HEAD
      const sendNotificationSpy = jest.spyOn(bridge, 'sendNotification');
=======
      const sendNotificationSpy = jest.spyOn(bridge, 'sendNotificationEip1193');
>>>>>>> 858b1b7c
      const getProviderSpy = jest.spyOn(bridge, 'getProviderNetworkState');

      expect(bridge.lastChainIdSent).toBe(oldMockNetworkState.chainId);
      expect(bridge.networkVersionSent).toBe(oldMockNetworkState.networkVersion);

      // Trigger emulated initial state update
      getProviderSpy.mockResolvedValue(mockNetworkState);
      await bridge.onStateUpdate();


      expect(sendNotificationSpy).toHaveBeenCalledWith({
        method: AppConstants.NOTIFICATION_NAMES.chainChanged,
        params: mockNetworkState
      });
      expect(bridge.lastChainIdSent).toBe(mockNetworkState.chainId);
      expect(bridge.networkVersionSent).toBe(mockNetworkState.networkVersion);


      getProviderSpy.mockResolvedValue(oldMockNetworkState);
      await bridge.onStateUpdate();


      expect(bridge.lastChainIdSent).toBe(oldMockNetworkState.chainId);
      expect(bridge.networkVersionSent).toBe(oldMockNetworkState.networkVersion);
      expect(sendNotificationSpy).toHaveBeenCalledWith({
        method: AppConstants.NOTIFICATION_NAMES.chainChanged,
        params: oldMockNetworkState
      });
    });
  });

  describe('notifySolanaAccountChangedForCurrentAccount', () => {
    it('emits nothing if there is no CAIP-25 permission' , () => {
      const url = 'https:www.mock.io';
      const bridge = setupBackgroundBridge(url);
      const sendNotificationSpy = jest.spyOn(bridge, 'sendNotificationMultichain');

      bridge.notifySolanaAccountChangedForCurrentAccount();

      expect(sendNotificationSpy).not.toHaveBeenCalled();

    });

    it('emits nothing if there are no permitted solana scopes and `solana_accountChanged_notifications` session property is set' , () => {
      const url = 'https:www.mock.io';
      const bridge = setupBackgroundBridge(url);
      const sendNotificationSpy = jest.spyOn(bridge, 'sendNotificationMultichain');
      PermissionController.getCaveat.mockReturnValue({
        type: Caip25CaveatType,
        value: {
          requiredScopes: {},
          optionalScopes: {
            'eip155:1': {
              accounts: []
            }
          },
          isMultichainOrigin: true,
          sessionProperties: {
            solana_accountChanged_notifications: true
          }
        }
      });

      bridge.notifySolanaAccountChangedForCurrentAccount();

      expect(sendNotificationSpy).not.toHaveBeenCalled();
    });

    it('emits nothing if there are permitted solana accounts, but the `solana_accountChanged_notifications` session property is not set' , () => {
      const url = 'https:www.mock.io';
      const bridge = setupBackgroundBridge(url);
      const sendNotificationSpy = jest.spyOn(bridge, 'sendNotificationMultichain');
      PermissionController.getCaveat.mockReturnValue({
        type: Caip25CaveatType,
        value: {
          requiredScopes: {},
          optionalScopes: {
            [SolScope.Mainnet]: {
              accounts: [
                `${SolScope.Mainnet}:someaddress`
              ]
            }
          },
          isMultichainOrigin: true,
          sessionProperties: {}
        }
      });

      bridge.notifySolanaAccountChangedForCurrentAccount();

      expect(sendNotificationSpy).not.toHaveBeenCalled();
    });

    it('emits nothing if there are permitted solana scopes but no accounts and the `solana_accountChanged_notifications` session property is set', () => {
      const url = 'https:www.mock.io';
      const bridge = setupBackgroundBridge(url);
      const sendNotificationSpy = jest.spyOn(bridge, 'sendNotificationMultichain');
      PermissionController.getCaveat.mockReturnValue({
        type: Caip25CaveatType,
        value: {
          requiredScopes: {},
          optionalScopes: {
            [SolScope.Mainnet]: {
              accounts: [
              ]
            }
          },
          isMultichainOrigin: true,
          sessionProperties: {
            solana_accountChanged_notifications: true
          }
        }
      });

      bridge.notifySolanaAccountChangedForCurrentAccount();

      expect(sendNotificationSpy).not.toHaveBeenCalled();
    });

    it('emits a solana accountChanged event when there are permitted solana accounts and the `solana_accountChanged_notifications` session property is set', () => {
      const url = 'https:www.mock.io';
      const bridge = setupBackgroundBridge(url);
      const sendNotificationSpy = jest.spyOn(bridge, 'sendNotificationMultichain');
      PermissionController.getCaveat.mockReturnValue({
        type: Caip25CaveatType,
        value: {
          requiredScopes: {},
          optionalScopes: {
            [SolScope.Mainnet]: {
              accounts: [
                `${SolScope.Mainnet}:someaddress`
              ]
            }
          },
          isMultichainOrigin: true,
          sessionProperties: {
            solana_accountChanged_notifications: true
          }
        }
      });

      bridge.notifySolanaAccountChangedForCurrentAccount();

      expect(sendNotificationSpy).toHaveBeenCalledWith({
        method: 'wallet_notify',
        params: {
          notification: {
            method: 'metamask_accountsChanged',
            params: [
            'someaddress',
            ],
          },
          scope: 'solana:5eykt4UsFv8P8NJdTREpY1vzqKqZKvdp',
        },
      });
    });
  });

  describe('handleSolanaAccountChangedFromScopeChanges', () => {
    it('emits nothing if the current and previous permissions both did not have `solana_accountChanged_notifications` session property set', () => {
      const url = 'https:www.mock.io';
      const bridge = setupBackgroundBridge(url);
      const sendNotificationSpy = jest.spyOn(bridge, 'sendNotificationMultichain');

      const currentValue = {
        requiredScopes: {},
        optionalScopes: {
          [SolScope.Mainnet]: {
            accounts: [
              `${SolScope.Mainnet}:456`
            ]
          }
        },
        isMultichainOrigin: true,
        sessionProperties: {}
      };

      const previousValue = {
        requiredScopes: {},
        optionalScopes: {
          [SolScope.Mainnet]: {
            accounts: [
              `${SolScope.Mainnet}:123`
            ]
          }
        },
        isMultichainOrigin: true,
        sessionProperties: {}
      };

      bridge.handleSolanaAccountChangedFromScopeChanges(currentValue, previousValue);

      expect(sendNotificationSpy).not.toHaveBeenCalledWith();
    });

    it('emits nothing if currently and previously selected solana accounts did not change', () => {
      const url = 'https:www.mock.io';
      const bridge = setupBackgroundBridge(url);
      const sendNotificationSpy = jest.spyOn(bridge, 'sendNotificationMultichain');

      const currentValue = {
        requiredScopes: {},
        optionalScopes: {
          [SolScope.Mainnet]: {
            accounts: [
              `${SolScope.Mainnet}:123`
            ]
          }
        },
        isMultichainOrigin: true,
        sessionProperties: {
          solana_accountChanged_notifications: true
        }
      };

      const previousValue = {
        requiredScopes: {},
        optionalScopes: {
          [SolScope.Mainnet]: {
            accounts: [
              `${SolScope.Mainnet}:123`
            ]
          }
        },
        isMultichainOrigin: true,
        sessionProperties: {
          solana_accountChanged_notifications: true
        }
      };

      bridge.handleSolanaAccountChangedFromScopeChanges(currentValue, previousValue);

      expect(sendNotificationSpy).not.toHaveBeenCalledWith();
    });

    it('emits the currently selected solana account if the currently selected solana accounts did change', () => {
      const url = 'https:www.mock.io';
      const bridge = setupBackgroundBridge(url);
      const sendNotificationSpy = jest.spyOn(bridge, 'sendNotificationMultichain');

      const currentValue = {
        requiredScopes: {},
        optionalScopes: {
          [SolScope.Mainnet]: {
            accounts: [
              `${SolScope.Mainnet}:456`
            ]
          }
        },
        isMultichainOrigin: true,
        sessionProperties: {
          solana_accountChanged_notifications: true
        }
      };

      const previousValue = {
        requiredScopes: {},
        optionalScopes: {
          [SolScope.Mainnet]: {
            accounts: [
              `${SolScope.Mainnet}:123`
            ]
          }
        },
        isMultichainOrigin: true,
        sessionProperties: {
          solana_accountChanged_notifications: true
        }
      };

      bridge.handleSolanaAccountChangedFromScopeChanges(currentValue, previousValue);

      expect(sendNotificationSpy).toHaveBeenCalledWith({
        method: 'wallet_notify',
          params: {
            notification: {
              method: 'metamask_accountsChanged',
              params: [
                '456',
              ],
            },
            scope: 'solana:5eykt4UsFv8P8NJdTREpY1vzqKqZKvdp',
          },
      });
    });
  });

  describe('handleSolanaAccountChangedFromSelectedAccountChanges', () => {
    it('emits nothing if the selected account is not a solana account', () => {
      const url = 'https:www.mock.io';
      const bridge = setupBackgroundBridge(url);
      const sendNotificationSpy = jest.spyOn(bridge, 'sendNotificationMultichain');
      PermissionController.getCaveat.mockReturnValue({
        type: Caip25CaveatType,
        value: {
          requiredScopes: {},
          optionalScopes: {
            [SolScope.Mainnet]: {
              accounts: [
                `${SolScope.Mainnet}:someaddress`
              ]
            }
          },
          isMultichainOrigin: true,
          sessionProperties: {
            solana_accountChanged_notifications: true
          }
        }
      });

      bridge.handleSolanaAccountChangedFromSelectedAccountChanges({
        type: EthAccountType.Eoa,
        address: 'someaddress'
      });

      expect(sendNotificationSpy).not.toHaveBeenCalled();
    });

    it('emits nothing if the selected account did not change from the last seen solana account', () => {
      const url = 'https:www.mock.io';
      const bridge = setupBackgroundBridge(url);
      const sendNotificationSpy = jest.spyOn(bridge, 'sendNotificationMultichain');
      PermissionController.getCaveat.mockReturnValue({
        type: Caip25CaveatType,
        value: {
          requiredScopes: {},
          optionalScopes: {
            [SolScope.Mainnet]: {
              accounts: [
                `${SolScope.Mainnet}:someaddress`
              ]
            }
          },
          isMultichainOrigin: true,
          sessionProperties: {
            solana_accountChanged_notifications: true
          }
        }
      });
      bridge.lastSelectedSolanaAccountAddress = 'someaddress';

      bridge.handleSolanaAccountChangedFromSelectedAccountChanges({
        type: SolAccountType.DataAccount,
        address: 'someaddress'
      });

      expect(sendNotificationSpy).not.toHaveBeenCalled();
    });

    it('emits nothing if there is no CAIP-25 permission' , () => {
      const url = 'https:www.mock.io';
      const bridge = setupBackgroundBridge(url);
      const sendNotificationSpy = jest.spyOn(bridge, 'sendNotificationMultichain');
      PermissionController.getCaveat.mockReturnValue();

      bridge.handleSolanaAccountChangedFromSelectedAccountChanges({
        type: SolAccountType.DataAccount,
        address: 'someaddress'
      });

      expect(sendNotificationSpy).not.toHaveBeenCalled();
    });

    it('emits nothing if the `solana_accountChanged_notifications` session property is not set' , () => {
      const url = 'https:www.mock.io';
      const bridge = setupBackgroundBridge(url);
      const sendNotificationSpy = jest.spyOn(bridge, 'sendNotificationMultichain');
      PermissionController.getCaveat.mockReturnValue({
        type: Caip25CaveatType,
        value: {
          requiredScopes: {},
          optionalScopes: {
            [SolScope.Mainnet]: {
              accounts: [
                `${SolScope.Mainnet}:someaddress`
              ]
            }
          },
          isMultichainOrigin: true,
          sessionProperties: {}
        }
      });

      bridge.handleSolanaAccountChangedFromSelectedAccountChanges({
        type: SolAccountType.DataAccount,
        address: 'someaddress'
      });

      expect(sendNotificationSpy).not.toHaveBeenCalled();
    });

    it('emits nothing if the selected account does not match a permitted solana account' , () => {
      const url = 'https:www.mock.io';
      const bridge = setupBackgroundBridge(url);
      const sendNotificationSpy = jest.spyOn(bridge, 'sendNotificationMultichain');
      PermissionController.getCaveat.mockReturnValue({
        type: Caip25CaveatType,
        value: {
          requiredScopes: {},
          optionalScopes: {
            [SolScope.Mainnet]: {
              accounts: [
                `${SolScope.Mainnet}:someaddress`
              ]
            }
          },
          isMultichainOrigin: true,
          sessionProperties: {
            solana_accountChanged_notifications: true
          }
        }
      });

      bridge.handleSolanaAccountChangedFromSelectedAccountChanges({
        type: SolAccountType.DataAccount,
        address: 'differentaddress'
      });

      expect(sendNotificationSpy).not.toHaveBeenCalled();
    });

    it('emits a solana accountChanged event for the selected account if it does match a permitted solana account', () => {
      const url = 'https:www.mock.io';
      const bridge = setupBackgroundBridge(url);
      const sendNotificationSpy = jest.spyOn(bridge, 'sendNotificationMultichain');
      PermissionController.getCaveat.mockReturnValue({
        type: Caip25CaveatType,
        value: {
          requiredScopes: {},
          optionalScopes: {
            [SolScope.Mainnet]: {
              accounts: [
                `${SolScope.Mainnet}:someaddress`
              ]
            }
          },
          isMultichainOrigin: true,
          sessionProperties: {
            solana_accountChanged_notifications: true
          }
        }
      });

      bridge.handleSolanaAccountChangedFromSelectedAccountChanges({
        type: SolAccountType.DataAccount,
        address: 'someaddress'
      });

      expect(sendNotificationSpy).toHaveBeenCalledWith({
        method: 'wallet_notify',
          params: {
            notification: {
              method: 'metamask_accountsChanged',
              params: [
                'someaddress',
              ],
            },
            scope: 'solana:5eykt4UsFv8P8NJdTREpY1vzqKqZKvdp',
          },
      });
    });
  });
});<|MERGE_RESOLUTION|>--- conflicted
+++ resolved
@@ -2,9 +2,7 @@
 import BackgroundBridge from './BackgroundBridge';
 import Engine from '../Engine';
 import { getPermittedAccounts } from '../Permissions';
-import { getCaip25PermissionFromLegacyPermissions } from '../../util/permissions';
 import AppConstants from '../../core/AppConstants';
-import { PermissionController } from '@metamask/permission-controller';
 import { Caip25CaveatType } from '@metamask/chain-agnostic-permission';
 import { EthAccountType, SolAccountType, SolScope } from '@metamask/keyring-api';
 jest.mock('../../util/permissions', () => ({
@@ -135,90 +133,7 @@
 
   beforeEach(() => jest.clearAllMocks());
 
-<<<<<<< HEAD
-=======
   describe('constructor', () => {
-    it('creates Eip1193MethodMiddleware with expected hooks', async () => {
-      const url = 'https:www.mock.io';
-      const origin = new URL(url).hostname;
-      const bridge = setupBackgroundBridge(url);
-      const eip1193MethodMiddlewareHooks =
-        createEip1193MethodMiddleware.mock.calls[0][0];
-
-      // Assert getAccounts
-      eip1193MethodMiddlewareHooks.getAccounts();
-      expect(getPermittedAccounts).toHaveBeenCalledWith(bridge.channelId);
-
-      // Assert getCaip25PermissionFromLegacyPermissionsForOrigin
-      const requestedPermissions = { somePermission: true };
-      eip1193MethodMiddlewareHooks.getCaip25PermissionFromLegacyPermissionsForOrigin(
-        requestedPermissions,
-      );
-      expect(getCaip25PermissionFromLegacyPermissions).toHaveBeenCalledWith(
-        origin,
-        requestedPermissions,
-      );
-
-      // Assert getPermissionsForOrigin
-      eip1193MethodMiddlewareHooks.getPermissionsForOrigin();
-      expect(PermissionController.getPermissions).toHaveBeenCalledWith(origin);
-
-      // Assert requestPermissionsForOrigin
-      eip1193MethodMiddlewareHooks.requestPermissionsForOrigin(
-        requestedPermissions,
-      );
-      expect(PermissionController.requestPermissions).toHaveBeenCalledWith(
-        { origin },
-        requestedPermissions,
-        { metadata: { isEip1193Request: true } },
-      );
-
-      // Assert revokePermissionsForOrigin
-      const permissionKeys = ['a', 'b'];
-      eip1193MethodMiddlewareHooks.revokePermissionsForOrigin(permissionKeys);
-      expect(PermissionController.revokePermissions).toHaveBeenCalledWith({
-        [origin]: permissionKeys,
-      });
-
-      // Assert updateCaveat
-      const caveatType = 'testCaveat';
-      const caveatValue = { someValue: true };
-      eip1193MethodMiddlewareHooks.updateCaveat(caveatType, caveatValue);
-      expect(PermissionController.updateCaveat).toHaveBeenCalledWith(
-        origin,
-        caveatType,
-        caveatValue,
-      );
-
-      // Assert getUnlockPromise
-      // when already unlocked
-      KeyringController.isUnlocked.mockReturnValueOnce(true);
-      const unlockPromise1 = eip1193MethodMiddlewareHooks.getUnlockPromise();
-      await expect(unlockPromise1).resolves.toBeUndefined();
-      expect(KeyringController.isUnlocked).toHaveBeenCalled();
-
-      // when needs to be unlocked
-      KeyringController.isUnlocked.mockReturnValueOnce(false);
-      eip1193MethodMiddlewareHooks.getUnlockPromise();
-      expect(Engine.controllerMessenger.subscribeOnceIf).toHaveBeenCalledWith(
-        'KeyringController:unlock',
-        expect.any(Function),
-        expect.any(Function),
-      );
-    });
-
-    it('creates EthAccountsMethodMiddleware with expected hooks', async () => {
-      const url = 'https:www.mock.io';
-      const bridge = setupBackgroundBridge(url);
-      const ethAccountsMethodMiddlewareHooks =
-        createEthAccountsMethodMiddleware.mock.calls[0][0];
-
-      // Assert getAccounts
-      ethAccountsMethodMiddlewareHooks.getAccounts();
-      expect(getPermittedAccounts).toHaveBeenCalledWith(bridge.channelId);
-    });
-
->>>>>>> 858b1b7c
     it('requests getProviderNetworkState from origin getter when network state is updated', async () => {
       const mockNetworkState = {
         chainId: '0x2',
@@ -256,11 +171,7 @@
       };
       const url = 'https:www.mock.io';
       const bridge = setupBackgroundBridge(url);
-<<<<<<< HEAD
-      const sendNotificationSpy = jest.spyOn(bridge, 'sendNotification');
-=======
       const sendNotificationSpy = jest.spyOn(bridge, 'sendNotificationEip1193');
->>>>>>> 858b1b7c
       const getProviderSpy = jest.spyOn(bridge, 'getProviderNetworkState');
 
       expect(bridge.lastChainIdSent).toBe(oldMockNetworkState.chainId);
