--- conflicted
+++ resolved
@@ -437,15 +437,9 @@
       this.sendStateUpdate,
     );
 
-<<<<<<< HEAD
     if (!this.isMMSDK && !this.isWalletConnect) {
       Engine.controllerMessenger.unsubscribe(
         `${Engine.context.PermissionController.name}:stateChange`,
-=======
-    if (AppConstants.MULTICHAIN_API && !this.isMMSDK && !this.isWalletConnect) {
-      controllerMessenger.unsubscribe(
-        `${PermissionController.name}:stateChange`,
->>>>>>> 29cfefce
         this.handleCaipSessionScopeChanges,
       );
       controllerMessenger.unsubscribe(
