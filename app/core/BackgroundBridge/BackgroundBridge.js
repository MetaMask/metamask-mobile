/* eslint-disable import/no-commonjs */
import URL from 'url-parse';
import {
  createSelectedNetworkMiddleware,
  METAMASK_DOMAIN,
} from '@metamask/selected-network-controller';
import EthQuery from '@metamask/eth-query';
import { JsonRpcEngine } from '@metamask/json-rpc-engine';
import MobilePortStream from '../MobilePortStream';
import { setupMultiplex } from '../../util/streams';
import {
  createOriginMiddleware,
  createLoggerMiddleware,
} from '../../util/middlewares';
import Engine from '../Engine';
import { createSanitizationMiddleware } from '../SanitizationMiddleware';
import Logger from '../../util/Logger';
import AppConstants from '../AppConstants';
import RemotePort from './RemotePort';
import WalletConnectPort from './WalletConnectPort';
import Port from './Port';
import { store } from '../../store';
///: BEGIN:ONLY_INCLUDE_IF(preinstalled-snaps,external-snaps)
import { rpcErrors } from '@metamask/rpc-errors';
import snapMethodMiddlewareBuilder from '../Snaps/SnapsMethodMiddleware';
import {
  PermissionDoesNotExistError,
  SubjectType,
} from '@metamask/permission-controller';
///: END:ONLY_INCLUDE_IF

import {
  multichainMethodCallValidatorMiddleware,
  MultichainSubscriptionManager,
  MultichainMiddlewareManager,
  walletCreateSession,
  walletGetSession,
  walletInvokeMethod,
  walletRevokeSession,
} from '@metamask/multichain-api-middleware';

import { createEngineStream } from '@metamask/json-rpc-middleware-stream';
const createFilterMiddleware = require('@metamask/eth-json-rpc-filters');
const createSubscriptionManager = require('@metamask/eth-json-rpc-filters/subscriptionManager');
import { providerAsMiddleware } from '@metamask/eth-json-rpc-middleware';
const pump = require('pump');
// eslint-disable-next-line import/no-nodejs-modules
const EventEmitter = require('events').EventEmitter;
const { NOTIFICATION_NAMES } = AppConstants;
import DevLogger from '../SDKConnect/utils/DevLogger';
import {
  captureKeyringTypesWithMissingIdentities,
  getPermittedAccounts,
} from '../Permissions';
import { NetworkStatus } from '@metamask/network-controller';
import { NETWORK_ID_LOADING } from '../redux/slices/inpageProvider';
import createUnsupportedMethodMiddleware from '../RPCMethods/createUnsupportedMethodMiddleware';
import createEthAccountsMethodMiddleware from '../RPCMethods/createEthAccountsMethodMiddleware';
<<<<<<< HEAD
import createTracingMiddleware, {
  MESSAGE_TYPE,
} from '../createTracingMiddleware';
import { createEip1193MethodMiddleware } from '../RPCMethods/createEip1193MethodMiddleware';
import {
  Caip25CaveatMutators,
  Caip25CaveatType,
  Caip25EndowmentPermissionName,
  getEthAccounts,
  getSessionScopes,
} from '@metamask/chain-agnostic-permission';
import {
  makeMethodMiddlewareMaker,
  UNSUPPORTED_RPC_METHODS,
} from '../RPCMethods/utils';
import { ERC1155, ERC20, ERC721 } from '@metamask/controller-utils';
import { createMultichainMethodMiddleware } from '../RPCMethods/createMultichainMethodMiddleware';
import {
  diffMap,
  getChangedAuthorizations,
  getRemovedAuthorizations,
  getCaip25PermissionFromLegacyPermissions,
} from '../../util/permissions';
import {
  getAuthorizedScopesByOrigin,
  getPermittedAccountsByOrigin,
  getPermittedChainsByOrigin,
} from '../../selectors/permissions';
import { previousValueComparator } from '../../util/validators';
import { hexToBigInt, toCaipChainId } from '@metamask/utils';
import { TransactionController } from '@metamask/transaction-controller';

// Types of APIs
const API_TYPE = {
  EIP1193: 'eip-1193',
  CAIP_MULTICHAIN: 'caip-multichain',
};
=======
import createTracingMiddleware from '../createTracingMiddleware';
import { createEip1193MethodMiddleware } from '../RPCMethods/createEip1193MethodMiddleware';
import { getCaip25PermissionFromLegacyPermissions } from '../../util/permissions';
>>>>>>> 1390ae08

const legacyNetworkId = () => {
  const { networksMetadata, selectedNetworkClientId } =
    store.getState().engine.backgroundState.NetworkController;

  const { networkId } = store.getState().inpageProvider;

  return networksMetadata?.[selectedNetworkClientId].status !==
    NetworkStatus.Available
    ? NETWORK_ID_LOADING
    : networkId;
};

export class BackgroundBridge extends EventEmitter {
  constructor({
    webview,
    url,
    getRpcMethodMiddleware,
    isMainFrame,
    isRemoteConn,
    sendMessage,
    isWalletConnect,
    wcRequestActions,
    getApprovedHosts,
    remoteConnHost,
    isMMSDK,
    channelId,
  }) {
    super();
    this.url = url;
    // TODO - When WalletConnect and MMSDK uses the Permission System, URL does not apply in all conditions anymore since hosts may not originate from web. This will need to change!
    this.hostname = new URL(url).hostname;
    this.remoteConnHost = remoteConnHost;
    this.isMainFrame = isMainFrame;
    this.isWalletConnect = isWalletConnect;
    this.isMMSDK = isMMSDK;
    this.isRemoteConn = isRemoteConn;
    this._webviewRef = webview && webview.current;
    this.disconnected = false;
    this.getApprovedHosts = getApprovedHosts;
    this.channelId = channelId;
    this.deprecatedNetworkVersions = {};

    this.createMiddleware = getRpcMethodMiddleware;

    this.port = isRemoteConn
      ? new RemotePort(sendMessage)
      : this.isWalletConnect
      ? new WalletConnectPort(wcRequestActions)
      : new Port(this._webviewRef, isMainFrame);

    this.engine = null;
    this.multichainEngine = null;
    this.multichainSubscriptionManager = null;
    this.multichainMiddlewareManager = null;

    const networkClientId = Engine.controllerMessenger.call(
      'SelectedNetworkController:getNetworkClientIdForDomain',
      this.hostname,
    );

    const networkClient = Engine.controllerMessenger.call(
      'NetworkController:getNetworkClientById',
      networkClientId,
    );

    this.lastChainIdSent = networkClient.configuration.chainId;

    this.networkVersionSent = parseInt(
      networkClient.configuration.chainId,
      16,
    ).toString();

    // This will only be used for WalletConnect for now
    this.addressSent =
      Engine.context.AccountsController.getSelectedAccount().address.toLowerCase();

    const portStream = new MobilePortStream(this.port, url);
    // setup multiplexing
    const mux = setupMultiplex(portStream);
    // connect features
    this.setupProviderConnectionEip1193(
      mux.createStream(
        isWalletConnect ? 'walletconnect-provider' : 'metamask-provider',
      ),
    );

    Engine.controllerMessenger.subscribe(
      AppConstants.NETWORK_STATE_CHANGE_EVENT,
      this.sendStateUpdate,
    );

    Engine.controllerMessenger.subscribe(
      'PreferencesController:stateChange',
      this.sendStateUpdate,
    );

    Engine.controllerMessenger.subscribe(
      'SelectedNetworkController:stateChange',
      this.sendStateUpdate,
    );

    Engine.controllerMessenger.subscribe(
      'KeyringController:lock',
      this.onLock.bind(this),
    );
    Engine.controllerMessenger.subscribe(
      'KeyringController:unlock',
      this.onUnlock.bind(this),
    );

    if (AppConstants.MULTICHAIN_API) {
      this.multichainSubscriptionManager = new MultichainSubscriptionManager({
        getNetworkClientById:
          Engine.context.NetworkController.getNetworkClientById.bind(
            Engine.context.NetworkController,
          ),
        findNetworkClientIdByChainId:
          Engine.context.NetworkController.findNetworkClientIdByChainId.bind(
            Engine.context.NetworkController,
          ),
      });
      this.multichainMiddlewareManager = new MultichainMiddlewareManager();

      // TODO: [ffmcgee] remove this try..catch
      try {
        this.setupProviderConnectionCaip(
          mux.createStream('metamask-multichain-provider'),
        );
      } catch (e) {
        Logger.log('failed to setupProviderConnectionCaip: ', e);
      }
    }

    this.setupControllerEventSubscriptions();

    try {
      const pc = Engine.context.PermissionController;
      const controllerMessenger = Engine.controllerMessenger;
      controllerMessenger.subscribe(
        `${pc.name}:stateChange`,
        (subjectWithPermission) => {
          DevLogger.log(
            `PermissionController:stateChange event`,
            subjectWithPermission,
          );
          // Inform dapp about updated permissions
          const selectedAddress = this.getState().selectedAddress;
          this.notifySelectedAddressChanged(selectedAddress);
        },
        (state) => state.subjects[this.channelId],
      );
    } catch (err) {
      DevLogger.log(`Error in BackgroundBridge: ${err}`);
    }

    this.on('update', () => this.onStateUpdate());

    if (this.isRemoteConn) {
      const memState = this.getState();
      const selectedAddress = memState.selectedAddress;
      this.notifyChainChanged();
      this.notifySelectedAddressChanged(selectedAddress);
    }
  }

  onUnlock() {
    // TODO UNSUBSCRIBE EVENT INSTEAD
    if (this.disconnected) return;

    if (this.isRemoteConn) {
      // Not sending the lock event in case of a remote connection as this is handled correctly already by the SDK
      // In case we want to send, use  new structure
      /*const memState = this.getState();
      const selectedAddress = memState.selectedAddress;

      this.sendNotification({
        method: NOTIFICATION_NAMES.unlockStateChanged,
        params: {
          isUnlocked: true,
          accounts: [selectedAddress],
        },
      });*/
      return;
    }

    this.sendNotification({
      method: NOTIFICATION_NAMES.unlockStateChanged,
      params: true,
    });
  }

  onLock() {
    // TODO UNSUBSCRIBE EVENT INSTEAD
    if (this.disconnected) return;

    if (this.isRemoteConn) {
      // Not sending the lock event in case of a remote connection as this is handled correctly already by the SDK
      // In case we want to send, use  new structure
      /*this.sendNotification({
        method: NOTIFICATION_NAMES.unlockStateChanged,
        params: {
          isUnlocked: false,
        },
      });*/
      return;
    }

    this.sendNotification({
      method: NOTIFICATION_NAMES.unlockStateChanged,
      params: false,
    });
  }

  async getProviderNetworkState(origin = METAMASK_DOMAIN) {
    const networkClientId = Engine.controllerMessenger.call(
      'SelectedNetworkController:getNetworkClientIdForDomain',
      origin,
    );

    const networkClient = Engine.controllerMessenger.call(
      'NetworkController:getNetworkClientById',
      networkClientId,
    );

    const { chainId } = networkClient.configuration;

    let networkVersion = this.deprecatedNetworkVersions[networkClientId];
    if (!networkVersion) {
      const ethQuery = new EthQuery(networkClient.provider);
      networkVersion = await new Promise((resolve) => {
        ethQuery.sendAsync({ method: 'net_version' }, (error, result) => {
          if (error) {
            console.error(error);
            resolve(null);
          } else {
            resolve(result);
          }
        });
      });
      this.deprecatedNetworkVersions[networkClientId] = networkVersion;
    }

    return {
      chainId,
      networkVersion: networkVersion ?? 'loading',
    };
  }

  async notifyChainChanged(params) {
    DevLogger.log(`notifyChainChanged: `, params);
    this.sendNotification({
      method: NOTIFICATION_NAMES.chainChanged,
      params: params ?? (await this.getProviderNetworkState(this.hostname)),
    });
  }

  /**
   * Sets up BaseController V2 event subscriptions. Currently, this includes
   * the subscriptions necessary to notify permission subjects of account
   * changes.
   *
   * Some of the subscriptions in this method are Messenger selector
   * event subscriptions. See the relevant documentation for
   * `@metamask/base-controller` for more information.
   *
   * Note that account-related notifications emitted when the extension
   * becomes unlocked are handled in MetaMaskController._onUnlock.
   */
  setupControllerEventSubscriptions() {
    let lastSelectedAddress;

    const { controllerMessenger } = Engine;
    const {
      SelectedNetworkController,
      NetworkController,
      PreferencesController,
      AccountsController,
      PermissionController,
    } = Engine.context;

    controllerMessenger.subscribe(
      'PreferencesController:stateChange',
      previousValueComparator(async (prevState, currState) => {
        // const { currentLocale } = currState;
        this._restartSmartTransactionPoller();

        // TODO: [ffmcgee] invoke function to update current locale here..Do we have one already ?
        // await updateCurrentLocale(currentLocale);
        this._checkTokenListPolling(currState, prevState);
      }, PreferencesController.state),
    );

    controllerMessenger.subscribe(
      `${AccountsController.name}:selectedAccountChange`,
      async (account) => {
        if (account.address && account.address !== lastSelectedAddress) {
          lastSelectedAddress = account.address;
          await this._onAccountChange(account.address);
        }
      },
    );

    // This handles account changes every time relevant permission state
    // changes, for any reason.
    controllerMessenger.subscribe(
      `${PermissionController.name}:stateChange`,
      async (currentValue, previousValue) => {
        const changedAccounts = diffMap(currentValue, previousValue);

        for (const [origin, accounts] of changedAccounts.entries()) {
          this._notifyAccountsChange(origin, accounts);
        }
      },
      getPermittedAccountsByOrigin,
    );

    // This handles CAIP-25 authorization changes every time relevant permission state
    // changes, for any reason.
    if (AppConstants.MULTICHAIN_API) {
      // wallet_sessionChanged and eth_subscription setup/teardown
      controllerMessenger.subscribe(
        `${PermissionController.name}:stateChange`,
        async (currentValue, previousValue) => {
          const changedAuthorizations = getChangedAuthorizations(
            currentValue,
            previousValue,
          );

          const removedAuthorizations = getRemovedAuthorizations(
            currentValue,
            previousValue,
          );

          // remove any existing notification subscriptions for removed authorizations
          for (const [
            origin,
            authorization,
          ] of removedAuthorizations.entries()) {
            const sessionScopes = getSessionScopes(authorization, {
              // TODO: [ffmcgee] DRY this one
              getNonEvmSupportedMethods: (scope) =>
                Engine.controllerMessenger.call(
                  'MultichainRouter:getSupportedMethods',
                  scope,
                ),
            });
            // if the eth_subscription notification is in the scope and eth_subscribe is in the methods
            // then remove middleware and unsubscribe
            Object.entries(sessionScopes).forEach(([scope, scopeObject]) => {
              if (
                scopeObject.notifications.includes('eth_subscription') &&
                scopeObject.methods.includes('eth_subscribe')
              ) {
                this.removeMultichainApiEthSubscriptionMiddleware({
                  scope,
                  origin,
                });
              }
            });
          }

          // add new notification subscriptions for added/changed authorizations
          for (const [
            origin,
            authorization,
          ] of changedAuthorizations.entries()) {
            const sessionScopes = getSessionScopes(authorization, {
              // TODO: [ffmcgee] DRY this one
              getNonEvmSupportedMethods: (scope) =>
                controllerMessenger.call(
                  'MultichainRouter:getSupportedMethods',
                  scope,
                ),
            });

            // if the eth_subscription notification is in the scope and eth_subscribe is in the methods
            // then get the subscriptionManager going for that scope
            Object.entries(sessionScopes).forEach(([scope, scopeObject]) => {
              if (
                scopeObject.notifications.includes('eth_subscription') &&
                scopeObject.methods.includes('eth_subscribe')
              ) {
                // for each tabId
                Object.values(this.connections[origin]).forEach(({ tabId }) => {
                  this.addMultichainApiEthSubscriptionMiddleware({
                    scope,
                    origin,
                    tabId,
                  });
                });
              } else {
                this.removeMultichainApiEthSubscriptionMiddleware({
                  scope,
                  origin,
                });
              }
            });
            this._notifyAuthorizationChange(origin, authorization);
          }
        },
        getAuthorizedScopesByOrigin,
      );
    }

    controllerMessenger.subscribe(
      `${PermissionController.name}:stateChange`,
      async (currentValue, previousValue) => {
        const changedChains = diffMap(currentValue, previousValue);

        // This operates under the assumption that there will be at maximum
        // one origin permittedChains value change per event handler call
        for (const [origin, chains] of changedChains.entries()) {
          const currentNetworkClientIdForOrigin =
            SelectedNetworkController.getNetworkClientIdForDomain(origin);
          const { chainId: currentChainIdForOrigin } =
            NetworkController.getNetworkConfigurationByNetworkClientId(
              currentNetworkClientIdForOrigin,
            );
          // if(chains.length === 0) {
          // TODO: [migrated from extension?] This particular case should also occur at the same time
          // that eth_accounts is revoked. When eth_accounts is revoked,
          // the networkClientId for that origin should be reset to track
          // the globally selected network.
          // }
          if (chains.length > 0 && !chains.includes(currentChainIdForOrigin)) {
            const networkClientId =
              NetworkController.findNetworkClientIdByChainId(chains[0]);
            // setActiveNetwork should be called before setNetworkClientIdForDomain
            // to ensure that the isConnected value can be accurately inferred from
            // NetworkController.state.networksMetadata in return value of
            // `metamask_getProviderState` requests and `metamask_chainChanged` events.
            NetworkController.setActiveNetwork(networkClientId);
            SelectedNetworkController.setNetworkClientIdForDomain(
              origin,
              networkClientId,
            );
          }
        }
      },
      getPermittedChainsByOrigin,
    );

    controllerMessenger.subscribe(
      'NetworkController:networkRemoved',
      ({ chainId }) => {
        const scopeString = toCaipChainId(
          'eip155',
          hexToBigInt(chainId).toString(10),
        );
        PermissionController.updatePermissionsByCaveat(
          Caip25CaveatType,
          (existingScopes) =>
            Caip25CaveatMutators[Caip25CaveatType].removeScope(
              existingScopes,
              scopeString,
            ),
        );
      },
    );

    controllerMessenger.subscribe(
      'NetworkController:networkDidChange',
      async () => {
        if (PreferencesController.state.useExternalServices) {
          TransactionController.stopIncomingTransactionPolling();
          await TransactionController.updateIncomingTransactions();
          TransactionController.startIncomingTransactionPolling();
        }
      },
    );
  }

  async notifySelectedAddressChanged(selectedAddress) {
    try {
      let approvedAccounts = [];
      DevLogger.log(
        `notifySelectedAddressChanged: ${selectedAddress} channelId=${this.channelId} wc=${this.isWalletConnect} url=${this.url}`,
      );
      if (this.isWalletConnect) {
        approvedAccounts = getPermittedAccounts(this.url);
      } else {
        approvedAccounts = getPermittedAccounts(
          this.channelId ?? this.hostname,
        );
      }
      // Check if selectedAddress is approved
      const found = approvedAccounts
        .map((addr) => addr.toLowerCase())
        .includes(selectedAddress.toLowerCase());

      if (found) {
        // Set selectedAddress as first value in array
        approvedAccounts = [
          selectedAddress,
          ...approvedAccounts.filter(
            (addr) => addr.toLowerCase() !== selectedAddress.toLowerCase(),
          ),
        ];

        DevLogger.log(
          `notifySelectedAddressChanged url: ${this.url} hostname: ${this.hostname}: ${selectedAddress}`,
          approvedAccounts,
        );
        this.sendNotification({
          method: NOTIFICATION_NAMES.accountsChanged,
          params: approvedAccounts,
        });
      } else {
        DevLogger.log(
          `notifySelectedAddressChanged: selectedAddress ${selectedAddress} not found in approvedAccounts`,
          approvedAccounts,
        );
      }
    } catch (err) {
      console.error(`notifySelectedAddressChanged: ${err}`);
    }
  }

  async onStateUpdate(memState) {
    if (!memState) {
      memState = this.getState();
    }
    const publicState = await this.getProviderNetworkState(this.hostname);

    // Check if update already sent
    if (
      this.lastChainIdSent !== publicState.chainId ||
      (this.networkVersionSent !== publicState.networkVersion &&
        publicState.networkVersion !== NETWORK_ID_LOADING)
    ) {
      this.lastChainIdSent = publicState.chainId;
      this.networkVersionSent = publicState.networkVersion;
      await this.notifyChainChanged(publicState);
    }
    // ONLY NEEDED FOR WC FOR NOW, THE BROWSER HANDLES THIS NOTIFICATION BY ITSELF
    if (this.isWalletConnect || this.isRemoteConn) {
      if (
        this.addressSent?.toLowerCase() !==
        memState.selectedAddress?.toLowerCase()
      ) {
        this.addressSent = memState.selectedAddress;
        this.notifySelectedAddressChanged(memState.selectedAddress);
      }
    }
  }

  isUnlocked() {
    return Engine.context.KeyringController.isUnlocked();
  }

  async getProviderState(origin) {
    const metadata = {};
    if (AppConstants.MULTICHAIN_API) {
      // TODO: [ffmcgee] get extensionId ?
      // const { chrome } = globalThis;
      // metadata.extensionId = chrome?.runtime?.id;
    }
    return {
      ...metadata,
      isUnlocked: this.isUnlocked(),
      ...(await this.getProviderNetworkState(origin)),
    };
  }

  sendStateUpdate = () => {
    this.emit('update');
  };

  onMessage = (msg) => {
    this.port.emit('message', { name: msg.name, data: msg.data });
  };

  onDisconnect = () => {
    this.disconnected = true;
    Engine.controllerMessenger.unsubscribe(
      AppConstants.NETWORK_STATE_CHANGE_EVENT,
      this.sendStateUpdate,
    );
    Engine.controllerMessenger.unsubscribe(
      'PreferencesController:stateChange',
      this.sendStateUpdate,
    );

    this.port.emit('disconnect', { name: this.port.name, data: null });
  };

  /**
   * A method for serving our ethereum provider over a given stream.
   * @param {*} outStream - The stream to provide over.
   */
  setupProviderConnectionEip1193(outStream) {
    this.engine = this.setupProviderEngineEip1193();

    // setup connection
    const providerStream = createEngineStream({ engine: this.engine });

    pump(outStream, providerStream, outStream, (err) => {
      // handle any middleware cleanup
      this.engine.destroy();
      if (err) Logger.log('Error with provider stream conn', err);
    });
  }

  /**
   * A method for serving our CAIP provider over a given stream.
   *
   * @param {*} outStream - The stream to provide over.
   */
  setupProviderConnectionCaip(outStream) {
    this.multichainEngine = this.setupProviderEngineCaip();

    // setup connection
    const providerStream = createEngineStream({
      engine: this.multichainEngine,
    });

    pump(outStream, providerStream, outStream, (err) => {
      // handle any middleware cleanup
      this.multichainEngine.destroy();
      if (err) Logger.log('Error with provider stream conn', err);
    });
  }

  /**
   * A method for creating a provider that is safely restricted for the requesting domain.
   **/
<<<<<<< HEAD
  setupProviderEngineEip1193() {
=======
  setupProviderEngine() {
>>>>>>> 1390ae08
    const origin = this.isMMSDK ? this.channelId : this.hostname;
    // setup json rpc engine stack
    const engine = new JsonRpcEngine();

    const { KeyringController, PermissionController } = Engine.context;

    // If the origin is not in the selectedNetworkController's `domains` state
    // when the provider engine is created, the selectedNetworkController will
    // fetch the globally selected networkClient from the networkController and wrap
    // it in a proxy which can be switched to use its own state if/when the origin
    // is added to the `domains` state
    const proxyClient =
      Engine.context.SelectedNetworkController.getProviderAndBlockTracker(
        origin,
      );

    // create filter polyfill middleware
    const filterMiddleware = createFilterMiddleware(proxyClient);

    // create subscription polyfill middleware
    const subscriptionManager = createSubscriptionManager(proxyClient);
    subscriptionManager.events.on('notification', (message) =>
      engine.emit('notification', message),
    );

    // metadata
    engine.push(createOriginMiddleware({ origin }));
    engine.push(createSelectedNetworkMiddleware(Engine.controllerMessenger));
    engine.push(createLoggerMiddleware({ origin }));
    // filter and subscription polyfills
    engine.push(filterMiddleware);
    engine.push(subscriptionManager.middleware);

    // Handle unsupported RPC Methods
    engine.push(createUnsupportedMethodMiddleware());

    // Unrestricted/permissionless RPC method implementations.
    engine.push(
      createEip1193MethodMiddleware({
        // Permission-related
        getAccounts: (...args) =>
          getPermittedAccounts(this.isMMSDK ? this.channelId : origin, ...args),
        getCaip25PermissionFromLegacyPermissionsForOrigin: (
          requestedPermissions,
        ) =>
          getCaip25PermissionFromLegacyPermissions(
            origin,
            requestedPermissions,
          ),
        getPermissionsForOrigin: PermissionController.getPermissions.bind(
          PermissionController,
          origin,
        ),
        requestPermissionsForOrigin: (requestedPermissions) =>
          PermissionController.requestPermissions(
            { origin },
            requestedPermissions,
          ),
        revokePermissionsForOrigin: (permissionKeys) => {
          try {
            PermissionController.revokePermissions({
              [origin]: permissionKeys,
            });
          } catch (e) {
            // we dont want to handle errors here because
            // the revokePermissions api method should just
            // return `null` if the permissions were not
            // successfully revoked or if the permissions
            // for the origin do not exist
          }
        },
        // network configuration-related
        updateCaveat: PermissionController.updateCaveat.bind(
          PermissionController,
          origin,
        ),
        getUnlockPromise: () => {
          if (KeyringController.isUnlocked()) {
            return Promise.resolve();
          }
          return new Promise((resolve) => {
            Engine.controllerMessenger.subscribeOnceIf(
              'KeyringController:unlock',
              resolve,
              () => true,
            );
          });
        },
      }),
    );

    // Legacy RPC methods that need to be implemented ahead of the permission middleware
    engine.push(
      createEthAccountsMethodMiddleware({
        getAccounts: (...args) =>
          getPermittedAccounts(this.isMMSDK ? this.channelId : origin, ...args),
      }),
    );

    // Sentry tracing middleware
    engine.push(createTracingMiddleware());

    ///: BEGIN:ONLY_INCLUDE_IF(preinstalled-snaps,external-snaps)
    // These Snaps RPC methods are disabled in WalletConnect and SDK for now
    if (this.isMMSDK || this.isWalletConnect) {
      engine.push((req, _res, next, end) => {
        if (['wallet_snap'].includes(req.method)) {
          return end(
            rpcErrors.methodNotFound({ data: { method: req.method } }),
          );
        }
        return next();
      });
    }
    ///: END:ONLY_INCLUDE_IF

    // Append PermissionController middleware
    engine.push(
      Engine.context.PermissionController.createPermissionMiddleware({
        // FIXME: This condition exists so that both WC and SDK are compatible with the permission middleware.
        // This is not a long term solution. BackgroundBridge should be not contain hardcoded logic pertaining to WC, SDK, or browser.
        origin: this.isMMSDK ? this.channelId : origin,
      }),
    );

    ///: BEGIN:ONLY_INCLUDE_IF(preinstalled-snaps,external-snaps)
    // The Snaps middleware is disabled in WalletConnect and SDK for now.
    if (!this.isMMSDK && !this.isWalletConnect) {
      engine.push(
        snapMethodMiddlewareBuilder(
          Engine.context,
          Engine.controllerMessenger,
          this.url,
          // We assume that origins connecting through the BackgroundBridge are websites
          SubjectType.Website,
        ),
      );
    }
    ///: END:ONLY_INCLUDE_IF

    // user-facing RPC methods
    engine.push(
      this.createMiddleware({
        hostname: this.hostname,
        getProviderState: this.getProviderState.bind(this),
      }),
    );

    engine.push(createSanitizationMiddleware());

    // forward to metamask primary provider
    engine.push(providerAsMiddleware(proxyClient.provider));
    return engine;
  }

  /**
   * A method for creating a CAIP Multichain provider that is safely restricted for the requesting subject.
   */
  setupProviderEngineCaip() {
    if (!AppConstants.MULTICHAIN_API) {
      return null;
    }

    const origin = this.hostname;

    const {
      ApprovalController,
      NetworkController,
      SubjectMetadataController,
      AccountsController,
      PermissionController,
      TokensController,
      SelectedNetworkController,
      NftController,
    } = Engine.context;

    const engine = new JsonRpcEngine();

    // Append origin to each request
    engine.push(createOriginMiddleware({ origin }));

    engine.push(createLoggerMiddleware({ origin }));

    engine.push((req, _res, next, end) => {
      if (
        ![
          MESSAGE_TYPE.WALLET_CREATE_SESSION,
          MESSAGE_TYPE.WALLET_INVOKE_METHOD,
          MESSAGE_TYPE.WALLET_GET_SESSION,
          MESSAGE_TYPE.WALLET_REVOKE_SESSION,
        ].includes(req.method)
      ) {
        return end(rpcErrors.methodNotFound({ data: { method: req.method } }));
      }
      return next();
    });

    engine.push(multichainMethodCallValidatorMiddleware);

    const middlewareMaker = makeMethodMiddlewareMaker([
      walletRevokeSession,
      walletGetSession,
      walletInvokeMethod,
      walletCreateSession,
    ]);

    engine.push(
      middlewareMaker({
        findNetworkClientIdByChainId:
          NetworkController.findNetworkClientIdByChainId.bind(
            NetworkController,
          ),
        listAccounts: AccountsController.listAccounts.bind(AccountsController),
        requestPermissionsForOrigin: (requestedPermissions) =>
          PermissionController.requestPermissions(
            { origin },
            requestedPermissions,
          ),
        // metamaskState: this.getState(),
        getCaveatForOrigin: PermissionController.getCaveat.bind(
          PermissionController,
          origin,
        ),
        getSelectedNetworkClientId: () =>
          NetworkController.state.selectedNetworkClientId,
        revokePermissionForOrigin: PermissionController.revokePermission.bind(
          PermissionController,
          origin,
        ),

        // TODO: [ffmcgee] DRY this one
        getNonEvmSupportedMethods: (scope) =>
          Engine.controllerMessenger.call(
            'MultichainRouter:getSupportedMethods',
            scope,
          ),
        isNonEvmScopeSupported: Engine.controllerMessenger.call.bind(
          Engine.controllerMessenger.controllerMessenger,
          'MultichainRouter:isSupportedScope',
        ),
        handleNonEvmRequestForOrigin: (params) =>
          Engine.controllerMessenger.call('MultichainRouter:handleRequest', {
            ...params,
            origin,
          }),
        getNonEvmAccountAddresses: Engine.controllerMessenger.call.bind(
          Engine.controllerMessenger,
          'MultichainRouter:getSupportedAccounts',
        ),
        trackSessionCreatedEvent: () => undefined,
      }),
    );

    engine.push(
      createUnsupportedMethodMiddleware(
        new Set([
          ...UNSUPPORTED_RPC_METHODS,
          'eth_requestAccounts',
          'eth_accounts',
        ]),
      ),
    );

    // engine.push(
    //   createMultichainMethodMiddleware({
    //     // Miscellaneous
    //     addSubjectMetadata: SubjectMetadataController.addSubjectMetadata.bind(
    //       SubjectMetadataController,
    //     ),
    //     getProviderState: this.getProviderState.bind(this),
    //     handleWatchAssetRequest: ({ asset, type, origin, networkClientId }) => {
    //       switch (type) {
    //         case ERC20:
    //           return TokensController.watchAsset({
    //             asset,
    //             type,
    //             networkClientId,
    //           });
    //         case ERC721:
    //         case ERC1155:
    //           return NftController.watchNft(asset, type, origin);
    //         default:
    //           throw new Error(`Asset type ${type} not supported`);
    //       }
    //     },
    //     requestUserApproval:
    //       ApprovalController.addAndShowApprovalRequest.bind(ApprovalController),
    //     getCaveat: ({ target, caveatType }) => {
    //       try {
    //         return PermissionController.getCaveat(origin, target, caveatType);
    //       } catch (e) {
    //         if (e instanceof PermissionDoesNotExistError) {
    //           // suppress expected error in case that the origin
    //           // does not have the target permission yet
    //         } else {
    //           throw e;
    //         }
    //       }
    //     },
    //     addNetwork: NetworkController.addNetwork.bind(NetworkController),
    //     updateNetwork: NetworkController.updateNetwork.bind(NetworkController),
    //     setActiveNetwork: async (networkClientId) => {
    //       await NetworkController.setActiveNetwork(networkClientId);
    //       // if the origin has the CAIP-25 permission
    //       // we set per dapp network selection state
    //       if (
    //         PermissionController.hasPermission(
    //           origin,
    //           Caip25EndowmentPermissionName,
    //         )
    //       ) {
    //         SelectedNetworkController.setNetworkClientIdForDomain(
    //           origin,
    //           networkClientId,
    //         );
    //       }
    //     },
    //     getNetworkConfigurationByChainId:
    //       NetworkController.getNetworkConfigurationByChainId.bind(
    //         NetworkController,
    //       ),
    //     getCurrentChainIdForDomain: (domain) => {
    //       const networkClientId =
    //         SelectedNetworkController.getNetworkClientIdForDomain(domain);
    //       const { chainId } =
    //         NetworkController.getNetworkConfigurationByNetworkClientId(
    //           networkClientId,
    //         );
    //       return chainId;
    //     },
    //     // TODO: [ffmcgee] investigate, this controller not in context
    //     // // Web3 shim-related
    //     // getWeb3ShimUsageState: this.alertController.getWeb3ShimUsageState.bind(
    //     //   this.alertController,
    //     // ),
    //     // setWeb3ShimUsageRecorded:
    //     //   this.alertController.setWeb3ShimUsageRecorded.bind(
    //     //     this.alertController,
    //     //   ),

    //     requestPermittedChainsPermissionIncrementalForOrigin: (options) =>
    //       Engine.requestPermittedChainsPermissionIncremental({
    //         ...options,
    //         origin,
    //       }),
    //     rejectApprovalRequestsForOrigin: () =>
    //       Engine.rejectOriginPendingApprovals(origin),
    //   }),
    // );

    // TODO: [ffmcgee] implement
    // engine.push(this.metamaskMiddleware);

    try {
      const caip25Caveat = PermissionController.getCaveat(
        origin,
        Caip25EndowmentPermissionName,
        Caip25CaveatType,
      );

      // add new notification subscriptions for changed authorizations
      const sessionScopes = getSessionScopes(caip25Caveat.value, {
        // TODO: [ffmcgee] DRY this one
        getNonEvmSupportedMethods: (scope) =>
          Engine.controllerMessenger.call(
            'MultichainRouter:getSupportedMethods',
            scope,
          ),
      });

      // if the eth_subscription notification is in the scope and eth_subscribe is in the methods
      // then get the subscriptionManager going for that scope
      Object.entries(sessionScopes).forEach(([scope, scopeObject]) => {
        if (
          scopeObject.notifications.includes('eth_subscription') &&
          scopeObject.methods.includes('eth_subscribe')
        ) {
          this.addMultichainApiEthSubscriptionMiddleware({
            scope,
            origin,
          });
        }
      });
    } catch (err) {
      // noop
    }

    this.multichainSubscriptionManager.on(
      'notification',
      (targetOrigin, message) => {
        if (origin === targetOrigin) {
          engine.emit('notification', message);
        }
      },
    );

    // engine.push(
    //   this.multichainMiddlewareManager.generateMultichainMiddlewareForOriginAndTabId(
    //     origin,
    //   ),
    // );

    // engine.push(async (req, res, _next, end) => {
    //   const { provider } = NetworkController.getNetworkClientById(
    //     req.networkClientId,
    //   );
    //   res.result = await provider.request(req);
    //   return end();
    // });

    return engine;
  }

  sendNotification(payload) {
    DevLogger.log(`BackgroundBridge::sendNotification: `, payload);
    this.engine && this.engine.emit('notification', payload);
  }

  /**
   * The metamask-state of the various controllers, made available to the UI
   *
   * TODO: Use controller state instead of flattened state for better auditability
   *
   * @returns {Object} status
   */
  getState() {
    const vault = Engine.context.KeyringController.state.vault;
    const {
      PreferencesController: { selectedAddress },
    } = Engine.datamodel.state;
    return {
      isInitialized: !!vault,
      isUnlocked: true,
      network: legacyNetworkId(),
      selectedAddress,
    };
  }

  /**
   * Sorts a list of multichain account addresses by most recently selected by using
   * the lastSelected value for the matching InternalAccount object stored in state.
   *
   * @param {string[]} [addresses] - The list of addresses (not full CAIP-10 Account IDs) to sort.
   * @returns {string[]} The sorted accounts addresses.
   */
  sortMultichainAccountsByLastSelected(addresses) {
    const internalAccounts =
      Engine.context.AccountsController.listMultichainAccounts();
    return this.sortAddressesWithInternalAccounts(addresses, internalAccounts);
  }

  /**
   * Sorts a list of addresses by most recently selected by using the lastSelected value for
   * the matching InternalAccount object from the list of internalAccounts provided.
   *
   * @param {string[]} [addresses] - The list of caip accounts addresses to sort.
   * @param {InternalAccount[]} [internalAccounts] - The list of InternalAccounts to determine lastSelected from.
   * @returns {string[]} The sorted accounts addresses.
   */
  sortAddressesWithInternalAccounts(addresses, internalAccounts) {
    return addresses.sort((firstAddress, secondAddress) => {
      const firstAccount = internalAccounts.find(
        (internalAccount) =>
          internalAccount.address.toLowerCase() === firstAddress.toLowerCase(),
      );

      const secondAccount = internalAccounts.find(
        (internalAccount) =>
          internalAccount.address.toLowerCase() === secondAddress.toLowerCase(),
      );

      if (!firstAccount) {
        captureKeyringTypesWithMissingIdentities(internalAccounts, addresses);
        throw new Error(`Missing identity for address: "${firstAddress}".`);
      } else if (!secondAccount) {
        captureKeyringTypesWithMissingIdentities(internalAccounts, addresses);
        throw new Error(`Missing identity for address: "${secondAddress}".`);
      } else if (
        firstAccount.metadata.lastSelected ===
        secondAccount.metadata.lastSelected
      ) {
        return 0;
      } else if (firstAccount.metadata.lastSelected === undefined) {
        return 1;
      } else if (secondAccount.metadata.lastSelected === undefined) {
        return -1;
      }

      return (
        secondAccount.metadata.lastSelected - firstAccount.metadata.lastSelected
      );
    });
  }

  /**
   * If it does not already exist, creates and inserts middleware to handle eth
   * subscriptions for a particular evm scope on a specific Multichain API
   * JSON-RPC pipeline by origin and tabId.
   *
   * @param {object} options - The options object.
   * @param {string} options.scope - The evm scope to handle eth susbcriptions for.
   * @param {string} options.origin - The origin to handle eth subscriptions for.
   * @param {string} options.tabId - The tabId to handle eth subscriptions for.
   */
  addMultichainApiEthSubscriptionMiddleware({ scope, origin, tabId }) {
    const subscriptionManager = this.multichainSubscriptionManager.subscribe({
      scope,
      origin,
      tabId,
    });
    this.multichainMiddlewareManager.addMiddleware({
      scope,
      origin,
      tabId,
      middleware: subscriptionManager.middleware,
    });
  }

  /**
   * If it does exist, removes all middleware that were handling eth
   * subscriptions for a particular evm scope for all Multichain API
   * JSON-RPC pipelines for an origin.
   *
   * @param {object} options - The options object.
   * @param {string} options.scope - The evm scope to handle eth susbcriptions for.
   * @param {string} options.origin - The origin to handle eth subscriptions for.
   */
  removeMultichainApiEthSubscriptionMiddleware({ scope, origin }) {
    this.multichainMiddlewareManager.removeMiddlewareByScopeAndOrigin(
      scope,
      origin,
    );
    this.multichainSubscriptionManager.unsubscribeByScopeAndOrigin(
      scope,
      origin,
    );
  }

  async _onAccountChange(newAddress) {
    const permittedAccountsMap = getPermittedAccountsByOrigin(
      Engine.context.PermissionController.state,
    );

    for (const [origin, accounts] of permittedAccountsMap.entries()) {
      if (accounts.includes(newAddress)) {
        this._notifyAccountsChange(origin, accounts);
      }
    }

    await Engine.context.TransactionController.updateIncomingTransactions();
  }

  _notifyAccountsChange(origin, newAccounts) {
    this.notifyConnections(
      origin,
      {
        method: NOTIFICATION_NAMES.accountsChanged,
        // This should be the same as the return value of `eth_accounts`,
        // namely an array of the current / most recently selected Ethereum
        // account.
        params:
          newAccounts.length < 2
            ? // If the length is 1 or 0, the accounts are sorted by definition.
              newAccounts
            : // If the length is 2 or greater, we have to execute
              // `eth_accounts` vi this method.
              this.getPermittedAccounts(origin),
      },
      API_TYPE.EIP1193,
    );

    Engine.context.PermissionLogController.updateAccountsHistory(
      origin,
      newAccounts,
    );
  }

  /**
   * Gets the sorted permitted accounts for the specified origin. Returns an empty
   * array if no accounts are permitted or the wallet is locked. Returns any permitted
   * accounts if the wallet is locked and `ignoreLock` is true. This lock bypass is needed
   * for the `eth_requestAccounts` & `wallet_getPermission` handlers both of which
   * return permissioned accounts to the dapp when the wallet is locked.
   *
   * @param {string} origin - The origin whose exposed accounts to retrieve.
   * @param {object} [options] - The options object
   * @param {boolean} [options.ignoreLock] - If accounts should be returned even if the wallet is locked.
   * @returns {Promise<string[]>} The origin's permitted accounts, or an empty
   * array.
   */
  getPermittedAccounts(origin, { ignoreLock } = {}) {
    let caveat;
    const { PermissionController } = Engine.context;
    try {
      caveat = PermissionController.getCaveat(
        origin,
        Caip25EndowmentPermissionName,
        Caip25CaveatType,
      );
    } catch (err) {
      if (err instanceof PermissionDoesNotExistError) {
        // suppress expected error in case that the origin
        // does not have the target permission yet
        return [];
      }
      throw err;
    }

    if (!this.isUnlocked() && !ignoreLock) {
      return [];
    }

    const ethAccounts = getEthAccounts(caveat.value);
    return this.sortEvmAccountsByLastSelected(ethAccounts);
  }

  _restartSmartTransactionPoller() {
    const { PreferencesController, TransactionController } = Engine.context;

    if (PreferencesController.state.useExternalServices === true) {
      TransactionController.stopIncomingTransactionPolling();
      TransactionController.startIncomingTransactionPolling();
    }
  }

  _checkTokenListPolling(currentState, previousState) {
    const previousEnabled = this._isTokenListPollingRequired(previousState);
    const newEnabled = this._isTokenListPollingRequired(currentState);

    if (previousEnabled === newEnabled) {
      return;
    }

    Engine.context.TokenListController.updatePreventPollingOnNetworkRestart(
      !newEnabled,
    );
  }

  _isTokenListPollingRequired(preferencesControllerState) {
    const { useTokenDetection, useTransactionSimulations, preferences } =
      preferencesControllerState ?? {};

    const { petnamesEnabled } = preferences ?? {};

    return useTokenDetection || petnamesEnabled || useTransactionSimulations;
  }
}

export default BackgroundBridge;<|MERGE_RESOLUTION|>--- conflicted
+++ resolved
@@ -56,7 +56,6 @@
 import { NETWORK_ID_LOADING } from '../redux/slices/inpageProvider';
 import createUnsupportedMethodMiddleware from '../RPCMethods/createUnsupportedMethodMiddleware';
 import createEthAccountsMethodMiddleware from '../RPCMethods/createEthAccountsMethodMiddleware';
-<<<<<<< HEAD
 import createTracingMiddleware, {
   MESSAGE_TYPE,
 } from '../createTracingMiddleware';
@@ -72,8 +71,6 @@
   makeMethodMiddlewareMaker,
   UNSUPPORTED_RPC_METHODS,
 } from '../RPCMethods/utils';
-import { ERC1155, ERC20, ERC721 } from '@metamask/controller-utils';
-import { createMultichainMethodMiddleware } from '../RPCMethods/createMultichainMethodMiddleware';
 import {
   diffMap,
   getChangedAuthorizations,
@@ -94,11 +91,6 @@
   EIP1193: 'eip-1193',
   CAIP_MULTICHAIN: 'caip-multichain',
 };
-=======
-import createTracingMiddleware from '../createTracingMiddleware';
-import { createEip1193MethodMiddleware } from '../RPCMethods/createEip1193MethodMiddleware';
-import { getCaip25PermissionFromLegacyPermissions } from '../../util/permissions';
->>>>>>> 1390ae08
 
 const legacyNetworkId = () => {
   const { networksMetadata, selectedNetworkClientId } =
@@ -726,11 +718,7 @@
   /**
    * A method for creating a provider that is safely restricted for the requesting domain.
    **/
-<<<<<<< HEAD
   setupProviderEngineEip1193() {
-=======
-  setupProviderEngine() {
->>>>>>> 1390ae08
     const origin = this.isMMSDK ? this.channelId : this.hostname;
     // setup json rpc engine stack
     const engine = new JsonRpcEngine();
