/* eslint-disable import/no-commonjs */
import URL from 'url-parse';
import { NetworksChainId } from '@metamask/controller-utils';
import { JsonRpcEngine } from 'json-rpc-engine';
import MobilePortStream from '../MobilePortStream';
import { setupMultiplex } from '../../util/streams';
import {
  createOriginMiddleware,
  createLoggerMiddleware,
} from '../../util/middlewares';
import Engine from '../Engine';
import { createSanitizationMiddleware } from '../SanitizationMiddleware';
import { getAllNetworks } from '../../util/networks';
import Logger from '../../util/Logger';
import AppConstants from '../AppConstants';
import { createEngineStream } from 'json-rpc-middleware-stream';
import RemotePort from './RemotePort';
import WalletConnectPort from './WalletConnectPort';
import Port from './Port';
import {
  selectChainId,
  selectNetworkId,
  selectProviderConfig,
  selectLegacyNetwork,
} from '../../selectors/networkController';
import { store } from '../../store';

const createFilterMiddleware = require('eth-json-rpc-filters');
const createSubscriptionManager = require('eth-json-rpc-filters/subscriptionManager');
const providerAsMiddleware = require('eth-json-rpc-middleware/providerAsMiddleware');
const pump = require('pump');
// eslint-disable-next-line import/no-nodejs-modules
const EventEmitter = require('events').EventEmitter;
const { NOTIFICATION_NAMES } = AppConstants;

export class BackgroundBridge extends EventEmitter {
  constructor({
    webview,
    url,
    getRpcMethodMiddleware,
    isMainFrame,
    isRemoteConn,
    sendMessage,
    isWalletConnect,
    wcRequestActions,
    getApprovedHosts,
    remoteConnHost,
    isMMSDK,
  }) {
    super();
    this.url = url;
    // TODO - When WalletConnect and MMSDK uses the Permission System, URL does not apply in all conditions anymore since hosts may not originate from web. This will need to change!
    this.hostname = new URL(url).hostname;
    this.remoteConnHost = remoteConnHost;
    this.isMainFrame = isMainFrame;
    this.isWalletConnect = isWalletConnect;
    this.isMMSDK = isMMSDK;
    this.isRemoteConn = isRemoteConn;
    this._webviewRef = webview && webview.current;
    this.disconnected = false;
    this.getApprovedHosts = getApprovedHosts;

    this.createMiddleware = getRpcMethodMiddleware;

    this.port = isRemoteConn
      ? new RemotePort(sendMessage)
      : this.isWalletConnect
      ? new WalletConnectPort(wcRequestActions)
      : new Port(this._webviewRef, isMainFrame);

    this.engine = null;

    this.chainIdSent = selectChainId(store.getState());
    this.networkVersionSent = selectNetworkId(store.getState());

    // This will only be used for WalletConnect for now
    this.addressSent =
      Engine.context.PreferencesController.state.selectedAddress?.toLowerCase();

    const portStream = new MobilePortStream(this.port, url);
    // setup multiplexing
    const mux = setupMultiplex(portStream);
    // connect features
    this.setupProviderConnection(
      mux.createStream(
        isWalletConnect ? 'walletconnect-provider' : 'metamask-provider',
      ),
    );

    Engine.controllerMessenger.subscribe(
      AppConstants.NETWORK_STATE_CHANGE_EVENT,
      this.sendStateUpdate,
    );
    Engine.context.PreferencesController.subscribe(this.sendStateUpdate);

<<<<<<< HEAD
    Engine.controllerMessenger.subscribe('KeyringController:lock', this.onLock);
    Engine.controllerMessenger.subscribe(
      'KeyringController:unlock',
      this.onUnlock,
=======
    Engine.controllerMessenger.subscribe(
      'KeyringController:lock',
      this.onLock.bind(this),
    );
    Engine.controllerMessenger.subscribe(
      'KeyringController:unlock',
      this.onUnlock.bind(this),
>>>>>>> f62fdaf7
    );

    this.on('update', this.onStateUpdate);

    if (this.isRemoteConn) {
      const memState = this.getState();
      const publicState = this.getProviderNetworkState();
      const selectedAddress = memState.selectedAddress;
      this.notifyChainChanged(publicState);
      this.notifySelectedAddressChanged(selectedAddress);
    }
  }

  onUnlock() {
    // TODO UNSUBSCRIBE EVENT INSTEAD
    if (this.disconnected) return;

    if (this.isRemoteConn) {
      // Not sending the lock event in case of a remote connection as this is handled correctly already by the SDK
      // In case we want to send, use  new structure
      /*const memState = this.getState();
      const selectedAddress = memState.selectedAddress;

      this.sendNotification({
        method: NOTIFICATION_NAMES.unlockStateChanged,
        params: {
          isUnlocked: true,
          accounts: [selectedAddress],
        },
      });*/
      return;
    }

    try {
      this.sendNotification({
        method: NOTIFICATION_NAMES.unlockStateChanged,
        params: true,
      });
    } catch (e) {
      // Do nothing
    }
  }

  onLock() {
    // TODO UNSUBSCRIBE EVENT INSTEAD
    if (this.disconnected) return;

    if (this.isRemoteConn) {
      // Not sending the lock event in case of a remote connection as this is handled correctly already by the SDK
      // In case we want to send, use  new structure
      /*this.sendNotification({
        method: NOTIFICATION_NAMES.unlockStateChanged,
        params: {
          isUnlocked: false,
        },
      });*/
      return;
    }

    try {
      this.sendNotification({
        method: NOTIFICATION_NAMES.unlockStateChanged,
        params: false,
      });
    } catch (e) {
      // Do nothing
    }
  }

  getProviderNetworkState() {
    const providerConfig = selectProviderConfig(store.getState());
    const networkType = providerConfig.type;

    const isInitialNetwork =
      networkType && getAllNetworks().includes(networkType);
    let chainId;

    if (isInitialNetwork) {
      chainId = NetworksChainId[networkType];
    } else if (networkType === 'rpc') {
      chainId = providerConfig.chainId;
    }
    if (chainId && !chainId.startsWith('0x')) {
      // Convert to hex
      chainId = `0x${parseInt(chainId, 10).toString(16)}`;
    }

    const result = {
      networkVersion: selectLegacyNetwork(store.getState()),
      chainId,
    };
    return result;
  }

  notifyChainChanged(params) {
    this.sendNotification({
      method: NOTIFICATION_NAMES.chainChanged,
      params,
    });
  }

  notifySelectedAddressChanged(selectedAddress) {
    if (this.isRemoteConn) {
      if (!this.getApprovedHosts?.()?.[this.remoteConnHost]) return;
    }
    this.sendNotification({
      method: NOTIFICATION_NAMES.accountsChanged,
      params: [selectedAddress],
    });
  }

  onStateUpdate(memState) {
    if (!memState) {
      memState = this.getState();
    }
    const publicState = this.getProviderNetworkState();

    // Check if update already sent
    if (
      this.chainIdSent !== publicState.chainId &&
      this.networkVersionSent !== publicState.networkVersion &&
      publicState.networkVersion !== 'loading'
    ) {
      this.chainIdSent = publicState.chainId;
      this.networkVersionSent = publicState.networkVersion;
      this.notifyChainChanged(publicState);
    }

    // ONLY NEEDED FOR WC FOR NOW, THE BROWSER HANDLES THIS NOTIFICATION BY ITSELF
    if (this.isWalletConnect || this.isRemoteConn) {
      if (this.addressSent !== memState.selectedAddress) {
        this.addressSent = memState.selectedAddress;
        this.notifySelectedAddressChanged(memState.selectedAddress);
      }
    }
  }

  isUnlocked() {
    return Engine.context.KeyringController.isUnlocked();
  }

  getProviderState() {
    return {
      isUnlocked: this.isUnlocked(),
      ...this.getProviderNetworkState(),
    };
  }

  sendStateUpdate = () => {
    this.emit('update');
  };

  onMessage = (msg) => {
    this.port.emit('message', { name: msg.name, data: msg.data });
  };

  onDisconnect = () => {
    this.disconnected = true;
    Engine.controllerMessenger.unsubscribe(
      AppConstants.NETWORK_STATE_CHANGE_EVENT,
      this.sendStateUpdate,
    );
    Engine.context.PreferencesController.unsubscribe(this.sendStateUpdate);
    this.port.emit('disconnect', { name: this.port.name, data: null });
  };

  /**
   * A method for serving our ethereum provider over a given stream.
   * @param {*} outStream - The stream to provide over.
   */
  setupProviderConnection(outStream) {
    this.engine = this.setupProviderEngine();

    // setup connection
    const providerStream = createEngineStream({ engine: this.engine });

    pump(outStream, providerStream, outStream, (err) => {
      // handle any middleware cleanup
      this.engine._middleware.forEach((mid) => {
        if (mid.destroy && typeof mid.destroy === 'function') {
          mid.destroy();
        }
      });
      if (err) Logger.log('Error with provider stream conn', err);
    });
  }

  /**
   * A method for creating a provider that is safely restricted for the requesting domain.
   **/
  setupProviderEngine() {
    const origin = this.hostname;
    // setup json rpc engine stack
    const engine = new JsonRpcEngine();
    const { blockTracker, provider } =
      Engine.context.NetworkController.getProviderAndBlockTracker();

    // create filter polyfill middleware
    const filterMiddleware = createFilterMiddleware({ provider, blockTracker });

    // create subscription polyfill middleware
    const subscriptionManager = createSubscriptionManager({
      provider,
      blockTracker,
    });
    subscriptionManager.events.on('notification', (message) =>
      engine.emit('notification', message),
    );

    // metadata
    engine.push(createOriginMiddleware({ origin }));
    engine.push(createLoggerMiddleware({ origin }));
    // filter and subscription polyfills
    engine.push(filterMiddleware);
    engine.push(subscriptionManager.middleware);
    // watch asset

    // user-facing RPC methods
    engine.push(
      this.createMiddleware({
        hostname: this.hostname,
        getProviderState: this.getProviderState.bind(this),
      }),
    );

    // TODO - Remove this condition when WalletConnect and MMSDK uses Permission System.
    if (!this.isMMSDK && !this.isWalletConnect) {
      const permissionController = Engine.context.PermissionController;
      engine.push(
        permissionController.createPermissionMiddleware({
          origin,
        }),
      );
    }

    engine.push(createSanitizationMiddleware());
    // forward to metamask primary provider
    engine.push(providerAsMiddleware(provider));
    return engine;
  }

  sendNotification(payload) {
    this.engine && this.engine.emit('notification', payload);
  }

  /**
   * The metamask-state of the various controllers, made available to the UI
   *
   * TODO: Use controller state instead of flattened state for better auditability
   *
   * @returns {Object} status
   */
  getState() {
    const vault = Engine.context.KeyringController.state.vault;
    const { selectedAddress } = Engine.datamodel.flatState;
    return {
      isInitialized: !!vault,
      isUnlocked: true,
      network: selectLegacyNetwork(store.getState()),
      selectedAddress,
    };
  }
}

export default BackgroundBridge;<|MERGE_RESOLUTION|>--- conflicted
+++ resolved
@@ -93,12 +93,6 @@
     );
     Engine.context.PreferencesController.subscribe(this.sendStateUpdate);
 
-<<<<<<< HEAD
-    Engine.controllerMessenger.subscribe('KeyringController:lock', this.onLock);
-    Engine.controllerMessenger.subscribe(
-      'KeyringController:unlock',
-      this.onUnlock,
-=======
     Engine.controllerMessenger.subscribe(
       'KeyringController:lock',
       this.onLock.bind(this),
@@ -106,7 +100,6 @@
     Engine.controllerMessenger.subscribe(
       'KeyringController:unlock',
       this.onUnlock.bind(this),
->>>>>>> f62fdaf7
     );
 
     this.on('update', this.onStateUpdate);
