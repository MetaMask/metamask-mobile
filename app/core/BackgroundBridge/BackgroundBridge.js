--- conflicted
+++ resolved
@@ -58,11 +58,6 @@
 import { NETWORK_ID_LOADING } from '../redux/slices/inpageProvider';
 import createUnsupportedMethodMiddleware from '../RPCMethods/createUnsupportedMethodMiddleware';
 import createEthAccountsMethodMiddleware from '../RPCMethods/createEthAccountsMethodMiddleware';
-<<<<<<< HEAD
-import createTracingMiddleware from '../createTracingMiddleware';
-import { createEip1193MethodMiddleware } from '../RPCMethods/createEip1193MethodMiddleware';
-import { getCaip25PermissionFromLegacyPermissions } from '../../util/permissions';
-=======
 import createTracingMiddleware, {
   MESSAGE_TYPE,
 } from '../createTracingMiddleware';
@@ -90,7 +85,6 @@
 import { SolAccountType, SolScope } from '@metamask/keyring-api';
 import { uniq } from 'lodash';
 import { parseCaipAccountId } from '@metamask/utils';
->>>>>>> 961a5281
 import { toFormattedAddress, areAddressesEqual } from '../../util/address';
 
 const legacyNetworkId = () => {
@@ -250,11 +244,7 @@
     // so that messages sent before BackgroundBridge's EIP-1193 JSON-RPC pipeline was
     // fully initialized can be retried
     if (!this.isRemoteConn && !this.isWalletConnect) {
-<<<<<<< HEAD
-      this.notifyChainChanged()
-=======
       this.notifyChainChanged();
->>>>>>> 961a5281
     }
 
     if (this.isRemoteConn) {
@@ -373,13 +363,7 @@
       if (this.isWalletConnect) {
         approvedAccounts = getPermittedAccounts(this.url);
       } else {
-<<<<<<< HEAD
-        approvedAccounts = getPermittedAccounts(
-          this.channelId ?? this.hostname,
-        );
-=======
         approvedAccounts = getPermittedAccounts(this.channelId);
->>>>>>> 961a5281
       }
       // Check if selectedAddress is approved
       const found = approvedAccounts.some((addr) =>
@@ -542,13 +526,8 @@
   /**
    * A method for creating a provider that is safely restricted for the requesting domain.
    **/
-<<<<<<< HEAD
-  setupProviderEngine() {
-    const origin = this.isMMSDK ? this.channelId : this.hostname;
-=======
   setupProviderEngineEip1193() {
     const origin = this.origin;
->>>>>>> 961a5281
     // setup json rpc engine stack
     const engine = new JsonRpcEngine();
 
@@ -588,12 +567,7 @@
     engine.push(
       createEip1193MethodMiddleware({
         // Permission-related
-<<<<<<< HEAD
-        getAccounts: (...args) =>
-          getPermittedAccounts(this.isMMSDK ? this.channelId : origin, ...args),
-=======
         getAccounts: (...args) => getPermittedAccounts(origin, ...args),
->>>>>>> 961a5281
         getCaip25PermissionFromLegacyPermissionsForOrigin: (
           requestedPermissions,
         ) =>
@@ -609,14 +583,11 @@
           PermissionController.requestPermissions(
             { origin },
             requestedPermissions,
-<<<<<<< HEAD
-=======
             {
               metadata: {
                 isEip1193Request: true,
               },
             },
->>>>>>> 961a5281
           ),
         revokePermissionsForOrigin: (permissionKeys) => {
           try {
@@ -654,12 +625,7 @@
     // Legacy RPC methods that need to be implemented ahead of the permission middleware
     engine.push(
       createEthAccountsMethodMiddleware({
-<<<<<<< HEAD
-        getAccounts: (...args) =>
-          getPermittedAccounts(this.isMMSDK ? this.channelId : origin, ...args),
-=======
         getAccounts: (...args) => getPermittedAccounts(origin, ...args),
->>>>>>> 961a5281
       }),
     );
 
