--- conflicted
+++ resolved
@@ -341,13 +341,7 @@
     );
 
     // TODO - Remove this condition when WalletConnect and MMSDK uses Permission System.
-<<<<<<< HEAD
-    if (this.isMMSDK || this.isWalletConnect) {
-      // Do nothing.
-    } else {
-=======
     if (!this.isMMSDK && !this.isWalletConnect) {
->>>>>>> 96466add
       const permissionController = Engine.context.PermissionController;
       engine.push(
         permissionController.createPermissionMiddleware({
