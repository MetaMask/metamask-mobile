--- conflicted
+++ resolved
@@ -24,11 +24,8 @@
 import Routes from '../constants/navigation/Routes';
 import Minimizer from 'react-native-minimizer';
 import { getAddress } from '../util/address';
-<<<<<<< HEAD
 import { allowedToBuy } from '../components/UI/FiatOnRampAggregator';
-=======
-
->>>>>>> d6edc0c1
+
 class DeeplinkManager {
   constructor({ navigation, frequentRpcList, dispatch, network }) {
     this.navigation = navigation;
