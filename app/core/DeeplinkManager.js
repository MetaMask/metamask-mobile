'use strict';

import URL from 'url-parse';
import qs from 'qs';
import { InteractionManager, Alert } from 'react-native';
import { parse } from 'eth-url-parser';
import WalletConnect from '../core/WalletConnect';
import AppConstants from './AppConstants';
import Engine from './Engine';
import { generateApproveData } from '../util/transactions';
import { NETWORK_ERROR_MISSING_NETWORK_ID } from '../constants/error';
import { strings } from '../../locales/i18n';
import { getNetworkTypeById } from '../util/networks';
import { WalletDevice } from '@metamask/controllers/';
import {
  ACTIONS,
  ETH_ACTIONS,
  PROTOCOLS,
  PREFIXES,
} from '../constants/deeplinks';
import { showAlert } from '../actions/alert';
import SDKConnect from '../core/SDKConnect';
import Routes from '../constants/navigation/Routes';
import Minimizer from 'react-native-minimizer';
class DeeplinkManager {
  constructor({ navigation, frequentRpcList, dispatch }) {
    this.navigation = navigation;
    this.pendingDeeplink = null;
    this.frequentRpcList = frequentRpcList;
    this.dispatch = dispatch;
  }

  setDeeplink = (url) => (this.pendingDeeplink = url);

  getPendingDeeplink = () => this.pendingDeeplink;

  expireDeeplink = () => (this.pendingDeeplink = null);

  /**
   * Method in charge of changing network if is needed
   *
   * @param switchToChainId - Corresponding chain id for new network
   */
  _handleNetworkSwitch = (switchToChainId) => {
    const { NetworkController, CurrencyRateController } = Engine.context;

    // If not specified, use the current network
    if (!switchToChainId) {
      return;
    }

    // If current network is the same as the one we want to switch to, do nothing
    if (
      NetworkController?.state?.provider?.chainId === String(switchToChainId)
    ) {
      return;
    }

    const rpc = this.frequentRpcList.find(
      ({ chainId }) => chainId === switchToChainId,
    );

    if (rpc) {
      const { rpcUrl, chainId, ticker, nickname } = rpc;
      CurrencyRateController.setNativeCurrency(ticker);
      NetworkController.setRpcTarget(rpcUrl, chainId, ticker, nickname);
      this.dispatch(
        showAlert({
          isVisible: true,
          autodismiss: 5000,
          content: 'clipboard-alert',
          data: { msg: strings('send.warn_network_change') + nickname },
        }),
      );
      return;
    }

    const networkType = getNetworkTypeById(switchToChainId);

    if (networkType) {
      CurrencyRateController.setNativeCurrency('ETH');
      NetworkController.setProviderType(networkType);
      this.dispatch(
        showAlert({
          isVisible: true,
          autodismiss: 5000,
          content: 'clipboard-alert',
          data: { msg: strings('send.warn_network_change') + networkType },
        }),
      );
    }
  };

  _approveTransaction = (ethUrl, origin) => {
    const {
      parameters: { address, uint256 },
      target_address,
      chain_id,
    } = ethUrl;
    const { TransactionController, PreferencesController, NetworkController } =
      Engine.context;

    if (chain_id) {
      const newNetworkType = getNetworkTypeById(chain_id);
      NetworkController.setProviderType(newNetworkType);
    }

    const uint256Number = Number(uint256);

    if (Number.isNaN(uint256Number))
      throw new Error('The parameter uint256 should be a number');
    if (!Number.isInteger(uint256Number))
      throw new Error('The parameter uint256 should be an integer');

    const value = uint256Number.toString(16);

    const txParams = {
      to: target_address.toString(),
      from: PreferencesController.state.selectedAddress.toString(),
      value: '0x0',
      data: generateApproveData({ spender: address, value }),
    };

    TransactionController.addTransaction(
      txParams,
      origin,
      WalletDevice.MM_MOBILE,
    );
  };

  async _handleEthereumUrl(url, origin) {
    let ethUrl = '';
    try {
      ethUrl = parse(url);
    } catch (e) {
      if (e) Alert.alert(strings('deeplink.invalid'), e.toString());
      return;
    }

    const txMeta = { ...ethUrl, source: url };

    try {
      /**
       * Validate and switch network before performing any other action
       */
      this._handleNetworkSwitch(ethUrl.chain_id);

      switch (ethUrl.function_name) {
        case ETH_ACTIONS.TRANSFER: {
          this.navigation.navigate('SendView', {
            screen: 'Send',
            params: { txMeta: { ...txMeta, action: 'send-token' } },
          });
          break;
        }
        case ETH_ACTIONS.APPROVE: {
          this._approveTransaction(ethUrl, origin);
          break;
        }
        default: {
          if (ethUrl.parameters?.value) {
            this.navigation.navigate('SendView', {
              screen: 'Send',
              params: { txMeta: { ...txMeta, action: 'send-eth' } },
            });
          } else {
            this.navigation.navigate('SendFlowView', {
              screen: 'SendTo',
              params: { txMeta },
            });
          }
        }
      }
    } catch (e) {
      let alertMessage;
      switch (e.message) {
        case NETWORK_ERROR_MISSING_NETWORK_ID:
          alertMessage = strings('send.network_missing_id');
          break;
        default:
          alertMessage = strings('send.network_not_found_description', {
            chain_id: ethUrl.chain_id,
          });
      }
      Alert.alert(strings('send.network_not_found_title'), alertMessage);
    }
  }

  _handleBrowserUrl(url, callback) {
    InteractionManager.runAfterInteractions(() => {
      if (callback) {
        callback(url);
      } else {
        this.navigation.navigate(Routes.BROWSER_TAB_HOME, {
          screen: Routes.BROWSER_VIEW,
          params: {
            newTabUrl: url,
            timestamp: Date.now(),
          },
        });
      }
    });
  }

  parse(url, { browserCallBack, origin, onHandled }) {
    const urlObj = new URL(
      url
        .replace(
          `${PROTOCOLS.DAPP}/${PROTOCOLS.HTTPS}://`,
          `${PROTOCOLS.DAPP}/`,
        )
        .replace(
          `${PROTOCOLS.DAPP}/${PROTOCOLS.HTTP}://`,
          `${PROTOCOLS.DAPP}/`,
        ),
    );
    let params;
    let wcCleanUrl;

    if (urlObj.query.length) {
      try {
        params = qs.parse(urlObj.query.substring(1));
      } catch (e) {
        if (e) Alert.alert(strings('deeplink.invalid'), e.toString());
      }
    }

    const handled = () => (onHandled ? onHandled() : false);

    const { MM_UNIVERSAL_LINK_HOST, MM_DEEP_ITMS_APP_LINK } = AppConstants;
    const DEEP_LINK_BASE = `${PROTOCOLS.HTTPS}://${MM_UNIVERSAL_LINK_HOST}`;

    switch (urlObj.protocol.replace(':', '')) {
      case PROTOCOLS.HTTP:
      case PROTOCOLS.HTTPS:
        // Universal links
        handled();

        if (urlObj.hostname === MM_UNIVERSAL_LINK_HOST) {
          // action is the first part of the pathname
          const action = urlObj.pathname.split('/')[1];

<<<<<<< HEAD
          if (action === 'connect') {
            if (params.redirect) {
              Minimizer.goBack();
            } else {
              SDKConnect.connectToChannel({
                id: params.channelId,
                commLayer: params.comm,
                origin,
                otherPublicKey: params.pubkey,
              });
            }
=======
          if (action === ACTIONS.CONNECT) {
            Alert.alert(strings('dapp_connect.warning'));
>>>>>>> cecdfc5a
          } else if (action === ACTIONS.WC && params?.uri) {
            WalletConnect.newSession(
              params.uri,
              params.redirectUrl,
              false,
              origin,
            );
          } else if (action === ACTIONS.WC) {
            // This is called from WC just to open the app and it's not supposed to do anything
            return;
          } else if (PREFIXES[action]) {
            const url = urlObj.href.replace(
              `${DEEP_LINK_BASE}/${action}/`,
              PREFIXES[action],
            );
            // loops back to open the link with the right protocol
            this.parse(url, { browserCallBack });
          } else {
            // If it's our universal link or Apple store deep link don't open it in the browser
            if (
              (!action &&
                (urlObj.href === `${DEEP_LINK_BASE}/` ||
                  urlObj.href === DEEP_LINK_BASE)) ||
              urlObj.href === MM_DEEP_ITMS_APP_LINK
            )
              return;

            // Fix for Apple Store redirect even when app is installed
            if (urlObj.href.startsWith(`${DEEP_LINK_BASE}/`)) {
              this._handleBrowserUrl(
                `${PROTOCOLS.HTTPS}://${urlObj.href.replace(
                  `${DEEP_LINK_BASE}/`,
                  '',
                )}`,
                browserCallBack,
              );

              return;
            }

            // Normal links (same as dapp)
            this._handleBrowserUrl(urlObj.href, browserCallBack);
          }
        } else {
          // Normal links (same as dapp)
          this._handleBrowserUrl(urlObj.href, browserCallBack);
        }
        break;

      // walletconnect related deeplinks
      // address, transactions, etc
      case PROTOCOLS.WC:
        handled();

        wcCleanUrl = url.replace('wc://wc?uri=', '');
        if (!WalletConnect.isValidUri(wcCleanUrl)) return;

        WalletConnect.newSession(
          wcCleanUrl,
          params?.redirect,
          params?.autosign,
          origin,
        );
        break;

      case PROTOCOLS.ETHEREUM:
        handled();
        this._handleEthereumUrl(url, origin);
        break;

      // Specific to the browser screen
      // For ex. navigate to a specific dapp
      case PROTOCOLS.DAPP:
        // Enforce https
        handled();
        urlObj.set('protocol', 'https:');
        this._handleBrowserUrl(urlObj.href, browserCallBack);
        break;

      // Specific to the MetaMask app
      // For ex. go to settings
      case PROTOCOLS.METAMASK:
        handled();
<<<<<<< HEAD
        if (url.startsWith('metamask://connect')) {
          if (params.redirect) {
            Minimizer.goBack();
          } else {
            SDKConnect.connectToChannel({
              id: params.channelId,
              commLayer: params.comm,
              origin,
              otherPublicKey: params.pubkey,
            });
          }
        } else if (url.startsWith('metamask://wc')) {
=======
        if (url.startsWith(`${PREFIXES.METAMASK}${ACTIONS.CONNECT}`)) {
          Alert.alert(strings('dapp_connect.warning'));
        } else if (url.startsWith(`${PREFIXES.METAMASK}${ACTIONS.WC}`)) {
>>>>>>> cecdfc5a
          const cleanUrlObj = new URL(urlObj.query.replace('?uri=', ''));
          const href = cleanUrlObj.href;

          if (!WalletConnect.isValidUri(href)) return;

          WalletConnect.newSession(
            href,
            params?.redirect,
            params?.autosign,
            origin,
          );
        }

        break;
      default:
        return false;
    }

    return true;
  }
}

let instance = null;

const SharedDeeplinkManager = {
  init: ({ navigation, frequentRpcList, dispatch }) => {
    instance = new DeeplinkManager({ navigation, frequentRpcList, dispatch });
  },
  parse: (url, args) => instance.parse(url, args),
  setDeeplink: (url) => instance.setDeeplink(url),
  getPendingDeeplink: () => instance.getPendingDeeplink(),
  expireDeeplink: () => instance.expireDeeplink(),
};

export default SharedDeeplinkManager;<|MERGE_RESOLUTION|>--- conflicted
+++ resolved
@@ -240,8 +240,7 @@
           // action is the first part of the pathname
           const action = urlObj.pathname.split('/')[1];
 
-<<<<<<< HEAD
-          if (action === 'connect') {
+          if (action === ACTIONS.CONNECT) {
             if (params.redirect) {
               Minimizer.goBack();
             } else {
@@ -252,10 +251,6 @@
                 otherPublicKey: params.pubkey,
               });
             }
-=======
-          if (action === ACTIONS.CONNECT) {
-            Alert.alert(strings('dapp_connect.warning'));
->>>>>>> cecdfc5a
           } else if (action === ACTIONS.WC && params?.uri) {
             WalletConnect.newSession(
               params.uri,
@@ -339,8 +334,7 @@
       // For ex. go to settings
       case PROTOCOLS.METAMASK:
         handled();
-<<<<<<< HEAD
-        if (url.startsWith('metamask://connect')) {
+        if (url.startsWith(`${PREFIXES.METAMASK}${ACTIONS.CONNECT}`)) {
           if (params.redirect) {
             Minimizer.goBack();
           } else {
@@ -351,12 +345,7 @@
               otherPublicKey: params.pubkey,
             });
           }
-        } else if (url.startsWith('metamask://wc')) {
-=======
-        if (url.startsWith(`${PREFIXES.METAMASK}${ACTIONS.CONNECT}`)) {
-          Alert.alert(strings('dapp_connect.warning'));
         } else if (url.startsWith(`${PREFIXES.METAMASK}${ACTIONS.WC}`)) {
->>>>>>> cecdfc5a
           const cleanUrlObj = new URL(urlObj.query.replace('?uri=', ''));
           const href = cleanUrlObj.href;
 
