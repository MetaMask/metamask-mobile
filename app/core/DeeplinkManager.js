'use strict';

import URL from 'url-parse';
import qs from 'qs';
import { InteractionManager, Alert } from 'react-native';
import { parse } from 'eth-url-parser';
import WalletConnect from '../core/WalletConnect';
import AppConstants from './AppConstants';
import Engine from './Engine';
import { generateApproveData } from '../util/transactions';
import { strings } from '../../locales/i18n';
import { getNetworkTypeById } from '../util/networks';
import { WalletDevice } from '@metamask/controllers/';

class DeeplinkManager {
	constructor(_navigation) {
		this.navigation = _navigation;
		this.pendingDeeplink = null;
	}

	setDeeplink = (url) => (this.pendingDeeplink = url);

	getPendingDeeplink = () => this.pendingDeeplink;

	expireDeeplink = () => (this.pendingDeeplink = null);

	async handleEthereumUrl(url, origin) {
		let ethUrl = '';
		try {
			ethUrl = parse(url);
		} catch (e) {
			Alert.alert(strings('deeplink.invalid'), e.toString());
			return;
		}

		const functionName = ethUrl.function_name;
		if (!functionName) {
			const txMeta = { ...ethUrl, source: url };
			if (ethUrl.parameters?.value) {
				this.navigation.navigate('SendView', {
					screen: 'Send',
					params: { txMeta: { ...txMeta, action: 'send-eth' } },
				});
			} else {
				this.navigation.navigate('SendFlowView', { screen: 'SendTo', params: { txMeta } });
			}
		} else if (functionName === 'transfer') {
			const txMeta = { ...ethUrl, source: url };
			this.navigation.navigate('SendView', {
				screen: 'Send',
				params: { txMeta: { ...txMeta, action: 'send-token' } },
			});
		} else if (functionName === 'approve') {
			// add approve transaction
			const {
				parameters: { address, uint256 },
				target_address,
				chain_id,
			} = ethUrl;
			const { TransactionController, PreferencesController, NetworkController } = Engine.context;
			if (chain_id) {
				const newNetworkType = getNetworkTypeById(chain_id);
				NetworkController.setProviderType(newNetworkType);
			}
			const txParams = {};
			txParams.to = `${target_address}`;
			txParams.from = `${PreferencesController.state.selectedAddress}`;
			txParams.value = '0x0';
			const uint256Number = Number(uint256);
			if (Number.isNaN(uint256Number)) throw new Error('The parameter uint256 should be a number');
			if (!Number.isInteger(uint256Number)) throw new Error('The parameter uint256 should be an integer');
			const value = uint256Number.toString(16);
			txParams.data = generateApproveData({ spender: address, value });
			TransactionController.addTransaction(txParams, origin, WalletDevice.MM_MOBILE);
		}
	}

	handleBrowserUrl(url, callback) {
		InteractionManager.runAfterInteractions(() => {
			if (callback) {
				callback(url);
			} else {
				this.navigation.navigate('BrowserTabHome', {
					screen: 'BrowserView',
					params: {
						newTabUrl: url,
						timestamp: Date.now(),
					},
				});
			}
		});
	}

	parse(url, { browserCallBack, origin, onHandled }) {
		const urlObj = new URL(url);
		let params;
		let wcCleanUrl;

		if (urlObj.query.length) {
			try {
				params = qs.parse(urlObj.query.substring(1));
			} catch (e) {
				Alert.alert(strings('deeplink.invalid'), e.toString());
			}
		}

		const handled = () => onHandled?.();

		const { MM_UNIVERSAL_LINK_HOST } = AppConstants;

		switch (urlObj.protocol.replace(':', '')) {
			case 'http':
			case 'https':
				// Universal links
				handled();
				if (urlObj.hostname === MM_UNIVERSAL_LINK_HOST) {
					// action is the first parth of the pathname
					const action = urlObj.pathname.split('/')[1];

					switch (action) {
						case 'wc':
							params && params.uri && WalletConnect.newSession(params.uri, params.redirectUrl, false);
							break;
						case 'dapp':
							this.handleBrowserUrl(
								urlObj.href.replace(`https://${MM_UNIVERSAL_LINK_HOST}/dapp/`, 'https://'),
								browserCallBack
							);
							break;
						case 'send':
							this.handleEthereumUrl(
								urlObj.href.replace(`https://${MM_UNIVERSAL_LINK_HOST}/send/`, 'ethereum:'),
								origin
							);
							break;
						case 'approve':
							this.handleEthereumUrl(
								urlObj.href.replace(`https://${MM_UNIVERSAL_LINK_HOST}/approve/`, 'ethereum:'),
								origin
							);
							break;
						case 'payment':
						case 'focus':
						case '':
							break;

						default:
							Alert.alert(strings('deeplink.not_supported'));
					}
				} else {
					// Normal links (same as dapp)
					handled();
					urlObj.set('protocol', 'https:');
					this.handleBrowserUrl(urlObj.href, browserCallBack);
				}
				break;

			// walletconnect related deeplinks
			// address, transactions, etc
			case 'wc':
				handled();
<<<<<<< HEAD
				// eslint-disable-next-line no-case-declarations
				const wcUrl = WalletConnect.getValidUriFromDeeplink(url);
				if (!WalletConnect.isValidUri(wcUrl)) return;
=======

				wcCleanUrl = url.replace('wc://wc?uri=', '');
				if (!WalletConnect.isValidUri(wcCleanUrl)) {
					Alert.alert(strings('deeplink.invalid'));
					return;
				}

>>>>>>> f6fb0fc6
				// eslint-disable-next-line no-case-declarations
				const redirect = params && params.redirect;
				// eslint-disable-next-line no-case-declarations
				const autosign = params && params.autosign;
<<<<<<< HEAD
				WalletConnect.newSession(wcUrl, redirect, autosign);
=======
				WalletConnect.newSession(wcCleanUrl, redirect, autosign);
>>>>>>> f6fb0fc6
				break;
			case 'ethereum':
				handled();
				this.handleEthereumUrl(url, origin);
				break;

			// Specific to the browser screen
			// For ex. navigate to a specific dapp
			case 'dapp':
				// Enforce https
				handled();
				urlObj.set('protocol', 'https:');
				this.handleBrowserUrl(urlObj.href, browserCallBack);
				break;

			// Specific to the MetaMask app
			// For ex. go to settings
			case 'metamask':
				handled();
				if (url.startsWith('metamask://wc')) {
					const cleanUrlObj = new URL(urlObj.query.replace('?uri=', ''));
					const href = cleanUrlObj.href;

					if (!WalletConnect.isValidUri(href)) return;

					const redirect = params && params.redirect;
					const autosign = params && params.autosign;
					WalletConnect.newSession(href, redirect, autosign);
				}
				break;
			default:
				return false;
		}

		return true;
	}
}

let instance = null;

const SharedDeeplinkManager = {
	init: (navigation) => {
		instance = new DeeplinkManager(navigation);
	},
	parse: (url, args) => instance.parse(url, args),
	setDeeplink: (url) => instance.setDeeplink(url),
	getPendingDeeplink: () => instance.getPendingDeeplink(),
	expireDeeplink: () => instance.expireDeeplink(),
};

export default SharedDeeplinkManager;<|MERGE_RESOLUTION|>--- conflicted
+++ resolved
@@ -159,11 +159,6 @@
 			// address, transactions, etc
 			case 'wc':
 				handled();
-<<<<<<< HEAD
-				// eslint-disable-next-line no-case-declarations
-				const wcUrl = WalletConnect.getValidUriFromDeeplink(url);
-				if (!WalletConnect.isValidUri(wcUrl)) return;
-=======
 
 				wcCleanUrl = url.replace('wc://wc?uri=', '');
 				if (!WalletConnect.isValidUri(wcCleanUrl)) {
@@ -171,16 +166,11 @@
 					return;
 				}
 
->>>>>>> f6fb0fc6
 				// eslint-disable-next-line no-case-declarations
 				const redirect = params && params.redirect;
 				// eslint-disable-next-line no-case-declarations
 				const autosign = params && params.autosign;
-<<<<<<< HEAD
-				WalletConnect.newSession(wcUrl, redirect, autosign);
-=======
 				WalletConnect.newSession(wcCleanUrl, redirect, autosign);
->>>>>>> f6fb0fc6
 				break;
 			case 'ethereum':
 				handled();
