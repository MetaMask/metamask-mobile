--- conflicted
+++ resolved
@@ -427,11 +427,10 @@
 		}
 		return true;
 	},
-<<<<<<< HEAD
 	getValidUriFromDeeplink(uri) {
 		const prefix = 'wc://wc?uri=';
 		return uri.replace(prefix, '');
-=======
+  },
 	isSessionConnected(uri) {
 		const wcUri = parseWalletConnectUri(uri);
 		return connectors.some(({ walletConnector }) => {
@@ -441,7 +440,6 @@
 			const { handshakeTopic, key } = walletConnector.session;
 			return handshakeTopic === wcUri.handshakeTopic && key === wcUri.key;
 		});
->>>>>>> e7bb73fe
 	},
 };
 
