--- conflicted
+++ resolved
@@ -238,12 +238,10 @@
 							error,
 						});
 					}
-<<<<<<< HEAD
 				} else if (payload.method && payload.method === 'wallet_addEthereumChain') {
 					store.dispatch(setAddEthereumChainRequest(payload));
 				} else if (payload.method && payload.method === 'wallet_switchEthereumChain') {
 					store.dispatch(setSwitchEthereumChainRequest(payload));
-=======
 				} else if (payload.method === 'eth_signTypedData_v4') {
 					const { TypedMessageManager } = Engine.context;
 					try {
@@ -271,7 +269,6 @@
 							error,
 						});
 					}
->>>>>>> 0c2349fe
 				}
 				this.redirectIfNeeded();
 			}
