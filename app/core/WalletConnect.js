--- conflicted
+++ resolved
@@ -206,11 +206,7 @@
     });
 
     /**
-<<<<<<< HEAD
-     *	Subscribe to disconnect
-=======
      *  Subscribe to disconnect
->>>>>>> 161c5a35
      */
     this.walletConnector.on('disconnect', (error) => {
       if (error) {
