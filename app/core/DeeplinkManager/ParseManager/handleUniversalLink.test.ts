import QuickCrypto from 'react-native-quick-crypto';
import { ACTIONS, PROTOCOLS, PREFIXES } from '../../../constants/deeplinks';
import AppConstants from '../../AppConstants';
import SDKConnect from '../../SDKConnect/SDKConnect';
import handleDeeplink from '../../SDKConnect/handlers/handleDeeplink';
import DevLogger from '../../SDKConnect/utils/DevLogger';
import WC2Manager from '../../WalletConnect/WalletConnectV2';
import DeeplinkManager from '../DeeplinkManager';
import extractURLParams from './extractURLParams';
import handleUniversalLink from './handleUniversalLink';
import handleDeepLinkModalDisplay from '../Handlers/handleDeepLinkModalDisplay';
import { DeepLinkModalLinkType } from '../../../components/UI/DeepLinkModal';
import handleMetaMaskDeeplink from './handleMetaMaskDeeplink';

jest.mock('./handleMetaMaskDeeplink');
jest.mock('../../../core/SDKConnect/handlers/handleDeeplink');
jest.mock('../../../core/AppConstants');
jest.mock('../../../core/SDKConnect/SDKConnect');
jest.mock('../../../core/WalletConnect/WalletConnectV2');
jest.mock('../../../core/NativeModules', () => ({
  Minimizer: {
    goBack: jest.fn(),
  },
}));
jest.mock('../Handlers/handleDeepLinkModalDisplay');
jest.mock('react-native-quick-crypto', () => ({
  webcrypto: {
    subtle: {
      importKey: jest.fn(),
      verify: jest.fn(),
    },
  },
}));

const mockSubtle = QuickCrypto.webcrypto.subtle as jest.Mocked<
  typeof QuickCrypto.webcrypto.subtle
> & {
  verify: jest.Mock<Promise<boolean>>;
};

describe('handleUniversalLinks', () => {
  const mockParse = jest.fn();
  const mockHandleBuyCrypto = jest.fn();
  const mockHandleSellCrypto = jest.fn();
  const mockHandleDepositCash = jest.fn();
  const mockHandleBrowserUrl = jest.fn();
  const mockHandleOpenHome = jest.fn();
  const mockHandleSwap = jest.fn();
  const mockHandleCreateAccount = jest.fn();
  const mockHandlePerps = jest.fn();
  const mockHandleRewards = jest.fn();
<<<<<<< HEAD
=======
  const mockHandleFastOnboarding = jest.fn();
>>>>>>> 338177c4
  const mockConnectToChannel = jest.fn();
  const mockGetConnections = jest.fn();
  const mockRevalidateChannel = jest.fn();
  const mockReconnect = jest.fn();
  const mockWC2ManagerConnect = jest.fn();
  const mockBindAndroidSDK = jest.fn();

  const mockHandleDeeplink = handleDeeplink as jest.Mock;
  const mockHandleMetaMaskDeeplink =
    handleMetaMaskDeeplink as jest.MockedFunction<
      typeof handleMetaMaskDeeplink
    >;
  const mockSDKConnectGetInstance = SDKConnect.getInstance as jest.Mock;
  const mockWC2ManagerGetInstance = WC2Manager.getInstance as jest.Mock;

  const instance = {
    parse: mockParse,
    _handleBuyCrypto: mockHandleBuyCrypto,
    _handleSellCrypto: mockHandleSellCrypto,
    _handleDepositCash: mockHandleDepositCash,
    _handleBrowserUrl: mockHandleBrowserUrl,
    _handleOpenHome: mockHandleOpenHome,
    _handleSwap: mockHandleSwap,
    _handleCreateAccount: mockHandleCreateAccount,
    _handlePerps: mockHandlePerps,
    _handleRewards: mockHandleRewards,
<<<<<<< HEAD
=======
    _handleFastOnboarding: mockHandleFastOnboarding,
>>>>>>> 338177c4
  } as unknown as DeeplinkManager;

  const handled = jest.fn();

  let urlObj = {} as ReturnType<typeof extractURLParams>['urlObj'];

  const mockBrowserCallBack = jest.fn();
  let url = '';

  const mockHandleDeepLinkModalDisplay =
    handleDeepLinkModalDisplay as jest.MockedFunction<
      typeof handleDeepLinkModalDisplay
    >;
  // Default mock implementation that resolves with true
  mockHandleDeepLinkModalDisplay.mockImplementation((callbackParams) => {
    if (
      callbackParams.linkType === 'invalid' ||
      callbackParams.linkType === 'unsupported'
    ) {
      callbackParams.onBack();
    } else {
      callbackParams.onContinue();
    }
  });

  beforeEach(() => {
    jest.clearAllMocks();

    mockBindAndroidSDK.mockResolvedValue(undefined);
    mockHandleDeeplink.mockResolvedValue(undefined);

    mockSDKConnectGetInstance.mockImplementation(() => ({
      getConnections: mockGetConnections,
      connectToChannel: mockConnectToChannel,
      revalidateChannel: mockRevalidateChannel,
      reconnect: mockReconnect,
      bindAndroidSDK: mockBindAndroidSDK,
    }));

    mockWC2ManagerGetInstance.mockResolvedValue({
      connect: mockWC2ManagerConnect,
    });

    url = 'https://metamask.app.link';
  });

  describe('SDK Actions', () => {
    const testCases = [
      { action: ACTIONS.ANDROID_SDK },
      { action: ACTIONS.CONNECT },
      { action: ACTIONS.MMSDK },
    ] as const;

    it.each(testCases)(
      'calls handleMetaMaskDeeplink when deeplink is $url',
      async ({ action }) => {
        const url = `https://link.metamask.io/${action}`;
        const expectedMappedUrl = `metamask://${action}`;
        const { urlObj, params } = extractURLParams(expectedMappedUrl);
        const wcURL = params?.uri || urlObj.href;

        await handleUniversalLink({
          instance,
          handled,
          urlObj,
          browserCallBack: mockBrowserCallBack,
          url,
          source: 'origin',
        });

        expect(mockHandleMetaMaskDeeplink).toHaveBeenCalledWith({
          instance,
          handled,
          wcURL,
          origin: 'origin',
          params,
          url: expectedMappedUrl,
        });
      },
    );
  });

  describe('ACTIONS.BUY_CRYPTO', () => {
    it('calls instance._handleBuyCrypto if action is ACTIONS.BUY_CRYPTO', async () => {
      urlObj = {
        hostname: AppConstants.MM_UNIVERSAL_LINK_HOST,
        pathname: `/${ACTIONS.BUY_CRYPTO}/additional/path`,
        href: 'test-href',
      } as ReturnType<typeof extractURLParams>['urlObj'];

      url = `https://${AppConstants.MM_UNIVERSAL_LINK_HOST}/${ACTIONS.BUY_CRYPTO}/additional/path/additional/path`;

      await handleUniversalLink({
        instance,
        handled,
        urlObj,
        browserCallBack: mockBrowserCallBack,
        url,
        source: 'test-source',
      });

      expect(handled).toHaveBeenCalled();
      expect(mockHandleBuyCrypto).toHaveBeenCalledTimes(1);
    });
  });

  describe('ACTIONS.SELL_CRYPTO', () => {
    it('calls instance._handleSellCrypto if action is ACTIONS.SELL_CRYPTO', async () => {
      urlObj = {
        hostname: AppConstants.MM_UNIVERSAL_LINK_HOST,
        pathname: `/${ACTIONS.SELL_CRYPTO}/additional/path`,
        href: 'test-href',
      } as ReturnType<typeof extractURLParams>['urlObj'];

      url = `https://${AppConstants.MM_UNIVERSAL_LINK_HOST}/${ACTIONS.SELL_CRYPTO}/additional/path/additional/path`;

      await handleUniversalLink({
        instance,
        handled,
        urlObj,
        browserCallBack: mockBrowserCallBack,
        url,
        source: 'test-source',
      });

      expect(handled).toHaveBeenCalled();
      expect(mockHandleSellCrypto).toHaveBeenCalledTimes(1);
    });
  });

  describe('ACTIONS.DEPOSIT', () => {
    it('calls instance._handleDepositCash if action is ACTIONS.DEPOSIT', async () => {
      urlObj = {
        hostname: AppConstants.MM_UNIVERSAL_LINK_HOST,
        pathname: `/${ACTIONS.DEPOSIT}/additional/path`,
        href: 'test-href',
      } as ReturnType<typeof extractURLParams>['urlObj'];
      url = `https://${AppConstants.MM_UNIVERSAL_LINK_HOST}/${ACTIONS.DEPOSIT}/additional/path/additional/path`;

      await handleUniversalLink({
        instance,
        handled,
        urlObj,
        browserCallBack: mockBrowserCallBack,
        url,
        source: 'test-source',
      });
      expect(handled).toHaveBeenCalled();
      expect(mockHandleDepositCash).toHaveBeenCalledTimes(1);
    });
  });

  describe('MM_IO_UNIVERSAL_LINK_HOST actions', () => {
    beforeEach(() => {
      urlObj = {
        hostname: AppConstants.MM_IO_UNIVERSAL_LINK_HOST,
        href: 'test-href',
      } as ReturnType<typeof extractURLParams>['urlObj'];
    });

    describe('ACTIONS.HOME', () => {
      it('calls _handleOpenHome when action is HOME', async () => {
        const homeUrlObj = {
          ...urlObj,
          pathname: `/${ACTIONS.HOME}/additional/path`,
        };
        url = `https://${AppConstants.MM_IO_UNIVERSAL_LINK_HOST}/${ACTIONS.HOME}/additional/path`;
        await handleUniversalLink({
          instance,
          handled,
          urlObj: homeUrlObj,
          browserCallBack: mockBrowserCallBack,
          url,
          source: 'test-source',
        });

        expect(handled).toHaveBeenCalled();
        expect(mockHandleOpenHome).toHaveBeenCalledTimes(1);
      });
    });

    describe('ACTIONS.SWAP', () => {
      it('calls _handleSwap with correct path of "swap" when action is SWAP', async () => {
        const swapUrl = `${AppConstants.MM_IO_UNIVERSAL_LINK_HOST}/${ACTIONS.SWAP}/some-swap-path`;
        const swapUrlObj = {
          ...urlObj,
          href: swapUrl,
          pathname: `/${ACTIONS.SWAP}/some-swap-path`,
        };
        url = `https://${AppConstants.MM_IO_UNIVERSAL_LINK_HOST}/${ACTIONS.SWAP}/some-swap-path`;

        await handleUniversalLink({
          instance,
          handled,
          urlObj: swapUrlObj,
          browserCallBack: mockBrowserCallBack,
          url,
          source: 'test-source',
        });

        expect(handled).toHaveBeenCalled();
        expect(mockHandleSwap).toHaveBeenCalledWith(
          `${AppConstants.MM_IO_UNIVERSAL_LINK_HOST}/${ACTIONS.SWAP}/some-swap-path`,
        );
      });
    });

    describe('ACTIONS.BUY and ACTIONS.BUY_CRYPTO', () => {
      it('calls _handleBuyCrypto with correct path of "buy" when action is BUY', async () => {
        const buyUrl = `${AppConstants.MM_UNIVERSAL_LINK_HOST}/${ACTIONS.BUY}/some-buy-path`;
        const buyUrlObj = {
          ...urlObj,
          href: buyUrl,
          pathname: `/${ACTIONS.BUY}/some-buy-path`,
        };
        url = `https://${AppConstants.MM_UNIVERSAL_LINK_HOST}/${ACTIONS.BUY}/some-buy-path`;

        await handleUniversalLink({
          instance,
          handled,
          urlObj: buyUrlObj,
          browserCallBack: mockBrowserCallBack,
          url,
          source: 'test-source',
        });

        expect(handled).toHaveBeenCalled();
        expect(mockHandleBuyCrypto).toHaveBeenCalledWith(
          `${AppConstants.MM_UNIVERSAL_LINK_HOST}/${ACTIONS.BUY}/some-buy-path`,
        );
      });

      it('calls _handleBuyCrypto with correct path of "buy-crypto" when action is BUY_CRYPTO', async () => {
        const buyUrl = `${AppConstants.MM_UNIVERSAL_LINK_HOST}/${ACTIONS.BUY_CRYPTO}/some-buy-path`;
        const buyUrlObj = {
          ...urlObj,
          href: buyUrl,
          pathname: `/${ACTIONS.BUY_CRYPTO}/some-buy-path`,
        };
        url = `https://${AppConstants.MM_UNIVERSAL_LINK_HOST}/${ACTIONS.BUY_CRYPTO}/some-buy-path`;

        await handleUniversalLink({
          instance,
          handled,
          urlObj: buyUrlObj,
          browserCallBack: mockBrowserCallBack,
          url,
          source: 'test-source',
        });

        expect(handled).toHaveBeenCalled();
        expect(mockHandleBuyCrypto).toHaveBeenCalledWith(
          `${AppConstants.MM_UNIVERSAL_LINK_HOST}/${ACTIONS.BUY_CRYPTO}/some-buy-path`,
        );
      });
    });

    describe('ACTIONS.SEND', () => {
      const testCases = [
        {
          domain: AppConstants.MM_UNIVERSAL_LINK_HOST,
          description: 'old deeplink domain',
        },
        {
          domain: AppConstants.MM_IO_UNIVERSAL_LINK_HOST,
          description: 'new deeplink domain',
        },
        {
          domain: AppConstants.MM_IO_UNIVERSAL_LINK_TEST_HOST,
          description: 'test deeplink domain',
        },
      ] as const;

      it.each(testCases)(
        'calls parse with new deeplinkUrl with $description',
        async ({ domain }) => {
          const sendUrl = `${PROTOCOLS.HTTPS}://${domain}/${ACTIONS.SEND}/send-path`;
          const origin = `${PROTOCOLS.HTTPS}://${domain}`;
          const sendUrlObj = {
            ...urlObj,
            hostname: domain,
            href: sendUrl,
            pathname: `/${ACTIONS.SEND}/send-path`,
            origin,
          };
          const newSendUrl = `${PREFIXES[ACTIONS.SEND]}send-path`;

          await handleUniversalLink({
            instance,
            handled,
            urlObj: sendUrlObj,
            browserCallBack: mockBrowserCallBack,
            url: sendUrl,
            source: 'test-source',
          });

          expect(handled).toHaveBeenCalled();
          expect(mockParse).toHaveBeenCalledWith(newSendUrl, {
            origin: 'test-source',
          });
        },
      );

      it.each(testCases)(
        'handles send URL without trailing slash with query parameters for $description',
        async ({ domain }) => {
          const sendUrl = `${PROTOCOLS.HTTPS}://${domain}/${ACTIONS.SEND}?value=123&to=0x123`;
          const origin = `${PROTOCOLS.HTTPS}://${domain}`;
          const sendUrlObj = {
            ...urlObj,
            hostname: domain,
            href: sendUrl,
            pathname: `/${ACTIONS.SEND}`,
            origin,
          };
          const newSendUrl = `${PREFIXES[ACTIONS.SEND]}?value=123&to=0x123`;

          await handleUniversalLink({
            instance,
            handled,
            urlObj: sendUrlObj,
            browserCallBack: mockBrowserCallBack,
            url: sendUrl,
            source: 'test-source',
          });

          expect(handled).toHaveBeenCalled();
          expect(mockParse).toHaveBeenCalledWith(newSendUrl, {
            origin: 'test-source',
          });
        },
      );
    });
  });

  describe('ACTIONS.DAPP', () => {
    const testCases = [
      {
        domain: AppConstants.MM_UNIVERSAL_LINK_HOST,
        description: 'old deeplink domain',
      },
      {
        domain: AppConstants.MM_IO_UNIVERSAL_LINK_HOST,
        description: 'new deeplink domain',
      },
      {
        domain: AppConstants.MM_IO_UNIVERSAL_LINK_TEST_HOST,
        description: 'test deeplink domain',
      },
    ] as const;

    it.each(testCases)(
      'calls _handleBrowserUrl with transformed URL for $description',
      async ({ domain }) => {
        const dappUrl = `${PROTOCOLS.HTTPS}://${domain}/${ACTIONS.DAPP}/example.com/path?param=value`;
        const origin = `${PROTOCOLS.HTTPS}://${domain}`;
        const dappUrlObj = {
          ...urlObj,
          hostname: domain,
          href: dappUrl,
          pathname: `/${ACTIONS.DAPP}/example.com/path`,
          origin,
        };
        const expectedTransformedUrl = 'https://example.com/path?param=value';

        await handleUniversalLink({
          instance,
          handled,
          urlObj: dappUrlObj,
          browserCallBack: mockBrowserCallBack,
          url: dappUrl,
          source: 'test-source',
        });

        expect(handled).toHaveBeenCalled();
        expect(mockHandleBrowserUrl).toHaveBeenCalledWith(
          expectedTransformedUrl,
          mockBrowserCallBack,
        );
      },
    );
  });

  describe('ACTIONS.CREATE_ACCOUNT', () => {
    it('calls _handleCreateAccount when action is CREATE_ACCOUNT', async () => {
      const createAccountUrl = `${PROTOCOLS.HTTPS}://${AppConstants.MM_UNIVERSAL_LINK_HOST}/${ACTIONS.CREATE_ACCOUNT}/some-account-path`;
      const createAccountUrlObj = {
        ...urlObj,
        hostname: AppConstants.MM_UNIVERSAL_LINK_HOST,
        href: createAccountUrl,
        pathname: `/${ACTIONS.CREATE_ACCOUNT}/some-account-path`,
      };

      await handleUniversalLink({
        instance,
        handled,
        urlObj: createAccountUrlObj,
        browserCallBack: mockBrowserCallBack,
        url: createAccountUrl,
        source: 'test-source',
      });

      expect(handled).toHaveBeenCalled();
      expect(mockHandleCreateAccount).toHaveBeenCalledWith(
        '/some-account-path',
      );
    });
  });

  describe('ACTIONS.PERPS', () => {
    it('calls _handlePerps when action is PERPS', async () => {
      const perpsUrl = `${PROTOCOLS.HTTPS}://${AppConstants.MM_UNIVERSAL_LINK_HOST}/${ACTIONS.PERPS}/markets`;
      const perpsUrlObj = {
        ...urlObj,
        hostname: AppConstants.MM_UNIVERSAL_LINK_HOST,
        href: perpsUrl,
        pathname: `/${ACTIONS.PERPS}/markets`,
      };

      await handleUniversalLink({
        instance,
        handled,
        urlObj: perpsUrlObj,
        browserCallBack: mockBrowserCallBack,
        url: perpsUrl,
        source: 'test-source',
      });

      expect(handled).toHaveBeenCalled();
      expect(mockHandlePerps).toHaveBeenCalledWith('/markets');
    });

    it('calls _handlePerps when action is PERPS_MARKETS', async () => {
      const perpsMarketsUrl = `${PROTOCOLS.HTTPS}://${AppConstants.MM_UNIVERSAL_LINK_HOST}/${ACTIONS.PERPS_MARKETS}`;
      const perpsMarketsUrlObj = {
        ...urlObj,
        hostname: AppConstants.MM_UNIVERSAL_LINK_HOST,
        href: perpsMarketsUrl,
        pathname: `/${ACTIONS.PERPS_MARKETS}`,
      };

      await handleUniversalLink({
        instance,
        handled,
        urlObj: perpsMarketsUrlObj,
        browserCallBack: mockBrowserCallBack,
        url: perpsMarketsUrl,
        source: 'test-source',
      });

      expect(handled).toHaveBeenCalled();
      expect(mockHandlePerps).toHaveBeenCalledWith('');
    });
  });

  describe('ACTIONS.REWARDS', () => {
    it('calls _handleRewards when action is REWARDS without referral', async () => {
      const rewardsUrl = `${PROTOCOLS.HTTPS}://${AppConstants.MM_UNIVERSAL_LINK_HOST}/${ACTIONS.REWARDS}`;
      const rewardsUrlObj = {
        ...urlObj,
        hostname: AppConstants.MM_UNIVERSAL_LINK_HOST,
        href: rewardsUrl,
        pathname: `/${ACTIONS.REWARDS}`,
      };

      await handleUniversalLink({
        instance,
        handled,
        urlObj: rewardsUrlObj,
        browserCallBack: mockBrowserCallBack,
        url: rewardsUrl,
        source: 'test-source',
      });

      expect(handled).toHaveBeenCalled();
      expect(mockHandleRewards).toHaveBeenCalledWith('');
    });

    it('calls _handleRewards when action is REWARDS with referral code', async () => {
      const rewardsUrl = `${PROTOCOLS.HTTPS}://${AppConstants.MM_UNIVERSAL_LINK_HOST}/${ACTIONS.REWARDS}?referral=code123`;
      const rewardsUrlObj = {
        ...urlObj,
        hostname: AppConstants.MM_UNIVERSAL_LINK_HOST,
        href: rewardsUrl,
        pathname: `/${ACTIONS.REWARDS}`,
        search: '?referral=code123',
      };

      await handleUniversalLink({
        instance,
        handled,
        urlObj: rewardsUrlObj,
        browserCallBack: mockBrowserCallBack,
        url: rewardsUrl,
        source: 'test-source',
      });

      expect(handled).toHaveBeenCalled();
      expect(mockHandleRewards).toHaveBeenCalledWith('?referral=code123');
    });
  });

  describe('ACTIONS.WC', () => {
    const testCases = [
      {
        domain: AppConstants.MM_UNIVERSAL_LINK_HOST,
        description: 'old deeplink domain',
      },
      {
        domain: AppConstants.MM_IO_UNIVERSAL_LINK_HOST,
        description: 'new deeplink domain',
      },
      {
        domain: AppConstants.MM_IO_UNIVERSAL_LINK_TEST_HOST,
        description: 'test deeplink domain',
      },
    ] as const;

    it.each(testCases)(
      'calls parse with wc uri param for $description',
      async ({ domain }) => {
        const wcUri = 'wc:abc123@2?relay-protocol=irn&symKey=xyz';
        const encodedWcUri = encodeURIComponent(wcUri);
        const wcUrl = `${PROTOCOLS.HTTPS}://${domain}/${ACTIONS.WC}?uri=${encodedWcUri}`;
        const wcUrlObj = {
          ...urlObj,
          hostname: domain,
          href: wcUrl,
          pathname: `/${ACTIONS.WC}`,
        };

        await handleUniversalLink({
          instance,
          handled,
          urlObj: wcUrlObj,
          browserCallBack: mockBrowserCallBack,
          url: wcUrl,
          source: 'test-source',
        });

        expect(handled).toHaveBeenCalled();
        expect(mockParse).toHaveBeenCalledWith(wcUri, {
          origin: 'test-source',
        });
      },
    );

    it.each(testCases)(
      'does not call parse when wc uri param is missing for $description',
      async ({ domain }) => {
        const wcUrl = `${PROTOCOLS.HTTPS}://${domain}/${ACTIONS.WC}`;
        const wcUrlObj = {
          ...urlObj,
          hostname: domain,
          href: wcUrl,
          pathname: `/${ACTIONS.WC}`,
        } as ReturnType<typeof extractURLParams>['urlObj'];

        await handleUniversalLink({
          instance,
          handled,
          urlObj: wcUrlObj,
          browserCallBack: mockBrowserCallBack,
          url: wcUrl,
          source: 'test-source',
        });

        expect(handled).toHaveBeenCalled();
        expect(mockParse).not.toHaveBeenCalled();
      },
    );
  });

  describe('ACTIONS.ONBOARDING', () => {
    const testCases = [
      {
        domain: AppConstants.MM_UNIVERSAL_LINK_HOST,
        description: 'old deeplink domain',
      },
      {
        domain: AppConstants.MM_IO_UNIVERSAL_LINK_HOST,
        description: 'new deeplink domain',
      },
      {
        domain: AppConstants.MM_IO_UNIVERSAL_LINK_TEST_HOST,
        description: 'test deeplink domain',
      },
    ] as const;

    it.each(testCases)(
      'calls _handleFastOnboarding with transformed URL for $description',
      async ({ domain }) => {
        const dappUrl = `${PROTOCOLS.HTTPS}://${domain}/${ACTIONS.ONBOARDING}?param=value`;
        const origin = `${PROTOCOLS.HTTPS}://${domain}`;
        const dappUrlObj = {
          ...urlObj,
          hostname: domain,
          href: dappUrl,
          pathname: `/${ACTIONS.ONBOARDING}`,
          origin,
        };
        const expectedTransformedPath = '?param=value';

        await handleUniversalLink({
          instance,
          handled,
          urlObj: dappUrlObj,
          browserCallBack: mockBrowserCallBack,
          url: dappUrl,
          source: 'test-source',
        });

        expect(handled).toHaveBeenCalled();
        expect(mockHandleFastOnboarding).toHaveBeenCalledWith(
          expectedTransformedPath,
        );
      },
    );
  });

  describe('signature verification', () => {
    beforeEach(() => {
      DevLogger.log = jest.fn();
      mockSubtle.verify.mockResolvedValue(true);
    });

    it('should correctly identify a valid signature and call handleDeepLinkModalDisplay with correct params', async () => {
      const validSignature = Buffer.from(new Array(64).fill(0)).toString(
        'base64',
      );
      url = `https://${AppConstants.MM_UNIVERSAL_LINK_HOST}/${ACTIONS.DAPP}?param1=value1&sig=${validSignature}`;

      await handleUniversalLink({
        instance,
        handled,
        urlObj,
        browserCallBack: mockBrowserCallBack,
        url,
        source: 'test-source',
      });

      expect(DevLogger.log).toHaveBeenCalledWith(
        'DeepLinkManager:parse Verified signature for deeplink',
        url,
      );
      expect(mockHandleDeepLinkModalDisplay).toHaveBeenCalledWith({
        linkType: DeepLinkModalLinkType.PRIVATE,
        pageTitle: 'Dapp',
        onContinue: expect.any(Function),
        onBack: expect.any(Function),
      });
      expect(handled).toHaveBeenCalled();
    });

    it('should correctly identify an invalid signature', async () => {
      url = `https://${AppConstants.MM_IO_UNIVERSAL_LINK_HOST}/${ACTIONS.DAPP}?param1=value1&sig=invalidSignature`;

      await handleUniversalLink({
        instance,
        handled,
        urlObj,
        browserCallBack: mockBrowserCallBack,
        url,
        source: 'test-source',
      });

      expect(DevLogger.log).toHaveBeenCalledWith(
        'DeepLinkManager:parse Invalid/Missing signature, ignoring deeplink',
        url,
      );
      expect(mockHandleDeepLinkModalDisplay).toHaveBeenCalledWith({
        linkType: DeepLinkModalLinkType.PUBLIC,
        pageTitle: 'Dapp',
        onContinue: expect.any(Function),
        onBack: expect.any(Function),
      });
      expect(handled).toHaveBeenCalled();
    });

    it('should correctly identify a link with missing signature', async () => {
      url = `https://${AppConstants.MM_IO_UNIVERSAL_LINK_HOST}/${ACTIONS.DAPP}?param1=value1&sig=`;

      await handleUniversalLink({
        instance,
        handled,
        urlObj,
        browserCallBack: mockBrowserCallBack,
        url,
        source: 'test-source',
      });

      expect(DevLogger.log).toHaveBeenCalledWith(
        'DeepLinkManager:parse Invalid/Missing signature, ignoring deeplink',
        url,
      );
      expect(mockHandleDeepLinkModalDisplay).toHaveBeenCalledWith({
        linkType: DeepLinkModalLinkType.PUBLIC,
        pageTitle: 'Dapp',
        onContinue: expect.any(Function),
        onBack: expect.any(Function),
      });
      expect(handled).toHaveBeenCalled();
    });

    it('should correctly identify a public link without signature', async () => {
      url = `https://${AppConstants.MM_IO_UNIVERSAL_LINK_HOST}/${ACTIONS.DAPP}`;

      await handleUniversalLink({
        instance,
        handled,
        urlObj,
        browserCallBack: mockBrowserCallBack,
        url,
        source: 'test-source',
      });

      expect(DevLogger.log).not.toHaveBeenCalled();
      expect(mockHandleDeepLinkModalDisplay).toHaveBeenCalledWith({
        linkType: DeepLinkModalLinkType.PUBLIC,
        pageTitle: 'Dapp',
        onContinue: expect.any(Function),
        onBack: expect.any(Function),
      });
      expect(handled).toHaveBeenCalled();
    });
  });

  describe('link type determination', () => {
    beforeEach(() => {
      DevLogger.log = jest.fn();
    });

    describe('when domain is invalid', () => {
      it('should return INVALID link type for unsupported domain', async () => {
        url = `https://invalid-domain.com/${ACTIONS.DAPP}?param1=value1`;
        urlObj = {
          hostname: 'invalid-domain.com',
          pathname: `/${ACTIONS.DAPP}`,
          href: url,
        } as ReturnType<typeof extractURLParams>['urlObj'];

        await handleUniversalLink({
          instance,
          handled,
          urlObj,
          browserCallBack: mockBrowserCallBack,
          url,
          source: 'test-source',
        });

        expect(mockHandleDeepLinkModalDisplay).toHaveBeenCalledWith({
          linkType: DeepLinkModalLinkType.INVALID,
          pageTitle: 'Dapp',
          onContinue: expect.any(Function),
          onBack: expect.any(Function),
        });
      });
    });

    describe('when action is unsupported', () => {
      it('should return UNSUPPORTED link type for unsupported action with valid signature', async () => {
        mockSubtle.verify.mockResolvedValue(true);
        const validSignature = Buffer.from(new Array(64).fill(0)).toString(
          'base64',
        );
        const unsupportedAction = 'unsupported-action';
        url = `https://${AppConstants.MM_UNIVERSAL_LINK_HOST}/${unsupportedAction}?param1=value1&sig=${validSignature}`;
        urlObj = {
          hostname: AppConstants.MM_UNIVERSAL_LINK_HOST,
          pathname: `/${unsupportedAction}`,
          href: url,
        } as ReturnType<typeof extractURLParams>['urlObj'];

        await handleUniversalLink({
          instance,
          handled,
          urlObj,
          browserCallBack: mockBrowserCallBack,
          url,
          source: 'test-source',
        });

        expect(mockHandleDeepLinkModalDisplay).toHaveBeenCalledWith({
          linkType: DeepLinkModalLinkType.UNSUPPORTED,
          pageTitle: 'Unsupported action',
          onContinue: expect.any(Function),
          onBack: expect.any(Function),
        });
      });

      it('should return INVALID link type for unsupported action without valid signature', async () => {
        const unsupportedAction = 'unsupported-action';
        url = `https://${AppConstants.MM_UNIVERSAL_LINK_HOST}/${unsupportedAction}?param1=value1`;
        urlObj = {
          hostname: AppConstants.MM_UNIVERSAL_LINK_HOST,
          pathname: `/${unsupportedAction}`,
          href: url,
        } as ReturnType<typeof extractURLParams>['urlObj'];

        await handleUniversalLink({
          instance,
          handled,
          urlObj,
          browserCallBack: mockBrowserCallBack,
          url,
          source: 'test-source',
        });

        expect(mockHandleDeepLinkModalDisplay).toHaveBeenCalledWith({
          linkType: DeepLinkModalLinkType.INVALID,
          pageTitle: 'Unsupported action',
          onContinue: expect.any(Function),
          onBack: expect.any(Function),
        });
      });

      it('should return INVALID link type for unsupported action with invalid signature', async () => {
        mockSubtle.verify.mockResolvedValue(false);
        const invalidSignature = 'invalid-signature';
        const unsupportedAction = 'unsupported-action';
        url = `https://${AppConstants.MM_UNIVERSAL_LINK_HOST}/${unsupportedAction}?param1=value1&sig=${invalidSignature}`;
        urlObj = {
          hostname: AppConstants.MM_UNIVERSAL_LINK_HOST,
          pathname: `/${unsupportedAction}`,
          href: url,
        } as ReturnType<typeof extractURLParams>['urlObj'];

        await handleUniversalLink({
          instance,
          handled,
          urlObj,
          browserCallBack: mockBrowserCallBack,
          url,
          source: 'test-source',
        });

        expect(mockHandleDeepLinkModalDisplay).toHaveBeenCalledWith({
          linkType: DeepLinkModalLinkType.INVALID,
          pageTitle: 'Unsupported action',
          onContinue: expect.any(Function),
          onBack: expect.any(Function),
        });
      });
    });

    describe('when action is supported', () => {
      it('should return PRIVATE link type for supported action with valid signature', async () => {
        mockSubtle.verify.mockResolvedValue(true);
        const validSignature = Buffer.from(new Array(64).fill(0)).toString(
          'base64',
        );
        url = `https://${AppConstants.MM_UNIVERSAL_LINK_HOST}/${ACTIONS.DAPP}?param1=value1&sig=${validSignature}`;
        urlObj = {
          hostname: AppConstants.MM_UNIVERSAL_LINK_HOST,
          pathname: `/${ACTIONS.DAPP}`,
          href: url,
        } as ReturnType<typeof extractURLParams>['urlObj'];

        await handleUniversalLink({
          instance,
          handled,
          urlObj,
          browserCallBack: mockBrowserCallBack,
          url,
          source: 'test-source',
        });

        expect(mockHandleDeepLinkModalDisplay).toHaveBeenCalledWith({
          linkType: DeepLinkModalLinkType.PRIVATE,
          pageTitle: 'Dapp',
          onContinue: expect.any(Function),
          onBack: expect.any(Function),
        });
      });

      it('should return PUBLIC link type for supported action without signature', async () => {
        url = `https://${AppConstants.MM_UNIVERSAL_LINK_HOST}/${ACTIONS.DAPP}?param1=value1`;
        urlObj = {
          hostname: AppConstants.MM_UNIVERSAL_LINK_HOST,
          pathname: `/${ACTIONS.DAPP}`,
          href: url,
        } as ReturnType<typeof extractURLParams>['urlObj'];

        await handleUniversalLink({
          instance,
          handled,
          urlObj,
          browserCallBack: mockBrowserCallBack,
          url,
          source: 'test-source',
        });

        expect(mockHandleDeepLinkModalDisplay).toHaveBeenCalledWith({
          linkType: DeepLinkModalLinkType.PUBLIC,
          pageTitle: 'Dapp',
          onContinue: expect.any(Function),
          onBack: expect.any(Function),
        });
      });

      it('should return PUBLIC link type for supported action with invalid signature', async () => {
        mockSubtle.verify.mockResolvedValue(false);
        const invalidSignature = 'invalid-signature';
        url = `https://${AppConstants.MM_UNIVERSAL_LINK_HOST}/${ACTIONS.DAPP}?param1=value1&sig=${invalidSignature}`;
        urlObj = {
          hostname: AppConstants.MM_UNIVERSAL_LINK_HOST,
          pathname: `/${ACTIONS.DAPP}`,
          href: url,
        } as ReturnType<typeof extractURLParams>['urlObj'];

        await handleUniversalLink({
          instance,
          handled,
          urlObj,
          browserCallBack: mockBrowserCallBack,
          url,
          source: 'test-source',
        });

        expect(mockHandleDeepLinkModalDisplay).toHaveBeenCalledWith({
          linkType: DeepLinkModalLinkType.PUBLIC,
          pageTitle: 'Dapp',
          onContinue: expect.any(Function),
          onBack: expect.any(Function),
        });
      });

      it('should return PUBLIC link type for supported action with missing signature', async () => {
        url = `https://${AppConstants.MM_UNIVERSAL_LINK_HOST}/${ACTIONS.DAPP}?param1=value1&sig=`;
        urlObj = {
          hostname: AppConstants.MM_UNIVERSAL_LINK_HOST,
          pathname: `/${ACTIONS.DAPP}`,
          href: url,
        } as ReturnType<typeof extractURLParams>['urlObj'];

        await handleUniversalLink({
          instance,
          handled,
          urlObj,
          browserCallBack: mockBrowserCallBack,
          url,
          source: 'test-source',
        });

        expect(mockHandleDeepLinkModalDisplay).toHaveBeenCalledWith({
          linkType: DeepLinkModalLinkType.PUBLIC,
          pageTitle: 'Dapp',
          onContinue: expect.any(Function),
          onBack: expect.any(Function),
        });
      });
    });
  });

  describe('interstitial whitelist', () => {
    const whitelistedUrls = [
      'https://link.metamask.io/perps-asset?symbol=ETH',
    ] as const;

    it.each(whitelistedUrls)(
      'skips interstitial modal for whitelisted URL: %s',
      async (testUrl) => {
        const parsedUrl = new URL(testUrl);
        const testUrlObj = {
          ...urlObj,
          hostname: parsedUrl.hostname,
          href: testUrl,
          pathname: parsedUrl.pathname,
        };

        await handleUniversalLink({
          instance,
          handled,
          urlObj: testUrlObj,
          browserCallBack: mockBrowserCallBack,
          url: testUrl,
          source: 'test-source',
        });

        expect(mockHandleDeepLinkModalDisplay).not.toHaveBeenCalled();
        expect(handled).toHaveBeenCalled();
      },
    );

    it('does not show interstitial modal for WC action', async () => {
      const wcUri = 'wc:abc123@2?relay-protocol=irn&symKey=xyz';
      const encodedWcUri = encodeURIComponent(wcUri);
      const wcUrl = `${PROTOCOLS.HTTPS}://${AppConstants.MM_IO_UNIVERSAL_LINK_HOST}/${ACTIONS.WC}?uri=${encodedWcUri}`;
      const wcUrlObj = {
        ...urlObj,
        hostname: AppConstants.MM_IO_UNIVERSAL_LINK_HOST,
        href: wcUrl,
        pathname: `/${ACTIONS.WC}`,
      };

      await handleUniversalLink({
        instance,
        handled,
        urlObj: wcUrlObj,
        browserCallBack: mockBrowserCallBack,
        url: wcUrl,
        source: 'test-source',
      });

      expect(mockHandleDeepLinkModalDisplay).not.toHaveBeenCalled();
      expect(handled).toHaveBeenCalled();
      expect(mockParse).toHaveBeenCalledWith(wcUri, {
        origin: 'test-source',
      });
    });

    it('shows interstitial modal for non-whitelisted URLs', async () => {
      const nonWhitelistedUrl = `${PROTOCOLS.HTTPS}://${AppConstants.MM_IO_UNIVERSAL_LINK_HOST}/${ACTIONS.DAPP}/example.com`;
      const nonWhitelistedUrlObj = {
        ...urlObj,
        hostname: AppConstants.MM_IO_UNIVERSAL_LINK_HOST,
        href: nonWhitelistedUrl,
        pathname: `/${ACTIONS.DAPP}/example.com`,
      };

      await handleUniversalLink({
        instance,
        handled,
        urlObj: nonWhitelistedUrlObj,
        browserCallBack: mockBrowserCallBack,
        url: nonWhitelistedUrl,
        source: 'test-source',
      });

      expect(mockHandleDeepLinkModalDisplay).toHaveBeenCalledWith({
        linkType: DeepLinkModalLinkType.PUBLIC,
        pageTitle: 'Dapp',
        onContinue: expect.any(Function),
        onBack: expect.any(Function),
      });
      expect(handled).toHaveBeenCalled();
    });
  });
});<|MERGE_RESOLUTION|>--- conflicted
+++ resolved
@@ -49,10 +49,7 @@
   const mockHandleCreateAccount = jest.fn();
   const mockHandlePerps = jest.fn();
   const mockHandleRewards = jest.fn();
-<<<<<<< HEAD
-=======
   const mockHandleFastOnboarding = jest.fn();
->>>>>>> 338177c4
   const mockConnectToChannel = jest.fn();
   const mockGetConnections = jest.fn();
   const mockRevalidateChannel = jest.fn();
@@ -79,10 +76,7 @@
     _handleCreateAccount: mockHandleCreateAccount,
     _handlePerps: mockHandlePerps,
     _handleRewards: mockHandleRewards,
-<<<<<<< HEAD
-=======
     _handleFastOnboarding: mockHandleFastOnboarding,
->>>>>>> 338177c4
   } as unknown as DeeplinkManager;
 
   const handled = jest.fn();
