import QuickCrypto from 'react-native-quick-crypto';
import { ACTIONS, PROTOCOLS, PREFIXES } from '../../../constants/deeplinks';
import AppConstants from '../../AppConstants';
import SDKConnect from '../../SDKConnect/SDKConnect';
import handleDeeplink from '../../SDKConnect/handlers/handleDeeplink';
import DevLogger from '../../SDKConnect/utils/DevLogger';
import WC2Manager from '../../WalletConnect/WalletConnectV2';
import DeeplinkManager from '../DeeplinkManager';
import extractURLParams from './extractURLParams';
import handleUniversalLink from './handleUniversalLink';
import handleDeepLinkModalDisplay from '../Handlers/handleDeepLinkModalDisplay';
import { DeepLinkModalLinkType } from '../../../components/UI/DeepLinkModal';

jest.mock('../../../core/SDKConnect/handlers/handleDeeplink');
jest.mock('../../../core/AppConstants');
jest.mock('../../../core/SDKConnect/SDKConnect');
jest.mock('../../../core/WalletConnect/WalletConnectV2');
jest.mock('../../../core/NativeModules', () => ({
  Minimizer: {
    goBack: jest.fn(),
  },
}));
jest.mock('../Handlers/handleDeepLinkModalDisplay');
jest.mock('react-native-quick-crypto', () => ({
  webcrypto: {
    subtle: {
      importKey: jest.fn(),
      verify: jest.fn(),
    },
  },
}));

const mockSubtle = QuickCrypto.webcrypto.subtle as jest.Mocked<
  typeof QuickCrypto.webcrypto.subtle
> & {
  verify: jest.Mock<Promise<boolean>>;
};

describe('handleUniversalLinks', () => {
  const mockParse = jest.fn();
  const mockHandleBuyCrypto = jest.fn();
  const mockHandleSellCrypto = jest.fn();
  const mockHandleDepositCash = jest.fn();
  const mockHandleBrowserUrl = jest.fn();
  const mockHandleOpenHome = jest.fn();
  const mockHandleSwap = jest.fn();
  const mockHandleCreateAccount = jest.fn();
  const mockHandlePerps = jest.fn();
  const mockConnectToChannel = jest.fn();
  const mockGetConnections = jest.fn();
  const mockRevalidateChannel = jest.fn();
  const mockReconnect = jest.fn();
  const mockWC2ManagerConnect = jest.fn();
  const mockBindAndroidSDK = jest.fn();

  const mockHandleDeeplink = handleDeeplink as jest.Mock;
  const mockSDKConnectGetInstance = SDKConnect.getInstance as jest.Mock;
  const mockWC2ManagerGetInstance = WC2Manager.getInstance as jest.Mock;

  const instance = {
    parse: mockParse,
    _handleBuyCrypto: mockHandleBuyCrypto,
    _handleSellCrypto: mockHandleSellCrypto,
    _handleDepositCash: mockHandleDepositCash,
    _handleBrowserUrl: mockHandleBrowserUrl,
    _handleOpenHome: mockHandleOpenHome,
    _handleSwap: mockHandleSwap,
    _handleCreateAccount: mockHandleCreateAccount,
    _handlePerps: mockHandlePerps,
  } as unknown as DeeplinkManager;

  const handled = jest.fn();

  let urlObj = {} as ReturnType<typeof extractURLParams>['urlObj'];

  const mockBrowserCallBack = jest.fn();
  let url = '';

  const mockHandleDeepLinkModalDisplay =
    handleDeepLinkModalDisplay as jest.MockedFunction<
      typeof handleDeepLinkModalDisplay
    >;
  // Default mock implementation that resolves with true
  mockHandleDeepLinkModalDisplay.mockImplementation((callbackParams) => {
    if (callbackParams.linkType === 'invalid') {
      callbackParams.onBack();
    } else {
      callbackParams.onContinue();
    }
  });

  beforeEach(() => {
    jest.clearAllMocks();

    mockBindAndroidSDK.mockResolvedValue(undefined);
    mockHandleDeeplink.mockResolvedValue(undefined);

    mockSDKConnectGetInstance.mockImplementation(() => ({
      getConnections: mockGetConnections,
      connectToChannel: mockConnectToChannel,
      revalidateChannel: mockRevalidateChannel,
      reconnect: mockReconnect,
      bindAndroidSDK: mockBindAndroidSDK,
    }));

    mockWC2ManagerGetInstance.mockResolvedValue({
      connect: mockWC2ManagerConnect,
    });

    url = 'https://metamask.app.link';
  });

  describe('ACTIONS.BUY_CRYPTO', () => {
    it('calls instance._handleBuyCrypto if action is ACTIONS.BUY_CRYPTO', async () => {
      urlObj = {
        hostname: AppConstants.MM_UNIVERSAL_LINK_HOST,
        pathname: `/${ACTIONS.BUY_CRYPTO}/additional/path`,
        href: 'test-href',
      } as ReturnType<typeof extractURLParams>['urlObj'];

      url = `https://${AppConstants.MM_UNIVERSAL_LINK_HOST}/${ACTIONS.BUY_CRYPTO}/additional/path/additional/path`;

      await handleUniversalLink({
        instance,
        handled,
        urlObj,
        browserCallBack: mockBrowserCallBack,
        url,
        source: 'test-source',
      });

      expect(handled).toHaveBeenCalled();
      expect(mockHandleBuyCrypto).toHaveBeenCalledTimes(1);
    });
  });

  describe('ACTIONS.SELL_CRYPTO', () => {
    it('calls instance._handleSellCrypto if action is ACTIONS.SELL_CRYPTO', async () => {
      urlObj = {
        hostname: AppConstants.MM_UNIVERSAL_LINK_HOST,
        pathname: `/${ACTIONS.SELL_CRYPTO}/additional/path`,
        href: 'test-href',
      } as ReturnType<typeof extractURLParams>['urlObj'];

      url = `https://${AppConstants.MM_UNIVERSAL_LINK_HOST}/${ACTIONS.SELL_CRYPTO}/additional/path/additional/path`;

      await handleUniversalLink({
        instance,
        handled,
        urlObj,
        browserCallBack: mockBrowserCallBack,
        url,
        source: 'test-source',
      });

      expect(handled).toHaveBeenCalled();
      expect(mockHandleSellCrypto).toHaveBeenCalledTimes(1);
    });
  });

  describe('ACTIONS.DEPOSIT', () => {
    it('calls instance._handleDepositCash if action is ACTIONS.DEPOSIT', async () => {
      urlObj = {
        hostname: AppConstants.MM_UNIVERSAL_LINK_HOST,
        pathname: `/${ACTIONS.DEPOSIT}/additional/path`,
        href: 'test-href',
      } as ReturnType<typeof extractURLParams>['urlObj'];
      url = `https://${AppConstants.MM_UNIVERSAL_LINK_HOST}/${ACTIONS.DEPOSIT}/additional/path/additional/path`;

      await handleUniversalLink({
        instance,
        handled,
        urlObj,
        browserCallBack: mockBrowserCallBack,
        url,
        source: 'test-source',
      });
      expect(handled).toHaveBeenCalled();
      expect(mockHandleDepositCash).toHaveBeenCalledTimes(1);
    });
  });

  describe('MM_IO_UNIVERSAL_LINK_HOST actions', () => {
    beforeEach(() => {
      urlObj = {
        hostname: AppConstants.MM_IO_UNIVERSAL_LINK_HOST,
        href: 'test-href',
      } as ReturnType<typeof extractURLParams>['urlObj'];
    });

    describe('ACTIONS.HOME', () => {
      it('calls _handleOpenHome when action is HOME', async () => {
        const homeUrlObj = {
          ...urlObj,
          pathname: `/${ACTIONS.HOME}/additional/path`,
        };
        url = `https://${AppConstants.MM_IO_UNIVERSAL_LINK_HOST}/${ACTIONS.HOME}/additional/path`;
        await handleUniversalLink({
          instance,
          handled,
          urlObj: homeUrlObj,
          browserCallBack: mockBrowserCallBack,
          url,
          source: 'test-source',
        });

        expect(handled).toHaveBeenCalled();
        expect(mockHandleOpenHome).toHaveBeenCalledTimes(1);
      });
    });

    describe('ACTIONS.SWAP', () => {
      it('calls _handleSwap with correct path of "swap" when action is SWAP', async () => {
        const swapUrl = `${AppConstants.MM_IO_UNIVERSAL_LINK_HOST}/${ACTIONS.SWAP}/some-swap-path`;
        const swapUrlObj = {
          ...urlObj,
          href: swapUrl,
          pathname: `/${ACTIONS.SWAP}/some-swap-path`,
        };
        url = `https://${AppConstants.MM_IO_UNIVERSAL_LINK_HOST}/${ACTIONS.SWAP}/some-swap-path`;

        await handleUniversalLink({
          instance,
          handled,
          urlObj: swapUrlObj,
          browserCallBack: mockBrowserCallBack,
          url,
          source: 'test-source',
        });

        expect(handled).toHaveBeenCalled();
        expect(mockHandleSwap).toHaveBeenCalledWith(
          `${AppConstants.MM_IO_UNIVERSAL_LINK_HOST}/${ACTIONS.SWAP}/some-swap-path`,
        );
      });
    });

    describe('ACTIONS.BUY and ACTIONS.BUY_CRYPTO', () => {
      it('calls _handleBuyCrypto with correct path of "buy" when action is BUY', async () => {
        const buyUrl = `${AppConstants.MM_UNIVERSAL_LINK_HOST}/${ACTIONS.BUY}/some-buy-path`;
        const buyUrlObj = {
          ...urlObj,
          href: buyUrl,
          pathname: `/${ACTIONS.BUY}/some-buy-path`,
        };
        url = `https://${AppConstants.MM_UNIVERSAL_LINK_HOST}/${ACTIONS.BUY}/some-buy-path`;

        await handleUniversalLink({
          instance,
          handled,
          urlObj: buyUrlObj,
          browserCallBack: mockBrowserCallBack,
          url,
          source: 'test-source',
        });

        expect(handled).toHaveBeenCalled();
        expect(mockHandleBuyCrypto).toHaveBeenCalledWith(
          `${AppConstants.MM_UNIVERSAL_LINK_HOST}/${ACTIONS.BUY}/some-buy-path`,
        );
      });

      it('calls _handleBuyCrypto with correct path of "buy-crypto" when action is BUY_CRYPTO', async () => {
        const buyUrl = `${AppConstants.MM_UNIVERSAL_LINK_HOST}/${ACTIONS.BUY_CRYPTO}/some-buy-path`;
        const buyUrlObj = {
          ...urlObj,
          href: buyUrl,
          pathname: `/${ACTIONS.BUY_CRYPTO}/some-buy-path`,
        };
        url = `https://${AppConstants.MM_UNIVERSAL_LINK_HOST}/${ACTIONS.BUY_CRYPTO}/some-buy-path`;

        await handleUniversalLink({
          instance,
          handled,
          urlObj: buyUrlObj,
          browserCallBack: mockBrowserCallBack,
          url,
          source: 'test-source',
        });

        expect(handled).toHaveBeenCalled();
        expect(mockHandleBuyCrypto).toHaveBeenCalledWith(
          `${AppConstants.MM_UNIVERSAL_LINK_HOST}/${ACTIONS.BUY_CRYPTO}/some-buy-path`,
        );
      });
    });

    describe('ACTIONS.SEND', () => {
      const testCases = [
        {
          domain: AppConstants.MM_UNIVERSAL_LINK_HOST,
          description: 'old deeplink domain',
        },
        {
          domain: AppConstants.MM_IO_UNIVERSAL_LINK_HOST,
          description: 'new deeplink domain',
        },
        {
          domain: AppConstants.MM_IO_UNIVERSAL_LINK_TEST_HOST,
          description: 'test deeplink domain',
        },
      ] as const;

      it.each(testCases)(
        'calls parse with new deeplinkUrl with $description',
        async ({ domain }) => {
          const sendUrl = `${PROTOCOLS.HTTPS}://${domain}/${ACTIONS.SEND}/send-path`;
          const origin = `${PROTOCOLS.HTTPS}://${domain}`;
          const sendUrlObj = {
            ...urlObj,
            hostname: domain,
            href: sendUrl,
            pathname: `/${ACTIONS.SEND}/send-path`,
            origin,
          };
          const newSendUrl = `${PREFIXES[ACTIONS.SEND]}send-path`;

          await handleUniversalLink({
            instance,
            handled,
            urlObj: sendUrlObj,
            browserCallBack: mockBrowserCallBack,
            url: sendUrl,
            source: 'test-source',
          });

          expect(handled).toHaveBeenCalled();
          expect(mockParse).toHaveBeenCalledWith(newSendUrl, {
            origin: 'test-source',
          });
        },
      );

      it.each(testCases)(
        'handles send URL without trailing slash with query parameters for $description',
        async ({ domain }) => {
          const sendUrl = `${PROTOCOLS.HTTPS}://${domain}/${ACTIONS.SEND}?value=123&to=0x123`;
          const origin = `${PROTOCOLS.HTTPS}://${domain}`;
          const sendUrlObj = {
            ...urlObj,
            hostname: domain,
            href: sendUrl,
            pathname: `/${ACTIONS.SEND}`,
            origin,
          };
          const newSendUrl = `${PREFIXES[ACTIONS.SEND]}?value=123&to=0x123`;

          await handleUniversalLink({
            instance,
            handled,
            urlObj: sendUrlObj,
            browserCallBack: mockBrowserCallBack,
            url: sendUrl,
            source: 'test-source',
          });

          expect(handled).toHaveBeenCalled();
          expect(mockParse).toHaveBeenCalledWith(newSendUrl, {
            origin: 'test-source',
          });
        },
      );
    });
  });

  describe('ACTIONS.DAPP', () => {
    const testCases = [
      {
        domain: AppConstants.MM_UNIVERSAL_LINK_HOST,
        description: 'old deeplink domain',
      },
      {
        domain: AppConstants.MM_IO_UNIVERSAL_LINK_HOST,
        description: 'new deeplink domain',
      },
      {
        domain: AppConstants.MM_IO_UNIVERSAL_LINK_TEST_HOST,
        description: 'test deeplink domain',
      },
    ] as const;

    it.each(testCases)(
      'calls _handleBrowserUrl with transformed URL for $description',
      async ({ domain }) => {
        const dappUrl = `${PROTOCOLS.HTTPS}://${domain}/${ACTIONS.DAPP}/example.com/path?param=value`;
        const origin = `${PROTOCOLS.HTTPS}://${domain}`;
        const dappUrlObj = {
          ...urlObj,
          hostname: domain,
          href: dappUrl,
          pathname: `/${ACTIONS.DAPP}/example.com/path`,
          origin,
        };
        const expectedTransformedUrl = 'https://example.com/path?param=value';

        await handleUniversalLink({
          instance,
          handled,
          urlObj: dappUrlObj,
          browserCallBack: mockBrowserCallBack,
          url: dappUrl,
          source: 'test-source',
        });

        expect(handled).toHaveBeenCalled();
        expect(mockHandleBrowserUrl).toHaveBeenCalledWith(
          expectedTransformedUrl,
          mockBrowserCallBack,
        );
      },
    );
  });

  describe('ACTIONS.CREATE_ACCOUNT', () => {
    it('calls _handleCreateAccount when action is CREATE_ACCOUNT', async () => {
      const createAccountUrl = `${PROTOCOLS.HTTPS}://${AppConstants.MM_UNIVERSAL_LINK_HOST}/${ACTIONS.CREATE_ACCOUNT}/some-account-path`;
      const createAccountUrlObj = {
        ...urlObj,
        hostname: AppConstants.MM_UNIVERSAL_LINK_HOST,
        href: createAccountUrl,
        pathname: `/${ACTIONS.CREATE_ACCOUNT}/some-account-path`,
      };

      await handleUniversalLink({
        instance,
        handled,
        urlObj: createAccountUrlObj,
        browserCallBack: mockBrowserCallBack,
        url: createAccountUrl,
        source: 'test-source',
      });

      expect(handled).toHaveBeenCalled();
      expect(mockHandleCreateAccount).toHaveBeenCalledWith(
        '/some-account-path',
      );
    });
  });

  describe('ACTIONS.PERPS', () => {
    it('calls _handlePerps when action is PERPS', async () => {
      const perpsUrl = `${PROTOCOLS.HTTPS}://${AppConstants.MM_UNIVERSAL_LINK_HOST}/${ACTIONS.PERPS}/markets`;
      const perpsUrlObj = {
        ...urlObj,
        hostname: AppConstants.MM_UNIVERSAL_LINK_HOST,
        href: perpsUrl,
        pathname: `/${ACTIONS.PERPS}/markets`,
      };

      await handleUniversalLink({
        instance,
        handled,
        urlObj: perpsUrlObj,
        browserCallBack: mockBrowserCallBack,
        url: perpsUrl,
        source: 'test-source',
      });

      expect(handled).toHaveBeenCalled();
      expect(mockHandlePerps).toHaveBeenCalledWith('/markets');
    });

    it('calls _handlePerps when action is PERPS_MARKETS', async () => {
      const perpsMarketsUrl = `${PROTOCOLS.HTTPS}://${AppConstants.MM_UNIVERSAL_LINK_HOST}/${ACTIONS.PERPS_MARKETS}`;
      const perpsMarketsUrlObj = {
        ...urlObj,
        hostname: AppConstants.MM_UNIVERSAL_LINK_HOST,
        href: perpsMarketsUrl,
        pathname: `/${ACTIONS.PERPS_MARKETS}`,
      };

      await handleUniversalLink({
        instance,
        handled,
        urlObj: perpsMarketsUrlObj,
        browserCallBack: mockBrowserCallBack,
        url: perpsMarketsUrl,
        source: 'test-source',
      });

      expect(handled).toHaveBeenCalled();
      expect(mockHandlePerps).toHaveBeenCalledWith('');
    });
  });

  describe('ACTIONS.WC', () => {
    const testCases = [
      {
        domain: AppConstants.MM_UNIVERSAL_LINK_HOST,
        description: 'old deeplink domain',
      },
      {
        domain: AppConstants.MM_IO_UNIVERSAL_LINK_HOST,
        description: 'new deeplink domain',
      },
      {
        domain: AppConstants.MM_IO_UNIVERSAL_LINK_TEST_HOST,
        description: 'test deeplink domain',
      },
    ] as const;

    it.each(testCases)(
      'calls parse with wc uri param for $description',
      async ({ domain }) => {
        const wcUri = 'wc:abc123@2?relay-protocol=irn&symKey=xyz';
        const encodedWcUri = encodeURIComponent(wcUri);
        const wcUrl = `${PROTOCOLS.HTTPS}://${domain}/${ACTIONS.WC}?uri=${encodedWcUri}`;
        const wcUrlObj = {
          ...urlObj,
          hostname: domain,
          href: wcUrl,
          pathname: `/${ACTIONS.WC}`,
        };

        await handleUniversalLink({
          instance,
          handled,
          urlObj: wcUrlObj,
          browserCallBack: mockBrowserCallBack,
          url: wcUrl,
          source: 'test-source',
        });

        expect(handled).toHaveBeenCalled();
        expect(mockParse).toHaveBeenCalledWith(wcUri, {
          origin: 'test-source',
        });
      },
    );

    it.each(testCases)(
      'does not call parse when wc uri param is missing for $description',
      async ({ domain }) => {
        const wcUrl = `${PROTOCOLS.HTTPS}://${domain}/${ACTIONS.WC}`;
        const wcUrlObj = {
          ...urlObj,
          hostname: domain,
          href: wcUrl,
          pathname: `/${ACTIONS.WC}`,
        } as ReturnType<typeof extractURLParams>['urlObj'];

        await handleUniversalLink({
          instance,
          handled,
          urlObj: wcUrlObj,
          browserCallBack: mockBrowserCallBack,
          url: wcUrl,
          source: 'test-source',
        });

        expect(handled).toHaveBeenCalled();
        expect(mockParse).not.toHaveBeenCalled();
      },
    );
  });

  describe('signature verification', () => {
    beforeEach(() => {
      DevLogger.log = jest.fn();
      mockSubtle.verify.mockResolvedValue(true);
    });

    it('should correctly identify a valid signature and call handleDeepLinkModalDisplay with correct params', async () => {
      const validSignature = Buffer.from(new Array(64).fill(0)).toString(
        'base64',
      );
      url = `https://${AppConstants.MM_UNIVERSAL_LINK_HOST}/${ACTIONS.DAPP}?param1=value1&sig=${validSignature}`;

      await handleUniversalLink({
        instance,
        handled,
        urlObj,
        browserCallBack: mockBrowserCallBack,
        url,
        source: 'test-source',
      });

      expect(DevLogger.log).toHaveBeenCalledWith(
        'DeepLinkManager:parse Verified signature for deeplink',
        url,
      );
      expect(mockHandleDeepLinkModalDisplay).toHaveBeenCalledWith({
        linkType: DeepLinkModalLinkType.PRIVATE,
        pageTitle: 'Dapp',
        onContinue: expect.any(Function),
        onBack: expect.any(Function),
      });
      expect(handled).toHaveBeenCalled();
    });

    it('should correctly identify an invalid signature', async () => {
      url = `https://${AppConstants.MM_IO_UNIVERSAL_LINK_HOST}/${ACTIONS.DAPP}?param1=value1&sig=invalidSignature`;

      await handleUniversalLink({
        instance,
        handled,
        urlObj,
        browserCallBack: mockBrowserCallBack,
        url,
        source: 'test-source',
      });

      expect(DevLogger.log).toHaveBeenCalledWith(
        'DeepLinkManager:parse Invalid/Missing signature, ignoring deeplink',
        url,
      );
      expect(mockHandleDeepLinkModalDisplay).toHaveBeenCalledWith({
        linkType: DeepLinkModalLinkType.PUBLIC,
        pageTitle: 'Dapp',
        onContinue: expect.any(Function),
        onBack: expect.any(Function),
      });
      expect(handled).toHaveBeenCalled();
    });

    it('should correctly identify a link with missing signature', async () => {
      url = `https://${AppConstants.MM_IO_UNIVERSAL_LINK_HOST}/${ACTIONS.DAPP}?param1=value1&sig=`;

      await handleUniversalLink({
        instance,
        handled,
        urlObj,
        browserCallBack: mockBrowserCallBack,
        url,
        source: 'test-source',
      });

      expect(DevLogger.log).toHaveBeenCalledWith(
        'DeepLinkManager:parse Invalid/Missing signature, ignoring deeplink',
        url,
      );
      expect(mockHandleDeepLinkModalDisplay).toHaveBeenCalledWith({
        linkType: DeepLinkModalLinkType.PUBLIC,
        pageTitle: 'Dapp',
        onContinue: expect.any(Function),
        onBack: expect.any(Function),
      });
      expect(handled).toHaveBeenCalled();
    });

    it('should correctly identify a public link without signature', async () => {
      url = `https://${AppConstants.MM_IO_UNIVERSAL_LINK_HOST}/${ACTIONS.DAPP}`;

      await handleUniversalLink({
        instance,
        handled,
        urlObj,
        browserCallBack: mockBrowserCallBack,
        url,
        source: 'test-source',
      });

      expect(DevLogger.log).not.toHaveBeenCalled();
      expect(mockHandleDeepLinkModalDisplay).toHaveBeenCalledWith({
        linkType: DeepLinkModalLinkType.PUBLIC,
        pageTitle: 'Dapp',
        onContinue: expect.any(Function),
        onBack: expect.any(Function),
      });
      expect(handled).toHaveBeenCalled();
    });
  });

  describe('interstitial whitelist', () => {
<<<<<<< HEAD
=======
    const whitelistedUrls = [
      'https://link.metamask.io/perps-asset?symbol=ETH',
    ] as const;

    it.each(whitelistedUrls)(
      'skips interstitial modal for whitelisted URL: %s',
      async (testUrl) => {
        const parsedUrl = new URL(testUrl);
        const testUrlObj = {
          ...urlObj,
          hostname: parsedUrl.hostname,
          href: testUrl,
          pathname: parsedUrl.pathname,
        };

        await handleUniversalLink({
          instance,
          handled,
          urlObj: testUrlObj,
          browserCallBack: mockBrowserCallBack,
          url: testUrl,
          source: 'test-source',
        });

        expect(mockHandleDeepLinkModalDisplay).not.toHaveBeenCalled();
        expect(handled).toHaveBeenCalled();
      },
    );

>>>>>>> de227863
    it('does not show interstitial modal for WC action', async () => {
      const wcUri = 'wc:abc123@2?relay-protocol=irn&symKey=xyz';
      const encodedWcUri = encodeURIComponent(wcUri);
      const wcUrl = `${PROTOCOLS.HTTPS}://${AppConstants.MM_IO_UNIVERSAL_LINK_HOST}/${ACTIONS.WC}?uri=${encodedWcUri}`;
      const wcUrlObj = {
        ...urlObj,
        hostname: AppConstants.MM_IO_UNIVERSAL_LINK_HOST,
        href: wcUrl,
        pathname: `/${ACTIONS.WC}`,
      };

      await handleUniversalLink({
        instance,
        handled,
        urlObj: wcUrlObj,
        browserCallBack: mockBrowserCallBack,
        url: wcUrl,
        source: 'test-source',
      });

      expect(mockHandleDeepLinkModalDisplay).not.toHaveBeenCalled();
      expect(handled).toHaveBeenCalled();
      expect(mockParse).toHaveBeenCalledWith(wcUri, {
        origin: 'test-source',
      });
    });
<<<<<<< HEAD
=======

    it('shows interstitial modal for non-whitelisted URLs', async () => {
      const nonWhitelistedUrl = `${PROTOCOLS.HTTPS}://${AppConstants.MM_IO_UNIVERSAL_LINK_HOST}/${ACTIONS.DAPP}/example.com`;
      const nonWhitelistedUrlObj = {
        ...urlObj,
        hostname: AppConstants.MM_IO_UNIVERSAL_LINK_HOST,
        href: nonWhitelistedUrl,
        pathname: `/${ACTIONS.DAPP}/example.com`,
      };

      await handleUniversalLink({
        instance,
        handled,
        urlObj: nonWhitelistedUrlObj,
        browserCallBack: mockBrowserCallBack,
        url: nonWhitelistedUrl,
        source: 'test-source',
      });

      expect(mockHandleDeepLinkModalDisplay).toHaveBeenCalledWith({
        linkType: DeepLinkModalLinkType.PUBLIC,
        pageTitle: 'Dapp',
        onContinue: expect.any(Function),
        onBack: expect.any(Function),
      });
      expect(handled).toHaveBeenCalled();
    });
>>>>>>> de227863
  });
});<|MERGE_RESOLUTION|>--- conflicted
+++ resolved
@@ -662,8 +662,6 @@
   });
 
   describe('interstitial whitelist', () => {
-<<<<<<< HEAD
-=======
     const whitelistedUrls = [
       'https://link.metamask.io/perps-asset?symbol=ETH',
     ] as const;
@@ -693,7 +691,6 @@
       },
     );
 
->>>>>>> de227863
     it('does not show interstitial modal for WC action', async () => {
       const wcUri = 'wc:abc123@2?relay-protocol=irn&symKey=xyz';
       const encodedWcUri = encodeURIComponent(wcUri);
@@ -720,8 +717,6 @@
         origin: 'test-source',
       });
     });
-<<<<<<< HEAD
-=======
 
     it('shows interstitial modal for non-whitelisted URLs', async () => {
       const nonWhitelistedUrl = `${PROTOCOLS.HTTPS}://${AppConstants.MM_IO_UNIVERSAL_LINK_HOST}/${ACTIONS.DAPP}/example.com`;
@@ -749,6 +744,5 @@
       });
       expect(handled).toHaveBeenCalled();
     });
->>>>>>> de227863
   });
 });