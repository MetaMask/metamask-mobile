import { Platform } from 'react-native';
import { ACTIONS } from '../../../constants/deeplinks';
import Device from '../../../util/device';
import AppConstants from '../../AppConstants';
import SDKConnect from '../../SDKConnect/SDKConnect';
import handleDeeplink from '../../SDKConnect/handlers/handleDeeplink';
import DevLogger from '../../SDKConnect/utils/DevLogger';
import WC2Manager from '../../WalletConnect/WalletConnectV2';
import DeeplinkManager from '../DeeplinkManager';
import extractURLParams from './extractURLParams';
import handleUniversalLink from './handleUniversalLink';
import Routes from '../../../constants/navigation/Routes';
import NavigationService from '../../NavigationService';

jest.mock('../../NavigationService', () => ({
  navigation: {
    navigate: jest.fn(),
  },
}));
jest.mock('../../../core/SDKConnect/handlers/handleDeeplink');
jest.mock('../../../core/AppConstants');
jest.mock('../../../core/SDKConnect/SDKConnect');
jest.mock('../../../core/WalletConnect/WalletConnectV2');
jest.mock('../../../core/NativeModules', () => ({
  Minimizer: {
    goBack: jest.fn(),
  },
}));

describe('handleUniversalLinks', () => {
  const mockParse = jest.fn();
  const mockHandleBuyCrypto = jest.fn();
  const mockHandleSellCrypto = jest.fn();
  const mockHandleBrowserUrl = jest.fn();
  const mockConnectToChannel = jest.fn();
  const mockGetConnections = jest.fn();
  const mockRevalidateChannel = jest.fn();
  const mockReconnect = jest.fn();
  const mockWC2ManagerConnect = jest.fn();
  const mockBindAndroidSDK = jest.fn();

  const mockHandleDeeplink = handleDeeplink as jest.Mock;
  const mockSDKConnectGetInstance = SDKConnect.getInstance as jest.Mock;
  const mockWC2ManagerGetInstance = WC2Manager.getInstance as jest.Mock;

  const instance = {
    parse: mockParse,
    _handleBuyCrypto: mockHandleBuyCrypto,
    _handleSellCrypto: mockHandleSellCrypto,
    _handleBrowserUrl: mockHandleBrowserUrl,
  } as unknown as DeeplinkManager;

  const handled = jest.fn();

  let urlObj = {} as ReturnType<typeof extractURLParams>['urlObj'];

  let params = {
    pubkey: '',
    uri: '',
    redirect: '',
    channelId: '',
    comm: '',
  } as ReturnType<typeof extractURLParams>['params'];

  const mockBrowserCallBack = jest.fn();
  let origin = '';
  let wcURL = '';
  let url = '';

  beforeEach(() => {
    jest.clearAllMocks();

    mockBindAndroidSDK.mockResolvedValue(undefined);
    mockHandleDeeplink.mockResolvedValue(undefined);

    mockSDKConnectGetInstance.mockImplementation(() => ({
      getConnections: mockGetConnections,
      connectToChannel: mockConnectToChannel,
      revalidateChannel: mockRevalidateChannel,
      reconnect: mockReconnect,
      bindAndroidSDK: mockBindAndroidSDK,
    }));

    mockWC2ManagerGetInstance.mockResolvedValue({
      connect: mockWC2ManagerConnect,
    });

    params = {
      pubkey: '',
      uri: '',
      redirect: '',
      channelId: '',
      comm: '',
    };

    origin = 'test-origin';
    wcURL = 'test-wc-url';
    url = 'test-url';
  });

  describe('ACTIONS.ANDROID_SDK', () => {
    it('should call bindAndroidSDK when action is ANDROID_SDK', () => {
      DevLogger.log = jest.fn();

      urlObj = {
        hostname: AppConstants.MM_UNIVERSAL_LINK_HOST,
        pathname: `/${ACTIONS.ANDROID_SDK}/additional/path`,
      } as ReturnType<typeof extractURLParams>['urlObj'];

      handleUniversalLink({
        instance,
        handled,
        urlObj,
        params,
        browserCallBack: mockBrowserCallBack,
        origin: AppConstants.DEEPLINKS.ORIGIN_DEEPLINK,
        wcURL,
        url,
      });

      expect(handled).toHaveBeenCalled();
      expect(DevLogger.log).toHaveBeenCalledWith(
        expect.stringContaining('android sdk universal link'),
      );
      expect(mockBindAndroidSDK).toHaveBeenCalled();
    });
  });

  describe('ACTIONS.CONNECT', () => {
    it('should displays RETURN_TO_DAPP_MODAL', () => {
      params.redirect = 'true';
      // Mock Device.isIos() to return true
      jest.spyOn(Device, 'isIos').mockReturnValue(true);

      // Set Platform.Version to '17' to ensure it's greater than 17
      Object.defineProperty(Platform, 'Version', { get: () => '17' });

      // const mockNavigate = jest.fn();
      // mockSDKConnectGetInstance.mockImplementation(() => ({
      //   state: {
      //     navigation: {
      //       navigate: mockNavigate,
      //     },
      //   },
      // }));

      urlObj = {
        hostname: AppConstants.MM_UNIVERSAL_LINK_HOST,
        pathname: `/${ACTIONS.CONNECT}/additional/path`,
      } as ReturnType<typeof extractURLParams>['urlObj'];

      handleUniversalLink({
        instance,
        handled,
        urlObj,
        params,
        browserCallBack: mockBrowserCallBack,
        origin: AppConstants.DEEPLINKS.ORIGIN_DEEPLINK,
        wcURL,
        url,
      });

      expect(handled).toHaveBeenCalled();
<<<<<<< HEAD
      expect(NavigationService.navigation.navigate).toHaveBeenCalledWith(
        Routes.MODAL.ROOT_MODAL_FLOW,
        {
          screen: Routes.SHEET.RETURN_TO_DAPP_MODAL,
        },
      );
      expect(Minimizer.goBack).not.toHaveBeenCalled();
    });

    it('should NOT call Minimizer.goBack if params.redirect is falsy', () => {
      params.redirect = '';

      urlObj = {
        hostname: AppConstants.MM_UNIVERSAL_LINK_HOST,
        pathname: `/${ACTIONS.CONNECT}/additional/path`,
      } as ReturnType<typeof extractURLParams>['urlObj'];

      handleUniversalLink({
        instance,
        handled,
        urlObj,
        params,
        browserCallBack: mockBrowserCallBack,
        origin,
        wcURL,
        url,
      });

      expect(handled).toHaveBeenCalled();
      expect(Minimizer.goBack).not.toHaveBeenCalled();
=======
      expect(mockNavigate).toHaveBeenCalledWith(Routes.MODAL.ROOT_MODAL_FLOW, {
        screen: Routes.SHEET.RETURN_TO_DAPP_MODAL,
      });
>>>>>>> 0a301886
    });
  });

  describe('ACTIONS.CONNECT with channelId and params.redirect is falsy', () => {
    beforeEach(() => {
      params.channelId = 'test-channel-id';
      params.redirect = '';
    });

    it('should call handleDeeplink', () => {
      urlObj = {
        hostname: AppConstants.MM_UNIVERSAL_LINK_HOST,
        pathname: `/${ACTIONS.CONNECT}/additional/path`,
      } as ReturnType<typeof extractURLParams>['urlObj'];

      handleUniversalLink({
        instance,
        handled,
        urlObj,
        params,
        browserCallBack: mockBrowserCallBack,
        origin,
        wcURL,
        url,
      });

      expect(handled).toHaveBeenCalled();
      expect(mockHandleDeeplink).toHaveBeenCalledWith({
        channelId: 'test-channel-id',
        origin: 'test-origin',
        context: 'deeplink_universal',
        url: 'test-url',
        protocolVersion: 1,

        otherPublicKey: '',
        sdkConnect: {
          getConnections: mockGetConnections,
          connectToChannel: mockConnectToChannel,
          revalidateChannel: mockRevalidateChannel,
          reconnect: mockReconnect,
          bindAndroidSDK: mockBindAndroidSDK,
        },
      });
    });
  });

  describe('ACTIONS.WC with wcURL', () => {
    it('should call WC2Manager.connect if action is WC and wcURL is truthy', () => {
      urlObj = {
        hostname: AppConstants.MM_UNIVERSAL_LINK_HOST,
        pathname: `/${ACTIONS.WC}/additional/path`,
      } as ReturnType<typeof extractURLParams>['urlObj'];

      wcURL = 'test-wc-url';

      handleUniversalLink({
        instance,
        handled,
        urlObj,
        params,
        browserCallBack: mockBrowserCallBack,
        origin,
        wcURL,
        url,
      });

      expect(handled).toHaveBeenCalled();
      expect(mockWC2ManagerGetInstance).toHaveBeenCalledTimes(1);
    });
  });

  describe('ACTIONS.WC without wcURL', () => {
    it('should not call WC2Manager.connect if action is WC and wcURL is falsy', () => {
      urlObj = {
        hostname: AppConstants.MM_UNIVERSAL_LINK_HOST,
        pathname: `/${ACTIONS.WC}/additional/path`,
      } as ReturnType<typeof extractURLParams>['urlObj'];

      wcURL = '';

      handleUniversalLink({
        instance,
        handled,
        urlObj,
        params,
        browserCallBack: mockBrowserCallBack,
        origin,
        wcURL,
        url,
      });

      expect(handled).toHaveBeenCalled();
      expect(mockWC2ManagerGetInstance).not.toHaveBeenCalled();
    });
  });

  describe('PREFIXES[action]', () => {
    it('should call instance.parse if PREFIXES[action] is truthy', () => {
      urlObj = {
        hostname: AppConstants.MM_UNIVERSAL_LINK_HOST,
        pathname: `/${ACTIONS.SEND}/additional/path`,
        href: 'test-href',
      } as ReturnType<typeof extractURLParams>['urlObj'];

      handleUniversalLink({
        instance,
        handled,
        urlObj,
        params,
        browserCallBack: mockBrowserCallBack,
        origin,
        wcURL,
        url,
      });

      expect(handled).toHaveBeenCalled();
      expect(mockParse).toHaveBeenCalledWith('test-href', {
        browserCallBack: mockBrowserCallBack,
        origin: 'test-origin',
      });
    });
  });

  describe('ACTIONS.BUY_CRYPTO', () => {
    it('should call instance._handleBuyCrypto if action is ACTIONS.BUY_CRYPTO', () => {
      urlObj = {
        hostname: AppConstants.MM_UNIVERSAL_LINK_HOST,
        pathname: `/${ACTIONS.BUY_CRYPTO}/additional/path`,
        href: 'test-href',
      } as ReturnType<typeof extractURLParams>['urlObj'];

      handleUniversalLink({
        instance,
        handled,
        urlObj,
        params,
        browserCallBack: mockBrowserCallBack,
        origin,
        wcURL,
        url,
      });

      expect(handled).toHaveBeenCalled();
      expect(mockHandleBuyCrypto).toHaveBeenCalledTimes(1);
    });
  });

  describe('ACTIONS.SELL_CRYPTO', () => {
    it('should call instance._handleSellCrypto if action is ACTIONS.SELL_CRYPTO', () => {
      urlObj = {
        hostname: AppConstants.MM_UNIVERSAL_LINK_HOST,
        pathname: `/${ACTIONS.SELL_CRYPTO}/additional/path`,
        href: 'test-href',
      } as ReturnType<typeof extractURLParams>['urlObj'];

      handleUniversalLink({
        instance,
        handled,
        urlObj,
        params,
        browserCallBack: mockBrowserCallBack,
        origin,
        wcURL,
        url,
      });

      expect(handled).toHaveBeenCalled();
      expect(mockHandleSellCrypto).toHaveBeenCalledTimes(1);
    });
  });

  describe('default condition', () => {
    it('should call instance._handleBrowserUrl if action is not ACTIONS.BUY_CRYPTO or ACTIONS.SELL_CRYPTO', () => {
      urlObj = {
        hostname: AppConstants.MM_UNIVERSAL_LINK_HOST,
        pathname: `/other-action/additional/path`,
        href: 'test-href',
      } as ReturnType<typeof extractURLParams>['urlObj'];

      handleUniversalLink({
        instance,
        handled,
        urlObj,
        params,
        browserCallBack: mockBrowserCallBack,
        origin,
        wcURL,
        url,
      });

      expect(handled).toHaveBeenCalled();
      expect(mockHandleBrowserUrl).toHaveBeenCalledWith(
        'test-href',
        mockBrowserCallBack,
      );
    });
  });
});<|MERGE_RESOLUTION|>--- conflicted
+++ resolved
@@ -161,42 +161,12 @@
       });
 
       expect(handled).toHaveBeenCalled();
-<<<<<<< HEAD
       expect(NavigationService.navigation.navigate).toHaveBeenCalledWith(
         Routes.MODAL.ROOT_MODAL_FLOW,
         {
           screen: Routes.SHEET.RETURN_TO_DAPP_MODAL,
         },
       );
-      expect(Minimizer.goBack).not.toHaveBeenCalled();
-    });
-
-    it('should NOT call Minimizer.goBack if params.redirect is falsy', () => {
-      params.redirect = '';
-
-      urlObj = {
-        hostname: AppConstants.MM_UNIVERSAL_LINK_HOST,
-        pathname: `/${ACTIONS.CONNECT}/additional/path`,
-      } as ReturnType<typeof extractURLParams>['urlObj'];
-
-      handleUniversalLink({
-        instance,
-        handled,
-        urlObj,
-        params,
-        browserCallBack: mockBrowserCallBack,
-        origin,
-        wcURL,
-        url,
-      });
-
-      expect(handled).toHaveBeenCalled();
-      expect(Minimizer.goBack).not.toHaveBeenCalled();
-=======
-      expect(mockNavigate).toHaveBeenCalledWith(Routes.MODAL.ROOT_MODAL_FLOW, {
-        screen: Routes.SHEET.RETURN_TO_DAPP_MODAL,
-      });
->>>>>>> 0a301886
     });
   });
 
