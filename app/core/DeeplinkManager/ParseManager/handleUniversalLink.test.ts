import QuickCrypto from 'react-native-quick-crypto';
import { ACTIONS, PROTOCOLS, PREFIXES } from '../../../constants/deeplinks';
import AppConstants from '../../AppConstants';
import SDKConnect from '../../SDKConnect/SDKConnect';
import handleDeeplink from '../../SDKConnect/handlers/handleDeeplink';
import DevLogger from '../../SDKConnect/utils/DevLogger';
import WC2Manager from '../../WalletConnect/WalletConnectV2';
import DeeplinkManager from '../DeeplinkManager';
import extractURLParams from './extractURLParams';
import handleUniversalLink from './handleUniversalLink';
import handleDeepLinkModalDisplay from '../Handlers/handleDeepLinkModalDisplay';
import { DeepLinkModalLinkType } from '../../../components/UI/DeepLinkModal';

jest.mock('../../../core/SDKConnect/handlers/handleDeeplink');
jest.mock('../../../core/AppConstants');
jest.mock('../../../core/SDKConnect/SDKConnect');
jest.mock('../../../core/WalletConnect/WalletConnectV2');
jest.mock('../../../core/NativeModules', () => ({
  Minimizer: {
    goBack: jest.fn(),
  },
}));
jest.mock('../Handlers/handleDeepLinkModalDisplay');
jest.mock('react-native-quick-crypto', () => ({
  webcrypto: {
    subtle: {
      importKey: jest.fn(),
      verify: jest.fn(),
    },
  },
}));

const mockSubtle = QuickCrypto.webcrypto.subtle as jest.Mocked<
  typeof QuickCrypto.webcrypto.subtle
> & {
  verify: jest.Mock<Promise<boolean>>;
};

describe('handleUniversalLinks', () => {
  const mockParse = jest.fn();
  const mockHandleBuyCrypto = jest.fn();
  const mockHandleSellCrypto = jest.fn();
  const mockHandleDepositCash = jest.fn();
  const mockHandleBrowserUrl = jest.fn();
  const mockHandleOpenHome = jest.fn();
  const mockHandleSwap = jest.fn();
  const mockHandleCreateAccount = jest.fn();
  const mockHandlePerps = jest.fn();
  const mockHandlePerpsAsset = jest.fn();
  const mockConnectToChannel = jest.fn();
  const mockGetConnections = jest.fn();
  const mockRevalidateChannel = jest.fn();
  const mockReconnect = jest.fn();
  const mockWC2ManagerConnect = jest.fn();
  const mockBindAndroidSDK = jest.fn();

  const mockHandleDeeplink = handleDeeplink as jest.Mock;
  const mockSDKConnectGetInstance = SDKConnect.getInstance as jest.Mock;
  const mockWC2ManagerGetInstance = WC2Manager.getInstance as jest.Mock;

  const instance = {
    parse: mockParse,
    _handleBuyCrypto: mockHandleBuyCrypto,
    _handleSellCrypto: mockHandleSellCrypto,
    _handleDepositCash: mockHandleDepositCash,
    _handleBrowserUrl: mockHandleBrowserUrl,
    _handleOpenHome: mockHandleOpenHome,
    _handleSwap: mockHandleSwap,
    _handleCreateAccount: mockHandleCreateAccount,
    _handlePerps: mockHandlePerps,
    _handlePerpsAsset: mockHandlePerpsAsset,
  } as unknown as DeeplinkManager;

  const handled = jest.fn();

  let urlObj = {} as ReturnType<typeof extractURLParams>['urlObj'];

  const mockBrowserCallBack = jest.fn();
  let url = '';

  const mockHandleDeepLinkModalDisplay =
    handleDeepLinkModalDisplay as jest.MockedFunction<
      typeof handleDeepLinkModalDisplay
    >;
  // Default mock implementation that resolves with true
  mockHandleDeepLinkModalDisplay.mockImplementation((callbackParams) => {
    if (callbackParams.linkType === 'invalid') {
      callbackParams.onBack();
    } else {
      callbackParams.onContinue();
    }
  });

  beforeEach(() => {
    jest.clearAllMocks();

    mockBindAndroidSDK.mockResolvedValue(undefined);
    mockHandleDeeplink.mockResolvedValue(undefined);

    mockSDKConnectGetInstance.mockImplementation(() => ({
      getConnections: mockGetConnections,
      connectToChannel: mockConnectToChannel,
      revalidateChannel: mockRevalidateChannel,
      reconnect: mockReconnect,
      bindAndroidSDK: mockBindAndroidSDK,
    }));

    mockWC2ManagerGetInstance.mockResolvedValue({
      connect: mockWC2ManagerConnect,
    });

    url = 'https://metamask.app.link';
  });

  describe('ACTIONS.BUY_CRYPTO', () => {
    it('calls instance._handleBuyCrypto if action is ACTIONS.BUY_CRYPTO', async () => {
      urlObj = {
        hostname: AppConstants.MM_UNIVERSAL_LINK_HOST,
        pathname: `/${ACTIONS.BUY_CRYPTO}/additional/path`,
        href: 'test-href',
      } as ReturnType<typeof extractURLParams>['urlObj'];

      url = `https://${AppConstants.MM_UNIVERSAL_LINK_HOST}/${ACTIONS.BUY_CRYPTO}/additional/path/additional/path`;

      await handleUniversalLink({
        instance,
        handled,
        urlObj,
        browserCallBack: mockBrowserCallBack,
        url,
        source: 'test-source',
      });

      expect(handled).toHaveBeenCalled();
      expect(mockHandleBuyCrypto).toHaveBeenCalledTimes(1);
    });
  });

  describe('ACTIONS.SELL_CRYPTO', () => {
    it('calls instance._handleSellCrypto if action is ACTIONS.SELL_CRYPTO', async () => {
      urlObj = {
        hostname: AppConstants.MM_UNIVERSAL_LINK_HOST,
        pathname: `/${ACTIONS.SELL_CRYPTO}/additional/path`,
        href: 'test-href',
      } as ReturnType<typeof extractURLParams>['urlObj'];

      url = `https://${AppConstants.MM_UNIVERSAL_LINK_HOST}/${ACTIONS.SELL_CRYPTO}/additional/path/additional/path`;

      await handleUniversalLink({
        instance,
        handled,
        urlObj,
        browserCallBack: mockBrowserCallBack,
        url,
        source: 'test-source',
      });

      expect(handled).toHaveBeenCalled();
      expect(mockHandleSellCrypto).toHaveBeenCalledTimes(1);
    });
  });

  describe('ACTIONS.DEPOSIT', () => {
    it('calls instance._handleDepositCash if action is ACTIONS.DEPOSIT', async () => {
      urlObj = {
        hostname: AppConstants.MM_UNIVERSAL_LINK_HOST,
        pathname: `/${ACTIONS.DEPOSIT}/additional/path`,
        href: 'test-href',
      } as ReturnType<typeof extractURLParams>['urlObj'];
      url = `https://${AppConstants.MM_UNIVERSAL_LINK_HOST}/${ACTIONS.DEPOSIT}/additional/path/additional/path`;

      await handleUniversalLink({
        instance,
        handled,
        urlObj,
        browserCallBack: mockBrowserCallBack,
        url,
        source: 'test-source',
      });
      expect(handled).toHaveBeenCalled();
      expect(mockHandleDepositCash).toHaveBeenCalledTimes(1);
    });
  });

  describe('MM_IO_UNIVERSAL_LINK_HOST actions', () => {
    beforeEach(() => {
      urlObj = {
        hostname: AppConstants.MM_IO_UNIVERSAL_LINK_HOST,
        href: 'test-href',
      } as ReturnType<typeof extractURLParams>['urlObj'];
    });

    describe('ACTIONS.HOME', () => {
      it('calls _handleOpenHome when action is HOME', async () => {
        const homeUrlObj = {
          ...urlObj,
          pathname: `/${ACTIONS.HOME}/additional/path`,
        };
        url = `https://${AppConstants.MM_IO_UNIVERSAL_LINK_HOST}/${ACTIONS.HOME}/additional/path`;
        await handleUniversalLink({
          instance,
          handled,
          urlObj: homeUrlObj,
          browserCallBack: mockBrowserCallBack,
          url,
          source: 'test-source',
        });

        expect(handled).toHaveBeenCalled();
        expect(mockHandleOpenHome).toHaveBeenCalledTimes(1);
      });
    });

    describe('ACTIONS.SWAP', () => {
      it('calls _handleSwap with correct path of "swap" when action is SWAP', async () => {
        const swapUrl = `${AppConstants.MM_IO_UNIVERSAL_LINK_HOST}/${ACTIONS.SWAP}/some-swap-path`;
        const swapUrlObj = {
          ...urlObj,
          href: swapUrl,
          pathname: `/${ACTIONS.SWAP}/some-swap-path`,
        };
        url = `https://${AppConstants.MM_IO_UNIVERSAL_LINK_HOST}/${ACTIONS.SWAP}/some-swap-path`;

        await handleUniversalLink({
          instance,
          handled,
          urlObj: swapUrlObj,
          browserCallBack: mockBrowserCallBack,
          url,
          source: 'test-source',
        });

        expect(handled).toHaveBeenCalled();
        expect(mockHandleSwap).toHaveBeenCalledWith(
          `${AppConstants.MM_IO_UNIVERSAL_LINK_HOST}/${ACTIONS.SWAP}/some-swap-path`,
        );
      });
    });

    describe('ACTIONS.BUY and ACTIONS.BUY_CRYPTO', () => {
      it('calls _handleBuyCrypto with correct path of "buy" when action is BUY', async () => {
        const buyUrl = `${AppConstants.MM_UNIVERSAL_LINK_HOST}/${ACTIONS.BUY}/some-buy-path`;
        const buyUrlObj = {
          ...urlObj,
          href: buyUrl,
          pathname: `/${ACTIONS.BUY}/some-buy-path`,
        };
        url = `https://${AppConstants.MM_UNIVERSAL_LINK_HOST}/${ACTIONS.BUY}/some-buy-path`;

        await handleUniversalLink({
          instance,
          handled,
          urlObj: buyUrlObj,
          browserCallBack: mockBrowserCallBack,
          url,
          source: 'test-source',
        });

        expect(handled).toHaveBeenCalled();
        expect(mockHandleBuyCrypto).toHaveBeenCalledWith(
          `${AppConstants.MM_UNIVERSAL_LINK_HOST}/${ACTIONS.BUY}/some-buy-path`,
        );
      });

      it('calls _handleBuyCrypto with correct path of "buy-crypto" when action is BUY_CRYPTO', async () => {
        const buyUrl = `${AppConstants.MM_UNIVERSAL_LINK_HOST}/${ACTIONS.BUY_CRYPTO}/some-buy-path`;
        const buyUrlObj = {
          ...urlObj,
          href: buyUrl,
          pathname: `/${ACTIONS.BUY_CRYPTO}/some-buy-path`,
        };
        url = `https://${AppConstants.MM_UNIVERSAL_LINK_HOST}/${ACTIONS.BUY_CRYPTO}/some-buy-path`;

        await handleUniversalLink({
          instance,
          handled,
          urlObj: buyUrlObj,
          browserCallBack: mockBrowserCallBack,
          url,
          source: 'test-source',
        });

        expect(handled).toHaveBeenCalled();
        expect(mockHandleBuyCrypto).toHaveBeenCalledWith(
          `${AppConstants.MM_UNIVERSAL_LINK_HOST}/${ACTIONS.BUY_CRYPTO}/some-buy-path`,
        );
      });
    });

    describe('ACTIONS.SEND', () => {
      const testCases = [
        {
          domain: AppConstants.MM_UNIVERSAL_LINK_HOST,
          description: 'old deeplink domain',
        },
        {
          domain: AppConstants.MM_IO_UNIVERSAL_LINK_HOST,
          description: 'new deeplink domain',
        },
        {
          domain: AppConstants.MM_IO_UNIVERSAL_LINK_TEST_HOST,
          description: 'test deeplink domain',
        },
      ] as const;

      it.each(testCases)(
        'calls parse with new deeplinkUrl with $description',
        async ({ domain }) => {
          const sendUrl = `${PROTOCOLS.HTTPS}://${domain}/${ACTIONS.SEND}/send-path`;
          const origin = `${PROTOCOLS.HTTPS}://${domain}`;
          const sendUrlObj = {
            ...urlObj,
            hostname: domain,
            href: sendUrl,
            pathname: `/${ACTIONS.SEND}/send-path`,
            origin,
          };
          const newSendUrl = `${PREFIXES[ACTIONS.SEND]}send-path`;

          await handleUniversalLink({
            instance,
            handled,
            urlObj: sendUrlObj,
            browserCallBack: mockBrowserCallBack,
            url: sendUrl,
            source: 'test-source',
          });

          expect(handled).toHaveBeenCalled();
          expect(mockParse).toHaveBeenCalledWith(newSendUrl, {
            origin: 'test-source',
          });
        },
      );

      it.each(testCases)(
        'handles send URL without trailing slash with query parameters for $description',
        async ({ domain }) => {
          const sendUrl = `${PROTOCOLS.HTTPS}://${domain}/${ACTIONS.SEND}?value=123&to=0x123`;
          const origin = `${PROTOCOLS.HTTPS}://${domain}`;
          const sendUrlObj = {
            ...urlObj,
            hostname: domain,
            href: sendUrl,
            pathname: `/${ACTIONS.SEND}`,
            origin,
          };
          const newSendUrl = `${PREFIXES[ACTIONS.SEND]}?value=123&to=0x123`;

          await handleUniversalLink({
            instance,
            handled,
            urlObj: sendUrlObj,
            browserCallBack: mockBrowserCallBack,
            url: sendUrl,
            source: 'test-source',
          });

          expect(handled).toHaveBeenCalled();
          expect(mockParse).toHaveBeenCalledWith(newSendUrl, {
            origin: 'test-source',
          });
        },
      );
    });
  });

  describe('ACTIONS.DAPP', () => {
    const testCases = [
      {
        domain: AppConstants.MM_UNIVERSAL_LINK_HOST,
        description: 'old deeplink domain',
      },
      {
        domain: AppConstants.MM_IO_UNIVERSAL_LINK_HOST,
        description: 'new deeplink domain',
      },
      {
        domain: AppConstants.MM_IO_UNIVERSAL_LINK_TEST_HOST,
        description: 'test deeplink domain',
      },
    ] as const;

    it.each(testCases)(
      'calls _handleBrowserUrl with transformed URL for $description',
      async ({ domain }) => {
        const dappUrl = `${PROTOCOLS.HTTPS}://${domain}/${ACTIONS.DAPP}/example.com/path?param=value`;
        const origin = `${PROTOCOLS.HTTPS}://${domain}`;
        const dappUrlObj = {
          ...urlObj,
          hostname: domain,
          href: dappUrl,
          pathname: `/${ACTIONS.DAPP}/example.com/path`,
          origin,
        };
        const expectedTransformedUrl = 'https://example.com/path?param=value';

        await handleUniversalLink({
          instance,
          handled,
          urlObj: dappUrlObj,
          browserCallBack: mockBrowserCallBack,
          url: dappUrl,
          source: 'test-source',
        });

        expect(handled).toHaveBeenCalled();
        expect(mockHandleBrowserUrl).toHaveBeenCalledWith(
          expectedTransformedUrl,
          mockBrowserCallBack,
        );
      },
    );
  });

<<<<<<< HEAD
=======
  describe('ACTIONS.CREATE_ACCOUNT', () => {
    it('calls _handleCreateAccount when action is CREATE_ACCOUNT', async () => {
      const createAccountUrl = `${PROTOCOLS.HTTPS}://${AppConstants.MM_UNIVERSAL_LINK_HOST}/${ACTIONS.CREATE_ACCOUNT}/some-account-path`;
      const createAccountUrlObj = {
        ...urlObj,
        hostname: AppConstants.MM_UNIVERSAL_LINK_HOST,
        href: createAccountUrl,
        pathname: `/${ACTIONS.CREATE_ACCOUNT}/some-account-path`,
      };

      await handleUniversalLink({
        instance,
        handled,
        urlObj: createAccountUrlObj,
        browserCallBack: mockBrowserCallBack,
        url: createAccountUrl,
        source: 'test-source',
      });

      expect(handled).toHaveBeenCalled();
      expect(mockHandleCreateAccount).toHaveBeenCalledWith(
        '/some-account-path',
      );
    });
  });

  describe('ACTIONS.PERPS', () => {
    it('calls _handlePerps when action is PERPS', async () => {
      const perpsUrl = `${PROTOCOLS.HTTPS}://${AppConstants.MM_UNIVERSAL_LINK_HOST}/${ACTIONS.PERPS}/markets`;
      const perpsUrlObj = {
        ...urlObj,
        hostname: AppConstants.MM_UNIVERSAL_LINK_HOST,
        href: perpsUrl,
        pathname: `/${ACTIONS.PERPS}/markets`,
      };

      await handleUniversalLink({
        instance,
        handled,
        urlObj: perpsUrlObj,
        browserCallBack: mockBrowserCallBack,
        url: perpsUrl,
        source: 'test-source',
      });

      expect(handled).toHaveBeenCalled();
      expect(mockHandlePerps).toHaveBeenCalledWith('/markets');
    });

    it('calls _handlePerps when action is PERPS_MARKETS', async () => {
      const perpsMarketsUrl = `${PROTOCOLS.HTTPS}://${AppConstants.MM_UNIVERSAL_LINK_HOST}/${ACTIONS.PERPS_MARKETS}`;
      const perpsMarketsUrlObj = {
        ...urlObj,
        hostname: AppConstants.MM_UNIVERSAL_LINK_HOST,
        href: perpsMarketsUrl,
        pathname: `/${ACTIONS.PERPS_MARKETS}`,
      };

      await handleUniversalLink({
        instance,
        handled,
        urlObj: perpsMarketsUrlObj,
        browserCallBack: mockBrowserCallBack,
        url: perpsMarketsUrl,
        source: 'test-source',
      });

      expect(handled).toHaveBeenCalled();
      expect(mockHandlePerps).toHaveBeenCalledWith('');
    });
  });

  describe('ACTIONS.PERPS_ASSET', () => {
    it('calls _handlePerpsAsset when action is PERPS_ASSET', async () => {
      const perpsAssetUrl = `${PROTOCOLS.HTTPS}://${AppConstants.MM_UNIVERSAL_LINK_HOST}/${ACTIONS.PERPS_ASSET}/BTC`;
      const perpsAssetUrlObj = {
        ...urlObj,
        hostname: AppConstants.MM_UNIVERSAL_LINK_HOST,
        href: perpsAssetUrl,
        pathname: `/${ACTIONS.PERPS_ASSET}/BTC`,
      };

      await handleUniversalLink({
        instance,
        handled,
        urlObj: perpsAssetUrlObj,
        browserCallBack: mockBrowserCallBack,
        url: perpsAssetUrl,
        source: 'test-source',
      });

      expect(handled).toHaveBeenCalled();
      expect(mockHandlePerpsAsset).toHaveBeenCalledWith('/BTC');
    });
  });

>>>>>>> 72548a9d
  describe('ACTIONS.WC', () => {
    const testCases = [
      {
        domain: AppConstants.MM_UNIVERSAL_LINK_HOST,
        description: 'old deeplink domain',
      },
      {
        domain: AppConstants.MM_IO_UNIVERSAL_LINK_HOST,
        description: 'new deeplink domain',
      },
      {
        domain: AppConstants.MM_IO_UNIVERSAL_LINK_TEST_HOST,
        description: 'test deeplink domain',
      },
    ] as const;

    it.each(testCases)(
      'calls parse with wc uri param for $description',
      async ({ domain }) => {
        const wcUri = 'wc:abc123@2?relay-protocol=irn&symKey=xyz';
        const encodedWcUri = encodeURIComponent(wcUri);
        const wcUrl = `${PROTOCOLS.HTTPS}://${domain}/${ACTIONS.WC}?uri=${encodedWcUri}`;
        const wcUrlObj = {
          ...urlObj,
          hostname: domain,
          href: wcUrl,
          pathname: `/${ACTIONS.WC}`,
        };

        await handleUniversalLink({
          instance,
          handled,
          urlObj: wcUrlObj,
          browserCallBack: mockBrowserCallBack,
          url: wcUrl,
          source: 'test-source',
        });

        expect(handled).toHaveBeenCalled();
        expect(mockParse).toHaveBeenCalledWith(wcUri, {
          origin: 'test-source',
        });
      },
    );

    it.each(testCases)(
      'does not call parse when wc uri param is missing for $description',
      async ({ domain }) => {
        const wcUrl = `${PROTOCOLS.HTTPS}://${domain}/${ACTIONS.WC}`;
        const wcUrlObj = {
          ...urlObj,
          hostname: domain,
          href: wcUrl,
          pathname: `/${ACTIONS.WC}`,
        } as ReturnType<typeof extractURLParams>['urlObj'];

        await handleUniversalLink({
          instance,
          handled,
          urlObj: wcUrlObj,
          browserCallBack: mockBrowserCallBack,
          url: wcUrl,
          source: 'test-source',
        });

        expect(handled).toHaveBeenCalled();
        expect(mockParse).not.toHaveBeenCalled();
      },
    );
  });

  describe('signature verification', () => {
    beforeEach(() => {
      DevLogger.log = jest.fn();
      mockSubtle.verify.mockResolvedValue(true);
    });

    it('should correctly identify a valid signature and call handleDeepLinkModalDisplay with correct params', async () => {
      const validSignature = Buffer.from(new Array(64).fill(0)).toString(
        'base64',
      );
      url = `https://${AppConstants.MM_UNIVERSAL_LINK_HOST}/${ACTIONS.DAPP}?param1=value1&sig=${validSignature}`;

      await handleUniversalLink({
        instance,
        handled,
        urlObj,
        browserCallBack: mockBrowserCallBack,
        url,
        source: 'test-source',
      });

      expect(DevLogger.log).toHaveBeenCalledWith(
        'DeepLinkManager:parse Verified signature for deeplink',
        url,
      );
      expect(mockHandleDeepLinkModalDisplay).toHaveBeenCalledWith({
        linkType: DeepLinkModalLinkType.PRIVATE,
        pageTitle: 'Dapp',
        onContinue: expect.any(Function),
        onBack: expect.any(Function),
      });
      expect(handled).toHaveBeenCalled();
    });

    it('should correctly identify an invalid signature', async () => {
      url = `https://${AppConstants.MM_IO_UNIVERSAL_LINK_HOST}/${ACTIONS.DAPP}?param1=value1&sig=invalidSignature`;

      await handleUniversalLink({
        instance,
        handled,
        urlObj,
        browserCallBack: mockBrowserCallBack,
        url,
        source: 'test-source',
      });

      expect(DevLogger.log).toHaveBeenCalledWith(
        'DeepLinkManager:parse Invalid/Missing signature, ignoring deeplink',
        url,
      );
      expect(mockHandleDeepLinkModalDisplay).toHaveBeenCalledWith({
        linkType: DeepLinkModalLinkType.PUBLIC,
        pageTitle: 'Dapp',
        onContinue: expect.any(Function),
        onBack: expect.any(Function),
      });
      expect(handled).toHaveBeenCalled();
    });

    it('should correctly identify a link with missing signature', async () => {
      url = `https://${AppConstants.MM_IO_UNIVERSAL_LINK_HOST}/${ACTIONS.DAPP}?param1=value1&sig=`;

      await handleUniversalLink({
        instance,
        handled,
        urlObj,
        browserCallBack: mockBrowserCallBack,
        url,
        source: 'test-source',
      });

      expect(DevLogger.log).toHaveBeenCalledWith(
        'DeepLinkManager:parse Invalid/Missing signature, ignoring deeplink',
        url,
      );
      expect(mockHandleDeepLinkModalDisplay).toHaveBeenCalledWith({
        linkType: DeepLinkModalLinkType.PUBLIC,
        pageTitle: 'Dapp',
        onContinue: expect.any(Function),
        onBack: expect.any(Function),
      });
      expect(handled).toHaveBeenCalled();
    });

    it('should correctly identify a public link without signature', async () => {
      url = `https://${AppConstants.MM_IO_UNIVERSAL_LINK_HOST}/${ACTIONS.DAPP}`;

      await handleUniversalLink({
        instance,
        handled,
        urlObj,
        browserCallBack: mockBrowserCallBack,
        url,
        source: 'test-source',
      });

      expect(DevLogger.log).not.toHaveBeenCalled();
      expect(mockHandleDeepLinkModalDisplay).toHaveBeenCalledWith({
        linkType: DeepLinkModalLinkType.PUBLIC,
        pageTitle: 'Dapp',
        onContinue: expect.any(Function),
        onBack: expect.any(Function),
      });
      expect(handled).toHaveBeenCalled();
    });
  });

  describe('interstitial whitelist', () => {
    const whitelistedUrls = [
      'https://link.metamask.io/perps-asset?symbol=ETH',
    ] as const;

    it.each(whitelistedUrls)(
      'skips interstitial modal for whitelisted URL: %s',
      async (testUrl) => {
        const parsedUrl = new URL(testUrl);
        const testUrlObj = {
          ...urlObj,
          hostname: parsedUrl.hostname,
          href: testUrl,
          pathname: parsedUrl.pathname,
        };

        await handleUniversalLink({
          instance,
          handled,
          urlObj: testUrlObj,
          browserCallBack: mockBrowserCallBack,
          url: testUrl,
          source: 'test-source',
        });

        expect(mockHandleDeepLinkModalDisplay).not.toHaveBeenCalled();
        expect(handled).toHaveBeenCalled();
        expect(mockHandlePerpsAsset).toHaveBeenCalled();
      },
    );

    it('shows interstitial modal for non-whitelisted URLs', async () => {
      const nonWhitelistedUrl = `${PROTOCOLS.HTTPS}://${AppConstants.MM_IO_UNIVERSAL_LINK_HOST}/${ACTIONS.DAPP}/example.com`;
      const nonWhitelistedUrlObj = {
        ...urlObj,
        hostname: AppConstants.MM_IO_UNIVERSAL_LINK_HOST,
        href: nonWhitelistedUrl,
        pathname: `/${ACTIONS.DAPP}/example.com`,
      };

      await handleUniversalLink({
        instance,
        handled,
        urlObj: nonWhitelistedUrlObj,
        browserCallBack: mockBrowserCallBack,
        url: nonWhitelistedUrl,
        source: 'test-source',
      });

      expect(mockHandleDeepLinkModalDisplay).toHaveBeenCalledWith({
        linkType: DeepLinkModalLinkType.PUBLIC,
        pageTitle: 'Dapp',
        onContinue: expect.any(Function),
        onBack: expect.any(Function),
      });
      expect(handled).toHaveBeenCalled();
    });
  });
});<|MERGE_RESOLUTION|>--- conflicted
+++ resolved
@@ -413,8 +413,6 @@
     );
   });
 
-<<<<<<< HEAD
-=======
   describe('ACTIONS.CREATE_ACCOUNT', () => {
     it('calls _handleCreateAccount when action is CREATE_ACCOUNT', async () => {
       const createAccountUrl = `${PROTOCOLS.HTTPS}://${AppConstants.MM_UNIVERSAL_LINK_HOST}/${ACTIONS.CREATE_ACCOUNT}/some-account-path`;
@@ -511,7 +509,6 @@
     });
   });
 
->>>>>>> 72548a9d
   describe('ACTIONS.WC', () => {
     const testCases = [
       {
