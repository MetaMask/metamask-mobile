import { Platform } from 'react-native';
import { ACTIONS, PREFIXES } from '../../../constants/deeplinks';
import Routes from '../../../constants/navigation/Routes';
import Device from '../../../util/device';
import AppConstants from '../../AppConstants';
import handleDeeplink from '../../SDKConnect/handlers/handleDeeplink';
import SDKConnect from '../../SDKConnect/SDKConnect';
import WC2Manager from '../../WalletConnect/WalletConnectV2';
import DeeplinkManager from '../DeeplinkManager';
import extractURLParams from './extractURLParams';
import handleMetaMaskDeeplink from './handleMetaMaskDeeplink';
<<<<<<< HEAD
import handleDeeplink from '../../SDKConnect/handlers/handleDeeplink';
import Device from '../../../util/device';
import { Platform } from 'react-native';
import Routes from '../../../constants/navigation/Routes';
import NavigationService from '../../NavigationService';
=======
>>>>>>> 0a301886

jest.mock('../../NavigationService', () => ({
  navigation: {
    navigate: jest.fn(),
  },
}));
jest.mock('../../../core/AppConstants');
jest.mock('../../../core/SDKConnect/handlers/handleDeeplink');
jest.mock('../../../core/SDKConnect/SDKConnect');
jest.mock('../../../core/WalletConnect/WalletConnectV2');
jest.mock('../../../core/NativeModules', () => ({
  Minimizer: {
    goBack: jest.fn(),
  },
}));

describe('handleMetaMaskProtocol', () => {
  const mockParse = jest.fn();
  const mockHandleBuyCrypto = jest.fn();
  const mockHandleSellCrypto = jest.fn();
  const mockHandleBrowserUrl = jest.fn();
  const mockConnectToChannel = jest.fn();
  const mockGetConnections = jest.fn();
  const mockRevalidateChannel = jest.fn();
  const mockReconnect = jest.fn();
  const mockWC2ManagerConnect = jest.fn();
  const mockGetApprovedHosts = jest.fn();
  const mockBindAndroidSDK = jest.fn();

  const mockHandleDeeplink = handleDeeplink as jest.Mock;
  const mockSDKConnectGetInstance = SDKConnect.getInstance as jest.Mock;
  const mockWC2ManagerGetInstance = WC2Manager.getInstance as jest.Mock;

  const instance = {
    parse: mockParse,
    _handleBuyCrypto: mockHandleBuyCrypto,
    _handleSellCrypto: mockHandleSellCrypto,
    _handleBrowserUrl: mockHandleBrowserUrl,
  } as unknown as DeeplinkManager;

  const handled = jest.fn();

  let url = '';

  let params = {
    pubkey: '',
    uri: '',
    redirect: '',
    channelId: '',
    comm: '',
  } as ReturnType<typeof extractURLParams>['params'];

  let origin = '';
  let wcURL = '';

  beforeEach(() => {
    jest.clearAllMocks();

    mockBindAndroidSDK.mockResolvedValue(undefined);
    mockHandleDeeplink.mockResolvedValue(undefined);

    mockSDKConnectGetInstance.mockImplementation(() => ({
      getConnections: mockGetConnections,
      connectToChannel: mockConnectToChannel,
      revalidateChannel: mockRevalidateChannel,
      reconnect: mockReconnect,
      getApprovedHosts: mockGetApprovedHosts,
      bindAndroidSDK: mockBindAndroidSDK,
    }));

    mockWC2ManagerGetInstance.mockResolvedValue({
      connect: mockWC2ManagerConnect,
    });

    params = {
      pubkey: '',
      uri: '',
      redirect: '',
      channelId: '',
      comm: '',
    };

    origin = 'test-origin';
    wcURL = 'test-wc-url';
    url = '';
  });

  it('should call handled', () => {
    handleMetaMaskDeeplink({
      instance,
      handled,
      params,
      url,
      origin,
      wcURL,
    });

    expect(handled).toHaveBeenCalled();
  });

  describe('when url starts with ${PREFIXES.METAMASK}${ACTIONS.ANDROID_SDK}', () => {
    beforeEach(() => {
      url = `${PREFIXES.METAMASK}${ACTIONS.ANDROID_SDK}`;
    });

    it('should call bindAndroidSDK', () => {
      handleMetaMaskDeeplink({
        instance,
        handled,
        params,
        url,
        origin,
        wcURL,
      });

      expect(mockBindAndroidSDK).toHaveBeenCalled();
    });
  });

  describe('when params.comm is "deeplinking"', () => {
    beforeEach(() => {
      url = `${PREFIXES.METAMASK}${ACTIONS.CONNECT}`;
      params.comm = 'deeplinking';
      params.channelId = 'test-channel-id';
      params.pubkey = 'test-pubkey';
      params.originatorInfo = 'test-originator-info';
      params.request = 'test-request';
    });

    it('should throw an error if params.scheme is not defined', () => {
      params.scheme = undefined;

      expect(() => {
        handleMetaMaskDeeplink({
          instance,
          handled,
          params,
          url,
          origin,
          wcURL,
        });
      }).toThrow('DeepLinkManager failed to connect - Invalid scheme');
    });

    it('should call handleConnection if params.scheme is defined', () => {
      const mockHandleConnection = jest.fn();
      mockSDKConnectGetInstance.mockImplementation(() => ({
        state: {
          deeplinkingService: {
            handleConnection: mockHandleConnection,
          },
        },
      }));

      params.scheme = 'test-scheme';

      handleMetaMaskDeeplink({
        instance,
        handled,
        params,
        url,
        origin,
        wcURL,
      });

      expect(mockHandleConnection).toHaveBeenCalledWith({
        channelId: params.channelId,
        url,
        scheme: params.scheme,
        dappPublicKey: params.pubkey,
        originatorInfo: params.originatorInfo,
        request: params.request,
      });
    });
  });

  describe('when url starts with ${PREFIXES.METAMASK}${ACTIONS.MMSDK}', () => {
    beforeEach(() => {
      url = `${PREFIXES.METAMASK}${ACTIONS.MMSDK}`;
      params.channelId = 'test-channel-id';
      params.pubkey = 'test-pubkey';
      params.account = 'test-account';
    });

    it('should throw an error if params.message is not defined', () => {
      params.message = undefined;

      expect(() => {
        handleMetaMaskDeeplink({
          instance,
          handled,
          params,
          url,
          origin,
          wcURL,
        });
      }).toThrow(
        'DeepLinkManager: deeplinkingService failed to handleMessage - Invalid message',
      );
    });

    it('should throw an error if params.scheme is not defined', () => {
      params.message = 'test-message';
      params.scheme = undefined;

      expect(() => {
        handleMetaMaskDeeplink({
          instance,
          handled,
          params,
          url,
          origin,
          wcURL,
        });
      }).toThrow(
        'DeepLinkManager: deeplinkingService failed to handleMessage - Invalid scheme',
      );
    });

    it('should call handleMessage if params.message and params.scheme are defined', () => {
      const mockHandleMessage = jest.fn();
      mockSDKConnectGetInstance.mockImplementation(() => ({
        state: {
          deeplinkingService: {
            handleMessage: mockHandleMessage,
          },
        },
      }));

      params.message = 'test-message';
      params.scheme = 'test-scheme';

      handleMetaMaskDeeplink({
        instance,
        handled,
        params,
        url,
        origin,
        wcURL,
      });

      expect(mockHandleMessage).toHaveBeenCalledWith({
        channelId: params.channelId,
        url,
        message: params.message,
        dappPublicKey: params.pubkey,
        scheme: params.scheme,
        account: params.account ?? '@',
      });
    });
  });

  describe('when url starts with ${PREFIXES.METAMASK}${ACTIONS.CONNECT}', () => {
    beforeEach(() => {
      url = `${PREFIXES.METAMASK}${ACTIONS.CONNECT}`;
    });

    it('should displays RETURN_TO_DAPP_MODAL', () => {
      params.redirect = 'true';
      // Mock Device.isIos() to return true
      jest.spyOn(Device, 'isIos').mockReturnValue(true);

      // Set Platform.Version to '16' to ensure it's less than 17
      Object.defineProperty(Platform, 'Version', { get: () => '17' });

      handleMetaMaskDeeplink({
        instance,
        handled,
        params,
        origin: AppConstants.DEEPLINKS.ORIGIN_DEEPLINK,
        wcURL,
        url,
      });

      expect(handled).toHaveBeenCalled();
<<<<<<< HEAD
      expect(NavigationService.navigation.navigate).toHaveBeenCalledWith(
        Routes.MODAL.ROOT_MODAL_FLOW,
        {
          screen: Routes.SHEET.RETURN_TO_DAPP_MODAL,
        },
      );
      expect(Minimizer.goBack).not.toHaveBeenCalled();
=======
      expect(mockNavigate).toHaveBeenCalledWith(Routes.MODAL.ROOT_MODAL_FLOW, {
        screen: Routes.SHEET.RETURN_TO_DAPP_MODAL,
      });
>>>>>>> 0a301886
    });

    it('should call handleDeeplink when channel exists and params.redirect is falsy', () => {
      origin = AppConstants.DEEPLINKS.ORIGIN_DEEPLINK;
      params.channelId = 'ABC';
      params.redirect = '';
      mockGetApprovedHosts.mockReturnValue({ ABC: true });

      handleMetaMaskDeeplink({
        instance,
        handled,
        params,
        url,
        origin,
        wcURL,
      });

      expect(mockHandleDeeplink).toHaveBeenCalledWith({
        channelId: params.channelId,
        origin,
        url,
        context: 'deeplink_scheme',
        otherPublicKey: params.pubkey,
        protocolVersion: 1,
        originatorInfo: undefined,
        rpc: undefined,
        sdkConnect: {
          getConnections: mockGetConnections,
          connectToChannel: mockConnectToChannel,
          revalidateChannel: mockRevalidateChannel,
          reconnect: mockReconnect,
          getApprovedHosts: mockGetApprovedHosts,
          bindAndroidSDK: mockBindAndroidSDK,
        },
      });
    });
  });

  describe('when url start with ${PREFIXES.METAMASK}${ACTIONS.WC} or with ${PREFIXES.METAMASK}/${ACTIONS.WC}', () => {
    beforeEach(() => {
      const urls = [
        `${PREFIXES.METAMASK}${ACTIONS.WC}`,
        `${PREFIXES.METAMASK}/${ACTIONS.WC}`,
      ];

      const randomIndex = Math.floor(Math.random() * urls.length);

      url = urls[randomIndex];
    });

    it('should call WC2Manager.getInstance().connect', () => {
      handleMetaMaskDeeplink({
        instance,
        handled,
        params,
        url,
        origin,
        wcURL,
      });

      expect(mockWC2ManagerGetInstance).toHaveBeenCalledTimes(1);
    });
  });

  describe('when url start with ${PREFIXES.METAMASK}${ACTIONS.BUY_CRYPTO}', () => {
    beforeEach(() => {
      url = `${PREFIXES.METAMASK}${ACTIONS.BUY_CRYPTO}`;
    });

    it('should call _handleBuyCrypto', () => {
      handleMetaMaskDeeplink({
        instance,
        handled,
        params,
        url,
        origin,
        wcURL,
      });

      expect(mockHandleBuyCrypto).toHaveBeenCalled();
    });
  });

  describe('when url start with ${PREFIXES.METAMASK}${ACTIONS.SELL_CRYPTO}', () => {
    beforeEach(() => {
      url = `${PREFIXES.METAMASK}${ACTIONS.SELL_CRYPTO}`;
    });

    it('should call _handleSellCrypto', () => {
      handleMetaMaskDeeplink({
        instance,
        handled,
        params,
        url,
        origin,
        wcURL,
      });

      expect(mockHandleSellCrypto).toHaveBeenCalled();
    });
  });
});<|MERGE_RESOLUTION|>--- conflicted
+++ resolved
@@ -9,14 +9,7 @@
 import DeeplinkManager from '../DeeplinkManager';
 import extractURLParams from './extractURLParams';
 import handleMetaMaskDeeplink from './handleMetaMaskDeeplink';
-<<<<<<< HEAD
-import handleDeeplink from '../../SDKConnect/handlers/handleDeeplink';
-import Device from '../../../util/device';
-import { Platform } from 'react-native';
-import Routes from '../../../constants/navigation/Routes';
 import NavigationService from '../../NavigationService';
-=======
->>>>>>> 0a301886
 
 jest.mock('../../NavigationService', () => ({
   navigation: {
@@ -292,19 +285,13 @@
       });
 
       expect(handled).toHaveBeenCalled();
-<<<<<<< HEAD
+
       expect(NavigationService.navigation.navigate).toHaveBeenCalledWith(
         Routes.MODAL.ROOT_MODAL_FLOW,
         {
           screen: Routes.SHEET.RETURN_TO_DAPP_MODAL,
         },
       );
-      expect(Minimizer.goBack).not.toHaveBeenCalled();
-=======
-      expect(mockNavigate).toHaveBeenCalledWith(Routes.MODAL.ROOT_MODAL_FLOW, {
-        screen: Routes.SHEET.RETURN_TO_DAPP_MODAL,
-      });
->>>>>>> 0a301886
     });
 
     it('should call handleDeeplink when channel exists and params.redirect is falsy', () => {
