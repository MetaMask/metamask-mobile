--- conflicted
+++ resolved
@@ -24,7 +24,7 @@
   utm_term?: string;
   utm_content?: string;
   account?: string; // This is the format => "address@chainId"
-<<<<<<< HEAD
+  hr: boolean; // Hide Return to App
 
   // Route-specific parameters for analytics
   // Common parameters
@@ -59,9 +59,6 @@
 
   // Any other route-specific parameters
   [key: string]: string | undefined;
-=======
-  hr: boolean; // Hide Return to App
->>>>>>> 35df9d78
 }
 
 function extractURLParams(url: string) {
@@ -95,11 +92,7 @@
       const parsedParams = qs.parse(urlObj.query.substring(1), {
         arrayLimit: 99,
       });
-<<<<<<< HEAD
-      params = { ...params, ...parsedParams } as DeeplinkUrlParams;
-=======
-      params = { ...params, ...parsedParams, hr: parsedParams.hr === '1' };
->>>>>>> 35df9d78
+      params = { ...params, ...parsedParams, hr: parsedParams.hr === '1' } as DeeplinkUrlParams;
 
       if (params.message) {
         params.message = params.message?.replace(/ /g, '+');
