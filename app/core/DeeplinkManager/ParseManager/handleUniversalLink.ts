import { ACTIONS, PROTOCOLS, PREFIXES } from '../../../constants/deeplinks';
import AppConstants from '../../AppConstants';
import DevLogger from '../../SDKConnect/utils/DevLogger';
import DeeplinkManager from '../DeeplinkManager';
import extractURLParams from './extractURLParams';
import {
  hasSignature,
  verifyDeeplinkSignature,
  INVALID,
  MISSING,
  VALID,
} from './utils/verifySignature';
import { DeepLinkModalLinkType } from '../../../components/UI/DeepLinkModal';
import handleDeepLinkModalDisplay from '../Handlers/handleDeepLinkModalDisplay';
import handleMetaMaskDeeplink from './handleMetaMaskDeeplink';
import { capitalize } from '../../../util/general';

const {
  MM_UNIVERSAL_LINK_HOST,
  MM_IO_UNIVERSAL_LINK_HOST,
  MM_IO_UNIVERSAL_LINK_TEST_HOST,
} = AppConstants;

enum SUPPORTED_ACTIONS {
  DAPP = ACTIONS.DAPP,
  BUY = ACTIONS.BUY,
  BUY_CRYPTO = ACTIONS.BUY_CRYPTO,
  SELL = ACTIONS.SELL,
  SELL_CRYPTO = ACTIONS.SELL_CRYPTO,
  DEPOSIT = ACTIONS.DEPOSIT,
  HOME = ACTIONS.HOME,
  SWAP = ACTIONS.SWAP,
  SEND = ACTIONS.SEND,
  CREATE_ACCOUNT = ACTIONS.CREATE_ACCOUNT,
  PERPS = ACTIONS.PERPS,
  PERPS_MARKETS = ACTIONS.PERPS_MARKETS,
  PERPS_ASSET = ACTIONS.PERPS_ASSET,
  REWARDS = ACTIONS.REWARDS,
  WC = ACTIONS.WC,
  ONBOARDING = ACTIONS.ONBOARDING,
  ENABLE_CARD_BUTTON = ACTIONS.ENABLE_CARD_BUTTON,
<<<<<<< HEAD
=======
  // MetaMask SDK specific actions
  ANDROID_SDK = ACTIONS.ANDROID_SDK,
  CONNECT = ACTIONS.CONNECT,
  MMSDK = ACTIONS.MMSDK,
>>>>>>> 4e9972e7
}

/**
 * Actions that should not show the deep link modal
 */
const WHITELISTED_ACTIONS: SUPPORTED_ACTIONS[] = [
  SUPPORTED_ACTIONS.WC,
  SUPPORTED_ACTIONS.ENABLE_CARD_BUTTON,
];

<<<<<<< HEAD
=======
/**
 * MetaMask SDK actions that should be handled by handleMetaMaskDeeplink
 */
const METAMASK_SDK_ACTIONS: SUPPORTED_ACTIONS[] = [
  SUPPORTED_ACTIONS.ANDROID_SDK,
  SUPPORTED_ACTIONS.CONNECT,
  SUPPORTED_ACTIONS.MMSDK,
];

>>>>>>> 4e9972e7
const interstitialWhitelist = [
  `${PROTOCOLS.HTTPS}://${AppConstants.MM_IO_UNIVERSAL_LINK_HOST}/${SUPPORTED_ACTIONS.PERPS_ASSET}`,
] as const;

async function handleUniversalLink({
  instance,
  handled,
  urlObj,
  browserCallBack,
  url,
  source,
}: {
  instance: DeeplinkManager;
  handled: () => void;
  urlObj: ReturnType<typeof extractURLParams>['urlObj'];
  browserCallBack?: (url: string) => void;
  url: string;
  source: string;
}) {
  const validatedUrl = new URL(url);

  if (
    !validatedUrl.hostname ||
    validatedUrl.hostname.includes('?') ||
    validatedUrl.hostname.includes('&')
  ) {
    throw new Error('Invalid hostname');
  }

  let isPrivateLink = false;
  let isInvalidLink = false;

  const action: SUPPORTED_ACTIONS = validatedUrl.pathname.split(
    '/',
  )[1] as SUPPORTED_ACTIONS;

  // Intercept SDK actions and handle them in handleMetaMaskDeeplink
  if (METAMASK_SDK_ACTIONS.includes(action)) {
    const mappedUrl = url.replace(
      `${PROTOCOLS.HTTPS}://${MM_IO_UNIVERSAL_LINK_HOST}/`,
      `${PROTOCOLS.METAMASK}://`,
    );
    const { urlObj: mappedUrlObj, params } = extractURLParams(mappedUrl);
    const wcURL = params?.uri || mappedUrlObj.href;
    handleMetaMaskDeeplink({
      instance,
      handled,
      wcURL,
      origin: source,
      params,
      url: mappedUrl,
    });
    return;
  }

  const isSupportedDomain =
    urlObj.hostname === MM_UNIVERSAL_LINK_HOST ||
    urlObj.hostname === MM_IO_UNIVERSAL_LINK_HOST ||
    urlObj.hostname === MM_IO_UNIVERSAL_LINK_TEST_HOST;

  const isActionSupported = Object.values(SUPPORTED_ACTIONS).includes(action);
  if (!isSupportedDomain) {
    isInvalidLink = true;
  }
  if (hasSignature(validatedUrl) && isSupportedDomain) {
    try {
      const signatureResult = await verifyDeeplinkSignature(validatedUrl);
      switch (signatureResult) {
        case VALID:
          DevLogger.log(
            'DeepLinkManager:parse Verified signature for deeplink',
            url,
          );
          isPrivateLink = true;
          break;
        case INVALID:
        case MISSING:
          DevLogger.log(
            'DeepLinkManager:parse Invalid/Missing signature, ignoring deeplink',
            url,
          );
          isPrivateLink = false;
          break;
        default:
          isPrivateLink = false;
          break;
      }
    } catch (error) {
      isPrivateLink = false;
    }
  }

  const linkType = () => {
    // Invalid domain
    if (isInvalidLink) {
      return DeepLinkModalLinkType.INVALID;
    }

    // Unsupported action with valid signature
    if (!isActionSupported && isPrivateLink) {
      return DeepLinkModalLinkType.UNSUPPORTED;
    }

    // Unsupported action without valid signature
    if (!isActionSupported) {
      return DeepLinkModalLinkType.INVALID;
    }

    // Supported action with valid signature
    if (isPrivateLink) {
      return DeepLinkModalLinkType.PRIVATE;
    }

    // Supported action without signature
    return DeepLinkModalLinkType.PUBLIC;
  };

  const shouldProceed =
    WHITELISTED_ACTIONS.includes(action) ||
    (await new Promise<boolean>((resolve) => {
      const [, actionName] = validatedUrl.pathname.split('/');
      const sanitizedAction = actionName?.replace(/-/g, ' ');
      const pageTitle: string =
        capitalize(sanitizedAction?.toLowerCase()) || '';

      const validatedUrlString = validatedUrl.toString();
      if (interstitialWhitelist.some((u) => validatedUrlString.startsWith(u))) {
        resolve(true);
        return;
      }

      handleDeepLinkModalDisplay({
        linkType: linkType(),
        pageTitle,
        onContinue: () => resolve(true),
        onBack: () => resolve(false),
      });
    }));

  // Universal links
  handled();

  if (!shouldProceed) {
    return false;
  }

  const BASE_URL_ACTION = `${PROTOCOLS.HTTPS}://${urlObj.hostname}/${action}`;
  if (
    action === SUPPORTED_ACTIONS.BUY_CRYPTO ||
    action === SUPPORTED_ACTIONS.BUY
  ) {
    const rampPath = urlObj.href.replace(BASE_URL_ACTION, '');
    instance._handleBuyCrypto(rampPath);
  } else if (
    action === SUPPORTED_ACTIONS.SELL_CRYPTO ||
    action === SUPPORTED_ACTIONS.SELL
  ) {
    const rampPath = urlObj.href.replace(BASE_URL_ACTION, '');
    instance._handleSellCrypto(rampPath);
  } else if (action === SUPPORTED_ACTIONS.DEPOSIT) {
    const depositCashPath = urlObj.href.replace(BASE_URL_ACTION, '');
    instance._handleDepositCash(depositCashPath);
  } else if (action === SUPPORTED_ACTIONS.HOME) {
    const homePath = urlObj.href.replace(BASE_URL_ACTION, '');
    instance._handleOpenHome(homePath);
    return;
  } else if (action === SUPPORTED_ACTIONS.SWAP) {
    const swapPath = urlObj.href.replace(BASE_URL_ACTION, '');
    instance._handleSwap(swapPath);
    return;
  } else if (action === SUPPORTED_ACTIONS.DAPP) {
    const deeplinkUrl = urlObj.href.replace(
      `${BASE_URL_ACTION}/`,
      PREFIXES[ACTIONS.DAPP],
    );
    instance._handleBrowserUrl(deeplinkUrl, browserCallBack);
  } else if (action === SUPPORTED_ACTIONS.SEND) {
    const deeplinkUrl = urlObj.href
      .replace(`${BASE_URL_ACTION}/`, PREFIXES[ACTIONS.SEND])
      .replace(BASE_URL_ACTION, PREFIXES[ACTIONS.SEND]);
    // loops back to open the link with the right protocol
    instance.parse(deeplinkUrl, { origin: source });
    return;
  } else if (action === SUPPORTED_ACTIONS.CREATE_ACCOUNT) {
    const deeplinkUrl = urlObj.href.replace(BASE_URL_ACTION, '');
    instance._handleCreateAccount(deeplinkUrl);
  } else if (
    action === SUPPORTED_ACTIONS.PERPS ||
    action === SUPPORTED_ACTIONS.PERPS_MARKETS
  ) {
    const perpsPath = urlObj.href.replace(BASE_URL_ACTION, '');
    instance._handlePerps(perpsPath);
  } else if (action === SUPPORTED_ACTIONS.REWARDS) {
    const rewardsPath = urlObj.href.replace(BASE_URL_ACTION, '');
    instance._handleRewards(rewardsPath);
  } else if (action === SUPPORTED_ACTIONS.WC) {
    const { params } = extractURLParams(urlObj.href);
    const wcURL = params?.uri;

    if (wcURL) {
      instance.parse(wcURL, { origin: source });
    }
    return;
  } else if (action === SUPPORTED_ACTIONS.ONBOARDING) {
    const onboardingPath = urlObj.href.replace(BASE_URL_ACTION, '');
    instance._handleFastOnboarding(onboardingPath);
  } else if (action === SUPPORTED_ACTIONS.ENABLE_CARD_BUTTON) {
    instance._handleEnableCardButton();
  }
}

export default handleUniversalLink;<|MERGE_RESOLUTION|>--- conflicted
+++ resolved
@@ -39,13 +39,10 @@
   WC = ACTIONS.WC,
   ONBOARDING = ACTIONS.ONBOARDING,
   ENABLE_CARD_BUTTON = ACTIONS.ENABLE_CARD_BUTTON,
-<<<<<<< HEAD
-=======
   // MetaMask SDK specific actions
   ANDROID_SDK = ACTIONS.ANDROID_SDK,
   CONNECT = ACTIONS.CONNECT,
   MMSDK = ACTIONS.MMSDK,
->>>>>>> 4e9972e7
 }
 
 /**
@@ -56,8 +53,6 @@
   SUPPORTED_ACTIONS.ENABLE_CARD_BUTTON,
 ];
 
-<<<<<<< HEAD
-=======
 /**
  * MetaMask SDK actions that should be handled by handleMetaMaskDeeplink
  */
@@ -67,7 +62,6 @@
   SUPPORTED_ACTIONS.MMSDK,
 ];
 
->>>>>>> 4e9972e7
 const interstitialWhitelist = [
   `${PROTOCOLS.HTTPS}://${AppConstants.MM_IO_UNIVERSAL_LINK_HOST}/${SUPPORTED_ACTIONS.PERPS_ASSET}`,
 ] as const;
