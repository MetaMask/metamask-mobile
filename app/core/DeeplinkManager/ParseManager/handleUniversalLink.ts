--- conflicted
+++ resolved
@@ -41,12 +41,9 @@
  * Actions that should not show the deep link modal
  */
 const WHITELISTED_ACTIONS: SUPPORTED_ACTIONS[] = [SUPPORTED_ACTIONS.WC];
-<<<<<<< HEAD
-=======
 const interstitialWhitelist = [
   `${PROTOCOLS.HTTPS}://${AppConstants.MM_IO_UNIVERSAL_LINK_HOST}/${SUPPORTED_ACTIONS.PERPS_ASSET}`,
 ] as const;
->>>>>>> de227863
 
 async function handleUniversalLink({
   instance,
@@ -138,15 +135,12 @@
       const pageTitle: string =
         capitalize(sanitizedAction?.toLowerCase()) || '';
 
-<<<<<<< HEAD
-=======
       const validatedUrlString = validatedUrl.toString();
       if (interstitialWhitelist.some((u) => validatedUrlString.startsWith(u))) {
         resolve(true);
         return;
       }
 
->>>>>>> de227863
       handleDeepLinkModalDisplay({
         linkType: linkType(),
         pageTitle,
