import { ACTIONS, PROTOCOLS } from '../../../constants/deeplinks';
import AppConstants from '../../AppConstants';
import DevLogger from '../../SDKConnect/utils/DevLogger';
import DeeplinkManager from '../DeeplinkManager';
import extractURLParams from './extractURLParams';
import {
  hasSignature,
  verifyDeeplinkSignature,
  INVALID,
  MISSING,
  VALID,
} from './utils/verifySignature';
import { DeepLinkModalLinkType } from '../../../components/UI/DeepLinkModal';
import handleDeepLinkModalDisplay from '../Handlers/handleDeepLinkModalDisplay';
import { capitalize } from '../../../util/general';

const {
  MM_UNIVERSAL_LINK_HOST,
  MM_IO_UNIVERSAL_LINK_HOST,
  MM_IO_UNIVERSAL_LINK_TEST_HOST,
} = AppConstants;

enum SUPPORTED_ACTIONS {
  DAPP = ACTIONS.DAPP,
  BUY = ACTIONS.BUY,
  BUY_CRYPTO = ACTIONS.BUY_CRYPTO,
  SELL = ACTIONS.SELL,
  SELL_CRYPTO = ACTIONS.SELL_CRYPTO,
  HOME = ACTIONS.HOME,
  SWAP = ACTIONS.SWAP,
}

async function handleUniversalLink({
  instance,
  handled,
  urlObj,
  browserCallBack,
  url,
}: {
  instance: DeeplinkManager;
  handled: () => void;
  urlObj: ReturnType<typeof extractURLParams>['urlObj'];
  browserCallBack?: (url: string) => void;
  url: string;
}) {
<<<<<<< HEAD
  const {
    MM_UNIVERSAL_LINK_HOST,
    MM_DEEP_ITMS_APP_LINK,
    MM_IO_UNIVERSAL_LINK_HOST,
    MM_IO_UNIVERSAL_LINK_TEST_HOST,
  } = AppConstants;
  const DEEP_LINK_BASE = `${PROTOCOLS.HTTPS}://${MM_UNIVERSAL_LINK_HOST}`;
=======
  const validatedUrl = new URL(url);
  if (
    !validatedUrl.hostname ||
    validatedUrl.hostname.includes('?') ||
    validatedUrl.hostname.includes('&')
  ) {
    throw new Error('Invalid hostname');
  }
>>>>>>> 05d3e30f

  let isPrivateLink = false;
  let isInvalidLink = false;

<<<<<<< HEAD
  // action is the first part of the pathname
  const action: ACTIONS = urlObj.pathname.split('/')[1] as ACTIONS;

  if (urlObj.hostname === MM_UNIVERSAL_LINK_HOST) {
    if (action === ACTIONS.ANDROID_SDK) {
      DevLogger.log(
        `DeeplinkManager:: metamask launched via android sdk universal link`,
      );
      SDKConnect.getInstance()
        .bindAndroidSDK()
        .catch((err) => {
          Logger.error(err, `DeepLinkManager failed to connect`);
        });
      return;
    }
=======
  const action: SUPPORTED_ACTIONS = validatedUrl.pathname.split(
    '/',
  )[1] as SUPPORTED_ACTIONS;

  const isSupportedDomain =
    urlObj.hostname === MM_UNIVERSAL_LINK_HOST ||
    urlObj.hostname === MM_IO_UNIVERSAL_LINK_HOST ||
    urlObj.hostname === MM_IO_UNIVERSAL_LINK_TEST_HOST;

  if (
    !Object.keys(SUPPORTED_ACTIONS).includes(action.toUpperCase()) ||
    !isSupportedDomain
  ) {
    isInvalidLink = true;
  }
>>>>>>> 05d3e30f

  if (hasSignature(validatedUrl) && !isInvalidLink) {
    try {
      const signatureResult = await verifyDeeplinkSignature(validatedUrl);
      switch (signatureResult) {
        case VALID:
          DevLogger.log(
            'DeepLinkManager:parse Verified signature for deeplink',
            url,
          );
          isPrivateLink = true;
          break;
        case INVALID:
        case MISSING:
          DevLogger.log(
            'DeepLinkManager:parse Invalid/Missing signature, ignoring deeplink',
            url,
          );
          isPrivateLink = false;
          break;
        default:
          isPrivateLink = false;
          break;
      }
    } catch (error) {
      isPrivateLink = false;
    }
  }

  const linkType = () => {
    if (isInvalidLink) {
      return DeepLinkModalLinkType.INVALID;
    }
    if (isPrivateLink) {
      return DeepLinkModalLinkType.PRIVATE;
    }
    return DeepLinkModalLinkType.PUBLIC;
  };

  const shouldProceed = await new Promise<boolean>((resolve) => {
    const pageTitle: string =
      capitalize(validatedUrl.pathname.split('/')[1]?.toLowerCase()) || '';

    handleDeepLinkModalDisplay({
      linkType: linkType(),
      pageTitle,
      onContinue: () => resolve(true),
      onBack: () => resolve(false),
    });
  });

  // Universal links
  handled();

  if (!shouldProceed) {
    return false;
  }

<<<<<<< HEAD
      // Normal links (same as dapp)
      instance._handleBrowserUrl(urlObj.href, browserCallBack);
    }
  } else if (urlObj.hostname === MM_IO_UNIVERSAL_LINK_HOST || urlObj.hostname === MM_IO_UNIVERSAL_LINK_TEST_HOST) {
    // TODO: handle private links with signature verification https://github.com/MetaMask/metamask-mobile/issues/16040
    // TODO: add interstitial modal for public links https://github.com/MetaMask/metamask-mobile/issues/15491
    switch (action) {
      case ACTIONS.HOME:
        instance._handleOpenHome();
        return;
      case ACTIONS.SWAP: {
        // TODO: perhaps update this when the new bridging UI is implemented
        // Expecting to only be a navigation change
        const swapPath = urlObj.href.replace(
          `${PROTOCOLS.HTTPS}://${urlObj.hostname}/${ACTIONS.SWAP}`,
          '',
        );
        instance._handleSwap(swapPath);
        return;
      }
      case ACTIONS.BUY:
      case ACTIONS.BUY_CRYPTO: {
        const rampPath = urlObj.href
          .replace(
            `${PROTOCOLS.HTTPS}://${urlObj.hostname}/${ACTIONS.BUY_CRYPTO}`,
            '',
          )
          .replace(
            `${PROTOCOLS.HTTPS}://${urlObj.hostname}/${ACTIONS.BUY}`,
            '',
          );
        instance._handleBuyCrypto(rampPath);
        return;
      }
      default:
        instance._handleOpenHome();
        return;
    }
  } else {
=======
  if (
    action === SUPPORTED_ACTIONS.BUY_CRYPTO ||
    action === SUPPORTED_ACTIONS.BUY
  ) {
    const rampPath = urlObj.href
      .replace(
        `${PROTOCOLS.HTTPS}://${urlObj.hostname}/${ACTIONS.BUY_CRYPTO}`,
        '',
      )
      .replace(`${PROTOCOLS.HTTPS}://${urlObj.hostname}/${ACTIONS.BUY}`, '');
    instance._handleBuyCrypto(rampPath);
  } else if (
    action === SUPPORTED_ACTIONS.SELL_CRYPTO ||
    action === SUPPORTED_ACTIONS.SELL
  ) {
    const rampPath = urlObj.href
      .replace(
        `${PROTOCOLS.HTTPS}://${urlObj.hostname}/${ACTIONS.SELL_CRYPTO}`,
        '',
      )
      .replace(`${PROTOCOLS.HTTPS}://${urlObj.hostname}/${ACTIONS.SELL}`, '');
    instance._handleSellCrypto(rampPath);
  } else if (action === SUPPORTED_ACTIONS.HOME) {
    instance._handleOpenHome();
    return;
  } else if (action === SUPPORTED_ACTIONS.SWAP) {
    const swapPath = urlObj.href.replace(
      `${PROTOCOLS.HTTPS}://${urlObj.hostname}/${SUPPORTED_ACTIONS.SWAP}`,
      '',
    );
    instance._handleSwap(swapPath);
    return;
  } else if (action === SUPPORTED_ACTIONS.DAPP) {
>>>>>>> 05d3e30f
    // Normal links (same as dapp)
    instance._handleBrowserUrl(urlObj.href, browserCallBack);
  }
}

export default handleUniversalLink;<|MERGE_RESOLUTION|>--- conflicted
+++ resolved
@@ -43,15 +43,6 @@
   browserCallBack?: (url: string) => void;
   url: string;
 }) {
-<<<<<<< HEAD
-  const {
-    MM_UNIVERSAL_LINK_HOST,
-    MM_DEEP_ITMS_APP_LINK,
-    MM_IO_UNIVERSAL_LINK_HOST,
-    MM_IO_UNIVERSAL_LINK_TEST_HOST,
-  } = AppConstants;
-  const DEEP_LINK_BASE = `${PROTOCOLS.HTTPS}://${MM_UNIVERSAL_LINK_HOST}`;
-=======
   const validatedUrl = new URL(url);
   if (
     !validatedUrl.hostname ||
@@ -60,28 +51,10 @@
   ) {
     throw new Error('Invalid hostname');
   }
->>>>>>> 05d3e30f
 
   let isPrivateLink = false;
   let isInvalidLink = false;
 
-<<<<<<< HEAD
-  // action is the first part of the pathname
-  const action: ACTIONS = urlObj.pathname.split('/')[1] as ACTIONS;
-
-  if (urlObj.hostname === MM_UNIVERSAL_LINK_HOST) {
-    if (action === ACTIONS.ANDROID_SDK) {
-      DevLogger.log(
-        `DeeplinkManager:: metamask launched via android sdk universal link`,
-      );
-      SDKConnect.getInstance()
-        .bindAndroidSDK()
-        .catch((err) => {
-          Logger.error(err, `DeepLinkManager failed to connect`);
-        });
-      return;
-    }
-=======
   const action: SUPPORTED_ACTIONS = validatedUrl.pathname.split(
     '/',
   )[1] as SUPPORTED_ACTIONS;
@@ -97,7 +70,6 @@
   ) {
     isInvalidLink = true;
   }
->>>>>>> 05d3e30f
 
   if (hasSignature(validatedUrl) && !isInvalidLink) {
     try {
@@ -156,47 +128,6 @@
     return false;
   }
 
-<<<<<<< HEAD
-      // Normal links (same as dapp)
-      instance._handleBrowserUrl(urlObj.href, browserCallBack);
-    }
-  } else if (urlObj.hostname === MM_IO_UNIVERSAL_LINK_HOST || urlObj.hostname === MM_IO_UNIVERSAL_LINK_TEST_HOST) {
-    // TODO: handle private links with signature verification https://github.com/MetaMask/metamask-mobile/issues/16040
-    // TODO: add interstitial modal for public links https://github.com/MetaMask/metamask-mobile/issues/15491
-    switch (action) {
-      case ACTIONS.HOME:
-        instance._handleOpenHome();
-        return;
-      case ACTIONS.SWAP: {
-        // TODO: perhaps update this when the new bridging UI is implemented
-        // Expecting to only be a navigation change
-        const swapPath = urlObj.href.replace(
-          `${PROTOCOLS.HTTPS}://${urlObj.hostname}/${ACTIONS.SWAP}`,
-          '',
-        );
-        instance._handleSwap(swapPath);
-        return;
-      }
-      case ACTIONS.BUY:
-      case ACTIONS.BUY_CRYPTO: {
-        const rampPath = urlObj.href
-          .replace(
-            `${PROTOCOLS.HTTPS}://${urlObj.hostname}/${ACTIONS.BUY_CRYPTO}`,
-            '',
-          )
-          .replace(
-            `${PROTOCOLS.HTTPS}://${urlObj.hostname}/${ACTIONS.BUY}`,
-            '',
-          );
-        instance._handleBuyCrypto(rampPath);
-        return;
-      }
-      default:
-        instance._handleOpenHome();
-        return;
-    }
-  } else {
-=======
   if (
     action === SUPPORTED_ACTIONS.BUY_CRYPTO ||
     action === SUPPORTED_ACTIONS.BUY
@@ -230,7 +161,6 @@
     instance._handleSwap(swapPath);
     return;
   } else if (action === SUPPORTED_ACTIONS.DAPP) {
->>>>>>> 05d3e30f
     // Normal links (same as dapp)
     instance._handleBrowserUrl(urlObj.href, browserCallBack);
   }
