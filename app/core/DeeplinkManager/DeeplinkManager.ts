--- conflicted
+++ resolved
@@ -13,8 +13,6 @@
 import { handleSwapUrl } from './Handlers/handleSwapUrl';
 import Routes from '../../constants/navigation/Routes';
 import { handleCreateAccountUrl } from './Handlers/handleCreateAccountUrl';
-<<<<<<< HEAD
-=======
 import { handlePerpsUrl, handlePerpsAssetUrl } from './Handlers/handlePerpsUrl';
 import { store } from '../../store';
 import NavigationService from '../NavigationService';
@@ -24,7 +22,6 @@
 import { handleDeeplink } from './Handlers/handleDeeplink';
 import SharedDeeplinkManager from './SharedDeeplinkManager';
 import FCMService from '../../util/notifications/services/FCMService';
->>>>>>> 72548a9d
 
 class DeeplinkManager {
   // TODO: Replace "any" with type
@@ -124,8 +121,6 @@
       navigation: this.navigation,
     });
   }
-<<<<<<< HEAD
-=======
 
   _handlePerps(perpsPath: string) {
     handlePerpsUrl({
@@ -139,7 +134,6 @@
     });
   }
 
->>>>>>> 72548a9d
   // NOTE: keeping this for backwards compatibility
   _handleOpenSwap() {
     this.navigation.navigate(Routes.SWAPS);
