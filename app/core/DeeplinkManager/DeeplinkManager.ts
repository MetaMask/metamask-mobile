'use strict';

import { NavigationProp, ParamListBase } from '@react-navigation/native';
import { ParseOutput } from 'eth-url-parser';
import { AnyAction, Dispatch, Store } from 'redux';
import handleBrowserUrl from './Handlers/handleBrowserUrl';
import handleEthereumUrl from './Handlers/handleEthereumUrl';
import handleRampUrl from './Handlers/handleRampUrl';
import switchNetwork from './Handlers/switchNetwork';
import parseDeeplink from './ParseManager/parseDeeplink';
import approveTransaction from './TransactionManager/approveTransaction';
import { RampType } from '../../reducers/fiatOrders/types';
import { handleSwapUrl } from './Handlers/handleSwapUrl';
import Routes from '../../constants/navigation/Routes';

class DeeplinkManager {
  public navigation: NavigationProp<ParamListBase>;
  public pendingDeeplink: string | null;
  // TODO: Replace "any" with type
  // eslint-disable-next-line @typescript-eslint/no-explicit-any
  public dispatch: Dispatch<any>;

  constructor({
    navigation,
    dispatch,
  }: {
    navigation: NavigationProp<ParamListBase>;
    // TODO: Replace "any" with type
    // eslint-disable-next-line @typescript-eslint/no-explicit-any
    dispatch: Store<any, AnyAction>['dispatch'];
  }) {
    this.navigation = navigation;
    this.pendingDeeplink = null;
    this.dispatch = dispatch;
  }

  setDeeplink = (url: string) => (this.pendingDeeplink = url);

  getPendingDeeplink = () => this.pendingDeeplink;

  expireDeeplink = () => (this.pendingDeeplink = null);

  /**
   * Method in charge of changing network if is needed
   *
   * @param switchToChainId - Corresponding chain id for new network
   */
  _handleNetworkSwitch = (switchToChainId: `${number}` | undefined) =>
    switchNetwork({
      deeplinkManager: this,
      switchToChainId,
    });

  _approveTransaction = async (ethUrl: ParseOutput, origin: string) =>
    approveTransaction({
      deeplinkManager: this,
      ethUrl,
      origin,
    });

  async _handleEthereumUrl(url: string, origin: string) {
    return handleEthereumUrl({
      deeplinkManager: this,
      url,
      origin,
    });
  }

  _handleBrowserUrl(url: string, callback?: (url: string) => void) {
    return handleBrowserUrl({
      deeplinkManager: this,
      url,
      callback,
    });
  }

  _handleBuyCrypto(rampPath: string) {
    handleRampUrl({
      rampPath,
      navigation: this.navigation,
      rampType: RampType.BUY,
    });
  }

  _handleSellCrypto(rampPath: string) {
    handleRampUrl({
      rampPath,
      navigation: this.navigation,
      rampType: RampType.SELL,
    });
  }

  // NOTE: open the home screen for new subdomain
  _handleOpenHome() {
    this.navigation.navigate(Routes.WALLET.HOME);
  }

  // NOTE: this will be used for new deeplink subdomain
  _handleSwap(swapPath: string) {
    handleSwapUrl({
      swapPath,
<<<<<<< HEAD
      navigation: this.navigation,
=======
>>>>>>> 05d3e30f
    });
  }
  // NOTE: keeping this for backwards compatibility
  _handleOpenSwap() {
    this.navigation.navigate(Routes.SWAPS);
  }

  async parse(
    url: string,
    {
      browserCallBack,
      origin,
      onHandled,
    }: {
      browserCallBack?: (url: string) => void;
      origin: string;
      onHandled?: () => void;
    },
  ) {
    return await parseDeeplink({
      deeplinkManager: this,
      url,
      origin,
      browserCallBack,
      onHandled,
    });
  }
}

export default DeeplinkManager;<|MERGE_RESOLUTION|>--- conflicted
+++ resolved
@@ -99,10 +99,6 @@
   _handleSwap(swapPath: string) {
     handleSwapUrl({
       swapPath,
-<<<<<<< HEAD
-      navigation: this.navigation,
-=======
->>>>>>> 05d3e30f
     });
   }
   // NOTE: keeping this for backwards compatibility
