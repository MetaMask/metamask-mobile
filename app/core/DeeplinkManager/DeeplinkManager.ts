--- conflicted
+++ resolved
@@ -55,99 +55,6 @@
       origin,
     });
 
-<<<<<<< HEAD
-  async _handleEthereumUrl(url: string, origin: string) {
-    return handleEthereumUrl({
-      deeplinkManager: this,
-      url,
-      origin,
-    });
-  }
-
-  _handleBrowserUrl(url: string, callback?: (url: string) => void) {
-    return handleBrowserUrl({
-      deeplinkManager: this,
-      url,
-      callback,
-    });
-  }
-
-  _handleBuyCrypto(rampPath: string) {
-    handleRampUrl({
-      rampPath,
-      navigation: this.navigation,
-      rampType: RampType.BUY,
-    });
-  }
-
-  _handleSellCrypto(rampPath: string) {
-    handleRampUrl({
-      rampPath,
-      navigation: this.navigation,
-      rampType: RampType.SELL,
-    });
-  }
-
-  _handleDepositCash(depositCashPath: string) {
-    handleDepositCashUrl({
-      depositPath: depositCashPath,
-      navigation: this.navigation,
-    });
-  }
-
-  _handleRewards(rewardsPath: string) {
-    handleRewardsUrl({
-      rewardsPath,
-    });
-  }
-
-  // NOTE: open the home screen for new subdomain
-  _handleOpenHome(homePath?: string) {
-    navigateToHomeUrl({ homePath });
-  }
-
-  // NOTE: this will be used for new deeplink subdomain
-  _handleSwap(swapPath: string) {
-    handleSwapUrl({
-      swapPath,
-    });
-  }
-
-  _handleCreateAccount(createAccountPath: string) {
-    handleCreateAccountUrl({
-      path: createAccountPath,
-      navigation: this.navigation,
-    });
-  }
-
-  _handlePerps(perpsPath: string) {
-    handlePerpsUrl({
-      perpsPath,
-    });
-  }
-
-  _handlePredict(predictPath: string, origin?: string) {
-    handlePredictUrl({
-      predictPath,
-      origin,
-    });
-  }
-
-  // NOTE: keeping this for backwards compatibility
-  _handleOpenSwap() {
-    this.navigation.navigate(Routes.BRIDGE.ROOT);
-  }
-
-  _handleFastOnboarding(onboardingPath: string) {
-    handleFastOnboarding({ onboardingPath });
-  }
-
-  _handleEnableCardButton() {
-    handleEnableCardButton();
-  }
-
-=======
->>>>>>> a761f19b
   async parse(
     url: string,
     {
