import { Platform } from 'react-native';
import { ACTIONS, PREFIXES } from '../../../../../constants/deeplinks';
import Routes from '../../../../../constants/navigation/Routes';
import Device from '../../../../../util/device';
import AppConstants from '../../../../AppConstants';
import handleDeeplink from '../../../../SDKConnect/handlers/handleDeeplink';
import SDKConnect from '../../../../SDKConnect/SDKConnect';
import WC2Manager from '../../../../WalletConnect/WalletConnectV2';
import extractURLParams from '../../../utils/extractURLParams';
import handleMetaMaskDeeplink from '../handleMetaMaskDeeplink';
import handleRampUrl from '../handleRampUrl';
import handleDepositCashUrl from '../handleDepositCashUrl';

jest.mock('../../../../AppConstants');
jest.mock('../../../../SDKConnect/handlers/handleDeeplink');
jest.mock('../../../../SDKConnect/SDKConnect');
jest.mock('../../../../WalletConnect/WalletConnectV2');
jest.mock('../handleRampUrl');
jest.mock('../handleDepositCashUrl');
jest.mock('../../../../NativeModules', () => ({
  Minimizer: {
    goBack: jest.fn(),
  },
}));

describe('handleMetaMaskProtocol', () => {
  const mockGetApprovedHosts = jest.fn();
  const mockBindAndroidSDK = jest.fn();
  const mockNavigate = jest.fn();

  const mockHandleDeeplink = handleDeeplink as jest.Mock;
  const mockSDKConnectGetInstance = SDKConnect.getInstance as jest.Mock;
  const mockWC2ManagerGetInstance = WC2Manager.getInstance as jest.Mock;
  const mockHandleRampUrl = handleRampUrl as jest.MockedFunction<
    typeof handleRampUrl
  >;
  const mockHandleDepositCashUrl = handleDepositCashUrl as jest.MockedFunction<
    typeof handleDepositCashUrl
  >;

  const handled = jest.fn();

  let url = '';

  let params = {
    pubkey: '',
    uri: '',
    redirect: '',
    channelId: '',
    comm: '',
    hr: false,
  } as ReturnType<typeof extractURLParams>['params'];

  let origin = '';
  let wcURL = '';

  beforeEach(() => {
    jest.clearAllMocks();

    mockBindAndroidSDK.mockResolvedValue(undefined);
    mockHandleDeeplink.mockResolvedValue(undefined);

    mockSDKConnectGetInstance.mockImplementation(() => ({
      getConnections: jest.fn(),
      connectToChannel: jest.fn(),
      revalidateChannel: jest.fn(),
      reconnect: jest.fn(),
      getApprovedHosts: mockGetApprovedHosts,
      bindAndroidSDK: mockBindAndroidSDK,
      state: {
        navigation: {
          navigate: mockNavigate,
        },
      },
    }));

    mockWC2ManagerGetInstance.mockResolvedValue({
      connect: jest.fn(),
    });

    params = {
      pubkey: '',
      uri: '',
      redirect: '',
      channelId: '',
      comm: '',
      hr: false,
    };

    origin = 'test-origin';
    wcURL = 'test-wc-url';
    url = '';
  });

  it('calls handled', () => {
    handleMetaMaskDeeplink({
      handled,
      params,
      url,
      origin,
      wcURL,
    });

    expect(handled).toHaveBeenCalled();
  });

<<<<<<< HEAD
=======
  describe('when url starts with ${PREFIXES.METAMASK}${ACTIONS.ANDROID_SDK}', () => {
    beforeEach(() => {
      url = `${PREFIXES.METAMASK}${ACTIONS.ANDROID_SDK}`;
    });

    it('calls bindAndroidSDK', () => {
      handleMetaMaskDeeplink({
        handled,
        params,
        url,
        origin,
        wcURL,
      });

      expect(mockBindAndroidSDK).toHaveBeenCalled();
    });
  });

>>>>>>> 4d23ec50
  describe('when params.comm is "deeplinking"', () => {
    beforeEach(() => {
      url = `${PREFIXES.METAMASK}${ACTIONS.CONNECT}`;
      params.comm = 'deeplinking';
      params.channelId = 'test-channel-id';
      params.pubkey = 'test-pubkey';
      params.originatorInfo = 'test-originator-info';
      params.request = 'test-request';
    });

    it('throws an error if params.scheme is not defined', () => {
      params.scheme = undefined;

      expect(() => {
        handleMetaMaskDeeplink({
          handled,
          params,
          url,
          origin,
          wcURL,
        });
      }).toThrow('DeepLinkManager failed to connect - Invalid scheme');
    });

    it('calls handleConnection if params.scheme is defined', () => {
      const mockHandleConnection = jest.fn();
      mockSDKConnectGetInstance.mockImplementation(() => ({
        state: {
          deeplinkingService: {
            handleConnection: mockHandleConnection,
          },
        },
      }));

      params.scheme = 'test-scheme';

      handleMetaMaskDeeplink({
        handled,
        params,
        url,
        origin,
        wcURL,
      });

      expect(mockHandleConnection).toHaveBeenCalledWith({
        channelId: params.channelId,
        url,
        scheme: params.scheme,
        dappPublicKey: params.pubkey,
        originatorInfo: params.originatorInfo,
        request: params.request,
      });
    });
  });

  describe('when url starts with ${PREFIXES.METAMASK}${ACTIONS.MMSDK}', () => {
    beforeEach(() => {
      url = `${PREFIXES.METAMASK}${ACTIONS.MMSDK}`;
      params.channelId = 'test-channel-id';
      params.pubkey = 'test-pubkey';
      params.account = 'test-account';
    });

    it('throws an error if params.message is not defined', () => {
      params.message = undefined;

      expect(() => {
        handleMetaMaskDeeplink({
          handled,
          params,
          url,
          origin,
          wcURL,
        });
      }).toThrow(
        'DeepLinkManager: deeplinkingService failed to handleMessage - Invalid message',
      );
    });

    it('throws an error if params.scheme is not defined', () => {
      params.message = 'test-message';
      params.scheme = undefined;

      expect(() => {
        handleMetaMaskDeeplink({
          handled,
          params,
          url,
          origin,
          wcURL,
        });
      }).toThrow(
        'DeepLinkManager: deeplinkingService failed to handleMessage - Invalid scheme',
      );
    });

    it('calls handleMessage if params.message and params.scheme are defined', () => {
      const mockHandleMessage = jest.fn();
      mockSDKConnectGetInstance.mockImplementation(() => ({
        state: {
          deeplinkingService: {
            handleMessage: mockHandleMessage,
          },
        },
      }));

      params.message = 'test-message';
      params.scheme = 'test-scheme';

      handleMetaMaskDeeplink({
        handled,
        params,
        url,
        origin,
        wcURL,
      });

      expect(mockHandleMessage).toHaveBeenCalledWith({
        channelId: params.channelId,
        url,
        message: params.message,
        dappPublicKey: params.pubkey,
        scheme: params.scheme,
        account: params.account ?? '@',
      });
    });
  });

  describe('when url starts with ${PREFIXES.METAMASK}${ACTIONS.CONNECT}', () => {
    beforeEach(() => {
      url = `${PREFIXES.METAMASK}${ACTIONS.CONNECT}`;
    });

    it('displays RETURN_TO_DAPP_NOTIFICATION', () => {
      params.redirect = 'true';
      // Mock Device.isIos() to return true
      jest.spyOn(Device, 'isIos').mockReturnValue(true);

      // Set Platform.Version to '16' to ensure it's less than 17
      Object.defineProperty(Platform, 'Version', { get: () => '17' });

      handleMetaMaskDeeplink({
        handled,
        params,
        origin: AppConstants.DEEPLINKS.ORIGIN_DEEPLINK,
        wcURL,
        url,
      });

      expect(handled).toHaveBeenCalled();
      expect(mockNavigate).toHaveBeenCalledWith(Routes.MODAL.ROOT_MODAL_FLOW, {
        screen: Routes.SDK.RETURN_TO_DAPP_NOTIFICATION,
        hideReturnToApp: false,
      });
    });

    it('displays RETURN_TO_DAPP_NOTIFICATION with hideReturnToApp set to true', () => {
      params.redirect = 'true';
      params.hr = true;
      // Mock Device.isIos() to return true
      jest.spyOn(Device, 'isIos').mockReturnValue(true);

      // Set Platform.Version to '16' to ensure it's less than 17
      Object.defineProperty(Platform, 'Version', { get: () => '17' });

      handleMetaMaskDeeplink({
        handled,
        params,
        origin: AppConstants.DEEPLINKS.ORIGIN_DEEPLINK,
        wcURL,
        url,
      });

      expect(handled).toHaveBeenCalled();
      expect(mockNavigate).toHaveBeenCalledWith(Routes.MODAL.ROOT_MODAL_FLOW, {
        screen: Routes.SDK.RETURN_TO_DAPP_NOTIFICATION,
        hideReturnToApp: true,
      });
    });

    it('displays RETURN_TO_DAPP_NOTIFICATION with hideReturnToApp set to false', () => {
      params.redirect = 'true';
      params.hr = false;
      // Mock Device.isIos() to return true
      jest.spyOn(Device, 'isIos').mockReturnValue(true);

      // Set Platform.Version to '16' to ensure it's less than 17
      Object.defineProperty(Platform, 'Version', { get: () => '17' });

      handleMetaMaskDeeplink({
        handled,
        params,
        origin: AppConstants.DEEPLINKS.ORIGIN_DEEPLINK,
        wcURL,
        url,
      });

      expect(handled).toHaveBeenCalled();
      expect(mockNavigate).toHaveBeenCalledWith(Routes.MODAL.ROOT_MODAL_FLOW, {
        screen: Routes.SDK.RETURN_TO_DAPP_NOTIFICATION,
        hideReturnToApp: false,
      });
    });

    it('calls handleDeeplink when channel exists and params.redirect is falsy', () => {
      origin = AppConstants.DEEPLINKS.ORIGIN_DEEPLINK;
      params.channelId = 'ABC';
      params.redirect = '';
      mockGetApprovedHosts.mockReturnValue({ ABC: true });

      handleMetaMaskDeeplink({
        handled,
        params,
        url,
        origin,
        wcURL,
      });

      expect(mockHandleDeeplink).toHaveBeenCalledWith({
        channelId: params.channelId,
        origin,
        url,
        context: 'deeplink_scheme',
        otherPublicKey: params.pubkey,
        protocolVersion: 1,
        originatorInfo: undefined,
        rpc: undefined,
        hideReturnToApp: false,
        sdkConnect: expect.objectContaining({
          getApprovedHosts: mockGetApprovedHosts,
          bindAndroidSDK: mockBindAndroidSDK,
          state: {
            navigation: {
              navigate: mockNavigate,
            },
          },
        }),
      });
    });

    it('calls handleDeeplink with hideReturnToApp set to true', () => {
      origin = AppConstants.DEEPLINKS.ORIGIN_DEEPLINK;
      params.channelId = 'ABC';
      params.redirect = '';
      params.hr = true;
      mockGetApprovedHosts.mockReturnValue({ ABC: true });

      handleMetaMaskDeeplink({
        handled,
        params,
        url,
        origin,
        wcURL,
      });

      expect(mockHandleDeeplink).toHaveBeenCalledWith({
        channelId: params.channelId,
        origin,
        url,
        context: 'deeplink_scheme',
        otherPublicKey: params.pubkey,
        protocolVersion: 1,
        originatorInfo: undefined,
        rpc: undefined,
        hideReturnToApp: true,
        sdkConnect: expect.objectContaining({
          getApprovedHosts: mockGetApprovedHosts,
          bindAndroidSDK: mockBindAndroidSDK,
          state: {
            navigation: {
              navigate: mockNavigate,
            },
          },
        }),
      });
    });

    it('calls handleDeeplink with hideReturnToApp set to false', () => {
      origin = AppConstants.DEEPLINKS.ORIGIN_DEEPLINK;
      params.channelId = 'ABC';
      params.redirect = '';
      params.hr = false;
      mockGetApprovedHosts.mockReturnValue({ ABC: true });

      handleMetaMaskDeeplink({
        handled,
        params,
        url,
        origin,
        wcURL,
      });

      expect(mockHandleDeeplink).toHaveBeenCalledWith({
        channelId: params.channelId,
        origin,
        url,
        context: 'deeplink_scheme',
        otherPublicKey: params.pubkey,
        protocolVersion: 1,
        originatorInfo: undefined,
        rpc: undefined,
        hideReturnToApp: false,
        sdkConnect: expect.objectContaining({
          getApprovedHosts: mockGetApprovedHosts,
          bindAndroidSDK: mockBindAndroidSDK,
          state: {
            navigation: {
              navigate: mockNavigate,
            },
          },
        }),
      });
    });
  });

  describe('when url start with ${PREFIXES.METAMASK}${ACTIONS.WC} or with ${PREFIXES.METAMASK}/${ACTIONS.WC}', () => {
    beforeEach(() => {
      const urls = [
        `${PREFIXES.METAMASK}${ACTIONS.WC}`,
        `${PREFIXES.METAMASK}/${ACTIONS.WC}`,
      ];

      const randomIndex = Math.floor(Math.random() * urls.length);

      url = urls[randomIndex];
    });

    it('calls WC2Manager.getInstance().connect', () => {
      handleMetaMaskDeeplink({
        handled,
        params,
        url,
        origin,
        wcURL,
      });

      expect(mockWC2ManagerGetInstance).toHaveBeenCalledTimes(1);
    });
  });

  describe('when url start with ${PREFIXES.METAMASK}${ACTIONS.BUY_CRYPTO}', () => {
    beforeEach(() => {
      url = `${PREFIXES.METAMASK}${ACTIONS.BUY_CRYPTO}`;
    });

    it('calls handleRampUrl with BUY type', () => {
      handleMetaMaskDeeplink({
        handled,
        params,
        url,
        origin,
        wcURL,
      });

      expect(mockHandleRampUrl).toHaveBeenCalledWith(
        expect.objectContaining({
          rampType: expect.any(String), // RampType.BUY
        }),
      );
    });
  });

  describe('when url start with ${PREFIXES.METAMASK}${ACTIONS.SELL_CRYPTO}', () => {
    beforeEach(() => {
      url = `${PREFIXES.METAMASK}${ACTIONS.SELL_CRYPTO}`;
    });

    it('calls handleRampUrl with SELL type', () => {
      handleMetaMaskDeeplink({
        handled,
        params,
        url,
        origin,
        wcURL,
      });

      expect(mockHandleRampUrl).toHaveBeenCalledWith(
        expect.objectContaining({
          rampType: expect.any(String), // RampType.SELL
        }),
      );
    });
  });

  describe('when url start with ${PREFIXES.METAMASK}${ACTIONS.DEPOSIT}', () => {
    beforeEach(() => {
      url = `${PREFIXES.METAMASK}${ACTIONS.DEPOSIT}`;
    });

    it('calls handleDepositCashUrl', () => {
      handleMetaMaskDeeplink({
        handled,
        params,
        url,
        origin,
        wcURL,
      });

      expect(mockHandleDepositCashUrl).toHaveBeenCalledWith(
        expect.objectContaining({
          depositPath: expect.any(String), // RampType.DEPOSIT
        }),
      );
    });
  });
});<|MERGE_RESOLUTION|>--- conflicted
+++ resolved
@@ -104,27 +104,6 @@
     expect(handled).toHaveBeenCalled();
   });
 
-<<<<<<< HEAD
-=======
-  describe('when url starts with ${PREFIXES.METAMASK}${ACTIONS.ANDROID_SDK}', () => {
-    beforeEach(() => {
-      url = `${PREFIXES.METAMASK}${ACTIONS.ANDROID_SDK}`;
-    });
-
-    it('calls bindAndroidSDK', () => {
-      handleMetaMaskDeeplink({
-        handled,
-        params,
-        url,
-        origin,
-        wcURL,
-      });
-
-      expect(mockBindAndroidSDK).toHaveBeenCalled();
-    });
-  });
-
->>>>>>> 4d23ec50
   describe('when params.comm is "deeplinking"', () => {
     beforeEach(() => {
       url = `${PREFIXES.METAMASK}${ACTIONS.CONNECT}`;
