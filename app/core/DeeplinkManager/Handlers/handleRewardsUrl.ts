import NavigationService from '../../NavigationService';
import Routes from '../../../constants/navigation/Routes';
import DevLogger from '../../SDKConnect/utils/DevLogger';
import Logger from '../../../util/Logger';
<<<<<<< HEAD
import {
  HandleRewardsUrlParams,
  RewardsNavigationParams,
} from '../types/deepLink.types';
=======
import { store } from '../../../store';
import { setOnboardingReferralCode } from '../../../reducers/rewards';

interface HandleRewardsUrlParams {
  rewardsPath: string;
}

/**
 * Extensible interface for parsed rewards navigation parameters
 */
interface RewardsNavigationParams {
  referral?: string;
}
>>>>>>> 9c8be50b

/**
 * Parse URL parameters into typed navigation parameters
 * @param rewardsPath The rewards URL path with query parameters
 * @returns Typed navigation parameters
 */
const parseRewardsNavigationParams = (
  rewardsPath: string,
): RewardsNavigationParams => {
  const urlParams = new URLSearchParams(
    rewardsPath.includes('?') ? rewardsPath.split('?')[1] : '',
  );

  return {
    referral:
      (urlParams.get('referral') as RewardsNavigationParams['referral']) ||
      undefined,
  };
};

/**
 * Rewards deeplink handler with extensible parameter support
 *
 * @param params Object containing the rewards path
 *
 * Supported URL formats:
 * - https://link.metamask.io/rewards
 * - https://link.metamask.io/rewards?referral=code
 */
export const handleRewardsUrl = async ({
  rewardsPath,
}: HandleRewardsUrlParams) => {
  DevLogger.log(
    '[handleRewardsUrl] Starting rewards deeplink handling with path:',
    rewardsPath,
  );
  Logger.log(`[handleRewardsUrl] Raw rewardsPath received: "${rewardsPath}"`);

  try {
    // Parse navigation parameters from URL
    const urlParams = parseRewardsNavigationParams(rewardsPath);
    DevLogger.log('[handleRewardsUrl] Parsed URL parameters:', urlParams);

    if (urlParams.referral && urlParams.referral.length > 0) {
      store.dispatch(setOnboardingReferralCode(urlParams.referral));
    } else {
      // Clear any existing referral code
      store.dispatch(setOnboardingReferralCode(null));
    }
    NavigationService.navigation.navigate(Routes.REWARDS_VIEW);
  } catch (error) {
    DevLogger.log('Failed to handle rewards deeplink:', error);
    // Fallback to wallet home on error
    NavigationService.navigation.navigate(Routes.WALLET_VIEW, {
      screen: Routes.WALLET_VIEW,
    });
  }
};<|MERGE_RESOLUTION|>--- conflicted
+++ resolved
@@ -2,26 +2,12 @@
 import Routes from '../../../constants/navigation/Routes';
 import DevLogger from '../../SDKConnect/utils/DevLogger';
 import Logger from '../../../util/Logger';
-<<<<<<< HEAD
+import { store } from '../../../store';
+import { setOnboardingReferralCode } from '../../../reducers/rewards';
 import {
   HandleRewardsUrlParams,
   RewardsNavigationParams,
 } from '../types/deepLink.types';
-=======
-import { store } from '../../../store';
-import { setOnboardingReferralCode } from '../../../reducers/rewards';
-
-interface HandleRewardsUrlParams {
-  rewardsPath: string;
-}
-
-/**
- * Extensible interface for parsed rewards navigation parameters
- */
-interface RewardsNavigationParams {
-  referral?: string;
-}
->>>>>>> 9c8be50b
 
 /**
  * Parse URL parameters into typed navigation parameters
