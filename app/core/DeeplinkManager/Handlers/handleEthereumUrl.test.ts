--- conflicted
+++ resolved
@@ -215,10 +215,7 @@
       function_name: ETH_ACTIONS.TRANSFER,
       chain_id: 1,
       source: url,
-<<<<<<< HEAD
-=======
       origin,
->>>>>>> 961a5281
     });
   });
 
