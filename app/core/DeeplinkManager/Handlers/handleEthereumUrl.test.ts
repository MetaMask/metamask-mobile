--- conflicted
+++ resolved
@@ -7,13 +7,10 @@
 import { getDecimalChainId } from '../../../util/networks';
 import Engine from '../../Engine';
 import { MAINNET } from '../../../constants/network';
-<<<<<<< HEAD
-=======
 import {
   addTransactionForDeeplink,
   isDeeplinkRedesignedConfirmationCompatible,
 } from '../../../components/Views/confirmations/utils/deeplink';
->>>>>>> 733bad1a
 
 jest.mock('react-native');
 
@@ -40,11 +37,8 @@
   },
 }));
 
-<<<<<<< HEAD
-=======
 jest.mock('../../../components/Views/confirmations/utils/deeplink');
 
->>>>>>> 733bad1a
 describe('handleEthereumUrl', () => {
   let deeplinkManager: DeeplinkManager;
   const mockParse = parse as jest.Mock;
@@ -332,11 +326,7 @@
     );
   });
 
-<<<<<<< HEAD
-  it('switch to mainnet when isEvmSelected is false', async () => {
-=======
   it('switches to mainnet when isEvmSelected is false', async () => {
->>>>>>> 733bad1a
     const url = 'ethereum:transfer';
     const origin = 'test_origin';
     const mockSetActiveNetwork = jest.fn();
