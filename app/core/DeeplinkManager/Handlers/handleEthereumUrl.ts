import { CHAIN_IDS } from '@metamask/transaction-controller';
import { ParseOutput, parse } from 'eth-url-parser';
import { Alert } from 'react-native';
import { strings } from '../../../../locales/i18n';
import { ETH_ACTIONS } from '../../../constants/deeplinks';
import formattedDeeplinkParsedValue from '../../../util/formattedDeeplinkParsedValue';
import { NetworkSwitchErrorType } from '../../../constants/error';
import { getDecimalChainId } from '../../../util/networks';
import { MAINNET } from '../../../constants/network';
import Engine from '../../Engine';
import DeeplinkManager from '../DeeplinkManager';
import {
  addTransactionForDeeplink,
  isDeeplinkRedesignedConfirmationCompatible,
} from '../../../components/Views/confirmations/utils/deeplink';

async function handleEthereumUrl({
  deeplinkManager,
  url,
  origin,
}: {
  deeplinkManager: DeeplinkManager;
  url: string;
  origin: string;
}) {
  let ethUrl: ParseOutput;
  try {
    ethUrl = parse(url);
  } catch (e) {
    if (e) Alert.alert(strings('deeplink.invalid'), e.toString());
    return;
  }

  const txMeta = { ...ethUrl, source: url };

  try {
    const { MultichainNetworkController } = Engine.context;

    if (!MultichainNetworkController.state.isEvmSelected) {
      await MultichainNetworkController.setActiveNetwork(MAINNET);
    }
    // If the deeplink has a goerli chainId, show deprecation modal and return
    if (
      ethUrl.chain_id === getDecimalChainId(CHAIN_IDS.GOERLI) ||
      ethUrl.chain_id === CHAIN_IDS.GOERLI
    ) {
      deeplinkManager.navigation.navigate('DeprecatedNetworkDetails', {});
      return;
    }

    if (isDeeplinkRedesignedConfirmationCompatible(ethUrl.function_name)) {
<<<<<<< HEAD
      await addTransactionForDeeplink(txMeta);
=======
      await addTransactionForDeeplink({
        ...txMeta,
        origin,
      });
>>>>>>> 961a5281
      return;
    }

    /**
     * Validate and switch network before performing any other action
     */
    deeplinkManager._handleNetworkSwitch(ethUrl.chain_id);

    switch (ethUrl.function_name) {
      case ETH_ACTIONS.TRANSFER: {
        deeplinkManager.navigation.navigate('SendView', {
          screen: 'Send',
          params: { txMeta: { ...txMeta, action: 'send-token' } },
        });
        break;
      }
      case ETH_ACTIONS.APPROVE: {
        await deeplinkManager._approveTransaction(ethUrl, origin);
        break;
      }
      default: {
        if (ethUrl.parameters?.value) {
          ethUrl.parameters.value = formattedDeeplinkParsedValue(
            ethUrl.parameters.value,
          );
          deeplinkManager.navigation.navigate('SendView', {
            screen: 'Send',
            params: { txMeta: { ...txMeta, action: 'send-eth' } },
          });
        } else {
          deeplinkManager.navigation.navigate('SendFlowView', {
            screen: 'SendTo',
            params: { txMeta },
          });
        }
      }
    }
    // TODO: Replace "any" with type
    // eslint-disable-next-line @typescript-eslint/no-explicit-any
  } catch (e: any) {
    let alertMessage;
    switch (e.message) {
      case NetworkSwitchErrorType.missingNetworkId:
        alertMessage = strings('send.network_missing_id');
        break;
      default:
        alertMessage = strings('send.network_not_found_description', {
          chain_id: getDecimalChainId(ethUrl.chain_id),
        });
    }
    Alert.alert(strings('send.network_not_found_title'), alertMessage);
  }
}

export default handleEthereumUrl;<|MERGE_RESOLUTION|>--- conflicted
+++ resolved
@@ -49,14 +49,10 @@
     }
 
     if (isDeeplinkRedesignedConfirmationCompatible(ethUrl.function_name)) {
-<<<<<<< HEAD
-      await addTransactionForDeeplink(txMeta);
-=======
       await addTransactionForDeeplink({
         ...txMeta,
         origin,
       });
->>>>>>> 961a5281
       return;
     }
 
