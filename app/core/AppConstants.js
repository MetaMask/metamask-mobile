import Device from '../util/device';
import { MAINNET, RINKEBY } from '../constants/network';

const DEVELOPMENT = 'development';

export default {
<<<<<<< HEAD
	IS_DEV: process.env?.NODE_ENV === DEVELOPMENT,
	DEFAULT_LOCK_TIMEOUT: 30000,
	DEFAULT_SEARCH_ENGINE: 'DuckDuckGo',
	TX_CHECK_MAX_FREQUENCY: 5000,
	TX_CHECK_NORMAL_FREQUENCY: 10000,
	TX_CHECK_BACKGROUND_FREQUENCY: 30000,
	IPFS_OVERRIDE_PARAM: 'mm_override',
	IPFS_DEFAULT_GATEWAY_URL: 'https://cloudflare-ipfs.com/ipfs/',
	IPNS_DEFAULT_GATEWAY_URL: 'https://cloudflare-ipfs.com/ipns/',
	SWARM_DEFAULT_GATEWAY_URL: 'https://swarm-gateways.net/bzz:/',
	supportedTLDs: ['eth', 'xyz', 'test'],
	MAX_PUSH_NOTIFICATION_PROMPT_TIMES: 2,
	CONNEXT: {
		HUB_EXCHANGE_CEILING_TOKEN: 69,
		MIN_DEPOSIT_ETH: 0.03,
		MAX_DEPOSIT_TOKEN: 30,
		BLOCKED_DEPOSIT_DURATION_MINUTES: 5,
		CONTRACTS: {
			4: '0x0Fa90eC3AC3245112c6955d8F9DD74Ec9D599996',
			1: '0xdfa6edAe2EC0cF1d4A60542422724A48195A5071',
		},
		SUPPORTED_NETWORKS: [MAINNET, RINKEBY],
	},
	MM_UNIVERSAL_LINK_HOST: 'metamask.app.link',
	SAI_ADDRESS: '0x89d24A6b4CcB1B6fAA2625fE562bDD9a23260359',
	HOMEPAGE_URL: 'https://home.metamask.io/',
	SHORT_HOMEPAGE_URL: 'MetaMask.io',
	ZERO_ADDRESS: '0x0000000000000000000000000000000000000000',
	USER_AGENT: Device.isAndroid()
		? 'Mozilla/5.0 (Linux; Android 10; Android SDK built for x86 Build/OSM1.180201.023) AppleWebKit/537.36 (KHTML, like Gecko) Chrome/77.0.3865.92 Mobile Safari/537.36'
		: 'Mozilla/5.0 (iPhone; CPU iPhone OS 13_1 like Mac OS X) AppleWebKit/605.1.15 (KHTML, like Gecko) CriOS/76.0.3809.123 Mobile/15E148 Safari/605.1',
	NOTIFICATION_NAMES: {
		accountsChanged: 'metamask_accountsChanged',
		unlockStateChanged: 'metamask_unlockStateChanged',
		chainChanged: 'metamask_chainChanged',
	},
	FIAT_ORDERS: {
		TRANSAK_URL: 'https://global.transak.com/',
		TRANSAK_URL_STAGING: 'https://staging-global.transak.com/',
		TRANSAK_API_URL_PRODUCTION: 'https://api.transak.com/',
		TRANSAK_API_URL_STAGING: 'https://staging-api.transak.com/',
		TRANSAK_REDIRECT_URL: 'https://metamask.io/',
		MOONPAY_URL: 'https://buy.moonpay.com/',
		MOONPAY_URL_STAGING: 'https://buy-sandbox.moonpay.com/',
		MOONPAY_API_URL_PRODUCTION: 'https://api.moonpay.com/',
		MOONPAY_REDIRECT_URL: 'about:blank',
		MOONPAY_SIGN_URL_PRODUCTION: 'https://swap.metaswap.codefi.network/moonpaySign',
		MOONPAY_SIGN_URL_STAGING: 'https://swap.metaswap-dev.codefi.network/moonpaySign',
		WYRE_API_ENDPOINT: 'https://api.sendwyre.com/',
		WYRE_API_ENDPOINT_TEST: 'https://api.testwyre.com/',
		WYRE_MERCHANT_ID: 'merchant.io.metamask.wyre',
		WYRE_MERCHANT_ID_TEST: 'merchant.io.metamask.wyre.test',
		POLLING_FREQUENCY: 10000,

		SARDINE_URL: 'https://crypto-mobile.dev.sardine.ai/', // TODO: change to prod URL
		SARDINE_URL_STAGING: 'https://crypto-mobile.dev.sardine.ai/',
		SARDINE_API_URL_PRODUCTION: 'https://stoplight.io/mocks/sardineai/crypto-on-ramp/45224227/', // TODO: change to sardine base api (prod)
		SARDINE_API_URL_STAGING: 'https://stoplight.io/mocks/sardineai/crypto-on-ramp/45224227/', // TODO: change to sardine base api (dev)
		SARDINE_REDIRECT_URL: 'about:blank',
	},
	DEEPLINKS: {
		ORIGIN_DEEPLINK: 'deeplink',
		ORIGIN_QR_CODE: 'qr-code',
	},
	SWAPS: {
		ACTIVE: true,
		ONLY_MAINNET: true,
		CLIENT_ID: 'mobile',
		LIVENESS_POLLING_FREQUENCY: 5 * 60 * 1000,
		POLL_COUNT_LIMIT: 3,
		DEFAULT_SLIPPAGE: 3,
		CACHE_AGGREGATOR_METADATA_THRESHOLD: 5 * 60 * 1000,
		CACHE_TOKENS_THRESHOLD: 5 * 60 * 1000,
		CACHE_TOP_ASSETS_THRESHOLD: 5 * 60 * 1000,
	},
	MAX_SAFE_CHAIN_ID: 4503599627370476,
	URLS: {
		TERMS_AND_CONDITIONS: 'https://consensys.net/terms-of-use/',
		PRIVACY_POLICY: 'https://consensys.net/privacy-policy/',
		CONNECTIVITY_ISSUES: 'https://metamask.zendesk.com/hc/en-us/articles/360059386712',
		NFT: 'https://metamask.zendesk.com/hc/en-us/articles/360058238591-NFT-tokens-in-MetaMask-wallet',
		SECURITY:
			'https://metamask.zendesk.com/hc/en-us/articles/360015489591-Basic-Safety-and-Security-Tips-for-MetaMask',
	},
	ERRORS: {
		INFURA_BLOCKED_MESSAGE: 'EthQuery - RPC Error - This service is not available in your country',
	},
	GAS_OPTIONS: {
		LOW: 'low',
		MEDIUM: 'medium',
		HIGH: 'high',
	},
	GAS_TIMES: {
		UNKNOWN: 'unknown',
		MAYBE: 'maybe',
		LIKELY: 'likely',
		VERY_LIKELY: 'very_likely',
		AT_LEAST: 'at_least',
		LESS_THAN: 'less_than',
		RANGE: 'range',
	},
	REVIEW_PROMPT: {
		HIGH_GAS_FEES: 'https://metamask.zendesk.com/hc/en-us/articles/360058751211-Why-my-gas-fees-are-so-high',
		MISSING_TOKENS:
			'https://metamask.zendesk.com/hc/en-us/articles/360015489031-How-to-add-unlisted-tokens-custom-tokens-in-MetaMask',
		SWAP_ISSUES: 'https://metamask.zendesk.com/hc/en-us/articles/360060329612-Error-fetching-quote',
		SUPPORT: 'https://support.metamask.io',
	},
	BUNDLE_IDS: {
		IOS: 'io.metamask.MetaMask',
		ANDROID: 'io.metamask',
	},
=======
  IS_DEV: process.env?.NODE_ENV === DEVELOPMENT,
  DEFAULT_LOCK_TIMEOUT: 30000,
  DEFAULT_SEARCH_ENGINE: 'DuckDuckGo',
  TX_CHECK_MAX_FREQUENCY: 5000,
  TX_CHECK_NORMAL_FREQUENCY: 10000,
  TX_CHECK_BACKGROUND_FREQUENCY: 30000,
  IPFS_OVERRIDE_PARAM: 'mm_override',
  IPFS_DEFAULT_GATEWAY_URL: 'https://cloudflare-ipfs.com/ipfs/',
  IPNS_DEFAULT_GATEWAY_URL: 'https://cloudflare-ipfs.com/ipns/',
  SWARM_DEFAULT_GATEWAY_URL: 'https://swarm-gateways.net/bzz:/',
  supportedTLDs: ['eth', 'xyz', 'test'],
  MAX_PUSH_NOTIFICATION_PROMPT_TIMES: 2,
  CONNEXT: {
    HUB_EXCHANGE_CEILING_TOKEN: 69,
    MIN_DEPOSIT_ETH: 0.03,
    MAX_DEPOSIT_TOKEN: 30,
    BLOCKED_DEPOSIT_DURATION_MINUTES: 5,
    CONTRACTS: {
      4: '0x0Fa90eC3AC3245112c6955d8F9DD74Ec9D599996',
      1: '0xdfa6edAe2EC0cF1d4A60542422724A48195A5071',
    },
    SUPPORTED_NETWORKS: [MAINNET, RINKEBY],
  },
  MM_UNIVERSAL_LINK_HOST: 'metamask.app.link',
  MM_DEEP_ITMS_APP_LINK: 'https://metamask.app.link/skAH3BaF99',
  SAI_ADDRESS: '0x89d24A6b4CcB1B6fAA2625fE562bDD9a23260359',
  HOMEPAGE_URL: process.env.MM_HOMEPAGE || 'https://home.metamask.io/',
  SHORT_HOMEPAGE_URL: 'MetaMask.io',
  ZERO_ADDRESS: '0x0000000000000000000000000000000000000000',
  USER_AGENT: Device.isAndroid()
    ? 'Mozilla/5.0 (Linux; Android 10; Android SDK built for x86 Build/OSM1.180201.023) AppleWebKit/537.36 (KHTML, like Gecko) Chrome/77.0.3865.92 Mobile Safari/537.36'
    : 'Mozilla/5.0 (iPhone; CPU iPhone OS 13_1 like Mac OS X) AppleWebKit/605.1.15 (KHTML, like Gecko) CriOS/76.0.3809.123 Mobile/15E148 Safari/605.1',
  NOTIFICATION_NAMES: {
    accountsChanged: 'metamask_accountsChanged',
    unlockStateChanged: 'metamask_unlockStateChanged',
    chainChanged: 'metamask_chainChanged',
  },
  FIAT_ORDERS: {
    TRANSAK_URL: 'https://global.transak.com/',
    TRANSAK_URL_STAGING: 'https://staging-global.transak.com/',
    TRANSAK_API_URL_PRODUCTION: 'https://api.transak.com/',
    TRANSAK_API_URL_STAGING: 'https://staging-api.transak.com/',
    TRANSAK_REDIRECT_URL: 'https://metamask.io/',
    MOONPAY_URL: 'https://buy.moonpay.com/',
    MOONPAY_URL_STAGING: 'https://buy-sandbox.moonpay.com/',
    MOONPAY_API_URL_PRODUCTION: 'https://api.moonpay.com/',
    MOONPAY_REDIRECT_URL: 'about:blank',
    MOONPAY_SIGN_URL_PRODUCTION:
      'https://swap.metaswap.codefi.network/moonpaySign',
    MOONPAY_SIGN_URL_STAGING:
      'https://swap.metaswap-dev.codefi.network/moonpaySign',
    WYRE_API_ENDPOINT: 'https://api.sendwyre.com/',
    WYRE_API_ENDPOINT_TEST: 'https://api.testwyre.com/',
    WYRE_MERCHANT_ID: 'merchant.io.metamask.wyre',
    WYRE_MERCHANT_ID_TEST: 'merchant.io.metamask.wyre.test',
    POLLING_FREQUENCY: 10000,
  },
  DEEPLINKS: {
    ORIGIN_DEEPLINK: 'deeplink',
    ORIGIN_QR_CODE: 'qr-code',
  },
  SWAPS: {
    ACTIVE: true,
    ONLY_MAINNET: true,
    CLIENT_ID: 'mobile',
    LIVENESS_POLLING_FREQUENCY: 5 * 60 * 1000,
    POLL_COUNT_LIMIT: 3,
    DEFAULT_SLIPPAGE: 3,
    CACHE_AGGREGATOR_METADATA_THRESHOLD: 5 * 60 * 1000,
    CACHE_TOKENS_THRESHOLD: 5 * 60 * 1000,
    CACHE_TOP_ASSETS_THRESHOLD: 5 * 60 * 1000,
  },
  MAX_SAFE_CHAIN_ID: 4503599627370476,
  URLS: {
    TERMS_AND_CONDITIONS: 'https://consensys.net/terms-of-use/',
    PRIVACY_POLICY: 'https://consensys.net/privacy-policy/',
    CONNECTIVITY_ISSUES:
      'https://metamask.zendesk.com/hc/en-us/articles/360059386712',
    NFT: 'https://metamask.zendesk.com/hc/en-us/articles/360058238591-NFT-tokens-in-MetaMask-wallet',
    SECURITY:
      'https://metamask.zendesk.com/hc/en-us/articles/360015489591-Basic-Safety-and-Security-Tips-for-MetaMask',
    MM_FAUCET: 'https://faucet.metamask.io/',
  },
  ERRORS: {
    INFURA_BLOCKED_MESSAGE:
      'EthQuery - RPC Error - This service is not available in your country',
  },
  GAS_OPTIONS: {
    LOW: 'low',
    MEDIUM: 'medium',
    HIGH: 'high',
  },
  GAS_TIMES: {
    UNKNOWN: 'unknown',
    MAYBE: 'maybe',
    LIKELY: 'likely',
    VERY_LIKELY: 'very_likely',
    AT_LEAST: 'at_least',
    LESS_THAN: 'less_than',
    RANGE: 'range',
  },
  REVIEW_PROMPT: {
    HIGH_GAS_FEES:
      'https://metamask.zendesk.com/hc/en-us/articles/360058751211-Why-my-gas-fees-are-so-high',
    MISSING_TOKENS:
      'https://metamask.zendesk.com/hc/en-us/articles/360015489031-How-to-add-unlisted-tokens-custom-tokens-in-MetaMask',
    SWAP_ISSUES:
      'https://metamask.zendesk.com/hc/en-us/articles/360060329612-Error-fetching-quote',
    SUPPORT: 'https://support.metamask.io',
  },
  BUNDLE_IDS: {
    IOS: 'io.metamask.MetaMask',
    ANDROID: 'io.metamask',
  },
  LEAST_SUPPORTED_ANDROID_API_LEVEL: 29,
>>>>>>> 66ed5697
};<|MERGE_RESOLUTION|>--- conflicted
+++ resolved
@@ -4,120 +4,6 @@
 const DEVELOPMENT = 'development';
 
 export default {
-<<<<<<< HEAD
-	IS_DEV: process.env?.NODE_ENV === DEVELOPMENT,
-	DEFAULT_LOCK_TIMEOUT: 30000,
-	DEFAULT_SEARCH_ENGINE: 'DuckDuckGo',
-	TX_CHECK_MAX_FREQUENCY: 5000,
-	TX_CHECK_NORMAL_FREQUENCY: 10000,
-	TX_CHECK_BACKGROUND_FREQUENCY: 30000,
-	IPFS_OVERRIDE_PARAM: 'mm_override',
-	IPFS_DEFAULT_GATEWAY_URL: 'https://cloudflare-ipfs.com/ipfs/',
-	IPNS_DEFAULT_GATEWAY_URL: 'https://cloudflare-ipfs.com/ipns/',
-	SWARM_DEFAULT_GATEWAY_URL: 'https://swarm-gateways.net/bzz:/',
-	supportedTLDs: ['eth', 'xyz', 'test'],
-	MAX_PUSH_NOTIFICATION_PROMPT_TIMES: 2,
-	CONNEXT: {
-		HUB_EXCHANGE_CEILING_TOKEN: 69,
-		MIN_DEPOSIT_ETH: 0.03,
-		MAX_DEPOSIT_TOKEN: 30,
-		BLOCKED_DEPOSIT_DURATION_MINUTES: 5,
-		CONTRACTS: {
-			4: '0x0Fa90eC3AC3245112c6955d8F9DD74Ec9D599996',
-			1: '0xdfa6edAe2EC0cF1d4A60542422724A48195A5071',
-		},
-		SUPPORTED_NETWORKS: [MAINNET, RINKEBY],
-	},
-	MM_UNIVERSAL_LINK_HOST: 'metamask.app.link',
-	SAI_ADDRESS: '0x89d24A6b4CcB1B6fAA2625fE562bDD9a23260359',
-	HOMEPAGE_URL: 'https://home.metamask.io/',
-	SHORT_HOMEPAGE_URL: 'MetaMask.io',
-	ZERO_ADDRESS: '0x0000000000000000000000000000000000000000',
-	USER_AGENT: Device.isAndroid()
-		? 'Mozilla/5.0 (Linux; Android 10; Android SDK built for x86 Build/OSM1.180201.023) AppleWebKit/537.36 (KHTML, like Gecko) Chrome/77.0.3865.92 Mobile Safari/537.36'
-		: 'Mozilla/5.0 (iPhone; CPU iPhone OS 13_1 like Mac OS X) AppleWebKit/605.1.15 (KHTML, like Gecko) CriOS/76.0.3809.123 Mobile/15E148 Safari/605.1',
-	NOTIFICATION_NAMES: {
-		accountsChanged: 'metamask_accountsChanged',
-		unlockStateChanged: 'metamask_unlockStateChanged',
-		chainChanged: 'metamask_chainChanged',
-	},
-	FIAT_ORDERS: {
-		TRANSAK_URL: 'https://global.transak.com/',
-		TRANSAK_URL_STAGING: 'https://staging-global.transak.com/',
-		TRANSAK_API_URL_PRODUCTION: 'https://api.transak.com/',
-		TRANSAK_API_URL_STAGING: 'https://staging-api.transak.com/',
-		TRANSAK_REDIRECT_URL: 'https://metamask.io/',
-		MOONPAY_URL: 'https://buy.moonpay.com/',
-		MOONPAY_URL_STAGING: 'https://buy-sandbox.moonpay.com/',
-		MOONPAY_API_URL_PRODUCTION: 'https://api.moonpay.com/',
-		MOONPAY_REDIRECT_URL: 'about:blank',
-		MOONPAY_SIGN_URL_PRODUCTION: 'https://swap.metaswap.codefi.network/moonpaySign',
-		MOONPAY_SIGN_URL_STAGING: 'https://swap.metaswap-dev.codefi.network/moonpaySign',
-		WYRE_API_ENDPOINT: 'https://api.sendwyre.com/',
-		WYRE_API_ENDPOINT_TEST: 'https://api.testwyre.com/',
-		WYRE_MERCHANT_ID: 'merchant.io.metamask.wyre',
-		WYRE_MERCHANT_ID_TEST: 'merchant.io.metamask.wyre.test',
-		POLLING_FREQUENCY: 10000,
-
-		SARDINE_URL: 'https://crypto-mobile.dev.sardine.ai/', // TODO: change to prod URL
-		SARDINE_URL_STAGING: 'https://crypto-mobile.dev.sardine.ai/',
-		SARDINE_API_URL_PRODUCTION: 'https://stoplight.io/mocks/sardineai/crypto-on-ramp/45224227/', // TODO: change to sardine base api (prod)
-		SARDINE_API_URL_STAGING: 'https://stoplight.io/mocks/sardineai/crypto-on-ramp/45224227/', // TODO: change to sardine base api (dev)
-		SARDINE_REDIRECT_URL: 'about:blank',
-	},
-	DEEPLINKS: {
-		ORIGIN_DEEPLINK: 'deeplink',
-		ORIGIN_QR_CODE: 'qr-code',
-	},
-	SWAPS: {
-		ACTIVE: true,
-		ONLY_MAINNET: true,
-		CLIENT_ID: 'mobile',
-		LIVENESS_POLLING_FREQUENCY: 5 * 60 * 1000,
-		POLL_COUNT_LIMIT: 3,
-		DEFAULT_SLIPPAGE: 3,
-		CACHE_AGGREGATOR_METADATA_THRESHOLD: 5 * 60 * 1000,
-		CACHE_TOKENS_THRESHOLD: 5 * 60 * 1000,
-		CACHE_TOP_ASSETS_THRESHOLD: 5 * 60 * 1000,
-	},
-	MAX_SAFE_CHAIN_ID: 4503599627370476,
-	URLS: {
-		TERMS_AND_CONDITIONS: 'https://consensys.net/terms-of-use/',
-		PRIVACY_POLICY: 'https://consensys.net/privacy-policy/',
-		CONNECTIVITY_ISSUES: 'https://metamask.zendesk.com/hc/en-us/articles/360059386712',
-		NFT: 'https://metamask.zendesk.com/hc/en-us/articles/360058238591-NFT-tokens-in-MetaMask-wallet',
-		SECURITY:
-			'https://metamask.zendesk.com/hc/en-us/articles/360015489591-Basic-Safety-and-Security-Tips-for-MetaMask',
-	},
-	ERRORS: {
-		INFURA_BLOCKED_MESSAGE: 'EthQuery - RPC Error - This service is not available in your country',
-	},
-	GAS_OPTIONS: {
-		LOW: 'low',
-		MEDIUM: 'medium',
-		HIGH: 'high',
-	},
-	GAS_TIMES: {
-		UNKNOWN: 'unknown',
-		MAYBE: 'maybe',
-		LIKELY: 'likely',
-		VERY_LIKELY: 'very_likely',
-		AT_LEAST: 'at_least',
-		LESS_THAN: 'less_than',
-		RANGE: 'range',
-	},
-	REVIEW_PROMPT: {
-		HIGH_GAS_FEES: 'https://metamask.zendesk.com/hc/en-us/articles/360058751211-Why-my-gas-fees-are-so-high',
-		MISSING_TOKENS:
-			'https://metamask.zendesk.com/hc/en-us/articles/360015489031-How-to-add-unlisted-tokens-custom-tokens-in-MetaMask',
-		SWAP_ISSUES: 'https://metamask.zendesk.com/hc/en-us/articles/360060329612-Error-fetching-quote',
-		SUPPORT: 'https://support.metamask.io',
-	},
-	BUNDLE_IDS: {
-		IOS: 'io.metamask.MetaMask',
-		ANDROID: 'io.metamask',
-	},
-=======
   IS_DEV: process.env?.NODE_ENV === DEVELOPMENT,
   DEFAULT_LOCK_TIMEOUT: 30000,
   DEFAULT_SEARCH_ENGINE: 'DuckDuckGo',
@@ -174,6 +60,11 @@
     WYRE_MERCHANT_ID: 'merchant.io.metamask.wyre',
     WYRE_MERCHANT_ID_TEST: 'merchant.io.metamask.wyre.test',
     POLLING_FREQUENCY: 10000,
+    SARDINE_URL: 'https://crypto-mobile.dev.sardine.ai/', // TODO: change to prod URL
+		SARDINE_URL_STAGING: 'https://crypto-mobile.dev.sardine.ai/',
+		SARDINE_API_URL_PRODUCTION: 'https://stoplight.io/mocks/sardineai/crypto-on-ramp/45224227/', // TODO: change to sardine base api (prod)
+		SARDINE_API_URL_STAGING: 'https://stoplight.io/mocks/sardineai/crypto-on-ramp/45224227/', // TODO: change to sardine base api (dev)
+		SARDINE_REDIRECT_URL: 'about:blank',
   },
   DEEPLINKS: {
     ORIGIN_DEEPLINK: 'deeplink',
@@ -233,5 +124,4 @@
     ANDROID: 'io.metamask',
   },
   LEAST_SUPPORTED_ANDROID_API_LEVEL: 29,
->>>>>>> 66ed5697
 };