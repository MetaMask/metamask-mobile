import Device from '../util/device';
import { MAINNET, RINKEBY } from '../constants/network';

const DEVELOPMENT = 'development';

export default {
  IS_DEV: process.env?.NODE_ENV === DEVELOPMENT,
  DEFAULT_LOCK_TIMEOUT: 30000,
<<<<<<< HEAD
  DEFAULT_SEARCH_ENGINE: 'https://presearch.com/search?q=%s',
=======
  DEFAULT_SEARCH_ENGINE: 'Presearch',
>>>>>>> 204520ff
  TX_CHECK_MAX_FREQUENCY: 5000,
  TX_CHECK_NORMAL_FREQUENCY: 10000,
  TX_CHECK_BACKGROUND_FREQUENCY: 30000,
  IPFS_OVERRIDE_PARAM: 'mm_override',
  IPFS_DEFAULT_GATEWAY_URL: 'https://cloudflare-ipfs.com/ipfs/',
  IPNS_DEFAULT_GATEWAY_URL: 'https://cloudflare-ipfs.com/ipns/',
  SWARM_DEFAULT_GATEWAY_URL: 'https://swarm-gateways.net/bzz:/',
  supportedTLDs: ['eth', 'xyz', 'test'],
  MAX_PUSH_NOTIFICATION_PROMPT_TIMES: 2,
  PORTFOLIO_URL:
    process.env.MM_PORTFOLIO_URL || 'https://portfolio.metamask.io',
  CONNEXT: {
    HUB_EXCHANGE_CEILING_TOKEN: 69,
    MIN_DEPOSIT_ETH: 0.03,
    MAX_DEPOSIT_TOKEN: 30,
    BLOCKED_DEPOSIT_DURATION_MINUTES: 5,
    CONTRACTS: {
      4: '0x0Fa90eC3AC3245112c6955d8F9DD74Ec9D599996',
      1: '0xdfa6edAe2EC0cF1d4A60542422724A48195A5071',
    },
    SUPPORTED_NETWORKS: [MAINNET, RINKEBY],
  },
  MM_UNIVERSAL_LINK_HOST: 'metamask.app.link',
  MM_DEEP_ITMS_APP_LINK: 'https://metamask.app.link/skAH3BaF99',
  SAI_ADDRESS: '0x89d24A6b4CcB1B6fAA2625fE562bDD9a23260359',
  HOMEPAGE_URL: process.env.MM_HOMEPAGE || 'https://home.metamask.io/',
  SHORT_HOMEPAGE_URL: 'MetaMask.io',
  ZERO_ADDRESS: '0x0000000000000000000000000000000000000000',
  USER_AGENT: Device.isAndroid()
    ? 'Mozilla/5.0 (Linux; Android 10; Android SDK built for x86 Build/OSM1.180201.023) AppleWebKit/537.36 (KHTML, like Gecko) Chrome/77.0.3865.92 Mobile Safari/537.36'
    : 'Mozilla/5.0 (iPhone; CPU iPhone OS 13_1 like Mac OS X) AppleWebKit/605.1.15 (KHTML, like Gecko) CriOS/76.0.3809.123 Mobile/15E148 Safari/605.1',
  NOTIFICATION_NAMES: {
    accountsChanged: 'metamask_accountsChanged',
    unlockStateChanged: 'metamask_unlockStateChanged',
    chainChanged: 'metamask_chainChanged',
  },
  FIAT_ORDERS: {
    POLLING_FREQUENCY: 10000,
  },
  DEEPLINKS: {
    ORIGIN_DEEPLINK: 'deeplink',
    ORIGIN_QR_CODE: 'qr-code',
  },
  WALLET_CONNECT: {
    //One day in hours
    SESSION_LIFETIME: 24,
    LIMIT_SESSIONS: 20,
  },
  SWAPS: {
    ACTIVE: true,
    ONLY_MAINNET: true,
    CLIENT_ID: 'mobile',
    LIVENESS_POLLING_FREQUENCY: 5 * 60 * 1000,
    POLL_COUNT_LIMIT: 3,
    DEFAULT_SLIPPAGE: 2,
    CACHE_AGGREGATOR_METADATA_THRESHOLD: 5 * 60 * 1000,
    CACHE_TOKENS_THRESHOLD: 5 * 60 * 1000,
    CACHE_TOP_ASSETS_THRESHOLD: 5 * 60 * 1000,
  },
  MAX_SAFE_CHAIN_ID: 4503599627370476,
  URLS: {
    TERMS_AND_CONDITIONS: 'https://consensys.net/terms-of-use/',
    PRIVACY_POLICY: 'https://consensys.net/privacy-policy/',
    DATA_RETENTION_UPDATE:
      'https://consensys.net/blog/news/consensys-data-retention-update/',
    CONNECTIVITY_ISSUES:
      'https://metamask.zendesk.com/hc/en-us/articles/360059386712',
    NFT: 'https://metamask.zendesk.com/hc/en-us/articles/360058238591-NFT-tokens-in-MetaMask-wallet',
    SECURITY:
      'https://metamask.zendesk.com/hc/en-us/articles/360015489591-Basic-Safety-and-Security-Tips-for-MetaMask',
    TOKEN_BALANCE:
      'https://metamask.zendesk.com/hc/en-us/articles/360028059272-What-to-do-when-your-balance-of-ETH-and-or-ERC20-tokens-is-incorrect-inaccurate',
    MM_FAUCET: 'https://faucet.metamask.io/',
    WHY_TRANSACTION_TAKE_TIME:
      'https://community.metamask.io/t/what-is-gas-why-do-transactions-take-so-long/3172',
  },
  ERRORS: {
    INFURA_BLOCKED_MESSAGE:
      'EthQuery - RPC Error - This service is not available in your country',
  },
  GAS_OPTIONS: {
    LOW: 'low',
    MEDIUM: 'medium',
    HIGH: 'high',
    MARKET: 'market',
    AGGRESSIVE: 'aggressive',
  },
  GAS_TIMES: {
    UNKNOWN: 'unknown',
    MAYBE: 'maybe',
    LIKELY: 'likely',
    VERY_LIKELY: 'very_likely',
    AT_LEAST: 'at_least',
    LESS_THAN: 'less_than',
    RANGE: 'range',
  },
  REVIEW_PROMPT: {
    HIGH_GAS_FEES:
      'https://metamask.zendesk.com/hc/en-us/articles/360058751211-Why-my-gas-fees-are-so-high',
    MISSING_TOKENS:
      'https://metamask.zendesk.com/hc/en-us/articles/360015489031-How-to-add-unlisted-tokens-custom-tokens-in-MetaMask',
    SWAP_ISSUES:
      'https://metamask.zendesk.com/hc/en-us/articles/360060329612-Error-fetching-quote',
    SUPPORT: 'https://support.metamask.io',
  },
  BUNDLE_IDS: {
    IOS: 'io.metamask.MetaMask',
    ANDROID: 'io.metamask',
  },
  LEAST_SUPPORTED_ANDROID_API_LEVEL: 29,
  ADD_CUSTOM_NETWORK_POPULAR_TAB_ID: 'popular-tab',
  ADD_CUSTOM_NETWORK_CUSTOM_TAB_ID: 'custom-tab',
  REQUEST_SOURCES: {
    SDK_REMOTE_CONN: 'MetaMask-SDK-Remote-Conn',
    WC: 'WalletConnect',
    IN_APP_BROWSER: 'In-App-Browser',
  },
  MM_SDK: {
    SDK_CONNECTIONS: 'sdkConnections',
    SDK_APPROVEDHOSTS: 'sdkApprovedHosts',
  },
  CANCEL_RATE: 'Transactions (Cancel)',
  SPEED_UP_RATE: 'Transactions (Speed Up)',
  NETWORK_STATE_CHANGE_EVENT: 'NetworkController:stateChange',
  ETH_SIGN_ERROR: 'eth_sign requires 32 byte message hash',
  TERMS_OF_USE: {
    TERMS_DISPLAYED: 'ToU Displayed',
    TERMS_ACCEPTED: 'ToU Accepted',
    TERMS_OF_USE_URL_WITHOUT_COOKIES:
      'https://consensys.net/terms-of-use?standalone=true',
  },
};<|MERGE_RESOLUTION|>--- conflicted
+++ resolved
@@ -6,11 +6,9 @@
 export default {
   IS_DEV: process.env?.NODE_ENV === DEVELOPMENT,
   DEFAULT_LOCK_TIMEOUT: 30000,
-<<<<<<< HEAD
+  
   DEFAULT_SEARCH_ENGINE: 'https://presearch.com/search?q=%s',
-=======
-  DEFAULT_SEARCH_ENGINE: 'Presearch',
->>>>>>> 204520ff
+
   TX_CHECK_MAX_FREQUENCY: 5000,
   TX_CHECK_NORMAL_FREQUENCY: 10000,
   TX_CHECK_BACKGROUND_FREQUENCY: 30000,
