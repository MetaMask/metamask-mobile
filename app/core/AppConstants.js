import Device from '../util/device';
import { MAINNET, RINKEBY } from '../constants/network';

const DEVELOPMENT = 'development';

export default {
  IS_DEV: process.env?.NODE_ENV === DEVELOPMENT,
  DEFAULT_LOCK_TIMEOUT: 30000,
  DEFAULT_SEARCH_ENGINE: 'DuckDuckGo',
  TX_CHECK_MAX_FREQUENCY: 5000,
  TX_CHECK_NORMAL_FREQUENCY: 10000,
  TX_CHECK_BACKGROUND_FREQUENCY: 30000,
  IPFS_OVERRIDE_PARAM: 'mm_override',
  IPFS_DEFAULT_GATEWAY_URL: 'https://cloudflare-ipfs.com/ipfs/',
  IPNS_DEFAULT_GATEWAY_URL: 'https://cloudflare-ipfs.com/ipns/',
  SWARM_DEFAULT_GATEWAY_URL: 'https://swarm-gateways.net/bzz:/',
  supportedTLDs: ['eth', 'xyz', 'test'],
  MAX_PUSH_NOTIFICATION_PROMPT_TIMES: 2,
  CONNEXT: {
    HUB_EXCHANGE_CEILING_TOKEN: 69,
    MIN_DEPOSIT_ETH: 0.03,
    MAX_DEPOSIT_TOKEN: 30,
    BLOCKED_DEPOSIT_DURATION_MINUTES: 5,
    CONTRACTS: {
      4: '0x0Fa90eC3AC3245112c6955d8F9DD74Ec9D599996',
      1: '0xdfa6edAe2EC0cF1d4A60542422724A48195A5071',
    },
    SUPPORTED_NETWORKS: [MAINNET, RINKEBY],
  },
  MM_UNIVERSAL_LINK_HOST: 'metamask.app.link',
  MM_DEEP_ITMS_APP_LINK: 'https://metamask.app.link/skAH3BaF99',
  SAI_ADDRESS: '0x89d24A6b4CcB1B6fAA2625fE562bDD9a23260359',
  HOMEPAGE_URL: process.env.MM_HOMEPAGE || 'https://home.metamask.io/',
  SHORT_HOMEPAGE_URL: 'MetaMask.io',
  ZERO_ADDRESS: '0x0000000000000000000000000000000000000000',
  USER_AGENT: Device.isAndroid()
    ? 'Mozilla/5.0 (Linux; Android 10; Android SDK built for x86 Build/OSM1.180201.023) AppleWebKit/537.36 (KHTML, like Gecko) Chrome/77.0.3865.92 Mobile Safari/537.36'
    : 'Mozilla/5.0 (iPhone; CPU iPhone OS 13_1 like Mac OS X) AppleWebKit/605.1.15 (KHTML, like Gecko) CriOS/76.0.3809.123 Mobile/15E148 Safari/605.1',
  NOTIFICATION_NAMES: {
    accountsChanged: 'metamask_accountsChanged',
    unlockStateChanged: 'metamask_unlockStateChanged',
    chainChanged: 'metamask_chainChanged',
  },
  FIAT_ORDERS: {
    TRANSAK_URL: 'https://global.transak.com/',
    TRANSAK_URL_STAGING: 'https://staging-global.transak.com/',
    TRANSAK_API_URL_PRODUCTION: 'https://api.transak.com/',
    TRANSAK_API_URL_STAGING: 'https://staging-api.transak.com/',
    TRANSAK_REDIRECT_URL: 'https://metamask.io/',
    MOONPAY_URL: 'https://buy.moonpay.com/',
    MOONPAY_URL_STAGING: 'https://buy-sandbox.moonpay.com/',
    MOONPAY_API_URL_PRODUCTION: 'https://api.moonpay.com/',
    MOONPAY_REDIRECT_URL: 'about:blank',
    MOONPAY_SIGN_URL_PRODUCTION:
      'https://swap.metaswap.codefi.network/moonpaySign',
    MOONPAY_SIGN_URL_STAGING:
      'https://swap.metaswap-dev.codefi.network/moonpaySign',
    WYRE_API_ENDPOINT: 'https://api.sendwyre.com/',
    WYRE_API_ENDPOINT_TEST: 'https://api.testwyre.com/',
    WYRE_MERCHANT_ID: 'merchant.io.metamask.wyre',
    WYRE_MERCHANT_ID_TEST: 'merchant.io.metamask.wyre.test',
    POLLING_FREQUENCY: 10000,
  },
  DEEPLINKS: {
    ORIGIN_DEEPLINK: 'deeplink',
    ORIGIN_QR_CODE: 'qr-code',
  },
  WALLET_CONNECT: {
    //One day in hours
    SESSION_LIFETIME: 24,
    LIMIT_SESSIONS: 20,
  },
  SWAPS: {
    ACTIVE: true,
    ONLY_MAINNET: true,
    CLIENT_ID: 'mobile',
    LIVENESS_POLLING_FREQUENCY: 5 * 60 * 1000,
    POLL_COUNT_LIMIT: 3,
    DEFAULT_SLIPPAGE: 2,
    CACHE_AGGREGATOR_METADATA_THRESHOLD: 5 * 60 * 1000,
    CACHE_TOKENS_THRESHOLD: 5 * 60 * 1000,
    CACHE_TOP_ASSETS_THRESHOLD: 5 * 60 * 1000,
  },
  MAX_SAFE_CHAIN_ID: 4503599627370476,
  URLS: {
    TERMS_AND_CONDITIONS: 'https://consensys.net/terms-of-use/',
    PRIVACY_POLICY: 'https://consensys.net/privacy-policy/',
    CONNECTIVITY_ISSUES:
      'https://metamask.zendesk.com/hc/en-us/articles/360059386712',
    NFT: 'https://metamask.zendesk.com/hc/en-us/articles/360058238591-NFT-tokens-in-MetaMask-wallet',
    SECURITY:
      'https://metamask.zendesk.com/hc/en-us/articles/360015489591-Basic-Safety-and-Security-Tips-for-MetaMask',
    TOKEN_BALANCE:
      'https://metamask.zendesk.com/hc/en-us/articles/360028059272-What-to-do-when-your-balance-of-ETH-and-or-ERC20-tokens-is-incorrect-inaccurate',
    MM_FAUCET: 'https://faucet.metamask.io/',
    WHY_TRANSACTION_TAKE_TIME:
      'https://community.metamask.io/t/what-is-gas-why-do-transactions-take-so-long/3172',
  },
  ERRORS: {
    INFURA_BLOCKED_MESSAGE:
      'EthQuery - RPC Error - This service is not available in your country',
  },
  GAS_OPTIONS: {
    LOW: 'low',
    MEDIUM: 'medium',
    HIGH: 'high',
    MARKET: 'market',
    AGGRESSIVE: 'aggressive',
  },
  GAS_TIMES: {
    UNKNOWN: 'unknown',
    MAYBE: 'maybe',
    LIKELY: 'likely',
    VERY_LIKELY: 'very_likely',
    AT_LEAST: 'at_least',
    LESS_THAN: 'less_than',
    RANGE: 'range',
  },
  REVIEW_PROMPT: {
    HIGH_GAS_FEES:
      'https://metamask.zendesk.com/hc/en-us/articles/360058751211-Why-my-gas-fees-are-so-high',
    MISSING_TOKENS:
      'https://metamask.zendesk.com/hc/en-us/articles/360015489031-How-to-add-unlisted-tokens-custom-tokens-in-MetaMask',
    SWAP_ISSUES:
      'https://metamask.zendesk.com/hc/en-us/articles/360060329612-Error-fetching-quote',
    SUPPORT: 'https://support.metamask.io',
  },
  BUNDLE_IDS: {
    IOS: 'io.metamask.MetaMask',
    ANDROID: 'io.metamask',
  },
  LEAST_SUPPORTED_ANDROID_API_LEVEL: 29,
  ADD_CUSTOM_NETWORK_POPULAR_TAB_ID: 'popular-tab',
  ADD_CUSTOM_NETWORK_CUSTOM_TAB_ID: 'custom-tab',
  REQUEST_SOURCES: {
    SDK_REMOTE_CONN: 'MetaMask-SDK-Remote-Conn',
    WC: 'WalletConnect',
    IN_APP_BROWSER: 'In-App-Browser',
  },
  MM_SDK: {
    SDK_CONNECTIONS: 'sdkConnections',
    SDK_APPROVEDHOSTS: 'sdkApprovedHosts',
  },
  CANCEL_RATE: 'Transactions (Cancel)',
  SPEED_UP_RATE: 'Transactions (Speed Up)',
<<<<<<< HEAD
  NETWORK_STATE_CHANGE_EVENT: 'NetworkController:stateChange',
=======
  ETH_SIGN_ERROR: 'eth_sign requires 32 byte message hash',
>>>>>>> 09b2cbce
};<|MERGE_RESOLUTION|>--- conflicted
+++ resolved
@@ -143,9 +143,6 @@
   },
   CANCEL_RATE: 'Transactions (Cancel)',
   SPEED_UP_RATE: 'Transactions (Speed Up)',
-<<<<<<< HEAD
   NETWORK_STATE_CHANGE_EVENT: 'NetworkController:stateChange',
-=======
   ETH_SIGN_ERROR: 'eth_sign requires 32 byte message hash',
->>>>>>> 09b2cbce
 };