import Device from '../util/Device';
import { MAINNET, RINKEBY } from '../constants/network';

const DEVELOPMENT = 'development';

export default {
	IS_DEV: process.env?.NODE_ENV === DEVELOPMENT,
	DEFAULT_LOCK_TIMEOUT: 30000,
	DEFAULT_SEARCH_ENGINE: 'DuckDuckGo',
	TX_CHECK_MAX_FREQUENCY: 5000,
	TX_CHECK_NORMAL_FREQUENCY: 10000,
	TX_CHECK_BACKGROUND_FREQUENCY: 30000,
	IPFS_OVERRIDE_PARAM: 'mm_override',
	IPFS_DEFAULT_GATEWAY_URL: 'https://cloudflare-ipfs.com/ipfs/',
	IPNS_DEFAULT_GATEWAY_URL: 'https://cloudflare-ipfs.com/ipns/',
	SWARM_DEFAULT_GATEWAY_URL: 'https://swarm-gateways.net/bzz:/',
	supportedTLDs: ['eth', 'xyz', 'test'],
	MAX_PUSH_NOTIFICATION_PROMPT_TIMES: 2,
	CONNEXT: {
		HUB_EXCHANGE_CEILING_TOKEN: 69,
		MIN_DEPOSIT_ETH: 0.03,
		MAX_DEPOSIT_TOKEN: 30,
		BLOCKED_DEPOSIT_DURATION_MINUTES: 5,
		CONTRACTS: {
			4: '0x0Fa90eC3AC3245112c6955d8F9DD74Ec9D599996',
			1: '0xdfa6edAe2EC0cF1d4A60542422724A48195A5071'
		},
		SUPPORTED_NETWORKS: [MAINNET, RINKEBY]
	},
	MM_UNIVERSAL_LINK_HOST: 'metamask.app.link',
	SAI_ADDRESS: '0x89d24A6b4CcB1B6fAA2625fE562bDD9a23260359',
	HOMEPAGE_URL: 'https://home.metamask.io/',
	ZERO_ADDRESS: '0x0000000000000000000000000000000000000000',
	INSTAPAY_GAS_PONDERATOR: 1.2,
	USER_AGENT: Device.isAndroid()
		? 'Mozilla/5.0 (Linux; Android 10; Android SDK built for x86 Build/OSM1.180201.023) AppleWebKit/537.36 (KHTML, like Gecko) Chrome/77.0.3865.92 Mobile Safari/537.36'
		: 'Mozilla/5.0 (iPhone; CPU iPhone OS 13_1 like Mac OS X) AppleWebKit/605.1.15 (KHTML, like Gecko) CriOS/76.0.3809.123 Mobile/15E148 Safari/605.1',
	NOTIFICATION_NAMES: {
		accountsChanged: 'metamask_accountsChanged',
		unlockStateChanged: 'metamask_unlockStateChanged',
		chainChanged: 'metamask_chainChanged'
	},
	FIAT_ORDERS: {
		TRANSAK_URL: 'https://global.transak.com/',
		TRANSAK_URL_STAGING: 'https://staging-global.transak.com/',
		TRANSAK_API_URL_PRODUCTION: 'https://api.transak.com/',
		TRANSAK_API_URL_STAGING: 'https://staging-api.transak.com/',
		TRANSAK_REDIRECT_URL: 'https://metamask.io/',
		WYRE_API_ENDPOINT: 'https://api.sendwyre.com/',
		WYRE_API_ENDPOINT_TEST: 'https://api.testwyre.com/',
		WYRE_MERCHANT_ID: 'merchant.io.metamask.wyre',
		WYRE_MERCHANT_ID_TEST: 'merchant.io.metamask.wyre.test',
		POLLING_FREQUENCY: 10000
	},
	DEEPLINKS: {
		ORIGIN_DEEPLINK: 'deeplink',
		ORIGIN_QR_CODE: 'qr-code'
	},
	SWAPS: {
		ACTIVE: false,
<<<<<<< HEAD
=======
		ONLY_MAINNET: true,
		LIVENESS_POLLING_FREQUENCY: 5 * 60 * 1000,
>>>>>>> d647e236
		POLL_COUNT_LIMIT: 3,
		POLLING_INTERVAL: 2 * 60 * 1000,
		DEFAULT_SLIPPAGE: 3
	},
	MAX_SAFE_CHAIN_ID: 4503599627370476
};<|MERGE_RESOLUTION|>--- conflicted
+++ resolved
@@ -58,11 +58,8 @@
 	},
 	SWAPS: {
 		ACTIVE: false,
-<<<<<<< HEAD
-=======
 		ONLY_MAINNET: true,
 		LIVENESS_POLLING_FREQUENCY: 5 * 60 * 1000,
->>>>>>> d647e236
 		POLL_COUNT_LIMIT: 3,
 		POLLING_INTERVAL: 2 * 60 * 1000,
 		DEFAULT_SLIPPAGE: 3
