import Device from '../util/device';

const DEVELOPMENT = 'development';

export default {
  IS_DEV: process.env?.NODE_ENV === DEVELOPMENT,
  DEFAULT_LOCK_TIMEOUT: 30000,
  DEFAULT_SEARCH_ENGINE: 'DuckDuckGo',
  TX_CHECK_MAX_FREQUENCY: 5000,
  TX_CHECK_NORMAL_FREQUENCY: 10000,
  TX_CHECK_BACKGROUND_FREQUENCY: 30000,
  IPFS_OVERRIDE_PARAM: 'mm_override',
  IPFS_DEFAULT_GATEWAY_URL: 'https://cloudflare-ipfs.com/ipfs/',
  IPNS_DEFAULT_GATEWAY_URL: 'https://cloudflare-ipfs.com/ipns/',
  SWARM_DEFAULT_GATEWAY_URL: 'https://swarm-gateways.net/bzz:/',
  supportedTLDs: ['eth', 'xyz', 'test'],
  MAX_PUSH_NOTIFICATION_PROMPT_TIMES: 2,
<<<<<<< HEAD
=======
  PORTFOLIO_URL:
    process.env.MM_PORTFOLIO_URL || 'https://portfolio.metamask.io',
  CONNEXT: {
    HUB_EXCHANGE_CEILING_TOKEN: 69,
    MIN_DEPOSIT_ETH: 0.03,
    MAX_DEPOSIT_TOKEN: 30,
    BLOCKED_DEPOSIT_DURATION_MINUTES: 5,
    CONTRACTS: {
      4: '0x0Fa90eC3AC3245112c6955d8F9DD74Ec9D599996',
      1: '0xdfa6edAe2EC0cF1d4A60542422724A48195A5071',
    },
    SUPPORTED_NETWORKS: [MAINNET, RINKEBY],
  },
>>>>>>> 3b46059a
  MM_UNIVERSAL_LINK_HOST: 'metamask.app.link',
  MM_DEEP_ITMS_APP_LINK: 'https://metamask.app.link/skAH3BaF99',
  SAI_ADDRESS: '0x89d24A6b4CcB1B6fAA2625fE562bDD9a23260359',
  HOMEPAGE_URL: process.env.MM_HOMEPAGE || 'https://home.metamask.io/',
  SHORT_HOMEPAGE_URL: 'MetaMask.io',
  ZERO_ADDRESS: '0x0000000000000000000000000000000000000000',
  USER_AGENT: Device.isAndroid()
    ? 'Mozilla/5.0 (Linux; Android 10; Android SDK built for x86 Build/OSM1.180201.023) AppleWebKit/537.36 (KHTML, like Gecko) Chrome/77.0.3865.92 Mobile Safari/537.36'
    : 'Mozilla/5.0 (iPhone; CPU iPhone OS 13_1 like Mac OS X) AppleWebKit/605.1.15 (KHTML, like Gecko) CriOS/76.0.3809.123 Mobile/15E148 Safari/605.1',
  NOTIFICATION_NAMES: {
    accountsChanged: 'metamask_accountsChanged',
    unlockStateChanged: 'metamask_unlockStateChanged',
    chainChanged: 'metamask_chainChanged',
  },
  FIAT_ORDERS: {
    POLLING_FREQUENCY: 10000,
  },
  DEEPLINKS: {
    ORIGIN_DEEPLINK: 'deeplink',
    ORIGIN_QR_CODE: 'qr-code',
  },
  WALLET_CONNECT: {
    //One day in hours
    SESSION_LIFETIME: 24,
    LIMIT_SESSIONS: 20,
  },
  SWAPS: {
    ACTIVE: true,
    ONLY_MAINNET: true,
    CLIENT_ID: 'mobile',
    LIVENESS_POLLING_FREQUENCY: 5 * 60 * 1000,
    POLL_COUNT_LIMIT: 3,
    DEFAULT_SLIPPAGE: 2,
    CACHE_AGGREGATOR_METADATA_THRESHOLD: 5 * 60 * 1000,
    CACHE_TOKENS_THRESHOLD: 5 * 60 * 1000,
    CACHE_TOP_ASSETS_THRESHOLD: 5 * 60 * 1000,
  },
  MAX_SAFE_CHAIN_ID: 4503599627370476,
  URLS: {
    TERMS_AND_CONDITIONS: 'https://consensys.net/terms-of-use/',
    PRIVACY_POLICY: 'https://consensys.net/privacy-policy/',
    DATA_RETENTION_UPDATE:
      'https://consensys.net/blog/news/consensys-data-retention-update/',
    CONNECTIVITY_ISSUES:
      'https://metamask.zendesk.com/hc/en-us/articles/360059386712',
    NFT: 'https://metamask.zendesk.com/hc/en-us/articles/360058238591-NFT-tokens-in-MetaMask-wallet',
    SECURITY:
      'https://metamask.zendesk.com/hc/en-us/articles/360015489591-Basic-Safety-and-Security-Tips-for-MetaMask',
    TOKEN_BALANCE:
      'https://metamask.zendesk.com/hc/en-us/articles/360028059272-What-to-do-when-your-balance-of-ETH-and-or-ERC20-tokens-is-incorrect-inaccurate',
    MM_FAUCET: 'https://faucet.metamask.io/',
    WHY_TRANSACTION_TAKE_TIME:
      'https://community.metamask.io/t/what-is-gas-why-do-transactions-take-so-long/3172',
  },
  ERRORS: {
    INFURA_BLOCKED_MESSAGE:
      'EthQuery - RPC Error - This service is not available in your country',
  },
  GAS_OPTIONS: {
    LOW: 'low',
    MEDIUM: 'medium',
    HIGH: 'high',
    MARKET: 'market',
    AGGRESSIVE: 'aggressive',
  },
  GAS_TIMES: {
    UNKNOWN: 'unknown',
    MAYBE: 'maybe',
    LIKELY: 'likely',
    VERY_LIKELY: 'very_likely',
    AT_LEAST: 'at_least',
    LESS_THAN: 'less_than',
    RANGE: 'range',
  },
  REVIEW_PROMPT: {
    HIGH_GAS_FEES:
      'https://metamask.zendesk.com/hc/en-us/articles/360058751211-Why-my-gas-fees-are-so-high',
    MISSING_TOKENS:
      'https://metamask.zendesk.com/hc/en-us/articles/360015489031-How-to-add-unlisted-tokens-custom-tokens-in-MetaMask',
    SWAP_ISSUES:
      'https://metamask.zendesk.com/hc/en-us/articles/360060329612-Error-fetching-quote',
    SUPPORT: 'https://support.metamask.io',
  },
  BUNDLE_IDS: {
    IOS: 'io.metamask.MetaMask',
    ANDROID: 'io.metamask',
  },
  LEAST_SUPPORTED_ANDROID_API_LEVEL: 29,
  ADD_CUSTOM_NETWORK_POPULAR_TAB_ID: 'popular-tab',
  ADD_CUSTOM_NETWORK_CUSTOM_TAB_ID: 'custom-tab',
  REQUEST_SOURCES: {
    SDK_REMOTE_CONN: 'MetaMask-SDK-Remote-Conn',
    WC: 'WalletConnect',
    IN_APP_BROWSER: 'In-App-Browser',
  },
  MM_SDK: {
    SDK_CONNECTIONS: 'sdkConnections',
    SDK_APPROVEDHOSTS: 'sdkApprovedHosts',
    // Adjust the serverUrl during local dev if need to debug the communication protocol.
    // SERVER_URL: 'http://192.168.50.114:4000',
    SERVER_URL: 'https://metamask-sdk-socket.metafi.codefi.network/',
    PLATFORM: 'metamask-mobile',
    SDK_REMOTE_ORIGIN: 'MMSDKREMOTE::',
    UNKNOWN_PARAM: 'UNKNOWN',
  },
  CANCEL_RATE: 'Transactions (Cancel)',
  SPEED_UP_RATE: 'Transactions (Speed Up)',
  NETWORK_STATE_CHANGE_EVENT: 'NetworkController:stateChange',
  ETH_SIGN_ERROR: 'eth_sign requires 32 byte message hash',
  TERMS_OF_USE: {
    TERMS_DISPLAYED: 'ToU Displayed',
    TERMS_ACCEPTED: 'ToU Accepted',
    TERMS_OF_USE_URL_WITHOUT_COOKIES:
      'https://consensys.net/terms-of-use?standalone=true',
  },
};<|MERGE_RESOLUTION|>--- conflicted
+++ resolved
@@ -1,3 +1,4 @@
+import { MAINNET } from 'app/constants/network';
 import Device from '../util/device';
 
 const DEVELOPMENT = 'development';
@@ -15,8 +16,6 @@
   SWARM_DEFAULT_GATEWAY_URL: 'https://swarm-gateways.net/bzz:/',
   supportedTLDs: ['eth', 'xyz', 'test'],
   MAX_PUSH_NOTIFICATION_PROMPT_TIMES: 2,
-<<<<<<< HEAD
-=======
   PORTFOLIO_URL:
     process.env.MM_PORTFOLIO_URL || 'https://portfolio.metamask.io',
   CONNEXT: {
@@ -28,9 +27,8 @@
       4: '0x0Fa90eC3AC3245112c6955d8F9DD74Ec9D599996',
       1: '0xdfa6edAe2EC0cF1d4A60542422724A48195A5071',
     },
-    SUPPORTED_NETWORKS: [MAINNET, RINKEBY],
+    SUPPORTED_NETWORKS: [MAINNET],
   },
->>>>>>> 3b46059a
   MM_UNIVERSAL_LINK_HOST: 'metamask.app.link',
   MM_DEEP_ITMS_APP_LINK: 'https://metamask.app.link/skAH3BaF99',
   SAI_ADDRESS: '0x89d24A6b4CcB1B6fAA2625fE562bDD9a23260359',
