--- conflicted
+++ resolved
@@ -12,10 +12,7 @@
 import { KVStore } from '../store/kv-store';
 import { RPCBridgeAdapter } from '../adapters/rpc-bridge-adapter';
 import { ConnectionInfo } from '../types/connection-info';
-<<<<<<< HEAD
-=======
 import { HostApplicationAdapter } from '../adapters/host-application-adapter';
->>>>>>> d5ca588d
 
 jest.mock('@metamask/mobile-wallet-protocol-wallet-client');
 jest.mock('@metamask/mobile-wallet-protocol-core', () => ({
@@ -56,8 +53,6 @@
 const mockConnectionInfo: ConnectionInfo = {
   id: mockConnectionRequest.sessionRequest.id,
   metadata: mockConnectionRequest.metadata,
-<<<<<<< HEAD
-=======
   expiresAt: Date.now() + 1000 * 60 * 60 * 24 * 7, // 7 days from now
 };
 
@@ -68,7 +63,6 @@
   showReturnToApp: jest.fn(),
   syncConnectionList: jest.fn(),
   revokePermissions: jest.fn(),
->>>>>>> d5ca588d
 };
 
 describe('Connection', () => {
@@ -101,10 +95,7 @@
     }) as any;
 
     mockWalletClientInstance.sendResponse = jest.fn();
-<<<<<<< HEAD
-=======
     mockWalletClientInstance.resume = jest.fn().mockResolvedValue(undefined);
->>>>>>> d5ca588d
 
     MockedWalletClient.mockImplementation(
       () => mockWalletClientInstance as WalletClient,
@@ -194,16 +185,12 @@
 
   describe('Message Forwarding', () => {
     it('should forward messages from the dApp (via client) to the bridge', async () => {
-<<<<<<< HEAD
-      await Connection.create(mockConnectionInfo, mockKeyManager, RELAY_URL);
-=======
-      await Connection.create(
-        mockConnectionInfo,
-        mockKeyManager,
-        RELAY_URL,
-        mockHostApp,
-      );
->>>>>>> d5ca588d
+      await Connection.create(
+        mockConnectionInfo,
+        mockKeyManager,
+        RELAY_URL,
+        mockHostApp,
+      );
 
       const dAppPayload = { id: 1, method: 'eth_accounts', params: [] };
       // Simulate the WalletClient receiving a message
@@ -214,16 +201,12 @@
     });
 
     it('should forward responses from the bridge to the dApp (via client)', async () => {
-<<<<<<< HEAD
-      await Connection.create(mockConnectionInfo, mockKeyManager, RELAY_URL);
-=======
-      await Connection.create(
-        mockConnectionInfo,
-        mockKeyManager,
-        RELAY_URL,
-        mockHostApp,
-      );
->>>>>>> d5ca588d
+      await Connection.create(
+        mockConnectionInfo,
+        mockKeyManager,
+        RELAY_URL,
+        mockHostApp,
+      );
 
       const walletPayload = { id: 1, result: ['0x123'] };
       // Simulate the RPCBridgeAdapter emitting a response
@@ -236,8 +219,6 @@
     });
   });
 
-<<<<<<< HEAD
-=======
   describe('resume', () => {
     it('should call resume on its WalletClient with the connection ID', async () => {
       const connection = await Connection.create(
@@ -256,7 +237,6 @@
     });
   });
 
->>>>>>> d5ca588d
   describe('disconnect', () => {
     it('should call disconnect on its WalletClient, dispose the bridge, and remove listeners', async () => {
       const connection = await Connection.create(
@@ -270,8 +250,6 @@
 
       expect(mockWalletClientInstance.disconnect).toHaveBeenCalledTimes(1);
       expect(mockBridgeInstance.dispose).toHaveBeenCalledTimes(1);
-<<<<<<< HEAD
-=======
     });
   });
 
@@ -352,7 +330,6 @@
       expect(mockWalletClientInstance.sendResponse).toHaveBeenCalledWith(
         responsePayload,
       );
->>>>>>> d5ca588d
     });
   });
 });