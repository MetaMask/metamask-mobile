import { AppState, AppStateStatus } from 'react-native';
<<<<<<< HEAD
import { IKeyManager } from '@metamask/mobile-wallet-protocol-core';
=======
import {
  IKeyManager,
  DEFAULT_SESSION_TTL,
} from '@metamask/mobile-wallet-protocol-core';
>>>>>>> d5ca588d
import {
  ConnectionRequest,
  isConnectionRequest,
} from '../types/connection-request';
import { IConnectionStore } from '../types/connection-store';
import { IHostApplicationAdapter } from '../types/host-application-adapter';
import { Connection } from './connection';
import { ConnectionInfo } from '../types/connection-info';
import logger from './logger';
import { ACTIONS, PREFIXES } from '../../../constants/deeplinks';
<<<<<<< HEAD
=======
import { decompressPayloadB64 } from '../utils/compression-utils';
import { whenStoreReady } from '../utils/when-store-ready';
>>>>>>> d5ca588d

/**
 * The ConnectionRegistry is the central service responsible for managing the
 * lifecycle of all SDKConnectV2 connections.
 */
export class ConnectionRegistry {
  private readonly DEEPLINK_PREFIX = `${PREFIXES.METAMASK}${ACTIONS.CONNECT}/mwp`;

  private readonly RELAY_URL: string;
  private readonly keymanager: IKeyManager;
  private readonly hostapp: IHostApplicationAdapter;
  private readonly store: IConnectionStore;

  private readonly ready: Promise<void>;
  private connections = new Map<string, Connection>();
  private deeplinks = new Set<string>();

  constructor(
    relayURL: string,
    keymanager: IKeyManager,
    hostapp: IHostApplicationAdapter,
    store: IConnectionStore,
  ) {
    this.RELAY_URL = relayURL;
    this.keymanager = keymanager;
    this.hostapp = hostapp;
    this.store = store;
    this.ready = this.initialize();
    this.setupAppStateListener();
  }

  /**
   * One-time initialization to resume all persisted connections on app cold start.
   */
  private async initialize(): Promise<void> {
<<<<<<< HEAD
=======
    await whenStoreReady();

>>>>>>> d5ca588d
    const persisted = await this.store.list().catch(() => []);

    const promises = persisted.map(async (connInfo) => {
      try {
        const conn = await Connection.create(
          connInfo,
          this.keymanager,
          this.RELAY_URL,
<<<<<<< HEAD
=======
          this.hostapp,
>>>>>>> d5ca588d
        );
        await conn.resume();
        this.connections.set(conn.id, conn);
        logger.debug('Connection resumed', conn.id);
      } catch (error) {
        logger.error('Failed to resume connection', connInfo.id, error);
      }
    });

    await Promise.allSettled(promises);
<<<<<<< HEAD
=======

    this.hostapp.syncConnectionList(Array.from(this.connections.values()));
>>>>>>> d5ca588d
  }

  /**
   * Returns true if the deeplink is a connect deeplink
   * @param url - The url to check
   * @returns - True if the deeplink is a connect deeplink
   */
  public isConnectDeeplink(url: unknown): url is string {
    return typeof url === 'string' && url.startsWith(this.DEEPLINK_PREFIX);
  }

  /**
   * The primary entry point for handling a new connection from a deeplink.
   * @param url The full deeplink URL that triggered the connection.
   *
   * Happy path:
   * 1. Parse the connection request
   * 2. Show loading indicator
   * 3. Create a new connection and connect
   * 4. Save the connection to the store
   * 5. Sync the connection list to the host application
   * 6. Hide loading indicator
   *
   * NOTE: As the host app might call this function multiple times in a short period of time,
   * we need keep track of the deeplinks to make this function idempotent.
   */
  public async handleConnectDeeplink(url: string): Promise<void> {
    if (this.deeplinks.has(url)) return;
    this.deeplinks.add(url);

    logger.debug('Handling connect deeplink:', url);

    let conn: Connection | undefined;
    let connInfo: ConnectionInfo | undefined;

    try {
      const connReq = this.parseConnectionRequest(url);
      connInfo = this.toConnectionInfo(connReq);
      this.hostapp.showConnectionLoading(connInfo);
<<<<<<< HEAD
      conn = await Connection.create(connInfo, this.keymanager, this.RELAY_URL);
=======
      conn = await Connection.create(
        connInfo,
        this.keymanager,
        this.RELAY_URL,
        this.hostapp,
      );
>>>>>>> d5ca588d
      await conn.connect(connReq.sessionRequest);
      this.connections.set(conn.id, conn);
      await this.store.save(connInfo);
      this.hostapp.syncConnectionList(Array.from(this.connections.values()));
      logger.debug('Handled connect deeplink.', connInfo);
    } catch (error) {
      logger.error('Failed to handle connect deeplink:', error, url);
      this.hostapp.showConnectionError();
      if (conn) await this.disconnect(conn.id);
    } finally {
      if (connInfo) this.hostapp.hideConnectionLoading(connInfo);
    }
  }

  /**
   * Disconnects a connection, cleans up all associated data
   * and revokes permissions.
   * @param id The ID of the connection to terminate.
   */
  public async disconnect(id: string): Promise<void> {
    await this.connections.get(id)?.disconnect();
    await this.store.delete(id);
    this.connections.delete(id);
    this.hostapp.revokePermissions(id);
    this.hostapp.syncConnectionList(Array.from(this.connections.values()));
    logger.debug('Connection disconnected:', id);
  }

  /**
   * Parse the connection request from the deeplink URL.
   * @param url The full deeplink URL that triggered the connection.
   * @returns The parsed connection request.
   *
   * Format: metamask://connect/mwp?p=<encoded_connection_request>&c=1
   */
  private parseConnectionRequest(url: string): ConnectionRequest {
    const parsed = new URL(url);

    const payload = parsed.searchParams.get('p');
    if (!payload) {
      throw new Error('No payload found in URL.');
    }

    if (payload.length > 1024 * 1024) {
      throw new Error('Payload too large (max 1MB).');
    }

<<<<<<< HEAD
    const connReq: unknown = JSON.parse(payload);

=======
    const compressionFlag = parsed.searchParams.get('c');
    const jsonString =
      compressionFlag === '1' ? decompressPayloadB64(payload) : payload;

    const connReq: unknown = JSON.parse(jsonString);

>>>>>>> d5ca588d
    if (!isConnectionRequest(connReq)) {
      throw new Error('Invalid connection request structure.');
    }

    return connReq;
  }

  private toConnectionInfo(connReq: ConnectionRequest): ConnectionInfo {
    return {
      id: connReq.sessionRequest.id,
      metadata: connReq.metadata,
<<<<<<< HEAD
=======
      expiresAt: Date.now() + DEFAULT_SESSION_TTL,
>>>>>>> d5ca588d
    };
  }

  /**
   * Sets up the listener for app state lifecycle events to handle reconnection.
   */
  private setupAppStateListener(): void {
    let isColdStart = true;

    AppState.addEventListener(
      'change',
      (nextAppState: AppStateStatus): void => {
        if (nextAppState !== 'active') {
          return;
        }

        // First 'active' event on a cold start is ignored
        if (isColdStart) {
          isColdStart = false;
          return;
        }

        // For all subsequent 'active' events, we reconnect, but only after
        // the initial setup is guaranteed to be complete to avoid race conditions.
        this.ready.then(() => this.reconnectAll());
      },
    );
  }

  /**
   * Proactively refreshes all active connections. This is the primary mechanism
   * for preventing stale/zombie connections after the app was put in the background.
   */
  private async reconnectAll(): Promise<void> {
    const connections = Array.from(this.connections.values());

    const promises = connections.map((conn) =>
      conn.client
        .reconnect()
        .then(() => logger.debug('Connection reconnected:', conn.id))
        .catch((err: Error) =>
          logger.error('Failed to reconnect connection:', err, conn.id),
        ),
    );

    await Promise.allSettled(promises);
  }
}<|MERGE_RESOLUTION|>--- conflicted
+++ resolved
@@ -1,12 +1,8 @@
 import { AppState, AppStateStatus } from 'react-native';
-<<<<<<< HEAD
-import { IKeyManager } from '@metamask/mobile-wallet-protocol-core';
-=======
 import {
   IKeyManager,
   DEFAULT_SESSION_TTL,
 } from '@metamask/mobile-wallet-protocol-core';
->>>>>>> d5ca588d
 import {
   ConnectionRequest,
   isConnectionRequest,
@@ -17,11 +13,8 @@
 import { ConnectionInfo } from '../types/connection-info';
 import logger from './logger';
 import { ACTIONS, PREFIXES } from '../../../constants/deeplinks';
-<<<<<<< HEAD
-=======
 import { decompressPayloadB64 } from '../utils/compression-utils';
 import { whenStoreReady } from '../utils/when-store-ready';
->>>>>>> d5ca588d
 
 /**
  * The ConnectionRegistry is the central service responsible for managing the
@@ -57,11 +50,8 @@
    * One-time initialization to resume all persisted connections on app cold start.
    */
   private async initialize(): Promise<void> {
-<<<<<<< HEAD
-=======
     await whenStoreReady();
 
->>>>>>> d5ca588d
     const persisted = await this.store.list().catch(() => []);
 
     const promises = persisted.map(async (connInfo) => {
@@ -70,10 +60,7 @@
           connInfo,
           this.keymanager,
           this.RELAY_URL,
-<<<<<<< HEAD
-=======
           this.hostapp,
->>>>>>> d5ca588d
         );
         await conn.resume();
         this.connections.set(conn.id, conn);
@@ -84,11 +71,8 @@
     });
 
     await Promise.allSettled(promises);
-<<<<<<< HEAD
-=======
 
     this.hostapp.syncConnectionList(Array.from(this.connections.values()));
->>>>>>> d5ca588d
   }
 
   /**
@@ -128,16 +112,12 @@
       const connReq = this.parseConnectionRequest(url);
       connInfo = this.toConnectionInfo(connReq);
       this.hostapp.showConnectionLoading(connInfo);
-<<<<<<< HEAD
-      conn = await Connection.create(connInfo, this.keymanager, this.RELAY_URL);
-=======
       conn = await Connection.create(
         connInfo,
         this.keymanager,
         this.RELAY_URL,
         this.hostapp,
       );
->>>>>>> d5ca588d
       await conn.connect(connReq.sessionRequest);
       this.connections.set(conn.id, conn);
       await this.store.save(connInfo);
@@ -185,17 +165,12 @@
       throw new Error('Payload too large (max 1MB).');
     }
 
-<<<<<<< HEAD
-    const connReq: unknown = JSON.parse(payload);
-
-=======
     const compressionFlag = parsed.searchParams.get('c');
     const jsonString =
       compressionFlag === '1' ? decompressPayloadB64(payload) : payload;
 
     const connReq: unknown = JSON.parse(jsonString);
 
->>>>>>> d5ca588d
     if (!isConnectionRequest(connReq)) {
       throw new Error('Invalid connection request structure.');
     }
@@ -207,10 +182,7 @@
     return {
       id: connReq.sessionRequest.id,
       metadata: connReq.metadata,
-<<<<<<< HEAD
-=======
       expiresAt: Date.now() + DEFAULT_SESSION_TTL,
->>>>>>> d5ca588d
     };
   }
 
