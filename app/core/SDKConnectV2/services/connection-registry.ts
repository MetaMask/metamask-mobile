import { AppState, AppStateStatus } from 'react-native';
import {
  IKeyManager,
  DEFAULT_SESSION_TTL,
} from '@metamask/mobile-wallet-protocol-core';
import {
  ConnectionRequest,
  isConnectionRequest,
} from '../types/connection-request';
import { IConnectionStore } from '../types/connection-store';
import { IHostApplicationAdapter } from '../types/host-application-adapter';
import { Connection } from './connection';
import { ConnectionInfo } from '../types/connection-info';
import logger from './logger';
import { ACTIONS, PREFIXES } from '../../../constants/deeplinks';
import { decompressPayloadB64 } from '../utils/compression-utils';
import { whenStoreReady } from '../utils/when-store-ready';
<<<<<<< HEAD
import { ORIGIN_METAMASK } from '@metamask/controller-utils';
=======
import Engine from '../../Engine';
>>>>>>> adcb2c27

/**
 * The ConnectionRegistry is the central service responsible for managing the
 * lifecycle of all SDKConnectV2 connections.
 */
export class ConnectionRegistry {
  private readonly DEEPLINK_PREFIX = `${PREFIXES.METAMASK}${ACTIONS.CONNECT}/mwp`;

  private readonly RELAY_URL: string;
  private readonly keymanager: IKeyManager;
  private readonly hostapp: IHostApplicationAdapter;
  private readonly store: IConnectionStore;

  private readonly ready: Promise<void>;
  private connections = new Map<string, Connection>();
  private deeplinks = new Set<string>();

  constructor(
    relayURL: string,
    keymanager: IKeyManager,
    hostapp: IHostApplicationAdapter,
    store: IConnectionStore,
  ) {
    this.RELAY_URL = relayURL;
    this.keymanager = keymanager;
    this.hostapp = hostapp;
    this.store = store;
    this.ready = this.initialize();
    this.setupAppStateListener();
  }

  /**
   * One-time initialization to resume all persisted connections on app cold start.
   */
  private async initialize(): Promise<void> {
    await whenStoreReady();

    const persisted = await this.store.list().catch(() => []);

    const promises = persisted.map(async (connInfo) => {
      try {
        const conn = await Connection.create(
          connInfo,
          this.keymanager,
          this.RELAY_URL,
          this.hostapp,
        );
        await conn.resume();
        this.connections.set(conn.id, conn);
        logger.debug('Connection resumed', conn.id);
      } catch (error) {
        logger.error('Failed to resume connection', connInfo.id, error);
      }
    });

    await Promise.allSettled(promises);

    this.hostapp.syncConnectionList(Array.from(this.connections.values()));
  }

  /**
   * Returns true if the deeplink is a connect deeplink
   * @param url - The url to check
   * @returns - True if the deeplink is a connect deeplink
   */
  public isMwpDeeplink(url: unknown): url is string {
    return typeof url === 'string' && url.startsWith(this.DEEPLINK_PREFIX);
  }

  public async handleMwpDeeplink(url: string): Promise<void> {
    if (!this.isMwpDeeplink(url)) {
      throw new Error(`Invalid MWP deeplink: ${url}`);
    }

    try {
      const parsed = new URL(url);

      const id = parsed.searchParams.get('id');

      if (id) {
        await this.handleSimpleDeeplink(id);
      } else {
        await this.handleConnectDeeplink(url);
      }
    } catch (error) {
      logger.error('Failed to handle MWP deeplink:', error);
    }
  }

  public async handleSimpleDeeplink(id: string): Promise<void> {
    logger.debug('Handling simple deeplink with id:', id);

    const conn = await this.store.get(id);

    if (conn) {
      return;
    }

    logger.error(
      'Failed to find connection in store for simple deeplink with id:',
      id,
    );

    if (!Engine.context.KeyringController.isUnlocked()) {
      await new Promise<void>((resolve) => {
        const handler = () => {
          Engine.controllerMessenger.unsubscribe(
            'KeyringController:unlock',
            handler,
          );
          resolve();
        };
        Engine.controllerMessenger.subscribe(
          'KeyringController:unlock',
          handler,
        );
      });
    }

    await whenStoreReady();

    // Not sure what else must be initialized before this toast will show correctly
    setTimeout(() => {
      this.hostapp.showNotFoundError();
    }, 1000);
  }

  /**
   * The primary entry point for handling a new connection from a deeplink.
   * @param url The full deeplink URL that triggered the connection.
   *
   * Happy path:
   * 1. Parse the connection request
   * 2. Show loading indicator
   * 3. Create a new connection and connect
   * 4. Save the connection to the store
   * 5. Sync the connection list to the host application
   * 6. Hide loading indicator
   *
   * NOTE: As the host app might call this function multiple times in a short period of time,
   * we need keep track of the deeplinks to make this function idempotent.
   */
  public async handleConnectDeeplink(url: string): Promise<void> {
    if (this.deeplinks.has(url)) return;
    this.deeplinks.add(url);

    logger.debug('Handling connect deeplink:', url);

    let conn: Connection | undefined;
    let connInfo: ConnectionInfo | undefined;

    try {
      const connReq = this.parseConnectionRequest(url);
      if (
        (connReq.metadata.dapp.url &&
          connReq.metadata.dapp.url === ORIGIN_METAMASK) ||
        (connReq.metadata.dapp.name &&
          connReq.metadata.dapp.name === ORIGIN_METAMASK)
      ) {
        throw new Error('Connections from metamask origin are not allowed');
      }
      connInfo = this.toConnectionInfo(connReq);
      this.hostapp.showConnectionLoading(connInfo);
      conn = await Connection.create(
        connInfo,
        this.keymanager,
        this.RELAY_URL,
        this.hostapp,
      );
      await conn.connect(connReq.sessionRequest);
      this.connections.set(conn.id, conn);
      await this.store.save(connInfo);
      this.hostapp.syncConnectionList(Array.from(this.connections.values()));
      logger.debug('Handled connect deeplink.', connInfo);
    } catch (error) {
      logger.error('Failed to handle connect deeplink:', error, url);
      this.hostapp.showConnectionError();
      if (conn) await this.disconnect(conn.id);
    } finally {
      if (connInfo) this.hostapp.hideConnectionLoading(connInfo);
    }
  }

  /**
   * Disconnects a connection, cleans up all associated data
   * and revokes permissions.
   * @param id The ID of the connection to terminate.
   */
  public async disconnect(id: string): Promise<void> {
    await this.connections.get(id)?.disconnect();
    await this.store.delete(id);
    this.connections.delete(id);
    this.hostapp.revokePermissions(id);
    this.hostapp.syncConnectionList(Array.from(this.connections.values()));
    logger.debug('Connection disconnected:', id);
  }

  /**
   * Parse the connection request from the deeplink URL.
   * @param url The full deeplink URL that triggered the connection.
   * @returns The parsed connection request.
   *
   * Format: metamask://connect/mwp?p=<encoded_connection_request>&c=1
   */
  private parseConnectionRequest(url: string): ConnectionRequest {
    const parsed = new URL(url);

    const payload = parsed.searchParams.get('p');
    if (!payload) {
      throw new Error('No payload found in URL.');
    }

    if (payload.length > 1024 * 1024) {
      throw new Error('Payload too large (max 1MB).');
    }

    const compressionFlag = parsed.searchParams.get('c');
    const jsonString =
      compressionFlag === '1' ? decompressPayloadB64(payload) : payload;

    const connReq: unknown = JSON.parse(jsonString);

    if (!isConnectionRequest(connReq)) {
      throw new Error('Invalid connection request structure.');
    }

    return connReq;
  }

  private toConnectionInfo(connReq: ConnectionRequest): ConnectionInfo {
    return {
      id: connReq.sessionRequest.id,
      metadata: connReq.metadata,
      expiresAt: Date.now() + DEFAULT_SESSION_TTL,
    };
  }

  /**
   * Sets up the listener for app state lifecycle events to handle reconnection.
   */
  private setupAppStateListener(): void {
    let isColdStart = true;

    AppState.addEventListener(
      'change',
      (nextAppState: AppStateStatus): void => {
        if (nextAppState !== 'active') {
          return;
        }

        // First 'active' event on a cold start is ignored
        if (isColdStart) {
          isColdStart = false;
          return;
        }

        // For all subsequent 'active' events, we reconnect, but only after
        // the initial setup is guaranteed to be complete to avoid race conditions.
        this.ready.then(() => this.reconnectAll());
      },
    );
  }

  /**
   * Proactively refreshes all active connections. This is the primary mechanism
   * for preventing stale/zombie connections after the app was put in the background.
   */
  private async reconnectAll(): Promise<void> {
    const connections = Array.from(this.connections.values());

    const promises = connections.map((conn) =>
      conn.client
        .reconnect()
        .then(() => logger.debug('Connection reconnected:', conn.id))
        .catch((err: Error) =>
          logger.error('Failed to reconnect connection:', err, conn.id),
        ),
    );

    await Promise.allSettled(promises);
  }
}<|MERGE_RESOLUTION|>--- conflicted
+++ resolved
@@ -15,11 +15,7 @@
 import { ACTIONS, PREFIXES } from '../../../constants/deeplinks';
 import { decompressPayloadB64 } from '../utils/compression-utils';
 import { whenStoreReady } from '../utils/when-store-ready';
-<<<<<<< HEAD
-import { ORIGIN_METAMASK } from '@metamask/controller-utils';
-=======
 import Engine from '../../Engine';
->>>>>>> adcb2c27
 
 /**
  * The ConnectionRegistry is the central service responsible for managing the
@@ -173,14 +169,6 @@
 
     try {
       const connReq = this.parseConnectionRequest(url);
-      if (
-        (connReq.metadata.dapp.url &&
-          connReq.metadata.dapp.url === ORIGIN_METAMASK) ||
-        (connReq.metadata.dapp.name &&
-          connReq.metadata.dapp.name === ORIGIN_METAMASK)
-      ) {
-        throw new Error('Connections from metamask origin are not allowed');
-      }
       connInfo = this.toConnectionInfo(connReq);
       this.hostapp.showConnectionLoading(connInfo);
       conn = await Connection.create(
