--- conflicted
+++ resolved
@@ -10,11 +10,8 @@
 import { KVStore } from '../store/kv-store';
 import { IRPCBridgeAdapter } from '../types/rpc-bridge-adapter';
 import { RPCBridgeAdapter } from '../adapters/rpc-bridge-adapter';
-<<<<<<< HEAD
+import { ConnectionInfo } from '../types/connection-info';
 import logger from './logger';
-=======
-import { ConnectionInfo } from '../types/connection-info';
->>>>>>> 143b3b9e
 
 /**
  * Connection is a live, runtime representation of a dApp connection.
