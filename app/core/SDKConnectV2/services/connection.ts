import {
  SessionRequest,
  WalletClient,
} from '@metamask/mobile-wallet-protocol-wallet-client';
import {
  IKeyManager,
  SessionStore,
  WebSocketTransport,
} from '@metamask/mobile-wallet-protocol-core';
import { KVStore } from '../store/kv-store';
import { IRPCBridgeAdapter } from '../types/rpc-bridge-adapter';
import { RPCBridgeAdapter } from '../adapters/rpc-bridge-adapter';
import { ConnectionInfo } from '../types/connection-info';
import logger from './logger';
<<<<<<< HEAD
=======
import { IHostApplicationAdapter } from '../types/host-application-adapter';
>>>>>>> 338177c4

/**
 * Connection is a live, runtime representation of a dApp connection.
 */
export class Connection {
  public readonly id: string;
  public readonly info: ConnectionInfo;
  public readonly client: WalletClient;
<<<<<<< HEAD
  public readonly bridge: IRPCBridgeAdapter;

  private constructor(connInfo: ConnectionInfo, client: WalletClient) {
    this.id = connInfo.id;
    this.info = connInfo;
    this.client = client;
=======
  public readonly hostApp: IHostApplicationAdapter;
  public readonly bridge: IRPCBridgeAdapter;

  private constructor(
    connInfo: ConnectionInfo,
    client: WalletClient,
    hostApp: IHostApplicationAdapter,
  ) {
    this.id = connInfo.id;
    this.info = connInfo;
    this.client = client;
    this.hostApp = hostApp;
>>>>>>> 338177c4
    this.bridge = new RPCBridgeAdapter(this.info);

    this.client.on('message', (payload) => {
      logger.debug('Received message:', this.id, payload);
<<<<<<< HEAD
=======

>>>>>>> 338177c4
      this.bridge.send(payload);
    });

    this.bridge.on('response', (payload) => {
      logger.debug('Sending message:', this.id, payload);
<<<<<<< HEAD
=======

      // If the payload includes an id, its a JSON-RPC response, otherwise its a notification
      if ('data' in payload && 'id' in payload.data) {
        this.hostApp.showReturnToApp(this.info);
      }

>>>>>>> 338177c4
      this.client.sendResponse(payload);
    });
  }

  /**
   * Creates a new connection from either a new request or persisted data.
   *
   * @param connInfo - The connection information.
   * @param keymanager - The key manager instance.
   * @param relayURL - The URL of the relay server.
   * @returns The created connection.
   */
  public static async create(
    connInfo: ConnectionInfo,
    keymanager: IKeyManager,
    relayURL: string,
    hostApp: IHostApplicationAdapter,
  ): Promise<Connection> {
    const transport = await WebSocketTransport.create({
      url: relayURL,
      kvstore: new KVStore(`mwp/transport/${connInfo.id}`),
<<<<<<< HEAD
=======
      useSharedConnection: true,
>>>>>>> 338177c4
    });
    const sessionstore = new SessionStore(
      new KVStore(`mwp/session-store/${connInfo.id}`),
    );
    const client = new WalletClient({ transport, sessionstore, keymanager });

<<<<<<< HEAD
    return new Connection(connInfo, client);
=======
    return new Connection(connInfo, client, hostApp);
>>>>>>> 338177c4
  }

  /**
   * Connects the connection to the dApp.
   * @param sessionRequest - The session request.
   */
  public async connect(sessionRequest: SessionRequest): Promise<void> {
    await this.client.connect({ sessionRequest });
  }

  /**
   * Resumes a previously established session.
   */
  public async resume(): Promise<void> {
    await this.client.resume(this.id);
  }

  /**
   * Disconnects the connection from the dApp.
   */
  public async disconnect(): Promise<void> {
    this.bridge.dispose();
    await this.client.disconnect();
  }
}<|MERGE_RESOLUTION|>--- conflicted
+++ resolved
@@ -12,10 +12,7 @@
 import { RPCBridgeAdapter } from '../adapters/rpc-bridge-adapter';
 import { ConnectionInfo } from '../types/connection-info';
 import logger from './logger';
-<<<<<<< HEAD
-=======
 import { IHostApplicationAdapter } from '../types/host-application-adapter';
->>>>>>> 338177c4
 
 /**
  * Connection is a live, runtime representation of a dApp connection.
@@ -24,14 +21,6 @@
   public readonly id: string;
   public readonly info: ConnectionInfo;
   public readonly client: WalletClient;
-<<<<<<< HEAD
-  public readonly bridge: IRPCBridgeAdapter;
-
-  private constructor(connInfo: ConnectionInfo, client: WalletClient) {
-    this.id = connInfo.id;
-    this.info = connInfo;
-    this.client = client;
-=======
   public readonly hostApp: IHostApplicationAdapter;
   public readonly bridge: IRPCBridgeAdapter;
 
@@ -44,29 +33,22 @@
     this.info = connInfo;
     this.client = client;
     this.hostApp = hostApp;
->>>>>>> 338177c4
     this.bridge = new RPCBridgeAdapter(this.info);
 
     this.client.on('message', (payload) => {
       logger.debug('Received message:', this.id, payload);
-<<<<<<< HEAD
-=======
 
->>>>>>> 338177c4
       this.bridge.send(payload);
     });
 
     this.bridge.on('response', (payload) => {
       logger.debug('Sending message:', this.id, payload);
-<<<<<<< HEAD
-=======
 
       // If the payload includes an id, its a JSON-RPC response, otherwise its a notification
       if ('data' in payload && 'id' in payload.data) {
         this.hostApp.showReturnToApp(this.info);
       }
 
->>>>>>> 338177c4
       this.client.sendResponse(payload);
     });
   }
@@ -88,21 +70,14 @@
     const transport = await WebSocketTransport.create({
       url: relayURL,
       kvstore: new KVStore(`mwp/transport/${connInfo.id}`),
-<<<<<<< HEAD
-=======
       useSharedConnection: true,
->>>>>>> 338177c4
     });
     const sessionstore = new SessionStore(
       new KVStore(`mwp/session-store/${connInfo.id}`),
     );
     const client = new WalletClient({ transport, sessionstore, keymanager });
 
-<<<<<<< HEAD
-    return new Connection(connInfo, client);
-=======
     return new Connection(connInfo, client, hostApp);
->>>>>>> 338177c4
   }
 
   /**
