import { Connection } from '../services/connection';
<<<<<<< HEAD
=======
import { Metadata } from './metadata';
>>>>>>> 00fe61a4

/**
 * Defines the contract for the host MetaMask Mobile application.
 * This adapter is the sole boundary between the isolated SDKConnectV2 logic
 * and the rest of the mobile app. It allows the core logic to request
 * UI interactions and state synchronization without being coupled to any
 * specific implementation like Redux or a particular navigation service.
 */
export interface IHostApplicationAdapter {
  /**
<<<<<<< HEAD
=======
   * Triggers the UI flow to ask the user to approve or reject a new
   * dApp connection request.
   * @param connectionId The unique ID of the connection being requested.
   * @param dappMetadata Metadata about the dApp to display to the user.
   * @returns A promise that resolves when the user has made a choice.
   */
  showConnectionApproval(
    connectionId: string,
    dappMetadata: Metadata['dapp'],
  ): Promise<void>;

  /**
>>>>>>> 00fe61a4
   * Displays a global, non-interactive loading modal. Used to indicate
   * background activity, such as the cryptographic handshake.
   */
  showLoading(): void;

  /**
   * Hides the global loading modal.
   */
  hideLoading(): void;

  /**
   * Displays a global, non-interactive alert.
   * @param title The title of the alert.
   * @param message The message to display in the alert.
   */
  showAlert(title: string, message: string): void;

  /**
   * Displays a modal for the user to enter a One-Time Password (OTP).
   * @returns A promise that resolves when the user has entered the OTP.
   */
  showOTPModal(): Promise<void>;

  /**
   * Syncs the full list of active v2 connections with the application's
   * UI layer (e.g., dispatching an action to update a Redux store).
   * @param connections The complete array of active Connection objects.
   */
  syncConnectionList(connections: Connection[]): void;

  /**
   * Revokes all permissions associated with a given connection.
   * This is the host application's responsibility, as it owns the PermissionController.
   * The connection.id is the unique identifier for the connection, equivalent to the origin/channelId.
   * @param id The ID of the connection to revoke permissions for.
   */
  revokePermissions(id: string): void;
}<|MERGE_RESOLUTION|>--- conflicted
+++ resolved
@@ -1,8 +1,4 @@
 import { Connection } from '../services/connection';
-<<<<<<< HEAD
-=======
-import { Metadata } from './metadata';
->>>>>>> 00fe61a4
 
 /**
  * Defines the contract for the host MetaMask Mobile application.
@@ -13,21 +9,6 @@
  */
 export interface IHostApplicationAdapter {
   /**
-<<<<<<< HEAD
-=======
-   * Triggers the UI flow to ask the user to approve or reject a new
-   * dApp connection request.
-   * @param connectionId The unique ID of the connection being requested.
-   * @param dappMetadata Metadata about the dApp to display to the user.
-   * @returns A promise that resolves when the user has made a choice.
-   */
-  showConnectionApproval(
-    connectionId: string,
-    dappMetadata: Metadata['dapp'],
-  ): Promise<void>;
-
-  /**
->>>>>>> 00fe61a4
    * Displays a global, non-interactive loading modal. Used to indicate
    * background activity, such as the cryptographic handshake.
    */
