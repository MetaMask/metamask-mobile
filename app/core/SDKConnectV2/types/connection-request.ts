import { SessionRequest } from '@metamask/mobile-wallet-protocol-core';
import { Metadata } from './metadata';

/**
 * Represents an incoming connection request parsed from a QR code or deep link.
 * This is the shared data contract between the dApp SDK and the mobile wallet,
 * as defined in the technical proposal. It encapsulates all the information
 * needed to initiate a new session.
 */
export interface ConnectionRequest {
  /**
   * The low-level protocol session request, containing cryptographic
   * and channel information.
   */
  sessionRequest: SessionRequest;

  /**
   * Metadata about the dApp and SDK that is requesting the connection.
   */
  metadata: Metadata;
<<<<<<< HEAD
=======
}

/**
 * Type guard to validate if the given data conforms to the ConnectionRequest interface.
 *
 * @param {unknown} data - The data to be validated.
 * @returns {boolean} True if the data conforms to the ConnectionRequest interface, false otherwise.
 */
export function isConnectionRequest(data: unknown): data is ConnectionRequest {
  if (!data || typeof data !== 'object' || Array.isArray(data)) {
    return false;
  }

  // eslint-disable-next-line @typescript-eslint/no-explicit-any
  const obj = data as any;

  // Validate sessionRequest
  if (!obj.sessionRequest || typeof obj.sessionRequest !== 'object') {
    return false;
  }

  const sessionReq = obj.sessionRequest;
  if (
    !sessionReq.id ||
    typeof sessionReq.id !== 'string' ||
    !sessionReq.dappPublicKey ||
    typeof sessionReq.dappPublicKey !== 'string' ||
    !sessionReq.walletPublicKey ||
    typeof sessionReq.walletPublicKey !== 'string' ||
    !sessionReq.channel ||
    typeof sessionReq.channel !== 'string'
  ) {
    return false;
  }

  // Validate metadata
  if (!obj.metadata || typeof obj.metadata !== 'object') {
    return false;
  }

  const metadata = obj.metadata;

  // Validate dapp metadata
  if (
    !metadata.dapp ||
    typeof metadata.dapp !== 'object' ||
    !metadata.dapp.name ||
    typeof metadata.dapp.name !== 'string' ||
    !metadata.dapp.url ||
    typeof metadata.dapp.url !== 'string'
  ) {
    return false;
  }

  // Validate SDK metadata
  if (
    !metadata.sdk ||
    typeof metadata.sdk !== 'object' ||
    !metadata.sdk.version ||
    typeof metadata.sdk.version !== 'string' ||
    !metadata.sdk.platform ||
    typeof metadata.sdk.platform !== 'string'
  ) {
    return false;
  }

  // Validate URL format
  try {
    new URL(metadata.dapp.url);
  } catch {
    return false;
  }

  return true;
>>>>>>> 00fe61a4
}<|MERGE_RESOLUTION|>--- conflicted
+++ resolved
@@ -18,8 +18,6 @@
    * Metadata about the dApp and SDK that is requesting the connection.
    */
   metadata: Metadata;
-<<<<<<< HEAD
-=======
 }
 
 /**
@@ -94,5 +92,4 @@
   }
 
   return true;
->>>>>>> 00fe61a4
 }