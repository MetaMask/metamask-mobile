--- conflicted
+++ resolved
@@ -31,18 +31,6 @@
 
   hideConnectionLoading(conninfo: ConnectionInfo): void {
     store.dispatch(hideNotificationById(conninfo.id));
-<<<<<<< HEAD
-  }
-
-  showConnectionError(): void {
-    store.dispatch(
-      showSimpleNotification({
-        id: Date.now().toString(),
-        autodismiss: 5000,
-        title: strings('sdk_connect_v2.show_error.title'),
-        description: strings('sdk_connect_v2.show_error.description'),
-        status: 'error',
-=======
   }
 
   showConnectionError(): void {
@@ -65,7 +53,6 @@
         title: strings('sdk_connect_v2.show_return_to_app.title'),
         description: strings('sdk_connect_v2.show_return_to_app.description'),
         status: 'success',
->>>>>>> d5ca588d
       }),
     );
   }
