--- conflicted
+++ resolved
@@ -1,6 +1,5 @@
 import { Connection } from '../services/connection';
 import { IHostApplicationAdapter } from '../types/host-application-adapter';
-<<<<<<< HEAD
 import { SDKSessions } from '../../../core/SDKConnect/SDKConnect';
 import { store } from '../../../store';
 import { setSdkV2Connections } from '../../../actions/sdk';
@@ -11,21 +10,6 @@
 } from '../../../core/Permissions';
 
 export class HostApplicationAdapter implements IHostApplicationAdapter {
-=======
-import { Metadata } from '../types/metadata';
-
-export class HostApplicationAdapter implements IHostApplicationAdapter {
-  showConnectionApproval(
-    _connectionId: string,
-    _dappMetadata: Metadata['dapp'],
-  ): Promise<void> {
-    console.warn(
-      '[SDKConnectV2] HostApplicationAdapter.showConnectionApproval called but is not yet implemented.',
-    );
-    return Promise.resolve();
-  }
-
->>>>>>> 00fe61a4
   showLoading(): void {
     console.warn(
       '[SDKConnectV2] HostApplicationAdapter.showLoading called but is not yet implemented.',
