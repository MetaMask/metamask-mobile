import { Connection } from '../services/connection';
import { IHostApplicationAdapter } from '../types/host-application-adapter';
import { SDKSessions } from '../../../core/SDKConnect/SDKConnect';
import { store } from '../../../store';
import { setSdkV2Connections } from '../../../actions/sdk';
import { ConnectionProps } from '../../../core/SDKConnect/Connection';
<<<<<<< HEAD
import {
  getPermittedAccounts,
  removePermittedAccounts,
} from '../../../core/Permissions';
import {
  hideNotificationById,
  showSimpleNotification,
} from '../../../actions/notification';
import { strings } from '../../../../locales/i18n';
import { ConnectionInfo } from '../types/connection-info';
=======
import Engine from '../../Engine';
import { Caip25EndowmentPermissionName } from '@metamask/chain-agnostic-permission';
>>>>>>> ca1895b1

export class HostApplicationAdapter implements IHostApplicationAdapter {
  showConnectionLoading(conninfo: ConnectionInfo): void {
    store.dispatch(
      showSimpleNotification({
        id: conninfo.id,
        autodismiss: 8000,
        title: strings('sdk_connect_v2.show_loading.title'),
        description: strings('sdk_connect_v2.show_loading.description', {
          dappName: conninfo.metadata.dapp.name,
        }),
        status: 'pending',
      }),
    );
  }

  hideConnectionLoading(conninfo: ConnectionInfo): void {
    store.dispatch(hideNotificationById(conninfo.id));
  }

  showConnectionError(): void {
    store.dispatch(
      showSimpleNotification({
        id: Date.now().toString(),
        autodismiss: 5000,
        title: strings('sdk_connect_v2.show_error.title'),
        description: strings('sdk_connect_v2.show_error.description'),
        status: 'error',
      }),
    );
  }

  syncConnectionList(conns: Connection[]): void {
    const v2Sessions: SDKSessions = conns.reduce((acc, conn) => {
      const props: ConnectionProps & { isV2: boolean } = {
        id: conn.id,
        otherPublicKey: '',
        origin: conn.info.metadata.dapp.url,
        originatorInfo: {
          title: conn.info.metadata.dapp.name,
          url: conn.info.metadata.dapp.url,
          icon: conn.info.metadata.dapp.icon,
          dappId: conn.info.metadata.dapp.name,
          apiVersion: conn.info.metadata.sdk.version,
          platform: conn.info.metadata.sdk.platform,
        },
        isV2: true, // Flag to identify this as a V2 connection
      };
      acc[conn.id] = props;
      return acc;
    }, {} as SDKSessions);

    store.dispatch(setSdkV2Connections(v2Sessions));
  }

<<<<<<< HEAD
  revokePermissions(connId: string): void {
    const allAccountsForOrigin = getPermittedAccounts(connId);
    if (allAccountsForOrigin.length > 0) {
      removePermittedAccounts(connId, allAccountsForOrigin);
=======
  /**
   * Revokes {@link Caip25EndowmentPermissionName} permission from a connection / origin.
   * @param connectionId - The origin of the connection.
   */
  revokePermissions(connectionId: string): void {
    try {
      Engine.context.PermissionController.revokePermission(
        connectionId,
        Caip25EndowmentPermissionName,
      );
    } catch {
      console.warn(
        `[SDKConnectV2] HostApplicationAdapter.revokePermissions called but no ${Caip25EndowmentPermissionName} permission for ${connectionId}.`,
      );
>>>>>>> ca1895b1
    }
  }
}<|MERGE_RESOLUTION|>--- conflicted
+++ resolved
@@ -4,21 +4,15 @@
 import { store } from '../../../store';
 import { setSdkV2Connections } from '../../../actions/sdk';
 import { ConnectionProps } from '../../../core/SDKConnect/Connection';
-<<<<<<< HEAD
-import {
-  getPermittedAccounts,
-  removePermittedAccounts,
-} from '../../../core/Permissions';
 import {
   hideNotificationById,
   showSimpleNotification,
 } from '../../../actions/notification';
 import { strings } from '../../../../locales/i18n';
 import { ConnectionInfo } from '../types/connection-info';
-=======
 import Engine from '../../Engine';
 import { Caip25EndowmentPermissionName } from '@metamask/chain-agnostic-permission';
->>>>>>> ca1895b1
+import logger from '../services/logger';
 
 export class HostApplicationAdapter implements IHostApplicationAdapter {
   showConnectionLoading(conninfo: ConnectionInfo): void {
@@ -74,27 +68,21 @@
     store.dispatch(setSdkV2Connections(v2Sessions));
   }
 
-<<<<<<< HEAD
-  revokePermissions(connId: string): void {
-    const allAccountsForOrigin = getPermittedAccounts(connId);
-    if (allAccountsForOrigin.length > 0) {
-      removePermittedAccounts(connId, allAccountsForOrigin);
-=======
   /**
    * Revokes {@link Caip25EndowmentPermissionName} permission from a connection / origin.
-   * @param connectionId - The origin of the connection.
+   * @param connId - The origin of the connection.
    */
-  revokePermissions(connectionId: string): void {
+  revokePermissions(connId: string): void {
     try {
       Engine.context.PermissionController.revokePermission(
-        connectionId,
+        connId,
         Caip25EndowmentPermissionName,
       );
     } catch {
-      console.warn(
-        `[SDKConnectV2] HostApplicationAdapter.revokePermissions called but no ${Caip25EndowmentPermissionName} permission for ${connectionId}.`,
+      logger.error(
+        `Failed to revoke ${Caip25EndowmentPermissionName} permission for connection`,
+        connId,
       );
->>>>>>> ca1895b1
     }
   }
 }