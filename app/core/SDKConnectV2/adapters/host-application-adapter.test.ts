--- conflicted
+++ resolved
@@ -57,7 +57,7 @@
     expect(adapter).toBeDefined();
     expect(() => adapter.showLoading()).not.toThrow();
     expect(() => adapter.hideLoading()).not.toThrow();
-<<<<<<< HEAD
+    expect(() => adapter.showAlert()).not.toThrow();
     expect(() => adapter.showOTPModal()).not.toThrow();
   });
 
@@ -200,10 +200,5 @@
         mockAccounts,
       );
     });
-=======
-    expect(() => adapter.showAlert()).not.toThrow();
-    expect(adapter.showOTPModal()).resolves.not.toThrow();
-    expect(() => adapter.syncConnectionList([])).not.toThrow();
->>>>>>> 00fe61a4
   });
 });