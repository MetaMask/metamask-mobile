--- conflicted
+++ resolved
@@ -1,10 +1,6 @@
 import { ConnectionStore } from './connection-store';
 import { PersistedConnection } from '../types/persisted-connection';
 import AsyncStorage from '@react-native-async-storage/async-storage';
-<<<<<<< HEAD
-
-jest.mock('@react-native-async-storage/async-storage');
-=======
 import StorageWrapper from '../../../store/storage-wrapper';
 
 jest.mock('@react-native-async-storage/async-storage');
@@ -16,7 +12,6 @@
     removeItem: jest.fn(),
   },
 }));
->>>>>>> 00fe61a4
 
 describe('ConnectionStore', () => {
   let store: ConnectionStore;
@@ -50,11 +45,7 @@
 
     await store.save(connection);
 
-<<<<<<< HEAD
-    expect(AsyncStorage.setItem).toHaveBeenCalledWith(
-=======
     expect(StorageWrapper.setItem).toHaveBeenCalledWith(
->>>>>>> 00fe61a4
       'test-prefix/test-id',
       JSON.stringify(connection),
     );
@@ -76,35 +67,21 @@
       },
     };
 
-<<<<<<< HEAD
-    (AsyncStorage.getItem as jest.Mock).mockResolvedValueOnce(
-=======
     (StorageWrapper.getItem as jest.Mock).mockResolvedValueOnce(
->>>>>>> 00fe61a4
       JSON.stringify(connection),
     );
 
     const result = await store.get('test-id');
 
-<<<<<<< HEAD
-    expect(AsyncStorage.getItem).toHaveBeenCalledWith('test-prefix/test-id');
-=======
     expect(StorageWrapper.getItem).toHaveBeenCalledWith('test-prefix/test-id');
->>>>>>> 00fe61a4
     expect(result).toEqual(connection);
   });
 
   it('should return null when connection not found', async () => {
-<<<<<<< HEAD
-    const result = await store.get('non-existent');
-
-    expect(AsyncStorage.getItem).toHaveBeenCalledWith(
-=======
     (StorageWrapper.getItem as jest.Mock).mockResolvedValueOnce(null);
     const result = await store.get('non-existent');
 
     expect(StorageWrapper.getItem).toHaveBeenCalledWith(
->>>>>>> 00fe61a4
       'test-prefix/non-existent',
     );
     expect(result).toBeNull();
@@ -161,12 +138,8 @@
   it('should delete a connection', async () => {
     await store.delete('test-id');
 
-<<<<<<< HEAD
-    expect(AsyncStorage.removeItem).toHaveBeenCalledWith('test-prefix/test-id');
-=======
     expect(StorageWrapper.removeItem).toHaveBeenCalledWith(
       'test-prefix/test-id',
     );
->>>>>>> 00fe61a4
   });
 });