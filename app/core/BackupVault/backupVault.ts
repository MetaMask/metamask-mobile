import { KeyringControllerState } from '@metamask/keyring-controller';
import {
  getInternetCredentials,
  setInternetCredentials,
  resetInternetCredentials,
  Options,
  ACCESSIBLE,
} from 'react-native-keychain';
import {
  VAULT_BACKUP_FAILED,
  VAULT_FAILED_TO_GET_VAULT_FROM_BACKUP,
  VAULT_BACKUP_KEY,
  VAULT_BACKUP_TEMP_KEY,
  TEMP_VAULT_BACKUP_FAILED,
} from './constants';

const options: Options = {
  accessible: ACCESSIBLE.WHEN_UNLOCKED_THIS_DEVICE_ONLY,
};

interface KeyringBackupResponse {
  success: boolean;
  vault?: string;
  error?: string;
}

/**
 * Removes the primary vault backup from react-native-keychain
 */
const _resetVaultBackup = async (): Promise<void> => {
  // Clear existing backup
  await resetInternetCredentials(VAULT_BACKUP_KEY);
};

/**
 * Removes the temporary vault backup from react-native-keychain
 */
const _resetTemporaryVaultBackup = async (): Promise<void> => {
  // Clear temporary backup
  await resetInternetCredentials(VAULT_BACKUP_TEMP_KEY);
};

/**
 * Clears all vault backups from react-native-keychain
 */
export async function clearAllVaultBackups() {
  await _resetVaultBackup();
  await _resetTemporaryVaultBackup();
}

/**
 * places the vault in react-native-keychain for backup
 * @returns Promise<KeyringBackupResponse>
  interface KeyringBackupResponse {
    success: boolean;
    error?: string;
    vault?: string;
  }
 */
export async function backupVault(
  keyringState: KeyringControllerState,
): Promise<KeyringBackupResponse> {
  const keyringVault = keyringState.vault as string;

  try {
    // Does a primary backup exist?
    const existingBackup = await getInternetCredentials(VAULT_BACKUP_KEY);

    // An existing backup exists, backup it to the temp key
    if (existingBackup && existingBackup.password) {
      const existingVault = existingBackup.password;

      // Clear any existing temporary backup
      await _resetTemporaryVaultBackup();

      // Then back up a secondary copy of the vault
      const tempBackupResult = await setInternetCredentials(
        VAULT_BACKUP_TEMP_KEY,
        VAULT_BACKUP_TEMP_KEY,
        existingVault,
        options,
      );

      // Temporary vault backup failed, throw error
      if (!tempBackupResult) {
        throw new Error(TEMP_VAULT_BACKUP_FAILED);
      }
    }

    // Clear any existing vault backup first to prevent "item already exists" errors
    await _resetVaultBackup();

    // Backup primary vault
    const backupResult = await setInternetCredentials(
      VAULT_BACKUP_KEY,
      VAULT_BACKUP_KEY,
      keyringVault,
      options,
    );

    // Vault backup failed, throw error
    if (!backupResult) {
      throw new Error(VAULT_BACKUP_FAILED);
    }

    // Clear the temporary backup
    await _resetTemporaryVaultBackup();

    return {
      success: true,
      vault: keyringState.vault,
    };
  } catch (error) {
    Logger.error(error as Error, 'Vault backup failed');
    return {
      success: false,
      error: error instanceof Error ? error.message : VAULT_BACKUP_FAILED,
    };
  }
}

/**
 * retrieves the vault backup from react-native-keychain
 * @returns Promise<KeyringBackupResponse>
  interface KeyringBackupResponse {
    success: boolean;
    error?: string;
    vault?: string;
  }
 */
export async function getVaultFromBackup(): Promise<KeyringBackupResponse> {
  const primaryVaultCredentials = await getInternetCredentials(
    VAULT_BACKUP_KEY,
  );
  if (primaryVaultCredentials) {
    return { success: true, vault: primaryVaultCredentials.password };
  }
  const temporaryVaultCredentials = await getInternetCredentials(
    VAULT_BACKUP_TEMP_KEY,
  );
  if (temporaryVaultCredentials) {
    return { success: true, vault: temporaryVaultCredentials.password };
  }
<<<<<<< HEAD
=======

  const vaultFetchError = new Error(VAULT_BACKUP_KEY);
  Logger.error(vaultFetchError, VAULT_FAILED_TO_GET_VAULT_FROM_BACKUP);
>>>>>>> 140d2dd3
  return { success: false, error: VAULT_FAILED_TO_GET_VAULT_FROM_BACKUP };
}<|MERGE_RESOLUTION|>--- conflicted
+++ resolved
@@ -141,11 +141,5 @@
   if (temporaryVaultCredentials) {
     return { success: true, vault: temporaryVaultCredentials.password };
   }
-<<<<<<< HEAD
-=======
-
-  const vaultFetchError = new Error(VAULT_BACKUP_KEY);
-  Logger.error(vaultFetchError, VAULT_FAILED_TO_GET_VAULT_FROM_BACKUP);
->>>>>>> 140d2dd3
   return { success: false, error: VAULT_FAILED_TO_GET_VAULT_FROM_BACKUP };
 }