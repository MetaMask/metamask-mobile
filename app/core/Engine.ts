/* eslint-disable @typescript-eslint/no-shadow */
import Crypto from 'react-native-quick-crypto';
import {
  AccountTrackerController,
  AccountTrackerState,
  AssetsContractController,
  CurrencyRateController,
  CurrencyRateState,
  CurrencyRateStateChange,
  GetCurrencyRateState,
  GetTokenListState,
  NftController,
  NftDetectionController,
  NftState,
  TokenBalancesController,
  TokenDetectionController,
  TokenListController,
  TokenListState,
  TokenListStateChange,
  TokenRatesController,
  TokenRatesState,
  TokensController,
  TokensState,
  CodefiTokenPricesServiceV2,
  TokensControllerActions,
  TokensControllerEvents,
  TokenListControllerActions,
  TokenListControllerEvents,
  TokenBalancesControllerState,
} from '@metamask/assets-controllers';
///: BEGIN:ONLY_INCLUDE_IF(preinstalled-snaps,external-snaps)
import { AppState } from 'react-native';
import PREINSTALLED_SNAPS from '../lib/snaps/preinstalled-snaps';
///: END:ONLY_INCLUDE_IF
import {
  AddressBookController,
  AddressBookControllerActions,
  AddressBookControllerEvents,
  AddressBookControllerState,
} from '@metamask/address-book-controller';
import { BaseState } from '@metamask/base-controller';
import { ComposableController } from '@metamask/composable-controller';
import {
  KeyringController,
  KeyringControllerState,
  KeyringControllerActions,
  KeyringControllerEvents,
  ///: BEGIN:ONLY_INCLUDE_IF(preinstalled-snaps,external-snaps)
  KeyringTypes,
  ///: END:ONLY_INCLUDE_IF
} from '@metamask/keyring-controller';
import {
  NetworkController,
  NetworkControllerActions,
  NetworkControllerEvents,
  NetworkControllerMessenger,
  NetworkState,
  NetworkStatus,
} from '@metamask/network-controller';
import {
  PhishingController,
  PhishingControllerState,
} from '@metamask/phishing-controller';
import {
  PreferencesController,
  PreferencesControllerActions,
  PreferencesControllerEvents,
  PreferencesState,
} from '@metamask/preferences-controller';
import {
  TransactionController,
  TransactionControllerEvents,
  TransactionControllerState,
} from '@metamask/transaction-controller';
import {
  GasFeeController,
  GasFeeState,
  GasFeeStateChange,
  GetGasFeeState,
} from '@metamask/gas-fee-controller';
import {
  AcceptOptions,
  ApprovalController,
  ApprovalControllerActions,
  ApprovalControllerEvents,
  ApprovalControllerState,
} from '@metamask/approval-controller';
import {
  SelectedNetworkController,
  SelectedNetworkControllerState,
  SelectedNetworkControllerEvents,
  SelectedNetworkControllerActions,
} from '@metamask/selected-network-controller';
import {
  PermissionController,
  PermissionControllerActions,
  PermissionControllerEvents,
  PermissionControllerState,
  ///: BEGIN:ONLY_INCLUDE_IF(preinstalled-snaps,external-snaps)
  SubjectMetadataController,
  SubjectMetadataControllerActions,
  SubjectMetadataControllerEvents,
  SubjectMetadataControllerState,
  ///: END:ONLY_INCLUDE_IF
} from '@metamask/permission-controller';
import SwapsController, { swapsUtils } from '@metamask/swaps-controller';
import {
  PPOMController,
  PPOMControllerEvents,
  PPOMState,
} from '@metamask/ppom-validator';
///: BEGIN:ONLY_INCLUDE_IF(preinstalled-snaps,external-snaps)
import {
  JsonSnapsRegistry,
  AllowedActions as SnapsAllowedActions,
  AllowedEvents as SnapsAllowedEvents,
  SnapController,
  SnapsRegistryState,
  SnapControllerEvents,
  SnapControllerActions,
  PersistedSnapControllerState,
  SnapsRegistryMessenger,
} from '@metamask/snaps-controllers';

import { WebViewExecutionService } from '@metamask/snaps-controllers/react-native';
import { NotificationArgs } from '@metamask/snaps-rpc-methods/dist/types/restricted/notify';
import { getSnapsWebViewPromise } from '../lib/snaps';
import {
  buildSnapEndowmentSpecifications,
  buildSnapRestrictedMethodSpecifications,
} from '@metamask/snaps-rpc-methods';
import type { EnumToUnion, DialogType } from '@metamask/snaps-sdk';
// eslint-disable-next-line import/no-nodejs-modules
import { Duplex } from 'stream';
///: END:ONLY_INCLUDE_IF
import { MetaMaskKeyring as QRHardwareKeyring } from '@keystonehq/metamask-airgapped-keyring';
import {
  LoggingController,
  LoggingControllerState,
  LoggingControllerActions,
} from '@metamask/logging-controller';
import {
  LedgerKeyring,
  LedgerMobileBridge,
  LedgerTransportMiddleware,
} from '@metamask/eth-ledger-bridge-keyring';
import { Encryptor, LEGACY_DERIVATION_OPTIONS } from './Encryptor';
import {
  isMainnetByChainId,
  fetchEstimatedMultiLayerL1Fee,
  isTestNet,
  deprecatedGetNetworkId,
  getDecimalChainId,
} from '../util/networks';
import AppConstants from './AppConstants';
import { store } from '../store';
import {
  renderFromTokenMinimalUnit,
  balanceToFiatNumber,
  weiToFiatNumber,
  toHexadecimal,
  addHexPrefix,
} from '../util/number';
import NotificationManager from './NotificationManager';
import Logger from '../util/Logger';
import { isZero } from '../util/lodash';
import { MetaMetricsEvents, MetaMetrics } from './Analytics';

///: BEGIN:ONLY_INCLUDE_IF(preinstalled-snaps,external-snaps)
import {
  SnapBridge,
  ExcludedSnapEndowments,
  ExcludedSnapPermissions,
  EndowmentPermissions,
  detectSnapLocation,
  fetchFunction,
  DetectSnapLocationOptions,
} from './Snaps';
import { getRpcMethodMiddleware } from './RPCMethods/RPCMethodMiddleware';

import {
  AuthenticationController,
  UserStorageController,
} from '@metamask/profile-sync-controller';
import { NotificationServicesController } from '@metamask/notification-services-controller';
///: END:ONLY_INCLUDE_IF
import {
  getCaveatSpecifications,
  getPermissionSpecifications,
  unrestrictedMethods,
} from './Permissions/specifications.js';
import { backupVault } from './BackupVault';
import {
  SignatureController,
  SignatureControllerActions,
  SignatureControllerEvents,
} from '@metamask/signature-controller';
import { hasProperty, Hex, Json } from '@metamask/utils';
// TODO: Export this type from the package directly
import { SwapsState } from '@metamask/swaps-controller/dist/SwapsController';
import { providerErrors } from '@metamask/rpc-errors';

import { PPOM, ppomInit } from '../lib/ppom/PPOMView';
import RNFSStorageBackend from '../lib/ppom/ppom-storage-backend';
import {
  AccountsController,
  AccountsControllerActions,
  AccountsControllerEvents,
  AccountsControllerMessenger,
  AccountsControllerState,
} from '@metamask/accounts-controller';
import { captureException } from '@sentry/react-native';
import { lowerCase } from 'lodash';
import {
  networkIdUpdated,
  networkIdWillUpdate,
} from '../core/redux/slices/inpageProvider';
import SmartTransactionsController, {
  type SmartTransactionsControllerActions,
  type SmartTransactionsControllerEvents,
  type SmartTransactionsControllerState,
} from '@metamask/smart-transactions-controller';
import { getAllowedSmartTransactionsChainIds } from '../../app/constants/smartTransactions';
import { selectShouldUseSmartTransaction } from '../selectors/smartTransactionsController';
import { selectSwapsChainFeatureFlags } from '../reducers/swaps';
import { SmartTransactionStatuses } from '@metamask/smart-transactions-controller/dist/types';
import { submitSmartTransactionHook } from '../util/smart-transactions/smart-publish-hook';
import { zeroAddress } from 'ethereumjs-util';
import { toChecksumHexAddress } from '@metamask/controller-utils';
import { ExtendedControllerMessenger } from './ExtendedControllerMessenger';
import EthQuery from '@metamask/eth-query';
import { TransactionControllerOptions } from '@metamask/transaction-controller/dist/types/TransactionController';
import DomainProxyMap from '../lib/DomainProxyMap/DomainProxyMap';
import {
  MetaMetricsEventCategory,
  MetaMetricsEventName,
} from '@metamask/smart-transactions-controller/dist/constants';
import {
  getSmartTransactionMetricsProperties,
  getSmartTransactionMetricsSensitiveProperties,
} from '@metamask/smart-transactions-controller/dist/utils';

const NON_EMPTY = 'NON_EMPTY';

const encryptor = new Encryptor({
  keyDerivationOptions: LEGACY_DERIVATION_OPTIONS,
});
// TODO: Replace "any" with type
// eslint-disable-next-line @typescript-eslint/no-explicit-any
let currentChainId: any;

///: BEGIN:ONLY_INCLUDE_IF(preinstalled-snaps,external-snaps)
// TODO remove these custom types when the PhishingController is to version >= 7.0.0
interface MaybeUpdateState {
  type: `${PhishingController['name']}:maybeUpdateState`;
  handler: PhishingController['maybeUpdateState'];
}

interface TestOrigin {
  type: `${PhishingController['name']}:testOrigin`;
  handler: PhishingController['test'];
}

type PhishingControllerActions = MaybeUpdateState | TestOrigin;
type AuthenticationControllerActions = AuthenticationController.AllowedActions;
type UserStorageControllerActions = UserStorageController.AllowedActions;
type NotificationsServicesControllerActions =
  NotificationServicesController.AllowedActions;

type SnapsGlobalActions =
  | SnapControllerActions
  | SubjectMetadataControllerActions
  | PhishingControllerActions
  | SnapsAllowedActions;

type SnapsGlobalEvents =
  | SnapControllerEvents
  | SubjectMetadataControllerEvents
  | SnapsAllowedEvents;
///: END:ONLY_INCLUDE_IF

type GlobalActions =
  | AddressBookControllerActions
  | ApprovalControllerActions
  | GetCurrencyRateState
  | GetGasFeeState
  | GetTokenListState
  | KeyringControllerActions
  | NetworkControllerActions
  | PermissionControllerActions
  | SignatureControllerActions
  | LoggingControllerActions
  ///: BEGIN:ONLY_INCLUDE_IF(preinstalled-snaps,external-snaps)
  | SnapsGlobalActions
  | AuthenticationControllerActions
  | UserStorageControllerActions
  | NotificationsServicesControllerActions
  ///: END:ONLY_INCLUDE_IF
  | KeyringControllerActions
  | AccountsControllerActions
  | PreferencesControllerActions
  | TokensControllerActions
  | TokenListControllerActions
  | SelectedNetworkControllerActions
  | SmartTransactionsControllerActions;

type GlobalEvents =
  | AddressBookControllerEvents
  | ApprovalControllerEvents
  | CurrencyRateStateChange
  | GasFeeStateChange
  | KeyringControllerEvents
  | TokenListStateChange
  | NetworkControllerEvents
  | PermissionControllerEvents
  ///: BEGIN:ONLY_INCLUDE_IF(preinstalled-snaps,external-snaps)
  | SnapsGlobalEvents
  ///: END:ONLY_INCLUDE_IF
  | SignatureControllerEvents
  | KeyringControllerEvents
  | PPOMControllerEvents
  | AccountsControllerEvents
  | PreferencesControllerEvents
  | TokensControllerEvents
  | TokenListControllerEvents
  | TransactionControllerEvents
  | SelectedNetworkControllerEvents
  | SmartTransactionsControllerEvents;

type PermissionsByRpcMethod = ReturnType<typeof getPermissionSpecifications>;
type Permissions = PermissionsByRpcMethod[keyof PermissionsByRpcMethod];

export interface EngineState {
  AccountTrackerController: AccountTrackerState;
  AddressBookController: AddressBookControllerState;
  AssetsContractController: BaseState;
  NftController: NftState;
  TokenListController: TokenListState;
  CurrencyRateController: CurrencyRateState;
  KeyringController: KeyringControllerState;
  NetworkController: NetworkState;
  PreferencesController: PreferencesState;
  PhishingController: PhishingControllerState;
  TokenBalancesController: TokenBalancesControllerState;
  TokenRatesController: TokenRatesState;
  TransactionController: TransactionControllerState;
  SmartTransactionsController: SmartTransactionsControllerState;
  SwapsController: SwapsState;
  GasFeeController: GasFeeState;
  TokensController: TokensState;
  TokenDetectionController: BaseState;
  NftDetectionController: BaseState;
  ///: BEGIN:ONLY_INCLUDE_IF(preinstalled-snaps,external-snaps)
  SnapController: PersistedSnapControllerState;
  SnapsRegistry: SnapsRegistryState;
  SubjectMetadataController: SubjectMetadataControllerState;
  AuthenticationController: AuthenticationController.AuthenticationControllerState;
  UserStorageController: UserStorageController.UserStorageControllerState;
  NotificationServicesController: NotificationServicesController.NotificationServicesControllerState;
  ///: END:ONLY_INCLUDE_IF
  PermissionController: PermissionControllerState<Permissions>;
  ApprovalController: ApprovalControllerState;
  LoggingController: LoggingControllerState;
  PPOMController: PPOMState;
  AccountsController: AccountsControllerState;
  SelectedNetworkController: SelectedNetworkControllerState;
}

/**
 * All mobile controllers, keyed by name
 */
interface Controllers {
  AccountsController: AccountsController;
  AccountTrackerController: AccountTrackerController;
  AddressBookController: AddressBookController;
  ApprovalController: ApprovalController;
  AssetsContractController: AssetsContractController;
  CurrencyRateController: CurrencyRateController;
  GasFeeController: GasFeeController;
  KeyringController: KeyringController;
  LoggingController: LoggingController;
  NetworkController: NetworkController;
  NftController: NftController;
  NftDetectionController: NftDetectionController;
  // TODO: Fix permission types
  // TODO: Replace "any" with type
  // eslint-disable-next-line @typescript-eslint/no-explicit-any
  PermissionController: PermissionController<any, any>;
  SelectedNetworkController: SelectedNetworkController;
  PhishingController: PhishingController;
  PreferencesController: PreferencesController;
  PPOMController: PPOMController;
  TokenBalancesController: TokenBalancesController;
  TokenListController: TokenListController;
  TokenDetectionController: TokenDetectionController;
  TokenRatesController: TokenRatesController;
  TokensController: TokensController;
  TransactionController: TransactionController;
  SmartTransactionsController: SmartTransactionsController;
  SignatureController: SignatureController;
  ///: BEGIN:ONLY_INCLUDE_IF(preinstalled-snaps,external-snaps)
  SnapController: SnapController;
  SubjectMetadataController: SubjectMetadataController;
  AuthenticationController: AuthenticationController.Controller;
  UserStorageController: UserStorageController.Controller;
  NotificationServicesController: NotificationServicesController.Controller;
  ///: END:ONLY_INCLUDE_IF
  SwapsController: SwapsController;
}

/**
 * Controllers that area always instantiated
 */
type RequiredControllers = Omit<Controllers, 'PPOMController'>;

/**
 * Controllers that are sometimes not instantiated
 */
type OptionalControllers = Pick<Controllers, 'PPOMController'>;

/**
 * Core controller responsible for composing other metamask controllers together
 * and exposing convenience methods for common wallet operations.
 */
class Engine {
  /**
   * The global Engine singleton
   */
  static instance: Engine | null;
  /**
   * A collection of all controller instances
   */
  context: RequiredControllers & Partial<OptionalControllers>;
  /**
   * The global controller messenger.
   */
  controllerMessenger: ExtendedControllerMessenger<GlobalActions, GlobalEvents>;
  /**
   * ComposableController reference containing all child controllers
   */
  // TODO: Replace "any" with type
  // eslint-disable-next-line @typescript-eslint/no-explicit-any
  datamodel: any;

  /**
   * Object containing the info for the latest incoming tx block
   * for each address and network
   */
  // TODO: Replace "any" with type
  // eslint-disable-next-line @typescript-eslint/no-explicit-any
  lastIncomingTxBlockInfo: any;

  ///: BEGIN:ONLY_INCLUDE_IF(preinstalled-snaps,external-snaps)
  /**
   * Object that runs and manages the execution of Snaps
   */
  snapExecutionService: WebViewExecutionService;

  ///: END:ONLY_INCLUDE_IF

  transactionController: TransactionController;
  smartTransactionsController: SmartTransactionsController;

  /**
   * Creates a CoreController instance
   */
  // eslint-disable-next-line @typescript-eslint/default-param-last
  constructor(
    initialState: Partial<EngineState> = {},
    initialKeyringState?: KeyringControllerState | null,
  ) {
    this.controllerMessenger = new ExtendedControllerMessenger();

    /**
     * Subscribes a listener to the state change events of Preferences Controller.
     *
     * @param listener - The callback function to execute when the state changes.
     */
    const onPreferencesStateChange = (
      listener: (preferencesState: PreferencesState) => void,
    ) => {
      const eventName = `PreferencesController:stateChange`;

      this.controllerMessenger.subscribe(eventName, listener);
    };

    const approvalController = new ApprovalController({
      // @ts-expect-error TODO: Resolve mismatch between base-controller versions.
      messenger: this.controllerMessenger.getRestricted({
        name: 'ApprovalController',
        allowedEvents: [],
        allowedActions: [],
      }),
      showApprovalRequest: () => undefined,
      typesExcludedFromRateLimiting: [
        // TODO: Replace with ApprovalType enum from @metamask/controller-utils when breaking change is fixed
        'personal_sign',
        'eth_signTypedData',
        'transaction',
        'wallet_watchAsset',
      ],
    });

    const preferencesController = new PreferencesController({
      // @ts-expect-error TODO: Resolve mismatch between base-controller versions.
      messenger: this.controllerMessenger.getRestricted({
        name: 'PreferencesController',
        allowedActions: [],
        allowedEvents: ['KeyringController:stateChange'],
      }),
      state: {
        ipfsGateway: AppConstants.IPFS_DEFAULT_GATEWAY_URL,
        useTokenDetection:
          initialState?.PreferencesController?.useTokenDetection ?? true,
        useNftDetection: true, // set this to true to enable nft detection by default to new users
        displayNftMedia: true,
        securityAlertsEnabled: true,
        ...initialState.PreferencesController,
      },
    });

    const networkControllerOpts = {
      infuraProjectId: process.env.MM_INFURA_PROJECT_ID || NON_EMPTY,
      state: initialState.NetworkController,
      messenger: this.controllerMessenger.getRestricted({
        name: 'NetworkController',
        allowedEvents: [],
        allowedActions: [],
      }) as unknown as NetworkControllerMessenger,
      // Metrics event tracking is handled in this repository instead
      // TODO: Use events for controller metric events
      trackMetaMetricsEvent: () => {
        // noop
      },
    };
    const networkController = new NetworkController(networkControllerOpts);

    networkController.initializeProvider();

    const assetsContractController = new AssetsContractController({
      onPreferencesStateChange,
      onNetworkDidChange: (listener) =>
        this.controllerMessenger.subscribe(
          AppConstants.NETWORK_DID_CHANGE_EVENT,
          // @ts-expect-error TODO: Resolve bump the assets controller version.
          listener,
        ),
      chainId: networkController.getNetworkClientById(
        networkController?.state.selectedNetworkClientId,
      ).configuration.chainId,
      // @ts-expect-error TODO: Resolve bump the assets controller version.
      getNetworkClientById:
        networkController.getNetworkClientById.bind(networkController),
    });
    const nftController = new NftController(
      {
        onPreferencesStateChange,
        onNetworkStateChange: (listener) =>
          this.controllerMessenger.subscribe(
            AppConstants.NETWORK_STATE_CHANGE_EVENT,
            listener,
          ),
        // @ts-expect-error TODO: Resolve bump the assets controller version.
        getNetworkClientById:
          networkController.getNetworkClientById.bind(networkController),
        // @ts-expect-error TODO: Resolve mismatch between base-controller versions.
        messenger: this.controllerMessenger.getRestricted({
          name: 'NftController',
          allowedActions: [
            `${approvalController.name}:addRequest`,
            `${networkController.name}:getNetworkClientById`,
          ],
          allowedEvents: [],
        }),
        chainId: networkController.getNetworkClientById(
          networkController?.state.selectedNetworkClientId,
        ).configuration.chainId,

        getERC721AssetName: assetsContractController.getERC721AssetName.bind(
          assetsContractController,
        ),
        getERC721AssetSymbol:
          assetsContractController.getERC721AssetSymbol.bind(
            assetsContractController,
          ),
        getERC721TokenURI: assetsContractController.getERC721TokenURI.bind(
          assetsContractController,
        ),
        getERC721OwnerOf: assetsContractController.getERC721OwnerOf.bind(
          assetsContractController,
        ),
        getERC1155BalanceOf: assetsContractController.getERC1155BalanceOf.bind(
          assetsContractController,
        ),
        getERC1155TokenURI: assetsContractController.getERC1155TokenURI.bind(
          assetsContractController,
        ),
      },
      {
        useIPFSSubdomains: false,
        chainId: networkController.getNetworkClientById(
          networkController?.state.selectedNetworkClientId,
        ).configuration.chainId,
      },
    );

    const loggingController = new LoggingController({
      // @ts-expect-error TODO: Resolve mismatch between base-controller versions.
      messenger: this.controllerMessenger.getRestricted<
        'LoggingController',
        never,
        never
      >({
        name: 'LoggingController',
        allowedActions: [],
        allowedEvents: [],
      }),
      state: initialState.LoggingController,
    });
    // @ts-expect-error TODO: Resolve mismatch between base-controller versions.
    const accountsControllerMessenger: AccountsControllerMessenger =
      this.controllerMessenger.getRestricted({
        name: 'AccountsController',
        allowedEvents: [
          'SnapController:stateChange',
          'KeyringController:accountRemoved',
          'KeyringController:stateChange',
        ],
        allowedActions: [
          'KeyringController:getAccounts',
          'KeyringController:getKeyringsByType',
          'KeyringController:getKeyringForAccount',
        ],
      });

    const defaultAccountsControllerState: AccountsControllerState = {
      internalAccounts: {
        accounts: {},
        selectedAccount: '',
      },
    };

    const accountsController = new AccountsController({
      messenger: accountsControllerMessenger,
      state: initialState.AccountsController ?? defaultAccountsControllerState,
    });
    const tokensController = new TokensController({
      chainId: networkController.getNetworkClientById(
        networkController?.state.selectedNetworkClientId,
      ).configuration.chainId,
      config: {
        // @ts-expect-error TODO: Resolve mismatch between network-controller versions.
        provider: networkController.getProviderAndBlockTracker().provider,
        chainId: networkController.getNetworkClientById(
          networkController?.state.selectedNetworkClientId,
        ).configuration.chainId,
        selectedAddress: preferencesController.state.selectedAddress,
      },
      state: initialState.TokensController,
      // @ts-expect-error TODO: Resolve mismatch between base-controller versions.
      messenger: this.controllerMessenger.getRestricted({
        name: 'TokensController',
        allowedActions: [
          `${approvalController.name}:addRequest`,
          'NetworkController:getNetworkClientById',
        ],
        allowedEvents: [
          'PreferencesController:stateChange',
          'NetworkController:networkDidChange',
          'TokenListController:stateChange',
        ],
      }),
    });
    const tokenListController = new TokenListController({
      chainId: networkController.getNetworkClientById(
        networkController?.state.selectedNetworkClientId,
      ).configuration.chainId,
      onNetworkStateChange: (listener) =>
        this.controllerMessenger.subscribe(
          AppConstants.NETWORK_STATE_CHANGE_EVENT,
          listener,
        ),
      // @ts-expect-error TODO: Resolve mismatch between base-controller versions.
      messenger: this.controllerMessenger.getRestricted({
        name: 'TokenListController',
        allowedActions: [],
        allowedEvents: [`${networkController.name}:stateChange`],
      }),
    });
    const currencyRateController = new CurrencyRateController({
      // @ts-expect-error TODO: Resolve mismatch between base-controller versions.
      messenger: this.controllerMessenger.getRestricted({
        name: 'CurrencyRateController',
        allowedActions: [`${networkController.name}:getNetworkClientById`],
        allowedEvents: [],
      }),
      state: initialState.CurrencyRateController,
    });
    currencyRateController.startPollingByNetworkClientId(
      networkController.state.selectedNetworkClientId,
    );
    const gasFeeController = new GasFeeController({
      // @ts-expect-error TODO: Resolve mismatch between base-controller versions.
      messenger: this.controllerMessenger.getRestricted({
        name: 'GasFeeController',
        allowedActions: [
          `${networkController.name}:getNetworkClientById`,
          `${networkController.name}:getEIP1559Compatibility`,
          `${networkController.name}:getState`,
        ],
        allowedEvents: [AppConstants.NETWORK_DID_CHANGE_EVENT],
      }),
      getProvider: () =>
        // @ts-expect-error at this point in time the provider will be defined by the `networkController.initializeProvider`
        networkController.getProviderAndBlockTracker().provider,
      getCurrentNetworkEIP1559Compatibility: async () =>
        (await networkController.getEIP1559Compatibility()) ?? false,
      getCurrentNetworkLegacyGasAPICompatibility: () => {
        const chainId = networkController.getNetworkClientById(
          networkController?.state.selectedNetworkClientId,
        ).configuration.chainId;
        return (
          isMainnetByChainId(chainId) ||
          chainId === addHexPrefix(swapsUtils.BSC_CHAIN_ID) ||
          chainId === addHexPrefix(swapsUtils.POLYGON_CHAIN_ID)
        );
      },
      clientId: AppConstants.SWAPS.CLIENT_ID,
      legacyAPIEndpoint:
        'https://gas.api.cx.metamask.io/networks/<chain_id>/gasPrices',
      EIP1559APIEndpoint:
        'https://gas.api.cx.metamask.io/networks/<chain_id>/suggestedGasFees',
    });

    const phishingController = new PhishingController({
      // @ts-expect-error TODO: Resolve mismatch between base-controller versions.
      messenger: this.controllerMessenger.getRestricted({
        name: 'PhishingController',
        allowedActions: [],
        allowedEvents: [],
      }),
    });
    phishingController.maybeUpdateState();

    const qrKeyringBuilder = () => {
      const keyring = new QRHardwareKeyring();
      // to fix the bug in #9560, forgetDevice will reset all keyring properties to default.
      keyring.forgetDevice();
      return keyring;
    };
    qrKeyringBuilder.type = QRHardwareKeyring.type;

    const bridge = new LedgerMobileBridge(new LedgerTransportMiddleware());
    const ledgerKeyringBuilder = () => new LedgerKeyring({ bridge });
    ledgerKeyringBuilder.type = LedgerKeyring.type;

    const keyringController = new KeyringController({
      removeIdentity: preferencesController.removeIdentity.bind(
        preferencesController,
      ),
      encryptor,
      // @ts-expect-error TODO: Resolve mismatch between base-controller versions.
      messenger: this.controllerMessenger.getRestricted({
        name: 'KeyringController',
        allowedActions: [],
        allowedEvents: [],
      }),
      state: initialKeyringState || initialState.KeyringController,
      // @ts-expect-error To Do: Update the type of QRHardwareKeyring to Keyring<Json>
      keyringBuilders: [qrKeyringBuilder, ledgerKeyringBuilder],
    });

    ///: BEGIN:ONLY_INCLUDE_IF(preinstalled-snaps,external-snaps)
    /**
     * Gets the mnemonic of the user's primary keyring.
     */
    const getPrimaryKeyringMnemonic = () => {
      // TODO: Replace "any" with type
      // eslint-disable-next-line @typescript-eslint/no-explicit-any
      const [keyring]: any = keyringController.getKeyringsByType(
        KeyringTypes.hd,
      );
      if (!keyring.mnemonic) {
        throw new Error('Primary keyring mnemonic unavailable.');
      }

      return keyring.mnemonic;
    };

    const getAppState = () => {
      const state = AppState.currentState;
      return state === 'active';
    };

    const getSnapPermissionSpecifications = () => ({
      ...buildSnapEndowmentSpecifications(Object.keys(ExcludedSnapEndowments)),
      ...buildSnapRestrictedMethodSpecifications(
        Object.keys(ExcludedSnapPermissions),
        {
          // eslint-disable-next-line @typescript-eslint/ban-ts-comment
          // @ts-ignore
          clearSnapState: this.controllerMessenger.call.bind(
            this.controllerMessenger,
            'SnapController:clearSnapState',
          ),
          getMnemonic: getPrimaryKeyringMnemonic.bind(this),
          getUnlockPromise: getAppState.bind(this),
          getSnap: this.controllerMessenger.call.bind(
            this.controllerMessenger,
            'SnapController:get',
          ),
          // eslint-disable-next-line @typescript-eslint/ban-ts-comment
          // @ts-ignore
          handleSnapRpcRequest: this.controllerMessenger.call.bind(
            this.controllerMessenger,
            'SnapController:handleRequest',
          ),
          // eslint-disable-next-line @typescript-eslint/ban-ts-comment
          // @ts-ignore
          getSnapState: this.controllerMessenger.call.bind(
            this.controllerMessenger,
            'SnapController:getSnapState',
          ),
          // eslint-disable-next-line @typescript-eslint/ban-ts-comment
          // @ts-ignore
          updateSnapState: this.controllerMessenger.call.bind(
            this.controllerMessenger,
            'SnapController:updateSnapState',
          ),
          // eslint-disable-next-line @typescript-eslint/ban-ts-comment
          // @ts-ignore
          maybeUpdatePhishingList: this.controllerMessenger.call.bind(
            this.controllerMessenger,
            'PhishingController:maybeUpdateState',
          ),
          isOnPhishingList: (origin: string) =>
            this.controllerMessenger.call<'PhishingController:testOrigin'>(
              'PhishingController:testOrigin',
              // eslint-disable-next-line @typescript-eslint/ban-ts-comment
              // @ts-ignore
              origin,
              // eslint-disable-next-line @typescript-eslint/ban-ts-comment
              // @ts-ignore
            ).result,
          showDialog: (
            origin: string,
            type: EnumToUnion<DialogType>,
            // TODO: Replace "any" with type
            // eslint-disable-next-line @typescript-eslint/no-explicit-any
            content: any, // should be Component from '@metamask/snaps-ui';
            // TODO: Replace "any" with type
            // eslint-disable-next-line @typescript-eslint/no-explicit-any
            placeholder?: any,
          ) =>
            approvalController.addAndShowApprovalRequest({
              origin,
              type,
              requestData: { content, placeholder },
            }),
          showInAppNotification: (origin: string, args: NotificationArgs) => {
            Logger.log(
              'Snaps/ showInAppNotification called with args: ',
              args,
              ' and origin: ',
              origin,
            );
          },
        },
      ),
    });
    ///: END:ONLY_INCLUDE_IF
    const accountTrackerController = new AccountTrackerController({
      onPreferencesStateChange,
      getIdentities: () => preferencesController.state.identities,
      getSelectedAddress: () => accountsController.getSelectedAccount().address,
      getMultiAccountBalancesEnabled: () =>
        preferencesController.state.isMultiAccountBalancesEnabled,
      getCurrentChainId: () =>
        toHexadecimal(
          networkController.getNetworkClientById(
            networkController?.state.selectedNetworkClientId,
          ).configuration.chainId,
        ),
      // @ts-expect-error TODO: Resolve mismatch between base-controller versions.
      getNetworkClientById:
        networkController.getNetworkClientById.bind(networkController),
    });
    const permissionController = new PermissionController({
      // @ts-expect-error TODO: Resolve mismatch between base-controller versions.
      messenger: this.controllerMessenger.getRestricted({
        name: 'PermissionController',
        allowedActions: [
          `${approvalController.name}:addRequest`,
          `${approvalController.name}:hasRequest`,
          `${approvalController.name}:acceptRequest`,
          `${approvalController.name}:rejectRequest`,
          ///: BEGIN:ONLY_INCLUDE_IF(preinstalled-snaps,external-snaps)
          `SnapController:getPermitted`,
          `SnapController:install`,
          `SubjectMetadataController:getSubjectMetadata`,
          ///: END:ONLY_INCLUDE_IF
        ],
        allowedEvents: [],
      }),
      state: initialState.PermissionController,
      caveatSpecifications: getCaveatSpecifications({
        getInternalAccounts:
          accountsController.listAccounts.bind(accountsController),
      }),
      // @ts-expect-error Typecast permissionType from getPermissionSpecifications to be of type PermissionType.RestrictedMethod
      permissionSpecifications: {
        ...getPermissionSpecifications({
          getAllAccounts: () => keyringController.getAccounts(),
          getInternalAccounts:
            accountsController.listAccounts.bind(accountsController),
          captureKeyringTypesWithMissingIdentities: (
            internalAccounts = [],
            accounts = [],
          ) => {
            const accountsMissingIdentities = accounts.filter((address) => {
              const lowerCaseAddress = lowerCase(address);
              return !internalAccounts.some(
                (account) => account.address.toLowerCase() === lowerCaseAddress,
              );
            });
            const keyringTypesWithMissingIdentities =
              accountsMissingIdentities.map((address) =>
                keyringController.getAccountKeyringType(address),
              );

            const internalAccountCount = internalAccounts.length;

            const accountTrackerCount = Object.keys(
              accountTrackerController.state.accounts || {},
            ).length;

            captureException(
              new Error(
                `Attempt to get permission specifications failed because there were ${accounts.length} accounts, but ${internalAccountCount} identities, and the ${keyringTypesWithMissingIdentities} keyrings included accounts with missing identities. Meanwhile, there are ${accountTrackerCount} accounts in the account tracker.`,
              ),
            );
          },
        }),
        ///: BEGIN:ONLY_INCLUDE_IF(preinstalled-snaps,external-snaps)
        ...getSnapPermissionSpecifications(),
        ///: END:ONLY_INCLUDE_IF
      },
      unrestrictedMethods,
    });

    const selectedNetworkController = new SelectedNetworkController({
      // @ts-expect-error TODO: Resolve mismatch between base-controller versions.
      messenger: this.controllerMessenger.getRestricted({
        name: 'SelectedNetworkController',
        allowedActions: [
          'NetworkController:getNetworkClientById',
          'NetworkController:getState',
          'NetworkController:getSelectedNetworkClient',
          'PermissionController:hasPermissions',
          'PermissionController:getSubjectNames',
        ],
        allowedEvents: [
          'NetworkController:stateChange',
          'PermissionController:stateChange',
        ],
      }),
      state: initialState.SelectedNetworkController || { domains: {} },
      useRequestQueuePreference: !!process.env.MULTICHAIN_V1,
      // TODO we need to modify core PreferencesController for better cross client support
      onPreferencesStateChange: (
        listener: ({ useRequestQueue }: { useRequestQueue: boolean }) => void,
      ) => listener({ useRequestQueue: !!process.env.MULTICHAIN_V1 }),
      domainProxyMap: new DomainProxyMap(),
    });

    ///: BEGIN:ONLY_INCLUDE_IF(preinstalled-snaps,external-snaps)
    const subjectMetadataController = new SubjectMetadataController({
      // @ts-expect-error TODO: Resolve mismatch between base-controller versions.
      messenger: this.controllerMessenger.getRestricted({
        name: 'SubjectMetadataController',
        allowedActions: [`${permissionController.name}:hasPermissions`],
        allowedEvents: [],
      }),
      state: initialState.SubjectMetadataController || {},
      subjectCacheLimit: 100,
    });

    const setupSnapProvider = (snapId: string, connectionStream: Duplex) => {
      Logger.log(
        '[ENGINE LOG] Engine+setupSnapProvider: Setup stream for Snap',
        snapId,
      );
      // TO DO:
      // Develop a simpler getRpcMethodMiddleware object for SnapBridge
      // Consider developing an abstract class to derived custom implementations for each use case
      const bridge = new SnapBridge({
        snapId,
        connectionStream,
        getRPCMethodMiddleware: ({ hostname, getProviderState }) =>
          getRpcMethodMiddleware({
            hostname,
            getProviderState,
            navigation: null,
            getApprovedHosts: () => null,
            setApprovedHosts: () => null,
            approveHost: () => null,
            title: { current: 'Snap' },
            icon: { current: undefined },
            isHomepage: () => false,
            fromHomepage: { current: false },
            toggleUrlModal: () => null,
            wizardScrollAdjusted: { current: false },
            tabId: false,
            isWalletConnect: true,
            isMMSDK: false,
            url: { current: '' },
            analytics: {},
            injectHomePageScripts: () => null,
          }),
      });

      bridge.setupProviderConnection();
    };

    const requireAllowlist = process.env.METAMASK_BUILD_TYPE === 'main';
    const disableSnapInstallation = process.env.METAMASK_BUILD_TYPE === 'main';
    const allowLocalSnaps = process.env.METAMASK_BUILD_TYPE === 'flask';
    // @ts-expect-error TODO: Resolve mismatch between base-controller versions.
    const snapsRegistryMessenger: SnapsRegistryMessenger =
      this.controllerMessenger.getRestricted({
        name: 'SnapsRegistry',
        allowedEvents: [],
        allowedActions: [],
      });
    const snapsRegistry = new JsonSnapsRegistry({
      state: initialState.SnapsRegistry,
      messenger: snapsRegistryMessenger,
      refetchOnAllowlistMiss: requireAllowlist,
      url: {
        registry: 'https://acl.execution.metamask.io/latest/registry.json',
        signature: 'https://acl.execution.metamask.io/latest/signature.json',
      },
      publicKey:
        '0x025b65308f0f0fb8bc7f7ff87bfc296e0330eee5d3c1d1ee4a048b2fd6a86fa0a6',
    });

    this.snapExecutionService = new WebViewExecutionService({
      // @ts-expect-error TODO: Resolve mismatch between base-controller versions.
      messenger: this.controllerMessenger.getRestricted({
        name: 'ExecutionService',
        allowedActions: [],
        allowedEvents: [],
      }),
      setupSnapProvider: setupSnapProvider.bind(this),
      getWebView: () => getSnapsWebViewPromise,
    });

    const snapControllerMessenger = this.controllerMessenger.getRestricted({
      name: 'SnapController',
      allowedEvents: [
        'ExecutionService:unhandledError',
        'ExecutionService:outboundRequest',
        'ExecutionService:outboundResponse',
      ],
      allowedActions: [
        `${approvalController.name}:addRequest`,
        `${permissionController.name}:getEndowments`,
        `${permissionController.name}:getPermissions`,
        `${permissionController.name}:hasPermission`,
        `${permissionController.name}:hasPermissions`,
        `${permissionController.name}:requestPermissions`,
        `${permissionController.name}:revokeAllPermissions`,
        `${permissionController.name}:revokePermissions`,
        `${permissionController.name}:revokePermissionForAllSubjects`,
        `${permissionController.name}:getSubjectNames`,
        `${permissionController.name}:updateCaveat`,
        `${approvalController.name}:addRequest`,
        `${approvalController.name}:updateRequestState`,
        `${permissionController.name}:grantPermissions`,
        `${subjectMetadataController.name}:getSubjectMetadata`,
        `${subjectMetadataController.name}:addSubjectMetadata`,
        `${phishingController.name}:maybeUpdateState`,
        `${phishingController.name}:testOrigin`,
        `${snapsRegistry.name}:get`,
        `${snapsRegistry.name}:getMetadata`,
        `${snapsRegistry.name}:update`,
        'ExecutionService:executeSnap',
        'ExecutionService:terminateSnap',
        'ExecutionService:terminateAllSnaps',
        'ExecutionService:handleRpcRequest',
        'SnapsRegistry:get',
        'SnapsRegistry:getMetadata',
        'SnapsRegistry:update',
        'SnapsRegistry:resolveVersion',
      ],
    });

    const snapController = new SnapController({
      environmentEndowmentPermissions: Object.values(EndowmentPermissions),
      featureFlags: {
        requireAllowlist,
        allowLocalSnaps,
        disableSnapInstallation,
      },
      state: initialState.SnapController || undefined,
      // TODO: Replace "any" with type
      // eslint-disable-next-line @typescript-eslint/no-explicit-any
      messenger: snapControllerMessenger as any,
      detectSnapLocation: (
        location: string | URL,
        options?: DetectSnapLocationOptions,
      ) =>
        detectSnapLocation(location, {
          ...options,
          fetch: fetchFunction,
        }),
      //@ts-expect-error types need to be aligned with snaps-controllers
      preinstalledSnaps: PREINSTALLED_SNAPS,
      //@ts-expect-error types need to be aligned between new encryptor and snaps-controllers
      encryptor,
      getMnemonic: getPrimaryKeyringMnemonic.bind(this),
      getFeatureFlags: () => ({
        disableSnaps:
          store.getState().settings.basicFunctionalityEnabled === false,
      }),
    });

    const authenticationController = new AuthenticationController.Controller({
      state: initialState.AuthenticationController,
      // @ts-expect-error TODO: Resolve mismatch between base-controller versions.
      messenger: this.controllerMessenger.getRestricted({
        name: 'AuthenticationController',
        allowedActions: [
          'KeyringController:getState',
          'KeyringController:getAccounts',

          'SnapController:handleRequest',
          'UserStorageController:enableProfileSyncing',
        ],
        allowedEvents: ['KeyringController:unlock', 'KeyringController:lock'],
      }),
      metametrics: {
        agent: 'mobile',
        getMetaMetricsId: async () =>
          (await MetaMetrics.getInstance().getMetaMetricsId()) || '',
      },
    });

    const userStorageController = new UserStorageController.Controller({
      getMetaMetricsState: () => MetaMetrics.getInstance().isEnabled(),
      state: initialState.UserStorageController,
      // @ts-expect-error TODO: Resolve mismatch between base-controller versions.
      messenger: this.controllerMessenger.getRestricted({
        name: 'UserStorageController',
        allowedActions: [
          'SnapController:handleRequest',
          'KeyringController:getState',
          'AuthenticationController:getBearerToken',
          'AuthenticationController:getSessionProfile',
          'AuthenticationController:isSignedIn',
          'AuthenticationController:performSignOut',
          'AuthenticationController:performSignIn',
          'NotificationServicesController:disableNotificationServices',
          'NotificationServicesController:selectIsNotificationServicesEnabled',
        ],
        allowedEvents: ['KeyringController:unlock', 'KeyringController:lock'],
      }),
    });

    const notificationServicesController =
      new NotificationServicesController.Controller({
        // @ts-expect-error TODO: Resolve mismatch between base-controller versions.
        messenger: this.controllerMessenger.getRestricted({
          name: 'NotificationServicesController',
          allowedActions: [
            'KeyringController:getState',
            'KeyringController:getAccounts',
            'AuthenticationController:getBearerToken',
            'AuthenticationController:isSignedIn',
            'UserStorageController:enableProfileSyncing',
            'UserStorageController:getStorageKey',
            'UserStorageController:performGetStorage',
            'UserStorageController:performSetStorage',
          ],
          allowedEvents: [
            'KeyringController:unlock',
            'KeyringController:lock',
            'KeyringController:stateChange',
          ],
        }),
        state: initialState.NotificationServicesController,
        env: {
          isPushIntegrated: false,
          featureAnnouncements: {
            platform: 'mobile',
            accessToken: process.env
              .FEATURES_ANNOUNCEMENTS_ACCESS_TOKEN as string,
            spaceId: process.env.FEATURES_ANNOUNCEMENTS_SPACE_ID as string,
          },
        },
      });
    ///: END:ONLY_INCLUDE_IF

    this.transactionController = new TransactionController({
      // @ts-expect-error at this point in time the provider will be defined by the `networkController.initializeProvider`
      blockTracker: networkController.getProviderAndBlockTracker().blockTracker,
      disableHistory: true,
      disableSendFlowHistory: true,
      disableSwaps: true,
      // @ts-expect-error TransactionController is missing networkClientId argument in type
      getCurrentNetworkEIP1559Compatibility:
        networkController.getEIP1559Compatibility.bind(networkController),
      // eslint-disable-next-line @typescript-eslint/ban-ts-comment
      // @ts-ignore
      getExternalPendingTransactions: (address: string) =>
        this.smartTransactionsController.getTransactions({
          addressFrom: address,
          status: SmartTransactionStatuses.PENDING,
        }),
      getGasFeeEstimates:
        gasFeeController.fetchGasFeeEstimates.bind(gasFeeController),
      // but only breaking change is Node version and bumped dependencies
      getNetworkClientRegistry:
        networkController.getNetworkClientRegistry.bind(networkController),
      getNetworkState: () => networkController.state,
      hooks: {
        publish: (transactionMeta) => {
          const shouldUseSmartTransaction = selectShouldUseSmartTransaction(
            store.getState(),
          );

          return submitSmartTransactionHook({
            transactionMeta,
            transactionController: this.transactionController,
            smartTransactionsController: this.smartTransactionsController,
            shouldUseSmartTransaction,
            approvalController,
            // @ts-expect-error TODO: Resolve mismatch between base-controller versions.
            controllerMessenger: this.controllerMessenger,
            featureFlags: selectSwapsChainFeatureFlags(store.getState()),
          }) as Promise<{ transactionHash: string }>;
        },
      },
      incomingTransactions: {
        isEnabled: () => {
          const currentHexChainId = networkController.getNetworkClientById(
            networkController?.state.selectedNetworkClientId,
          ).configuration.chainId;

          const showIncomingTransactions =
            preferencesController?.state?.showIncomingTransactions;

          return Boolean(
            hasProperty(showIncomingTransactions, currentChainId) &&
              showIncomingTransactions?.[currentHexChainId],
          );
        },
        updateTransactions: true,
      },
      isSimulationEnabled: () =>
        preferencesController.state.useTransactionSimulations,
      // @ts-expect-error TODO: Resolve mismatch between base-controller versions.
      messenger: this.controllerMessenger.getRestricted({
        name: 'TransactionController',
        allowedActions: [
          `${accountsController.name}:getSelectedAccount`,
          `${approvalController.name}:addRequest`,
          `${networkController.name}:getNetworkClientById`,
          `${networkController.name}:findNetworkClientIdByChainId`,
        ],
        allowedEvents: [`NetworkController:stateChange`],
      }),
      onNetworkStateChange: (listener) =>
        this.controllerMessenger.subscribe(
          AppConstants.NETWORK_STATE_CHANGE_EVENT,
          listener,
        ),
      pendingTransactions: {
        isResubmitEnabled: () => false,
      },
      // @ts-expect-error at this point in time the provider will be defined by the `networkController.initializeProvider`
      provider: networkController.getProviderAndBlockTracker().provider,
      sign: keyringController.signTransaction.bind(
        keyringController,
      ) as unknown as TransactionControllerOptions['sign'],
      state: initialState.TransactionController,
    });

    const codefiTokenApiV2 = new CodefiTokenPricesServiceV2();

    const smartTransactionsControllerTrackMetaMetricsEvent = (
      params: {
        event: MetaMetricsEventName;
        category: MetaMetricsEventCategory;
        properties?: ReturnType<typeof getSmartTransactionMetricsProperties>;
        sensitiveProperties?: ReturnType<
          typeof getSmartTransactionMetricsSensitiveProperties
        >;
      },
      // eslint-disable-next-line @typescript-eslint/no-unused-vars
      options?: {
        metaMetricsId?: string;
      },
    ) => {
      const { event, category, ...restParams } = params;

      MetaMetrics.getInstance().trackEvent(
        {
          category,
          properties: {
            name: event,
          },
        },
        restParams,
      );
    };
<<<<<<< HEAD
    this.smartTransactionsController = new SmartTransactionsController({
      // @ts-expect-error TODO: resolve types
      supportedChainIds: getAllowedSmartTransactionsChainIds(),
      getNonceLock: this.transactionController.getNonceLock.bind(
        this.transactionController,
      ),
      confirmExternalTransaction:
        this.transactionController.confirmExternalTransaction.bind(
=======
    this.smartTransactionsController = new SmartTransactionsController(
      {
        confirmExternalTransaction:
          this.transactionController.confirmExternalTransaction.bind(
            this.transactionController,
          ),

        getNetworkClientById:
          networkController.getNetworkClientById.bind(networkController),
        getNonceLock: this.transactionController.getNonceLock.bind(
          this.transactionController,
        ),
        getTransactions: this.transactionController.getTransactions.bind(
>>>>>>> 2c9c1e57
          this.transactionController,
        ),
      trackMetaMetricsEvent: smartTransactionsControllerTrackMetaMetricsEvent,
      state: initialState.SmartTransactionsController,
      // @ts-expect-error TODO: Resolve mismatch between base-controller versions.
      messenger: this.controllerMessenger.getRestricted({
        name: 'SmartTransactionsController',
        allowedActions: ['NetworkController:getNetworkClientById'],
        allowedEvents: ['NetworkController:stateChange'],
      }),
      getTransactions: this.transactionController.getTransactions.bind(
        this.transactionController,
      ),
      getMetaMetricsProps: () => Promise.resolve({}), // Return MetaMetrics props once we enable HW wallets for smart transactions.
    });

    const controllers: Controllers[keyof Controllers][] = [
      keyringController,
      accountTrackerController,
      new AddressBookController({
        messenger: this.controllerMessenger.getRestricted({
          name: 'AddressBookController',
          allowedActions: [],
          allowedEvents: [],
        }),
      }),
      assetsContractController,
      nftController,
      tokensController,
      tokenListController,
      new TokenDetectionController({
        // @ts-expect-error TODO: Resolve mismatch between base-controller versions.
        messenger: this.controllerMessenger.getRestricted({
          name: 'TokenDetectionController',
          allowedActions: [
            'AccountsController:getSelectedAccount',
            'NetworkController:getNetworkClientById',
            'NetworkController:getNetworkConfigurationByNetworkClientId',
            'NetworkController:getState',
            'KeyringController:getState',
            'PreferencesController:getState',
            'TokenListController:getState',
            'TokensController:getState',
            'TokensController:addDetectedTokens',
          ],
          allowedEvents: [
            'AccountsController:selectedAccountChange',
            'KeyringController:lock',
            'KeyringController:unlock',
            'PreferencesController:stateChange',
            'NetworkController:networkDidChange',
            'TokenListController:stateChange',
            'TokensController:stateChange',
          ],
        }),
        trackMetaMetricsEvent: () =>
          MetaMetrics.getInstance().trackEvent(
            MetaMetricsEvents.TOKEN_DETECTED,
            {
              token_standard: 'ERC20',
              asset_type: 'token',
              chain_id: getDecimalChainId(
                networkController.getNetworkClientById(
                  networkController?.state.selectedNetworkClientId,
                ).configuration.chainId,
              ),
            },
          ),
        // Remove this when TokensController is extending Base Controller v2
        getTokensState: () => tokensController.state,
        getBalancesInSingleCall:
          assetsContractController.getBalancesInSingleCall.bind(
            assetsContractController,
          ),
      }),
      new NftDetectionController({
        onNftsStateChange: (listener) => nftController.subscribe(listener),
        onPreferencesStateChange,
        onNetworkStateChange: (listener) =>
          this.controllerMessenger.subscribe(
            AppConstants.NETWORK_STATE_CHANGE_EVENT,
            listener,
          ),
        chainId: networkController.getNetworkClientById(
          networkController?.state.selectedNetworkClientId,
        ).configuration.chainId,
        getOpenSeaApiKey: () => nftController.openSeaApiKey,
        addNft: nftController.addNft.bind(nftController),
        getNftApi: nftController.getNftApi.bind(nftController),
        getNftState: () => nftController.state,
        // @ts-expect-error TODO: Resolve mismatch between base-controller versions.
        getNetworkClientById:
          networkController.getNetworkClientById.bind(networkController),
        disabled: false,
        selectedAddress: preferencesController.state.selectedAddress,
      }),
      currencyRateController,
      networkController,
      phishingController,
      preferencesController,
      new TokenBalancesController({
        // @ts-expect-error TODO: Resolve mismatch between base-controller versions.
        messenger: this.controllerMessenger.getRestricted({
          name: 'TokenBalancesController',
          allowedActions: ['PreferencesController:getState'],
          allowedEvents: ['TokensController:stateChange'],
        }),
        //@ts-expect-error onTokensStateChange will be removed when Tokens Controller extends Base Controller v2
        onTokensStateChange: (listener) => tokensController.subscribe(listener),
        getERC20BalanceOf: assetsContractController.getERC20BalanceOf.bind(
          assetsContractController,
        ),
        interval: 180000,
      }),
      new TokenRatesController({
        onTokensStateChange: (listener) => tokensController.subscribe(listener),
        onNetworkStateChange: (listener) =>
          this.controllerMessenger.subscribe(
            AppConstants.NETWORK_STATE_CHANGE_EVENT,
            listener,
          ),
        onPreferencesStateChange,
        chainId: networkController.getNetworkClientById(
          networkController?.state.selectedNetworkClientId,
        ).configuration.chainId,
        ticker: networkController.getNetworkClientById(
          networkController?.state.selectedNetworkClientId,
        ).configuration.ticker,
        selectedAddress: preferencesController.state.selectedAddress,
        tokenPricesService: codefiTokenApiV2,
        interval: 30 * 60 * 1000,
        // @ts-expect-error TODO: Resolve mismatch between base-controller versions.
        getNetworkClientById:
          networkController.getNetworkClientById.bind(networkController),
      }),
      this.transactionController,
      this.smartTransactionsController,
      new SwapsController(
        {
          fetchGasFeeEstimates: () => gasFeeController.fetchGasFeeEstimates(),
          // @ts-expect-error TODO: Resolve mismatch between gas fee and swaps controller types
          fetchEstimatedMultiLayerL1Fee,
        },
        {
          clientId: AppConstants.SWAPS.CLIENT_ID,
          fetchAggregatorMetadataThreshold:
            AppConstants.SWAPS.CACHE_AGGREGATOR_METADATA_THRESHOLD,
          fetchTokensThreshold: AppConstants.SWAPS.CACHE_TOKENS_THRESHOLD,
          fetchTopAssetsThreshold:
            AppConstants.SWAPS.CACHE_TOP_ASSETS_THRESHOLD,
          supportedChainIds: [
            swapsUtils.ETH_CHAIN_ID,
            swapsUtils.BSC_CHAIN_ID,
            swapsUtils.SWAPS_TESTNET_CHAIN_ID,
            swapsUtils.POLYGON_CHAIN_ID,
            swapsUtils.AVALANCHE_CHAIN_ID,
            swapsUtils.ARBITRUM_CHAIN_ID,
            swapsUtils.OPTIMISM_CHAIN_ID,
            swapsUtils.ZKSYNC_ERA_CHAIN_ID,
            swapsUtils.LINEA_CHAIN_ID,
            swapsUtils.BASE_CHAIN_ID,
          ],
        },
      ),
      gasFeeController,
      approvalController,
      permissionController,
      selectedNetworkController,
      new SignatureController({
        // @ts-expect-error TODO: Resolve mismatch between base-controller versions.
        messenger: this.controllerMessenger.getRestricted({
          name: 'SignatureController',
          allowedActions: [
            `${approvalController.name}:addRequest`,
            `${keyringController.name}:signPersonalMessage`,
            `${keyringController.name}:signMessage`,
            `${keyringController.name}:signTypedMessage`,
            `${loggingController.name}:add`,
          ],
          allowedEvents: [],
        }),
        getAllState: () => store.getState(),
        getCurrentChainId: () =>
          networkController.getNetworkClientById(
            networkController?.state.selectedNetworkClientId,
          ).configuration.chainId,
      }),
      loggingController,
      ///: BEGIN:ONLY_INCLUDE_IF(preinstalled-snaps,external-snaps)
      snapController,
      subjectMetadataController,
      authenticationController,
      userStorageController,
      notificationServicesController,
      ///: END:ONLY_INCLUDE_IF
      accountsController,
      new PPOMController({
        chainId: networkController.getNetworkClientById(
          networkController?.state.selectedNetworkClientId,
        ).configuration.chainId,
        blockaidPublicKey: process.env.BLOCKAID_PUBLIC_KEY as string,
        cdnBaseUrl: process.env.BLOCKAID_FILE_CDN as string,
        // @ts-expect-error TODO: Resolve/patch mismatch between base-controller versions. Before: never, never. Now: string, string, which expects 3rd and 4th args to be informed for restrictedControllerMessengers
        messenger: this.controllerMessenger.getRestricted({
          name: 'PPOMController',
          allowedActions: ['NetworkController:getNetworkClientById'],
          allowedEvents: [`${networkController.name}:stateChange`],
        }),
        onPreferencesChange: (listener) =>
          this.controllerMessenger.subscribe(
            `${preferencesController.name}:stateChange`,
            listener,
          ),
        // TODO: Replace "any" with type
        provider:
          // eslint-disable-next-line @typescript-eslint/no-explicit-any
          networkController.getProviderAndBlockTracker().provider as any,
        ppomProvider: {
          // TODO: Replace "any" with type
          // eslint-disable-next-line @typescript-eslint/no-explicit-any
          PPOM: PPOM as any,
          ppomInit,
        },
        storageBackend: new RNFSStorageBackend('PPOMDB'),
        securityAlertsEnabled:
          initialState.PreferencesController?.securityAlertsEnabled ?? false,
        state: initialState.PPOMController,
        // TODO: Replace "any" with type
        // eslint-disable-next-line @typescript-eslint/no-explicit-any
        nativeCrypto: Crypto as any,
      }),
    ];

    // set initial state
    // TODO: Pass initial state into each controller constructor instead
    // This is being set post-construction for now to ensure it's functionally equivalent with
    // how the `ComponsedController` used to set initial state.
    //
    // The check for `controller.subscribe !== undefined` is to filter out BaseControllerV2
    // controllers. They should be initialized via the constructor instead.
    for (const controller of controllers) {
      if (
        hasProperty(initialState, controller.name) &&
        // Use `in` operator here because the `subscribe` function is one level up the prototype chain
        'subscribe' in controller &&
        controller.subscribe !== undefined
      ) {
        // The following type error can be addressed by passing initial state into controller constructors instead
        // @ts-expect-error No type-level guarantee that the correct state is being applied to the correct controller here.
        controller.update(initialState[controller.name]);
      }
    }

    this.datamodel = new ComposableController(
      // @ts-expect-error The ComposableController needs to be updated to support BaseControllerV2
      controllers,
      this.controllerMessenger,
    );
    this.context = controllers.reduce<Partial<typeof this.context>>(
      (context, controller) => ({
        ...context,
        [controller.name]: controller,
      }),
      {},
    ) as typeof this.context;

    const { NftController: nfts } = this.context;

    if (process.env.MM_OPENSEA_KEY) {
      nfts.setApiKey(process.env.MM_OPENSEA_KEY);
    }

    this.controllerMessenger.subscribe(
      'TransactionController:incomingTransactionBlockReceived',
      (blockNumber: number) => {
        NotificationManager.gotIncomingTransaction(blockNumber);
      },
    );

    this.controllerMessenger.subscribe(
      AppConstants.NETWORK_STATE_CHANGE_EVENT,
      (state: NetworkState) => {
        if (
          state.networksMetadata[state.selectedNetworkClientId].status ===
            NetworkStatus.Available &&
          networkController.getNetworkClientById(
            networkController?.state.selectedNetworkClientId,
          ).configuration.chainId !== currentChainId
        ) {
          // We should add a state or event emitter saying the provider changed
          setTimeout(() => {
            this.configureControllersOnNetworkChange();
            currentChainId = networkController.getNetworkClientById(
              networkController?.state.selectedNetworkClientId,
            ).configuration.chainId;
          }, 500);
        }
      },
    );

    this.controllerMessenger.subscribe(
      AppConstants.NETWORK_STATE_CHANGE_EVENT,
      async () => {
        try {
          const networkId = await deprecatedGetNetworkId();
          store.dispatch(networkIdUpdated(networkId));
        } catch (error) {
          console.error(
            error,
            `Network ID not changed, current chainId: ${
              networkController.getNetworkClientById(
                networkController?.state.selectedNetworkClientId,
              ).configuration.chainId
            }`,
          );
        }
      },
    );

    this.controllerMessenger.subscribe(
      `${networkController.name}:networkWillChange`,
      () => {
        store.dispatch(networkIdWillUpdate());
      },
    );

    this.configureControllersOnNetworkChange();
    this.startPolling();
    this.handleVaultBackup();
    this.transactionController.clearUnapprovedTransactions();

    Engine.instance = this;
  }

  handleVaultBackup() {
    this.controllerMessenger.subscribe(
      AppConstants.KEYRING_STATE_CHANGE_EVENT,
      (state: KeyringControllerState) =>
        backupVault(state)
          .then((result) => {
            if (result.success) {
              Logger.log('Engine', 'Vault back up successful');
            } else {
              Logger.log('Engine', 'Vault backup failed', result.error);
            }
          })
          .catch((error) => {
            Logger.error(error, 'Engine Vault backup failed');
          }),
    );
  }

  startPolling() {
    const {
      TokenDetectionController,
      TokenListController,
      TransactionController,
      TokenRatesController,
    } = this.context;

    TokenListController.start();
    TokenDetectionController.start();
    // leaving the reference of TransactionController here, rather than importing it from utils to avoid circular dependency
    TransactionController.startIncomingTransactionPolling();
    TokenRatesController.start();
  }

  configureControllersOnNetworkChange() {
    const {
      AccountTrackerController,
      AssetsContractController,
      TokenDetectionController,
      NetworkController,
      SwapsController,
    } = this.context;
    const { provider } = NetworkController.getProviderAndBlockTracker();

    // Skip configuration if this is called before the provider is initialized
    if (!provider) {
      return;
    }
    provider.sendAsync = provider.sendAsync.bind(provider);
    AccountTrackerController.configure({ provider });
    // @ts-expect-error TODO: Resolve mismatch between base-controller versions.
    AssetsContractController.configure({ provider });

    SwapsController.configure({
      provider,
      chainId: NetworkController.getNetworkClientById(
        NetworkController?.state.selectedNetworkClientId,
      ).configuration.chainId,
      pollCountLimit: AppConstants.SWAPS.POLL_COUNT_LIMIT,
    });
    TokenDetectionController.detectTokens();
    AccountTrackerController.refresh();
  }

  getTotalFiatAccountBalance = (): {
    ethFiat: number;
    tokenFiat: number;
    tokenFiat1dAgo: number;
    ethFiat1dAgo: number;
  } => {
    const {
      CurrencyRateController,
      AccountsController,
      AccountTrackerController,
      TokenBalancesController,
      TokenRatesController,
      TokensController,
      NetworkController,
    } = this.context;

    const selectedInternalAccount = AccountsController.getAccount(
      AccountsController.state.internalAccounts.selectedAccount,
    );

    if (selectedInternalAccount) {
      const selectSelectedInternalAccountChecksummedAddress =
        toChecksumHexAddress(selectedInternalAccount.address);
      const { currentCurrency } = CurrencyRateController.state;
      const { chainId, ticker } = NetworkController.getNetworkClientById(
        NetworkController?.state.selectedNetworkClientId,
      ).configuration;
      const { settings: { showFiatOnTestnets } = {} } = store.getState();

      if (isTestNet(chainId) && !showFiatOnTestnets) {
        return { ethFiat: 0, tokenFiat: 0, ethFiat1dAgo: 0, tokenFiat1dAgo: 0 };
      }

      const conversionRate =
        CurrencyRateController.state?.currencyRates?.[ticker]?.conversionRate ??
        0;

      const { accountsByChainId } = AccountTrackerController.state;
      const { tokens } = TokensController.state;
      const { marketData } = TokenRatesController.state;
      const tokenExchangeRates = marketData?.[toHexadecimal(chainId)];

      let ethFiat = 0;
      let ethFiat1dAgo = 0;
      let tokenFiat = 0;
      let tokenFiat1dAgo = 0;
      const decimalsToShow = (currentCurrency === 'usd' && 2) || undefined;
      if (
        accountsByChainId?.[toHexadecimal(chainId)]?.[
          selectSelectedInternalAccountChecksummedAddress
        ]
      ) {
        ethFiat = weiToFiatNumber(
          accountsByChainId[toHexadecimal(chainId)][
            selectSelectedInternalAccountChecksummedAddress
          ].balance,
          conversionRate,
          decimalsToShow,
        );
      }

      const ethPricePercentChange1d =
        tokenExchangeRates?.[zeroAddress() as Hex]?.pricePercentChange1d;

      ethFiat1dAgo =
        ethPricePercentChange1d !== undefined
          ? ethFiat / (1 + ethPricePercentChange1d / 100)
          : ethFiat;

      if (tokens.length > 0) {
        const { contractBalances: tokenBalances } =
          TokenBalancesController.state;
        tokens.forEach(
          (item: { address: string; balance?: string; decimals: number }) => {
            const exchangeRate =
              tokenExchangeRates?.[item.address as Hex]?.price;

            const tokenBalance =
              item.balance ||
              (item.address in tokenBalances
                ? renderFromTokenMinimalUnit(
                    tokenBalances[item.address],
                    item.decimals,
                  )
                : undefined);
            const tokenBalanceFiat = balanceToFiatNumber(
              // TODO: Fix this by handling or eliminating the undefined case
              // @ts-expect-error This variable can be `undefined`, which would break here.
              tokenBalance,
              conversionRate,
              exchangeRate,
              decimalsToShow,
            );

            const tokenPricePercentChange1d =
              tokenExchangeRates?.[item.address as Hex]?.pricePercentChange1d;

            const tokenBalance1dAgo =
              tokenPricePercentChange1d !== undefined
                ? tokenBalanceFiat / (1 + tokenPricePercentChange1d / 100)
                : tokenBalanceFiat;

            tokenFiat += tokenBalanceFiat;
            tokenFiat1dAgo += tokenBalance1dAgo;
          },
        );
      }

      return {
        ethFiat: ethFiat ?? 0,
        ethFiat1dAgo: ethFiat1dAgo ?? 0,
        tokenFiat: tokenFiat ?? 0,
        tokenFiat1dAgo: tokenFiat1dAgo ?? 0,
      };
    }
    // if selectedInternalAccount is undefined, return default 0 value.
    return {
      ethFiat: 0,
      tokenFiat: 0,
      ethFiat1dAgo: 0,
      tokenFiat1dAgo: 0,
    };
  };

  /**
   * Returns true or false whether the user has funds or not
   */
  hasFunds = () => {
    try {
      const {
        engine: { backgroundState },
      } = store.getState();
      // TODO: Check `allNfts[currentChainId]` property instead
      // @ts-expect-error This property does not exist
      const nfts = backgroundState.NftController.nfts;
      const tokens = backgroundState.TokensController.tokens;
      const tokenBalances =
        backgroundState.TokenBalancesController.contractBalances;

      let tokenFound = false;
      tokens.forEach((token: { address: string | number }) => {
        if (
          tokenBalances[token.address] &&
          !isZero(tokenBalances[token.address])
        ) {
          tokenFound = true;
        }
      });

      const fiatBalance = this.getTotalFiatAccountBalance() || 0;
      const totalFiatBalance = fiatBalance.ethFiat + fiatBalance.ethFiat;

      return totalFiatBalance > 0 || tokenFound || nfts.length > 0;
    } catch (e) {
      Logger.log('Error while getting user funds', e);
    }
  };

  resetState = async () => {
    // Whenever we are gonna start a new wallet
    // either imported or created, we need to
    // get rid of the old data from state
    const {
      TransactionController,
      TokensController,
      NftController,
      TokenBalancesController,
      TokenRatesController,
      PermissionController,
      // SelectedNetworkController,
      ///: BEGIN:ONLY_INCLUDE_IF(preinstalled-snaps,external-snaps)
      SnapController,
      ///: END:ONLY_INCLUDE_IF
      LoggingController,
    } = this.context;

    // Remove all permissions.
    PermissionController?.clearState?.();
    ///: BEGIN:ONLY_INCLUDE_IF(preinstalled-snaps,external-snaps)
    SnapController.clearState();
    ///: END:ONLY_INCLUDE_IF

    // Clear selected network
    // TODO implement this method on SelectedNetworkController
    // SelectedNetworkController.unsetAllDomains()
    //Clear assets info
    TokensController.update({
      allTokens: {},
      allIgnoredTokens: {},
      ignoredTokens: [],
      tokens: [],
    });
    NftController.update({
      allNftContracts: {},
      allNfts: {},
      ignoredNfts: [],
    });

    TokenBalancesController.reset();
    TokenRatesController.update({ marketData: {} });

    // eslint-disable-next-line @typescript-eslint/no-explicit-any
    (TransactionController as any).update(() => ({
      methodData: {},
      transactions: [],
      lastFetchedBlockNumbers: {},
      submitHistory: [],
      swapsTransactions: {},
    }));

    LoggingController.clear();
  };

  removeAllListeners() {
    this.controllerMessenger.clearSubscriptions();
  }

  async destroyEngineInstance() {
    // TODO: Replace "any" with type
    // eslint-disable-next-line @typescript-eslint/no-explicit-any
    Object.values(this.context).forEach((controller: any) => {
      if (controller.destroy) {
        controller.destroy();
      }
    });
    this.removeAllListeners();
    await this.resetState();
    Engine.instance = null;
  }

  rejectPendingApproval(
    id: string,
    reason: Error = providerErrors.userRejectedRequest(),
    opts: { ignoreMissing?: boolean; logErrors?: boolean } = {},
  ) {
    const { ApprovalController } = this.context;

    if (opts.ignoreMissing && !ApprovalController.has({ id })) {
      return;
    }

    try {
      ApprovalController.reject(id, reason);
      // TODO: Replace "any" with type
      // eslint-disable-next-line @typescript-eslint/no-explicit-any
    } catch (error: any) {
      if (opts.logErrors !== false) {
        Logger.error(
          error,
          'Reject while rejecting pending connection request',
        );
      }
    }
  }

  async acceptPendingApproval(
    id: string,
    requestData?: Record<string, Json>,
    opts: AcceptOptions & { handleErrors?: boolean } = {
      waitForResult: false,
      deleteAfterResult: false,
      handleErrors: true,
    },
  ) {
    const { ApprovalController } = this.context;

    try {
      return await ApprovalController.accept(id, requestData, {
        waitForResult: opts.waitForResult,
        deleteAfterResult: opts.deleteAfterResult,
      });
    } catch (err) {
      if (opts.handleErrors === false) {
        throw err;
      }
    }
  }

  // This should be used instead of directly calling PreferencesController.setSelectedAddress or AccountsController.setSelectedAccount
  setSelectedAccount(address: string) {
    const { AccountsController, PreferencesController } = this.context;
    const account = AccountsController.getAccountByAddress(address);
    if (account) {
      AccountsController.setSelectedAccount(account.id);
      PreferencesController.setSelectedAddress(address);
    } else {
      throw new Error(`No account found for address: ${address}`);
    }
  }

  /**
   * This should be used instead of directly calling PreferencesController.setAccountLabel or AccountsController.setAccountName in order to keep the names in sync
   * We are currently incrementally migrating the accounts data to the AccountsController so we must keep these values
   * in sync until the migration is complete.
   */
  setAccountLabel(address: string, label: string) {
    const { AccountsController, PreferencesController } = this.context;
    const accountToBeNamed = AccountsController.getAccountByAddress(address);
    if (accountToBeNamed === undefined) {
      throw new Error(`No account found for address: ${address}`);
    }
    AccountsController.setAccountName(accountToBeNamed.id, label);
    PreferencesController.setAccountLabel(address, label);
  }

  getGlobalEthQuery(): EthQuery {
    const { NetworkController } = this.context;
    const { provider } = NetworkController.getSelectedNetworkClient() ?? {};

    if (!provider) {
      throw new Error('No selected network client');
    }

    return new EthQuery(provider);
  }
}

/**
 * Assert that the given Engine instance has been initialized
 *
 * @param instance - Either an Engine instance, or null
 */
function assertEngineExists(
  instance: Engine | null,
): asserts instance is Engine {
  if (!instance) {
    throw new Error('Engine does not exist');
  }
}

let instance: Engine | null;

export default {
  get context() {
    assertEngineExists(instance);
    return instance.context;
  },

  get controllerMessenger() {
    assertEngineExists(instance);
    return instance.controllerMessenger;
  },

  get state() {
    assertEngineExists(instance);
    const {
      AccountTrackerController,
      AddressBookController,
      AssetsContractController,
      NftController,
      TokenListController,
      CurrencyRateController,
      KeyringController,
      NetworkController,
      PreferencesController,
      PhishingController,
      PPOMController,
      TokenBalancesController,
      TokenRatesController,
      TransactionController,
      SmartTransactionsController,
      SwapsController,
      GasFeeController,
      TokensController,
      TokenDetectionController,
      NftDetectionController,
      ///: BEGIN:ONLY_INCLUDE_IF(preinstalled-snaps,external-snaps)
      SnapController,
      SubjectMetadataController,
      AuthenticationController,
      UserStorageController,
      NotificationServicesController,
      ///: END:ONLY_INCLUDE_IF
      PermissionController,
      SelectedNetworkController,
      ApprovalController,
      LoggingController,
      AccountsController,
    } = instance.datamodel.state;

    // normalize `null` currencyRate to `0`
    // TODO: handle `null` currencyRate by hiding fiat values instead
    const modifiedCurrencyRateControllerState = {
      ...CurrencyRateController,
      conversionRate:
        CurrencyRateController.conversionRate === null
          ? 0
          : CurrencyRateController.conversionRate,
    };

    return {
      AccountTrackerController,
      AddressBookController,
      AssetsContractController,
      NftController,
      TokenListController,
      CurrencyRateController: modifiedCurrencyRateControllerState,
      KeyringController,
      NetworkController,
      PhishingController,
      PPOMController,
      PreferencesController,
      TokenBalancesController,
      TokenRatesController,
      TokensController,
      TransactionController,
      SmartTransactionsController,
      SwapsController,
      GasFeeController,
      TokenDetectionController,
      NftDetectionController,
      ///: BEGIN:ONLY_INCLUDE_IF(preinstalled-snaps,external-snaps)
      SnapController,
      SubjectMetadataController,
      AuthenticationController,
      UserStorageController,
      NotificationServicesController,
      ///: END:ONLY_INCLUDE_IF
      PermissionController,
      SelectedNetworkController,
      ApprovalController,
      LoggingController,
      AccountsController,
    };
  },

  get datamodel() {
    assertEngineExists(instance);
    return instance.datamodel;
  },

  getTotalFiatAccountBalance() {
    assertEngineExists(instance);
    return instance.getTotalFiatAccountBalance();
  },

  hasFunds() {
    assertEngineExists(instance);
    return instance.hasFunds();
  },

  resetState() {
    assertEngineExists(instance);
    return instance.resetState();
  },

  destroyEngine() {
    instance?.destroyEngineInstance();
    instance = null;
  },

  init(state: Record<string, never> | undefined, keyringState = null) {
    instance = Engine.instance || new Engine(state, keyringState);
    Object.freeze(instance);
    return instance;
  },

  acceptPendingApproval: async (
    id: string,
    requestData?: Record<string, Json>,
    opts?: AcceptOptions & { handleErrors?: boolean },
  ) => instance?.acceptPendingApproval(id, requestData, opts),

  rejectPendingApproval: (
    id: string,
    reason: Error,
    opts: {
      ignoreMissing?: boolean;
      logErrors?: boolean;
    } = {},
  ) => instance?.rejectPendingApproval(id, reason, opts),

  setSelectedAddress: (address: string) => {
    assertEngineExists(instance);
    instance.setSelectedAccount(address);
  },

  setAccountLabel: (address: string, label: string) => {
    assertEngineExists(instance);
    instance.setAccountLabel(address, label);
  },

  getGlobalEthQuery: (): EthQuery => {
    assertEngineExists(instance);
    return instance.getGlobalEthQuery();
  },
};<|MERGE_RESOLUTION|>--- conflicted
+++ resolved
@@ -1314,7 +1314,6 @@
         restParams,
       );
     };
-<<<<<<< HEAD
     this.smartTransactionsController = new SmartTransactionsController({
       // @ts-expect-error TODO: resolve types
       supportedChainIds: getAllowedSmartTransactionsChainIds(),
@@ -1323,21 +1322,6 @@
       ),
       confirmExternalTransaction:
         this.transactionController.confirmExternalTransaction.bind(
-=======
-    this.smartTransactionsController = new SmartTransactionsController(
-      {
-        confirmExternalTransaction:
-          this.transactionController.confirmExternalTransaction.bind(
-            this.transactionController,
-          ),
-
-        getNetworkClientById:
-          networkController.getNetworkClientById.bind(networkController),
-        getNonceLock: this.transactionController.getNonceLock.bind(
-          this.transactionController,
-        ),
-        getTransactions: this.transactionController.getTransactions.bind(
->>>>>>> 2c9c1e57
           this.transactionController,
         ),
       trackMetaMetricsEvent: smartTransactionsControllerTrackMetaMetricsEvent,
