--- conflicted
+++ resolved
@@ -26,7 +26,11 @@
   AddressBookController,
   AddressBookState,
 } from '@metamask/address-book-controller';
-import { BaseState, ControllerMessenger } from '@metamask/base-controller';
+import {
+  BaseController,
+  BaseState,
+  ControllerMessenger,
+} from '@metamask/base-controller';
 import { ComposableController } from '@metamask/composable-controller';
 import {
   KeyringController,
@@ -483,77 +487,6 @@
             AppConstants.NETWORK_STATE_CHANGE_EVENT,
             listener,
           ),
-<<<<<<< HEAD
-        getCurrentNetworkEIP1559Compatibility: async () =>
-          await networkController.getEIP1559Compatibility(),
-        getChainId: () => networkController.state.providerConfig.chainId,
-        getCurrentNetworkLegacyGasAPICompatibility: () => {
-          const chainId = networkController.state.providerConfig.chainId;
-          return (
-            isMainnetByChainId(chainId) ||
-            chainId === swapsUtils.BSC_CHAIN_ID ||
-            chainId === swapsUtils.POLYGON_CHAIN_ID
-          );
-        },
-        clientId: AppConstants.SWAPS.CLIENT_ID,
-        legacyAPIEndpoint:
-          'https://gas-api.metaswap.codefi.network/networks/<chain_id>/gasPrices',
-        EIP1559APIEndpoint:
-          'https://gas-api.metaswap.codefi.network/networks/<chain_id>/suggestedGasFees',
-      });
-
-      const phishingController = new PhishingController();
-      phishingController.maybeUpdateState();
-
-      let ppomController;
-      if (process.env.MM_BLOCKAID_UI_ENABLED) {
-        try {
-          ppomController = new PPOMController({
-            chainId: addHexPrefix(
-              networkController.state.providerConfig.chainId,
-            ),
-            blockaidPublicKey: process.env.BLOCKAID_PUBLIC_KEY as string,
-            cdnBaseUrl: process.env.BLOCKAID_FILE_CDN as string,
-            messenger: this.controllerMessenger.getRestricted({
-              name: 'PPOMController',
-            }),
-            onNetworkChange: (listener) =>
-              this.controllerMessenger.subscribe(
-                AppConstants.NETWORK_STATE_CHANGE_EVENT,
-                listener,
-              ),
-            onPreferencesChange: () => undefined,
-            provider: () =>
-              networkController.getProviderAndBlockTracker().provider,
-            ppomProvider: {
-              PPOM,
-              ppomInit,
-            },
-            storageBackend: new RNFSStorageBackend('PPOMDB'),
-            securityAlertsEnabled: true,
-          });
-        } catch (e) {
-          Logger.log(`Error initializing PPOMController: ${e}`);
-          return;
-        }
-      }
-
-      const additionalKeyrings = [QRHardwareKeyring];
-
-      const getIdentities = () => {
-        const identities = preferencesController.state.identities;
-        const newIdentities = {};
-        Object.keys(identities).forEach((key) => {
-          newIdentities[key.toLowerCase()] = identities[key];
-        });
-        return newIdentities;
-      };
-
-      const keyringState =
-        initialKeyringState || initialState.KeyringController;
-
-      const keyringController = new KeyringController(
-=======
         getOpenSeaApiKey: () => nftController.openSeaApiKey,
         addNft: nftController.addNft.bind(nftController),
         getNftState: () => nftController.state,
@@ -563,7 +496,6 @@
       phishingController,
       preferencesController,
       new TokenBalancesController(
->>>>>>> 5aca039a
         {
           onTokensStateChange: (listener) =>
             tokensController.subscribe(listener),
@@ -688,45 +620,41 @@
               msgParams,
               version as SignTypedDataVersion,
             ),
-<<<<<<< HEAD
-          getAllState: () => store.getState(),
-          getCurrentChainId: () =>
-            toHexadecimal(networkController.state.providerConfig.chainId),
-          keyringController: {
-            signMessage: keyringController.signMessage.bind(keyringController),
-            signPersonalMessage:
-              keyringController.signPersonalMessage.bind(keyringController),
-            signTypedMessage: (msgParams, { version }) =>
-              keyringController.signTypedMessage(
-                msgParams,
-                version as SignTypedDataVersion,
-              ),
+        },
+      }),
+    ];
+
+    if (process.env.MM_BLOCKAID_UI_ENABLED) {
+      try {
+        const ppomController = new PPOMController({
+          chainId: addHexPrefix(networkController.state.providerConfig.chainId),
+          blockaidPublicKey: process.env.BLOCKAID_PUBLIC_KEY as string,
+          cdnBaseUrl: process.env.BLOCKAID_FILE_CDN as string,
+          // @ts-expect-error Error might be caused by base controller version mismatch
+          messenger: this.controllerMessenger.getRestricted({
+            name: 'PPOMController',
+          }),
+          onNetworkChange: (listener) =>
+            this.controllerMessenger.subscribe(
+              AppConstants.NETWORK_STATE_CHANGE_EVENT,
+              listener,
+            ),
+          onPreferencesChange: () => undefined,
+          provider: () =>
+            networkController.getProviderAndBlockTracker().provider,
+          ppomProvider: {
+            PPOM,
+            ppomInit,
           },
-        }),
-      ];
-
-      if (ppomController) {
+          storageBackend: new RNFSStorageBackend('PPOMDB'),
+          securityAlertsEnabled: true,
+        });
         controllers.push(ppomController as any);
+      } catch (e) {
+        Logger.log(`Error initializing PPOMController: ${e}`);
+        return;
       }
-
-      // set initial state
-      // TODO: Pass initial state into each controller constructor instead
-      // This is being set post-construction for now to ensure it's functionally equivalent with
-      // how the `ComponsedController` used to set initial state.
-      //
-      // The check for `controller.subscribe !== undefined` is to filter out BaseControllerV2
-      // controllers. They should be initialized via the constructor instead.
-      for (const controller of controllers) {
-        if (
-          initialState[controller.name] &&
-          controller.subscribe !== undefined
-        ) {
-          controller.update(initialState[controller.name]);
-        }
-=======
-        },
-      }),
-    ];
+    }
 
     // set initial state
     // TODO: Pass initial state into each controller constructor instead
@@ -743,7 +671,6 @@
         // The following type error can be addressed by passing initial state into controller constructors instead
         // @ts-expect-error No type-level guarantee that the correct state is being applied to the correct controller here.
         controller.update(initialState[controller.name]);
->>>>>>> 5aca039a
       }
     }
 
