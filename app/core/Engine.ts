--- conflicted
+++ resolved
@@ -421,11 +421,8 @@
                 ?.eth_sign,
             ),
           getAllState: () => store.getState(),
-<<<<<<< HEAD
-=======
           getCurrentChainId: () =>
             networkController.state.providerConfig.chainId,
->>>>>>> efa3faa3
           keyringController: {
             signMessage: keyringController.signMessage.bind(keyringController),
             signPersonalMessage:
