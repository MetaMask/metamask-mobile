--- conflicted
+++ resolved
@@ -1649,7 +1649,6 @@
       const { currentCurrency } = CurrencyRateController.state;
       const { chainId, ticker } = NetworkController.state.providerConfig;
       const { settings: { showFiatOnTestnets } = {} } = store.getState();
-<<<<<<< HEAD
 
       if (isTestNet(chainId) && !showFiatOnTestnets) {
         return { ethFiat: 0, tokenFiat: 0, ethFiat1dAgo: 0, tokenFiat1dAgo: 0 };
@@ -1659,17 +1658,6 @@
         CurrencyRateController.state?.currencyRates?.[ticker]?.conversionRate ??
         0;
 
-=======
-
-      if (isTestNet(chainId) && !showFiatOnTestnets) {
-        return { ethFiat: 0, tokenFiat: 0, ethFiat1dAgo: 0, tokenFiat1dAgo: 0 };
-      }
-
-      const conversionRate =
-        CurrencyRateController.state?.currencyRates?.[ticker]?.conversionRate ??
-        0;
-
->>>>>>> 7b174532
       const { accountsByChainId } = AccountTrackerController.state;
       const { tokens } = TokensController.state;
       const { marketData } = TokenRatesController.state;
@@ -1726,17 +1714,10 @@
               exchangeRate,
               decimalsToShow,
             );
-<<<<<<< HEAD
 
             const tokenPricePercentChange1d =
               tokenExchangeRates?.[item.address as Hex]?.pricePercentChange1d;
 
-=======
-
-            const tokenPricePercentChange1d =
-              tokenExchangeRates?.[item.address as Hex]?.pricePercentChange1d;
-
->>>>>>> 7b174532
             const tokenBalance1dAgo =
               tokenPricePercentChange1d !== undefined
                 ? tokenBalanceFiat / (1 + tokenPricePercentChange1d / 100)
