/* eslint-disable @typescript-eslint/no-shadow */
import Crypto from 'react-native-quick-crypto';
import {
  AccountTrackerController,
  AccountTrackerState,
  AssetsContractController,
  CurrencyRateController,
  CurrencyRateState,
  CurrencyRateStateChange,
  GetCurrencyRateState,
  GetTokenListState,
  NftController,
  NftDetectionController,
  NftState,
  TokenBalancesController,
  TokenBalancesState,
  TokenDetectionController,
  TokenListController,
  TokenListState,
  TokenListStateChange,
  TokenRatesController,
  TokenRatesState,
  TokensController,
  TokensState,
  CodefiTokenPricesServiceV2,
} from '@metamask/assets-controllers';
///: BEGIN:ONLY_INCLUDE_IF(snaps)
import { AppState } from 'react-native';
///: END:ONLY_INCLUDE_IF
import {
  AddressBookController,
  AddressBookState,
} from '@metamask/address-book-controller';
import { BaseState, ControllerMessenger } from '@metamask/base-controller';
import { ComposableController } from '@metamask/composable-controller';
import {
  KeyringController,
  KeyringControllerState,
  KeyringControllerActions,
  KeyringControllerEvents,
  ///: BEGIN:ONLY_INCLUDE_IF(snaps)
  KeyringTypes,
  ///: END:ONLY_INCLUDE_IF
} from '@metamask/keyring-controller';
import {
  NetworkController,
  NetworkControllerActions,
  NetworkControllerEvents,
  NetworkState,
  NetworkStatus,
} from '@metamask/network-controller';
import {
  PhishingController,
  PhishingControllerState,
} from '@metamask/phishing-controller';
import {
  PreferencesController,
  PreferencesState,
} from '@metamask/preferences-controller';
import {
  TransactionController,
  TransactionState,
} from '@metamask/transaction-controller';
import {
  GasFeeController,
  GasFeeState,
  GasFeeStateChange,
  GetGasFeeState,
} from '@metamask/gas-fee-controller';
import {
  AcceptOptions,
  ApprovalController,
  ApprovalControllerActions,
  ApprovalControllerEvents,
  ApprovalControllerState,
} from '@metamask/approval-controller';
import {
  PermissionController,
  PermissionControllerActions,
  PermissionControllerEvents,
  PermissionControllerState,
  ///: BEGIN:ONLY_INCLUDE_IF(snaps)
  SubjectMetadataController,
  SubjectMetadataControllerActions,
  SubjectMetadataControllerEvents,
  SubjectMetadataControllerState,
  ///: END:ONLY_INCLUDE_IF
} from '@metamask/permission-controller';
import SwapsController, { swapsUtils } from '@metamask/swaps-controller';
import {
  PPOMController,
  PPOMControllerEvents,
  PPOMState,
} from '@metamask/ppom-validator';
///: BEGIN:ONLY_INCLUDE_IF(snaps)
import {
  JsonSnapsRegistry,
  AllowedActions as SnapsAllowedActions,
  AllowedEvents as SnapsAllowedEvents,
  SnapController,
  SnapsRegistryState,
  SnapControllerEvents,
  SnapControllerActions,
  PersistedSnapControllerState,
  WebViewExecutionService,
} from '@metamask/snaps-controllers';
import { NotificationArgs } from '@metamask/snaps-rpc-methods/dist/types/restricted/notify';
import { getSnapsWebViewPromise } from '../lib/snaps';
import {
  buildSnapEndowmentSpecifications,
  buildSnapRestrictedMethodSpecifications,
} from '@metamask/snaps-rpc-methods';
import type { EnumToUnion, DialogType } from '@metamask/snaps-sdk';
// eslint-disable-next-line import/no-nodejs-modules
import { Duplex } from 'stream';
///: END:ONLY_INCLUDE_IF
import { MetaMaskKeyring as QRHardwareKeyring } from '@keystonehq/metamask-airgapped-keyring';
import {
  LoggingController,
  LoggingControllerState,
  LoggingControllerActions,
} from '@metamask/logging-controller';
<<<<<<< HEAD
import {
  LedgerKeyring,
  LedgerMobileBridge,
  LedgerTransportMiddleware,
} from '@metamask/eth-ledger-bridge-keyring';

import Encryptor from './Encryptor';
=======
import LedgerKeyring from '@consensys/ledgerhq-metamask-keyring';
import { Encryptor, DERIVATION_PARAMS } from './Encryptor';
>>>>>>> 933b43bb
import {
  isMainnetByChainId,
  getDecimalChainId,
  fetchEstimatedMultiLayerL1Fee,
  deprecatedGetNetworkId,
} from '../util/networks';
import AppConstants from './AppConstants';
import { store } from '../store';
import {
  renderFromTokenMinimalUnit,
  balanceToFiatNumber,
  weiToFiatNumber,
  toHexadecimal,
  addHexPrefix,
} from '../util/number';
import NotificationManager from './NotificationManager';
import Logger from '../util/Logger';
///: BEGIN:ONLY_INCLUDE_IF(snaps)
import { EndowmentPermissions } from '../constants/permissions';
///: END:ONLY_INCLUDE_IF
import { isZero } from '../util/lodash';
import { MetaMetricsEvents, MetaMetrics } from './Analytics';

///: BEGIN:ONLY_INCLUDE_IF(snaps)
import {
  SnapBridge,
  ExcludedSnapEndowments,
  ExcludedSnapPermissions,
  detectSnapLocation,
  fetchFunction,
  DetectSnapLocationOptions,
} from './Snaps';
import { getRpcMethodMiddleware } from './RPCMethods/RPCMethodMiddleware';
///: END:ONLY_INCLUDE_IF
import { isBlockaidFeatureEnabled } from '../util/blockaid';
import {
  getCaveatSpecifications,
  getPermissionSpecifications,
  unrestrictedMethods,
} from './Permissions/specifications.js';
import { backupVault } from './BackupVault';
import {
  SignatureController,
  SignatureControllerActions,
  SignatureControllerEvents,
} from '@metamask/signature-controller';
import { hasProperty, Json } from '@metamask/utils';
// TODO: Export this type from the package directly
import { SwapsState } from '@metamask/swaps-controller/dist/SwapsController';
import { providerErrors } from '@metamask/rpc-errors';

import { PPOM, ppomInit } from '../lib/ppom/PPOMView';
import RNFSStorageBackend from '../lib/ppom/ppom-storage-backend';
import {
  AccountsController,
  AccountsControllerActions,
  AccountsControllerEvents,
  AccountsControllerState,
} from '@metamask/accounts-controller';
import { captureException } from '@sentry/react-native';
import { lowerCase } from 'lodash';
import {
  networkIdUpdated,
  networkIdWillUpdate,
} from '../core/redux/slices/inpageProvider';

const NON_EMPTY = 'NON_EMPTY';

const encryptor = new Encryptor({
  derivationParams: DERIVATION_PARAMS,
});
let currentChainId: any;

///: BEGIN:ONLY_INCLUDE_IF(snaps)
// TODO remove these custom types when the PhishingController is to version >= 7.0.0
interface MaybeUpdateState {
  type: `${PhishingController['name']}:maybeUpdateState`;
  handler: PhishingController['maybeUpdateState'];
}

interface TestOrigin {
  type: `${PhishingController['name']}:testOrigin`;
  handler: PhishingController['test'];
}

type PhishingControllerActions = MaybeUpdateState | TestOrigin;

type SnapsGlobalActions =
  | SnapControllerActions
  | SubjectMetadataControllerActions
  | PhishingControllerActions
  | SnapsAllowedActions;

type SnapsGlobalEvents =
  | SnapControllerEvents
  | SubjectMetadataControllerEvents
  | SnapsAllowedEvents;
///: END:ONLY_INCLUDE_IF

type GlobalActions =
  | ApprovalControllerActions
  | GetCurrencyRateState
  | GetGasFeeState
  | GetTokenListState
  | NetworkControllerActions
  | PermissionControllerActions
  | SignatureControllerActions
  | LoggingControllerActions
  ///: BEGIN:ONLY_INCLUDE_IF(snaps)
  | SnapsGlobalActions
  ///: END:ONLY_INCLUDE_IF
  | KeyringControllerActions
  | AccountsControllerActions;
type GlobalEvents =
  | ApprovalControllerEvents
  | CurrencyRateStateChange
  | GasFeeStateChange
  | TokenListStateChange
  | NetworkControllerEvents
  | PermissionControllerEvents
  ///: BEGIN:ONLY_INCLUDE_IF(snaps)
  | SnapsGlobalEvents
  ///: END:ONLY_INCLUDE_IF
  | SignatureControllerEvents
  | KeyringControllerEvents
  | PPOMControllerEvents
  | AccountsControllerEvents;

type PermissionsByRpcMethod = ReturnType<typeof getPermissionSpecifications>;
type Permissions = PermissionsByRpcMethod[keyof PermissionsByRpcMethod];

export interface EngineState {
  AccountTrackerController: AccountTrackerState;
  AddressBookController: AddressBookState;
  AssetsContractController: BaseState;
  NftController: NftState;
  TokenListController: TokenListState;
  CurrencyRateController: CurrencyRateState;
  KeyringController: KeyringControllerState;
  NetworkController: NetworkState;
  PreferencesController: PreferencesState;
  PhishingController: PhishingControllerState;
  TokenBalancesController: TokenBalancesState;
  TokenRatesController: TokenRatesState;
  TransactionController: TransactionState;
  SwapsController: SwapsState;
  GasFeeController: GasFeeState;
  TokensController: TokensState;
  TokenDetectionController: BaseState;
  NftDetectionController: BaseState;
  ///: BEGIN:ONLY_INCLUDE_IF(snaps)
  SnapController: PersistedSnapControllerState;
  SnapsRegistry: SnapsRegistryState;
  SubjectMetadataController: SubjectMetadataControllerState;
  ///: END:ONLY_INCLUDE_IF
  PermissionController: PermissionControllerState<Permissions>;
  ApprovalController: ApprovalControllerState;
  LoggingController: LoggingControllerState;
  PPOMController: PPOMState;
  AccountsController: AccountsControllerState;
}

/**
 * Core controller responsible for composing other metamask controllers together
 * and exposing convenience methods for common wallet operations.
 */
class Engine {
  /**
   * The global Engine singleton
   */
  static instance: Engine | null;
  /**
   * A collection of all controller instances
   */
  context:
    | {
        AccountTrackerController: AccountTrackerController;
        AddressBookController: AddressBookController;
        ApprovalController: ApprovalController;
        AssetsContractController: AssetsContractController;
        CurrencyRateController: CurrencyRateController;
        GasFeeController: GasFeeController;
        KeyringController: KeyringController;
        LoggingController: LoggingController;
        NetworkController: NetworkController;
        NftController: NftController;
        NftDetectionController: NftDetectionController;
        // TODO: Fix permission types
        PermissionController: PermissionController<any, any>;
        PhishingController: PhishingController;
        PreferencesController: PreferencesController;
        PPOMController?: PPOMController;
        TokenBalancesController: TokenBalancesController;
        TokenListController: TokenListController;
        TokenDetectionController: TokenDetectionController;
        TokenRatesController: TokenRatesController;
        TokensController: TokensController;
        TransactionController: TransactionController;
        SignatureController: SignatureController;
        SwapsController: SwapsController;
        AccountsController: AccountsController;
      }
    | any;
  /**
   * The global controller messenger.
   */
  controllerMessenger: ControllerMessenger<GlobalActions, GlobalEvents>;
  /**
   * ComposableController reference containing all child controllers
   */
  datamodel: any;

  /**
   * Object containing the info for the latest incoming tx block
   * for each address and network
   */
  lastIncomingTxBlockInfo: any;

  ///: BEGIN:ONLY_INCLUDE_IF(snaps)
  /**
   * Object that runs and manages the execution of Snaps
   */
  snapExecutionService: WebViewExecutionService;

  ///: END:ONLY_INCLUDE_IF

  /**
   * Creates a CoreController instance
   */
  // eslint-disable-next-line @typescript-eslint/default-param-last
  constructor(
    initialState: Partial<EngineState> = {},
    initialKeyringState?: KeyringControllerState | null,
  ) {
    this.controllerMessenger = new ControllerMessenger();

    const approvalController = new ApprovalController({
      // @ts-expect-error TODO: Resolve/patch mismatch between base-controller versions. Before: never, never. Now: string, string, which expects 3rd and 4th args to be informed for restrictedControllerMessengers
      messenger: this.controllerMessenger.getRestricted<
        'ApprovalController',
        never,
        never
      >({
        name: 'ApprovalController',
        allowedEvents: [],
        allowedActions: [],
      }),
      showApprovalRequest: () => undefined,
      typesExcludedFromRateLimiting: [
        // TODO: Replace with ApprovalType enum from @metamask/controller-utils when breaking change is fixed
        'eth_sign',
        'personal_sign',
        'eth_signTypedData',
        'transaction',
        'wallet_watchAsset',
      ],
    });

    const preferencesController = new PreferencesController(
      {},
      {
        ipfsGateway: AppConstants.IPFS_DEFAULT_GATEWAY_URL,
        useTokenDetection:
          initialState?.PreferencesController?.useTokenDetection ?? true,
        // TODO: Use previous value when preferences UI is available
        useNftDetection: false,
        displayNftMedia: true,
        securityAlertsEnabled: true,
      },
    );

    const networkControllerOpts = {
      infuraProjectId: process.env.MM_INFURA_PROJECT_ID || NON_EMPTY,
      state: initialState.NetworkController,
      messenger: this.controllerMessenger.getRestricted<
        'NetworkController',
        never,
        // eslint-disable-next-line @typescript-eslint/ban-ts-comment
        // @ts-ignore // TODO: fix this type mismatch after the base-controller version is updated
        'NetworkController:networkDidChange'
      >({
        name: 'NetworkController',
        allowedEvents: ['NetworkController:networkDidChange'],
        allowedActions: [],
      }),
      // Metrics event tracking is handled in this repository instead
      // TODO: Use events for controller metric events
      trackMetaMetricsEvent: () => {
        // noop
      },
    };
    // eslint-disable-next-line @typescript-eslint/ban-ts-comment
    // @ts-ignore
    const networkController = new NetworkController(networkControllerOpts);

    networkController.initializeProvider();

    const assetsContractController = new AssetsContractController({
      onPreferencesStateChange: (listener) =>
        preferencesController.subscribe(listener),
      onNetworkStateChange: (listener) =>
        this.controllerMessenger.subscribe(
          AppConstants.NETWORK_STATE_CHANGE_EVENT,
          listener,
        ),
      chainId: networkController.state.providerConfig.chainId,
      //@ts-expect-error This will be fixed when assets-controller is on v16
      getNetworkClientById:
        networkController.getNetworkClientById.bind(networkController),
    });

    const nftController = new NftController(
      {
        onPreferencesStateChange: (listener) =>
          preferencesController.subscribe(listener),
        onNetworkStateChange: (listener) =>
          this.controllerMessenger.subscribe(
            AppConstants.NETWORK_STATE_CHANGE_EVENT,
            listener,
          ),
        // @ts-expect-error TODO: Resolve/patch mismatch between base-controller versions. Before: never, never. Now: string, string, which expects 3rd and 4th args to be informed for restrictedControllerMessengers
        messenger: this.controllerMessenger.getRestricted<
          'NftController',
          'ApprovalController:addRequest',
          never
        >({
          name: 'NftController',
          allowedActions: [`${approvalController.name}:addRequest`],
        }),
        chainId: networkController.state.providerConfig.chainId,

        getERC721AssetName: assetsContractController.getERC721AssetName.bind(
          assetsContractController,
        ),
        getERC721AssetSymbol:
          assetsContractController.getERC721AssetSymbol.bind(
            assetsContractController,
          ),
        getERC721TokenURI: assetsContractController.getERC721TokenURI.bind(
          assetsContractController,
        ),
        getERC721OwnerOf: assetsContractController.getERC721OwnerOf.bind(
          assetsContractController,
        ),
        getERC1155BalanceOf: assetsContractController.getERC1155BalanceOf.bind(
          assetsContractController,
        ),
        getERC1155TokenURI: assetsContractController.getERC1155TokenURI.bind(
          assetsContractController,
        ),
      },
      {
        useIPFSSubdomains: false,
        chainId: networkController.state.providerConfig.chainId,
      },
    );

    const accountsControllerMessenger = this.controllerMessenger.getRestricted({
      name: 'AccountsController',
      allowedEvents: [
        'SnapController:stateChange',
        'KeyringController:accountRemoved',
        'KeyringController:stateChange',
      ],
      allowedActions: [
        'KeyringController:getAccounts',
        'KeyringController:getKeyringsByType',
        'KeyringController:getKeyringForAccount',
      ],
    });

    const defaultAccountsControllerState: AccountsControllerState = {
      internalAccounts: {
        accounts: {},
        selectedAccount: '',
      },
    };

    const accountsController = new AccountsController({
      messenger: accountsControllerMessenger,
      state: initialState.AccountsController ?? defaultAccountsControllerState,
    });

    const tokensController = new TokensController({
      // TODO: The tokens controller currently does not support internalAccounts. This is done to match the behavior of the previous tokens controller subscription.
      onPreferencesStateChange: (listener) =>
        preferencesController.subscribe(listener),
      onNetworkStateChange: (listener) =>
        this.controllerMessenger.subscribe(
          AppConstants.NETWORK_STATE_CHANGE_EVENT,
          listener,
        ),
      onTokenListStateChange: (listener) =>
        this.controllerMessenger.subscribe(
          AppConstants.TOKEN_LIST_STATE_CHANGE_EVENT,
          listener,
        ),
      //@ts-expect-error This will be fixed when assets-controller is on v16
      getNetworkClientById:
        networkController.getNetworkClientById.bind(networkController),
      chainId: networkController.state.providerConfig.chainId,
      config: {
        provider: networkController.getProviderAndBlockTracker().provider,
        chainId: networkController.state.providerConfig.chainId,
        selectedAddress: preferencesController.state.selectedAddress,
      },
      // @ts-expect-error TODO: Resolve/patch mismatch between base-controller versions. Before: never, never. Now: string, string, which expects 3rd and 4th args to be informed for restrictedControllerMessengers
      messenger: this.controllerMessenger.getRestricted<
        'TokensController',
        'ApprovalController:addRequest',
        never
      >({
        name: 'TokensController',
        allowedActions: [`${approvalController.name}:addRequest`],
      }),
      getERC20TokenName: assetsContractController.getERC20TokenName.bind(
        assetsContractController,
      ),
    });

    const tokenListController = new TokenListController({
      chainId: networkController.state.providerConfig.chainId,
      onNetworkStateChange: (listener) =>
        this.controllerMessenger.subscribe(
          AppConstants.NETWORK_STATE_CHANGE_EVENT,
          listener,
        ),
      // @ts-expect-error TODO: Resolve/patch mismatch between base-controller versions. Before: never, never. Now: string, string, which expects 3rd and 4th args to be informed for restrictedControllerMessengers
      messenger: this.controllerMessenger.getRestricted<
        'TokenListController',
        never,
        'NetworkController:stateChange'
      >({
        name: 'TokenListController',
        allowedEvents: ['NetworkController:stateChange'],
      }),
    });
    const currencyRateController = new CurrencyRateController({
      // @ts-expect-error TODO: Resolve/patch mismatch between base-controller versions. Before: never, never. Now: string, string, which expects 3rd and 4th args to be informed for restrictedControllerMessengers
      messenger: this.controllerMessenger.getRestricted<
        'CurrencyRateController',
        never,
        never
      >({
        name: 'CurrencyRateController',
      }),
      state: initialState.CurrencyRateController,
    });
    currencyRateController.start();

    const gasFeeController = new GasFeeController({
      // @ts-expect-error TODO: Resolve/patch mismatch between base-controller versions. Before: never, never. Now: string, string, which expects 3rd and 4th args to be informed for restrictedControllerMessengers
      messenger: this.controllerMessenger.getRestricted<
        'GasFeeController',
        | 'NetworkController:getNetworkClientById'
        | 'NetworkController:getEIP1559Compatibility',
        'NetworkController:stateChange'
      >({
        name: 'GasFeeController',
        allowedActions: [
          'NetworkController:getNetworkClientById',
          'NetworkController:getEIP1559Compatibility',
        ],
        allowedEvents: ['NetworkController:stateChange'],
      }),
      getProvider: () =>
        // @ts-expect-error at this point in time the provider will be defined by the `networkController.initializeProvider`
        networkController.getProviderAndBlockTracker().provider,
      onNetworkStateChange: (listener) =>
        this.controllerMessenger.subscribe(
          AppConstants.NETWORK_STATE_CHANGE_EVENT,
          listener,
        ),
      getCurrentNetworkEIP1559Compatibility: async () =>
        (await networkController.getEIP1559Compatibility()) ?? false,
      getChainId: () => networkController.state.providerConfig.chainId,
      getCurrentNetworkLegacyGasAPICompatibility: () => {
        const chainId = networkController.state.providerConfig.chainId;
        return (
          isMainnetByChainId(chainId) ||
          chainId === addHexPrefix(swapsUtils.BSC_CHAIN_ID) ||
          chainId === addHexPrefix(swapsUtils.POLYGON_CHAIN_ID)
        );
      },
      clientId: AppConstants.SWAPS.CLIENT_ID,
      legacyAPIEndpoint:
        'https://gas-api.metaswap.codefi.network/networks/<chain_id>/gasPrices',
      EIP1559APIEndpoint:
        'https://gas-api.metaswap.codefi.network/networks/<chain_id>/suggestedGasFees',
    });

    const phishingController = new PhishingController({
      messenger: this.controllerMessenger.getRestricted({
        name: 'PhishingController',
        allowedActions: [],
      }),
    });
    phishingController.maybeUpdateState();

    const qrKeyringBuilder = () => new QRHardwareKeyring();
    qrKeyringBuilder.type = QRHardwareKeyring.type;

    const middleware = new LedgerTransportMiddleware();
    const bridge = new LedgerMobileBridge(middleware);
    const ledgerKeyringBuilder = () => new LedgerKeyring({ bridge });
    ledgerKeyringBuilder.type = LedgerKeyring.type;

    const keyringController = new KeyringController({
      removeIdentity: preferencesController.removeIdentity.bind(
        preferencesController,
      ),
      syncIdentities: (identities) =>
        preferencesController.syncIdentities(identities),
      updateIdentities: preferencesController.updateIdentities.bind(
        preferencesController,
      ),
      setSelectedAddress: (address) => {
        const accountToBeSet = accountsController.getAccountByAddress(address);
        if (accountToBeSet === undefined) {
          throw new Error(`No account found for address: ${address}`);
        }
        accountsController.setSelectedAccount(accountToBeSet.id);
        preferencesController.setSelectedAddress(address);
      },
      setAccountLabel: (address, label) => {
        const accountToBeNamed =
          accountsController.getAccountByAddress(address);
        if (accountToBeNamed === undefined) {
          throw new Error(`No account found for address: ${address}`);
        }
        accountsController.setAccountName(accountToBeNamed.id, label);
        preferencesController.setAccountLabel(address, label);
      },
      encryptor,
      // @ts-expect-error TODO: Resolve/patch mismatch between base-controller versions. Before: never, never. Now: string, string, which expects 3rd and 4th args to be informed for restrictedControllerMessengers
      messenger: this.controllerMessenger.getRestricted<
        'KeyringController',
        never,
        never
      >({
        name: 'KeyringController',
      }),
      state: initialKeyringState || initialState.KeyringController,
      // @ts-expect-error To Do: Update the type of QRHardwareKeyring to Keyring<Json>
      keyringBuilders: [qrKeyringBuilder, ledgerKeyringBuilder],
    });

    ///: BEGIN:ONLY_INCLUDE_IF(snaps)
    /**
     * Gets the mnemonic of the user's primary keyring.
     */
    const getPrimaryKeyringMnemonic = () => {
      const [keyring]: any = keyringController.getKeyringsByType(
        KeyringTypes.hd,
      );
      if (!keyring.mnemonic) {
        throw new Error('Primary keyring mnemonic unavailable.');
      }

      return keyring.mnemonic;
    };

    const getAppState = () => {
      const state = AppState.currentState;
      return state === 'active';
    };

    const getSnapPermissionSpecifications = () => ({
      ...buildSnapEndowmentSpecifications(Object.keys(ExcludedSnapEndowments)),
      ...buildSnapRestrictedMethodSpecifications(
        Object.keys(ExcludedSnapPermissions),
        {
          encrypt: encryptor.encrypt.bind(encryptor),
          decrypt: encryptor.decrypt.bind(encryptor),
          // eslint-disable-next-line @typescript-eslint/ban-ts-comment
          // @ts-ignore
          clearSnapState: this.controllerMessenger.call.bind(
            this.controllerMessenger,
            'SnapController:clearSnapState',
          ),
          getMnemonic: getPrimaryKeyringMnemonic.bind(this),
          getUnlockPromise: getAppState.bind(this),
          getSnap: this.controllerMessenger.call.bind(
            this.controllerMessenger,
            'SnapController:get',
          ),
          // eslint-disable-next-line @typescript-eslint/ban-ts-comment
          // @ts-ignore
          handleSnapRpcRequest: this.controllerMessenger.call.bind(
            this.controllerMessenger,
            'SnapController:handleRequest',
          ),
          // eslint-disable-next-line @typescript-eslint/ban-ts-comment
          // @ts-ignore
          getSnapState: this.controllerMessenger.call.bind(
            this.controllerMessenger,
            'SnapController:getSnapState',
          ),
          // eslint-disable-next-line @typescript-eslint/ban-ts-comment
          // @ts-ignore
          updateSnapState: this.controllerMessenger.call.bind(
            this.controllerMessenger,
            'SnapController:updateSnapState',
          ),
          // eslint-disable-next-line @typescript-eslint/ban-ts-comment
          // @ts-ignore
          maybeUpdatePhishingList: this.controllerMessenger.call.bind(
            this.controllerMessenger,
            'PhishingController:maybeUpdateState',
          ),
          isOnPhishingList: (origin: string) =>
            this.controllerMessenger.call<'PhishingController:testOrigin'>(
              'PhishingController:testOrigin',
              // eslint-disable-next-line @typescript-eslint/ban-ts-comment
              // @ts-ignore
              origin,
              // eslint-disable-next-line @typescript-eslint/ban-ts-comment
              // @ts-ignore
            ).result,
          showDialog: (
            origin: string,
            type: EnumToUnion<DialogType>,
            content: any, // should be Component from '@metamask/snaps-ui';
            placeholder?: any,
          ) =>
            approvalController.addAndShowApprovalRequest({
              origin,
              type,
              requestData: { content, placeholder },
            }),
          showInAppNotification: (origin: string, args: NotificationArgs) => {
            Logger.log(
              'Snaps/ showInAppNotification called with args: ',
              args,
              ' and origin: ',
              origin,
            );
          },
        },
      ),
    });
    ///: END:ONLY_INCLUDE_IF

    const accountTrackerController = new AccountTrackerController({
      onPreferencesStateChange: (listener) =>
        preferencesController.subscribe(listener),
      getIdentities: () => preferencesController.state.identities,
      getSelectedAddress: () => accountsController.getSelectedAccount().address,
      getMultiAccountBalancesEnabled: () =>
        preferencesController.state.isMultiAccountBalancesEnabled,
      getCurrentChainId: () =>
        toHexadecimal(networkController.state.providerConfig.chainId),
    });

    const permissionController = new PermissionController({
      // eslint-disable-next-line @typescript-eslint/ban-ts-comment
      // @ts-ignore TODO: Resolve/patch mismatch between base-controller versions. Before: never, never. Now: string, string, which expects 3rd and 4th args to be informed for restrictedControllerMessengers
      messenger: this.controllerMessenger.getRestricted({
        name: 'PermissionController',
        allowedActions: [
          `${approvalController.name}:addRequest`,
          `${approvalController.name}:hasRequest`,
          `${approvalController.name}:acceptRequest`,
          `${approvalController.name}:rejectRequest`,
          ///: BEGIN:ONLY_INCLUDE_IF(snaps)
          `SnapController:getPermitted`,
          `SnapController:install`,
          `SubjectMetadataController:getSubjectMetadata`,
          ///: END:ONLY_INCLUDE_IF
        ],
      }),
      state: initialState.PermissionController,
      caveatSpecifications: getCaveatSpecifications({
        getInternalAccounts:
          accountsController.listAccounts.bind(accountsController),
      }),
      // eslint-disable-next-line @typescript-eslint/ban-ts-comment
      // @ts-ignore
      permissionSpecifications: {
        ...getPermissionSpecifications({
          getAllAccounts: () => keyringController.getAccounts(),
          getInternalAccounts:
            accountsController.listAccounts.bind(accountsController),
          captureKeyringTypesWithMissingIdentities: (
            internalAccounts = [],
            accounts = [],
          ) => {
            const accountsMissingIdentities = accounts.filter((address) => {
              const lowerCaseAddress = lowerCase(address);
              return !internalAccounts.some(
                (account) => account.address.toLowerCase() === lowerCaseAddress,
              );
            });
            const keyringTypesWithMissingIdentities =
              accountsMissingIdentities.map((address) =>
                keyringController.getAccountKeyringType(address),
              );

            const internalAccountCount = internalAccounts.length;

            const accountTrackerCount = Object.keys(
              accountTrackerController.state.accounts || {},
            ).length;

            captureException(
              new Error(
                `Attempt to get permission specifications failed because there were ${accounts.length} accounts, but ${internalAccountCount} identities, and the ${keyringTypesWithMissingIdentities} keyrings included accounts with missing identities. Meanwhile, there are ${accountTrackerCount} accounts in the account tracker.`,
              ),
            );
          },
        }),
        ///: BEGIN:ONLY_INCLUDE_IF(snaps)
        ...getSnapPermissionSpecifications(),
        ///: END:ONLY_INCLUDE_IF
      },
      unrestrictedMethods,
    });

    ///: BEGIN:ONLY_INCLUDE_IF(snaps)
    const subjectMetadataController = new SubjectMetadataController({
      // eslint-disable-next-line @typescript-eslint/ban-ts-comment
      // @ts-ignore TODO: Resolve/patch mismatch between base-controller versions. Before: never, never. Now: string, string, which expects 3rd and 4th args to be informed for restrictedControllerMessengers
      messenger: this.controllerMessenger.getRestricted<
        'SubjectMetadataController',
        'PermissionController:hasPermissions',
        never
      >({
        name: 'SubjectMetadataController',
        allowedActions: [`${permissionController.name}:hasPermissions`],
      }),
      state: initialState.SubjectMetadataController || {},
      subjectCacheLimit: 100,
    });

    const setupSnapProvider = (snapId: string, connectionStream: Duplex) => {
      Logger.log(
        '[ENGINE LOG] Engine+setupSnapProvider: Setup stream for Snap',
        snapId,
      );
      // TO DO:
      // Develop a simpler getRpcMethodMiddleware object for SnapBridge
      // Consider developing an abstract class to derived custom implementations for each use case
      const bridge = new SnapBridge({
        snapId,
        connectionStream,
        getRPCMethodMiddleware: ({ hostname, getProviderState }) =>
          getRpcMethodMiddleware({
            hostname,
            getProviderState,
            navigation: null,
            getApprovedHosts: () => null,
            setApprovedHosts: () => null,
            approveHost: () => null,
            title: { current: 'Snap' },
            icon: { current: undefined },
            isHomepage: () => false,
            fromHomepage: { current: false },
            toggleUrlModal: () => null,
            wizardScrollAdjusted: { current: false },
            tabId: false,
            isWalletConnect: true,
            isMMSDK: false,
            url: { current: '' },
            analytics: {},
            injectHomePageScripts: () => null,
          }),
      });

      bridge.setupProviderConnection();
    };

    const requireAllowlist = process.env.METAMASK_BUILD_TYPE === 'main';
    const allowLocalSnaps = process.env.METAMASK_BUILD_TYPE === 'flask';

    const snapsRegistryMessenger = this.controllerMessenger.getRestricted({
      name: 'SnapsRegistry',
      allowedEvents: [],
      allowedActions: [],
    });
    const snapsRegistry = new JsonSnapsRegistry({
      state: initialState.SnapsRegistry,
      messenger: snapsRegistryMessenger,
      refetchOnAllowlistMiss: requireAllowlist,
      failOnUnavailableRegistry: requireAllowlist,
      url: {
        registry: 'https://acl.execution.metamask.io/latest/registry.json',
        signature: 'https://acl.execution.metamask.io/latest/signature.json',
      },
      publicKey:
        '0x025b65308f0f0fb8bc7f7ff87bfc296e0330eee5d3c1d1ee4a048b2fd6a86fa0a6',
    });

    this.snapExecutionService = new WebViewExecutionService({
      messenger: this.controllerMessenger.getRestricted({
        name: 'ExecutionService',
      }),
      setupSnapProvider: setupSnapProvider.bind(this),
      getWebView: () => getSnapsWebViewPromise,
    });

    const snapControllerMessenger = this.controllerMessenger.getRestricted({
      name: 'SnapController',
      allowedEvents: [
        'ExecutionService:unhandledError',
        'ExecutionService:outboundRequest',
        'ExecutionService:outboundResponse',
      ],
      allowedActions: [
        `${approvalController.name}:addRequest`,
        `${permissionController.name}:getEndowments`,
        `${permissionController.name}:getPermissions`,
        `${permissionController.name}:hasPermission`,
        `${permissionController.name}:hasPermissions`,
        `${permissionController.name}:requestPermissions`,
        `${permissionController.name}:revokeAllPermissions`,
        `${permissionController.name}:revokePermissions`,
        `${permissionController.name}:revokePermissionForAllSubjects`,
        `${permissionController.name}:getSubjectNames`,
        `${permissionController.name}:updateCaveat`,
        `${approvalController.name}:addRequest`,
        `${approvalController.name}:updateRequestState`,
        `${permissionController.name}:grantPermissions`,
        `${subjectMetadataController.name}:getSubjectMetadata`,
        `${subjectMetadataController.name}:addSubjectMetadata`,
        `${phishingController.name}:maybeUpdateState`,
        `${phishingController.name}:testOrigin`,
        `${snapsRegistry.name}:get`,
        `${snapsRegistry.name}:getMetadata`,
        `${snapsRegistry.name}:update`,
        'ExecutionService:executeSnap',
        'ExecutionService:terminateSnap',
        'ExecutionService:terminateAllSnaps',
        'ExecutionService:handleRpcRequest',
        'SnapsRegistry:get',
        'SnapsRegistry:getMetadata',
        'SnapsRegistry:update',
        'SnapsRegistry:resolveVersion',
      ],
    });

    const snapController = new SnapController({
      environmentEndowmentPermissions: Object.values(EndowmentPermissions),
      featureFlags: {
        // eslint-disable-next-line @typescript-eslint/ban-ts-comment
        // @ts-ignore
        requireAllowlist,
      },
      state: initialState.SnapController || undefined,
      messenger: snapControllerMessenger as any,
      detectSnapLocation: (
        location: string | URL,
        options?: DetectSnapLocationOptions,
      ) =>
        detectSnapLocation(location, {
          ...options,
          allowLocal: allowLocalSnaps,
          fetch: fetchFunction,
        }),
    });
    ///: END:ONLY_INCLUDE_IF

    const codefiTokenApiV2 = new CodefiTokenPricesServiceV2();

    const controllers = [
      keyringController,
      accountTrackerController,
      new AddressBookController(),
      assetsContractController,
      nftController,
      tokensController,
      tokenListController,
      new TokenDetectionController({
        onPreferencesStateChange: (listener) =>
          preferencesController.subscribe(listener),
        onNetworkStateChange: (listener) =>
          this.controllerMessenger.subscribe(
            AppConstants.NETWORK_STATE_CHANGE_EVENT,
            listener,
          ),
        onTokenListStateChange: (listener) =>
          this.controllerMessenger.subscribe(
            `${tokenListController.name}:stateChange`,
            listener,
          ),
        addDetectedTokens: async (tokens) => {
          // Track detected tokens event
          MetaMetrics.getInstance().trackEvent(
            MetaMetricsEvents.TOKEN_DETECTED,
            {
              token_standard: 'ERC20',
              asset_type: 'token',
              chain_id: getDecimalChainId(
                networkController.state.providerConfig.chainId,
              ),
            },
          );
          tokensController.addDetectedTokens(tokens);
        },
        getTokensState: () => tokensController.state,
        getTokenListState: () => tokenListController.state,
        getNetworkState: () => networkController.state,
        getPreferencesState: () => preferencesController.state,
        getBalancesInSingleCall:
          assetsContractController.getBalancesInSingleCall.bind(
            assetsContractController,
          ),
      }),
      new NftDetectionController({
        onNftsStateChange: (listener) => nftController.subscribe(listener),
        onPreferencesStateChange: (listener) =>
          preferencesController.subscribe(listener),
        onNetworkStateChange: (listener) =>
          this.controllerMessenger.subscribe(
            AppConstants.NETWORK_STATE_CHANGE_EVENT,
            listener,
          ),
        chainId: networkController.state.providerConfig.chainId,
        getOpenSeaApiKey: () => nftController.openSeaApiKey,
        addNft: nftController.addNft.bind(nftController),
        getNftApi: nftController.getNftApi.bind(nftController),
        getNftState: () => nftController.state,
      }),
      currencyRateController,
      networkController,
      phishingController,
      preferencesController,
      new TokenBalancesController(
        {
          onTokensStateChange: (listener) =>
            tokensController.subscribe(listener),
          getSelectedAddress: () => preferencesController.state.selectedAddress,
          getERC20BalanceOf: assetsContractController.getERC20BalanceOf.bind(
            assetsContractController,
          ),
        },
        { interval: 10000 },
      ),
      new TokenRatesController({
        onTokensStateChange: (listener) => tokensController.subscribe(listener),
        onNetworkStateChange: (listener) =>
          this.controllerMessenger.subscribe(
            AppConstants.NETWORK_STATE_CHANGE_EVENT,
            listener,
          ),
        onPreferencesStateChange: (listener) =>
          preferencesController.subscribe(listener),
        chainId: networkController.state.providerConfig.chainId,
        ticker: networkController.state.providerConfig.ticker,
        selectedAddress: preferencesController.state.selectedAddress,
        tokenPricesService: codefiTokenApiV2,
        interval: 30 * 60 * 1000,
      }),
      new TransactionController({
        // @ts-expect-error at this point in time the provider will be defined by the `networkController.initializeProvider`
        blockTracker:
          networkController.getProviderAndBlockTracker().blockTracker,
        getGasFeeEstimates: () => gasFeeController.fetchGasFeeEstimates(),
        //@ts-expect-error TransactionController needs to be updated to v13 for this error disappears
        getNetworkState: () => networkController.state,
        getSelectedAddress: () =>
          accountsController.getSelectedAccount().address,
        incomingTransactions: {
          apiKey: process.env.MM_ETHERSCAN_KEY,
          isEnabled: () => {
            const currentHexChainId =
              networkController.state.providerConfig.chainId;
            return Boolean(
              preferencesController?.state?.showIncomingTransactions?.[
                currentHexChainId
              ],
            );
          },
          updateTransactions: true,
        },
        // @ts-expect-error TODO: Resolve/patch mismatch between base-controller versions. Before: never, never. Now: string, string, which expects 3rd and 4th args to be informed for restrictedControllerMessengers
        messenger: this.controllerMessenger.getRestricted<
          'TransactionController',
          'ApprovalController:addRequest',
          never
        >({
          name: 'TransactionController',
          allowedActions: [`${approvalController.name}:addRequest`],
        }),
        onNetworkStateChange: (listener) =>
          this.controllerMessenger.subscribe(
            AppConstants.NETWORK_STATE_CHANGE_EVENT,
            //@ts-expect-error TransactionController needs to be updated to v13 for this error disappears
            listener,
          ),
        // @ts-expect-error at this point in time the provider will be defined by the `networkController.initializeProvider`
        provider: networkController.getProviderAndBlockTracker().provider,
      }),
      new SwapsController(
        {
          // @ts-expect-error TODO: Resolve mismatch between gas fee and swaps controller types
          fetchGasFeeEstimates: () => gasFeeController.fetchGasFeeEstimates(),
          // @ts-expect-error TODO: Resolve mismatch between gas fee and swaps controller types
          fetchEstimatedMultiLayerL1Fee,
        },
        {
          clientId: AppConstants.SWAPS.CLIENT_ID,
          fetchAggregatorMetadataThreshold:
            AppConstants.SWAPS.CACHE_AGGREGATOR_METADATA_THRESHOLD,
          fetchTokensThreshold: AppConstants.SWAPS.CACHE_TOKENS_THRESHOLD,
          fetchTopAssetsThreshold:
            AppConstants.SWAPS.CACHE_TOP_ASSETS_THRESHOLD,
          supportedChainIds: [
            swapsUtils.ETH_CHAIN_ID,
            swapsUtils.BSC_CHAIN_ID,
            swapsUtils.SWAPS_TESTNET_CHAIN_ID,
            swapsUtils.POLYGON_CHAIN_ID,
            swapsUtils.AVALANCHE_CHAIN_ID,
            swapsUtils.ARBITRUM_CHAIN_ID,
            swapsUtils.OPTIMISM_CHAIN_ID,
            swapsUtils.ZKSYNC_ERA_CHAIN_ID,
            swapsUtils.LINEA_CHAIN_ID,
          ],
        },
      ),
      gasFeeController,
      approvalController,
      permissionController,
      new SignatureController({
        // @ts-expect-error TODO: Resolve/patch mismatch between base-controller versions. Before: never, never. Now: string, string, which expects 3rd and 4th args to be informed for restrictedControllerMessengers
        messenger: this.controllerMessenger.getRestricted<
          'SignatureController',
          | 'ApprovalController:addRequest'
          | 'KeyringController:signPersonalMessage'
          | 'KeyringController:signMessage'
          | 'KeyringController:signTypedMessage',
          never
        >({
          name: 'SignatureController',
          allowedActions: [
            `${approvalController.name}:addRequest`,
            `${keyringController.name}:signPersonalMessage`,
            `${keyringController.name}:signMessage`,
            `${keyringController.name}:signTypedMessage`,
          ],
        }),
        isEthSignEnabled: () =>
          Boolean(
            preferencesController.state?.disabledRpcMethodPreferences?.eth_sign,
          ),
        getAllState: () => store.getState(),
        getCurrentChainId: () => networkController.state.providerConfig.chainId,
      }),
      new LoggingController({
        // @ts-expect-error TODO: Resolve/patch mismatch between base-controller versions. Before: never, never. Now: string, string, which expects 3rd and 4th args to be informed for restrictedControllerMessengers
        messenger: this.controllerMessenger.getRestricted<
          'LoggingController',
          never,
          never
        >({
          name: 'LoggingController',
        }),
        state: initialState.LoggingController,
      }),
      ///: BEGIN:ONLY_INCLUDE_IF(snaps)
      snapController,
      subjectMetadataController,
      ///: END:ONLY_INCLUDE_IF
      accountsController,
    ];

    if (isBlockaidFeatureEnabled()) {
      try {
        const ppomController = new PPOMController({
          chainId: networkController.state.providerConfig.chainId,
          blockaidPublicKey: process.env.BLOCKAID_PUBLIC_KEY as string,
          cdnBaseUrl: process.env.BLOCKAID_FILE_CDN as string,
          // @ts-expect-error TODO: Resolve/patch mismatch between base-controller versions. Before: never, never. Now: string, string, which expects 3rd and 4th args to be informed for restrictedControllerMessengers
          messenger: this.controllerMessenger.getRestricted<
            'PPOMController',
            never,
            'NetworkController:stateChange'
          >({
            name: 'PPOMController',
            allowedEvents: ['NetworkController:stateChange'],
          }),
          onPreferencesChange: (listener) =>
            preferencesController.subscribe(listener as any),
          provider: networkController.getProviderAndBlockTracker()
            .provider as any,
          ppomProvider: {
            PPOM: PPOM as any,
            ppomInit,
          },
          storageBackend: new RNFSStorageBackend('PPOMDB'),
          securityAlertsEnabled:
            initialState.PreferencesController?.securityAlertsEnabled ?? false,
          state: initialState.PPOMController,
          nativeCrypto: Crypto as any,
        });
        controllers.push(ppomController as any);
      } catch (e) {
        Logger.log(`Error initializing PPOMController: ${e}`);
        return;
      }
    }

    // set initial state
    // TODO: Pass initial state into each controller constructor instead
    // This is being set post-construction for now to ensure it's functionally equivalent with
    // how the `ComponsedController` used to set initial state.
    //
    // The check for `controller.subscribe !== undefined` is to filter out BaseControllerV2
    // controllers. They should be initialized via the constructor instead.
    for (const controller of controllers) {
      if (
        hasProperty(initialState, controller.name) &&
        controller.subscribe !== undefined
      ) {
        // The following type error can be addressed by passing initial state into controller constructors instead
        // @ts-expect-error No type-level guarantee that the correct state is being applied to the correct controller here.
        controller.update(initialState[controller.name]);
      }
    }

    this.datamodel = new ComposableController(
      // @ts-expect-error The ComposableController needs to be updated to support BaseControllerV2
      controllers,
      this.controllerMessenger,
    );
    this.context = controllers.reduce<Partial<typeof this.context>>(
      (context, controller) => ({
        ...context,
        [controller.name]: controller,
      }),
      {
        controllerMessenger: this.controllerMessenger,
      },
    ) as typeof this.context;

    const {
      NftController: nfts,
      KeyringController: keyring,
      TransactionController: transaction,
    } = this.context;

    if (process.env.MM_OPENSEA_KEY) {
      nfts.setApiKey(process.env.MM_OPENSEA_KEY);
    }

    transaction.configure({ sign: keyring.signTransaction.bind(keyring) });

    transaction.hub.on('incomingTransactionBlock', (blockNumber: number) => {
      NotificationManager.gotIncomingTransaction(blockNumber);
    });

    this.controllerMessenger.subscribe(
      AppConstants.NETWORK_STATE_CHANGE_EVENT,
      (state: NetworkState) => {
        if (
          state.networksMetadata[state.selectedNetworkClientId].status ===
            NetworkStatus.Available &&
          state.providerConfig.chainId !== currentChainId
        ) {
          // We should add a state or event emitter saying the provider changed
          setTimeout(() => {
            this.configureControllersOnNetworkChange();
            currentChainId = state.providerConfig.chainId;
          }, 500);
        }
      },
    );

    this.controllerMessenger.subscribe(
      AppConstants.NETWORK_STATE_CHANGE_EVENT,
      async () => {
        try {
          const networkId = await deprecatedGetNetworkId();
          store.dispatch(networkIdUpdated(networkId));
        } catch (error) {
          console.error(
            error,
            `Network ID not changed, current chainId: ${networkController.state.providerConfig.chainId}`,
          );
        }
      },
    );

    this.controllerMessenger.subscribe(
      'NetworkController:networkWillChange',
      () => {
        store.dispatch(networkIdWillUpdate());
      },
    );

    this.configureControllersOnNetworkChange();
    this.startPolling();
    this.handleVaultBackup();

    Engine.instance = this;
  }

  handleVaultBackup() {
    this.controllerMessenger.subscribe(
      AppConstants.KEYRING_STATE_CHANGE_EVENT,
      (state: KeyringControllerState) =>
        backupVault(state)
          .then((result) => {
            if (result.success) {
              Logger.log('Engine', 'Vault back up successful');
            } else {
              Logger.log('Engine', 'Vault backup failed', result.error);
            }
          })
          .catch((error) => {
            Logger.error(error, 'Engine Vault backup failed');
          }),
    );
  }

  startPolling() {
    const {
      NftDetectionController,
      TokenDetectionController,
      TokenListController,
      TransactionController,
      TokenRatesController,
    } = this.context;

    TokenListController.start();
    NftDetectionController.start();
    TokenDetectionController.start();
    // leaving the reference of TransactionController here, rather than importing it from utils to avoid circular dependency
    TransactionController.startIncomingTransactionPolling();
    TokenRatesController.start();
  }

  configureControllersOnNetworkChange() {
    const {
      AccountTrackerController,
      AssetsContractController,
      TokenDetectionController,
      NftDetectionController,
      NetworkController,
      TransactionController,
      SwapsController,
    } = this.context;
    const { provider } = NetworkController.getProviderAndBlockTracker();

    provider.sendAsync = provider.sendAsync.bind(provider);
    AccountTrackerController.configure({ provider });
    AssetsContractController.configure({ provider });

    SwapsController.configure({
      provider,
      chainId: NetworkController.state?.providerConfig?.chainId,
      pollCountLimit: AppConstants.SWAPS.POLL_COUNT_LIMIT,
    });
    TransactionController.hub.emit('networkChange');
    TokenDetectionController.detectTokens();
    NftDetectionController.detectNfts();
    AccountTrackerController.refresh();
  }

  getTotalFiatAccountBalance = (): {
    ethFiat: number;
    tokenFiat: number;
  } => {
    const {
      CurrencyRateController,
      PreferencesController,
      AccountTrackerController,
      TokenBalancesController,
      TokenRatesController,
      TokensController,
      NetworkController,
    } = this.context;
    const { selectedAddress } = PreferencesController.state;
    const { currentCurrency } = CurrencyRateController.state;
    const networkProvider = NetworkController.state.providerConfig;
    const conversionRate =
      CurrencyRateController.state.conversionRate === null
        ? 0
        : CurrencyRateController.state.conversionRate;
    const { accountsByChainId } = AccountTrackerController.state;

    const { tokens } = TokensController.state;
    let ethFiat = 0;
    let tokenFiat = 0;
    const decimalsToShow = (currentCurrency === 'usd' && 2) || undefined;
    if (
      accountsByChainId?.[toHexadecimal(networkProvider.chainId)]?.[
        selectedAddress
      ]
    ) {
      ethFiat = weiToFiatNumber(
        accountsByChainId[toHexadecimal(networkProvider.chainId)][
          selectedAddress
        ].balance,
        conversionRate,
        decimalsToShow,
      );
    }
    if (tokens.length > 0) {
      const { contractBalances: tokenBalances } = TokenBalancesController.state;
      const { contractExchangeRates: tokenExchangeRates } =
        TokenRatesController.state;
      tokens.forEach(
        (item: { address: string; balance?: string; decimals: number }) => {
          const exchangeRate =
            item.address in tokenExchangeRates
              ? tokenExchangeRates[item.address]
              : undefined;
          const tokenBalance =
            item.balance ||
            (item.address in tokenBalances
              ? renderFromTokenMinimalUnit(
                  tokenBalances[item.address],
                  item.decimals,
                )
              : undefined);
          const tokenBalanceFiat = balanceToFiatNumber(
            // TODO: Fix this by handling or eliminating the undefined case
            // @ts-expect-error This variable can be `undefined`, which would break here.
            tokenBalance,
            conversionRate,
            exchangeRate,
            decimalsToShow,
          );
          tokenFiat += tokenBalanceFiat;
        },
      );
    }

    return {
      ethFiat: ethFiat ?? 0,
      tokenFiat: tokenFiat ?? 0,
    };
  };

  /**
   * Returns true or false whether the user has funds or not
   */
  hasFunds = () => {
    try {
      const {
        engine: { backgroundState },
      } = store.getState();
      // TODO: Check `allNfts[currentChainId]` property instead
      // @ts-expect-error This property does not exist
      const nfts = backgroundState.NftController.nfts;
      const tokens = backgroundState.TokensController.tokens;
      const tokenBalances =
        backgroundState.TokenBalancesController.contractBalances;

      let tokenFound = false;
      tokens.forEach((token: { address: string | number }) => {
        if (
          tokenBalances[token.address] &&
          !isZero(tokenBalances[token.address])
        ) {
          tokenFound = true;
        }
      });

      const fiatBalance = this.getTotalFiatAccountBalance() || 0;
      const totalFiatBalance = fiatBalance.ethFiat + fiatBalance.ethFiat;

      return totalFiatBalance > 0 || tokenFound || nfts.length > 0;
    } catch (e) {
      Logger.log('Error while getting user funds', e);
    }
  };

  resetState = async () => {
    // Whenever we are gonna start a new wallet
    // either imported or created, we need to
    // get rid of the old data from state
    const {
      TransactionController,
      TokensController,
      NftController,
      TokenBalancesController,
      TokenRatesController,
      PermissionController,
      LoggingController,
    } = this.context;

    // Remove all permissions.
    PermissionController?.clearState?.();

    //Clear assets info
    TokensController.update({
      allTokens: {},
      ignoredTokens: [],
      tokens: [],
    });
    NftController.update({
      allNftContracts: {},
      allNfts: {},
      ignoredNfts: [],
    });

    TokensController.update({
      allTokens: {},
      allIgnoredTokens: {},
      ignoredTokens: [],
      tokens: [],
    });

    TokenBalancesController.update({ contractBalances: {} });
    TokenRatesController.update({ contractExchangeRates: {} });

    TransactionController.update({
      methodData: {},
      transactions: [],
      lastFetchedBlockNumbers: {},
    });

    LoggingController.clear();
  };

  removeAllListeners() {
    this.controllerMessenger.clearSubscriptions();
  }

  async destroyEngineInstance() {
    Object.values(this.context).forEach((controller: any) => {
      if (controller.destroy) {
        controller.destroy();
      }
    });
    this.removeAllListeners();
    await this.resetState();
    Engine.instance = null;
  }

  rejectPendingApproval(
    id: string,
    reason: Error = providerErrors.userRejectedRequest(),
    opts: { ignoreMissing?: boolean; logErrors?: boolean } = {},
  ) {
    const { ApprovalController } = this.context;

    if (opts.ignoreMissing && !ApprovalController.has({ id })) {
      return;
    }

    try {
      ApprovalController.reject(id, reason);
    } catch (error: any) {
      if (opts.logErrors !== false) {
        Logger.error(
          error,
          'Reject while rejecting pending connection request',
        );
      }
    }
  }

  async acceptPendingApproval(
    id: string,
    requestData?: Record<string, Json>,
    opts: AcceptOptions & { handleErrors?: boolean } = {
      waitForResult: false,
      deleteAfterResult: false,
      handleErrors: true,
    },
  ) {
    const { ApprovalController } = this.context;

    try {
      return await ApprovalController.accept(id, requestData, {
        waitForResult: opts.waitForResult,
        deleteAfterResult: opts.deleteAfterResult,
      });
    } catch (err) {
      if (opts.handleErrors === false) {
        throw err;
      }
    }
  }

  // This should be used instead of directly calling PreferencesController.setSelectedAddress or AccountsController.setSelectedAccount
  setSelectedAccount(address: string) {
    const { AccountsController, PreferencesController } = this.context;
    const account = AccountsController.getAccountByAddress(address);
    if (account) {
      AccountsController.setSelectedAccount(account.id);
      PreferencesController.setSelectedAddress(address);
    } else {
      throw new Error(`No account found for address: ${address}`);
    }
  }

  /**
   * This should be used instead of directly calling PreferencesController.setAccountLabel or AccountsController.setAccountName in order to keep the names in sync
   * We are currently incrementally migrating the accounts data to the AccountsController so we must keep these values
   * in sync until the migration is complete.
   */
  setAccountLabel(address: string, label: string) {
    const { AccountsController, PreferencesController } = this.context;
    const accountToBeNamed = AccountsController.getAccountByAddress(address);
    if (accountToBeNamed === undefined) {
      throw new Error(`No account found for address: ${address}`);
    }
    AccountsController.setAccountName(accountToBeNamed.id, label);
    PreferencesController.setAccountLabel(address, label);
  }
}

/**
 * Assert that the given Engine instance has been initialized
 *
 * @param instance - Either an Engine instance, or null
 */
function assertEngineExists(
  instance: Engine | null,
): asserts instance is Engine {
  if (!instance) {
    throw new Error('Engine does not exist');
  }
}

let instance: Engine | null;

export default {
  get context() {
    assertEngineExists(instance);
    return instance.context;
  },
  get controllerMessenger() {
    assertEngineExists(instance);
    return instance.controllerMessenger;
  },
  get state() {
    assertEngineExists(instance);
    const {
      AccountTrackerController,
      AddressBookController,
      AssetsContractController,
      NftController,
      TokenListController,
      CurrencyRateController,
      KeyringController,
      NetworkController,
      PreferencesController,
      PhishingController,
      PPOMController,
      TokenBalancesController,
      TokenRatesController,
      TransactionController,
      SwapsController,
      GasFeeController,
      TokensController,
      TokenDetectionController,
      NftDetectionController,
      ///: BEGIN:ONLY_INCLUDE_IF(snaps)
      SnapController,
      SubjectMetadataController,
      ///: END:ONLY_INCLUDE_IF
      PermissionController,
      ApprovalController,
      LoggingController,
      AccountsController,
    } = instance.datamodel.state;

    // normalize `null` currencyRate to `0`
    // TODO: handle `null` currencyRate by hiding fiat values instead
    const modifiedCurrencyRateControllerState = {
      ...CurrencyRateController,
      conversionRate:
        CurrencyRateController.conversionRate === null
          ? 0
          : CurrencyRateController.conversionRate,
    };

    return {
      AccountTrackerController,
      AddressBookController,
      AssetsContractController,
      NftController,
      TokenListController,
      CurrencyRateController: modifiedCurrencyRateControllerState,
      KeyringController,
      NetworkController,
      PhishingController,
      PPOMController,
      PreferencesController,
      TokenBalancesController,
      TokenRatesController,
      TokensController,
      TransactionController,
      SwapsController,
      GasFeeController,
      TokenDetectionController,
      NftDetectionController,
      ///: BEGIN:ONLY_INCLUDE_IF(snaps)
      SnapController,
      SubjectMetadataController,
      ///: END:ONLY_INCLUDE_IF
      PermissionController,
      ApprovalController,
      LoggingController,
      AccountsController,
    };
  },
  get datamodel() {
    assertEngineExists(instance);
    return instance.datamodel;
  },
  getTotalFiatAccountBalance() {
    assertEngineExists(instance);
    return instance.getTotalFiatAccountBalance();
  },
  hasFunds() {
    assertEngineExists(instance);
    return instance.hasFunds();
  },
  resetState() {
    assertEngineExists(instance);
    return instance.resetState();
  },
  destroyEngine() {
    instance?.destroyEngineInstance();
    instance = null;
  },
  init(state: Record<string, never> | undefined, keyringState = null) {
    instance = Engine.instance || new Engine(state, keyringState);
    Object.freeze(instance);
    return instance;
  },
  acceptPendingApproval: async (
    id: string,
    requestData?: Record<string, Json>,
    opts?: AcceptOptions & { handleErrors?: boolean },
  ) => instance?.acceptPendingApproval(id, requestData, opts),
  rejectPendingApproval: (
    id: string,
    reason: Error,
    opts: {
      ignoreMissing?: boolean;
      logErrors?: boolean;
    } = {},
  ) => instance?.rejectPendingApproval(id, reason, opts),
  setSelectedAddress: (address: string) => {
    assertEngineExists(instance);
    instance.setSelectedAccount(address);
  },
  setAccountLabel: (address: string, label: string) => {
    assertEngineExists(instance);
    instance.setAccountLabel(address, label);
  },
};<|MERGE_RESOLUTION|>--- conflicted
+++ resolved
@@ -120,7 +120,6 @@
   LoggingControllerState,
   LoggingControllerActions,
 } from '@metamask/logging-controller';
-<<<<<<< HEAD
 import {
   LedgerKeyring,
   LedgerMobileBridge,
@@ -128,10 +127,6 @@
 } from '@metamask/eth-ledger-bridge-keyring';
 
 import Encryptor from './Encryptor';
-=======
-import LedgerKeyring from '@consensys/ledgerhq-metamask-keyring';
-import { Encryptor, DERIVATION_PARAMS } from './Encryptor';
->>>>>>> 933b43bb
 import {
   isMainnetByChainId,
   getDecimalChainId,
@@ -181,7 +176,7 @@
 import { hasProperty, Json } from '@metamask/utils';
 // TODO: Export this type from the package directly
 import { SwapsState } from '@metamask/swaps-controller/dist/SwapsController';
-import { providerErrors } from '@metamask/rpc-errors';
+import { ethErrors } from 'eth-rpc-errors';
 
 import { PPOM, ppomInit } from '../lib/ppom/PPOMView';
 import RNFSStorageBackend from '../lib/ppom/ppom-storage-backend';
@@ -200,9 +195,7 @@
 
 const NON_EMPTY = 'NON_EMPTY';
 
-const encryptor = new Encryptor({
-  derivationParams: DERIVATION_PARAMS,
-});
+const encryptor = new Encryptor();
 let currentChainId: any;
 
 ///: BEGIN:ONLY_INCLUDE_IF(snaps)
@@ -216,7 +209,6 @@
   type: `${PhishingController['name']}:testOrigin`;
   handler: PhishingController['test'];
 }
-
 type PhishingControllerActions = MaybeUpdateState | TestOrigin;
 
 type SnapsGlobalActions =
@@ -355,7 +347,6 @@
    * Object that runs and manages the execution of Snaps
    */
   snapExecutionService: WebViewExecutionService;
-
   ///: END:ONLY_INCLUDE_IF
 
   /**
@@ -1565,7 +1556,7 @@
 
   rejectPendingApproval(
     id: string,
-    reason: Error = providerErrors.userRejectedRequest(),
+    reason: Error = ethErrors.provider.userRejectedRequest(),
     opts: { ignoreMissing?: boolean; logErrors?: boolean } = {},
   ) {
     const { ApprovalController } = this.context;
