--- conflicted
+++ resolved
@@ -601,11 +601,8 @@
             swapsUtils.AVALANCHE_CHAIN_ID,
             swapsUtils.ARBITRUM_CHAIN_ID,
             swapsUtils.OPTIMISM_CHAIN_ID,
-<<<<<<< HEAD
+            swapsUtils.ZKSYNC_ERA_CHAIN_ID,
             swapsUtils.LINEA_CHAIN_ID,
-=======
-            swapsUtils.ZKSYNC_ERA_CHAIN_ID,
->>>>>>> b5c2b9ae
           ],
         },
       ),
