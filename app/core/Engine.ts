/* eslint-disable @typescript-eslint/no-shadow */
import Crypto from 'react-native-quick-crypto';
import { scrypt } from 'react-native-fast-crypto';
import {
  AccountTrackerController,
  AccountTrackerState,
  AssetsContractController,
  CurrencyRateController,
  CurrencyRateState,
  CurrencyRateStateChange,
  GetCurrencyRateState,
  GetTokenListState,
  NftController,
  NftDetectionController,
  NftState,
  TokenBalancesController,
  TokenDetectionController,
  TokenListController,
  TokenListState,
  TokenListStateChange,
  TokenRatesController,
  TokenRatesState,
  TokensController,
  TokensState,
  CodefiTokenPricesServiceV2,
  TokensControllerActions,
  TokensControllerEvents,
  TokenListControllerActions,
  TokenListControllerEvents,
  TokenBalancesControllerState,
} from '@metamask/assets-controllers';
///: BEGIN:ONLY_INCLUDE_IF(preinstalled-snaps,external-snaps)
import { AppState } from 'react-native';
import PREINSTALLED_SNAPS from '../lib/snaps/preinstalled-snaps';
///: END:ONLY_INCLUDE_IF
import {
  AddressBookController,
  AddressBookControllerActions,
  AddressBookControllerEvents,
  AddressBookControllerState,
} from '@metamask/address-book-controller';
import { BaseState } from '@metamask/base-controller';
import { ComposableController } from '@metamask/composable-controller';
import {
  KeyringController,
  KeyringControllerState,
  KeyringControllerActions,
  KeyringControllerEvents,
  ///: BEGIN:ONLY_INCLUDE_IF(preinstalled-snaps,external-snaps)
  KeyringTypes,
  ///: END:ONLY_INCLUDE_IF
} from '@metamask/keyring-controller';
import {
  NetworkController,
  NetworkControllerActions,
  NetworkControllerEvents,
  NetworkControllerMessenger,
  NetworkState,
  NetworkStatus,
} from '@metamask/network-controller';
import {
  PhishingController,
  PhishingControllerState,
} from '@metamask/phishing-controller';
import {
  PreferencesController,
  PreferencesControllerActions,
  PreferencesControllerEvents,
  PreferencesState,
} from '@metamask/preferences-controller';
import {
  TransactionController,
  TransactionControllerEvents,
  TransactionControllerState,
} from '@metamask/transaction-controller';
import {
  GasFeeController,
  GasFeeState,
  GasFeeStateChange,
  GetGasFeeState,
} from '@metamask/gas-fee-controller';
import {
  AcceptOptions,
  ApprovalController,
  ApprovalControllerActions,
  ApprovalControllerEvents,
  ApprovalControllerState,
} from '@metamask/approval-controller';
import {
  SelectedNetworkController,
  SelectedNetworkControllerState,
  SelectedNetworkControllerEvents,
  SelectedNetworkControllerActions,
} from '@metamask/selected-network-controller';
import {
  PermissionController,
  PermissionControllerActions,
  PermissionControllerEvents,
  PermissionControllerState,
  ///: BEGIN:ONLY_INCLUDE_IF(preinstalled-snaps,external-snaps)
  SubjectMetadataController,
  SubjectMetadataControllerActions,
  SubjectMetadataControllerEvents,
  SubjectMetadataControllerState,
  ///: END:ONLY_INCLUDE_IF
} from '@metamask/permission-controller';
import SwapsController, { swapsUtils } from '@metamask/swaps-controller';
import {
  PPOMController,
  PPOMControllerEvents,
  PPOMState,
} from '@metamask/ppom-validator';
///: BEGIN:ONLY_INCLUDE_IF(preinstalled-snaps,external-snaps)
import {
  JsonSnapsRegistry,
  AllowedActions as SnapsAllowedActions,
  AllowedEvents as SnapsAllowedEvents,
  SnapController,
  SnapsRegistryState,
  SnapControllerEvents,
  SnapControllerActions,
  PersistedSnapControllerState,
  SnapsRegistryMessenger,
} from '@metamask/snaps-controllers';

import { WebViewExecutionService } from '@metamask/snaps-controllers/react-native';
import { NotificationArgs } from '@metamask/snaps-rpc-methods/dist/types/restricted/notify';
import { getSnapsWebViewPromise } from '../lib/snaps';
import {
  buildSnapEndowmentSpecifications,
  buildSnapRestrictedMethodSpecifications,
} from '@metamask/snaps-rpc-methods';
import type { EnumToUnion, DialogType } from '@metamask/snaps-sdk';
// eslint-disable-next-line import/no-nodejs-modules
import { Duplex } from 'stream';
///: END:ONLY_INCLUDE_IF
import { MetaMaskKeyring as QRHardwareKeyring } from '@keystonehq/metamask-airgapped-keyring';
import {
  LoggingController,
  LoggingControllerState,
  LoggingControllerActions,
} from '@metamask/logging-controller';
import {
  LedgerKeyring,
  LedgerMobileBridge,
  LedgerTransportMiddleware,
} from '@metamask/eth-ledger-bridge-keyring';
import { Encryptor, LEGACY_DERIVATION_OPTIONS } from './Encryptor';
import {
  isMainnetByChainId,
  fetchEstimatedMultiLayerL1Fee,
  isTestNet,
  deprecatedGetNetworkId,
  getDecimalChainId,
} from '../util/networks';
import AppConstants from './AppConstants';
import { store } from '../store';
import {
  renderFromTokenMinimalUnit,
  balanceToFiatNumber,
  weiToFiatNumber,
  toHexadecimal,
  addHexPrefix,
} from '../util/number';
import NotificationManager from './NotificationManager';
import Logger from '../util/Logger';
import { isZero } from '../util/lodash';
import { MetaMetricsEvents, MetaMetrics } from './Analytics';

///: BEGIN:ONLY_INCLUDE_IF(preinstalled-snaps,external-snaps)
import {
  SnapBridge,
  ExcludedSnapEndowments,
  ExcludedSnapPermissions,
  EndowmentPermissions,
  detectSnapLocation,
  fetchFunction,
  DetectSnapLocationOptions,
} from './Snaps';
import { getRpcMethodMiddleware } from './RPCMethods/RPCMethodMiddleware';

import {
  AuthenticationController,
  UserStorageController,
} from '@metamask/profile-sync-controller';
import { NotificationServicesController } from '@metamask/notification-services-controller';
///: END:ONLY_INCLUDE_IF
import {
  getCaveatSpecifications,
  getPermissionSpecifications,
  unrestrictedMethods,
} from './Permissions/specifications.js';
import { backupVault } from './BackupVault';
import {
  SignatureController,
  SignatureControllerActions,
  SignatureControllerEvents,
} from '@metamask/signature-controller';
import { hasProperty, Hex, Json } from '@metamask/utils';
// TODO: Export this type from the package directly
import { SwapsState } from '@metamask/swaps-controller/dist/SwapsController';
import { providerErrors } from '@metamask/rpc-errors';

import { PPOM, ppomInit } from '../lib/ppom/PPOMView';
import RNFSStorageBackend from '../lib/ppom/ppom-storage-backend';
import {
  AccountsController,
  AccountsControllerActions,
  AccountsControllerEvents,
  AccountsControllerMessenger,
  AccountsControllerState,
} from '@metamask/accounts-controller';
import { captureException } from '@sentry/react-native';
import { lowerCase } from 'lodash';
import {
  networkIdUpdated,
  networkIdWillUpdate,
} from '../core/redux/slices/inpageProvider';
import SmartTransactionsController, {
  type SmartTransactionsControllerActions,
  type SmartTransactionsControllerEvents,
  type SmartTransactionsControllerState,
} from '@metamask/smart-transactions-controller';
import { getAllowedSmartTransactionsChainIds } from '../../app/constants/smartTransactions';
import { selectShouldUseSmartTransaction } from '../selectors/smartTransactionsController';
import { selectSwapsChainFeatureFlags } from '../reducers/swaps';
import { SmartTransactionStatuses } from '@metamask/smart-transactions-controller/dist/types';
import { submitSmartTransactionHook } from '../util/smart-transactions/smart-publish-hook';
import { zeroAddress } from 'ethereumjs-util';
import { toChecksumHexAddress } from '@metamask/controller-utils';
import { ExtendedControllerMessenger } from './ExtendedControllerMessenger';
import EthQuery from '@metamask/eth-query';
import { TransactionControllerOptions } from '@metamask/transaction-controller/dist/types/TransactionController';
import DomainProxyMap from '../lib/DomainProxyMap/DomainProxyMap';
import {
  MetaMetricsEventCategory,
  MetaMetricsEventName,
} from '@metamask/smart-transactions-controller/dist/constants';
import {
  getSmartTransactionMetricsProperties,
  getSmartTransactionMetricsSensitiveProperties,
} from '@metamask/smart-transactions-controller/dist/utils';

const NON_EMPTY = 'NON_EMPTY';

const encryptor = new Encryptor({
  keyDerivationOptions: LEGACY_DERIVATION_OPTIONS,
});
// TODO: Replace "any" with type
// eslint-disable-next-line @typescript-eslint/no-explicit-any
let currentChainId: any;

///: BEGIN:ONLY_INCLUDE_IF(preinstalled-snaps,external-snaps)
// TODO remove these custom types when the PhishingController is to version >= 7.0.0
interface MaybeUpdateState {
  type: `${PhishingController['name']}:maybeUpdateState`;
  handler: PhishingController['maybeUpdateState'];
}

interface TestOrigin {
  type: `${PhishingController['name']}:testOrigin`;
  handler: PhishingController['test'];
}

type PhishingControllerActions = MaybeUpdateState | TestOrigin;
type AuthenticationControllerActions = AuthenticationController.AllowedActions;
type UserStorageControllerActions = UserStorageController.AllowedActions;
type NotificationsServicesControllerActions =
  NotificationServicesController.AllowedActions;

type SnapsGlobalActions =
  | SnapControllerActions
  | SubjectMetadataControllerActions
  | PhishingControllerActions
  | SnapsAllowedActions;

type SnapsGlobalEvents =
  | SnapControllerEvents
  | SubjectMetadataControllerEvents
  | SnapsAllowedEvents;
///: END:ONLY_INCLUDE_IF

type GlobalActions =
  | AddressBookControllerActions
  | ApprovalControllerActions
  | GetCurrencyRateState
  | GetGasFeeState
  | GetTokenListState
  | KeyringControllerActions
  | NetworkControllerActions
  | PermissionControllerActions
  | SignatureControllerActions
  | LoggingControllerActions
  ///: BEGIN:ONLY_INCLUDE_IF(preinstalled-snaps,external-snaps)
  | SnapsGlobalActions
  | AuthenticationControllerActions
  | UserStorageControllerActions
  | NotificationsServicesControllerActions
  ///: END:ONLY_INCLUDE_IF
  | KeyringControllerActions
  | AccountsControllerActions
  | PreferencesControllerActions
  | TokensControllerActions
  | TokenListControllerActions
  | SelectedNetworkControllerActions
  | SmartTransactionsControllerActions;

type GlobalEvents =
  | AddressBookControllerEvents
  | ApprovalControllerEvents
  | CurrencyRateStateChange
  | GasFeeStateChange
  | KeyringControllerEvents
  | TokenListStateChange
  | NetworkControllerEvents
  | PermissionControllerEvents
  ///: BEGIN:ONLY_INCLUDE_IF(preinstalled-snaps,external-snaps)
  | SnapsGlobalEvents
  ///: END:ONLY_INCLUDE_IF
  | SignatureControllerEvents
  | KeyringControllerEvents
  | PPOMControllerEvents
  | AccountsControllerEvents
  | PreferencesControllerEvents
  | TokensControllerEvents
  | TokenListControllerEvents
  | TransactionControllerEvents
  | SelectedNetworkControllerEvents
  | SmartTransactionsControllerEvents;

type PermissionsByRpcMethod = ReturnType<typeof getPermissionSpecifications>;
type Permissions = PermissionsByRpcMethod[keyof PermissionsByRpcMethod];

export interface EngineState {
  AccountTrackerController: AccountTrackerState;
  AddressBookController: AddressBookControllerState;
  AssetsContractController: BaseState;
  NftController: NftState;
  TokenListController: TokenListState;
  CurrencyRateController: CurrencyRateState;
  KeyringController: KeyringControllerState;
  NetworkController: NetworkState;
  PreferencesController: PreferencesState;
  PhishingController: PhishingControllerState;
  TokenBalancesController: TokenBalancesControllerState;
  TokenRatesController: TokenRatesState;
  TransactionController: TransactionControllerState;
  SmartTransactionsController: SmartTransactionsControllerState;
  SwapsController: SwapsState;
  GasFeeController: GasFeeState;
  TokensController: TokensState;
  TokenDetectionController: BaseState;
  NftDetectionController: BaseState;
  ///: BEGIN:ONLY_INCLUDE_IF(preinstalled-snaps,external-snaps)
  SnapController: PersistedSnapControllerState;
  SnapsRegistry: SnapsRegistryState;
  SubjectMetadataController: SubjectMetadataControllerState;
  AuthenticationController: AuthenticationController.AuthenticationControllerState;
  UserStorageController: UserStorageController.UserStorageControllerState;
  NotificationServicesController: NotificationServicesController.NotificationServicesControllerState;
  ///: END:ONLY_INCLUDE_IF
  PermissionController: PermissionControllerState<Permissions>;
  ApprovalController: ApprovalControllerState;
  LoggingController: LoggingControllerState;
  PPOMController: PPOMState;
  AccountsController: AccountsControllerState;
  SelectedNetworkController: SelectedNetworkControllerState;
}

/**
 * All mobile controllers, keyed by name
 */
interface Controllers {
  AccountsController: AccountsController;
  AccountTrackerController: AccountTrackerController;
  AddressBookController: AddressBookController;
  ApprovalController: ApprovalController;
  AssetsContractController: AssetsContractController;
  CurrencyRateController: CurrencyRateController;
  GasFeeController: GasFeeController;
  KeyringController: KeyringController;
  LoggingController: LoggingController;
  NetworkController: NetworkController;
  NftController: NftController;
  NftDetectionController: NftDetectionController;
  // TODO: Fix permission types
  // TODO: Replace "any" with type
  // eslint-disable-next-line @typescript-eslint/no-explicit-any
  PermissionController: PermissionController<any, any>;
  SelectedNetworkController: SelectedNetworkController;
  PhishingController: PhishingController;
  PreferencesController: PreferencesController;
  PPOMController: PPOMController;
  TokenBalancesController: TokenBalancesController;
  TokenListController: TokenListController;
  TokenDetectionController: TokenDetectionController;
  TokenRatesController: TokenRatesController;
  TokensController: TokensController;
  TransactionController: TransactionController;
  SmartTransactionsController: SmartTransactionsController;
  SignatureController: SignatureController;
  ///: BEGIN:ONLY_INCLUDE_IF(preinstalled-snaps,external-snaps)
  SnapController: SnapController;
  SubjectMetadataController: SubjectMetadataController;
  AuthenticationController: AuthenticationController.Controller;
  UserStorageController: UserStorageController.Controller;
  NotificationServicesController: NotificationServicesController.Controller;
  ///: END:ONLY_INCLUDE_IF
  SwapsController: SwapsController;
}

/**
 * Controllers that area always instantiated
 */
type RequiredControllers = Omit<Controllers, 'PPOMController'>;

/**
 * Controllers that are sometimes not instantiated
 */
type OptionalControllers = Pick<Controllers, 'PPOMController'>;

/**
 * Core controller responsible for composing other metamask controllers together
 * and exposing convenience methods for common wallet operations.
 */
class Engine {
  /**
   * The global Engine singleton
   */
  static instance: Engine | null;
  /**
   * A collection of all controller instances
   */
  context: RequiredControllers & Partial<OptionalControllers>;
  /**
   * The global controller messenger.
   */
  controllerMessenger: ExtendedControllerMessenger<GlobalActions, GlobalEvents>;
  /**
   * ComposableController reference containing all child controllers
   */
  // TODO: Replace "any" with type
  // eslint-disable-next-line @typescript-eslint/no-explicit-any
  datamodel: any;

  /**
   * Object containing the info for the latest incoming tx block
   * for each address and network
   */
  // TODO: Replace "any" with type
  // eslint-disable-next-line @typescript-eslint/no-explicit-any
  lastIncomingTxBlockInfo: any;

  ///: BEGIN:ONLY_INCLUDE_IF(preinstalled-snaps,external-snaps)
  /**
   * Object that runs and manages the execution of Snaps
   */
  snapExecutionService: WebViewExecutionService;

  ///: END:ONLY_INCLUDE_IF

  transactionController: TransactionController;
  smartTransactionsController: SmartTransactionsController;

  /**
   * Creates a CoreController instance
   */
  // eslint-disable-next-line @typescript-eslint/default-param-last
  constructor(
    initialState: Partial<EngineState> = {},
    initialKeyringState?: KeyringControllerState | null,
  ) {
    this.controllerMessenger = new ExtendedControllerMessenger();

    /**
     * Subscribes a listener to the state change events of Preferences Controller.
     *
     * @param listener - The callback function to execute when the state changes.
     */
    const onPreferencesStateChange = (
      listener: (preferencesState: PreferencesState) => void,
    ) => {
      const eventName = `PreferencesController:stateChange`;

      this.controllerMessenger.subscribe(eventName, listener);
    };

    const approvalController = new ApprovalController({
      // @ts-expect-error TODO: Resolve mismatch between base-controller versions.
      messenger: this.controllerMessenger.getRestricted({
        name: 'ApprovalController',
        allowedEvents: [],
        allowedActions: [],
      }),
      showApprovalRequest: () => undefined,
      typesExcludedFromRateLimiting: [
        // TODO: Replace with ApprovalType enum from @metamask/controller-utils when breaking change is fixed
        'personal_sign',
        'eth_signTypedData',
        'transaction',
        'wallet_watchAsset',
      ],
    });

    const preferencesController = new PreferencesController({
      // @ts-expect-error TODO: Resolve mismatch between base-controller versions.
      messenger: this.controllerMessenger.getRestricted({
        name: 'PreferencesController',
        allowedActions: [],
        allowedEvents: ['KeyringController:stateChange'],
      }),
      state: {
        ipfsGateway: AppConstants.IPFS_DEFAULT_GATEWAY_URL,
        useTokenDetection:
          initialState?.PreferencesController?.useTokenDetection ?? true,
        useNftDetection: true, // set this to true to enable nft detection by default to new users
        displayNftMedia: true,
        securityAlertsEnabled: true,
        ...initialState.PreferencesController,
      },
    });

    const networkControllerOpts = {
      infuraProjectId: process.env.MM_INFURA_PROJECT_ID || NON_EMPTY,
      state: initialState.NetworkController,
      messenger: this.controllerMessenger.getRestricted({
        name: 'NetworkController',
        allowedEvents: [],
        allowedActions: [],
      }) as unknown as NetworkControllerMessenger,
      // Metrics event tracking is handled in this repository instead
      // TODO: Use events for controller metric events
      trackMetaMetricsEvent: () => {
        // noop
      },
    };
    const networkController = new NetworkController(networkControllerOpts);

    networkController.initializeProvider();

    const assetsContractController = new AssetsContractController({
      onPreferencesStateChange,
      onNetworkDidChange: (listener) =>
        this.controllerMessenger.subscribe(
          AppConstants.NETWORK_DID_CHANGE_EVENT,
          // @ts-expect-error TODO: Resolve bump the assets controller version.
          listener,
        ),
      chainId: networkController.getNetworkClientById(
        networkController?.state.selectedNetworkClientId,
      ).configuration.chainId,
      // @ts-expect-error TODO: Resolve bump the assets controller version.
      getNetworkClientById:
        networkController.getNetworkClientById.bind(networkController),
    });
    const nftController = new NftController(
      {
        onPreferencesStateChange,
        onNetworkStateChange: (listener) =>
          this.controllerMessenger.subscribe(
            AppConstants.NETWORK_STATE_CHANGE_EVENT,
            listener,
          ),
        // @ts-expect-error TODO: Resolve bump the assets controller version.
        getNetworkClientById:
          networkController.getNetworkClientById.bind(networkController),
        // @ts-expect-error TODO: Resolve mismatch between base-controller versions.
        messenger: this.controllerMessenger.getRestricted({
          name: 'NftController',
          allowedActions: [
            // @ts-expect-error TODO: Resolve mismatch between base-controller versions.
            `${approvalController.name}:addRequest`,
            // @ts-expect-error TODO: Resolve mismatch between base-controller versions.
            `${networkController.name}:getNetworkClientById`,
          ],
          allowedEvents: [],
        }),
        chainId: networkController.getNetworkClientById(
          networkController?.state.selectedNetworkClientId,
        ).configuration.chainId,

        getERC721AssetName: assetsContractController.getERC721AssetName.bind(
          assetsContractController,
        ),
        getERC721AssetSymbol:
          assetsContractController.getERC721AssetSymbol.bind(
            assetsContractController,
          ),
        getERC721TokenURI: assetsContractController.getERC721TokenURI.bind(
          assetsContractController,
        ),
        getERC721OwnerOf: assetsContractController.getERC721OwnerOf.bind(
          assetsContractController,
        ),
        getERC1155BalanceOf: assetsContractController.getERC1155BalanceOf.bind(
          assetsContractController,
        ),
        getERC1155TokenURI: assetsContractController.getERC1155TokenURI.bind(
          assetsContractController,
        ),
      },
      {
        useIPFSSubdomains: false,
        chainId: networkController.getNetworkClientById(
          networkController?.state.selectedNetworkClientId,
        ).configuration.chainId,
      },
    );

    const loggingController = new LoggingController({
      // @ts-expect-error TODO: Resolve mismatch between base-controller versions.
      messenger: this.controllerMessenger.getRestricted<
        'LoggingController',
        never,
        never
      >({
        name: 'LoggingController',
        allowedActions: [],
        allowedEvents: [],
      }),
      state: initialState.LoggingController,
    });
    // @ts-expect-error TODO: Resolve mismatch between base-controller versions.
    const accountsControllerMessenger: AccountsControllerMessenger =
      this.controllerMessenger.getRestricted({
        name: 'AccountsController',
        allowedEvents: [
          'SnapController:stateChange',
          'KeyringController:accountRemoved',
          'KeyringController:stateChange',
        ],
        allowedActions: [
          // @ts-expect-error TODO: Resolve mismatch between base-controller versions.
          'KeyringController:getAccounts',
          // @ts-expect-error TODO: Resolve mismatch between base-controller versions.
          'KeyringController:getKeyringsByType',
          // @ts-expect-error TODO: Resolve mismatch between base-controller versions.
          'KeyringController:getKeyringForAccount',
        ],
      });

    const defaultAccountsControllerState: AccountsControllerState = {
      internalAccounts: {
        accounts: {},
        selectedAccount: '',
      },
    };

    const accountsController = new AccountsController({
      messenger: accountsControllerMessenger,
      state: initialState.AccountsController ?? defaultAccountsControllerState,
    });
    const tokensController = new TokensController({
      chainId: networkController.getNetworkClientById(
        networkController?.state.selectedNetworkClientId,
      ).configuration.chainId,
      config: {
        // @ts-expect-error TODO: Resolve mismatch between network-controller versions.
        provider: networkController.getProviderAndBlockTracker().provider,
        chainId: networkController.getNetworkClientById(
          networkController?.state.selectedNetworkClientId,
        ).configuration.chainId,
        selectedAddress: preferencesController.state.selectedAddress,
      },
      state: initialState.TokensController,
      // @ts-expect-error TODO: Resolve mismatch between base-controller versions.
      messenger: this.controllerMessenger.getRestricted({
        name: 'TokensController',
        allowedActions: [
          // @ts-expect-error TODO: Resolve mismatch between base-controller versions.
          `${approvalController.name}:addRequest`,
          // @ts-expect-error TODO: Resolve mismatch between base-controller versions.
          'NetworkController:getNetworkClientById',
        ],
        allowedEvents: [
          'PreferencesController:stateChange',
          'NetworkController:networkDidChange',
          'TokenListController:stateChange',
        ],
      }),
    });
    const tokenListController = new TokenListController({
      chainId: networkController.getNetworkClientById(
        networkController?.state.selectedNetworkClientId,
      ).configuration.chainId,
      onNetworkStateChange: (listener) =>
        this.controllerMessenger.subscribe(
          AppConstants.NETWORK_STATE_CHANGE_EVENT,
          listener,
        ),
      // @ts-expect-error TODO: Resolve mismatch between base-controller versions.
      messenger: this.controllerMessenger.getRestricted({
        name: 'TokenListController',
        allowedActions: [],
        allowedEvents: [`${networkController.name}:stateChange`],
      }),
    });
    const currencyRateController = new CurrencyRateController({
      // @ts-expect-error TODO: Resolve mismatch between base-controller versions.
      messenger: this.controllerMessenger.getRestricted({
        name: 'CurrencyRateController',
        // @ts-expect-error TODO: Resolve mismatch between base-controller versions.
        allowedActions: [`${networkController.name}:getNetworkClientById`],
        allowedEvents: [],
      }),
      state: initialState.CurrencyRateController,
    });
    currencyRateController.startPollingByNetworkClientId(
      networkController.state.selectedNetworkClientId,
    );
    const gasFeeController = new GasFeeController({
      // @ts-expect-error TODO: Resolve mismatch between base-controller versions.
      messenger: this.controllerMessenger.getRestricted({
        name: 'GasFeeController',
        allowedActions: [
          // @ts-expect-error TODO: Resolve mismatch between base-controller versions.
          `${networkController.name}:getNetworkClientById`,
          // @ts-expect-error TODO: Resolve mismatch between base-controller versions.
          `${networkController.name}:getEIP1559Compatibility`,
          // @ts-expect-error TODO: Resolve mismatch between base-controller versions.
          `${networkController.name}:getState`,
        ],
        allowedEvents: [AppConstants.NETWORK_DID_CHANGE_EVENT],
      }),
      getProvider: () =>
        // @ts-expect-error at this point in time the provider will be defined by the `networkController.initializeProvider`
        networkController.getProviderAndBlockTracker().provider,
      getCurrentNetworkEIP1559Compatibility: async () =>
        (await networkController.getEIP1559Compatibility()) ?? false,
      getCurrentNetworkLegacyGasAPICompatibility: () => {
        const chainId = networkController.getNetworkClientById(
          networkController?.state.selectedNetworkClientId,
        ).configuration.chainId;
        return (
          isMainnetByChainId(chainId) ||
          chainId === addHexPrefix(swapsUtils.BSC_CHAIN_ID) ||
          chainId === addHexPrefix(swapsUtils.POLYGON_CHAIN_ID)
        );
      },
      clientId: AppConstants.SWAPS.CLIENT_ID,
      legacyAPIEndpoint:
        'https://gas.api.cx.metamask.io/networks/<chain_id>/gasPrices',
      EIP1559APIEndpoint:
        'https://gas.api.cx.metamask.io/networks/<chain_id>/suggestedGasFees',
    });

    const phishingController = new PhishingController({
      // @ts-expect-error TODO: Resolve mismatch between base-controller versions.
      messenger: this.controllerMessenger.getRestricted({
        name: 'PhishingController',
        allowedActions: [],
        allowedEvents: [],
      }),
    });
    phishingController.maybeUpdateState();

    const qrKeyringBuilder = () => {
      const keyring = new QRHardwareKeyring();
      // to fix the bug in #9560, forgetDevice will reset all keyring properties to default.
      keyring.forgetDevice();
      return keyring;
    };
    qrKeyringBuilder.type = QRHardwareKeyring.type;

    const bridge = new LedgerMobileBridge(new LedgerTransportMiddleware());
    const ledgerKeyringBuilder = () => new LedgerKeyring({ bridge });
    ledgerKeyringBuilder.type = LedgerKeyring.type;

    const keyringController = new KeyringController({
      removeIdentity: preferencesController.removeIdentity.bind(
        preferencesController,
      ),
      encryptor,
      // @ts-expect-error TODO: Resolve mismatch between base-controller versions.
      messenger: this.controllerMessenger.getRestricted({
        name: 'KeyringController',
        allowedActions: [],
        allowedEvents: [],
      }),
      state: initialKeyringState || initialState.KeyringController,
      // @ts-expect-error To Do: Update the type of QRHardwareKeyring to Keyring<Json>
      keyringBuilders: [qrKeyringBuilder, ledgerKeyringBuilder],
    });

    ///: BEGIN:ONLY_INCLUDE_IF(preinstalled-snaps,external-snaps)
    /**
     * Gets the mnemonic of the user's primary keyring.
     */
    const getPrimaryKeyringMnemonic = () => {
      // TODO: Replace "any" with type
      // eslint-disable-next-line @typescript-eslint/no-explicit-any
      const [keyring]: any = keyringController.getKeyringsByType(
        KeyringTypes.hd,
      );
      if (!keyring.mnemonic) {
        throw new Error('Primary keyring mnemonic unavailable.');
      }

      return keyring.mnemonic;
    };

    const getAppState = () => {
      const state = AppState.currentState;
      return state === 'active';
    };

    const getSnapPermissionSpecifications = () => ({
      ...buildSnapEndowmentSpecifications(Object.keys(ExcludedSnapEndowments)),
      ...buildSnapRestrictedMethodSpecifications(
        Object.keys(ExcludedSnapPermissions),
        {
          // eslint-disable-next-line @typescript-eslint/ban-ts-comment
          // @ts-ignore
          clearSnapState: this.controllerMessenger.call.bind(
            this.controllerMessenger,
            'SnapController:clearSnapState',
          ),
          getMnemonic: getPrimaryKeyringMnemonic.bind(this),
          getUnlockPromise: getAppState.bind(this),
          getSnap: this.controllerMessenger.call.bind(
            this.controllerMessenger,
            'SnapController:get',
          ),
          // eslint-disable-next-line @typescript-eslint/ban-ts-comment
          // @ts-ignore
          handleSnapRpcRequest: this.controllerMessenger.call.bind(
            this.controllerMessenger,
            'SnapController:handleRequest',
          ),
          // eslint-disable-next-line @typescript-eslint/ban-ts-comment
          // @ts-ignore
          getSnapState: this.controllerMessenger.call.bind(
            this.controllerMessenger,
            'SnapController:getSnapState',
          ),
          // eslint-disable-next-line @typescript-eslint/ban-ts-comment
          // @ts-ignore
          updateSnapState: this.controllerMessenger.call.bind(
            this.controllerMessenger,
            'SnapController:updateSnapState',
          ),
          // eslint-disable-next-line @typescript-eslint/ban-ts-comment
          // @ts-ignore
          maybeUpdatePhishingList: this.controllerMessenger.call.bind(
            this.controllerMessenger,
            'PhishingController:maybeUpdateState',
          ),
          isOnPhishingList: (origin: string) =>
            // @ts-expect-error TODO: Resolve mismatch between base-controller versions.
            this.controllerMessenger.call<'PhishingController:testOrigin'>(
              'PhishingController:testOrigin',
              // eslint-disable-next-line @typescript-eslint/ban-ts-comment
              // @ts-ignore
              origin,
              // eslint-disable-next-line @typescript-eslint/ban-ts-comment
              // @ts-ignore
            ).result,
          showDialog: (
            origin: string,
            type: EnumToUnion<DialogType>,
            // TODO: Replace "any" with type
            // eslint-disable-next-line @typescript-eslint/no-explicit-any
            content: any, // should be Component from '@metamask/snaps-ui';
            // TODO: Replace "any" with type
            // eslint-disable-next-line @typescript-eslint/no-explicit-any
            placeholder?: any,
          ) =>
            approvalController.addAndShowApprovalRequest({
              origin,
              type,
              requestData: { content, placeholder },
            }),
          showInAppNotification: (origin: string, args: NotificationArgs) => {
            Logger.log(
              'Snaps/ showInAppNotification called with args: ',
              args,
              ' and origin: ',
              origin,
            );
          },
        },
      ),
    });
    ///: END:ONLY_INCLUDE_IF
    const accountTrackerController = new AccountTrackerController({
      onPreferencesStateChange,
      getIdentities: () => preferencesController.state.identities,
      getSelectedAddress: () => accountsController.getSelectedAccount().address,
      getMultiAccountBalancesEnabled: () =>
        preferencesController.state.isMultiAccountBalancesEnabled,
      getCurrentChainId: () =>
        toHexadecimal(
          networkController.getNetworkClientById(
            networkController?.state.selectedNetworkClientId,
          ).configuration.chainId,
        ),
      // @ts-expect-error TODO: Resolve mismatch between base-controller versions.
      getNetworkClientById:
        networkController.getNetworkClientById.bind(networkController),
    });
    const permissionController = new PermissionController({
      // @ts-expect-error TODO: Resolve mismatch between base-controller versions.
      messenger: this.controllerMessenger.getRestricted({
        name: 'PermissionController',
        allowedActions: [
          // @ts-expect-error TODO: Resolve mismatch between base-controller versions.
          `${approvalController.name}:addRequest`,
          // @ts-expect-error TODO: Resolve mismatch between base-controller versions.
          `${approvalController.name}:hasRequest`,
          // @ts-expect-error TODO: Resolve mismatch between base-controller versions.
          `${approvalController.name}:acceptRequest`,
          // @ts-expect-error TODO: Resolve mismatch between base-controller versions.
          `${approvalController.name}:rejectRequest`,
          ///: BEGIN:ONLY_INCLUDE_IF(preinstalled-snaps,external-snaps)
          // @ts-expect-error TODO: Resolve mismatch between base-controller versions.
          `SnapController:getPermitted`,
          // @ts-expect-error TODO: Resolve mismatch between base-controller versions.
          `SnapController:install`,
          // @ts-expect-error TODO: Resolve mismatch between base-controller versions.
          `SubjectMetadataController:getSubjectMetadata`,
          ///: END:ONLY_INCLUDE_IF
        ],
        allowedEvents: [],
      }),
      state: initialState.PermissionController,
      caveatSpecifications: getCaveatSpecifications({
        getInternalAccounts:
          accountsController.listAccounts.bind(accountsController),
      }),
      // @ts-expect-error Typecast permissionType from getPermissionSpecifications to be of type PermissionType.RestrictedMethod
      permissionSpecifications: {
        ...getPermissionSpecifications({
          getAllAccounts: () => keyringController.getAccounts(),
          getInternalAccounts:
            accountsController.listAccounts.bind(accountsController),
          captureKeyringTypesWithMissingIdentities: (
            internalAccounts = [],
            accounts = [],
          ) => {
            const accountsMissingIdentities = accounts.filter((address) => {
              const lowerCaseAddress = lowerCase(address);
              return !internalAccounts.some(
                (account) => account.address.toLowerCase() === lowerCaseAddress,
              );
            });
            const keyringTypesWithMissingIdentities =
              accountsMissingIdentities.map((address) =>
                keyringController.getAccountKeyringType(address),
              );

            const internalAccountCount = internalAccounts.length;

            const accountTrackerCount = Object.keys(
              accountTrackerController.state.accounts || {},
            ).length;

            captureException(
              new Error(
                `Attempt to get permission specifications failed because there were ${accounts.length} accounts, but ${internalAccountCount} identities, and the ${keyringTypesWithMissingIdentities} keyrings included accounts with missing identities. Meanwhile, there are ${accountTrackerCount} accounts in the account tracker.`,
              ),
            );
          },
        }),
        ///: BEGIN:ONLY_INCLUDE_IF(preinstalled-snaps,external-snaps)
        ...getSnapPermissionSpecifications(),
        ///: END:ONLY_INCLUDE_IF
      },
      unrestrictedMethods,
    });

    const selectedNetworkController = new SelectedNetworkController({
      // @ts-expect-error TODO: Resolve mismatch between base-controller versions.
      messenger: this.controllerMessenger.getRestricted({
        name: 'SelectedNetworkController',
        allowedActions: [
          // @ts-expect-error TODO: Resolve mismatch between base-controller versions.
          'NetworkController:getNetworkClientById',
          // @ts-expect-error TODO: Resolve mismatch between base-controller versions.
          'NetworkController:getState',
          // @ts-expect-error TODO: Resolve mismatch between base-controller versions.
          'NetworkController:getSelectedNetworkClient',
          // @ts-expect-error TODO: Resolve mismatch between base-controller versions.
          'PermissionController:hasPermissions',
          // @ts-expect-error TODO: Resolve mismatch between base-controller versions.
          'PermissionController:getSubjectNames',
        ],
        allowedEvents: [
          'NetworkController:stateChange',
          'PermissionController:stateChange',
        ],
      }),
      state: initialState.SelectedNetworkController || { domains: {} },
      useRequestQueuePreference: !!process.env.MULTICHAIN_V1,
      // TODO we need to modify core PreferencesController for better cross client support
      onPreferencesStateChange: (
        listener: ({ useRequestQueue }: { useRequestQueue: boolean }) => void,
      ) => listener({ useRequestQueue: !!process.env.MULTICHAIN_V1 }),
      domainProxyMap: new DomainProxyMap(),
    });

    ///: BEGIN:ONLY_INCLUDE_IF(preinstalled-snaps,external-snaps)
    const subjectMetadataController = new SubjectMetadataController({
      // @ts-expect-error TODO: Resolve mismatch between base-controller versions.
      messenger: this.controllerMessenger.getRestricted({
        name: 'SubjectMetadataController',
        // @ts-expect-error TODO: Resolve mismatch between base-controller versions.
        allowedActions: [`${permissionController.name}:hasPermissions`],
        allowedEvents: [],
      }),
      state: initialState.SubjectMetadataController || {},
      subjectCacheLimit: 100,
    });

    const setupSnapProvider = (snapId: string, connectionStream: Duplex) => {
      Logger.log(
        '[ENGINE LOG] Engine+setupSnapProvider: Setup stream for Snap',
        snapId,
      );
      // TO DO:
      // Develop a simpler getRpcMethodMiddleware object for SnapBridge
      // Consider developing an abstract class to derived custom implementations for each use case
      const bridge = new SnapBridge({
        snapId,
        connectionStream,
        getRPCMethodMiddleware: ({ hostname, getProviderState }) =>
          getRpcMethodMiddleware({
            hostname,
            getProviderState,
            navigation: null,
            getApprovedHosts: () => null,
            setApprovedHosts: () => null,
            approveHost: () => null,
            title: { current: 'Snap' },
            icon: { current: undefined },
            isHomepage: () => false,
            fromHomepage: { current: false },
            toggleUrlModal: () => null,
            wizardScrollAdjusted: { current: false },
            tabId: false,
            isWalletConnect: true,
            isMMSDK: false,
            url: { current: '' },
            analytics: {},
            injectHomePageScripts: () => null,
          }),
      });

      bridge.setupProviderConnection();
    };

    const requireAllowlist = process.env.METAMASK_BUILD_TYPE === 'main';
    const disableSnapInstallation = process.env.METAMASK_BUILD_TYPE === 'main';
    const allowLocalSnaps = process.env.METAMASK_BUILD_TYPE === 'flask';
    // @ts-expect-error TODO: Resolve mismatch between base-controller versions.
    const snapsRegistryMessenger: SnapsRegistryMessenger =
      this.controllerMessenger.getRestricted({
        name: 'SnapsRegistry',
        allowedEvents: [],
        allowedActions: [],
      });
    const snapsRegistry = new JsonSnapsRegistry({
      state: initialState.SnapsRegistry,
      messenger: snapsRegistryMessenger,
      refetchOnAllowlistMiss: requireAllowlist,
      url: {
        registry: 'https://acl.execution.metamask.io/latest/registry.json',
        signature: 'https://acl.execution.metamask.io/latest/signature.json',
      },
      publicKey:
        '0x025b65308f0f0fb8bc7f7ff87bfc296e0330eee5d3c1d1ee4a048b2fd6a86fa0a6',
    });

    this.snapExecutionService = new WebViewExecutionService({
      // @ts-expect-error TODO: Resolve mismatch between base-controller versions.
      messenger: this.controllerMessenger.getRestricted({
        name: 'ExecutionService',
        allowedActions: [],
        allowedEvents: [],
      }),
      setupSnapProvider: setupSnapProvider.bind(this),
      getWebView: () => getSnapsWebViewPromise,
    });

    const snapControllerMessenger = this.controllerMessenger.getRestricted({
      name: 'SnapController',
      allowedEvents: [
        'ExecutionService:unhandledError',
        'ExecutionService:outboundRequest',
        'ExecutionService:outboundResponse',
      ],
      allowedActions: [
        // @ts-expect-error TODO: Resolve mismatch between base-controller versions.
        `${approvalController.name}:addRequest`,
        // @ts-expect-error TODO: Resolve mismatch between base-controller versions.
        `${permissionController.name}:getEndowments`,
        // @ts-expect-error TODO: Resolve mismatch between base-controller versions.
        `${permissionController.name}:getPermissions`,
        // @ts-expect-error TODO: Resolve mismatch between base-controller versions.
        `${permissionController.name}:hasPermission`,
        // @ts-expect-error TODO: Resolve mismatch between base-controller versions.
        `${permissionController.name}:hasPermissions`,
        // @ts-expect-error TODO: Resolve mismatch between base-controller versions.
        `${permissionController.name}:requestPermissions`,
        // @ts-expect-error TODO: Resolve mismatch between base-controller versions.
        `${permissionController.name}:revokeAllPermissions`,
        // @ts-expect-error TODO: Resolve mismatch between base-controller versions.
        `${permissionController.name}:revokePermissions`,
        // @ts-expect-error TODO: Resolve mismatch between base-controller versions.
        `${permissionController.name}:revokePermissionForAllSubjects`,
        // @ts-expect-error TODO: Resolve mismatch between base-controller versions.
        `${permissionController.name}:getSubjectNames`,
        // @ts-expect-error TODO: Resolve mismatch between base-controller versions.
        `${permissionController.name}:updateCaveat`,
        // @ts-expect-error TODO: Resolve mismatch between base-controller versions.
        `${approvalController.name}:addRequest`,
        // @ts-expect-error TODO: Resolve mismatch between base-controller versions.
        `${approvalController.name}:updateRequestState`,
        // @ts-expect-error TODO: Resolve mismatch between base-controller versions.
        `${permissionController.name}:grantPermissions`,
        // @ts-expect-error TODO: Resolve mismatch between base-controller versions.
        `${subjectMetadataController.name}:getSubjectMetadata`,
        // @ts-expect-error TODO: Resolve mismatch between base-controller versions.
        `${subjectMetadataController.name}:addSubjectMetadata`,
        // @ts-expect-error TODO: Resolve mismatch between base-controller versions.
        `${phishingController.name}:maybeUpdateState`,
        // @ts-expect-error TODO: Resolve mismatch between base-controller versions.
        `${phishingController.name}:testOrigin`,
        // @ts-expect-error TODO: Resolve mismatch between base-controller versions.
        `${snapsRegistry.name}:get`,
        // @ts-expect-error TODO: Resolve mismatch between base-controller versions.
        `${snapsRegistry.name}:getMetadata`,
        // @ts-expect-error TODO: Resolve mismatch between base-controller versions.
        `${snapsRegistry.name}:update`,
        // @ts-expect-error TODO: Resolve mismatch between base-controller versions.
        'ExecutionService:executeSnap',
        // @ts-expect-error TODO: Resolve mismatch between base-controller versions.
        'ExecutionService:terminateSnap',
        // @ts-expect-error TODO: Resolve mismatch between base-controller versions.
        'ExecutionService:terminateAllSnaps',
        // @ts-expect-error TODO: Resolve mismatch between base-controller versions.
        'ExecutionService:handleRpcRequest',
        // @ts-expect-error TODO: Resolve mismatch between base-controller versions.
        'SnapsRegistry:get',
        // @ts-expect-error TODO: Resolve mismatch between base-controller versions.
        'SnapsRegistry:getMetadata',
        // @ts-expect-error TODO: Resolve mismatch between base-controller versions.
        'SnapsRegistry:update',
        // @ts-expect-error TODO: Resolve mismatch between base-controller versions.
        'SnapsRegistry:resolveVersion',
      ],
    });

    const snapController = new SnapController({
      environmentEndowmentPermissions: Object.values(EndowmentPermissions),
      featureFlags: {
        requireAllowlist,
        allowLocalSnaps,
        disableSnapInstallation,
      },
      state: initialState.SnapController || undefined,
      // TODO: Replace "any" with type
      // eslint-disable-next-line @typescript-eslint/no-explicit-any
      messenger: snapControllerMessenger as any,
      detectSnapLocation: (
        location: string | URL,
        options?: DetectSnapLocationOptions,
      ) =>
        detectSnapLocation(location, {
          ...options,
          fetch: fetchFunction,
        }),
      //@ts-expect-error types need to be aligned with snaps-controllers
      preinstalledSnaps: PREINSTALLED_SNAPS,
      //@ts-expect-error types need to be aligned between new encryptor and snaps-controllers
      encryptor,
      getMnemonic: getPrimaryKeyringMnemonic.bind(this),
      getFeatureFlags: () => ({
        disableSnaps:
          store.getState().settings.basicFunctionalityEnabled === false,
      }),
    });

    const authenticationController = new AuthenticationController.Controller({
      state: initialState.AuthenticationController,
      messenger: this.controllerMessenger.getRestricted({
        name: 'AuthenticationController',
        allowedActions: [
          'KeyringController:getState',
          'KeyringController:getAccounts',

          'SnapController:handleRequest',
          'UserStorageController:enableProfileSyncing',
        ],
        allowedEvents: ['KeyringController:unlock', 'KeyringController:lock'],
      }),
      metametrics: {
        agent: 'mobile',
        getMetaMetricsId: async () =>
          (await MetaMetrics.getInstance().getMetaMetricsId()) || '',
      },
    });

    const userStorageController = new UserStorageController.Controller({
      getMetaMetricsState: () => MetaMetrics.getInstance().isEnabled(),
      state: initialState.UserStorageController,
      messenger: this.controllerMessenger.getRestricted({
        name: 'UserStorageController',
        allowedActions: [
          'SnapController:handleRequest',
          'KeyringController:getState',
          'AuthenticationController:getBearerToken',
          'AuthenticationController:getSessionProfile',
          'AuthenticationController:isSignedIn',
          'AuthenticationController:performSignOut',
          'AuthenticationController:performSignIn',
          'NotificationServicesController:disableNotificationServices',
          'NotificationServicesController:selectIsNotificationServicesEnabled',
        ],
        allowedEvents: [
          'KeyringController:unlock',
          'KeyringController:lock',
          'AccountsController:accountAdded',
          // eslint-disable-next-line @typescript-eslint/ban-ts-comment
          // @ts-ignore TODO: Resolve/patch mismatch between allowedEvents
          'AccountsController:accountRenamed',
        ],
      }),
      nativeScryptCrypto: scrypt,
    });

    const notificationServicesController =
      new NotificationServicesController.Controller({
        messenger: this.controllerMessenger.getRestricted({
          name: 'NotificationServicesController',
          allowedActions: [
            'KeyringController:getState',
            'KeyringController:getAccounts',
            'AuthenticationController:getBearerToken',
            'AuthenticationController:isSignedIn',
            'UserStorageController:enableProfileSyncing',
            'UserStorageController:getStorageKey',
            'UserStorageController:performGetStorage',
            'UserStorageController:performSetStorage',
          ],
          allowedEvents: [
            'KeyringController:unlock',
            'KeyringController:lock',
            'KeyringController:stateChange',
          ],
        }),
        state: initialState.NotificationServicesController,
        env: {
          isPushIntegrated: false,
          featureAnnouncements: {
            platform: 'mobile',
            accessToken: process.env
              .FEATURES_ANNOUNCEMENTS_ACCESS_TOKEN as string,
            spaceId: process.env.FEATURES_ANNOUNCEMENTS_SPACE_ID as string,
          },
        },
      });
    ///: END:ONLY_INCLUDE_IF

    this.transactionController = new TransactionController({
      // @ts-expect-error at this point in time the provider will be defined by the `networkController.initializeProvider`
      blockTracker: networkController.getProviderAndBlockTracker().blockTracker,
      disableHistory: true,
      disableSendFlowHistory: true,
      disableSwaps: true,
      // @ts-expect-error TransactionController is missing networkClientId argument in type
      getCurrentNetworkEIP1559Compatibility:
        networkController.getEIP1559Compatibility.bind(networkController),
      // eslint-disable-next-line @typescript-eslint/ban-ts-comment
      // @ts-ignore
      getExternalPendingTransactions: (address: string) =>
        this.smartTransactionsController.getTransactions({
          addressFrom: address,
          status: SmartTransactionStatuses.PENDING,
        }),
      getGasFeeEstimates:
        gasFeeController.fetchGasFeeEstimates.bind(gasFeeController),
      // but only breaking change is Node version and bumped dependencies
      getNetworkClientRegistry:
        networkController.getNetworkClientRegistry.bind(networkController),
      getNetworkState: () => networkController.state,
      hooks: {
        publish: (transactionMeta) => {
          const shouldUseSmartTransaction = selectShouldUseSmartTransaction(
            store.getState(),
          );

          return submitSmartTransactionHook({
            transactionMeta,
            transactionController: this.transactionController,
            smartTransactionsController: this.smartTransactionsController,
            shouldUseSmartTransaction,
            approvalController,
            // @ts-expect-error TODO: Resolve mismatch between base-controller versions.
            controllerMessenger: this.controllerMessenger,
            featureFlags: selectSwapsChainFeatureFlags(store.getState()),
          }) as Promise<{ transactionHash: string }>;
        },
      },
      incomingTransactions: {
        isEnabled: () => {
          const currentHexChainId = networkController.getNetworkClientById(
            networkController?.state.selectedNetworkClientId,
          ).configuration.chainId;

          const showIncomingTransactions =
            preferencesController?.state?.showIncomingTransactions;

          return Boolean(
            hasProperty(showIncomingTransactions, currentChainId) &&
              showIncomingTransactions?.[currentHexChainId],
          );
        },
        updateTransactions: true,
      },
      isSimulationEnabled: () =>
        preferencesController.state.useTransactionSimulations,
      // @ts-expect-error TODO: Resolve mismatch between base-controller versions.
      messenger: this.controllerMessenger.getRestricted({
        name: 'TransactionController',
        allowedActions: [
          // @ts-expect-error TODO: Resolve mismatch between base-controller versions.
          `${accountsController.name}:getSelectedAccount`,
          // @ts-expect-error TODO: Resolve mismatch between base-controller versions.
          `${approvalController.name}:addRequest`,
          // @ts-expect-error TODO: Resolve mismatch between base-controller versions.
          `${networkController.name}:getNetworkClientById`,
          // @ts-expect-error TODO: Resolve mismatch between base-controller versions.
          `${networkController.name}:findNetworkClientIdByChainId`,
        ],
        allowedEvents: [`NetworkController:stateChange`],
      }),
      onNetworkStateChange: (listener) =>
        this.controllerMessenger.subscribe(
          AppConstants.NETWORK_STATE_CHANGE_EVENT,
          listener,
        ),
      pendingTransactions: {
        isResubmitEnabled: () => false,
      },
      // @ts-expect-error at this point in time the provider will be defined by the `networkController.initializeProvider`
      provider: networkController.getProviderAndBlockTracker().provider,
      sign: keyringController.signTransaction.bind(
        keyringController,
      ) as unknown as TransactionControllerOptions['sign'],
      state: initialState.TransactionController,
    });

    const codefiTokenApiV2 = new CodefiTokenPricesServiceV2();

    const smartTransactionsControllerTrackMetaMetricsEvent = (
      params: {
        event: MetaMetricsEventName;
        category: MetaMetricsEventCategory;
        properties?: ReturnType<typeof getSmartTransactionMetricsProperties>;
        sensitiveProperties?: ReturnType<
          typeof getSmartTransactionMetricsSensitiveProperties
        >;
      },
      // eslint-disable-next-line @typescript-eslint/no-unused-vars
      options?: {
        metaMetricsId?: string;
      },
    ) => {
      const { event, category, ...restParams } = params;

      MetaMetrics.getInstance().trackEvent(
        {
          category,
          properties: {
            name: event,
          },
        },
        restParams,
      );
    };
<<<<<<< HEAD
    this.smartTransactionsController = new SmartTransactionsController({
      // @ts-expect-error TODO: resolve types
      supportedChainIds: getAllowedSmartTransactionsChainIds(),
      getNonceLock: this.transactionController.getNonceLock.bind(
        this.transactionController,
      ),
      confirmExternalTransaction:
        this.transactionController.confirmExternalTransaction.bind(
=======
    this.smartTransactionsController = new SmartTransactionsController(
      {
        confirmExternalTransaction:
          this.transactionController.confirmExternalTransaction.bind(
            this.transactionController,
          ),
        getNetworkClientById:
          networkController.getNetworkClientById.bind(networkController),
        getNonceLock: this.transactionController.getNonceLock.bind(
          this.transactionController,
        ),
        getTransactions: this.transactionController.getTransactions.bind(
>>>>>>> 5646b913
          this.transactionController,
        ),
      trackMetaMetricsEvent: smartTransactionsControllerTrackMetaMetricsEvent,
      state: initialState.SmartTransactionsController,
      // @ts-expect-error TODO: Resolve mismatch between base-controller versions.
      messenger: this.controllerMessenger.getRestricted({
        name: 'SmartTransactionsController',
        allowedActions: ['NetworkController:getNetworkClientById'],
        allowedEvents: ['NetworkController:stateChange'],
      }),
      getTransactions: this.transactionController.getTransactions.bind(
        this.transactionController,
      ),
      getMetaMetricsProps: () => Promise.resolve({}), // Return MetaMetrics props once we enable HW wallets for smart transactions.
    });

    const controllers: Controllers[keyof Controllers][] = [
      keyringController,
      accountTrackerController,
      new AddressBookController({
        messenger: this.controllerMessenger.getRestricted({
          name: 'AddressBookController',
          allowedActions: [],
          allowedEvents: [],
        }),
      }),
      assetsContractController,
      nftController,
      tokensController,
      tokenListController,
      new TokenDetectionController({
        // @ts-expect-error TODO: Resolve mismatch between base-controller versions.
        messenger: this.controllerMessenger.getRestricted({
          name: 'TokenDetectionController',
          allowedActions: [
            // @ts-expect-error TODO: Resolve mismatch between base-controller versions.
            'AccountsController:getSelectedAccount',
            // @ts-expect-error TODO: Resolve mismatch between base-controller versions.
            'NetworkController:getNetworkClientById',
            // @ts-expect-error TODO: Resolve mismatch between base-controller versions.
            'NetworkController:getNetworkConfigurationByNetworkClientId',
            // @ts-expect-error TODO: Resolve mismatch between base-controller versions.
            'NetworkController:getState',
            // @ts-expect-error TODO: Resolve mismatch between base-controller versions.
            'KeyringController:getState',
            // @ts-expect-error TODO: Resolve mismatch between base-controller versions.
            'PreferencesController:getState',
            // @ts-expect-error TODO: Resolve mismatch between base-controller versions.
            'TokenListController:getState',
            // @ts-expect-error TODO: Resolve mismatch between base-controller versions.
            'TokensController:getState',
            // @ts-expect-error TODO: Resolve mismatch between base-controller versions.
            'TokensController:addDetectedTokens',
          ],
          allowedEvents: [
            'AccountsController:selectedAccountChange',
            'KeyringController:lock',
            'KeyringController:unlock',
            'PreferencesController:stateChange',
            'NetworkController:networkDidChange',
            'TokenListController:stateChange',
            'TokensController:stateChange',
          ],
        }),
        trackMetaMetricsEvent: () =>
          MetaMetrics.getInstance().trackEvent(
            MetaMetricsEvents.TOKEN_DETECTED,
            {
              token_standard: 'ERC20',
              asset_type: 'token',
              chain_id: getDecimalChainId(
                networkController.getNetworkClientById(
                  networkController?.state.selectedNetworkClientId,
                ).configuration.chainId,
              ),
            },
          ),
        // Remove this when TokensController is extending Base Controller v2
        getTokensState: () => tokensController.state,
        getBalancesInSingleCall:
          assetsContractController.getBalancesInSingleCall.bind(
            assetsContractController,
          ),
      }),
      new NftDetectionController({
        onNftsStateChange: (listener) => nftController.subscribe(listener),
        onPreferencesStateChange,
        onNetworkStateChange: (listener) =>
          this.controllerMessenger.subscribe(
            AppConstants.NETWORK_STATE_CHANGE_EVENT,
            listener,
          ),
        chainId: networkController.getNetworkClientById(
          networkController?.state.selectedNetworkClientId,
        ).configuration.chainId,
        getOpenSeaApiKey: () => nftController.openSeaApiKey,
        addNft: nftController.addNft.bind(nftController),
        getNftApi: nftController.getNftApi.bind(nftController),
        getNftState: () => nftController.state,
        // @ts-expect-error TODO: Resolve mismatch between base-controller versions.
        getNetworkClientById:
          networkController.getNetworkClientById.bind(networkController),
        disabled: false,
        selectedAddress: preferencesController.state.selectedAddress,
      }),
      currencyRateController,
      networkController,
      phishingController,
      preferencesController,
      new TokenBalancesController({
        // @ts-expect-error TODO: Resolve mismatch between base-controller versions.
        messenger: this.controllerMessenger.getRestricted({
          name: 'TokenBalancesController',
          // @ts-expect-error TODO: Resolve mismatch between base-controller versions.
          allowedActions: ['PreferencesController:getState'],
          allowedEvents: ['TokensController:stateChange'],
        }),
        //@ts-expect-error onTokensStateChange will be removed when Tokens Controller extends Base Controller v2
        onTokensStateChange: (listener) => tokensController.subscribe(listener),
        getERC20BalanceOf: assetsContractController.getERC20BalanceOf.bind(
          assetsContractController,
        ),
        interval: 180000,
      }),
      new TokenRatesController({
        onTokensStateChange: (listener) => tokensController.subscribe(listener),
        onNetworkStateChange: (listener) =>
          this.controllerMessenger.subscribe(
            AppConstants.NETWORK_STATE_CHANGE_EVENT,
            listener,
          ),
        onPreferencesStateChange,
        chainId: networkController.getNetworkClientById(
          networkController?.state.selectedNetworkClientId,
        ).configuration.chainId,
        ticker: networkController.getNetworkClientById(
          networkController?.state.selectedNetworkClientId,
        ).configuration.ticker,
        selectedAddress: preferencesController.state.selectedAddress,
        tokenPricesService: codefiTokenApiV2,
        interval: 30 * 60 * 1000,
        // @ts-expect-error TODO: Resolve mismatch between base-controller versions.
        getNetworkClientById:
          networkController.getNetworkClientById.bind(networkController),
      }),
      this.transactionController,
      this.smartTransactionsController,
      new SwapsController(
        {
          fetchGasFeeEstimates: () => gasFeeController.fetchGasFeeEstimates(),
          // @ts-expect-error TODO: Resolve mismatch between gas fee and swaps controller types
          fetchEstimatedMultiLayerL1Fee,
        },
        {
          clientId: AppConstants.SWAPS.CLIENT_ID,
          fetchAggregatorMetadataThreshold:
            AppConstants.SWAPS.CACHE_AGGREGATOR_METADATA_THRESHOLD,
          fetchTokensThreshold: AppConstants.SWAPS.CACHE_TOKENS_THRESHOLD,
          fetchTopAssetsThreshold:
            AppConstants.SWAPS.CACHE_TOP_ASSETS_THRESHOLD,
          supportedChainIds: [
            swapsUtils.ETH_CHAIN_ID,
            swapsUtils.BSC_CHAIN_ID,
            swapsUtils.SWAPS_TESTNET_CHAIN_ID,
            swapsUtils.POLYGON_CHAIN_ID,
            swapsUtils.AVALANCHE_CHAIN_ID,
            swapsUtils.ARBITRUM_CHAIN_ID,
            swapsUtils.OPTIMISM_CHAIN_ID,
            swapsUtils.ZKSYNC_ERA_CHAIN_ID,
            swapsUtils.LINEA_CHAIN_ID,
            swapsUtils.BASE_CHAIN_ID,
          ],
        },
      ),
      gasFeeController,
      approvalController,
      permissionController,
      selectedNetworkController,
      new SignatureController({
        // @ts-expect-error TODO: Resolve mismatch between base-controller versions.
        messenger: this.controllerMessenger.getRestricted({
          name: 'SignatureController',
          allowedActions: [
            // @ts-expect-error TODO: Resolve mismatch between base-controller versions.
            `${approvalController.name}:addRequest`,
            // @ts-expect-error TODO: Resolve mismatch between base-controller versions.
            `${keyringController.name}:signPersonalMessage`,
            // @ts-expect-error TODO: Resolve mismatch between base-controller versions.
            `${keyringController.name}:signMessage`,
            // @ts-expect-error TODO: Resolve mismatch between base-controller versions.
            `${keyringController.name}:signTypedMessage`,
            // @ts-expect-error TODO: Resolve mismatch between base-controller versions.
            `${loggingController.name}:add`,
          ],
          allowedEvents: [],
        }),
        getAllState: () => store.getState(),
        getCurrentChainId: () =>
          networkController.getNetworkClientById(
            networkController?.state.selectedNetworkClientId,
          ).configuration.chainId,
      }),
      loggingController,
      ///: BEGIN:ONLY_INCLUDE_IF(preinstalled-snaps,external-snaps)
      snapController,
      subjectMetadataController,
      authenticationController,
      userStorageController,
      notificationServicesController,
      ///: END:ONLY_INCLUDE_IF
      accountsController,
      new PPOMController({
        chainId: networkController.getNetworkClientById(
          networkController?.state.selectedNetworkClientId,
        ).configuration.chainId,
        blockaidPublicKey: process.env.BLOCKAID_PUBLIC_KEY as string,
        cdnBaseUrl: process.env.BLOCKAID_FILE_CDN as string,
        // @ts-expect-error TODO: Resolve/patch mismatch between base-controller versions. Before: never, never. Now: string, string, which expects 3rd and 4th args to be informed for restrictedControllerMessengers
        messenger: this.controllerMessenger.getRestricted({
          name: 'PPOMController',
          // @ts-expect-error TODO: Resolve mismatch between base-controller versions.
          allowedActions: ['NetworkController:getNetworkClientById'],
          allowedEvents: [`${networkController.name}:stateChange`],
        }),
        onPreferencesChange: (listener) =>
          this.controllerMessenger.subscribe(
            `${preferencesController.name}:stateChange`,
            listener,
          ),
        // TODO: Replace "any" with type
        provider:
          // eslint-disable-next-line @typescript-eslint/no-explicit-any
          networkController.getProviderAndBlockTracker().provider as any,
        ppomProvider: {
          // TODO: Replace "any" with type
          // eslint-disable-next-line @typescript-eslint/no-explicit-any
          PPOM: PPOM as any,
          ppomInit,
        },
        storageBackend: new RNFSStorageBackend('PPOMDB'),
        securityAlertsEnabled:
          initialState.PreferencesController?.securityAlertsEnabled ?? false,
        state: initialState.PPOMController,
        // TODO: Replace "any" with type
        // eslint-disable-next-line @typescript-eslint/no-explicit-any
        nativeCrypto: Crypto as any,
      }),
    ];

    // set initial state
    // TODO: Pass initial state into each controller constructor instead
    // This is being set post-construction for now to ensure it's functionally equivalent with
    // how the `ComponsedController` used to set initial state.
    //
    // The check for `controller.subscribe !== undefined` is to filter out BaseControllerV2
    // controllers. They should be initialized via the constructor instead.
    for (const controller of controllers) {
      if (
        hasProperty(initialState, controller.name) &&
        // Use `in` operator here because the `subscribe` function is one level up the prototype chain
        'subscribe' in controller &&
        controller.subscribe !== undefined
      ) {
        // The following type error can be addressed by passing initial state into controller constructors instead
        // @ts-expect-error No type-level guarantee that the correct state is being applied to the correct controller here.
        controller.update(initialState[controller.name]);
      }
    }

    this.datamodel = new ComposableController(
      // @ts-expect-error The ComposableController needs to be updated to support BaseControllerV2
      controllers,
      this.controllerMessenger,
    );
    this.context = controllers.reduce<Partial<typeof this.context>>(
      (context, controller) => ({
        ...context,
        [controller.name]: controller,
      }),
      {},
    ) as typeof this.context;

    const { NftController: nfts } = this.context;

    if (process.env.MM_OPENSEA_KEY) {
      nfts.setApiKey(process.env.MM_OPENSEA_KEY);
    }

    this.controllerMessenger.subscribe(
      'TransactionController:incomingTransactionBlockReceived',
      (blockNumber: number) => {
        NotificationManager.gotIncomingTransaction(blockNumber);
      },
    );

    this.controllerMessenger.subscribe(
      AppConstants.NETWORK_STATE_CHANGE_EVENT,
      (state: NetworkState) => {
        if (
          state.networksMetadata[state.selectedNetworkClientId].status ===
            NetworkStatus.Available &&
          networkController.getNetworkClientById(
            networkController?.state.selectedNetworkClientId,
          ).configuration.chainId !== currentChainId
        ) {
          // We should add a state or event emitter saying the provider changed
          setTimeout(() => {
            this.configureControllersOnNetworkChange();
            currentChainId = networkController.getNetworkClientById(
              networkController?.state.selectedNetworkClientId,
            ).configuration.chainId;
          }, 500);
        }
      },
    );

    this.controllerMessenger.subscribe(
      AppConstants.NETWORK_STATE_CHANGE_EVENT,
      async () => {
        try {
          const networkId = await deprecatedGetNetworkId();
          store.dispatch(networkIdUpdated(networkId));
        } catch (error) {
          console.error(
            error,
            `Network ID not changed, current chainId: ${
              networkController.getNetworkClientById(
                networkController?.state.selectedNetworkClientId,
              ).configuration.chainId
            }`,
          );
        }
      },
    );

    this.controllerMessenger.subscribe(
      `${networkController.name}:networkWillChange`,
      () => {
        store.dispatch(networkIdWillUpdate());
      },
    );

    this.configureControllersOnNetworkChange();
    this.startPolling();
    this.handleVaultBackup();
    this.transactionController.clearUnapprovedTransactions();

    Engine.instance = this;
  }

  handleVaultBackup() {
    this.controllerMessenger.subscribe(
      AppConstants.KEYRING_STATE_CHANGE_EVENT,
      (state: KeyringControllerState) =>
        backupVault(state)
          .then((result) => {
            if (result.success) {
              Logger.log('Engine', 'Vault back up successful');
            } else {
              Logger.log('Engine', 'Vault backup failed', result.error);
            }
          })
          .catch((error) => {
            Logger.error(error, 'Engine Vault backup failed');
          }),
    );
  }

  startPolling() {
    const {
      TokenDetectionController,
      TokenListController,
      TransactionController,
      TokenRatesController,
    } = this.context;

    TokenListController.start();
    TokenDetectionController.start();
    // leaving the reference of TransactionController here, rather than importing it from utils to avoid circular dependency
    TransactionController.startIncomingTransactionPolling();
    TokenRatesController.start();
  }

  configureControllersOnNetworkChange() {
    const {
      AccountTrackerController,
      AssetsContractController,
      TokenDetectionController,
      NetworkController,
      SwapsController,
    } = this.context;
    const { provider } = NetworkController.getProviderAndBlockTracker();

    // Skip configuration if this is called before the provider is initialized
    if (!provider) {
      return;
    }
    provider.sendAsync = provider.sendAsync.bind(provider);
    AccountTrackerController.configure({ provider });
    // @ts-expect-error TODO: Resolve mismatch between base-controller versions.
    AssetsContractController.configure({ provider });

    SwapsController.configure({
      provider,
      chainId: NetworkController.getNetworkClientById(
        NetworkController?.state.selectedNetworkClientId,
      ).configuration.chainId,
      pollCountLimit: AppConstants.SWAPS.POLL_COUNT_LIMIT,
    });
    TokenDetectionController.detectTokens();
    AccountTrackerController.refresh();
  }

  getTotalFiatAccountBalance = (): {
    ethFiat: number;
    tokenFiat: number;
    tokenFiat1dAgo: number;
    ethFiat1dAgo: number;
  } => {
    const {
      CurrencyRateController,
      AccountsController,
      AccountTrackerController,
      TokenBalancesController,
      TokenRatesController,
      TokensController,
      NetworkController,
    } = this.context;

    const selectedInternalAccount = AccountsController.getAccount(
      AccountsController.state.internalAccounts.selectedAccount,
    );

    if (selectedInternalAccount) {
      const selectSelectedInternalAccountChecksummedAddress =
        toChecksumHexAddress(selectedInternalAccount.address);
      const { currentCurrency } = CurrencyRateController.state;
      const { chainId, ticker } = NetworkController.getNetworkClientById(
        NetworkController?.state.selectedNetworkClientId,
      ).configuration;
      const { settings: { showFiatOnTestnets } = {} } = store.getState();

      if (isTestNet(chainId) && !showFiatOnTestnets) {
        return { ethFiat: 0, tokenFiat: 0, ethFiat1dAgo: 0, tokenFiat1dAgo: 0 };
      }

      const conversionRate =
        CurrencyRateController.state?.currencyRates?.[ticker]?.conversionRate ??
        0;

      const { accountsByChainId } = AccountTrackerController.state;
      const { tokens } = TokensController.state;
      const { marketData } = TokenRatesController.state;
      const tokenExchangeRates = marketData?.[toHexadecimal(chainId)];

      let ethFiat = 0;
      let ethFiat1dAgo = 0;
      let tokenFiat = 0;
      let tokenFiat1dAgo = 0;
      const decimalsToShow = (currentCurrency === 'usd' && 2) || undefined;
      if (
        accountsByChainId?.[toHexadecimal(chainId)]?.[
          selectSelectedInternalAccountChecksummedAddress
        ]
      ) {
        ethFiat = weiToFiatNumber(
          accountsByChainId[toHexadecimal(chainId)][
            selectSelectedInternalAccountChecksummedAddress
          ].balance,
          conversionRate,
          decimalsToShow,
        );
      }

      const ethPricePercentChange1d =
        tokenExchangeRates?.[zeroAddress() as Hex]?.pricePercentChange1d;

      ethFiat1dAgo =
        ethPricePercentChange1d !== undefined
          ? ethFiat / (1 + ethPricePercentChange1d / 100)
          : ethFiat;

      if (tokens.length > 0) {
        const { contractBalances: tokenBalances } =
          TokenBalancesController.state;
        tokens.forEach(
          (item: { address: string; balance?: string; decimals: number }) => {
            const exchangeRate =
              tokenExchangeRates?.[item.address as Hex]?.price;

            const tokenBalance =
              item.balance ||
              (item.address in tokenBalances
                ? renderFromTokenMinimalUnit(
                    tokenBalances[item.address],
                    item.decimals,
                  )
                : undefined);
            const tokenBalanceFiat = balanceToFiatNumber(
              // TODO: Fix this by handling or eliminating the undefined case
              // @ts-expect-error This variable can be `undefined`, which would break here.
              tokenBalance,
              conversionRate,
              exchangeRate,
              decimalsToShow,
            );

            const tokenPricePercentChange1d =
              tokenExchangeRates?.[item.address as Hex]?.pricePercentChange1d;

            const tokenBalance1dAgo =
              tokenPricePercentChange1d !== undefined
                ? tokenBalanceFiat / (1 + tokenPricePercentChange1d / 100)
                : tokenBalanceFiat;

            tokenFiat += tokenBalanceFiat;
            tokenFiat1dAgo += tokenBalance1dAgo;
          },
        );
      }

      return {
        ethFiat: ethFiat ?? 0,
        ethFiat1dAgo: ethFiat1dAgo ?? 0,
        tokenFiat: tokenFiat ?? 0,
        tokenFiat1dAgo: tokenFiat1dAgo ?? 0,
      };
    }
    // if selectedInternalAccount is undefined, return default 0 value.
    return {
      ethFiat: 0,
      tokenFiat: 0,
      ethFiat1dAgo: 0,
      tokenFiat1dAgo: 0,
    };
  };

  /**
   * Returns true or false whether the user has funds or not
   */
  hasFunds = () => {
    try {
      const {
        engine: { backgroundState },
      } = store.getState();
      // TODO: Check `allNfts[currentChainId]` property instead
      // @ts-expect-error This property does not exist
      const nfts = backgroundState.NftController.nfts;
      const tokens = backgroundState.TokensController.tokens;
      const tokenBalances =
        backgroundState.TokenBalancesController.contractBalances;

      let tokenFound = false;
      tokens.forEach((token: { address: string | number }) => {
        if (
          tokenBalances[token.address] &&
          !isZero(tokenBalances[token.address])
        ) {
          tokenFound = true;
        }
      });

      const fiatBalance = this.getTotalFiatAccountBalance() || 0;
      const totalFiatBalance = fiatBalance.ethFiat + fiatBalance.ethFiat;

      return totalFiatBalance > 0 || tokenFound || nfts.length > 0;
    } catch (e) {
      Logger.log('Error while getting user funds', e);
    }
  };

  resetState = async () => {
    // Whenever we are gonna start a new wallet
    // either imported or created, we need to
    // get rid of the old data from state
    const {
      TransactionController,
      TokensController,
      NftController,
      TokenBalancesController,
      TokenRatesController,
      PermissionController,
      // SelectedNetworkController,
      ///: BEGIN:ONLY_INCLUDE_IF(preinstalled-snaps,external-snaps)
      SnapController,
      ///: END:ONLY_INCLUDE_IF
      LoggingController,
    } = this.context;

    // Remove all permissions.
    PermissionController?.clearState?.();
    ///: BEGIN:ONLY_INCLUDE_IF(preinstalled-snaps,external-snaps)
    SnapController.clearState();
    ///: END:ONLY_INCLUDE_IF

    // Clear selected network
    // TODO implement this method on SelectedNetworkController
    // SelectedNetworkController.unsetAllDomains()
    //Clear assets info
    TokensController.update({
      allTokens: {},
      allIgnoredTokens: {},
      ignoredTokens: [],
      tokens: [],
    });
    NftController.update({
      allNftContracts: {},
      allNfts: {},
      ignoredNfts: [],
    });

    TokenBalancesController.reset();
    TokenRatesController.update({ marketData: {} });

    // eslint-disable-next-line @typescript-eslint/no-explicit-any
    (TransactionController as any).update(() => ({
      methodData: {},
      transactions: [],
      lastFetchedBlockNumbers: {},
      submitHistory: [],
      swapsTransactions: {},
    }));

    LoggingController.clear();
  };

  removeAllListeners() {
    this.controllerMessenger.clearSubscriptions();
  }

  async destroyEngineInstance() {
    // TODO: Replace "any" with type
    // eslint-disable-next-line @typescript-eslint/no-explicit-any
    Object.values(this.context).forEach((controller: any) => {
      if (controller.destroy) {
        controller.destroy();
      }
    });
    this.removeAllListeners();
    await this.resetState();
    Engine.instance = null;
  }

  rejectPendingApproval(
    id: string,
    reason: Error = providerErrors.userRejectedRequest(),
    opts: { ignoreMissing?: boolean; logErrors?: boolean } = {},
  ) {
    const { ApprovalController } = this.context;

    if (opts.ignoreMissing && !ApprovalController.has({ id })) {
      return;
    }

    try {
      ApprovalController.reject(id, reason);
      // TODO: Replace "any" with type
      // eslint-disable-next-line @typescript-eslint/no-explicit-any
    } catch (error: any) {
      if (opts.logErrors !== false) {
        Logger.error(
          error,
          'Reject while rejecting pending connection request',
        );
      }
    }
  }

  async acceptPendingApproval(
    id: string,
    requestData?: Record<string, Json>,
    opts: AcceptOptions & { handleErrors?: boolean } = {
      waitForResult: false,
      deleteAfterResult: false,
      handleErrors: true,
    },
  ) {
    const { ApprovalController } = this.context;

    try {
      return await ApprovalController.accept(id, requestData, {
        waitForResult: opts.waitForResult,
        deleteAfterResult: opts.deleteAfterResult,
      });
    } catch (err) {
      if (opts.handleErrors === false) {
        throw err;
      }
    }
  }

  // This should be used instead of directly calling PreferencesController.setSelectedAddress or AccountsController.setSelectedAccount
  setSelectedAccount(address: string) {
    const { AccountsController, PreferencesController } = this.context;
    const account = AccountsController.getAccountByAddress(address);
    if (account) {
      AccountsController.setSelectedAccount(account.id);
      PreferencesController.setSelectedAddress(address);
    } else {
      throw new Error(`No account found for address: ${address}`);
    }
  }

  /**
   * This should be used instead of directly calling PreferencesController.setAccountLabel or AccountsController.setAccountName in order to keep the names in sync
   * We are currently incrementally migrating the accounts data to the AccountsController so we must keep these values
   * in sync until the migration is complete.
   */
  setAccountLabel(address: string, label: string) {
    const { AccountsController, PreferencesController } = this.context;
    const accountToBeNamed = AccountsController.getAccountByAddress(address);
    if (accountToBeNamed === undefined) {
      throw new Error(`No account found for address: ${address}`);
    }
    AccountsController.setAccountName(accountToBeNamed.id, label);
    PreferencesController.setAccountLabel(address, label);
  }

  getGlobalEthQuery(): EthQuery {
    const { NetworkController } = this.context;
    const { provider } = NetworkController.getSelectedNetworkClient() ?? {};

    if (!provider) {
      throw new Error('No selected network client');
    }

    return new EthQuery(provider);
  }
}

/**
 * Assert that the given Engine instance has been initialized
 *
 * @param instance - Either an Engine instance, or null
 */
function assertEngineExists(
  instance: Engine | null,
): asserts instance is Engine {
  if (!instance) {
    throw new Error('Engine does not exist');
  }
}

let instance: Engine | null;

export default {
  get context() {
    assertEngineExists(instance);
    return instance.context;
  },

  get controllerMessenger() {
    assertEngineExists(instance);
    return instance.controllerMessenger;
  },

  get state() {
    assertEngineExists(instance);
    const {
      AccountTrackerController,
      AddressBookController,
      AssetsContractController,
      NftController,
      TokenListController,
      CurrencyRateController,
      KeyringController,
      NetworkController,
      PreferencesController,
      PhishingController,
      PPOMController,
      TokenBalancesController,
      TokenRatesController,
      TransactionController,
      SmartTransactionsController,
      SwapsController,
      GasFeeController,
      TokensController,
      TokenDetectionController,
      NftDetectionController,
      ///: BEGIN:ONLY_INCLUDE_IF(preinstalled-snaps,external-snaps)
      SnapController,
      SubjectMetadataController,
      AuthenticationController,
      UserStorageController,
      NotificationServicesController,
      ///: END:ONLY_INCLUDE_IF
      PermissionController,
      SelectedNetworkController,
      ApprovalController,
      LoggingController,
      AccountsController,
    } = instance.datamodel.state;

    // normalize `null` currencyRate to `0`
    // TODO: handle `null` currencyRate by hiding fiat values instead
    const modifiedCurrencyRateControllerState = {
      ...CurrencyRateController,
      conversionRate:
        CurrencyRateController.conversionRate === null
          ? 0
          : CurrencyRateController.conversionRate,
    };

    return {
      AccountTrackerController,
      AddressBookController,
      AssetsContractController,
      NftController,
      TokenListController,
      CurrencyRateController: modifiedCurrencyRateControllerState,
      KeyringController,
      NetworkController,
      PhishingController,
      PPOMController,
      PreferencesController,
      TokenBalancesController,
      TokenRatesController,
      TokensController,
      TransactionController,
      SmartTransactionsController,
      SwapsController,
      GasFeeController,
      TokenDetectionController,
      NftDetectionController,
      ///: BEGIN:ONLY_INCLUDE_IF(preinstalled-snaps,external-snaps)
      SnapController,
      SubjectMetadataController,
      AuthenticationController,
      UserStorageController,
      NotificationServicesController,
      ///: END:ONLY_INCLUDE_IF
      PermissionController,
      SelectedNetworkController,
      ApprovalController,
      LoggingController,
      AccountsController,
    };
  },

  get datamodel() {
    assertEngineExists(instance);
    return instance.datamodel;
  },

  getTotalFiatAccountBalance() {
    assertEngineExists(instance);
    return instance.getTotalFiatAccountBalance();
  },

  hasFunds() {
    assertEngineExists(instance);
    return instance.hasFunds();
  },

  resetState() {
    assertEngineExists(instance);
    return instance.resetState();
  },

  destroyEngine() {
    instance?.destroyEngineInstance();
    instance = null;
  },

  init(state: Record<string, never> | undefined, keyringState = null) {
    instance = Engine.instance || new Engine(state, keyringState);
    Object.freeze(instance);
    return instance;
  },

  acceptPendingApproval: async (
    id: string,
    requestData?: Record<string, Json>,
    opts?: AcceptOptions & { handleErrors?: boolean },
  ) => instance?.acceptPendingApproval(id, requestData, opts),

  rejectPendingApproval: (
    id: string,
    reason: Error,
    opts: {
      ignoreMissing?: boolean;
      logErrors?: boolean;
    } = {},
  ) => instance?.rejectPendingApproval(id, reason, opts),

  setSelectedAddress: (address: string) => {
    assertEngineExists(instance);
    instance.setSelectedAccount(address);
  },

  setAccountLabel: (address: string, label: string) => {
    assertEngineExists(instance);
    instance.setAccountLabel(address, label);
  },

  getGlobalEthQuery: (): EthQuery => {
    assertEngineExists(instance);
    return instance.getGlobalEthQuery();
  },
};<|MERGE_RESOLUTION|>--- conflicted
+++ resolved
@@ -1378,7 +1378,6 @@
         restParams,
       );
     };
-<<<<<<< HEAD
     this.smartTransactionsController = new SmartTransactionsController({
       // @ts-expect-error TODO: resolve types
       supportedChainIds: getAllowedSmartTransactionsChainIds(),
@@ -1387,20 +1386,6 @@
       ),
       confirmExternalTransaction:
         this.transactionController.confirmExternalTransaction.bind(
-=======
-    this.smartTransactionsController = new SmartTransactionsController(
-      {
-        confirmExternalTransaction:
-          this.transactionController.confirmExternalTransaction.bind(
-            this.transactionController,
-          ),
-        getNetworkClientById:
-          networkController.getNetworkClientById.bind(networkController),
-        getNonceLock: this.transactionController.getNonceLock.bind(
-          this.transactionController,
-        ),
-        getTransactions: this.transactionController.getTransactions.bind(
->>>>>>> 5646b913
           this.transactionController,
         ),
       trackMetaMetricsEvent: smartTransactionsControllerTrackMetaMetricsEvent,
