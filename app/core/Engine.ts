/* eslint-disable @typescript-eslint/no-shadow */
import Crypto from 'react-native-quick-crypto';
import { scrypt } from 'react-native-fast-crypto';
import {
  AccountTrackerController,
  AccountTrackerControllerState,
  AccountTrackerControllerActions,
  AccountTrackerControllerEvents,
  AssetsContractController,
  AssetsContractControllerActions,
  AssetsContractControllerEvents,
  CurrencyRateController,
  CurrencyRateState,
<<<<<<< HEAD
  CurrencyRateControllerEvents,
  CurrencyRateControllerActions,
  NftController,
=======
  CurrencyRateControllerActions,
  CurrencyRateControllerEvents,
>>>>>>> 508dc9a4
  NftDetectionController,
  NftController,
  NftControllerState,
  NftControllerActions,
  NftControllerEvents,
  TokenBalancesController,
  TokenBalancesControllerState,
  TokenBalancesControllerActions,
  TokenBalancesControllerEvents,
  TokenDetectionController,
  TokenListController,
  TokenListState,
<<<<<<< HEAD
=======
  TokenListControllerActions,
  TokenListControllerEvents,
>>>>>>> 508dc9a4
  TokenRatesController,
  TokenRatesControllerState,
  TokenRatesControllerActions,
  TokenRatesControllerEvents,
  CodefiTokenPricesServiceV2,
  TokensController,
  TokensControllerState,
  TokensControllerActions,
  TokensControllerEvents,
<<<<<<< HEAD
  TokenListControllerActions,
  TokenListControllerEvents,
  TokenBalancesControllerActions,
  TokenBalancesControllerEvents,
  TokenBalancesControllerState,
  NftControllerEvents,
  AccountTrackerControllerEvents,
  AccountTrackerControllerActions,
  NftControllerActions,
  TokenRatesControllerActions,
  TokenRatesControllerEvents,
  AssetsContractControllerActions,
  AssetsContractControllerEvents,
=======
>>>>>>> 508dc9a4
} from '@metamask/assets-controllers';
///: BEGIN:ONLY_INCLUDE_IF(preinstalled-snaps,external-snaps)
import { AppState } from 'react-native';
import PREINSTALLED_SNAPS from '../lib/snaps/preinstalled-snaps';
///: END:ONLY_INCLUDE_IF
import {
  AddressBookController,
  AddressBookControllerActions,
  AddressBookControllerEvents,
  AddressBookControllerState,
} from '@metamask/address-book-controller';
import { ComposableController } from '@metamask/composable-controller';
import {
  KeyringController,
  KeyringControllerState,
  KeyringControllerActions,
  KeyringControllerEvents,
  ///: BEGIN:ONLY_INCLUDE_IF(preinstalled-snaps,external-snaps)
  KeyringTypes,
  ///: END:ONLY_INCLUDE_IF
} from '@metamask/keyring-controller';
import {
  NetworkController,
  NetworkControllerActions,
  NetworkControllerEvents,
  NetworkControllerMessenger,
  NetworkState,
  NetworkStatus,
} from '@metamask/network-controller';
import {
  PhishingController,
  PhishingControllerActions,
  PhishingControllerEvents,
  PhishingControllerState,
} from '@metamask/phishing-controller';
import {
  PreferencesController,
  PreferencesControllerActions,
  PreferencesControllerEvents,
  PreferencesState,
} from '@metamask/preferences-controller';
import {
  TransactionController,
  TransactionControllerActions,
  TransactionControllerEvents,
  TransactionControllerState,
  TransactionMeta,
  TransactionControllerOptions,
} from '@metamask/transaction-controller';
import {
  GasFeeController,
  GasFeeState,
<<<<<<< HEAD
  GasFeeControllerEvents,
  GasFeeControllerActions,
=======
  GasFeeControllerActions,
  GasFeeControllerEvents,
>>>>>>> 508dc9a4
} from '@metamask/gas-fee-controller';
import {
  AcceptOptions,
  ApprovalController,
  ApprovalControllerActions,
  ApprovalControllerEvents,
  ApprovalControllerState,
} from '@metamask/approval-controller';
import {
  SelectedNetworkController,
  SelectedNetworkControllerState,
  SelectedNetworkControllerEvents,
  SelectedNetworkControllerActions,
} from '@metamask/selected-network-controller';
import {
  PermissionController,
  PermissionControllerActions,
  PermissionControllerEvents,
  PermissionControllerState,
  ///: BEGIN:ONLY_INCLUDE_IF(preinstalled-snaps,external-snaps)
  SubjectMetadataController,
  SubjectMetadataControllerActions,
  SubjectMetadataControllerEvents,
  SubjectMetadataControllerState,
  ///: END:ONLY_INCLUDE_IF
} from '@metamask/permission-controller';
import SwapsController, {
  swapsUtils,
  SwapsControllerState,
  SwapsControllerActions,
  SwapsControllerEvents,
} from '@metamask/swaps-controller';
import {
  PPOMController,
  PPOMControllerActions,
  PPOMControllerEvents,
  PPOMState,
} from '@metamask/ppom-validator';
///: BEGIN:ONLY_INCLUDE_IF(preinstalled-snaps,external-snaps)
import {
  JsonSnapsRegistry,
  AllowedActions as SnapsAllowedActions,
  AllowedEvents as SnapsAllowedEvents,
  SnapController,
  SnapsRegistryState,
  SnapControllerEvents,
  SnapControllerActions,
  PersistedSnapControllerState,
  SnapsRegistryMessenger,
  SnapsRegistryActions,
  SnapsRegistryEvents,
} from '@metamask/snaps-controllers';

import { WebViewExecutionService } from '@metamask/snaps-controllers/react-native';
import { NotificationParameters } from '@metamask/snaps-rpc-methods/dist/restricted/notify.cjs';
import { getSnapsWebViewPromise } from '../lib/snaps';
import {
  buildSnapEndowmentSpecifications,
  buildSnapRestrictedMethodSpecifications,
} from '@metamask/snaps-rpc-methods';
import type { EnumToUnion, DialogType } from '@metamask/snaps-sdk';
// eslint-disable-next-line import/no-nodejs-modules
import { Duplex } from 'stream';
///: END:ONLY_INCLUDE_IF
import { MetaMaskKeyring as QRHardwareKeyring } from '@keystonehq/metamask-airgapped-keyring';
import {
  LoggingController,
  LoggingControllerState,
  LoggingControllerActions,
  LoggingControllerEvents,
} from '@metamask/logging-controller';
import {
  LedgerKeyring,
  LedgerMobileBridge,
  LedgerTransportMiddleware,
} from '@metamask/eth-ledger-bridge-keyring';
import { Encryptor, LEGACY_DERIVATION_OPTIONS } from './Encryptor';
import {
  isMainnetByChainId,
  fetchEstimatedMultiLayerL1Fee,
  isTestNet,
  deprecatedGetNetworkId,
  getDecimalChainId,
} from '../util/networks';
import AppConstants from './AppConstants';
import { store } from '../store';
import {
  renderFromTokenMinimalUnit,
  balanceToFiatNumber,
  weiToFiatNumber,
  toHexadecimal,
  addHexPrefix,
  hexToBN,
} from '../util/number';
import NotificationManager from './NotificationManager';
import Logger from '../util/Logger';
import { isZero } from '../util/lodash';
import { MetaMetricsEvents, MetaMetrics } from './Analytics';

///: BEGIN:ONLY_INCLUDE_IF(preinstalled-snaps,external-snaps)
import {
  SnapBridge,
  ExcludedSnapEndowments,
  ExcludedSnapPermissions,
  EndowmentPermissions,
  detectSnapLocation,
  fetchFunction,
  DetectSnapLocationOptions,
} from './Snaps';
import { getRpcMethodMiddleware } from './RPCMethods/RPCMethodMiddleware';

import {
  AuthenticationController,
  UserStorageController,
} from '@metamask/profile-sync-controller';
import {
  NotificationServicesController,
  NotificationServicesPushController,
} from '@metamask/notification-services-controller';
///: END:ONLY_INCLUDE_IF
import {
  getCaveatSpecifications,
  getPermissionSpecifications,
  unrestrictedMethods,
} from './Permissions/specifications.js';
import { backupVault } from './BackupVault';
import {
  SignatureController,
  SignatureControllerActions,
  SignatureControllerEvents,
  SignatureControllerOptions,
} from '@metamask/signature-controller';
import { hasProperty, Hex, Json } from '@metamask/utils';
import { providerErrors } from '@metamask/rpc-errors';

import { PPOM, ppomInit } from '../lib/ppom/PPOMView';
import RNFSStorageBackend from '../lib/ppom/ppom-storage-backend';
import {
  AccountsController,
  AccountsControllerActions,
  AccountsControllerEvents,
  AccountsControllerMessenger,
  AccountsControllerState,
} from '@metamask/accounts-controller';
import { captureException } from '@sentry/react-native';
import { lowerCase } from 'lodash';
import {
  networkIdUpdated,
  networkIdWillUpdate,
} from '../core/redux/slices/inpageProvider';
import SmartTransactionsController, {
  type SmartTransactionsControllerActions,
  type SmartTransactionsControllerEvents,
  type SmartTransactionsControllerState,
} from '@metamask/smart-transactions-controller';
import { getAllowedSmartTransactionsChainIds } from '../../app/constants/smartTransactions';
import { selectShouldUseSmartTransaction } from '../selectors/smartTransactionsController';
import { selectSwapsChainFeatureFlags } from '../reducers/swaps';
import { SmartTransactionStatuses } from '@metamask/smart-transactions-controller/dist/types';
import { submitSmartTransactionHook } from '../util/smart-transactions/smart-publish-hook';
import { zeroAddress } from 'ethereumjs-util';
import { ApprovalType, toChecksumHexAddress } from '@metamask/controller-utils';
import { ExtendedControllerMessenger } from './ExtendedControllerMessenger';
import EthQuery from '@metamask/eth-query';
import DomainProxyMap from '../lib/DomainProxyMap/DomainProxyMap';
import {
  MetaMetricsEventCategory,
  MetaMetricsEventName,
} from '@metamask/smart-transactions-controller/dist/constants';
import {
  getSmartTransactionMetricsProperties as getSmartTransactionMetricsPropertiesType,
  getSmartTransactionMetricsSensitiveProperties as getSmartTransactionMetricsSensitivePropertiesType,
} from '@metamask/smart-transactions-controller/dist/utils';
///: BEGIN:ONLY_INCLUDE_IF(keyring-snaps)
import { snapKeyringBuilder } from './SnapKeyring';
import { removeAccountsFromPermissions } from './Permissions';
import { keyringSnapPermissionsBuilder } from './SnapKeyring/keyringSnapsPermissions';
import { HandleSnapRequestArgs } from './Snaps/types';
import { handleSnapRequest } from './Snaps/utils';
///: END:ONLY_INCLUDE_IF
import { getSmartTransactionMetricsProperties } from '../util/smart-transactions';
import { trace } from '../util/trace';
import { MetricsEventBuilder } from './Analytics/MetricsEventBuilder';
import { JsonMap } from './Analytics/MetaMetrics.types';
import { isPooledStakingFeatureEnabled } from '../components/UI/Stake/constants';

const NON_EMPTY = 'NON_EMPTY';

const encryptor = new Encryptor({
  keyDerivationOptions: LEGACY_DERIVATION_OPTIONS,
});
// TODO: Replace "any" with type
// eslint-disable-next-line @typescript-eslint/no-explicit-any
let currentChainId: any;

///: BEGIN:ONLY_INCLUDE_IF(preinstalled-snaps,external-snaps)
type SnapsGlobalActions =
  | SnapControllerActions
  | SnapsRegistryActions
  | SubjectMetadataControllerActions
  | PhishingControllerActions
  | SnapsAllowedActions;

type SnapsGlobalEvents =
  | SnapControllerEvents
  | SnapsRegistryEvents
  | SubjectMetadataControllerEvents
  | PhishingControllerEvents
  | SnapsAllowedEvents;
///: END:ONLY_INCLUDE_IF

type GlobalActions =
  | AccountTrackerControllerActions
  | NftControllerActions
  | SwapsControllerActions
  | AddressBookControllerActions
  | ApprovalControllerActions
  | CurrencyRateControllerActions
  | GasFeeControllerActions
  | KeyringControllerActions
  | NetworkControllerActions
  | PermissionControllerActions
  | SignatureControllerActions
  | LoggingControllerActions
  ///: BEGIN:ONLY_INCLUDE_IF(preinstalled-snaps,external-snaps)
  | SnapsGlobalActions
  | AuthenticationController.Actions
  | UserStorageController.Actions
  | NotificationServicesController.Actions
  | NotificationServicesPushController.Actions
  ///: END:ONLY_INCLUDE_IF
  | AccountsControllerActions
  | PreferencesControllerActions
  | PPOMControllerActions
  | TokenBalancesControllerActions
  | TokensControllerActions
  | TokenRatesControllerActions
  | TokenListControllerActions
  | TransactionControllerActions
  | SelectedNetworkControllerActions
  | SmartTransactionsControllerActions
  | AssetsContractControllerActions;

type GlobalEvents =
  | AccountTrackerControllerEvents
  | NftControllerEvents
  | SwapsControllerEvents
  | AddressBookControllerEvents
  | ApprovalControllerEvents
  | CurrencyRateControllerEvents
  | GasFeeControllerEvents
  | KeyringControllerEvents
  | NetworkControllerEvents
  | PermissionControllerEvents
  ///: BEGIN:ONLY_INCLUDE_IF(preinstalled-snaps,external-snaps)
  | SnapsGlobalEvents
  | AuthenticationController.Events
  | UserStorageController.Events
  | NotificationServicesController.Events
  | NotificationServicesPushController.Events
  ///: END:ONLY_INCLUDE_IF
  | SignatureControllerEvents
  | LoggingControllerEvents
  | PPOMControllerEvents
  | AccountsControllerEvents
  | PreferencesControllerEvents
  | TokenBalancesControllerEvents
  | TokensControllerEvents
  | TokenRatesControllerEvents
  | TokenListControllerEvents
  | TransactionControllerEvents
  | SelectedNetworkControllerEvents
  | SmartTransactionsControllerEvents
  | AssetsContractControllerEvents;

type PermissionsByRpcMethod = ReturnType<typeof getPermissionSpecifications>;
type Permissions = PermissionsByRpcMethod[keyof PermissionsByRpcMethod];

// Interfaces are incompatible with our controllers and data types by default.
// Adding an index signature fixes this, but at the cost of widening the type unnecessarily.
// eslint-disable-next-line @typescript-eslint/consistent-type-definitions
export type EngineState = {
  AccountTrackerController: AccountTrackerControllerState;
  AddressBookController: AddressBookControllerState;
  NftController: NftControllerState;
  TokenListController: TokenListState;
  CurrencyRateController: CurrencyRateState;
  KeyringController: KeyringControllerState;
  NetworkController: NetworkState;
  PreferencesController: PreferencesState;
  PhishingController: PhishingControllerState;
  TokenBalancesController: TokenBalancesControllerState;
  TokenRatesController: TokenRatesControllerState;
  TransactionController: TransactionControllerState;
  SmartTransactionsController: SmartTransactionsControllerState;
  SwapsController: SwapsControllerState;
  GasFeeController: GasFeeState;
  TokensController: TokensControllerState;
  ///: BEGIN:ONLY_INCLUDE_IF(preinstalled-snaps,external-snaps)
  SnapController: PersistedSnapControllerState;
  SnapsRegistry: SnapsRegistryState;
  SubjectMetadataController: SubjectMetadataControllerState;
  AuthenticationController: AuthenticationController.AuthenticationControllerState;
  UserStorageController: UserStorageController.UserStorageControllerState;
  NotificationServicesController: NotificationServicesController.NotificationServicesControllerState;
  NotificationServicesPushController: NotificationServicesPushController.NotificationServicesPushControllerState;
  ///: END:ONLY_INCLUDE_IF
  PermissionController: PermissionControllerState<Permissions>;
  ApprovalController: ApprovalControllerState;
  LoggingController: LoggingControllerState;
  PPOMController: PPOMState;
  AccountsController: AccountsControllerState;
  SelectedNetworkController: SelectedNetworkControllerState;
};

/**
 * All mobile controllers, keyed by name
 */
// Interfaces are incompatible with our controllers and state types by default.
// Adding an index signature fixes this, but at the cost of widening the type unnecessarily.
// eslint-disable-next-line @typescript-eslint/consistent-type-definitions
type Controllers = {
  AccountsController: AccountsController;
  AccountTrackerController: AccountTrackerController;
  AddressBookController: AddressBookController;
  ApprovalController: ApprovalController;
  AssetsContractController: AssetsContractController;
  CurrencyRateController: CurrencyRateController;
  GasFeeController: GasFeeController;
  KeyringController: KeyringController;
  LoggingController: LoggingController;
  NetworkController: NetworkController;
  NftController: NftController;
  NftDetectionController: NftDetectionController;
  // TODO: Fix permission types
  // TODO: Replace "any" with type
  // eslint-disable-next-line @typescript-eslint/no-explicit-any
  PermissionController: PermissionController<any, any>;
  SelectedNetworkController: SelectedNetworkController;
  PhishingController: PhishingController;
  PreferencesController: PreferencesController;
  PPOMController: PPOMController;
  TokenBalancesController: TokenBalancesController;
  TokenListController: TokenListController;
  TokenDetectionController: TokenDetectionController;
  TokenRatesController: TokenRatesController;
  TokensController: TokensController;
  TransactionController: TransactionController;
  SmartTransactionsController: SmartTransactionsController;
  SignatureController: SignatureController;
  ///: BEGIN:ONLY_INCLUDE_IF(preinstalled-snaps,external-snaps)
  SnapController: SnapController;
  SubjectMetadataController: SubjectMetadataController;
  AuthenticationController: AuthenticationController.Controller;
  UserStorageController: UserStorageController.Controller;
  NotificationServicesController: NotificationServicesController.Controller;
  NotificationServicesPushController: NotificationServicesPushController.Controller;
  ///: END:ONLY_INCLUDE_IF
  SwapsController: SwapsController;
};

/**
 * Controllers that area always instantiated
 */
type RequiredControllers = Omit<Controllers, 'PPOMController'>;

/**
 * Controllers that are sometimes not instantiated
 */
type OptionalControllers = Pick<Controllers, 'PPOMController'>;

/**
 * Messageable modules that are part of the Engine's context, but are not defined with state.
 * TODO: Replace with type guard once consistent inheritance for non-controllers is implemented. See: https://github.com/MetaMask/decisions/pull/41
 */
const STATELESS_NON_CONTROLLER_NAMES = [
  'AssetsContractController',
  'NftDetectionController',
  'TokenDetectionController',
] as const;

/**
 * Controllers that are defined with state.
 */
type StatefulControllers = Omit<
  Controllers,
  (typeof STATELESS_NON_CONTROLLER_NAMES)[number]
>;

/**
 * Combines required and optional controllers for the Engine context type.
 */
export type EngineContext = RequiredControllers & Partial<OptionalControllers>;

/**
 * Type definition for the controller messenger used in the Engine.
 * It extends the base ControllerMessenger with global actions and events.
 */
export type ControllerMessenger = ExtendedControllerMessenger<
  GlobalActions,
  GlobalEvents
>;

export interface TransactionEventPayload {
  transactionMeta: TransactionMeta;
  actionId?: string;
  error?: string;
}

/**
 * Core controller responsible for composing other metamask controllers together
 * and exposing convenience methods for common wallet operations.
 */
export class Engine {
  /**
   * The global Engine singleton
   */
  static instance: Engine | null;
  /**
   * A collection of all controller instances
   */
  context: EngineContext;
  /**
   * The global controller messenger.
   */
  controllerMessenger: ControllerMessenger;
  /**
   * ComposableController reference containing all child controllers
   */
  datamodel: ComposableController<
    EngineState,
    StatefulControllers[keyof StatefulControllers]
  >;

  /**
   * Object containing the info for the latest incoming tx block
   * for each address and network
   */
  // TODO: Replace "any" with type
  // eslint-disable-next-line @typescript-eslint/no-explicit-any
  lastIncomingTxBlockInfo: any;

  ///: BEGIN:ONLY_INCLUDE_IF(preinstalled-snaps,external-snaps)
  /**
   * Object that runs and manages the execution of Snaps
   */
  snapExecutionService: WebViewExecutionService;
  snapController: SnapController;
  subjectMetadataController: SubjectMetadataController;

  ///: END:ONLY_INCLUDE_IF

  transactionController: TransactionController;
  smartTransactionsController: SmartTransactionsController;

  keyringController: KeyringController;

  /**
   * Creates a CoreController instance
   */
  // eslint-disable-next-line @typescript-eslint/default-param-last
  constructor(
    initialState: Partial<EngineState> = {},
    initialKeyringState?: KeyringControllerState | null,
  ) {
    this.controllerMessenger = new ExtendedControllerMessenger();

    const approvalController = new ApprovalController({
      messenger: this.controllerMessenger.getRestricted({
        name: 'ApprovalController',
        allowedEvents: [],
        allowedActions: [],
      }),
      showApprovalRequest: () => undefined,
      typesExcludedFromRateLimiting: [
        ApprovalType.Transaction,
        ApprovalType.WatchAsset,
      ],
    });

    const preferencesController = new PreferencesController({
      messenger: this.controllerMessenger.getRestricted({
        name: 'PreferencesController',
        allowedActions: [],
        allowedEvents: ['KeyringController:stateChange'],
      }),
      state: {
        ipfsGateway: AppConstants.IPFS_DEFAULT_GATEWAY_URL,
        useTokenDetection:
          initialState?.PreferencesController?.useTokenDetection ?? true,
        useNftDetection: true, // set this to true to enable nft detection by default to new users
        displayNftMedia: true,
        securityAlertsEnabled: true,
        smartTransactionsOptInStatus: true,
        tokenSortConfig: {
          key: 'tokenFiatAmount',
          order: 'dsc',
          sortCallback: 'stringNumeric',
        },
        ...initialState.PreferencesController,
      },
    });

    const networkControllerOpts = {
      infuraProjectId: process.env.MM_INFURA_PROJECT_ID || NON_EMPTY,
      state: initialState.NetworkController,
      messenger: this.controllerMessenger.getRestricted({
        name: 'NetworkController',
        allowedEvents: [],
        allowedActions: [],
      }) as unknown as NetworkControllerMessenger,
      // Metrics event tracking is handled in this repository instead
      // TODO: Use events for controller metric events
      trackMetaMetricsEvent: () => {
        // noop
      },
    };
    const networkController = new NetworkController(networkControllerOpts);

    networkController.initializeProvider();

    const assetsContractController = new AssetsContractController({
      messenger: this.controllerMessenger.getRestricted({
        name: 'AssetsContractController',
        allowedActions: [
          'NetworkController:getNetworkClientById',
          'NetworkController:getNetworkConfigurationByNetworkClientId',
          'NetworkController:getSelectedNetworkClient',
          'NetworkController:getState',
        ],
        allowedEvents: [
          'PreferencesController:stateChange',
          'NetworkController:networkDidChange',
        ],
      }),
      chainId: networkController.getNetworkClientById(
        networkController?.state.selectedNetworkClientId,
      ).configuration.chainId,
    });
    const accountsControllerMessenger: AccountsControllerMessenger =
      this.controllerMessenger.getRestricted({
        name: 'AccountsController',
        allowedEvents: [
          'SnapController:stateChange',
          'KeyringController:accountRemoved',
          'KeyringController:stateChange',
        ],
        allowedActions: [
          'KeyringController:getAccounts',
          'KeyringController:getKeyringsByType',
          'KeyringController:getKeyringForAccount',
        ],
      });

    const defaultAccountsControllerState: AccountsControllerState = {
      internalAccounts: {
        accounts: {},
        selectedAccount: '',
      },
    };

    const accountsController = new AccountsController({
      messenger: accountsControllerMessenger,
      state: initialState.AccountsController ?? defaultAccountsControllerState,
    });

    const nftController = new NftController({
      chainId: networkController.getNetworkClientById(
        networkController?.state.selectedNetworkClientId,
      ).configuration.chainId,
      useIpfsSubdomains: false,
      messenger: this.controllerMessenger.getRestricted({
        name: 'NftController',
        allowedActions: [
          `${approvalController.name}:addRequest`,
          `${networkController.name}:getNetworkClientById`,
          'AccountsController:getAccount',
          'AccountsController:getSelectedAccount',
          'AssetsContractController:getERC721AssetName',
          'AssetsContractController:getERC721AssetSymbol',
          'AssetsContractController:getERC721TokenURI',
          'AssetsContractController:getERC721OwnerOf',
          'AssetsContractController:getERC1155BalanceOf',
          'AssetsContractController:getERC1155TokenURI',
        ],
        allowedEvents: [
          'PreferencesController:stateChange',
          'NetworkController:networkDidChange',
          'AccountsController:selectedEvmAccountChange',
        ],
      }),
    });

    const loggingController = new LoggingController({
      messenger: this.controllerMessenger.getRestricted<
        'LoggingController',
        never,
        never
      >({
        name: 'LoggingController',
        allowedActions: [],
        allowedEvents: [],
      }),
      state: initialState.LoggingController,
    });
    const tokensController = new TokensController({
      chainId: networkController.getNetworkClientById(
        networkController?.state.selectedNetworkClientId,
      ).configuration.chainId,
      // @ts-expect-error at this point in time the provider will be defined by the `networkController.initializeProvider`
      provider: networkController.getProviderAndBlockTracker().provider,
      state: initialState.TokensController,
      messenger: this.controllerMessenger.getRestricted({
        name: 'TokensController',
        allowedActions: [
          `${approvalController.name}:addRequest`,
          'NetworkController:getNetworkClientById',
          'AccountsController:getAccount',
          'AccountsController:getSelectedAccount',
        ],
        allowedEvents: [
          'PreferencesController:stateChange',
          'NetworkController:networkDidChange',
          'TokenListController:stateChange',
          'AccountsController:selectedEvmAccountChange',
        ],
      }),
    });
    const tokenListController = new TokenListController({
      chainId: networkController.getNetworkClientById(
        networkController?.state.selectedNetworkClientId,
      ).configuration.chainId,
      onNetworkStateChange: (listener) =>
        this.controllerMessenger.subscribe(
          AppConstants.NETWORK_STATE_CHANGE_EVENT,
          listener,
        ),
      messenger: this.controllerMessenger.getRestricted({
        name: 'TokenListController',
        allowedActions: [`${networkController.name}:getNetworkClientById`],
        allowedEvents: [`${networkController.name}:stateChange`],
      }),
    });
    const currencyRateController = new CurrencyRateController({
      messenger: this.controllerMessenger.getRestricted({
        name: 'CurrencyRateController',
        allowedActions: [`${networkController.name}:getNetworkClientById`],
        allowedEvents: [],
      }),
      // normalize `null` currencyRate to `0`
      // TODO: handle `null` currencyRate by hiding fiat values instead
      state: {
        ...initialState.CurrencyRateController,
        currencyRates: Object.fromEntries(
          Object.entries(
            initialState.CurrencyRateController?.currencyRates ?? {
              ETH: {
                conversionRate: 0,
                conversionDate: 0,
                usdConversionRate: null,
              },
            },
          ).map(([k, v]) => [
            k,
            { ...v, conversionRate: v.conversionRate ?? 0 },
          ]),
        ),
      },
    });

    const gasFeeController = new GasFeeController({
      // @ts-expect-error TODO: Resolve mismatch between base-controller versions.
      messenger: this.controllerMessenger.getRestricted({
        name: 'GasFeeController',
        allowedActions: [
          `${networkController.name}:getNetworkClientById`,
          `${networkController.name}:getEIP1559Compatibility`,
          `${networkController.name}:getState`,
        ],
        allowedEvents: [AppConstants.NETWORK_DID_CHANGE_EVENT],
      }),
      getProvider: () =>
        // @ts-expect-error at this point in time the provider will be defined by the `networkController.initializeProvider`
        networkController.getProviderAndBlockTracker().provider,
      getCurrentNetworkEIP1559Compatibility: async () =>
        (await networkController.getEIP1559Compatibility()) ?? false,
      getCurrentNetworkLegacyGasAPICompatibility: () => {
        const chainId = networkController.getNetworkClientById(
          networkController?.state.selectedNetworkClientId,
        ).configuration.chainId;
        return (
          isMainnetByChainId(chainId) ||
          chainId === addHexPrefix(swapsUtils.BSC_CHAIN_ID) ||
          chainId === addHexPrefix(swapsUtils.POLYGON_CHAIN_ID)
        );
      },
      clientId: AppConstants.SWAPS.CLIENT_ID,
      legacyAPIEndpoint:
        'https://gas.api.cx.metamask.io/networks/<chain_id>/gasPrices',
      EIP1559APIEndpoint:
        'https://gas.api.cx.metamask.io/networks/<chain_id>/suggestedGasFees',
    });

    const phishingController = new PhishingController({
      messenger: this.controllerMessenger.getRestricted({
        name: 'PhishingController',
        allowedActions: [],
        allowedEvents: [],
      }),
    });
    phishingController.maybeUpdateState();

    const additionalKeyrings = [];

    const qrKeyringBuilder = () => {
      const keyring = new QRHardwareKeyring();
      // to fix the bug in #9560, forgetDevice will reset all keyring properties to default.
      keyring.forgetDevice();
      return keyring;
    };
    qrKeyringBuilder.type = QRHardwareKeyring.type;

    additionalKeyrings.push(qrKeyringBuilder);

    const bridge = new LedgerMobileBridge(new LedgerTransportMiddleware());
    const ledgerKeyringBuilder = () => new LedgerKeyring({ bridge });
    ledgerKeyringBuilder.type = LedgerKeyring.type;

    additionalKeyrings.push(ledgerKeyringBuilder);

    ///: BEGIN:ONLY_INCLUDE_IF(keyring-snaps)
    const snapKeyringBuildMessenger = this.controllerMessenger.getRestricted({
      name: 'SnapKeyringBuilder',
      allowedActions: [
        'ApprovalController:addRequest',
        'ApprovalController:acceptRequest',
        'ApprovalController:rejectRequest',
        'ApprovalController:startFlow',
        'ApprovalController:endFlow',
        'ApprovalController:showSuccess',
        'ApprovalController:showError',
        'PhishingController:testOrigin',
        'PhishingController:maybeUpdateState',
        'KeyringController:getAccounts',
        'AccountsController:setSelectedAccount',
        'AccountsController:getAccountByAddress',
        'AccountsController:setAccountName',
      ],
      allowedEvents: [],
    });

    const getSnapController = () => this.snapController;

    // Necessary to persist the keyrings and update the accounts both within the keyring controller and accounts controller
    const persistAndUpdateAccounts = async () => {
      await this.keyringController.persistAllKeyrings();
      await accountsController.updateAccounts();
    };

    additionalKeyrings.push(
      snapKeyringBuilder(
        snapKeyringBuildMessenger,
        getSnapController,
        persistAndUpdateAccounts,
        (address) => this.removeAccount(address),
      ),
    );

    ///: END:ONLY_INCLUDE_IF

    this.keyringController = new KeyringController({
      removeIdentity: preferencesController.removeIdentity.bind(
        preferencesController,
      ),
      encryptor,
      messenger: this.controllerMessenger.getRestricted({
        name: 'KeyringController',
        allowedActions: [],
        allowedEvents: [],
      }),
      state: initialKeyringState || initialState.KeyringController,
      // @ts-expect-error To Do: Update the type of QRHardwareKeyring to Keyring<Json>
      keyringBuilders: additionalKeyrings,
    });

    ///: BEGIN:ONLY_INCLUDE_IF(preinstalled-snaps,external-snaps)
    /**
     * Gets the mnemonic of the user's primary keyring.
     */
    const getPrimaryKeyringMnemonic = () => {
      // TODO: Replace "any" with type
      // eslint-disable-next-line @typescript-eslint/no-explicit-any
      const [keyring]: any = this.keyringController.getKeyringsByType(
        KeyringTypes.hd,
      );
      if (!keyring.mnemonic) {
        throw new Error('Primary keyring mnemonic unavailable.');
      }

      return keyring.mnemonic;
    };

    const getAppState = () => {
      const state = AppState.currentState;
      return state === 'active';
    };

    const snapRestrictedMethods = {
      // eslint-disable-next-line @typescript-eslint/ban-ts-comment
      // @ts-ignore
      clearSnapState: this.controllerMessenger.call.bind(
        this.controllerMessenger,
        'SnapController:clearSnapState',
      ),
      getMnemonic: getPrimaryKeyringMnemonic.bind(this),
      getUnlockPromise: getAppState.bind(this),
      getSnap: this.controllerMessenger.call.bind(
        this.controllerMessenger,
        'SnapController:get',
      ),
      handleSnapRpcRequest: async (args: HandleSnapRequestArgs) =>
        await handleSnapRequest(this.controllerMessenger, args),
      // eslint-disable-next-line @typescript-eslint/ban-ts-comment
      // @ts-ignore
      getSnapState: this.controllerMessenger.call.bind(
        this.controllerMessenger,
        'SnapController:getSnapState',
      ),
      // eslint-disable-next-line @typescript-eslint/ban-ts-comment
      // @ts-ignore
      updateSnapState: this.controllerMessenger.call.bind(
        this.controllerMessenger,
        'SnapController:updateSnapState',
      ),
      maybeUpdatePhishingList: this.controllerMessenger.call.bind(
        this.controllerMessenger,
        'PhishingController:maybeUpdateState',
      ),
      isOnPhishingList: (origin: string) =>
        this.controllerMessenger.call<'PhishingController:testOrigin'>(
          'PhishingController:testOrigin',
          origin,
        ).result,
      showDialog: (
        origin: string,
        type: EnumToUnion<DialogType>,
        // TODO: Replace "any" with type
        // eslint-disable-next-line @typescript-eslint/no-explicit-any
        content: any, // should be Component from '@metamask/snaps-ui';
        // TODO: Replace "any" with type
        // eslint-disable-next-line @typescript-eslint/no-explicit-any
        placeholder?: any,
      ) =>
        approvalController.addAndShowApprovalRequest({
          origin,
          type,
          requestData: { content, placeholder },
        }),
      showInAppNotification: (origin: string, args: NotificationParameters) => {
        Logger.log(
          'Snaps/ showInAppNotification called with args: ',
          args,
          ' and origin: ',
          origin,
        );
      },
      hasPermission: (origin: string, target: string) =>
        this.controllerMessenger.call<'PermissionController:hasPermission'>(
          'PermissionController:hasPermission',
          origin,
          target,
        ),
    };
    ///: END:ONLY_INCLUDE_IF

    ///: BEGIN:ONLY_INCLUDE_IF(keyring-snaps)
    const keyringSnapMethods = {
      getAllowedKeyringMethods: (origin: string) =>
        keyringSnapPermissionsBuilder(origin),
      getSnapKeyring: this.getSnapKeyring.bind(this),
    };
    ///: END:ONLY_INCLUDE_IF

    const getSnapPermissionSpecifications = () => ({
      ...buildSnapEndowmentSpecifications(Object.keys(ExcludedSnapEndowments)),
      ...buildSnapRestrictedMethodSpecifications(
        Object.keys(ExcludedSnapPermissions),
        {
          ///: BEGIN:ONLY_INCLUDE_IF(preinstalled-snaps,external-snaps)
          ...snapRestrictedMethods,
          ///: END:ONLY_INCLUDE_IF
          ///: BEGIN:ONLY_INCLUDE_IF(keyring-snaps)
          ...keyringSnapMethods,
          ///: END:ONLY_INCLUDE_IF
        },
      ),
    });

    const accountTrackerController = new AccountTrackerController({
      messenger: this.controllerMessenger.getRestricted({
        name: 'AccountTrackerController',
        allowedActions: [
          'AccountsController:getSelectedAccount',
          'AccountsController:listAccounts',
          'PreferencesController:getState',
          'NetworkController:getState',
          'NetworkController:getNetworkClientById',
        ],
        allowedEvents: [
          'AccountsController:selectedEvmAccountChange',
          'AccountsController:selectedAccountChange',
        ],
      }),
      state: initialState.AccountTrackerController ?? { accounts: {} },
      getStakedBalanceForChain:
        assetsContractController.getStakedBalanceForChain.bind(
          assetsContractController,
        ),
      includeStakedAssets: isPooledStakingFeatureEnabled(),
    });
    const permissionController = new PermissionController({
      // @ts-expect-error TODO: Resolve mismatch between base-controller versions.
      messenger: this.controllerMessenger.getRestricted({
        name: 'PermissionController',
        allowedActions: [
          `${approvalController.name}:addRequest`,
          `${approvalController.name}:hasRequest`,
          `${approvalController.name}:acceptRequest`,
          `${approvalController.name}:rejectRequest`,
          ///: BEGIN:ONLY_INCLUDE_IF(preinstalled-snaps,external-snaps)
          `SnapController:getPermitted`,
          `SnapController:install`,
          `SubjectMetadataController:getSubjectMetadata`,
          ///: END:ONLY_INCLUDE_IF
        ],
        allowedEvents: [],
      }),
      state: initialState.PermissionController,
      caveatSpecifications: getCaveatSpecifications({
        getInternalAccounts:
          accountsController.listAccounts.bind(accountsController),
        findNetworkClientIdByChainId:
          networkController.findNetworkClientIdByChainId.bind(
            networkController,
          ),
      }),
      // @ts-expect-error Typecast permissionType from getPermissionSpecifications to be of type PermissionType.RestrictedMethod
      permissionSpecifications: {
        ...getPermissionSpecifications({
          getAllAccounts: () => this.keyringController.getAccounts(),
          getInternalAccounts:
            accountsController.listAccounts.bind(accountsController),
          captureKeyringTypesWithMissingIdentities: (
            internalAccounts = [],
            accounts = [],
          ) => {
            const accountsMissingIdentities = accounts.filter((address) => {
              const lowerCaseAddress = lowerCase(address);
              return !internalAccounts.some(
                (account) => account.address.toLowerCase() === lowerCaseAddress,
              );
            });
            const keyringTypesWithMissingIdentities =
              accountsMissingIdentities.map((address) =>
                this.keyringController.getAccountKeyringType(address),
              );

            const internalAccountCount = internalAccounts.length;

            const accountTrackerCount = Object.keys(
              accountTrackerController.state.accounts || {},
            ).length;

            captureException(
              new Error(
                `Attempt to get permission specifications failed because there were ${accounts.length} accounts, but ${internalAccountCount} identities, and the ${keyringTypesWithMissingIdentities} keyrings included accounts with missing identities. Meanwhile, there are ${accountTrackerCount} accounts in the account tracker.`,
              ),
            );
          },
        }),
        ///: BEGIN:ONLY_INCLUDE_IF(preinstalled-snaps,external-snaps)
        ...getSnapPermissionSpecifications(),
        ///: END:ONLY_INCLUDE_IF
      },
      unrestrictedMethods,
    });

    const selectedNetworkController = new SelectedNetworkController({
      messenger: this.controllerMessenger.getRestricted({
        name: 'SelectedNetworkController',
        allowedActions: [
          'NetworkController:getNetworkClientById',
          'NetworkController:getState',
          'NetworkController:getSelectedNetworkClient',
          'PermissionController:hasPermissions',
          'PermissionController:getSubjectNames',
        ],
        allowedEvents: [
          'NetworkController:stateChange',
          'PermissionController:stateChange',
        ],
      }),
      state: initialState.SelectedNetworkController || { domains: {} },
      useRequestQueuePreference: !!process.env.MULTICHAIN_V1,
      // TODO we need to modify core PreferencesController for better cross client support
      onPreferencesStateChange: (
        listener: ({ useRequestQueue }: { useRequestQueue: boolean }) => void,
      ) => listener({ useRequestQueue: !!process.env.MULTICHAIN_V1 }),
      domainProxyMap: new DomainProxyMap(),
    });

    ///: BEGIN:ONLY_INCLUDE_IF(preinstalled-snaps,external-snaps)
    this.subjectMetadataController = new SubjectMetadataController({
      // @ts-expect-error TODO: Resolve mismatch between base-controller versions.
      messenger: this.controllerMessenger.getRestricted({
        name: 'SubjectMetadataController',
        allowedActions: [`${permissionController.name}:hasPermissions`],
        allowedEvents: [],
      }),
      state: initialState.SubjectMetadataController || {},
      subjectCacheLimit: 100,
    });

    const setupSnapProvider = (snapId: string, connectionStream: Duplex) => {
      Logger.log(
        '[ENGINE LOG] Engine+setupSnapProvider: Setup stream for Snap',
        snapId,
      );
      // TO DO:
      // Develop a simpler getRpcMethodMiddleware object for SnapBridge
      // Consider developing an abstract class to derived custom implementations for each use case
      const bridge = new SnapBridge({
        snapId,
        connectionStream,
        getRPCMethodMiddleware: ({ hostname, getProviderState }) =>
          getRpcMethodMiddleware({
            hostname,
            getProviderState,
            navigation: null,
            getApprovedHosts: () => null,
            setApprovedHosts: () => null,
            approveHost: () => null,
            title: { current: 'Snap' },
            icon: { current: undefined },
            isHomepage: () => false,
            fromHomepage: { current: false },
            toggleUrlModal: () => null,
            wizardScrollAdjusted: { current: false },
            tabId: false,
            isWalletConnect: true,
            isMMSDK: false,
            url: { current: '' },
            analytics: {},
            injectHomePageScripts: () => null,
          }),
      });

      bridge.setupProviderConnection();
    };

    const requireAllowlist = process.env.METAMASK_BUILD_TYPE === 'main';
    const disableSnapInstallation = process.env.METAMASK_BUILD_TYPE === 'main';
    const allowLocalSnaps = process.env.METAMASK_BUILD_TYPE === 'flask';
    // @ts-expect-error TODO: Resolve mismatch between base-controller versions.
    const snapsRegistryMessenger: SnapsRegistryMessenger =
      this.controllerMessenger.getRestricted({
        name: 'SnapsRegistry',
        allowedEvents: [],
        allowedActions: [],
      });
    const snapsRegistry = new JsonSnapsRegistry({
      state: initialState.SnapsRegistry,
      messenger: snapsRegistryMessenger,
      refetchOnAllowlistMiss: requireAllowlist,
      url: {
        registry: 'https://acl.execution.metamask.io/latest/registry.json',
        signature: 'https://acl.execution.metamask.io/latest/signature.json',
      },
      publicKey:
        '0x025b65308f0f0fb8bc7f7ff87bfc296e0330eee5d3c1d1ee4a048b2fd6a86fa0a6',
    });

    this.snapExecutionService = new WebViewExecutionService({
      // @ts-expect-error TODO: Resolve mismatch between base-controller versions.
      messenger: this.controllerMessenger.getRestricted({
        name: 'ExecutionService',
        allowedActions: [],
        allowedEvents: [],
      }),
      setupSnapProvider: setupSnapProvider.bind(this),
      getWebView: () => getSnapsWebViewPromise,
    });

    const snapControllerMessenger = this.controllerMessenger.getRestricted({
      name: 'SnapController',
      allowedEvents: [
        'ExecutionService:unhandledError',
        'ExecutionService:outboundRequest',
        'ExecutionService:outboundResponse',
      ],
      allowedActions: [
        `${approvalController.name}:addRequest`,
        `${permissionController.name}:getEndowments`,
        `${permissionController.name}:getPermissions`,
        `${permissionController.name}:hasPermission`,
        `${permissionController.name}:hasPermissions`,
        `${permissionController.name}:requestPermissions`,
        `${permissionController.name}:revokeAllPermissions`,
        `${permissionController.name}:revokePermissions`,
        `${permissionController.name}:revokePermissionForAllSubjects`,
        `${permissionController.name}:getSubjectNames`,
        `${permissionController.name}:updateCaveat`,
        `${approvalController.name}:addRequest`,
        `${approvalController.name}:updateRequestState`,
        `${permissionController.name}:grantPermissions`,
        `${this.subjectMetadataController.name}:getSubjectMetadata`,
        `${this.subjectMetadataController.name}:addSubjectMetadata`,
        `${phishingController.name}:maybeUpdateState`,
        `${phishingController.name}:testOrigin`,
        `${snapsRegistry.name}:get`,
        `${snapsRegistry.name}:getMetadata`,
        `${snapsRegistry.name}:update`,
        'ExecutionService:executeSnap',
        'ExecutionService:terminateSnap',
        'ExecutionService:terminateAllSnaps',
        'ExecutionService:handleRpcRequest',
        'SnapsRegistry:get',
        'SnapsRegistry:getMetadata',
        'SnapsRegistry:update',
        'SnapsRegistry:resolveVersion',
      ],
    });

    this.snapController = new SnapController({
      environmentEndowmentPermissions: Object.values(EndowmentPermissions),
      featureFlags: {
        requireAllowlist,
        allowLocalSnaps,
        disableSnapInstallation,
      },
      state: initialState.SnapController || undefined,
      // TODO: Replace "any" with type
      // eslint-disable-next-line @typescript-eslint/no-explicit-any
      messenger: snapControllerMessenger as any,
      detectSnapLocation: (
        location: string | URL,
        options?: DetectSnapLocationOptions,
      ) =>
        detectSnapLocation(location, {
          ...options,
          fetch: fetchFunction,
        }),
      //@ts-expect-error types need to be aligned with snaps-controllers
      preinstalledSnaps: PREINSTALLED_SNAPS,
      //@ts-expect-error types need to be aligned between new encryptor and snaps-controllers
      encryptor,
      getMnemonic: getPrimaryKeyringMnemonic.bind(this),
      getFeatureFlags: () => ({
        disableSnaps:
          store.getState().settings.basicFunctionalityEnabled === false,
      }),
    });

    const authenticationController = new AuthenticationController.Controller({
      state: initialState.AuthenticationController,
      messenger: this.controllerMessenger.getRestricted({
        name: 'AuthenticationController',
        allowedActions: [
          'KeyringController:getState',
          'KeyringController:getAccounts',

          'SnapController:handleRequest',
          'UserStorageController:enableProfileSyncing',
        ],
        allowedEvents: ['KeyringController:unlock', 'KeyringController:lock'],
      }),
      metametrics: {
        agent: 'mobile',
        getMetaMetricsId: async () =>
          (await MetaMetrics.getInstance().getMetaMetricsId()) || '',
      },
    });

    const userStorageController = new UserStorageController.Controller({
      getMetaMetricsState: () => MetaMetrics.getInstance().isEnabled(),
      env: {
        isAccountSyncingEnabled: Boolean(process.env.IS_TEST),
      },
      config: {
        accountSyncing: {
          onAccountAdded: (profileId) => {
            MetaMetrics.getInstance().trackEvent(
              MetricsEventBuilder.createEventBuilder(
                MetaMetricsEvents.ACCOUNTS_SYNC_ADDED,
              )
                .addProperties({
                  profile_id: profileId,
                })
                .build(),
            );
          },
          onAccountNameUpdated: (profileId) => {
            MetaMetrics.getInstance().trackEvent(
              MetricsEventBuilder.createEventBuilder(
                MetaMetricsEvents.ACCOUNTS_SYNC_NAME_UPDATED,
              )
                .addProperties({
                  profile_id: profileId,
                })
                .build(),
            );
          },
        },
      },
      state: initialState.UserStorageController,
      messenger: this.controllerMessenger.getRestricted({
        name: 'UserStorageController',
        allowedActions: [
          'SnapController:handleRequest',
          'KeyringController:getState',
          'KeyringController:addNewAccount',
          'AuthenticationController:getBearerToken',
          'AuthenticationController:getSessionProfile',
          'AuthenticationController:isSignedIn',
          'AuthenticationController:performSignOut',
          'AuthenticationController:performSignIn',
          'NotificationServicesController:disableNotificationServices',
          'NotificationServicesController:selectIsNotificationServicesEnabled',
          'AccountsController:listAccounts',
          'AccountsController:updateAccountMetadata',
        ],
        allowedEvents: [
          'KeyringController:unlock',
          'KeyringController:lock',
          'AccountsController:accountAdded',
          'AccountsController:accountRenamed',
        ],
      }),
      nativeScryptCrypto: scrypt,
    });

    const notificationServicesController =
      new NotificationServicesController.Controller({
        messenger: this.controllerMessenger.getRestricted({
          name: 'NotificationServicesController',
          allowedActions: [
            'KeyringController:getState',
            'KeyringController:getAccounts',
            'AuthenticationController:getBearerToken',
            'AuthenticationController:isSignedIn',
            'UserStorageController:enableProfileSyncing',
            'UserStorageController:getStorageKey',
            'UserStorageController:performGetStorage',
            'UserStorageController:performSetStorage',
            'NotificationServicesPushController:enablePushNotifications',
            'NotificationServicesPushController:disablePushNotifications',
            'NotificationServicesPushController:updateTriggerPushNotifications',
          ],
          allowedEvents: [
            'KeyringController:unlock',
            'KeyringController:lock',
            'KeyringController:stateChange',
          ],
        }),
        state: initialState.NotificationServicesController,
        env: {
          isPushIntegrated: false,
          featureAnnouncements: {
            platform: 'mobile',
            accessToken: process.env
              .FEATURES_ANNOUNCEMENTS_ACCESS_TOKEN as string,
            spaceId: process.env.FEATURES_ANNOUNCEMENTS_SPACE_ID as string,
          },
        },
      });

    const notificationServicesPushControllerMessenger =
      this.controllerMessenger.getRestricted({
        name: 'NotificationServicesPushController',
        allowedActions: ['AuthenticationController:getBearerToken'],
        allowedEvents: [],
      });

    const notificationServicesPushController =
      new NotificationServicesPushController.Controller({
        messenger: notificationServicesPushControllerMessenger,
        state: initialState.NotificationServicesPushController || {
          fcmToken: '',
        },
        env: {
          apiKey: process.env.FIREBASE_API_KEY ?? '',
          authDomain: process.env.FIREBASE_AUTH_DOMAIN ?? '',
          storageBucket: process.env.FIREBASE_STORAGE_BUCKET ?? '',
          projectId: process.env.FIREBASE_PROJECT_ID ?? '',
          messagingSenderId: process.env.FIREBASE_MESSAGING_SENDER_ID ?? '',
          appId: process.env.FIREBASE_APP_ID ?? '',
          measurementId: process.env.FIREBASE_MEASUREMENT_ID ?? '',
          vapidKey: process.env.VAPID_KEY ?? '',
        },
        config: {
          isPushEnabled: true,
          platform: 'mobile',
          // TODO: Implement optionability for push notification handlers (depending of the platform) on the NotificationServicesPushController.
          onPushNotificationReceived: () => Promise.resolve(undefined),
          onPushNotificationClicked: () => Promise.resolve(undefined),
        },
      });
    ///: END:ONLY_INCLUDE_IF

    this.transactionController = new TransactionController({
      // @ts-expect-error at this point in time the provider will be defined by the `networkController.initializeProvider`
      blockTracker: networkController.getProviderAndBlockTracker().blockTracker,
      disableHistory: true,
      disableSendFlowHistory: true,
      disableSwaps: true,
      // @ts-expect-error TransactionController is missing networkClientId argument in type
      getCurrentNetworkEIP1559Compatibility:
        networkController.getEIP1559Compatibility.bind(networkController),
      // eslint-disable-next-line @typescript-eslint/ban-ts-comment
      // @ts-ignore
      getExternalPendingTransactions: (address: string) =>
        this.smartTransactionsController.getTransactions({
          addressFrom: address,
          status: SmartTransactionStatuses.PENDING,
        }),
      getGasFeeEstimates:
        gasFeeController.fetchGasFeeEstimates.bind(gasFeeController),
      // but only breaking change is Node version and bumped dependencies
      getNetworkClientRegistry:
        networkController.getNetworkClientRegistry.bind(networkController),
      getNetworkState: () => networkController.state,
      hooks: {
        publish: (transactionMeta) => {
          const shouldUseSmartTransaction = selectShouldUseSmartTransaction(
            store.getState(),
          );

          return submitSmartTransactionHook({
            transactionMeta,
            transactionController: this.transactionController,
            smartTransactionsController: this.smartTransactionsController,
            shouldUseSmartTransaction,
            approvalController,
            // @ts-expect-error TODO: Resolve mismatch between base-controller versions.
            controllerMessenger: this.controllerMessenger,
            featureFlags: selectSwapsChainFeatureFlags(store.getState()),
          }) as Promise<{ transactionHash: string }>;
        },
      },
      incomingTransactions: {
        isEnabled: () => {
          const currentHexChainId = networkController.getNetworkClientById(
            networkController?.state.selectedNetworkClientId,
          ).configuration.chainId;

          const showIncomingTransactions =
            preferencesController?.state?.showIncomingTransactions;

          return Boolean(
            hasProperty(showIncomingTransactions, currentChainId) &&
              showIncomingTransactions?.[currentHexChainId],
          );
        },
        updateTransactions: true,
      },
      isSimulationEnabled: () =>
        preferencesController.state.useTransactionSimulations,
      messenger: this.controllerMessenger.getRestricted({
        name: 'TransactionController',
        allowedActions: [
          `${accountsController.name}:getSelectedAccount`,
          `${approvalController.name}:addRequest`,
          `${networkController.name}:getNetworkClientById`,
          `${networkController.name}:findNetworkClientIdByChainId`,
        ],
        allowedEvents: [`NetworkController:stateChange`],
      }),
      onNetworkStateChange: (listener) =>
        this.controllerMessenger.subscribe(
          AppConstants.NETWORK_STATE_CHANGE_EVENT,
          listener,
        ),
      pendingTransactions: {
        isResubmitEnabled: () => false,
      },
      // @ts-expect-error at this point in time the provider will be defined by the `networkController.initializeProvider`
      provider: networkController.getProviderAndBlockTracker().provider,
      sign: this.keyringController.signTransaction.bind(
        this.keyringController,
      ) as unknown as TransactionControllerOptions['sign'],
      state: initialState.TransactionController,
    });

    const codefiTokenApiV2 = new CodefiTokenPricesServiceV2();

    const smartTransactionsControllerTrackMetaMetricsEvent = (
      params: {
        event: MetaMetricsEventName;
        category: MetaMetricsEventCategory;
        properties?: ReturnType<
          typeof getSmartTransactionMetricsPropertiesType
        >;
        sensitiveProperties?: ReturnType<
          typeof getSmartTransactionMetricsSensitivePropertiesType
        >;
      },
      // eslint-disable-next-line @typescript-eslint/no-unused-vars
      options?: {
        metaMetricsId?: string;
      },
    ) => {
      MetaMetrics.getInstance().trackEvent(
        MetricsEventBuilder.createEventBuilder({
          category: params.event,
        })
          .addProperties(params.properties || {})
          .addSensitiveProperties(params.sensitiveProperties || {})
          .build(),
      );
    };
    this.smartTransactionsController = new SmartTransactionsController({
      // @ts-expect-error TODO: resolve types
      supportedChainIds: getAllowedSmartTransactionsChainIds(),
      getNonceLock: this.transactionController.getNonceLock.bind(
        this.transactionController,
      ),
      confirmExternalTransaction:
        this.transactionController.confirmExternalTransaction.bind(
          this.transactionController,
        ),
      trackMetaMetricsEvent: smartTransactionsControllerTrackMetaMetricsEvent,
      state: initialState.SmartTransactionsController,
      messenger: this.controllerMessenger.getRestricted({
        name: 'SmartTransactionsController',
        allowedActions: ['NetworkController:getNetworkClientById'],
        allowedEvents: ['NetworkController:stateChange'],
      }),
      // @ts-expect-error TODO: Resolve mismatch between smart-transactions-controller and transaction-controller
      getTransactions: this.transactionController.getTransactions.bind(
        this.transactionController,
      ),
      getMetaMetricsProps: () => Promise.resolve({}), // Return MetaMetrics props once we enable HW wallets for smart transactions.
    });

    this.context = {
      KeyringController: this.keyringController,
      AccountTrackerController: accountTrackerController,
      AddressBookController: new AddressBookController({
        messenger: this.controllerMessenger.getRestricted({
          name: 'AddressBookController',
          allowedActions: [],
          allowedEvents: [],
        }),
        state: initialState.AddressBookController,
      }),
      AssetsContractController: assetsContractController,
      NftController: nftController,
      TokensController: tokensController,
      TokenListController: tokenListController,
      TokenDetectionController: new TokenDetectionController({
        messenger: this.controllerMessenger.getRestricted({
          name: 'TokenDetectionController',
          allowedActions: [
            'AccountsController:getSelectedAccount',
            'NetworkController:getNetworkClientById',
            'NetworkController:getNetworkConfigurationByNetworkClientId',
            'NetworkController:getState',
            'KeyringController:getState',
            'PreferencesController:getState',
            'TokenListController:getState',
            'TokensController:getState',
            'TokensController:addDetectedTokens',
            'AccountsController:getAccount',
          ],
          allowedEvents: [
            'KeyringController:lock',
            'KeyringController:unlock',
            'PreferencesController:stateChange',
            'NetworkController:networkDidChange',
            'TokenListController:stateChange',
            'TokensController:stateChange',
            'AccountsController:selectedEvmAccountChange',
          ],
        }),
        trackMetaMetricsEvent: () =>
          MetaMetrics.getInstance().trackEvent(
            MetaMetricsEvents.TOKEN_DETECTED,
            {
              token_standard: 'ERC20',
              asset_type: 'token',
              chain_id: getDecimalChainId(
                networkController.getNetworkClientById(
                  networkController?.state.selectedNetworkClientId,
                ).configuration.chainId,
              ),
            },
          ),
        getBalancesInSingleCall:
          assetsContractController.getBalancesInSingleCall.bind(
            assetsContractController,
          ),
        platform: 'mobile',
        useAccountsAPI: true,
        disabled: false,
      }),
      NftDetectionController: new NftDetectionController({
        messenger: this.controllerMessenger.getRestricted({
          name: 'NftDetectionController',
          allowedEvents: [
            'NetworkController:stateChange',
            'PreferencesController:stateChange',
          ],
          allowedActions: [
            'ApprovalController:addRequest',
            'NetworkController:getState',
            'NetworkController:getNetworkClientById',
            'PreferencesController:getState',
            'AccountsController:getSelectedAccount',
          ],
        }),
        disabled: false,
        addNft: nftController.addNft.bind(nftController),
        getNftState: () => nftController.state,
      }),
      CurrencyRateController: currencyRateController,
      NetworkController: networkController,
      PhishingController: phishingController,
      PreferencesController: preferencesController,
      TokenBalancesController: new TokenBalancesController({
        messenger: this.controllerMessenger.getRestricted({
          name: 'TokenBalancesController',
          allowedActions: [
            'AccountsController:getSelectedAccount',
            'AssetsContractController:getERC20BalanceOf',
          ],
          allowedEvents: ['TokensController:stateChange'],
        }),
        interval: 180000,
        tokens: [
          ...tokensController.state.tokens,
          ...tokensController.state.detectedTokens,
        ],
        state: initialState.TokenBalancesController,
      }),
      TokenRatesController: new TokenRatesController({
        messenger: this.controllerMessenger.getRestricted({
          name: 'TokenRatesController',
          allowedActions: [
            'TokensController:getState',
            'NetworkController:getNetworkClientById',
            'NetworkController:getState',
            'AccountsController:getAccount',
            'AccountsController:getSelectedAccount',
          ],
          allowedEvents: [
            'TokensController:stateChange',
            'NetworkController:stateChange',
            'AccountsController:selectedEvmAccountChange',
          ],
        }),
        tokenPricesService: codefiTokenApiV2,
        interval: 30 * 60 * 1000,
        state: initialState.TokenRatesController || { marketData: {} },
      }),
      TransactionController: this.transactionController,
      SmartTransactionsController: this.smartTransactionsController,
      SwapsController: new SwapsController({
        clientId: AppConstants.SWAPS.CLIENT_ID,
        fetchAggregatorMetadataThreshold:
          AppConstants.SWAPS.CACHE_AGGREGATOR_METADATA_THRESHOLD,
        fetchTokensThreshold: AppConstants.SWAPS.CACHE_TOKENS_THRESHOLD,
        fetchTopAssetsThreshold: AppConstants.SWAPS.CACHE_TOP_ASSETS_THRESHOLD,
        supportedChainIds: [
          swapsUtils.ETH_CHAIN_ID,
          swapsUtils.BSC_CHAIN_ID,
          swapsUtils.SWAPS_TESTNET_CHAIN_ID,
          swapsUtils.POLYGON_CHAIN_ID,
          swapsUtils.AVALANCHE_CHAIN_ID,
          swapsUtils.ARBITRUM_CHAIN_ID,
          swapsUtils.OPTIMISM_CHAIN_ID,
          swapsUtils.ZKSYNC_ERA_CHAIN_ID,
          swapsUtils.LINEA_CHAIN_ID,
          swapsUtils.BASE_CHAIN_ID,
        ],
        // @ts-expect-error TODO: Resolve new typing for restricted controller messenger
        messenger: this.controllerMessenger.getRestricted({
          name: 'SwapsController',
          // TODO: allow these internal calls once GasFeeController
          // export these action types and register its action handlers
          // allowedActions: [
          //   'GasFeeController:getEIP1559GasFeeEstimates',
          // ],
          allowedActions: [
            'NetworkController:findNetworkClientIdByChainId',
            'NetworkController:getNetworkClientById',
          ],
          allowedEvents: [],
        }),
        // TODO: Remove once GasFeeController exports this action type
        fetchGasFeeEstimates: () => gasFeeController.fetchGasFeeEstimates(),
        // @ts-expect-error TODO: Resolve mismatch between gas fee and swaps controller types
        fetchEstimatedMultiLayerL1Fee,
      }),
      GasFeeController: gasFeeController,
      ApprovalController: approvalController,
      PermissionController: permissionController,
      SelectedNetworkController: selectedNetworkController,
      SignatureController: new SignatureController({
        messenger: this.controllerMessenger.getRestricted({
          name: 'SignatureController',
          allowedActions: [
            `${approvalController.name}:addRequest`,
            `${this.keyringController.name}:signPersonalMessage`,
            `${this.keyringController.name}:signMessage`,
            `${this.keyringController.name}:signTypedMessage`,
            `${loggingController.name}:add`,
            `${networkController.name}:getNetworkClientById`,
          ],
          allowedEvents: [],
        }),
        // This casting expected due to mismatch of browser and react-native version of Sentry traceContext
        trace: trace as unknown as SignatureControllerOptions['trace'],
      }),
      LoggingController: loggingController,
      ///: BEGIN:ONLY_INCLUDE_IF(preinstalled-snaps,external-snaps)
      SnapController: this.snapController,
      SubjectMetadataController: this.subjectMetadataController,
      AuthenticationController: authenticationController,
      UserStorageController: userStorageController,
      NotificationServicesController: notificationServicesController,
      NotificationServicesPushController: notificationServicesPushController,
      ///: END:ONLY_INCLUDE_IF
      AccountsController: accountsController,
      PPOMController: new PPOMController({
        chainId: networkController.getNetworkClientById(
          networkController?.state.selectedNetworkClientId,
        ).configuration.chainId,
        blockaidPublicKey: process.env.BLOCKAID_PUBLIC_KEY as string,
        cdnBaseUrl: process.env.BLOCKAID_FILE_CDN as string,
        messenger: this.controllerMessenger.getRestricted({
          name: 'PPOMController',
          allowedActions: ['NetworkController:getNetworkClientById'],
          allowedEvents: [`${networkController.name}:networkDidChange`],
        }),
        onPreferencesChange: (listener) =>
          this.controllerMessenger.subscribe(
            `${preferencesController.name}:stateChange`,
            listener,
          ),
        // TODO: Replace "any" with type
        provider:
          // eslint-disable-next-line @typescript-eslint/no-explicit-any
          networkController.getProviderAndBlockTracker().provider as any,
        ppomProvider: {
          // TODO: Replace "any" with type
          // eslint-disable-next-line @typescript-eslint/no-explicit-any
          PPOM: PPOM as any,
          ppomInit,
        },
        storageBackend: new RNFSStorageBackend('PPOMDB'),
        securityAlertsEnabled:
          initialState.PreferencesController?.securityAlertsEnabled ?? false,
        state: initialState.PPOMController,
        // TODO: Replace "any" with type
        // eslint-disable-next-line @typescript-eslint/no-explicit-any
        nativeCrypto: Crypto as any,
      }),
    };

    // Avoiding `Object.values` and `getKnownPropertyNames` for performance benefits: https://www.measurethat.net/Benchmarks/Show/7173/0/objectvalues-vs-reduce
    const controllers = (
      Object.keys(this.context) as (keyof Controllers)[]
    ).reduce<Controllers[keyof Controllers][]>(
      (controllers, controllerName) => {
        const controller = this.context[controllerName];
        if (controller) {
          controllers.push(controller);
        }
        return controllers;
      },
      [],
    );

    this.datamodel = new ComposableController<
      EngineState,
      StatefulControllers[keyof StatefulControllers]
    >({
      controllers: controllers.filter(
        (
          controller,
        ): controller is StatefulControllers[keyof StatefulControllers] =>
          !STATELESS_NON_CONTROLLER_NAMES.find(
            (name) => name === controller.name,
          ),
      ),
      messenger: this.controllerMessenger.getRestricted({
        name: 'ComposableController',
        allowedActions: [],
        allowedEvents: [
          'AccountsController:stateChange',
          'AccountTrackerController:stateChange',
          'AddressBookController:stateChange',
          'ApprovalController:stateChange',
          'CurrencyRateController:stateChange',
          'GasFeeController:stateChange',
          'KeyringController:stateChange',
          'LoggingController:stateChange',
          'NetworkController:stateChange',
          'NftController:stateChange',
          'PermissionController:stateChange',
          'PhishingController:stateChange',
          'PPOMController:stateChange',
          'PreferencesController:stateChange',
          'SelectedNetworkController:stateChange',
          'SignatureController:stateChange',
          'SmartTransactionsController:stateChange',
          'SwapsController:stateChange',
          'TokenBalancesController:stateChange',
          'TokenListController:stateChange',
          'TokenRatesController:stateChange',
          'TokensController:stateChange',
          'TransactionController:stateChange',
          ///: BEGIN:ONLY_INCLUDE_IF(preinstalled-snaps,external-snaps)
          'SnapController:stateChange',
          'SnapsRegistry:stateChange',
          'SubjectMetadataController:stateChange',
          'AuthenticationController:stateChange',
          'UserStorageController:stateChange',
          'NotificationServicesController:stateChange',
          'NotificationServicesPushController:stateChange',
          ///: END:ONLY_INCLUDE_IF
        ],
      }),
    });

    const { NftController: nfts } = this.context;

    if (process.env.MM_OPENSEA_KEY) {
      nfts.setApiKey(process.env.MM_OPENSEA_KEY);
    }

    this.controllerMessenger.subscribe(
      'TransactionController:incomingTransactionBlockReceived',
      (blockNumber: number) => {
        NotificationManager.gotIncomingTransaction(blockNumber);
      },
    );

    this.controllerMessenger.subscribe(
      AppConstants.NETWORK_STATE_CHANGE_EVENT,
      (state: NetworkState) => {
        if (
          state.networksMetadata[state.selectedNetworkClientId].status ===
            NetworkStatus.Available &&
          networkController.getNetworkClientById(
            networkController?.state.selectedNetworkClientId,
          ).configuration.chainId !== currentChainId
        ) {
          // We should add a state or event emitter saying the provider changed
          setTimeout(() => {
            this.configureControllersOnNetworkChange();
            currentChainId = networkController.getNetworkClientById(
              networkController?.state.selectedNetworkClientId,
            ).configuration.chainId;
          }, 500);
        }
      },
    );

    this.controllerMessenger.subscribe(
      AppConstants.NETWORK_STATE_CHANGE_EVENT,
      async () => {
        try {
          const networkId = await deprecatedGetNetworkId();
          store.dispatch(networkIdUpdated(networkId));
        } catch (error) {
          console.error(
            error,
            `Network ID not changed, current chainId: ${
              networkController.getNetworkClientById(
                networkController?.state.selectedNetworkClientId,
              ).configuration.chainId
            }`,
          );
        }
      },
    );

    this.controllerMessenger.subscribe(
      `${networkController.name}:networkWillChange`,
      () => {
        store.dispatch(networkIdWillUpdate());
      },
    );

    this.configureControllersOnNetworkChange();
    this.startPolling();
    this.handleVaultBackup();
    this._addTransactionControllerListeners();

    Engine.instance = this;
  }

  // Logs the "Transaction Finalized" event after a transaction was either confirmed, dropped or failed.
  _handleTransactionFinalizedEvent = async (
    transactionEventPayload: TransactionEventPayload,
    properties: JsonMap,
  ) => {
    const shouldUseSmartTransaction = selectShouldUseSmartTransaction(
      store.getState(),
    );
    if (
      !shouldUseSmartTransaction ||
      !transactionEventPayload.transactionMeta
    ) {
      MetaMetrics.getInstance().trackEvent(
        MetricsEventBuilder.createEventBuilder(
          MetaMetricsEvents.TRANSACTION_FINALIZED,
        )
          .addProperties(properties)
          .build(),
      );
      return;
    }
    const { transactionMeta } = transactionEventPayload;
    const { SmartTransactionsController } = this.context;
    const waitForSmartTransaction = true;
    const smartTransactionMetricsProperties =
      await getSmartTransactionMetricsProperties(
        SmartTransactionsController,
        transactionMeta,
        waitForSmartTransaction,
        this.controllerMessenger,
      );
    MetaMetrics.getInstance().trackEvent(
      MetricsEventBuilder.createEventBuilder(
        MetaMetricsEvents.TRANSACTION_FINALIZED,
      )
        .addProperties(smartTransactionMetricsProperties)
        .addProperties(properties)
        .build(),
    );
  };

  _handleTransactionDropped = async (
    transactionEventPayload: TransactionEventPayload,
  ) => {
    const properties = { status: 'dropped' };
    await this._handleTransactionFinalizedEvent(
      transactionEventPayload,
      properties,
    );
  };

  _handleTransactionConfirmed = async (transactionMeta: TransactionMeta) => {
    const properties = { status: 'confirmed' };
    await this._handleTransactionFinalizedEvent(
      { transactionMeta },
      properties,
    );
  };

  _handleTransactionFailed = async (
    transactionEventPayload: TransactionEventPayload,
  ) => {
    const properties = { status: 'failed' };
    await this._handleTransactionFinalizedEvent(
      transactionEventPayload,
      properties,
    );
  };

  _addTransactionControllerListeners() {
    this.controllerMessenger.subscribe(
      'TransactionController:transactionDropped',
      this._handleTransactionDropped,
    );

    this.controllerMessenger.subscribe(
      'TransactionController:transactionConfirmed',
      this._handleTransactionConfirmed,
    );

    this.controllerMessenger.subscribe(
      'TransactionController:transactionFailed',
      this._handleTransactionFailed,
    );
  }

  handleVaultBackup() {
    this.controllerMessenger.subscribe(
      AppConstants.KEYRING_STATE_CHANGE_EVENT,
      (state: KeyringControllerState) =>
        backupVault(state)
          .then((result) => {
            if (result.success) {
              Logger.log('Engine', 'Vault back up successful');
            } else {
              Logger.log('Engine', 'Vault backup failed', result.error);
            }
          })
          .catch((error) => {
            Logger.error(error, 'Engine Vault backup failed');
          }),
    );
  }

  startPolling() {
    const { TransactionController } = this.context;

    // leaving the reference of TransactionController here, rather than importing it from utils to avoid circular dependency
    TransactionController.startIncomingTransactionPolling();
  }

  configureControllersOnNetworkChange() {
    const { AccountTrackerController, NetworkController, SwapsController } =
      this.context;
    const { provider } = NetworkController.getProviderAndBlockTracker();

    // Skip configuration if this is called before the provider is initialized
    if (!provider) {
      return;
    }
    provider.sendAsync = provider.sendAsync.bind(provider);

    // @ts-expect-error TODO: Resolve mismatch between base-controller versions.
    SwapsController.setProvider(provider, {
      chainId: NetworkController.getNetworkClientById(
        NetworkController?.state.selectedNetworkClientId,
      ).configuration.chainId,
      pollCountLimit: AppConstants.SWAPS.POLL_COUNT_LIMIT,
    });
    AccountTrackerController.refresh();
  }

  getTotalFiatAccountBalance = (): {
    ethFiat: number;
    tokenFiat: number;
    tokenFiat1dAgo: number;
    ethFiat1dAgo: number;
  } => {
    const {
      CurrencyRateController,
      AccountsController,
      AccountTrackerController,
      TokenBalancesController,
      TokenRatesController,
      TokensController,
      NetworkController,
    } = this.context;

    const selectedInternalAccount = AccountsController.getAccount(
      AccountsController.state.internalAccounts.selectedAccount,
    );

    if (selectedInternalAccount) {
      const selectSelectedInternalAccountChecksummedAddress =
        toChecksumHexAddress(selectedInternalAccount.address);
      const { currentCurrency } = CurrencyRateController.state;
      const { chainId, ticker } = NetworkController.getNetworkClientById(
        NetworkController?.state.selectedNetworkClientId,
      ).configuration;
      const { settings: { showFiatOnTestnets } = {} } = store.getState();

      if (isTestNet(chainId) && !showFiatOnTestnets) {
        return { ethFiat: 0, tokenFiat: 0, ethFiat1dAgo: 0, tokenFiat1dAgo: 0 };
      }

      const conversionRate =
        CurrencyRateController.state?.currencyRates?.[ticker]?.conversionRate ??
        0;

      const { accountsByChainId } = AccountTrackerController.state;
      const { tokens } = TokensController.state;
      const { marketData } = TokenRatesController.state;
      const tokenExchangeRates = marketData?.[toHexadecimal(chainId)];

      let ethFiat = 0;
      let ethFiat1dAgo = 0;
      let tokenFiat = 0;
      let tokenFiat1dAgo = 0;
      const decimalsToShow = (currentCurrency === 'usd' && 2) || undefined;
      if (
        accountsByChainId?.[toHexadecimal(chainId)]?.[
          selectSelectedInternalAccountChecksummedAddress
        ]
      ) {
        const balanceBN = hexToBN(
          accountsByChainId[toHexadecimal(chainId)][
            selectSelectedInternalAccountChecksummedAddress
          ].balance,
        );
        const stakedBalanceBN = hexToBN(
          accountsByChainId[toHexadecimal(chainId)][
            selectSelectedInternalAccountChecksummedAddress
          ].stakedBalance || '0x00',
        );
        const totalAccountBalance = balanceBN
          .add(stakedBalanceBN)
          .toString('hex');
        ethFiat = weiToFiatNumber(
          totalAccountBalance,
          conversionRate,
          decimalsToShow,
        );
      }

      const ethPricePercentChange1d =
        tokenExchangeRates?.[zeroAddress() as Hex]?.pricePercentChange1d;

      ethFiat1dAgo =
        ethPricePercentChange1d !== undefined
          ? ethFiat / (1 + ethPricePercentChange1d / 100)
          : ethFiat;

      if (tokens.length > 0) {
        const { contractBalances: tokenBalances } =
          TokenBalancesController.state;
        tokens.forEach(
          (item: { address: string; balance?: string; decimals: number }) => {
            const exchangeRate =
              tokenExchangeRates?.[item.address as Hex]?.price;

            const tokenBalance =
              item.balance ||
              (item.address in tokenBalances
                ? renderFromTokenMinimalUnit(
                    tokenBalances[item.address],
                    item.decimals,
                  )
                : undefined);
            const tokenBalanceFiat = balanceToFiatNumber(
              // TODO: Fix this by handling or eliminating the undefined case
              // @ts-expect-error This variable can be `undefined`, which would break here.
              tokenBalance,
              conversionRate,
              exchangeRate,
              decimalsToShow,
            );

            const tokenPricePercentChange1d =
              tokenExchangeRates?.[item.address as Hex]?.pricePercentChange1d;

            const tokenBalance1dAgo =
              tokenPricePercentChange1d !== undefined
                ? tokenBalanceFiat / (1 + tokenPricePercentChange1d / 100)
                : tokenBalanceFiat;

            tokenFiat += tokenBalanceFiat;
            tokenFiat1dAgo += tokenBalance1dAgo;
          },
        );
      }

      return {
        ethFiat: ethFiat ?? 0,
        ethFiat1dAgo: ethFiat1dAgo ?? 0,
        tokenFiat: tokenFiat ?? 0,
        tokenFiat1dAgo: tokenFiat1dAgo ?? 0,
      };
    }
    // if selectedInternalAccount is undefined, return default 0 value.
    return {
      ethFiat: 0,
      tokenFiat: 0,
      ethFiat1dAgo: 0,
      tokenFiat1dAgo: 0,
    };
  };

  ///: BEGIN:ONLY_INCLUDE_IF(keyring-snaps)
  getSnapKeyring = async () => {
    let [snapKeyring] = this.keyringController.getKeyringsByType(
      KeyringTypes.snap,
    );
    if (!snapKeyring) {
      snapKeyring = await this.keyringController.addNewKeyring(
        KeyringTypes.snap,
      );
    }
    return snapKeyring;
  };

  /**
   * Removes an account from state / storage.
   *
   * @param {string} address - A hex address
   */
  removeAccount = async (address: string) => {
    // Remove all associated permissions
    await removeAccountsFromPermissions([address]);
    // Remove account from the keyring
    await this.keyringController.removeAccount(address as Hex);
    return address;
  };
  ///: END:ONLY_INCLUDE_IF

  /**
   * Returns true or false whether the user has funds or not
   */
  hasFunds = () => {
    try {
      const {
        engine: { backgroundState },
      } = store.getState();
      // TODO: Check `allNfts[currentChainId]` property instead
      // @ts-expect-error This property does not exist
      const nfts = backgroundState.NftController.nfts;
      const tokens = backgroundState.TokensController.tokens;
      const tokenBalances =
        backgroundState.TokenBalancesController.contractBalances;

      let tokenFound = false;
      tokens.forEach((token: { address: string | number }) => {
        if (
          tokenBalances[token.address] &&
          !isZero(tokenBalances[token.address])
        ) {
          tokenFound = true;
        }
      });

      const fiatBalance = this.getTotalFiatAccountBalance() || 0;
      const totalFiatBalance = fiatBalance.ethFiat + fiatBalance.ethFiat;

      return totalFiatBalance > 0 || tokenFound || nfts.length > 0;
    } catch (e) {
      Logger.log('Error while getting user funds', e);
    }
  };

  resetState = async () => {
    // Whenever we are gonna start a new wallet
    // either imported or created, we need to
    // get rid of the old data from state
    const {
      TransactionController,
      TokensController,
      NftController,
      TokenBalancesController,
      TokenRatesController,
      PermissionController,
      // SelectedNetworkController,
      ///: BEGIN:ONLY_INCLUDE_IF(preinstalled-snaps,external-snaps)
      SnapController,
      ///: END:ONLY_INCLUDE_IF
      LoggingController,
    } = this.context;

    // Remove all permissions.
    PermissionController?.clearState?.();
    ///: BEGIN:ONLY_INCLUDE_IF(preinstalled-snaps,external-snaps)
    SnapController.clearState();
    ///: END:ONLY_INCLUDE_IF

    // Clear selected network
    // TODO implement this method on SelectedNetworkController
    // SelectedNetworkController.unsetAllDomains()

    //Clear assets info
    TokensController.resetState();
    NftController.resetState();

    TokenBalancesController.resetState();
    TokenRatesController.resetState();

    // eslint-disable-next-line @typescript-eslint/no-explicit-any
    (TransactionController as any).update(() => ({
      methodData: {},
      transactions: [],
      lastFetchedBlockNumbers: {},
      submitHistory: [],
      swapsTransactions: {},
    }));

    LoggingController.clear();
  };

  removeAllListeners() {
    this.controllerMessenger.clearSubscriptions();
  }

  async destroyEngineInstance() {
    // TODO: Replace "any" with type
    // eslint-disable-next-line @typescript-eslint/no-explicit-any
    Object.values(this.context).forEach((controller: any) => {
      if (controller.destroy) {
        controller.destroy();
      }
    });
    this.removeAllListeners();
    await this.resetState();
    Engine.instance = null;
  }

  rejectPendingApproval(
    id: string,
    reason: Error = providerErrors.userRejectedRequest(),
    opts: { ignoreMissing?: boolean; logErrors?: boolean } = {},
  ) {
    const { ApprovalController } = this.context;

    if (opts.ignoreMissing && !ApprovalController.has({ id })) {
      return;
    }

    try {
      ApprovalController.reject(id, reason);
      // TODO: Replace "any" with type
      // eslint-disable-next-line @typescript-eslint/no-explicit-any
    } catch (error: any) {
      if (opts.logErrors !== false) {
        Logger.error(
          error,
          'Reject while rejecting pending connection request',
        );
      }
    }
  }

  async acceptPendingApproval(
    id: string,
    requestData?: Record<string, Json>,
    opts: AcceptOptions & { handleErrors?: boolean } = {
      waitForResult: false,
      deleteAfterResult: false,
      handleErrors: true,
    },
  ) {
    const { ApprovalController } = this.context;

    try {
      return await ApprovalController.accept(id, requestData, {
        waitForResult: opts.waitForResult,
        deleteAfterResult: opts.deleteAfterResult,
      });
    } catch (err) {
      if (opts.handleErrors === false) {
        throw err;
      }
    }
  }

  // This should be used instead of directly calling PreferencesController.setSelectedAddress or AccountsController.setSelectedAccount
  setSelectedAccount(address: string) {
    const { AccountsController, PreferencesController } = this.context;
    const account = AccountsController.getAccountByAddress(address);
    if (account) {
      AccountsController.setSelectedAccount(account.id);
      PreferencesController.setSelectedAddress(address);
    } else {
      throw new Error(`No account found for address: ${address}`);
    }
  }

  /**
   * This should be used instead of directly calling PreferencesController.setAccountLabel or AccountsController.setAccountName in order to keep the names in sync
   * We are currently incrementally migrating the accounts data to the AccountsController so we must keep these values
   * in sync until the migration is complete.
   */
  setAccountLabel(address: string, label: string) {
    const { AccountsController, PreferencesController } = this.context;
    const accountToBeNamed = AccountsController.getAccountByAddress(address);
    if (accountToBeNamed === undefined) {
      throw new Error(`No account found for address: ${address}`);
    }
    AccountsController.setAccountName(accountToBeNamed.id, label);
    PreferencesController.setAccountLabel(address, label);
  }

  getGlobalEthQuery(): EthQuery {
    const { NetworkController } = this.context;
    const { provider } = NetworkController.getSelectedNetworkClient() ?? {};

    if (!provider) {
      throw new Error('No selected network client');
    }

    return new EthQuery(provider);
  }
}

/**
 * Assert that the given Engine instance has been initialized
 *
 * @param instance - Either an Engine instance, or null
 */
function assertEngineExists(
  instance: Engine | null,
): asserts instance is Engine {
  if (!instance) {
    throw new Error('Engine does not exist');
  }
}

let instance: Engine | null;

export default {
  get context() {
    assertEngineExists(instance);
    return instance.context;
  },

  get controllerMessenger() {
    assertEngineExists(instance);
    return instance.controllerMessenger;
  },

  get state() {
    assertEngineExists(instance);
    const {
      AccountTrackerController,
      AddressBookController,
      NftController,
      TokenListController,
      CurrencyRateController,
      KeyringController,
      NetworkController,
      PreferencesController,
      PhishingController,
      PPOMController,
      TokenBalancesController,
      TokenRatesController,
      TransactionController,
      SmartTransactionsController,
      SwapsController,
      GasFeeController,
      TokensController,
      ///: BEGIN:ONLY_INCLUDE_IF(preinstalled-snaps,external-snaps)
      SnapController,
      SubjectMetadataController,
      AuthenticationController,
      UserStorageController,
      NotificationServicesController,
      NotificationServicesPushController,
      ///: END:ONLY_INCLUDE_IF
      PermissionController,
      SelectedNetworkController,
      ApprovalController,
      LoggingController,
      AccountsController,
    } = instance.datamodel.state;

    return {
      AccountTrackerController,
      AddressBookController,
      NftController,
      TokenListController,
      CurrencyRateController,
      KeyringController,
      NetworkController,
      PhishingController,
      PPOMController,
      PreferencesController,
      TokenBalancesController,
      TokenRatesController,
      TokensController,
      TransactionController,
      SmartTransactionsController,
      SwapsController,
      GasFeeController,
      ///: BEGIN:ONLY_INCLUDE_IF(preinstalled-snaps,external-snaps)
      SnapController,
      SubjectMetadataController,
      AuthenticationController,
      UserStorageController,
      NotificationServicesController,
      NotificationServicesPushController,
      ///: END:ONLY_INCLUDE_IF
      PermissionController,
      SelectedNetworkController,
      ApprovalController,
      LoggingController,
      AccountsController,
    };
  },

  get datamodel() {
    assertEngineExists(instance);
    return instance.datamodel;
  },

  getTotalFiatAccountBalance() {
    assertEngineExists(instance);
    return instance.getTotalFiatAccountBalance();
  },

  hasFunds() {
    assertEngineExists(instance);
    return instance.hasFunds();
  },

  resetState() {
    assertEngineExists(instance);
    return instance.resetState();
  },

  destroyEngine() {
    instance?.destroyEngineInstance();
    instance = null;
  },

  init(state: Partial<EngineState> | undefined, keyringState = null) {
    instance = Engine.instance || new Engine(state, keyringState);
    Object.freeze(instance);
    return instance;
  },

  acceptPendingApproval: async (
    id: string,
    requestData?: Record<string, Json>,
    opts?: AcceptOptions & { handleErrors?: boolean },
  ) => instance?.acceptPendingApproval(id, requestData, opts),

  rejectPendingApproval: (
    id: string,
    reason: Error,
    opts: {
      ignoreMissing?: boolean;
      logErrors?: boolean;
    } = {},
  ) => instance?.rejectPendingApproval(id, reason, opts),

  setSelectedAddress: (address: string) => {
    assertEngineExists(instance);
    instance.setSelectedAccount(address);
  },

  setAccountLabel: (address: string, label: string) => {
    assertEngineExists(instance);
    instance.setAccountLabel(address, label);
  },

  getGlobalEthQuery: (): EthQuery => {
    assertEngineExists(instance);
    return instance.getGlobalEthQuery();
  },
  ///: BEGIN:ONLY_INCLUDE_IF(keyring-snaps)
  getSnapKeyring: () => {
    assertEngineExists(instance);
    return instance.getSnapKeyring();
  },
  removeAccount: async (address: string) => {
    assertEngineExists(instance);
    return await instance.removeAccount(address);
  },
  ///: END:ONLY_INCLUDE_IF
};<|MERGE_RESOLUTION|>--- conflicted
+++ resolved
@@ -11,14 +11,8 @@
   AssetsContractControllerEvents,
   CurrencyRateController,
   CurrencyRateState,
-<<<<<<< HEAD
-  CurrencyRateControllerEvents,
-  CurrencyRateControllerActions,
-  NftController,
-=======
   CurrencyRateControllerActions,
   CurrencyRateControllerEvents,
->>>>>>> 508dc9a4
   NftDetectionController,
   NftController,
   NftControllerState,
@@ -31,11 +25,8 @@
   TokenDetectionController,
   TokenListController,
   TokenListState,
-<<<<<<< HEAD
-=======
   TokenListControllerActions,
   TokenListControllerEvents,
->>>>>>> 508dc9a4
   TokenRatesController,
   TokenRatesControllerState,
   TokenRatesControllerActions,
@@ -45,22 +36,6 @@
   TokensControllerState,
   TokensControllerActions,
   TokensControllerEvents,
-<<<<<<< HEAD
-  TokenListControllerActions,
-  TokenListControllerEvents,
-  TokenBalancesControllerActions,
-  TokenBalancesControllerEvents,
-  TokenBalancesControllerState,
-  NftControllerEvents,
-  AccountTrackerControllerEvents,
-  AccountTrackerControllerActions,
-  NftControllerActions,
-  TokenRatesControllerActions,
-  TokenRatesControllerEvents,
-  AssetsContractControllerActions,
-  AssetsContractControllerEvents,
-=======
->>>>>>> 508dc9a4
 } from '@metamask/assets-controllers';
 ///: BEGIN:ONLY_INCLUDE_IF(preinstalled-snaps,external-snaps)
 import { AppState } from 'react-native';
@@ -113,13 +88,8 @@
 import {
   GasFeeController,
   GasFeeState,
-<<<<<<< HEAD
-  GasFeeControllerEvents,
-  GasFeeControllerActions,
-=======
   GasFeeControllerActions,
   GasFeeControllerEvents,
->>>>>>> 508dc9a4
 } from '@metamask/gas-fee-controller';
 import {
   AcceptOptions,
