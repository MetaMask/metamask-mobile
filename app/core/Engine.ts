/* eslint-disable @typescript-eslint/no-shadow */
import Crypto from 'react-native-quick-crypto';
import {
  AccountTrackerController,
  AccountTrackerState,
  AssetsContractController,
  CurrencyRateController,
  CurrencyRateState,
  CurrencyRateStateChange,
  GetCurrencyRateState,
  GetTokenListState,
  NftController,
  NftDetectionController,
  NftState,
  TokenBalancesController,
  TokenDetectionController,
  TokenListController,
  TokenListState,
  TokenListStateChange,
  TokenRatesController,
  TokenRatesState,
  TokensController,
  TokensState,
  CodefiTokenPricesServiceV2,
  TokensControllerActions,
  TokensControllerEvents,
  TokenListControllerActions,
  TokenListControllerEvents,
  TokenBalancesControllerState,
} from '@metamask/assets-controllers';
///: BEGIN:ONLY_INCLUDE_IF(preinstalled-snaps,external-snaps)
import { AppState } from 'react-native';
import PREINSTALLED_SNAPS from '../lib/snaps/preinstalled-snaps';
///: END:ONLY_INCLUDE_IF
import {
  AddressBookController,
  AddressBookState,
} from '@metamask/address-book-controller';
import { BaseState } from '@metamask/base-controller';
import { ComposableController } from '@metamask/composable-controller';
import {
  KeyringController,
  KeyringControllerState,
  KeyringControllerActions,
  KeyringControllerEvents,
  ///: BEGIN:ONLY_INCLUDE_IF(preinstalled-snaps,external-snaps)
  KeyringTypes,
  ///: END:ONLY_INCLUDE_IF
} from '@metamask/keyring-controller';
import {
  NetworkController,
  NetworkControllerActions,
  NetworkControllerEvents,
  NetworkState,
  NetworkStatus,
} from '@metamask/network-controller';
import {
  PhishingController,
  PhishingControllerState,
} from '@metamask/phishing-controller';
import {
  PreferencesController,
  PreferencesControllerActions,
  PreferencesControllerEvents,
  PreferencesState,
} from '@metamask/preferences-controller';
import {
  TransactionController,
  TransactionControllerEvents,
  TransactionControllerState,
} from '@metamask/transaction-controller';
import {
  GasFeeController,
  GasFeeState,
  GasFeeStateChange,
  GetGasFeeState,
} from '@metamask/gas-fee-controller';
import {
  AcceptOptions,
  ApprovalController,
  ApprovalControllerActions,
  ApprovalControllerEvents,
  ApprovalControllerState,
} from '@metamask/approval-controller';
import {
  PermissionController,
  PermissionControllerActions,
  PermissionControllerEvents,
  PermissionControllerState,
  ///: BEGIN:ONLY_INCLUDE_IF(preinstalled-snaps,external-snaps)
  SubjectMetadataController,
  SubjectMetadataControllerActions,
  SubjectMetadataControllerEvents,
  SubjectMetadataControllerState,
  ///: END:ONLY_INCLUDE_IF
} from '@metamask/permission-controller';
import SwapsController, { swapsUtils } from '@metamask/swaps-controller';
import {
  PPOMController,
  PPOMControllerEvents,
  PPOMState,
} from '@metamask/ppom-validator';
///: BEGIN:ONLY_INCLUDE_IF(preinstalled-snaps,external-snaps)
import {
  JsonSnapsRegistry,
  AllowedActions as SnapsAllowedActions,
  AllowedEvents as SnapsAllowedEvents,
  SnapController,
  SnapsRegistryState,
  SnapControllerEvents,
  SnapControllerActions,
  PersistedSnapControllerState,
  SnapsRegistryMessenger,
} from '@metamask/snaps-controllers';

import { WebViewExecutionService } from '@metamask/snaps-controllers/react-native';
import { NotificationArgs } from '@metamask/snaps-rpc-methods/dist/types/restricted/notify';
import { getSnapsWebViewPromise } from '../lib/snaps';
import {
  buildSnapEndowmentSpecifications,
  buildSnapRestrictedMethodSpecifications,
} from '@metamask/snaps-rpc-methods';
import type { EnumToUnion, DialogType } from '@metamask/snaps-sdk';
// eslint-disable-next-line import/no-nodejs-modules
import { Duplex } from 'stream';
///: END:ONLY_INCLUDE_IF
import { MetaMaskKeyring as QRHardwareKeyring } from '@keystonehq/metamask-airgapped-keyring';
import {
  LoggingController,
  LoggingControllerState,
  LoggingControllerActions,
} from '@metamask/logging-controller';
import {
  LedgerKeyring,
  LedgerMobileBridge,
  LedgerTransportMiddleware,
} from '@metamask/eth-ledger-bridge-keyring';
import { Encryptor, LEGACY_DERIVATION_OPTIONS } from './Encryptor';
import {
  isMainnetByChainId,
  fetchEstimatedMultiLayerL1Fee,
  isTestNet,
  deprecatedGetNetworkId,
  getDecimalChainId,
} from '../util/networks';
import AppConstants from './AppConstants';
import { store } from '../store';
import {
  renderFromTokenMinimalUnit,
  balanceToFiatNumber,
  weiToFiatNumber,
  toHexadecimal,
  addHexPrefix,
} from '../util/number';
import NotificationManager from './NotificationManager';
import Logger from '../util/Logger';
import { isZero } from '../util/lodash';
import { MetaMetricsEvents, MetaMetrics } from './Analytics';

///: BEGIN:ONLY_INCLUDE_IF(preinstalled-snaps,external-snaps)
import {
  SnapBridge,
  ExcludedSnapEndowments,
  ExcludedSnapPermissions,
  EndowmentPermissions,
  detectSnapLocation,
  fetchFunction,
  DetectSnapLocationOptions,
} from './Snaps';
import { getRpcMethodMiddleware } from './RPCMethods/RPCMethodMiddleware';

import {
  AuthenticationController,
  UserStorageController,
} from '@metamask/profile-sync-controller';
import { NotificationServicesController } from '@metamask/notification-services-controller';
///: END:ONLY_INCLUDE_IF
import {
  getCaveatSpecifications,
  getPermissionSpecifications,
  unrestrictedMethods,
} from './Permissions/specifications.js';
import { backupVault } from './BackupVault';
import {
  SignatureController,
  SignatureControllerActions,
  SignatureControllerEvents,
} from '@metamask/signature-controller';
import { hasProperty, Hex, Json } from '@metamask/utils';
// TODO: Export this type from the package directly
import { SwapsState } from '@metamask/swaps-controller/dist/SwapsController';
import { providerErrors } from '@metamask/rpc-errors';

import { PPOM, ppomInit } from '../lib/ppom/PPOMView';
import RNFSStorageBackend from '../lib/ppom/ppom-storage-backend';
import {
  AccountsController,
  AccountsControllerActions,
  AccountsControllerEvents,
  AccountsControllerMessenger,
  AccountsControllerState,
} from '@metamask/accounts-controller';
import { captureException } from '@sentry/react-native';
import { lowerCase } from 'lodash';
import {
  networkIdUpdated,
  networkIdWillUpdate,
} from '../core/redux/slices/inpageProvider';
import SmartTransactionsController from '@metamask/smart-transactions-controller';
import { getAllowedSmartTransactionsChainIds } from '../../app/constants/smartTransactions';
import { selectShouldUseSmartTransaction } from '../selectors/smartTransactionsController';
import { selectSwapsChainFeatureFlags } from '../reducers/swaps';
import { SmartTransactionStatuses } from '@metamask/smart-transactions-controller/dist/types';
import { submitSmartTransactionHook } from '../util/smart-transactions/smart-publish-hook';
import { SmartTransactionsControllerState } from '@metamask/smart-transactions-controller/dist/SmartTransactionsController';
import { zeroAddress } from 'ethereumjs-util';
import { toChecksumHexAddress } from '@metamask/controller-utils';
import { ExtendedControllerMessenger } from './ExtendedControllerMessenger';
import EthQuery from '@metamask/eth-query';
import { TransactionControllerOptions } from '@metamask/transaction-controller/dist/types/TransactionController';

const NON_EMPTY = 'NON_EMPTY';

const encryptor = new Encryptor({
  keyDerivationOptions: LEGACY_DERIVATION_OPTIONS,
});
// TODO: Replace "any" with type
// eslint-disable-next-line @typescript-eslint/no-explicit-any
let currentChainId: any;

///: BEGIN:ONLY_INCLUDE_IF(preinstalled-snaps,external-snaps)
// TODO remove these custom types when the PhishingController is to version >= 7.0.0
interface MaybeUpdateState {
  type: `${PhishingController['name']}:maybeUpdateState`;
  handler: PhishingController['maybeUpdateState'];
}

interface TestOrigin {
  type: `${PhishingController['name']}:testOrigin`;
  handler: PhishingController['test'];
}

type PhishingControllerActions = MaybeUpdateState | TestOrigin;
type AuthenticationControllerActions = AuthenticationController.AllowedActions;
type UserStorageControllerActions = UserStorageController.AllowedActions;
type NotificationsServicesControllerActions =
  NotificationServicesController.AllowedActions;

type SnapsGlobalActions =
  | SnapControllerActions
  | SubjectMetadataControllerActions
  | PhishingControllerActions
  | SnapsAllowedActions;

type SnapsGlobalEvents =
  | SnapControllerEvents
  | SubjectMetadataControllerEvents
  | SnapsAllowedEvents;
///: END:ONLY_INCLUDE_IF

type GlobalActions =
  | ApprovalControllerActions
  | GetCurrencyRateState
  | GetGasFeeState
  | GetTokenListState
  | KeyringControllerActions
  | NetworkControllerActions
  | PermissionControllerActions
  | SignatureControllerActions
  | LoggingControllerActions
  ///: BEGIN:ONLY_INCLUDE_IF(preinstalled-snaps,external-snaps)
  | SnapsGlobalActions
  | AuthenticationControllerActions
  | UserStorageControllerActions
  | NotificationsServicesControllerActions
  ///: END:ONLY_INCLUDE_IF
  | KeyringControllerActions
  | AccountsControllerActions
  | PreferencesControllerActions
  | TokensControllerActions
  | TokenListControllerActions;

type GlobalEvents =
  | ApprovalControllerEvents
  | CurrencyRateStateChange
  | GasFeeStateChange
  | KeyringControllerEvents
  | TokenListStateChange
  | NetworkControllerEvents
  | PermissionControllerEvents
  ///: BEGIN:ONLY_INCLUDE_IF(preinstalled-snaps,external-snaps)
  | SnapsGlobalEvents
  ///: END:ONLY_INCLUDE_IF
  | SignatureControllerEvents
  | KeyringControllerEvents
  | PPOMControllerEvents
  | AccountsControllerEvents
  | PreferencesControllerEvents
  | TokensControllerEvents
  | TokenListControllerEvents
  | TransactionControllerEvents;

type PermissionsByRpcMethod = ReturnType<typeof getPermissionSpecifications>;
type Permissions = PermissionsByRpcMethod[keyof PermissionsByRpcMethod];

export interface EngineState {
  AccountTrackerController: AccountTrackerState;
  AddressBookController: AddressBookState;
  AssetsContractController: BaseState;
  NftController: NftState;
  TokenListController: TokenListState;
  CurrencyRateController: CurrencyRateState;
  KeyringController: KeyringControllerState;
  NetworkController: NetworkState;
  PreferencesController: PreferencesState;
  PhishingController: PhishingControllerState;
  TokenBalancesController: TokenBalancesControllerState;
  TokenRatesController: TokenRatesState;
  TransactionController: TransactionControllerState;
  SmartTransactionsController: SmartTransactionsControllerState;
  SwapsController: SwapsState;
  GasFeeController: GasFeeState;
  TokensController: TokensState;
  TokenDetectionController: BaseState;
  NftDetectionController: BaseState;
  ///: BEGIN:ONLY_INCLUDE_IF(preinstalled-snaps,external-snaps)
  SnapController: PersistedSnapControllerState;
  SnapsRegistry: SnapsRegistryState;
  SubjectMetadataController: SubjectMetadataControllerState;
  AuthenticationController: AuthenticationController.AuthenticationControllerState;
  UserStorageController: UserStorageController.UserStorageControllerState;
  NotificationServicesController: NotificationServicesController.NotificationServicesControllerState;
  ///: END:ONLY_INCLUDE_IF
  PermissionController: PermissionControllerState<Permissions>;
  ApprovalController: ApprovalControllerState;
  LoggingController: LoggingControllerState;
  PPOMController: PPOMState;
  AccountsController: AccountsControllerState;
}

/**
 * All mobile controllers, keyed by name
 */
interface Controllers {
  AccountsController: AccountsController;
  AccountTrackerController: AccountTrackerController;
  AddressBookController: AddressBookController;
  ApprovalController: ApprovalController;
  AssetsContractController: AssetsContractController;
  CurrencyRateController: CurrencyRateController;
  GasFeeController: GasFeeController;
  KeyringController: KeyringController;
  LoggingController: LoggingController;
  NetworkController: NetworkController;
  NftController: NftController;
  NftDetectionController: NftDetectionController;
  // TODO: Fix permission types
  // TODO: Replace "any" with type
  // eslint-disable-next-line @typescript-eslint/no-explicit-any
  PermissionController: PermissionController<any, any>;
  PhishingController: PhishingController;
  PreferencesController: PreferencesController;
  PPOMController: PPOMController;
  TokenBalancesController: TokenBalancesController;
  TokenListController: TokenListController;
  TokenDetectionController: TokenDetectionController;
  TokenRatesController: TokenRatesController;
  TokensController: TokensController;
  TransactionController: TransactionController;
  SmartTransactionsController: SmartTransactionsController;
  SignatureController: SignatureController;
  ///: BEGIN:ONLY_INCLUDE_IF(preinstalled-snaps,external-snaps)
  SnapController: SnapController;
  SubjectMetadataController: SubjectMetadataController;
  AuthenticationController: AuthenticationController.Controller;
  UserStorageController: UserStorageController.Controller;
  NotificationServicesController: NotificationServicesController.Controller;
  ///: END:ONLY_INCLUDE_IF
  SwapsController: SwapsController;
}

/**
 * Controllers that area always instantiated
 */
type RequiredControllers = Omit<Controllers, 'PPOMController'>;

/**
 * Controllers that are sometimes not instantiated
 */
type OptionalControllers = Pick<Controllers, 'PPOMController'>;

/**
 * Core controller responsible for composing other metamask controllers together
 * and exposing convenience methods for common wallet operations.
 */
class Engine {
  /**
   * The global Engine singleton
   */
  static instance: Engine | null;
  /**
   * A collection of all controller instances
   */
  context: RequiredControllers & Partial<OptionalControllers>;
  /**
   * The global controller messenger.
   */
  controllerMessenger: ExtendedControllerMessenger<GlobalActions, GlobalEvents>;
  /**
   * ComposableController reference containing all child controllers
   */
  // TODO: Replace "any" with type
  // eslint-disable-next-line @typescript-eslint/no-explicit-any
  datamodel: any;

  /**
   * Object containing the info for the latest incoming tx block
   * for each address and network
   */
  // TODO: Replace "any" with type
  // eslint-disable-next-line @typescript-eslint/no-explicit-any
  lastIncomingTxBlockInfo: any;

  ///: BEGIN:ONLY_INCLUDE_IF(preinstalled-snaps,external-snaps)
  /**
   * Object that runs and manages the execution of Snaps
   */
  snapExecutionService: WebViewExecutionService;

  ///: END:ONLY_INCLUDE_IF

  transactionController: TransactionController;
  smartTransactionsController: SmartTransactionsController;

  /**
   * Creates a CoreController instance
   */
  // eslint-disable-next-line @typescript-eslint/default-param-last
  constructor(
    initialState: Partial<EngineState> = {},
    initialKeyringState?: KeyringControllerState | null,
  ) {
    this.controllerMessenger = new ExtendedControllerMessenger();

    /**
     * Subscribes a listener to the state change events of Preferences Controller.
     *
     * @param listener - The callback function to execute when the state changes.
     */
    const onPreferencesStateChange = (
      listener: (preferencesState: PreferencesState) => void,
    ) => {
      const eventName = `PreferencesController:stateChange`;

      this.controllerMessenger.subscribe(eventName, listener);
    };

    const approvalController = new ApprovalController({
      messenger: this.controllerMessenger.getRestricted({
        name: 'ApprovalController',
        allowedEvents: [],
        allowedActions: [],
      }),
      showApprovalRequest: () => undefined,
      typesExcludedFromRateLimiting: [
        // TODO: Replace with ApprovalType enum from @metamask/controller-utils when breaking change is fixed
        'eth_sign',
        'personal_sign',
        'eth_signTypedData',
        'transaction',
        'wallet_watchAsset',
      ],
    });

    const preferencesController = new PreferencesController({
      // @ts-expect-error TODO: Resolve mismatch between base-controller versions.
      messenger: this.controllerMessenger.getRestricted({
        name: 'PreferencesController',
        allowedActions: [],
        allowedEvents: ['KeyringController:stateChange'],
      }),
      state: {
        ipfsGateway: AppConstants.IPFS_DEFAULT_GATEWAY_URL,
        useTokenDetection:
          initialState?.PreferencesController?.useTokenDetection ?? true,
        useNftDetection: true, // set this to true to enable nft detection by default to new users
        displayNftMedia: true,
        securityAlertsEnabled: true,
        ...initialState.PreferencesController,
      },
    });

    const networkControllerOpts = {
      infuraProjectId: process.env.MM_INFURA_PROJECT_ID || NON_EMPTY,
      state: initialState.NetworkController,
      messenger: this.controllerMessenger.getRestricted({
        name: 'NetworkController',
        allowedEvents: [],
        allowedActions: [],
      }),
      // Metrics event tracking is handled in this repository instead
      // TODO: Use events for controller metric events
      trackMetaMetricsEvent: () => {
        // noop
      },
    };
    const networkController = new NetworkController(networkControllerOpts);

    networkController.initializeProvider();

    const assetsContractController = new AssetsContractController({
      onPreferencesStateChange,
      onNetworkDidChange: (listener) =>
        this.controllerMessenger.subscribe(
          AppConstants.NETWORK_DID_CHANGE_EVENT,
          listener,
        ),
      chainId: networkController.state.providerConfig.chainId,
      // @ts-expect-error TODO: Resolve mismatch between base-controller versions.
      getNetworkClientById:
        networkController.getNetworkClientById.bind(networkController),
    });
    const nftController = new NftController(
      {
        onPreferencesStateChange,
        onNetworkStateChange: (listener) =>
          this.controllerMessenger.subscribe(
            AppConstants.NETWORK_STATE_CHANGE_EVENT,
            listener,
          ),
        // @ts-expect-error TODO: Resolve mismatch between base-controller versions.
        getNetworkClientById:
          networkController.getNetworkClientById.bind(networkController),
        // @ts-expect-error TODO: Resolve mismatch between base-controller versions.
        messenger: this.controllerMessenger.getRestricted({
          name: 'NftController',
          allowedActions: [
            `${approvalController.name}:addRequest`,
            `${networkController.name}:getNetworkClientById`,
          ],
          allowedEvents: [],
        }),
        chainId: networkController.state.providerConfig.chainId,

        getERC721AssetName: assetsContractController.getERC721AssetName.bind(
          assetsContractController,
        ),
        getERC721AssetSymbol:
          assetsContractController.getERC721AssetSymbol.bind(
            assetsContractController,
          ),
        getERC721TokenURI: assetsContractController.getERC721TokenURI.bind(
          assetsContractController,
        ),
        getERC721OwnerOf: assetsContractController.getERC721OwnerOf.bind(
          assetsContractController,
        ),
        getERC1155BalanceOf: assetsContractController.getERC1155BalanceOf.bind(
          assetsContractController,
        ),
        getERC1155TokenURI: assetsContractController.getERC1155TokenURI.bind(
          assetsContractController,
        ),
      },
      {
        useIPFSSubdomains: false,
        chainId: networkController.state.providerConfig.chainId,
      },
    );

    const loggingController = new LoggingController({
      // @ts-expect-error TODO: Resolve mismatch between base-controller versions.
      messenger: this.controllerMessenger.getRestricted<
        'LoggingController',
        never,
        never
      >({
        name: 'LoggingController',
        allowedActions: [],
        allowedEvents: [],
      }),
      state: initialState.LoggingController,
    });
    // @ts-expect-error TODO: Resolve mismatch between base-controller versions.
    const accountsControllerMessenger: AccountsControllerMessenger =
      this.controllerMessenger.getRestricted({
        name: 'AccountsController',
        allowedEvents: [
          'SnapController:stateChange',
          'KeyringController:accountRemoved',
          'KeyringController:stateChange',
        ],
        allowedActions: [
          'KeyringController:getAccounts',
          'KeyringController:getKeyringsByType',
          'KeyringController:getKeyringForAccount',
        ],
      });

    const defaultAccountsControllerState: AccountsControllerState = {
      internalAccounts: {
        accounts: {},
        selectedAccount: '',
      },
    };

    const accountsController = new AccountsController({
      messenger: accountsControllerMessenger,
      state: initialState.AccountsController ?? defaultAccountsControllerState,
    });
    const tokensController = new TokensController({
      chainId: networkController.state.providerConfig.chainId,
      config: {
        // @ts-expect-error TODO: Resolve mismatch between network-controller versions.
        provider: networkController.getProviderAndBlockTracker().provider,
        chainId: networkController.state.providerConfig.chainId,
        selectedAddress: preferencesController.state.selectedAddress,
      },
      state: initialState.TokensController,
      // @ts-expect-error TODO: Resolve mismatch between base-controller versions.
      messenger: this.controllerMessenger.getRestricted({
        name: 'TokensController',
        allowedActions: [
          `${approvalController.name}:addRequest`,
          'NetworkController:getNetworkClientById',
        ],
        allowedEvents: [
          'PreferencesController:stateChange',
          'NetworkController:networkDidChange',
          'TokenListController:stateChange',
        ],
      }),
    });
    const tokenListController = new TokenListController({
      chainId: networkController.state.providerConfig.chainId,
      onNetworkStateChange: (listener) =>
        this.controllerMessenger.subscribe(
          AppConstants.NETWORK_STATE_CHANGE_EVENT,
          listener,
        ),
      // @ts-expect-error TODO: Resolve mismatch between base-controller versions.
      messenger: this.controllerMessenger.getRestricted({
        name: 'TokenListController',
        allowedActions: [],
        allowedEvents: [`${networkController.name}:stateChange`],
      }),
    });
    const currencyRateController = new CurrencyRateController({
      // @ts-expect-error TODO: Resolve mismatch between base-controller versions.
      messenger: this.controllerMessenger.getRestricted({
        name: 'CurrencyRateController',
        allowedActions: [`${networkController.name}:getNetworkClientById`],
        allowedEvents: [],
      }),
      state: initialState.CurrencyRateController,
    });
    currencyRateController.startPollingByNetworkClientId(
      networkController.state.selectedNetworkClientId,
    );
    const gasFeeController = new GasFeeController({
      messenger: this.controllerMessenger.getRestricted({
        name: 'GasFeeController',
        allowedActions: [
          `${networkController.name}:getNetworkClientById`,
          `${networkController.name}:getEIP1559Compatibility`,
          `${networkController.name}:getState`,
        ],
        allowedEvents: [AppConstants.NETWORK_DID_CHANGE_EVENT],
      }),
      getProvider: () =>
        // @ts-expect-error at this point in time the provider will be defined by the `networkController.initializeProvider`
        networkController.getProviderAndBlockTracker().provider,
      getCurrentNetworkEIP1559Compatibility: async () =>
        (await networkController.getEIP1559Compatibility()) ?? false,
      getCurrentNetworkLegacyGasAPICompatibility: () => {
        const chainId = networkController.state.providerConfig.chainId;
        return (
          isMainnetByChainId(chainId) ||
          chainId === addHexPrefix(swapsUtils.BSC_CHAIN_ID) ||
          chainId === addHexPrefix(swapsUtils.POLYGON_CHAIN_ID)
        );
      },
      clientId: AppConstants.SWAPS.CLIENT_ID,
      legacyAPIEndpoint:
        'https://gas.api.cx.metamask.io/networks/<chain_id>/gasPrices',
      EIP1559APIEndpoint:
        'https://gas.api.cx.metamask.io/networks/<chain_id>/suggestedGasFees',
    });

    const phishingController = new PhishingController({
      // @ts-expect-error TODO: Resolve mismatch between base-controller versions.
      messenger: this.controllerMessenger.getRestricted({
        name: 'PhishingController',
        allowedActions: [],
        allowedEvents: [],
      }),
    });
    phishingController.maybeUpdateState();

    const qrKeyringBuilder = () => {
      const keyring = new QRHardwareKeyring();
      // to fix the bug in #9560, forgetDevice will reset all keyring properties to default.
      keyring.forgetDevice();
      return keyring;
    };
    qrKeyringBuilder.type = QRHardwareKeyring.type;

    const bridge = new LedgerMobileBridge(new LedgerTransportMiddleware());
    const ledgerKeyringBuilder = () => new LedgerKeyring({ bridge });
    ledgerKeyringBuilder.type = LedgerKeyring.type;

    const keyringController = new KeyringController({
      removeIdentity: preferencesController.removeIdentity.bind(
        preferencesController,
      ),
      encryptor,
      // @ts-expect-error TODO: Resolve mismatch between base-controller versions.
      messenger: this.controllerMessenger.getRestricted({
        name: 'KeyringController',
        allowedActions: [],
        allowedEvents: [],
      }),
      state: initialKeyringState || initialState.KeyringController,
      // @ts-expect-error To Do: Update the type of QRHardwareKeyring to Keyring<Json>
      keyringBuilders: [qrKeyringBuilder, ledgerKeyringBuilder],
    });

    ///: BEGIN:ONLY_INCLUDE_IF(preinstalled-snaps,external-snaps)
    /**
     * Gets the mnemonic of the user's primary keyring.
     */
    const getPrimaryKeyringMnemonic = () => {
      // TODO: Replace "any" with type
      // eslint-disable-next-line @typescript-eslint/no-explicit-any
      const [keyring]: any = keyringController.getKeyringsByType(
        KeyringTypes.hd,
      );
      if (!keyring.mnemonic) {
        throw new Error('Primary keyring mnemonic unavailable.');
      }

      return keyring.mnemonic;
    };

    const getAppState = () => {
      const state = AppState.currentState;
      return state === 'active';
    };

    const getSnapPermissionSpecifications = () => ({
      ...buildSnapEndowmentSpecifications(Object.keys(ExcludedSnapEndowments)),
      ...buildSnapRestrictedMethodSpecifications(
        Object.keys(ExcludedSnapPermissions),
        {
          // eslint-disable-next-line @typescript-eslint/ban-ts-comment
          // @ts-ignore
          clearSnapState: this.controllerMessenger.call.bind(
            this.controllerMessenger,
            'SnapController:clearSnapState',
          ),
          getMnemonic: getPrimaryKeyringMnemonic.bind(this),
          getUnlockPromise: getAppState.bind(this),
          getSnap: this.controllerMessenger.call.bind(
            this.controllerMessenger,
            'SnapController:get',
          ),
          // eslint-disable-next-line @typescript-eslint/ban-ts-comment
          // @ts-ignore
          handleSnapRpcRequest: this.controllerMessenger.call.bind(
            this.controllerMessenger,
            'SnapController:handleRequest',
          ),
          // eslint-disable-next-line @typescript-eslint/ban-ts-comment
          // @ts-ignore
          getSnapState: this.controllerMessenger.call.bind(
            this.controllerMessenger,
            'SnapController:getSnapState',
          ),
          // eslint-disable-next-line @typescript-eslint/ban-ts-comment
          // @ts-ignore
          updateSnapState: this.controllerMessenger.call.bind(
            this.controllerMessenger,
            'SnapController:updateSnapState',
          ),
          // eslint-disable-next-line @typescript-eslint/ban-ts-comment
          // @ts-ignore
          maybeUpdatePhishingList: this.controllerMessenger.call.bind(
            this.controllerMessenger,
            'PhishingController:maybeUpdateState',
          ),
          isOnPhishingList: (origin: string) =>
            this.controllerMessenger.call<'PhishingController:testOrigin'>(
              'PhishingController:testOrigin',
              // eslint-disable-next-line @typescript-eslint/ban-ts-comment
              // @ts-ignore
              origin,
              // eslint-disable-next-line @typescript-eslint/ban-ts-comment
              // @ts-ignore
            ).result,
          showDialog: (
            origin: string,
            type: EnumToUnion<DialogType>,
            // TODO: Replace "any" with type
            // eslint-disable-next-line @typescript-eslint/no-explicit-any
            content: any, // should be Component from '@metamask/snaps-ui';
            // TODO: Replace "any" with type
            // eslint-disable-next-line @typescript-eslint/no-explicit-any
            placeholder?: any,
          ) =>
            approvalController.addAndShowApprovalRequest({
              origin,
              type,
              requestData: { content, placeholder },
            }),
          showInAppNotification: (origin: string, args: NotificationArgs) => {
            Logger.log(
              'Snaps/ showInAppNotification called with args: ',
              args,
              ' and origin: ',
              origin,
            );
          },
        },
      ),
    });
    ///: END:ONLY_INCLUDE_IF
    const accountTrackerController = new AccountTrackerController({
      onPreferencesStateChange,
      getIdentities: () => preferencesController.state.identities,
      getSelectedAddress: () => accountsController.getSelectedAccount().address,
      getMultiAccountBalancesEnabled: () =>
        preferencesController.state.isMultiAccountBalancesEnabled,
      getCurrentChainId: () =>
        toHexadecimal(networkController.state.providerConfig.chainId),
      // @ts-expect-error TODO: Resolve mismatch between base-controller versions.
      getNetworkClientById:
        networkController.getNetworkClientById.bind(networkController),
    });
    const permissionController = new PermissionController({
      messenger: this.controllerMessenger.getRestricted({
        name: 'PermissionController',
        allowedActions: [
          `${approvalController.name}:addRequest`,
          `${approvalController.name}:hasRequest`,
          `${approvalController.name}:acceptRequest`,
          `${approvalController.name}:rejectRequest`,
          ///: BEGIN:ONLY_INCLUDE_IF(preinstalled-snaps,external-snaps)
          `SnapController:getPermitted`,
          `SnapController:install`,
          `SubjectMetadataController:getSubjectMetadata`,
          ///: END:ONLY_INCLUDE_IF
        ],
        allowedEvents: [],
      }),
      state: initialState.PermissionController,
      caveatSpecifications: getCaveatSpecifications({
        getInternalAccounts:
          accountsController.listAccounts.bind(accountsController),
      }),
      // @ts-expect-error Typecast permissionType from getPermissionSpecifications to be of type PermissionType.RestrictedMethod
      permissionSpecifications: {
        ...getPermissionSpecifications({
          getAllAccounts: () => keyringController.getAccounts(),
          getInternalAccounts:
            accountsController.listAccounts.bind(accountsController),
          captureKeyringTypesWithMissingIdentities: (
            internalAccounts = [],
            accounts = [],
          ) => {
            const accountsMissingIdentities = accounts.filter((address) => {
              const lowerCaseAddress = lowerCase(address);
              return !internalAccounts.some(
                (account) => account.address.toLowerCase() === lowerCaseAddress,
              );
            });
            const keyringTypesWithMissingIdentities =
              accountsMissingIdentities.map((address) =>
                keyringController.getAccountKeyringType(address),
              );

            const internalAccountCount = internalAccounts.length;

            const accountTrackerCount = Object.keys(
              accountTrackerController.state.accounts || {},
            ).length;

            captureException(
              new Error(
                `Attempt to get permission specifications failed because there were ${accounts.length} accounts, but ${internalAccountCount} identities, and the ${keyringTypesWithMissingIdentities} keyrings included accounts with missing identities. Meanwhile, there are ${accountTrackerCount} accounts in the account tracker.`,
              ),
            );
          },
        }),
        ///: BEGIN:ONLY_INCLUDE_IF(preinstalled-snaps,external-snaps)
        ...getSnapPermissionSpecifications(),
        ///: END:ONLY_INCLUDE_IF
      },
      unrestrictedMethods,
    });

    ///: BEGIN:ONLY_INCLUDE_IF(preinstalled-snaps,external-snaps)
    const subjectMetadataController = new SubjectMetadataController({
      // eslint-disable-next-line @typescript-eslint/ban-ts-comment
      // @ts-ignore TODO: Resolve/patch mismatch between base-controller versions. Before: never, never. Now: string, string, which expects 3rd and 4th args to be informed for restrictedControllerMessengers
      messenger: this.controllerMessenger.getRestricted({
        name: 'SubjectMetadataController',
        allowedActions: [`${permissionController.name}:hasPermissions`],
        allowedEvents: [],
      }),
      state: initialState.SubjectMetadataController || {},
      subjectCacheLimit: 100,
    });

    const setupSnapProvider = (snapId: string, connectionStream: Duplex) => {
      Logger.log(
        '[ENGINE LOG] Engine+setupSnapProvider: Setup stream for Snap',
        snapId,
      );
      // TO DO:
      // Develop a simpler getRpcMethodMiddleware object for SnapBridge
      // Consider developing an abstract class to derived custom implementations for each use case
      const bridge = new SnapBridge({
        snapId,
        connectionStream,
        getRPCMethodMiddleware: ({ hostname, getProviderState }) =>
          getRpcMethodMiddleware({
            hostname,
            getProviderState,
            navigation: null,
            getApprovedHosts: () => null,
            setApprovedHosts: () => null,
            approveHost: () => null,
            title: { current: 'Snap' },
            icon: { current: undefined },
            isHomepage: () => false,
            fromHomepage: { current: false },
            toggleUrlModal: () => null,
            wizardScrollAdjusted: { current: false },
            tabId: false,
            isWalletConnect: true,
            isMMSDK: false,
            url: { current: '' },
            analytics: {},
            injectHomePageScripts: () => null,
          }),
      });

      bridge.setupProviderConnection();
    };

    const requireAllowlist = process.env.METAMASK_BUILD_TYPE === 'main';
    const disableSnapInstallation = process.env.METAMASK_BUILD_TYPE === 'main';
    const allowLocalSnaps = process.env.METAMASK_BUILD_TYPE === 'flask';
    // eslint-disable-next-line @typescript-eslint/ban-ts-comment
    // @ts-ignore TODO: Resolve/patch mismatch between base-controller versions.
    const snapsRegistryMessenger: SnapsRegistryMessenger =
      this.controllerMessenger.getRestricted({
        name: 'SnapsRegistry',
        allowedEvents: [],
        allowedActions: [],
      });
    const snapsRegistry = new JsonSnapsRegistry({
      state: initialState.SnapsRegistry,
      messenger: snapsRegistryMessenger,
      refetchOnAllowlistMiss: requireAllowlist,
      url: {
        registry: 'https://acl.execution.metamask.io/latest/registry.json',
        signature: 'https://acl.execution.metamask.io/latest/signature.json',
      },
      publicKey:
        '0x025b65308f0f0fb8bc7f7ff87bfc296e0330eee5d3c1d1ee4a048b2fd6a86fa0a6',
    });

    this.snapExecutionService = new WebViewExecutionService({
      // eslint-disable-next-line @typescript-eslint/ban-ts-comment
      // @ts-ignore TODO: Resolve/patch mismatch between base-controller versions.
      messenger: this.controllerMessenger.getRestricted({
        name: 'ExecutionService',
        allowedActions: [],
        allowedEvents: [],
      }),
      setupSnapProvider: setupSnapProvider.bind(this),
      getWebView: () => getSnapsWebViewPromise,
    });

    const snapControllerMessenger = this.controllerMessenger.getRestricted({
      name: 'SnapController',
      allowedEvents: [
        'ExecutionService:unhandledError',
        'ExecutionService:outboundRequest',
        'ExecutionService:outboundResponse',
      ],
      allowedActions: [
        `${approvalController.name}:addRequest`,
        `${permissionController.name}:getEndowments`,
        `${permissionController.name}:getPermissions`,
        `${permissionController.name}:hasPermission`,
        `${permissionController.name}:hasPermissions`,
        `${permissionController.name}:requestPermissions`,
        `${permissionController.name}:revokeAllPermissions`,
        `${permissionController.name}:revokePermissions`,
        `${permissionController.name}:revokePermissionForAllSubjects`,
        `${permissionController.name}:getSubjectNames`,
        `${permissionController.name}:updateCaveat`,
        `${approvalController.name}:addRequest`,
        `${approvalController.name}:updateRequestState`,
        `${permissionController.name}:grantPermissions`,
        `${subjectMetadataController.name}:getSubjectMetadata`,
        `${subjectMetadataController.name}:addSubjectMetadata`,
        `${phishingController.name}:maybeUpdateState`,
        `${phishingController.name}:testOrigin`,
        `${snapsRegistry.name}:get`,
        `${snapsRegistry.name}:getMetadata`,
        `${snapsRegistry.name}:update`,
        'ExecutionService:executeSnap',
        'ExecutionService:terminateSnap',
        'ExecutionService:terminateAllSnaps',
        'ExecutionService:handleRpcRequest',
        'SnapsRegistry:get',
        'SnapsRegistry:getMetadata',
        'SnapsRegistry:update',
        'SnapsRegistry:resolveVersion',
      ],
    });

    const snapController = new SnapController({
      environmentEndowmentPermissions: Object.values(EndowmentPermissions),
      featureFlags: {
        requireAllowlist,
        allowLocalSnaps,
        disableSnapInstallation,
      },
      state: initialState.SnapController || undefined,
      // TODO: Replace "any" with type
      // eslint-disable-next-line @typescript-eslint/no-explicit-any
      messenger: snapControllerMessenger as any,
      detectSnapLocation: (
        location: string | URL,
        options?: DetectSnapLocationOptions,
      ) =>
        detectSnapLocation(location, {
          ...options,
          fetch: fetchFunction,
        }),
      //@ts-expect-error types need to be aligned with snaps-controllers
      preinstalledSnaps: PREINSTALLED_SNAPS,
      //@ts-expect-error types need to be aligned between new encryptor and snaps-controllers
      encryptor,
      getMnemonic: getPrimaryKeyringMnemonic.bind(this),
      getFeatureFlags: () => ({
        disableSnaps:
          store.getState().settings.basicFunctionalityEnabled === false,
      }),
    });

    const authenticationController = new AuthenticationController.Controller({
      state: initialState.AuthenticationController,
      // eslint-disable-next-line @typescript-eslint/ban-ts-comment
      // @ts-ignore TODO: Resolve/patch mismatch between messenger types
      messenger: this.controllerMessenger.getRestricted({
        name: 'AuthenticationController',
        allowedActions: [
          'KeyringController:getState',
          'KeyringController:getAccounts',

          'SnapController:handleRequest',
          'UserStorageController:enableProfileSyncing',
        ],
        allowedEvents: ['KeyringController:unlock', 'KeyringController:lock'],
      }),
      metametrics: {
        agent: 'mobile',
        getMetaMetricsId: async () =>
          (await MetaMetrics.getInstance().getMetaMetricsId()) || '',
      },
    });

    const userStorageController = new UserStorageController.Controller({
      getMetaMetricsState: () => MetaMetrics.getInstance().isEnabled(),
      state: initialState.UserStorageController,
      // eslint-disable-next-line @typescript-eslint/ban-ts-comment
      // @ts-ignore TODO: Resolve/patch mismatch between messenger types
      messenger: this.controllerMessenger.getRestricted({
        name: 'UserStorageController',
        allowedActions: [
          'SnapController:handleRequest',
          'KeyringController:getState',
          'AuthenticationController:getBearerToken',
          'AuthenticationController:getSessionProfile',
          'AuthenticationController:isSignedIn',
          'AuthenticationController:performSignOut',
          'AuthenticationController:performSignIn',
          'NotificationServicesController:disableNotificationServices',
          'NotificationServicesController:selectIsNotificationServicesEnabled',
        ],
        allowedEvents: ['KeyringController:unlock', 'KeyringController:lock'],
      }),
    });

    const notificationServicesController =
      new NotificationServicesController.Controller({
        // eslint-disable-next-line @typescript-eslint/ban-ts-comment
        // @ts-ignore TODO: Resolve/patch mismatch between messenger types
        messenger: this.controllerMessenger.getRestricted({
          name: 'NotificationServicesController',
          allowedActions: [
            'KeyringController:getState',
            'KeyringController:getAccounts',
            'AuthenticationController:getBearerToken',
            'AuthenticationController:isSignedIn',
            'UserStorageController:enableProfileSyncing',
            'UserStorageController:getStorageKey',
            'UserStorageController:performGetStorage',
            'UserStorageController:performSetStorage',
          ],
          allowedEvents: [
            'KeyringController:unlock',
            'KeyringController:lock',
            'KeyringController:stateChange',
          ],
        }),
        state: initialState.NotificationServicesController,
        env: {
          isPushIntegrated: false,
          featureAnnouncements: {
            platform: 'mobile',
            accessToken: process.env
              .FEATURES_ANNOUNCEMENTS_ACCESS_TOKEN as string,
            spaceId: process.env.FEATURES_ANNOUNCEMENTS_SPACE_ID as string,
          },
        },
      });
    ///: END:ONLY_INCLUDE_IF

    this.transactionController = new TransactionController({
      // @ts-expect-error at this point in time the provider will be defined by the `networkController.initializeProvider`
      blockTracker: networkController.getProviderAndBlockTracker().blockTracker,
      disableHistory: true,
      disableSendFlowHistory: true,
      disableSwaps: true,
      // @ts-expect-error TransactionController is missing networkClientId argument in type
      getCurrentNetworkEIP1559Compatibility:
        networkController.getEIP1559Compatibility.bind(networkController),
      // eslint-disable-next-line @typescript-eslint/ban-ts-comment
      // @ts-ignore
      getExternalPendingTransactions: (address: string) =>
        this.smartTransactionsController.getTransactions({
          addressFrom: address,
          status: SmartTransactionStatuses.PENDING,
        }),
      getGasFeeEstimates:
        gasFeeController.fetchGasFeeEstimates.bind(gasFeeController),
      // but only breaking change is Node version and bumped dependencies
      getNetworkClientRegistry:
        networkController.getNetworkClientRegistry.bind(networkController),
      getNetworkState: () => networkController.state,
      hooks: {
        publish: (transactionMeta) => {
          const shouldUseSmartTransaction = selectShouldUseSmartTransaction(
            store.getState(),
          );

          return submitSmartTransactionHook({
            transactionMeta,
            transactionController: this.transactionController,
            smartTransactionsController: this.smartTransactionsController,
            shouldUseSmartTransaction,
            approvalController,
            featureFlags: selectSwapsChainFeatureFlags(store.getState()),
          }) as Promise<{ transactionHash: string }>;
        },
      },
      incomingTransactions: {
        isEnabled: () => {
          const currentHexChainId =
            networkController.state.providerConfig.chainId;

          const showIncomingTransactions =
            preferencesController?.state?.showIncomingTransactions;

          return Boolean(
            hasProperty(showIncomingTransactions, currentChainId) &&
              showIncomingTransactions?.[currentHexChainId],
          );
        },
        updateTransactions: true,
      },
      isSimulationEnabled: () =>
        preferencesController.state.useTransactionSimulations,
      // but only breaking change is Node version
      messenger: this.controllerMessenger.getRestricted({
        name: 'TransactionController',
        allowedActions: [
          `${accountsController.name}:getSelectedAccount`,
          `${approvalController.name}:addRequest`,
          `${networkController.name}:getNetworkClientById`,
          `${networkController.name}:findNetworkClientIdByChainId`,
        ],
        allowedEvents: [`NetworkController:stateChange`],
      }),
      onNetworkStateChange: (listener) =>
        this.controllerMessenger.subscribe(
          AppConstants.NETWORK_STATE_CHANGE_EVENT,
          listener,
        ),
      pendingTransactions: {
        isResubmitEnabled: () => false,
      },
      // @ts-expect-error at this point in time the provider will be defined by the `networkController.initializeProvider`
      provider: networkController.getProviderAndBlockTracker().provider,
      sign: keyringController.signTransaction.bind(
        keyringController,
      ) as unknown as TransactionControllerOptions['sign'],
      state: initialState.TransactionController,
    });

    const codefiTokenApiV2 = new CodefiTokenPricesServiceV2();

    const smartTransactionsControllerTrackMetaMetricsEvent = (params: {
      event: string;
      category: string;
      // TODO: Replace "any" with type
      // eslint-disable-next-line @typescript-eslint/no-explicit-any
      sensitiveProperties: any;
    }) => {
      const { event, category, ...restParams } = params;

      MetaMetrics.getInstance().trackEvent(
        {
          category,
          properties: {
            name: event,
          },
        },
        restParams,
      );
    };
    this.smartTransactionsController = new SmartTransactionsController(
      {
        confirmExternalTransaction:
          this.transactionController.confirmExternalTransaction.bind(
            this.transactionController,
          ),
        getNetworkClientById:
          networkController.getNetworkClientById.bind(networkController),
        getNonceLock: this.transactionController.getNonceLock.bind(
          this.transactionController,
        ),
        getTransactions: this.transactionController.getTransactions.bind(
          this.transactionController,
        ),
        onNetworkStateChange: (listener) =>
          this.controllerMessenger.subscribe(
            AppConstants.NETWORK_STATE_CHANGE_EVENT,
            listener,
          ),

        // TODO: Replace "any" with type
        provider:
          // eslint-disable-next-line @typescript-eslint/no-explicit-any
          networkController.getProviderAndBlockTracker().provider as any,

        trackMetaMetricsEvent: smartTransactionsControllerTrackMetaMetricsEvent,
        getMetaMetricsProps: () => Promise.resolve({}), // Return MetaMetrics props once we enable HW wallets for smart transactions.
      },
      {
        // @ts-expect-error TODO: resolve types
        supportedChainIds: getAllowedSmartTransactionsChainIds(),
      },
      initialState.SmartTransactionsController,
    );

    const controllers: Controllers[keyof Controllers][] = [
      keyringController,
      accountTrackerController,
      new AddressBookController(),
      assetsContractController,
      nftController,
      tokensController,
      tokenListController,
      new TokenDetectionController({
        // @ts-expect-error TODO: Resolve mismatch between base-controller versions.
        messenger: this.controllerMessenger.getRestricted({
          name: 'TokenDetectionController',
          allowedActions: [
            'AccountsController:getSelectedAccount',
            'NetworkController:getNetworkClientById',
            'NetworkController:getNetworkConfigurationByNetworkClientId',
            'NetworkController:getState',
            'KeyringController:getState',
            'PreferencesController:getState',
            'TokenListController:getState',
            'TokensController:getState',
            'TokensController:addDetectedTokens',
          ],
          allowedEvents: [
            'AccountsController:selectedAccountChange',
            'KeyringController:lock',
            'KeyringController:unlock',
            'PreferencesController:stateChange',
            'NetworkController:networkDidChange',
            'TokenListController:stateChange',
            'TokensController:stateChange',
          ],
        }),
        trackMetaMetricsEvent: () =>
          MetaMetrics.getInstance().trackEvent(
            MetaMetricsEvents.TOKEN_DETECTED,
            {
              token_standard: 'ERC20',
              asset_type: 'token',
              chain_id: getDecimalChainId(
                networkController.state.providerConfig.chainId,
              ),
            },
          ),
        // Remove this when TokensController is extending Base Controller v2
        getTokensState: () => tokensController.state,
        getBalancesInSingleCall:
          assetsContractController.getBalancesInSingleCall.bind(
            assetsContractController,
          ),
      }),
      new NftDetectionController({
        onNftsStateChange: (listener) => nftController.subscribe(listener),
        onPreferencesStateChange,
        onNetworkStateChange: (listener) =>
          this.controllerMessenger.subscribe(
            AppConstants.NETWORK_STATE_CHANGE_EVENT,
            listener,
          ),
        chainId: networkController.state.providerConfig.chainId,
        getOpenSeaApiKey: () => nftController.openSeaApiKey,
        addNft: nftController.addNft.bind(nftController),
        getNftApi: nftController.getNftApi.bind(nftController),
        getNftState: () => nftController.state,
        // @ts-expect-error TODO: Resolve mismatch between base-controller versions.
        getNetworkClientById:
          networkController.getNetworkClientById.bind(networkController),
        disabled: false,
        selectedAddress: preferencesController.state.selectedAddress,
      }),
      currencyRateController,
      networkController,
      phishingController,
      preferencesController,
      new TokenBalancesController({
        // @ts-expect-error TODO: Resolve mismatch between base-controller versions.
        messenger: this.controllerMessenger.getRestricted({
          name: 'TokenBalancesController',
          allowedActions: ['PreferencesController:getState'],
          allowedEvents: ['TokensController:stateChange'],
        }),
        //@ts-expect-error onTokensStateChange will be removed when Tokens Controller extends Base Controller v2
        onTokensStateChange: (listener) => tokensController.subscribe(listener),
        getERC20BalanceOf: assetsContractController.getERC20BalanceOf.bind(
          assetsContractController,
        ),
        interval: 180000,
      }),
      new TokenRatesController({
        onTokensStateChange: (listener) => tokensController.subscribe(listener),
        onNetworkStateChange: (listener) =>
          this.controllerMessenger.subscribe(
            AppConstants.NETWORK_STATE_CHANGE_EVENT,
            listener,
          ),
        onPreferencesStateChange,
        chainId: networkController.state.providerConfig.chainId,
        ticker: networkController.state.providerConfig.ticker,
        selectedAddress: preferencesController.state.selectedAddress,
        tokenPricesService: codefiTokenApiV2,
        interval: 30 * 60 * 1000,
        // @ts-expect-error TODO: Resolve mismatch between base-controller versions.
        getNetworkClientById:
          networkController.getNetworkClientById.bind(networkController),
      }),
      this.transactionController,
      this.smartTransactionsController,
      new SwapsController(
        {
          fetchGasFeeEstimates: () => gasFeeController.fetchGasFeeEstimates(),
          // @ts-expect-error TODO: Resolve mismatch between gas fee and swaps controller types
          fetchEstimatedMultiLayerL1Fee,
        },
        {
          clientId: AppConstants.SWAPS.CLIENT_ID,
          fetchAggregatorMetadataThreshold:
            AppConstants.SWAPS.CACHE_AGGREGATOR_METADATA_THRESHOLD,
          fetchTokensThreshold: AppConstants.SWAPS.CACHE_TOKENS_THRESHOLD,
          fetchTopAssetsThreshold:
            AppConstants.SWAPS.CACHE_TOP_ASSETS_THRESHOLD,
          supportedChainIds: [
            swapsUtils.ETH_CHAIN_ID,
            swapsUtils.BSC_CHAIN_ID,
            swapsUtils.SWAPS_TESTNET_CHAIN_ID,
            swapsUtils.POLYGON_CHAIN_ID,
            swapsUtils.AVALANCHE_CHAIN_ID,
            swapsUtils.ARBITRUM_CHAIN_ID,
            swapsUtils.OPTIMISM_CHAIN_ID,
            swapsUtils.ZKSYNC_ERA_CHAIN_ID,
            swapsUtils.LINEA_CHAIN_ID,
            swapsUtils.BASE_CHAIN_ID,
          ],
        },
      ),
      gasFeeController,
      approvalController,
      permissionController,
      new SignatureController({
        // @ts-expect-error TODO: Resolve mismatch between base-controller versions.
        messenger: this.controllerMessenger.getRestricted({
          name: 'SignatureController',
          allowedActions: [
            `${approvalController.name}:addRequest`,
            `${keyringController.name}:signPersonalMessage`,
            `${keyringController.name}:signMessage`,
            `${keyringController.name}:signTypedMessage`,
            `${loggingController.name}:add`,
          ],
          allowedEvents: [],
        }),
        isEthSignEnabled: () =>
          Boolean(
            preferencesController.state?.disabledRpcMethodPreferences?.eth_sign,
          ),
        getAllState: () => store.getState(),
        getCurrentChainId: () => networkController.state.providerConfig.chainId,
      }),
      loggingController,
      ///: BEGIN:ONLY_INCLUDE_IF(preinstalled-snaps,external-snaps)
      snapController,
      subjectMetadataController,
      authenticationController,
      userStorageController,
      notificationServicesController,
      ///: END:ONLY_INCLUDE_IF
      accountsController,
      new PPOMController({
        chainId: networkController.state.providerConfig.chainId,
        blockaidPublicKey: process.env.BLOCKAID_PUBLIC_KEY as string,
        cdnBaseUrl: process.env.BLOCKAID_FILE_CDN as string,
        // @ts-expect-error TODO: Resolve/patch mismatch between base-controller versions. Before: never, never. Now: string, string, which expects 3rd and 4th args to be informed for restrictedControllerMessengers
        messenger: this.controllerMessenger.getRestricted({
          name: 'PPOMController',
          allowedActions: [],
          allowedEvents: [`${networkController.name}:stateChange`],
        }),
        onPreferencesChange: (listener) =>
          this.controllerMessenger.subscribe(
            `${preferencesController.name}:stateChange`,
            listener,
          ),
        // TODO: Replace "any" with type
        provider:
          // eslint-disable-next-line @typescript-eslint/no-explicit-any
          networkController.getProviderAndBlockTracker().provider as any,
        ppomProvider: {
          // TODO: Replace "any" with type
          // eslint-disable-next-line @typescript-eslint/no-explicit-any
          PPOM: PPOM as any,
          ppomInit,
        },
        storageBackend: new RNFSStorageBackend('PPOMDB'),
        securityAlertsEnabled:
          initialState.PreferencesController?.securityAlertsEnabled ?? false,
        state: initialState.PPOMController,
        // TODO: Replace "any" with type
        // eslint-disable-next-line @typescript-eslint/no-explicit-any
        nativeCrypto: Crypto as any,
      }),
    ];

    // set initial state
    // TODO: Pass initial state into each controller constructor instead
    // This is being set post-construction for now to ensure it's functionally equivalent with
    // how the `ComponsedController` used to set initial state.
    //
    // The check for `controller.subscribe !== undefined` is to filter out BaseControllerV2
    // controllers. They should be initialized via the constructor instead.
    for (const controller of controllers) {
      if (
        hasProperty(initialState, controller.name) &&
        // Use `in` operator here because the `subscribe` function is one level up the prototype chain
        'subscribe' in controller &&
        controller.subscribe !== undefined
      ) {
        // The following type error can be addressed by passing initial state into controller constructors instead
        // @ts-expect-error No type-level guarantee that the correct state is being applied to the correct controller here.
        controller.update(initialState[controller.name]);
      }
    }

    this.datamodel = new ComposableController(
      // @ts-expect-error The ComposableController needs to be updated to support BaseControllerV2
      controllers,
      this.controllerMessenger,
    );
    this.context = controllers.reduce<Partial<typeof this.context>>(
      (context, controller) => ({
        ...context,
        [controller.name]: controller,
      }),
      {},
    ) as typeof this.context;

    const { NftController: nfts } = this.context;

    if (process.env.MM_OPENSEA_KEY) {
      nfts.setApiKey(process.env.MM_OPENSEA_KEY);
    }

    this.controllerMessenger.subscribe(
      'TransactionController:incomingTransactionBlockReceived',
      (blockNumber: number) => {
        NotificationManager.gotIncomingTransaction(blockNumber);
      },
    );

    this.controllerMessenger.subscribe(
      AppConstants.NETWORK_STATE_CHANGE_EVENT,
      (state: NetworkState) => {
        if (
          state.networksMetadata[state.selectedNetworkClientId].status ===
            NetworkStatus.Available &&
          state.providerConfig.chainId !== currentChainId
        ) {
          // We should add a state or event emitter saying the provider changed
          setTimeout(() => {
            this.configureControllersOnNetworkChange();
            currentChainId = state.providerConfig.chainId;
          }, 500);
        }
      },
    );

    this.controllerMessenger.subscribe(
      AppConstants.NETWORK_STATE_CHANGE_EVENT,
      async () => {
        try {
          const networkId = await deprecatedGetNetworkId();
          store.dispatch(networkIdUpdated(networkId));
        } catch (error) {
          console.error(
            error,
            `Network ID not changed, current chainId: ${networkController.state.providerConfig.chainId}`,
          );
        }
      },
    );

    this.controllerMessenger.subscribe(
      `${networkController.name}:networkWillChange`,
      () => {
        store.dispatch(networkIdWillUpdate());
      },
    );

    this.configureControllersOnNetworkChange();
    this.startPolling();
    this.handleVaultBackup();
    this.transactionController.clearUnapprovedTransactions();

    Engine.instance = this;
  }

  handleVaultBackup() {
    this.controllerMessenger.subscribe(
      AppConstants.KEYRING_STATE_CHANGE_EVENT,
      (state: KeyringControllerState) =>
        backupVault(state)
          .then((result) => {
            if (result.success) {
              Logger.log('Engine', 'Vault back up successful');
            } else {
              Logger.log('Engine', 'Vault backup failed', result.error);
            }
          })
          .catch((error) => {
            Logger.error(error, 'Engine Vault backup failed');
          }),
    );
  }

  startPolling() {
    const {
      TokenDetectionController,
      TokenListController,
      TransactionController,
      TokenRatesController,
    } = this.context;

    TokenListController.start();
    TokenDetectionController.start();
    // leaving the reference of TransactionController here, rather than importing it from utils to avoid circular dependency
    TransactionController.startIncomingTransactionPolling();
    TokenRatesController.start();
  }

  configureControllersOnNetworkChange() {
    const {
      AccountTrackerController,
      AssetsContractController,
      TokenDetectionController,
      NetworkController,
      SwapsController,
    } = this.context;
    const { provider } = NetworkController.getProviderAndBlockTracker();

    // Skip configuration if this is called before the provider is initialized
    if (!provider) {
      return;
    }
    provider.sendAsync = provider.sendAsync.bind(provider);
    AccountTrackerController.configure({ provider });
    // @ts-expect-error TODO: Resolve mismatch between base-controller versions.
    AssetsContractController.configure({ provider });

    SwapsController.configure({
      provider,
      chainId: NetworkController.state?.providerConfig?.chainId,
      pollCountLimit: AppConstants.SWAPS.POLL_COUNT_LIMIT,
    });
    TokenDetectionController.detectTokens();
    AccountTrackerController.refresh();
  }

  getTotalFiatAccountBalance = (): {
    ethFiat: number;
    tokenFiat: number;
    tokenFiat1dAgo: number;
    ethFiat1dAgo: number;
  } => {
    const {
      CurrencyRateController,
      AccountsController,
      AccountTrackerController,
      TokenBalancesController,
      TokenRatesController,
      TokensController,
      NetworkController,
    } = this.context;

    const selectedInternalAccount = AccountsController.getAccount(
      AccountsController.state.internalAccounts.selectedAccount,
    );

    if (selectedInternalAccount) {
      const selectSelectedInternalAccountChecksummedAddress =
        toChecksumHexAddress(selectedInternalAccount.address);
      const { currentCurrency } = CurrencyRateController.state;
      const { chainId, ticker } = NetworkController.state.providerConfig;
      const { settings: { showFiatOnTestnets } = {} } = store.getState();
<<<<<<< HEAD

      if (isTestNet(chainId) && !showFiatOnTestnets) {
        return { ethFiat: 0, tokenFiat: 0, ethFiat1dAgo: 0, tokenFiat1dAgo: 0 };
      }

      const conversionRate =
        CurrencyRateController.state?.currencyRates?.[ticker]?.conversionRate ??
        0;

=======

      if (isTestNet(chainId) && !showFiatOnTestnets) {
        return { ethFiat: 0, tokenFiat: 0, ethFiat1dAgo: 0, tokenFiat1dAgo: 0 };
      }

      const conversionRate =
        CurrencyRateController.state?.currencyRates?.[ticker]?.conversionRate ??
        0;

>>>>>>> e484e09b
      const { accountsByChainId } = AccountTrackerController.state;
      const { tokens } = TokensController.state;
      const { marketData } = TokenRatesController.state;
      const tokenExchangeRates = marketData?.[toHexadecimal(chainId)];

      let ethFiat = 0;
      let ethFiat1dAgo = 0;
      let tokenFiat = 0;
      let tokenFiat1dAgo = 0;
      const decimalsToShow = (currentCurrency === 'usd' && 2) || undefined;
      if (
        accountsByChainId?.[toHexadecimal(chainId)]?.[
          selectSelectedInternalAccountChecksummedAddress
        ]
      ) {
        ethFiat = weiToFiatNumber(
          accountsByChainId[toHexadecimal(chainId)][
            selectSelectedInternalAccountChecksummedAddress
          ].balance,
          conversionRate,
          decimalsToShow,
        );
      }

      const ethPricePercentChange1d =
        tokenExchangeRates?.[zeroAddress() as Hex]?.pricePercentChange1d;

      ethFiat1dAgo =
        ethPricePercentChange1d !== undefined
          ? ethFiat / (1 + ethPricePercentChange1d / 100)
          : ethFiat;

      if (tokens.length > 0) {
        const { contractBalances: tokenBalances } =
          TokenBalancesController.state;
        tokens.forEach(
          (item: { address: string; balance?: string; decimals: number }) => {
            const exchangeRate =
              tokenExchangeRates?.[item.address as Hex]?.price;

            const tokenBalance =
              item.balance ||
              (item.address in tokenBalances
                ? renderFromTokenMinimalUnit(
                    tokenBalances[item.address],
                    item.decimals,
                  )
                : undefined);
            const tokenBalanceFiat = balanceToFiatNumber(
              // TODO: Fix this by handling or eliminating the undefined case
              // @ts-expect-error This variable can be `undefined`, which would break here.
              tokenBalance,
              conversionRate,
              exchangeRate,
              decimalsToShow,
            );
<<<<<<< HEAD

            const tokenPricePercentChange1d =
              tokenExchangeRates?.[item.address as Hex]?.pricePercentChange1d;

=======

            const tokenPricePercentChange1d =
              tokenExchangeRates?.[item.address as Hex]?.pricePercentChange1d;

>>>>>>> e484e09b
            const tokenBalance1dAgo =
              tokenPricePercentChange1d !== undefined
                ? tokenBalanceFiat / (1 + tokenPricePercentChange1d / 100)
                : tokenBalanceFiat;

            tokenFiat += tokenBalanceFiat;
            tokenFiat1dAgo += tokenBalance1dAgo;
          },
        );
      }

      return {
        ethFiat: ethFiat ?? 0,
        ethFiat1dAgo: ethFiat1dAgo ?? 0,
        tokenFiat: tokenFiat ?? 0,
        tokenFiat1dAgo: tokenFiat1dAgo ?? 0,
      };
    }
    // if selectedInternalAccount is undefined, return default 0 value.
    return {
      ethFiat: 0,
      tokenFiat: 0,
      ethFiat1dAgo: 0,
      tokenFiat1dAgo: 0,
    };
  };

  /**
   * Returns true or false whether the user has funds or not
   */
  hasFunds = () => {
    try {
      const {
        engine: { backgroundState },
      } = store.getState();
      // TODO: Check `allNfts[currentChainId]` property instead
      // @ts-expect-error This property does not exist
      const nfts = backgroundState.NftController.nfts;
      const tokens = backgroundState.TokensController.tokens;
      const tokenBalances =
        backgroundState.TokenBalancesController.contractBalances;

      let tokenFound = false;
      tokens.forEach((token: { address: string | number }) => {
        if (
          tokenBalances[token.address] &&
          !isZero(tokenBalances[token.address])
        ) {
          tokenFound = true;
        }
      });

      const fiatBalance = this.getTotalFiatAccountBalance() || 0;
      const totalFiatBalance = fiatBalance.ethFiat + fiatBalance.ethFiat;

      return totalFiatBalance > 0 || tokenFound || nfts.length > 0;
    } catch (e) {
      Logger.log('Error while getting user funds', e);
    }
  };

  resetState = async () => {
    // Whenever we are gonna start a new wallet
    // either imported or created, we need to
    // get rid of the old data from state
    const {
      TransactionController,
      TokensController,
      NftController,
      TokenBalancesController,
      TokenRatesController,
      PermissionController,
      ///: BEGIN:ONLY_INCLUDE_IF(preinstalled-snaps,external-snaps)
      SnapController,
      ///: END:ONLY_INCLUDE_IF
      LoggingController,
    } = this.context;

    // Remove all permissions.
    PermissionController?.clearState?.();
    ///: BEGIN:ONLY_INCLUDE_IF(preinstalled-snaps,external-snaps)
    SnapController.clearState();
    ///: END:ONLY_INCLUDE_IF

    //Clear assets info
    TokensController.update({
      allTokens: {},
      allIgnoredTokens: {},
      ignoredTokens: [],
      tokens: [],
    });
    NftController.update({
      allNftContracts: {},
      allNfts: {},
      ignoredNfts: [],
    });

    TokenBalancesController.reset();
    TokenRatesController.update({ marketData: {} });

    // eslint-disable-next-line @typescript-eslint/no-explicit-any
    (TransactionController as any).update(() => ({
      methodData: {},
      transactions: [],
      lastFetchedBlockNumbers: {},
      submitHistory: [],
    }));

    LoggingController.clear();
  };

  removeAllListeners() {
    this.controllerMessenger.clearSubscriptions();
  }

  async destroyEngineInstance() {
    // TODO: Replace "any" with type
    // eslint-disable-next-line @typescript-eslint/no-explicit-any
    Object.values(this.context).forEach((controller: any) => {
      if (controller.destroy) {
        controller.destroy();
      }
    });
    this.removeAllListeners();
    await this.resetState();
    Engine.instance = null;
  }

  rejectPendingApproval(
    id: string,
    reason: Error = providerErrors.userRejectedRequest(),
    opts: { ignoreMissing?: boolean; logErrors?: boolean } = {},
  ) {
    const { ApprovalController } = this.context;

    if (opts.ignoreMissing && !ApprovalController.has({ id })) {
      return;
    }

    try {
      ApprovalController.reject(id, reason);
      // TODO: Replace "any" with type
      // eslint-disable-next-line @typescript-eslint/no-explicit-any
    } catch (error: any) {
      if (opts.logErrors !== false) {
        Logger.error(
          error,
          'Reject while rejecting pending connection request',
        );
      }
    }
  }

  async acceptPendingApproval(
    id: string,
    requestData?: Record<string, Json>,
    opts: AcceptOptions & { handleErrors?: boolean } = {
      waitForResult: false,
      handleErrors: true,
    },
  ) {
    const { ApprovalController } = this.context;

    try {
      return await ApprovalController.accept(id, requestData, {
        waitForResult: opts.waitForResult,
      });
    } catch (err) {
      if (opts.handleErrors === false) {
        throw err;
      }
    }
  }

  // This should be used instead of directly calling PreferencesController.setSelectedAddress or AccountsController.setSelectedAccount
  setSelectedAccount(address: string) {
    const { AccountsController, PreferencesController } = this.context;
    const account = AccountsController.getAccountByAddress(address);
    if (account) {
      AccountsController.setSelectedAccount(account.id);
      PreferencesController.setSelectedAddress(address);
    } else {
      throw new Error(`No account found for address: ${address}`);
    }
  }

  /**
   * This should be used instead of directly calling PreferencesController.setAccountLabel or AccountsController.setAccountName in order to keep the names in sync
   * We are currently incrementally migrating the accounts data to the AccountsController so we must keep these values
   * in sync until the migration is complete.
   */
  setAccountLabel(address: string, label: string) {
    const { AccountsController, PreferencesController } = this.context;
    const accountToBeNamed = AccountsController.getAccountByAddress(address);
    if (accountToBeNamed === undefined) {
      throw new Error(`No account found for address: ${address}`);
    }
    AccountsController.setAccountName(accountToBeNamed.id, label);
    PreferencesController.setAccountLabel(address, label);
  }

  getGlobalEthQuery(): EthQuery {
    const { NetworkController } = this.context;
    const { provider } = NetworkController.getSelectedNetworkClient() ?? {};

    if (!provider) {
      throw new Error('No selected network client');
    }

    return new EthQuery(provider);
  }
}

/**
 * Assert that the given Engine instance has been initialized
 *
 * @param instance - Either an Engine instance, or null
 */
function assertEngineExists(
  instance: Engine | null,
): asserts instance is Engine {
  if (!instance) {
    throw new Error('Engine does not exist');
  }
}

let instance: Engine | null;

export default {
  get context() {
    assertEngineExists(instance);
    return instance.context;
  },

  get controllerMessenger() {
    assertEngineExists(instance);
    return instance.controllerMessenger;
  },

  get state() {
    assertEngineExists(instance);
    const {
      AccountTrackerController,
      AddressBookController,
      AssetsContractController,
      NftController,
      TokenListController,
      CurrencyRateController,
      KeyringController,
      NetworkController,
      PreferencesController,
      PhishingController,
      PPOMController,
      TokenBalancesController,
      TokenRatesController,
      TransactionController,
      SmartTransactionsController,
      SwapsController,
      GasFeeController,
      TokensController,
      TokenDetectionController,
      NftDetectionController,
      ///: BEGIN:ONLY_INCLUDE_IF(preinstalled-snaps,external-snaps)
      SnapController,
      SubjectMetadataController,
      AuthenticationController,
      UserStorageController,
      NotificationServicesController,
      ///: END:ONLY_INCLUDE_IF
      PermissionController,
      ApprovalController,
      LoggingController,
      AccountsController,
    } = instance.datamodel.state;

    // normalize `null` currencyRate to `0`
    // TODO: handle `null` currencyRate by hiding fiat values instead
    const modifiedCurrencyRateControllerState = {
      ...CurrencyRateController,
      conversionRate:
        CurrencyRateController.conversionRate === null
          ? 0
          : CurrencyRateController.conversionRate,
    };

    return {
      AccountTrackerController,
      AddressBookController,
      AssetsContractController,
      NftController,
      TokenListController,
      CurrencyRateController: modifiedCurrencyRateControllerState,
      KeyringController,
      NetworkController,
      PhishingController,
      PPOMController,
      PreferencesController,
      TokenBalancesController,
      TokenRatesController,
      TokensController,
      TransactionController,
      SmartTransactionsController,
      SwapsController,
      GasFeeController,
      TokenDetectionController,
      NftDetectionController,
      ///: BEGIN:ONLY_INCLUDE_IF(preinstalled-snaps,external-snaps)
      SnapController,
      SubjectMetadataController,
      AuthenticationController,
      UserStorageController,
      NotificationServicesController,
      ///: END:ONLY_INCLUDE_IF
      PermissionController,
      ApprovalController,
      LoggingController,
      AccountsController,
    };
  },

  get datamodel() {
    assertEngineExists(instance);
    return instance.datamodel;
  },

  getTotalFiatAccountBalance() {
    assertEngineExists(instance);
    return instance.getTotalFiatAccountBalance();
  },

  hasFunds() {
    assertEngineExists(instance);
    return instance.hasFunds();
  },

  resetState() {
    assertEngineExists(instance);
    return instance.resetState();
  },

  destroyEngine() {
    instance?.destroyEngineInstance();
    instance = null;
  },

  init(state: Record<string, never> | undefined, keyringState = null) {
    instance = Engine.instance || new Engine(state, keyringState);
    Object.freeze(instance);
    return instance;
  },

  acceptPendingApproval: async (
    id: string,
    requestData?: Record<string, Json>,
    opts?: AcceptOptions & { handleErrors?: boolean },
  ) => instance?.acceptPendingApproval(id, requestData, opts),

  rejectPendingApproval: (
    id: string,
    reason: Error,
    opts: {
      ignoreMissing?: boolean;
      logErrors?: boolean;
    } = {},
  ) => instance?.rejectPendingApproval(id, reason, opts),

  setSelectedAddress: (address: string) => {
    assertEngineExists(instance);
    instance.setSelectedAccount(address);
  },

  setAccountLabel: (address: string, label: string) => {
    assertEngineExists(instance);
    instance.setAccountLabel(address, label);
  },

  getGlobalEthQuery: (): EthQuery => {
    assertEngineExists(instance);
    return instance.getGlobalEthQuery();
  },
};<|MERGE_RESOLUTION|>--- conflicted
+++ resolved
@@ -1651,7 +1651,6 @@
       const { currentCurrency } = CurrencyRateController.state;
       const { chainId, ticker } = NetworkController.state.providerConfig;
       const { settings: { showFiatOnTestnets } = {} } = store.getState();
-<<<<<<< HEAD
 
       if (isTestNet(chainId) && !showFiatOnTestnets) {
         return { ethFiat: 0, tokenFiat: 0, ethFiat1dAgo: 0, tokenFiat1dAgo: 0 };
@@ -1661,17 +1660,6 @@
         CurrencyRateController.state?.currencyRates?.[ticker]?.conversionRate ??
         0;
 
-=======
-
-      if (isTestNet(chainId) && !showFiatOnTestnets) {
-        return { ethFiat: 0, tokenFiat: 0, ethFiat1dAgo: 0, tokenFiat1dAgo: 0 };
-      }
-
-      const conversionRate =
-        CurrencyRateController.state?.currencyRates?.[ticker]?.conversionRate ??
-        0;
-
->>>>>>> e484e09b
       const { accountsByChainId } = AccountTrackerController.state;
       const { tokens } = TokensController.state;
       const { marketData } = TokenRatesController.state;
@@ -1728,17 +1716,10 @@
               exchangeRate,
               decimalsToShow,
             );
-<<<<<<< HEAD
 
             const tokenPricePercentChange1d =
               tokenExchangeRates?.[item.address as Hex]?.pricePercentChange1d;
 
-=======
-
-            const tokenPricePercentChange1d =
-              tokenExchangeRates?.[item.address as Hex]?.pricePercentChange1d;
-
->>>>>>> e484e09b
             const tokenBalance1dAgo =
               tokenPricePercentChange1d !== undefined
                 ? tokenBalanceFiat / (1 + tokenPricePercentChange1d / 100)
