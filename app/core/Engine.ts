/* eslint-disable @typescript-eslint/no-shadow */
import Crypto from 'react-native-quick-crypto';
import {
  AccountTrackerController,
  AccountTrackerState,
  AssetsContractController,
  CurrencyRateController,
  CurrencyRateState,
  CurrencyRateStateChange,
  GetCurrencyRateState,
  GetTokenListState,
  NftController,
  NftDetectionController,
  NftState,
  TokenBalancesController,
  TokenDetectionController,
  TokenListController,
  TokenListState,
  TokenListStateChange,
  TokenRatesController,
  TokenRatesState,
  TokensController,
  TokensState,
  CodefiTokenPricesServiceV2,
  TokensControllerActions,
  TokensControllerEvents,
  TokenListControllerActions,
  TokenListControllerEvents,
  TokenBalancesControllerState,
} from '@metamask/assets-controllers';
///: BEGIN:ONLY_INCLUDE_IF(snaps)
import { AppState } from 'react-native';
import PREINSTALLED_SNAPS from '../lib/snaps/preinstalled-snaps';
///: END:ONLY_INCLUDE_IF
import {
  AddressBookController,
  AddressBookState,
} from '@metamask/address-book-controller';
import { BaseState, ControllerMessenger } from '@metamask/base-controller';
import { ComposableController } from '@metamask/composable-controller';
import {
  KeyringController,
  KeyringControllerState,
  KeyringControllerActions,
  KeyringControllerEvents,
  ///: BEGIN:ONLY_INCLUDE_IF(snaps)
  KeyringTypes,
  ///: END:ONLY_INCLUDE_IF
} from '@metamask/keyring-controller';
import {
  NetworkController,
  NetworkControllerActions,
  NetworkControllerEvents,
  NetworkState,
  NetworkStatus,
} from '@metamask/network-controller';
import {
  PhishingController,
  PhishingControllerState,
} from '@metamask/phishing-controller';
import {
  PreferencesController,
  PreferencesControllerActions,
  PreferencesControllerEvents,
  PreferencesState,
} from '@metamask/preferences-controller';
import {
  TransactionController,
  TransactionState,
} from '@metamask/transaction-controller';
import {
  GasFeeController,
  GasFeeState,
  GasFeeStateChange,
  GetGasFeeState,
} from '@metamask/gas-fee-controller';
import {
  AcceptOptions,
  ApprovalController,
  ApprovalControllerActions,
  ApprovalControllerEvents,
  ApprovalControllerState,
} from '@metamask/approval-controller';
import {
  PermissionController,
  PermissionControllerActions,
  PermissionControllerEvents,
  PermissionControllerState,
  ///: BEGIN:ONLY_INCLUDE_IF(snaps)
  SubjectMetadataController,
  SubjectMetadataControllerActions,
  SubjectMetadataControllerEvents,
  SubjectMetadataControllerState,
  ///: END:ONLY_INCLUDE_IF
} from '@metamask/permission-controller';
import SwapsController, { swapsUtils } from '@metamask/swaps-controller';
import {
  PPOMController,
  PPOMControllerEvents,
  PPOMState,
} from '@metamask/ppom-validator';
///: BEGIN:ONLY_INCLUDE_IF(snaps)
import {
  JsonSnapsRegistry,
  AllowedActions as SnapsAllowedActions,
  AllowedEvents as SnapsAllowedEvents,
  SnapController,
  SnapsRegistryState,
  SnapControllerEvents,
  SnapControllerActions,
  PersistedSnapControllerState,
  WebViewExecutionService,
  SnapsRegistryMessenger,
} from '@metamask/snaps-controllers';
import { NotificationArgs } from '@metamask/snaps-rpc-methods/dist/types/restricted/notify';
import { getSnapsWebViewPromise } from '../lib/snaps';
import {
  buildSnapEndowmentSpecifications,
  buildSnapRestrictedMethodSpecifications,
} from '@metamask/snaps-rpc-methods';
import type { EnumToUnion, DialogType } from '@metamask/snaps-sdk';
// eslint-disable-next-line import/no-nodejs-modules
import { Duplex } from 'stream';
///: END:ONLY_INCLUDE_IF
import { MetaMaskKeyring as QRHardwareKeyring } from '@keystonehq/metamask-airgapped-keyring';
import {
  LoggingController,
  LoggingControllerState,
  LoggingControllerActions,
} from '@metamask/logging-controller';
import LedgerKeyring from '@consensys/ledgerhq-metamask-keyring';
import { Encryptor, LEGACY_DERIVATION_OPTIONS } from './Encryptor';
import {
  isMainnetByChainId,
  fetchEstimatedMultiLayerL1Fee,
  deprecatedGetNetworkId,
  getDecimalChainId,
} from '../util/networks';
import AppConstants from './AppConstants';
import { store } from '../store';
import {
  renderFromTokenMinimalUnit,
  balanceToFiatNumber,
  weiToFiatNumber,
  toHexadecimal,
  addHexPrefix,
} from '../util/number';
import NotificationManager from './NotificationManager';
import Logger from '../util/Logger';
///: BEGIN:ONLY_INCLUDE_IF(snaps)
import { EndowmentPermissions } from '../constants/permissions';
///: END:ONLY_INCLUDE_IF
import { isZero } from '../util/lodash';
import { MetaMetricsEvents, MetaMetrics } from './Analytics';

///: BEGIN:ONLY_INCLUDE_IF(snaps)
import {
  SnapBridge,
  ExcludedSnapEndowments,
  ExcludedSnapPermissions,
  detectSnapLocation,
  fetchFunction,
  DetectSnapLocationOptions,
} from './Snaps';
import { getRpcMethodMiddleware } from './RPCMethods/RPCMethodMiddleware';
///: END:ONLY_INCLUDE_IF
import { isBlockaidFeatureEnabled } from '../util/blockaid';
import {
  getCaveatSpecifications,
  getPermissionSpecifications,
  unrestrictedMethods,
} from './Permissions/specifications.js';
import { backupVault } from './BackupVault';
import {
  SignatureController,
  SignatureControllerActions,
  SignatureControllerEvents,
} from '@metamask/signature-controller';
import { hasProperty, Json } from '@metamask/utils';
// TODO: Export this type from the package directly
import { SwapsState } from '@metamask/swaps-controller/dist/SwapsController';
import { providerErrors } from '@metamask/rpc-errors';

import { PPOM, ppomInit } from '../lib/ppom/PPOMView';
import RNFSStorageBackend from '../lib/ppom/ppom-storage-backend';
import {
  AccountsController,
  AccountsControllerActions,
  AccountsControllerEvents,
  AccountsControllerMessenger,
  AccountsControllerState,
} from '@metamask/accounts-controller';
import { captureException } from '@sentry/react-native';
import { lowerCase } from 'lodash';
import {
  networkIdUpdated,
  networkIdWillUpdate,
} from '../core/redux/slices/inpageProvider';
import SmartTransactionsController from '@metamask/smart-transactions-controller';
import { NETWORKS_CHAIN_ID } from '../../app/constants/network';
import { selectShouldUseSmartTransaction } from '../selectors/smartTransactionsController';
import { selectSwapsChainFeatureFlags } from '../reducers/swaps';
import { SmartTransactionStatuses } from '@metamask/smart-transactions-controller/dist/types';
import { submitSmartTransactionHook } from '../util/smart-transactions/smart-publish-hook';
import { SmartTransactionsControllerState } from '@metamask/smart-transactions-controller/dist/SmartTransactionsController';

const NON_EMPTY = 'NON_EMPTY';

const encryptor = new Encryptor({
  keyDerivationOptions: LEGACY_DERIVATION_OPTIONS,
});
let currentChainId: any;

///: BEGIN:ONLY_INCLUDE_IF(snaps)
// TODO remove these custom types when the PhishingController is to version >= 7.0.0
interface MaybeUpdateState {
  type: `${PhishingController['name']}:maybeUpdateState`;
  handler: PhishingController['maybeUpdateState'];
}

interface TestOrigin {
  type: `${PhishingController['name']}:testOrigin`;
  handler: PhishingController['test'];
}

type PhishingControllerActions = MaybeUpdateState | TestOrigin;

type SnapsGlobalActions =
  | SnapControllerActions
  | SubjectMetadataControllerActions
  | PhishingControllerActions
  | SnapsAllowedActions;

type SnapsGlobalEvents =
  | SnapControllerEvents
  | SubjectMetadataControllerEvents
  | SnapsAllowedEvents;
///: END:ONLY_INCLUDE_IF

type GlobalActions =
  | ApprovalControllerActions
  | GetCurrencyRateState
  | GetGasFeeState
  | GetTokenListState
  | NetworkControllerActions
  | PermissionControllerActions
  | SignatureControllerActions
  | LoggingControllerActions
  ///: BEGIN:ONLY_INCLUDE_IF(snaps)
  | SnapsGlobalActions
  ///: END:ONLY_INCLUDE_IF
  | KeyringControllerActions
  | AccountsControllerActions
  | PreferencesControllerActions
  | TokensControllerActions
  | TokenListControllerActions;
type GlobalEvents =
  | ApprovalControllerEvents
  | CurrencyRateStateChange
  | GasFeeStateChange
  | TokenListStateChange
  | NetworkControllerEvents
  | PermissionControllerEvents
  ///: BEGIN:ONLY_INCLUDE_IF(snaps)
  | SnapsGlobalEvents
  ///: END:ONLY_INCLUDE_IF
  | SignatureControllerEvents
  | KeyringControllerEvents
  | PPOMControllerEvents
  | AccountsControllerEvents
  | PreferencesControllerEvents
  | TokensControllerEvents
  | TokenListControllerEvents;

type PermissionsByRpcMethod = ReturnType<typeof getPermissionSpecifications>;
type Permissions = PermissionsByRpcMethod[keyof PermissionsByRpcMethod];

export interface EngineState {
  AccountTrackerController: AccountTrackerState;
  AddressBookController: AddressBookState;
  AssetsContractController: BaseState;
  NftController: NftState;
  TokenListController: TokenListState;
  CurrencyRateController: CurrencyRateState;
  KeyringController: KeyringControllerState;
  NetworkController: NetworkState;
  PreferencesController: PreferencesState;
  PhishingController: PhishingControllerState;
  TokenBalancesController: TokenBalancesControllerState;
  TokenRatesController: TokenRatesState;
  TransactionController: TransactionState;
  SmartTransactionsController: SmartTransactionsControllerState;
  SwapsController: SwapsState;
  GasFeeController: GasFeeState;
  TokensController: TokensState;
  TokenDetectionController: BaseState;
  NftDetectionController: BaseState;
  ///: BEGIN:ONLY_INCLUDE_IF(snaps)
  SnapController: PersistedSnapControllerState;
  SnapsRegistry: SnapsRegistryState;
  SubjectMetadataController: SubjectMetadataControllerState;
  ///: END:ONLY_INCLUDE_IF
  PermissionController: PermissionControllerState<Permissions>;
  ApprovalController: ApprovalControllerState;
  LoggingController: LoggingControllerState;
  PPOMController: PPOMState;
  AccountsController: AccountsControllerState;
}

/**
 * All mobile controllers, keyed by name
 */
interface Controllers {
  AccountsController: AccountsController;
  AccountTrackerController: AccountTrackerController;
  AddressBookController: AddressBookController;
  ApprovalController: ApprovalController;
  AssetsContractController: AssetsContractController;
  CurrencyRateController: CurrencyRateController;
  GasFeeController: GasFeeController;
  KeyringController: KeyringController;
  LoggingController: LoggingController;
  NetworkController: NetworkController;
  NftController: NftController;
  NftDetectionController: NftDetectionController;
  // TODO: Fix permission types
  PermissionController: PermissionController<any, any>;
  PhishingController: PhishingController;
  PreferencesController: PreferencesController;
  PPOMController: PPOMController;
  TokenBalancesController: TokenBalancesController;
  TokenListController: TokenListController;
  TokenDetectionController: TokenDetectionController;
  TokenRatesController: TokenRatesController;
  TokensController: TokensController;
  TransactionController: TransactionController;
  SmartTransactionsController: SmartTransactionsController;
  SignatureController: SignatureController;
  ///: BEGIN:ONLY_INCLUDE_IF(snaps)
  SnapController: SnapController;
  SubjectMetadataController: SubjectMetadataController;
  ///: END:ONLY_INCLUDE_IF
  SwapsController: SwapsController;
}

/**
 * Controllers that area always instantiated
 */
type RequiredControllers = Omit<Controllers, 'PPOMController'>;

/**
 * Controllers that are sometimes not instantiated
 */
type OptionalControllers = Pick<Controllers, 'PPOMController'>;

/**
 * Core controller responsible for composing other metamask controllers together
 * and exposing convenience methods for common wallet operations.
 */
class Engine {
  /**
   * The global Engine singleton
   */
  static instance: Engine | null;
  /**
   * A collection of all controller instances
   */
  context: RequiredControllers & Partial<OptionalControllers>;
  /**
   * The global controller messenger.
   */
  controllerMessenger: ControllerMessenger<GlobalActions, GlobalEvents>;
  /**
   * ComposableController reference containing all child controllers
   */
  datamodel: any;

  /**
   * Object containing the info for the latest incoming tx block
   * for each address and network
   */
  lastIncomingTxBlockInfo: any;

  ///: BEGIN:ONLY_INCLUDE_IF(snaps)
  /**
   * Object that runs and manages the execution of Snaps
   */
  snapExecutionService: WebViewExecutionService;

  ///: END:ONLY_INCLUDE_IF

  transactionController: TransactionController;
  smartTransactionsController: SmartTransactionsController;

  /**
   * Creates a CoreController instance
   */
  // eslint-disable-next-line @typescript-eslint/default-param-last
  constructor(
    initialState: Partial<EngineState> = {},
    initialKeyringState?: KeyringControllerState | null,
  ) {
    this.controllerMessenger = new ControllerMessenger();

    /**
     * Subscribes a listener to the state change events of Preferences Controller.
     *
     * @param listener - The callback function to execute when the state changes.
     */
    const onPreferencesStateChange = (
      listener: (preferencesState: PreferencesState) => void,
    ) => {
      const eventName = `PreferencesController:stateChange`;

      this.controllerMessenger.subscribe(eventName, listener);
    };

    const approvalController = new ApprovalController({
      // @ts-expect-error TODO: Resolve/patch mismatch between base-controller versions. Before: never, never. Now: string, string, which expects 3rd and 4th args to be informed for restrictedControllerMessengers
      messenger: this.controllerMessenger.getRestricted({
        name: 'ApprovalController',
        allowedEvents: [],
        allowedActions: [],
      }),
      showApprovalRequest: () => undefined,
      typesExcludedFromRateLimiting: [
        // TODO: Replace with ApprovalType enum from @metamask/controller-utils when breaking change is fixed
        'eth_sign',
        'personal_sign',
        'eth_signTypedData',
        'transaction',
        'wallet_watchAsset',
      ],
    });

    const preferencesController = new PreferencesController({
      //@ts-expect-error Misalign types because of Base Controller version
      messenger: this.controllerMessenger.getRestricted({
        name: 'PreferencesController',
        allowedActions: [],
        allowedEvents: ['KeyringController:stateChange'],
      }),
      state: {
        ipfsGateway: AppConstants.IPFS_DEFAULT_GATEWAY_URL,
        useTokenDetection:
          initialState?.PreferencesController?.useTokenDetection ?? true,
        useNftDetection: false,
        displayNftMedia: true,
        securityAlertsEnabled: true,
        ...initialState.PreferencesController,
      },
    });

    const networkControllerOpts = {
      infuraProjectId: process.env.MM_INFURA_PROJECT_ID || NON_EMPTY,
      state: initialState.NetworkController,
      messenger: this.controllerMessenger.getRestricted({
        name: 'NetworkController',
        allowedEvents: [],
        allowedActions: [],
      }),
      // Metrics event tracking is handled in this repository instead
      // TODO: Use events for controller metric events
      trackMetaMetricsEvent: () => {
        // noop
      },
    };
    const networkController = new NetworkController(networkControllerOpts);

    networkController.initializeProvider();

    const assetsContractController = new AssetsContractController({
      onPreferencesStateChange,
      onNetworkDidChange: (listener) =>
        this.controllerMessenger.subscribe(
          AppConstants.NETWORK_DID_CHANGE_EVENT,
          listener,
        ),
      chainId: networkController.state.providerConfig.chainId,
      //@ts-expect-error - Network Controller mismatch version
      getNetworkClientById:
        networkController.getNetworkClientById.bind(networkController),
    });
    const nftController = new NftController(
      {
        onPreferencesStateChange,
        onNetworkStateChange: (listener) =>
          this.controllerMessenger.subscribe(
            AppConstants.NETWORK_STATE_CHANGE_EVENT,
            listener,
          ),
        //@ts-expect-error - Network Controller mismatch version
        getNetworkClientById:
          networkController.getNetworkClientById.bind(networkController),
        //@ts-expect-error Misalign types because of Base Controller version
        messenger: this.controllerMessenger.getRestricted({
          name: 'NftController',
          allowedActions: [
            `${approvalController.name}:addRequest`,
            `${networkController.name}:getNetworkClientById`,
          ],
          allowedEvents: [],
        }),
        chainId: networkController.state.providerConfig.chainId,

        getERC721AssetName: assetsContractController.getERC721AssetName.bind(
          assetsContractController,
        ),
        getERC721AssetSymbol:
          assetsContractController.getERC721AssetSymbol.bind(
            assetsContractController,
          ),
        getERC721TokenURI: assetsContractController.getERC721TokenURI.bind(
          assetsContractController,
        ),
        getERC721OwnerOf: assetsContractController.getERC721OwnerOf.bind(
          assetsContractController,
        ),
        getERC1155BalanceOf: assetsContractController.getERC1155BalanceOf.bind(
          assetsContractController,
        ),
        getERC1155TokenURI: assetsContractController.getERC1155TokenURI.bind(
          assetsContractController,
        ),
      },
      {
        useIPFSSubdomains: false,
        chainId: networkController.state.providerConfig.chainId,
      },
    );

    const loggingController = new LoggingController({
      messenger: this.controllerMessenger.getRestricted<
        'LoggingController',
        never,
        never
      >({
        name: 'LoggingController',
        allowedActions: [],
        allowedEvents: [],
      }),
      state: initialState.LoggingController,
    });

    //@ts-expect-error Misalign types because of Base Controller version
    const accountsControllerMessenger: AccountsControllerMessenger =
      this.controllerMessenger.getRestricted({
        name: 'AccountsController',
        allowedEvents: [
          'SnapController:stateChange',
          'KeyringController:accountRemoved',
          'KeyringController:stateChange',
        ],
        allowedActions: [
          'KeyringController:getAccounts',
          'KeyringController:getKeyringsByType',
          'KeyringController:getKeyringForAccount',
        ],
      });

    const defaultAccountsControllerState: AccountsControllerState = {
      internalAccounts: {
        accounts: {},
        selectedAccount: '',
      },
    };

    const accountsController = new AccountsController({
      messenger: accountsControllerMessenger,
      state: initialState.AccountsController ?? defaultAccountsControllerState,
    });
    const tokensController = new TokensController({
      chainId: networkController.state.providerConfig.chainId,
      config: {
        //@ts-expect-error - Network Controller mismatch version
        provider: networkController.getProviderAndBlockTracker().provider,
        chainId: networkController.state.providerConfig.chainId,
        selectedAddress: preferencesController.state.selectedAddress,
      },
      //@ts-expect-error Misalign types because of Base Controller version
      messenger: this.controllerMessenger.getRestricted({
        name: 'TokensController',
        allowedActions: [`${approvalController.name}:addRequest`],
        allowedEvents: [
          'PreferencesController:stateChange',
          'NetworkController:networkDidChange',
          'TokenListController:stateChange',
        ],
      }),
    });
    const tokenListController = new TokenListController({
      chainId: networkController.state.providerConfig.chainId,
      onNetworkStateChange: (listener) =>
        this.controllerMessenger.subscribe(
          AppConstants.NETWORK_STATE_CHANGE_EVENT,
          listener,
        ),
      //@ts-expect-error Misalign types because of Base Controller version
      messenger: this.controllerMessenger.getRestricted({
        name: 'TokenListController',
        allowedActions: [],
        allowedEvents: [`${networkController.name}:stateChange`],
      }),
    });
    const currencyRateController = new CurrencyRateController({
      //@ts-expect-error Misalign types because of Base Controller version
      messenger: this.controllerMessenger.getRestricted({
        name: 'CurrencyRateController',
        allowedActions: [`${networkController.name}:getNetworkClientById`],
        allowedEvents: [],
      }),
      state: initialState.CurrencyRateController,
    });
    currencyRateController.startPollingByNetworkClientId(
      networkController.state.selectedNetworkClientId,
    );
    const gasFeeController = new GasFeeController({
      //@ts-expect-error Misalign types because of Base Controller version
      messenger: this.controllerMessenger.getRestricted({
        name: 'GasFeeController',
        allowedActions: [
          `${networkController.name}:getNetworkClientById`,
          `${networkController.name}:getEIP1559Compatibility`,
        ],
        allowedEvents: [AppConstants.NETWORK_DID_CHANGE_EVENT],
      }),
      getProvider: () =>
        // @ts-expect-error at this point in time the provider will be defined by the `networkController.initializeProvider`
        networkController.getProviderAndBlockTracker().provider,
      onNetworkDidChange: (listener) =>
        this.controllerMessenger.subscribe(
          AppConstants.NETWORK_DID_CHANGE_EVENT,
          listener,
        ),
      getCurrentNetworkEIP1559Compatibility: async () =>
        (await networkController.getEIP1559Compatibility()) ?? false,
      getChainId: () => networkController.state.providerConfig.chainId,
      getCurrentNetworkLegacyGasAPICompatibility: () => {
        const chainId = networkController.state.providerConfig.chainId;
        return (
          isMainnetByChainId(chainId) ||
          chainId === addHexPrefix(swapsUtils.BSC_CHAIN_ID) ||
          chainId === addHexPrefix(swapsUtils.POLYGON_CHAIN_ID)
        );
      },
      clientId: AppConstants.SWAPS.CLIENT_ID,
      legacyAPIEndpoint:
        'https://gas.api.cx.metamask.io/networks/<chain_id>/gasPrices',
      EIP1559APIEndpoint:
        'https://gas.api.cx.metamask.io/networks/<chain_id>/suggestedGasFees',
    });

    const phishingController = new PhishingController({
      messenger: this.controllerMessenger.getRestricted({
        name: 'PhishingController',
        allowedActions: [],
        allowedEvents: [],
      }),
    });
    phishingController.maybeUpdateState();

    const qrKeyringBuilder = () => {
      const keyring = new QRHardwareKeyring();
      // to fix the bug in #9560, forgetDevice will reset all keyring properties to default.
      keyring.forgetDevice();
      return keyring;
    };
    qrKeyringBuilder.type = QRHardwareKeyring.type;

    const ledgerKeyringBuilder = () => new LedgerKeyring();
    ledgerKeyringBuilder.type = LedgerKeyring.type;

    const keyringController = new KeyringController({
      removeIdentity: preferencesController.removeIdentity.bind(
        preferencesController,
      ),
      encryptor,
      //@ts-expect-error Misalign types because of Base Controller version
      messenger: this.controllerMessenger.getRestricted({
        name: 'KeyringController',
        allowedActions: [],
        allowedEvents: [],
      }),
      state: initialKeyringState || initialState.KeyringController,
      // @ts-expect-error To Do: Update the type of QRHardwareKeyring to Keyring<Json>
      keyringBuilders: [qrKeyringBuilder, ledgerKeyringBuilder],
    });

    ///: BEGIN:ONLY_INCLUDE_IF(snaps)
    /**
     * Gets the mnemonic of the user's primary keyring.
     */
    const getPrimaryKeyringMnemonic = () => {
      const [keyring]: any = keyringController.getKeyringsByType(
        KeyringTypes.hd,
      );
      if (!keyring.mnemonic) {
        throw new Error('Primary keyring mnemonic unavailable.');
      }

      return keyring.mnemonic;
    };

    const getAppState = () => {
      const state = AppState.currentState;
      return state === 'active';
    };

    const getSnapPermissionSpecifications = () => ({
      ...buildSnapEndowmentSpecifications(Object.keys(ExcludedSnapEndowments)),
      ...buildSnapRestrictedMethodSpecifications(
        Object.keys(ExcludedSnapPermissions),
        {
          encrypt: encryptor.encrypt.bind(encryptor),
          decrypt: encryptor.decrypt.bind(encryptor),
          // eslint-disable-next-line @typescript-eslint/ban-ts-comment
          // @ts-ignore
          clearSnapState: this.controllerMessenger.call.bind(
            this.controllerMessenger,
            'SnapController:clearSnapState',
          ),
          getMnemonic: getPrimaryKeyringMnemonic.bind(this),
          getUnlockPromise: getAppState.bind(this),
          getSnap: this.controllerMessenger.call.bind(
            this.controllerMessenger,
            'SnapController:get',
          ),
          // eslint-disable-next-line @typescript-eslint/ban-ts-comment
          // @ts-ignore
          handleSnapRpcRequest: this.controllerMessenger.call.bind(
            this.controllerMessenger,
            'SnapController:handleRequest',
          ),
          // eslint-disable-next-line @typescript-eslint/ban-ts-comment
          // @ts-ignore
          getSnapState: this.controllerMessenger.call.bind(
            this.controllerMessenger,
            'SnapController:getSnapState',
          ),
          // eslint-disable-next-line @typescript-eslint/ban-ts-comment
          // @ts-ignore
          updateSnapState: this.controllerMessenger.call.bind(
            this.controllerMessenger,
            'SnapController:updateSnapState',
          ),
          // eslint-disable-next-line @typescript-eslint/ban-ts-comment
          // @ts-ignore
          maybeUpdatePhishingList: this.controllerMessenger.call.bind(
            this.controllerMessenger,
            'PhishingController:maybeUpdateState',
          ),
          isOnPhishingList: (origin: string) =>
            this.controllerMessenger.call<'PhishingController:testOrigin'>(
              'PhishingController:testOrigin',
              // eslint-disable-next-line @typescript-eslint/ban-ts-comment
              // @ts-ignore
              origin,
              // eslint-disable-next-line @typescript-eslint/ban-ts-comment
              // @ts-ignore
            ).result,
          showDialog: (
            origin: string,
            type: EnumToUnion<DialogType>,
            content: any, // should be Component from '@metamask/snaps-ui';
            placeholder?: any,
          ) =>
            approvalController.addAndShowApprovalRequest({
              origin,
              type,
              requestData: { content, placeholder },
            }),
          showInAppNotification: (origin: string, args: NotificationArgs) => {
            Logger.log(
              'Snaps/ showInAppNotification called with args: ',
              args,
              ' and origin: ',
              origin,
            );
          },
        },
      ),
    });
    ///: END:ONLY_INCLUDE_IF
    const accountTrackerController = new AccountTrackerController({
      onPreferencesStateChange,
      getIdentities: () => preferencesController.state.identities,
      getSelectedAddress: () => accountsController.getSelectedAccount().address,
      getMultiAccountBalancesEnabled: () =>
        preferencesController.state.isMultiAccountBalancesEnabled,
      getCurrentChainId: () =>
        toHexadecimal(networkController.state.providerConfig.chainId),
      //@ts-expect-error - Network Controller mismatch version
      getNetworkClientById:
        networkController.getNetworkClientById.bind(networkController),
    });
    const permissionController = new PermissionController({
      messenger: this.controllerMessenger.getRestricted({
        name: 'PermissionController',
        allowedActions: [
          `${approvalController.name}:addRequest`,
          `${approvalController.name}:hasRequest`,
          `${approvalController.name}:acceptRequest`,
          `${approvalController.name}:rejectRequest`,
          ///: BEGIN:ONLY_INCLUDE_IF(snaps)
          `SnapController:getPermitted`,
          `SnapController:install`,
          `SubjectMetadataController:getSubjectMetadata`,
          ///: END:ONLY_INCLUDE_IF
        ],
        allowedEvents: [],
      }),
      state: initialState.PermissionController,
      caveatSpecifications: getCaveatSpecifications({
        getInternalAccounts:
          accountsController.listAccounts.bind(accountsController),
      }),
      // @ts-expect-error Typecast permissionType from getPermissionSpecifications to be of type PermissionType.RestrictedMethod
      permissionSpecifications: {
        ...getPermissionSpecifications({
          getAllAccounts: () => keyringController.getAccounts(),
          getInternalAccounts:
            accountsController.listAccounts.bind(accountsController),
          captureKeyringTypesWithMissingIdentities: (
            internalAccounts = [],
            accounts = [],
          ) => {
            const accountsMissingIdentities = accounts.filter((address) => {
              const lowerCaseAddress = lowerCase(address);
              return !internalAccounts.some(
                (account) => account.address.toLowerCase() === lowerCaseAddress,
              );
            });
            const keyringTypesWithMissingIdentities =
              accountsMissingIdentities.map((address) =>
                keyringController.getAccountKeyringType(address),
              );

            const internalAccountCount = internalAccounts.length;

            const accountTrackerCount = Object.keys(
              accountTrackerController.state.accounts || {},
            ).length;

            captureException(
              new Error(
                `Attempt to get permission specifications failed because there were ${accounts.length} accounts, but ${internalAccountCount} identities, and the ${keyringTypesWithMissingIdentities} keyrings included accounts with missing identities. Meanwhile, there are ${accountTrackerCount} accounts in the account tracker.`,
              ),
            );
          },
        }),
        ///: BEGIN:ONLY_INCLUDE_IF(snaps)
        ...getSnapPermissionSpecifications(),
        ///: END:ONLY_INCLUDE_IF
      },
      unrestrictedMethods,
    });

    ///: BEGIN:ONLY_INCLUDE_IF(snaps)
    const subjectMetadataController = new SubjectMetadataController({
      // eslint-disable-next-line @typescript-eslint/ban-ts-comment
      // @ts-ignore TODO: Resolve/patch mismatch between base-controller versions. Before: never, never. Now: string, string, which expects 3rd and 4th args to be informed for restrictedControllerMessengers
      messenger: this.controllerMessenger.getRestricted({
        name: 'SubjectMetadataController',
        allowedActions: [`${permissionController.name}:hasPermissions`],
        allowedEvents: [],
      }),
      state: initialState.SubjectMetadataController || {},
      subjectCacheLimit: 100,
    });

    const setupSnapProvider = (snapId: string, connectionStream: Duplex) => {
      Logger.log(
        '[ENGINE LOG] Engine+setupSnapProvider: Setup stream for Snap',
        snapId,
      );
      // TO DO:
      // Develop a simpler getRpcMethodMiddleware object for SnapBridge
      // Consider developing an abstract class to derived custom implementations for each use case
      const bridge = new SnapBridge({
        snapId,
        connectionStream,
        getRPCMethodMiddleware: ({ hostname, getProviderState }) =>
          getRpcMethodMiddleware({
            hostname,
            getProviderState,
            navigation: null,
            getApprovedHosts: () => null,
            setApprovedHosts: () => null,
            approveHost: () => null,
            title: { current: 'Snap' },
            icon: { current: undefined },
            isHomepage: () => false,
            fromHomepage: { current: false },
            toggleUrlModal: () => null,
            wizardScrollAdjusted: { current: false },
            tabId: false,
            isWalletConnect: true,
            isMMSDK: false,
            url: { current: '' },
            analytics: {},
            injectHomePageScripts: () => null,
          }),
      });

      bridge.setupProviderConnection();
    };

    const requireAllowlist = process.env.METAMASK_BUILD_TYPE === 'main';
    const allowLocalSnaps = process.env.METAMASK_BUILD_TYPE === 'flask';
    //@ts-expect-error Misalign types because of Base Controller version
    const snapsRegistryMessenger: SnapsRegistryMessenger =
      this.controllerMessenger.getRestricted({
        name: 'SnapsRegistry',
        allowedEvents: [],
        allowedActions: [],
      });
    const snapsRegistry = new JsonSnapsRegistry({
      state: initialState.SnapsRegistry,
      messenger: snapsRegistryMessenger,
      refetchOnAllowlistMiss: requireAllowlist,
      failOnUnavailableRegistry: requireAllowlist,
      url: {
        registry: 'https://acl.execution.metamask.io/latest/registry.json',
        signature: 'https://acl.execution.metamask.io/latest/signature.json',
      },
      publicKey:
        '0x025b65308f0f0fb8bc7f7ff87bfc296e0330eee5d3c1d1ee4a048b2fd6a86fa0a6',
    });

    this.snapExecutionService = new WebViewExecutionService({
      //@ts-expect-error Misalign types because of Base Controller version
      messenger: this.controllerMessenger.getRestricted({
        name: 'ExecutionService',
        allowedActions: [],
        allowedEvents: [],
      }),
      setupSnapProvider: setupSnapProvider.bind(this),
      getWebView: () => getSnapsWebViewPromise,
    });

    const snapControllerMessenger = this.controllerMessenger.getRestricted({
      name: 'SnapController',
      allowedEvents: [
        'ExecutionService:unhandledError',
        'ExecutionService:outboundRequest',
        'ExecutionService:outboundResponse',
      ],
      allowedActions: [
        `${approvalController.name}:addRequest`,
        `${permissionController.name}:getEndowments`,
        `${permissionController.name}:getPermissions`,
        `${permissionController.name}:hasPermission`,
        `${permissionController.name}:hasPermissions`,
        `${permissionController.name}:requestPermissions`,
        `${permissionController.name}:revokeAllPermissions`,
        `${permissionController.name}:revokePermissions`,
        `${permissionController.name}:revokePermissionForAllSubjects`,
        `${permissionController.name}:getSubjectNames`,
        `${permissionController.name}:updateCaveat`,
        `${approvalController.name}:addRequest`,
        `${approvalController.name}:updateRequestState`,
        `${permissionController.name}:grantPermissions`,
        `${subjectMetadataController.name}:getSubjectMetadata`,
        `${subjectMetadataController.name}:addSubjectMetadata`,
        `${phishingController.name}:maybeUpdateState`,
        `${phishingController.name}:testOrigin`,
        `${snapsRegistry.name}:get`,
        `${snapsRegistry.name}:getMetadata`,
        `${snapsRegistry.name}:update`,
        'ExecutionService:executeSnap',
        'ExecutionService:terminateSnap',
        'ExecutionService:terminateAllSnaps',
        'ExecutionService:handleRpcRequest',
        'SnapsRegistry:get',
        'SnapsRegistry:getMetadata',
        'SnapsRegistry:update',
        'SnapsRegistry:resolveVersion',
      ],
    });

    const snapController = new SnapController({
      environmentEndowmentPermissions: Object.values(EndowmentPermissions),
      featureFlags: {
        // eslint-disable-next-line @typescript-eslint/ban-ts-comment
        // @ts-ignore
        requireAllowlist,
      },
      state: initialState.SnapController || undefined,
      messenger: snapControllerMessenger as any,
      detectSnapLocation: (
        location: string | URL,
        options?: DetectSnapLocationOptions,
      ) =>
        detectSnapLocation(location, {
          ...options,
          allowLocal: allowLocalSnaps,
          fetch: fetchFunction,
        }),
      //@ts-expect-error types need to be aligned with snaps-controllers
      preinstalledSnaps: PREINSTALLED_SNAPS,
    });
    ///: END:ONLY_INCLUDE_IF

    this.transactionController = new TransactionController({
      // @ts-expect-error at this point in time the provider will be defined by the `networkController.initializeProvider`
      blockTracker: networkController.getProviderAndBlockTracker().blockTracker,
      disableSendFlowHistory: true,
      disableHistory: true,
      getGasFeeEstimates: () => gasFeeController.fetchGasFeeEstimates(),
      getCurrentNetworkEIP1559Compatibility:
        networkController.getEIP1559Compatibility.bind(networkController),
      //@ts-expect-error Expected due to Transaction Controller do not have controller utils containing linea-sepolia data
      // This can be removed when controller-utils be updated to v^9
      getNetworkState: () => networkController.state,
      getSelectedAddress: () => accountsController.getSelectedAccount().address,
      incomingTransactions: {
        isEnabled: () => {
          const currentHexChainId =
            networkController.state.providerConfig.chainId;

          const showIncomingTransactions =
            preferencesController?.state?.showIncomingTransactions;

          return Boolean(
            hasProperty(showIncomingTransactions, currentChainId) &&
              showIncomingTransactions?.[currentHexChainId],
          );
        },
        updateTransactions: true,
      },
      // @ts-expect-error TODO: Resolve/patch mismatch between base-controller versions. Before: never, never. Now: string, string, which expects 3rd and 4th args to be informed for restrictedControllerMessengers
      messenger: this.controllerMessenger.getRestricted({
        name: 'TransactionController',
        allowedActions: [`${approvalController.name}:addRequest`],
      }),
      onNetworkStateChange: (listener) =>
        this.controllerMessenger.subscribe(
          AppConstants.NETWORK_STATE_CHANGE_EVENT,
          //@ts-expect-error This is because the network type is still missing linea-sepolia
          // When transaction controller be updated to v^25
          listener,
        ),
      // @ts-expect-error at this point in time the provider will be defined by the `networkController.initializeProvider`
      provider: networkController.getProviderAndBlockTracker().provider,

      // eslint-disable-next-line @typescript-eslint/ban-ts-comment
      // @ts-ignore
      getExternalPendingTransactions: (address: string) =>
        this.smartTransactionsController.getTransactions({
          addressFrom: address,
          status: SmartTransactionStatuses.PENDING,
        }),

      hooks: {
        publish: (transactionMeta) => {
          const shouldUseSmartTransaction = selectShouldUseSmartTransaction(
            store.getState(),
          );

          return submitSmartTransactionHook({
            transactionMeta,
            transactionController: this.transactionController,
            smartTransactionsController: this.smartTransactionsController,
            shouldUseSmartTransaction,
            approvalController,
            featureFlags: selectSwapsChainFeatureFlags(store.getState()),
          });
        },
      },
    });

    const codefiTokenApiV2 = new CodefiTokenPricesServiceV2();

    const smartTransactionsControllerTrackMetaMetricsEvent = (params: {
      event: string;
      category: string;
      sensitiveProperties: any;
    }) => {
      const { event, category, ...restParams } = params;

      MetaMetrics.getInstance().trackEvent(
        {
          category,
          properties: {
            name: event,
          },
        },
        restParams,
      );
    };
    this.smartTransactionsController = new SmartTransactionsController(
      {
        confirmExternalTransaction:
          this.transactionController.confirmExternalTransaction.bind(
            this.transactionController,
          ),
        // @ts-expect-error this fine, STX controller has been downgraded to network controller v15
        getNetworkClientById:
          networkController.getNetworkClientById.bind(networkController),
        getNonceLock: this.transactionController.getNonceLock.bind(
          this.transactionController,
        ),
        // @ts-expect-error txController.getTransactions only uses txMeta.status and txMeta.hash, which v13 TxController has
        getTransactions: this.transactionController.getTransactions.bind(
          this.transactionController,
        ),
        onNetworkStateChange: (listener) =>
          this.controllerMessenger.subscribe(
            AppConstants.NETWORK_STATE_CHANGE_EVENT,
            listener,
          ),

        provider: networkController.getProviderAndBlockTracker()
          .provider as any,

        trackMetaMetricsEvent: smartTransactionsControllerTrackMetaMetricsEvent,
      },
      {
        supportedChainIds: [
          NETWORKS_CHAIN_ID.MAINNET,
          NETWORKS_CHAIN_ID.GOERLI,
          NETWORKS_CHAIN_ID.SEPOLIA,
        ],
      },
      initialState.SmartTransactionsController,
    );

    const controllers: Controllers[keyof Controllers][] = [
      keyringController,
      accountTrackerController,
      new AddressBookController(),
      assetsContractController,
      nftController,
      tokensController,
      tokenListController,
      new TokenDetectionController({
        //@ts-expect-error Misalign types because of Base Controller version
        messenger: this.controllerMessenger.getRestricted({
          name: 'TokenDetectionController',
          allowedActions: [
            'AccountsController:getSelectedAccount',
            'NetworkController:getNetworkClientById',
            'NetworkController:getNetworkConfigurationByNetworkClientId',
            'NetworkController:getState',
            'KeyringController:getState',
            'PreferencesController:getState',
            'TokenListController:getState',
            'TokensController:getState',
            'TokensController:addDetectedTokens',
          ],
          allowedEvents: [
            'AccountsController:selectedAccountChange',
            'KeyringController:lock',
            'KeyringController:unlock',
            'PreferencesController:stateChange',
            'NetworkController:networkDidChange',
            'TokenListController:stateChange',
            'TokensController:stateChange',
          ],
        }),
        trackMetaMetricsEvent: () =>
          MetaMetrics.getInstance().trackEvent(
            MetaMetricsEvents.TOKEN_DETECTED,
            {
              token_standard: 'ERC20',
              asset_type: 'token',
              chain_id: getDecimalChainId(
                networkController.state.providerConfig.chainId,
              ),
            },
          ),
        // Remove this when TokensController is extending Base Controller v2
        getTokensState: () => tokensController.state,
        getBalancesInSingleCall:
          assetsContractController.getBalancesInSingleCall.bind(
            assetsContractController,
          ),
      }),
      new NftDetectionController({
        onNftsStateChange: (listener) => nftController.subscribe(listener),
        onPreferencesStateChange,
        onNetworkStateChange: (listener) =>
          this.controllerMessenger.subscribe(
            AppConstants.NETWORK_STATE_CHANGE_EVENT,
            listener,
          ),
        chainId: networkController.state.providerConfig.chainId,
        getOpenSeaApiKey: () => nftController.openSeaApiKey,
        addNft: nftController.addNft.bind(nftController),
        getNftApi: nftController.getNftApi.bind(nftController),
        getNftState: () => nftController.state,
        //@ts-expect-error - Network Controller mismatch version
        getNetworkClientById:
          networkController.getNetworkClientById.bind(networkController),
      }),
      currencyRateController,
      networkController,
      phishingController,
      preferencesController,
      new TokenBalancesController({
        //@ts-expect-error Misalign types because of Base Controller version
        messenger: this.controllerMessenger.getRestricted({
          name: 'TokenBalancesController',
          allowedActions: ['PreferencesController:getState'],
          allowedEvents: ['TokensController:stateChange'],
        }),
        // onTokensStateChange will be removed when Tokens Controller extends Base Controller v2
        onTokensStateChange: (listener) => tokensController.subscribe(listener),
        getERC20BalanceOf: assetsContractController.getERC20BalanceOf.bind(
          assetsContractController,
        ),
        interval: 10000,
      }),
      new TokenRatesController({
        onTokensStateChange: (listener) => tokensController.subscribe(listener),
        onNetworkStateChange: (listener) =>
          this.controllerMessenger.subscribe(
            AppConstants.NETWORK_STATE_CHANGE_EVENT,
            listener,
          ),

        onPreferencesStateChange,
        chainId: networkController.state.providerConfig.chainId,
        ticker: networkController.state.providerConfig.ticker,
        selectedAddress: preferencesController.state.selectedAddress,
        tokenPricesService: codefiTokenApiV2,
        interval: 30 * 60 * 1000,
        //@ts-expect-error - Network Controller mismatch version
        getNetworkClientById:
          networkController.getNetworkClientById.bind(networkController),
      }),
<<<<<<< HEAD
      new TransactionController({
        // @ts-expect-error at this point in time the provider will be defined by the `networkController.initializeProvider`
        blockTracker:
          networkController.getProviderAndBlockTracker().blockTracker,
        disableSendFlowHistory: true,
        disableHistory: true,
        getGasFeeEstimates: () => gasFeeController.fetchGasFeeEstimates(),
        getCurrentNetworkEIP1559Compatibility:
          networkController.getEIP1559Compatibility.bind(networkController),
        //@ts-expect-error Expected due to Transaction Controller do not have controller utils containing linea-sepolia data
        // This can be removed when controller-utils be updated to v^9
        getNetworkState: () => networkController.state,
        getSelectedAddress: () =>
          accountsController.getSelectedAccount().address,
        incomingTransactions: {
          isEnabled: () => {
            const currentHexChainId =
              networkController.state.providerConfig.chainId;

            const showIncomingTransactions =
              preferencesController?.state?.showIncomingTransactions;

            return Boolean(
              hasProperty(showIncomingTransactions, currentChainId) &&
                showIncomingTransactions?.[currentHexChainId],
            );
          },
          updateTransactions: true,
        },
        // @ts-expect-error TODO: Resolve/patch mismatch between base-controller versions. Before: never, never. Now: string, string, which expects 3rd and 4th args to be informed for restrictedControllerMessengers
        messenger: this.controllerMessenger.getRestricted({
          name: 'TransactionController',
          allowedActions: [`${approvalController.name}:addRequest`],
          allowedEvents: [],
        }),
        onNetworkStateChange: (listener) =>
          this.controllerMessenger.subscribe(
            AppConstants.NETWORK_STATE_CHANGE_EVENT,
            //@ts-expect-error This is because the network type is still missing linea-sepolia
            // When transaction controller be updated to v^25
            listener,
          ),
        // @ts-expect-error at this point in time the provider will be defined by the `networkController.initializeProvider`
        provider: networkController.getProviderAndBlockTracker().provider,
      }),
=======
      this.transactionController,
      this.smartTransactionsController,
>>>>>>> 1905195e
      new SwapsController(
        {
          // @ts-expect-error TODO: Resolve mismatch between gas fee and swaps controller types
          fetchGasFeeEstimates: () => gasFeeController.fetchGasFeeEstimates(),
          // @ts-expect-error TODO: Resolve mismatch between gas fee and swaps controller types
          fetchEstimatedMultiLayerL1Fee,
        },
        {
          clientId: AppConstants.SWAPS.CLIENT_ID,
          fetchAggregatorMetadataThreshold:
            AppConstants.SWAPS.CACHE_AGGREGATOR_METADATA_THRESHOLD,
          fetchTokensThreshold: AppConstants.SWAPS.CACHE_TOKENS_THRESHOLD,
          fetchTopAssetsThreshold:
            AppConstants.SWAPS.CACHE_TOP_ASSETS_THRESHOLD,
          supportedChainIds: [
            swapsUtils.ETH_CHAIN_ID,
            swapsUtils.BSC_CHAIN_ID,
            swapsUtils.SWAPS_TESTNET_CHAIN_ID,
            swapsUtils.POLYGON_CHAIN_ID,
            swapsUtils.AVALANCHE_CHAIN_ID,
            swapsUtils.ARBITRUM_CHAIN_ID,
            swapsUtils.OPTIMISM_CHAIN_ID,
            swapsUtils.ZKSYNC_ERA_CHAIN_ID,
            swapsUtils.LINEA_CHAIN_ID,
          ],
        },
      ),
      gasFeeController,
      approvalController,
      permissionController,
      new SignatureController({
        //@ts-expect-error Misalign types because of Base Controller version
        messenger: this.controllerMessenger.getRestricted({
          name: 'SignatureController',
          allowedActions: [
            `${approvalController.name}:addRequest`,
            `${keyringController.name}:signPersonalMessage`,
            `${keyringController.name}:signMessage`,
            `${keyringController.name}:signTypedMessage`,
            `${loggingController.name}:add`,
          ],
          allowedEvents: [],
        }),
        isEthSignEnabled: () =>
          Boolean(
            preferencesController.state?.disabledRpcMethodPreferences?.eth_sign,
          ),
        getAllState: () => store.getState(),
        getCurrentChainId: () => networkController.state.providerConfig.chainId,
      }),
      loggingController,
      ///: BEGIN:ONLY_INCLUDE_IF(snaps)
      snapController,
      subjectMetadataController,
      ///: END:ONLY_INCLUDE_IF
      accountsController,
    ];

    if (isBlockaidFeatureEnabled()) {
      const ppomController = new PPOMController({
        chainId: networkController.state.providerConfig.chainId,
        blockaidPublicKey: process.env.BLOCKAID_PUBLIC_KEY as string,
        cdnBaseUrl: process.env.BLOCKAID_FILE_CDN as string,
        // @ts-expect-error TODO: Resolve/patch mismatch between base-controller versions. Before: never, never. Now: string, string, which expects 3rd and 4th args to be informed for restrictedControllerMessengers
        messenger: this.controllerMessenger.getRestricted({
          name: 'PPOMController',
          allowedActions: [],
          allowedEvents: [`${networkController.name}:stateChange`],
        }),
        onPreferencesChange: (listener) =>
          this.controllerMessenger.subscribe(
            `${preferencesController.name}:stateChange`,
            listener,
          ),
        provider: networkController.getProviderAndBlockTracker()
          .provider as any,
        ppomProvider: {
          PPOM: PPOM as any,
          ppomInit,
        },
        storageBackend: new RNFSStorageBackend('PPOMDB'),
        securityAlertsEnabled:
          initialState.PreferencesController?.securityAlertsEnabled ?? false,
        state: initialState.PPOMController,
        nativeCrypto: Crypto as any,
      });
      controllers.push(ppomController);
    }

    // set initial state
    // TODO: Pass initial state into each controller constructor instead
    // This is being set post-construction for now to ensure it's functionally equivalent with
    // how the `ComponsedController` used to set initial state.
    //
    // The check for `controller.subscribe !== undefined` is to filter out BaseControllerV2
    // controllers. They should be initialized via the constructor instead.
    for (const controller of controllers) {
      if (
        hasProperty(initialState, controller.name) &&
        //@ts-expect-error Misalign types because of Base Controller version
        controller.subscribe !== undefined
      ) {
        // The following type error can be addressed by passing initial state into controller constructors instead
        // @ts-expect-error No type-level guarantee that the correct state is being applied to the correct controller here.
        controller.update(initialState[controller.name]);
      }
    }

    this.datamodel = new ComposableController(
      // @ts-expect-error The ComposableController needs to be updated to support BaseControllerV2
      controllers,
      this.controllerMessenger,
    );
    this.context = controllers.reduce<Partial<typeof this.context>>(
      (context, controller) => ({
        ...context,
        [controller.name]: controller,
      }),
      {},
    ) as typeof this.context;

    const {
      NftController: nfts,
      KeyringController: keyring,
      TransactionController: transaction,
    } = this.context;

    if (process.env.MM_OPENSEA_KEY) {
      nfts.setApiKey(process.env.MM_OPENSEA_KEY);
    }

    // @ts-expect-error TODO: Align transaction types between keyring and TransactionController
    transaction.configure({ sign: keyring.signTransaction.bind(keyring) });

    transaction.hub.on('incomingTransactionBlock', (blockNumber: number) => {
      NotificationManager.gotIncomingTransaction(blockNumber);
    });

    this.controllerMessenger.subscribe(
      AppConstants.NETWORK_STATE_CHANGE_EVENT,
      (state: NetworkState) => {
        if (
          state.networksMetadata[state.selectedNetworkClientId].status ===
            NetworkStatus.Available &&
          state.providerConfig.chainId !== currentChainId
        ) {
          // We should add a state or event emitter saying the provider changed
          setTimeout(() => {
            this.configureControllersOnNetworkChange();
            currentChainId = state.providerConfig.chainId;
          }, 500);
        }
      },
    );

    this.controllerMessenger.subscribe(
      AppConstants.NETWORK_STATE_CHANGE_EVENT,
      async () => {
        try {
          const networkId = await deprecatedGetNetworkId();
          store.dispatch(networkIdUpdated(networkId));
        } catch (error) {
          console.error(
            error,
            `Network ID not changed, current chainId: ${networkController.state.providerConfig.chainId}`,
          );
        }
      },
    );

    this.controllerMessenger.subscribe(
      `${networkController.name}:networkWillChange`,
      () => {
        store.dispatch(networkIdWillUpdate());
      },
    );

    this.configureControllersOnNetworkChange();
    this.startPolling();
    this.handleVaultBackup();

    Engine.instance = this;
  }

  handleVaultBackup() {
    this.controllerMessenger.subscribe(
      AppConstants.KEYRING_STATE_CHANGE_EVENT,
      (state: KeyringControllerState) =>
        backupVault(state)
          .then((result) => {
            if (result.success) {
              Logger.log('Engine', 'Vault back up successful');
            } else {
              Logger.log('Engine', 'Vault backup failed', result.error);
            }
          })
          .catch((error) => {
            Logger.error(error, 'Engine Vault backup failed');
          }),
    );
  }

  startPolling() {
    const {
      NftDetectionController,
      TokenDetectionController,
      TokenListController,
      TransactionController,
      TokenRatesController,
    } = this.context;

    TokenListController.start();
    NftDetectionController.start();
    TokenDetectionController.start();
    // leaving the reference of TransactionController here, rather than importing it from utils to avoid circular dependency
    TransactionController.startIncomingTransactionPolling();
    TokenRatesController.start();
  }

  configureControllersOnNetworkChange() {
    const {
      AccountTrackerController,
      AssetsContractController,
      TokenDetectionController,
      NftDetectionController,
      NetworkController,
      TransactionController,
      SwapsController,
    } = this.context;
    const { provider } = NetworkController.getProviderAndBlockTracker();

    // Skip configuration if this is called before the provider is initialized
    if (!provider) {
      return;
    }
    provider.sendAsync = provider.sendAsync.bind(provider);
    AccountTrackerController.configure({ provider });
    //@ts-expect-error This seems to be incosistency on the core repo between the provider type
    // AssetsContractController provider type = Provider | undefined
    // NetworkController provider type = SafeEventEmitterProvider
    AssetsContractController.configure({ provider });

    SwapsController.configure({
      provider,
      chainId: NetworkController.state?.providerConfig?.chainId,
      pollCountLimit: AppConstants.SWAPS.POLL_COUNT_LIMIT,
    });
    TransactionController.hub.emit('networkChange');
    TokenDetectionController.detectTokens();
    NftDetectionController.detectNfts();
    AccountTrackerController.refresh();
  }

  getTotalFiatAccountBalance = (): {
    ethFiat: number;
    tokenFiat: number;
  } => {
    const {
      CurrencyRateController,
      PreferencesController,
      AccountTrackerController,
      TokenBalancesController,
      TokenRatesController,
      TokensController,
      NetworkController,
    } = this.context;
    const { selectedAddress } = PreferencesController.state;
    const { currentCurrency } = CurrencyRateController.state;
    const networkProvider = NetworkController.state.providerConfig;
    const conversionRate =
      CurrencyRateController.state?.currencyRates?.[networkProvider?.ticker]
        ?.conversionRate ?? 0;
    const { accountsByChainId } = AccountTrackerController.state;

    const { tokens } = TokensController.state;
    let ethFiat = 0;
    let tokenFiat = 0;
    const decimalsToShow = (currentCurrency === 'usd' && 2) || undefined;
    if (
      accountsByChainId?.[toHexadecimal(networkProvider.chainId)]?.[
        selectedAddress
      ]
    ) {
      ethFiat = weiToFiatNumber(
        accountsByChainId[toHexadecimal(networkProvider.chainId)][
          selectedAddress
        ].balance,
        conversionRate,
        decimalsToShow,
      );
    }
    if (tokens.length > 0) {
      const { contractBalances: tokenBalances } = TokenBalancesController.state;
      const { contractExchangeRates: tokenExchangeRates } =
        TokenRatesController.state;
      tokens.forEach(
        (item: { address: string; balance?: string; decimals: number }) => {
          const exchangeRate =
            item.address in tokenExchangeRates
              ? tokenExchangeRates[item.address]
              : undefined;
          const tokenBalance =
            item.balance ||
            (item.address in tokenBalances
              ? renderFromTokenMinimalUnit(
                  tokenBalances[item.address],
                  item.decimals,
                )
              : undefined);
          const tokenBalanceFiat = balanceToFiatNumber(
            // TODO: Fix this by handling or eliminating the undefined case
            // @ts-expect-error This variable can be `undefined`, which would break here.
            tokenBalance,
            conversionRate,
            exchangeRate,
            decimalsToShow,
          );
          tokenFiat += tokenBalanceFiat;
        },
      );
    }

    return {
      ethFiat: ethFiat ?? 0,
      tokenFiat: tokenFiat ?? 0,
    };
  };

  /**
   * Returns true or false whether the user has funds or not
   */
  hasFunds = () => {
    try {
      const {
        engine: { backgroundState },
      } = store.getState();
      // TODO: Check `allNfts[currentChainId]` property instead
      // @ts-expect-error This property does not exist
      const nfts = backgroundState.NftController.nfts;
      const tokens = backgroundState.TokensController.tokens;
      const tokenBalances =
        backgroundState.TokenBalancesController.contractBalances;

      let tokenFound = false;
      tokens.forEach((token: { address: string | number }) => {
        if (
          tokenBalances[token.address] &&
          !isZero(tokenBalances[token.address])
        ) {
          tokenFound = true;
        }
      });

      const fiatBalance = this.getTotalFiatAccountBalance() || 0;
      const totalFiatBalance = fiatBalance.ethFiat + fiatBalance.ethFiat;

      return totalFiatBalance > 0 || tokenFound || nfts.length > 0;
    } catch (e) {
      Logger.log('Error while getting user funds', e);
    }
  };

  resetState = async () => {
    // Whenever we are gonna start a new wallet
    // either imported or created, we need to
    // get rid of the old data from state
    const {
      TransactionController,
      TokensController,
      NftController,
      TokenBalancesController,
      TokenRatesController,
      PermissionController,
      LoggingController,
    } = this.context;

    // Remove all permissions.
    PermissionController?.clearState?.();

    //Clear assets info
    TokensController.update({
      allTokens: {},
      allIgnoredTokens: {},
      ignoredTokens: [],
      tokens: [],
    });
    NftController.update({
      allNftContracts: {},
      allNfts: {},
      ignoredNfts: [],
    });

    TokenBalancesController.reset();
    TokenRatesController.update({ contractExchangeRates: {} });

    TransactionController.update({
      methodData: {},
      transactions: [],
      lastFetchedBlockNumbers: {},
    });

    LoggingController.clear();
  };

  removeAllListeners() {
    this.controllerMessenger.clearSubscriptions();
  }

  async destroyEngineInstance() {
    Object.values(this.context).forEach((controller: any) => {
      if (controller.destroy) {
        controller.destroy();
      }
    });
    this.removeAllListeners();
    await this.resetState();
    Engine.instance = null;
  }

  rejectPendingApproval(
    id: string,
    reason: Error = providerErrors.userRejectedRequest(),
    opts: { ignoreMissing?: boolean; logErrors?: boolean } = {},
  ) {
    const { ApprovalController } = this.context;

    if (opts.ignoreMissing && !ApprovalController.has({ id })) {
      return;
    }

    try {
      ApprovalController.reject(id, reason);
    } catch (error: any) {
      if (opts.logErrors !== false) {
        Logger.error(
          error,
          'Reject while rejecting pending connection request',
        );
      }
    }
  }

  async acceptPendingApproval(
    id: string,
    requestData?: Record<string, Json>,
    opts: AcceptOptions & { handleErrors?: boolean } = {
      waitForResult: false,
      deleteAfterResult: false,
      handleErrors: true,
    },
  ) {
    const { ApprovalController } = this.context;

    try {
      return await ApprovalController.accept(id, requestData, {
        waitForResult: opts.waitForResult,
        deleteAfterResult: opts.deleteAfterResult,
      });
    } catch (err) {
      if (opts.handleErrors === false) {
        throw err;
      }
    }
  }

  // This should be used instead of directly calling PreferencesController.setSelectedAddress or AccountsController.setSelectedAccount
  setSelectedAccount(address: string) {
    const { AccountsController, PreferencesController } = this.context;
    const account = AccountsController.getAccountByAddress(address);
    if (account) {
      AccountsController.setSelectedAccount(account.id);
      PreferencesController.setSelectedAddress(address);
    } else {
      throw new Error(`No account found for address: ${address}`);
    }
  }

  /**
   * This should be used instead of directly calling PreferencesController.setAccountLabel or AccountsController.setAccountName in order to keep the names in sync
   * We are currently incrementally migrating the accounts data to the AccountsController so we must keep these values
   * in sync until the migration is complete.
   */
  setAccountLabel(address: string, label: string) {
    const { AccountsController, PreferencesController } = this.context;
    const accountToBeNamed = AccountsController.getAccountByAddress(address);
    if (accountToBeNamed === undefined) {
      throw new Error(`No account found for address: ${address}`);
    }
    AccountsController.setAccountName(accountToBeNamed.id, label);
    PreferencesController.setAccountLabel(address, label);
  }
}

/**
 * Assert that the given Engine instance has been initialized
 *
 * @param instance - Either an Engine instance, or null
 */
function assertEngineExists(
  instance: Engine | null,
): asserts instance is Engine {
  if (!instance) {
    throw new Error('Engine does not exist');
  }
}

let instance: Engine | null;

export default {
  get context() {
    assertEngineExists(instance);
    return instance.context;
  },
  get controllerMessenger() {
    assertEngineExists(instance);
    return instance.controllerMessenger;
  },
  get state() {
    assertEngineExists(instance);
    const {
      AccountTrackerController,
      AddressBookController,
      AssetsContractController,
      NftController,
      TokenListController,
      CurrencyRateController,
      KeyringController,
      NetworkController,
      PreferencesController,
      PhishingController,
      PPOMController,
      TokenBalancesController,
      TokenRatesController,
      TransactionController,
      SmartTransactionsController,
      SwapsController,
      GasFeeController,
      TokensController,
      TokenDetectionController,
      NftDetectionController,
      ///: BEGIN:ONLY_INCLUDE_IF(snaps)
      SnapController,
      SubjectMetadataController,
      ///: END:ONLY_INCLUDE_IF
      PermissionController,
      ApprovalController,
      LoggingController,
      AccountsController,
    } = instance.datamodel.state;

    // normalize `null` currencyRate to `0`
    // TODO: handle `null` currencyRate by hiding fiat values instead
    const modifiedCurrencyRateControllerState = {
      ...CurrencyRateController,
      conversionRate:
        CurrencyRateController.conversionRate === null
          ? 0
          : CurrencyRateController.conversionRate,
    };

    return {
      AccountTrackerController,
      AddressBookController,
      AssetsContractController,
      NftController,
      TokenListController,
      CurrencyRateController: modifiedCurrencyRateControllerState,
      KeyringController,
      NetworkController,
      PhishingController,
      PPOMController,
      PreferencesController,
      TokenBalancesController,
      TokenRatesController,
      TokensController,
      TransactionController,
      SmartTransactionsController,
      SwapsController,
      GasFeeController,
      TokenDetectionController,
      NftDetectionController,
      ///: BEGIN:ONLY_INCLUDE_IF(snaps)
      SnapController,
      SubjectMetadataController,
      ///: END:ONLY_INCLUDE_IF
      PermissionController,
      ApprovalController,
      LoggingController,
      AccountsController,
    };
  },
  get datamodel() {
    assertEngineExists(instance);
    return instance.datamodel;
  },
  getTotalFiatAccountBalance() {
    assertEngineExists(instance);
    return instance.getTotalFiatAccountBalance();
  },
  hasFunds() {
    assertEngineExists(instance);
    return instance.hasFunds();
  },
  resetState() {
    assertEngineExists(instance);
    return instance.resetState();
  },
  destroyEngine() {
    instance?.destroyEngineInstance();
    instance = null;
  },
  init(state: Record<string, never> | undefined, keyringState = null) {
    instance = Engine.instance || new Engine(state, keyringState);
    Object.freeze(instance);
    return instance;
  },
  acceptPendingApproval: async (
    id: string,
    requestData?: Record<string, Json>,
    opts?: AcceptOptions & { handleErrors?: boolean },
  ) => instance?.acceptPendingApproval(id, requestData, opts),
  rejectPendingApproval: (
    id: string,
    reason: Error,
    opts: {
      ignoreMissing?: boolean;
      logErrors?: boolean;
    } = {},
  ) => instance?.rejectPendingApproval(id, reason, opts),
  setSelectedAddress: (address: string) => {
    assertEngineExists(instance);
    instance.setSelectedAccount(address);
  },
  setAccountLabel: (address: string, label: string) => {
    assertEngineExists(instance);
    instance.setAccountLabel(address, label);
  },
};<|MERGE_RESOLUTION|>--- conflicted
+++ resolved
@@ -1094,7 +1094,6 @@
           this.transactionController.confirmExternalTransaction.bind(
             this.transactionController,
           ),
-        // @ts-expect-error this fine, STX controller has been downgraded to network controller v15
         getNetworkClientById:
           networkController.getNetworkClientById.bind(networkController),
         getNonceLock: this.transactionController.getNonceLock.bind(
@@ -1229,56 +1228,8 @@
         getNetworkClientById:
           networkController.getNetworkClientById.bind(networkController),
       }),
-<<<<<<< HEAD
-      new TransactionController({
-        // @ts-expect-error at this point in time the provider will be defined by the `networkController.initializeProvider`
-        blockTracker:
-          networkController.getProviderAndBlockTracker().blockTracker,
-        disableSendFlowHistory: true,
-        disableHistory: true,
-        getGasFeeEstimates: () => gasFeeController.fetchGasFeeEstimates(),
-        getCurrentNetworkEIP1559Compatibility:
-          networkController.getEIP1559Compatibility.bind(networkController),
-        //@ts-expect-error Expected due to Transaction Controller do not have controller utils containing linea-sepolia data
-        // This can be removed when controller-utils be updated to v^9
-        getNetworkState: () => networkController.state,
-        getSelectedAddress: () =>
-          accountsController.getSelectedAccount().address,
-        incomingTransactions: {
-          isEnabled: () => {
-            const currentHexChainId =
-              networkController.state.providerConfig.chainId;
-
-            const showIncomingTransactions =
-              preferencesController?.state?.showIncomingTransactions;
-
-            return Boolean(
-              hasProperty(showIncomingTransactions, currentChainId) &&
-                showIncomingTransactions?.[currentHexChainId],
-            );
-          },
-          updateTransactions: true,
-        },
-        // @ts-expect-error TODO: Resolve/patch mismatch between base-controller versions. Before: never, never. Now: string, string, which expects 3rd and 4th args to be informed for restrictedControllerMessengers
-        messenger: this.controllerMessenger.getRestricted({
-          name: 'TransactionController',
-          allowedActions: [`${approvalController.name}:addRequest`],
-          allowedEvents: [],
-        }),
-        onNetworkStateChange: (listener) =>
-          this.controllerMessenger.subscribe(
-            AppConstants.NETWORK_STATE_CHANGE_EVENT,
-            //@ts-expect-error This is because the network type is still missing linea-sepolia
-            // When transaction controller be updated to v^25
-            listener,
-          ),
-        // @ts-expect-error at this point in time the provider will be defined by the `networkController.initializeProvider`
-        provider: networkController.getProviderAndBlockTracker().provider,
-      }),
-=======
       this.transactionController,
       this.smartTransactionsController,
->>>>>>> 1905195e
       new SwapsController(
         {
           // @ts-expect-error TODO: Resolve mismatch between gas fee and swaps controller types
