/* eslint-disable @typescript-eslint/no-shadow */
import Crypto from 'react-native-quick-crypto';
import { scrypt } from 'react-native-fast-crypto';
import {
  AccountTrackerController,
  AccountTrackerControllerState,
  AssetsContractController,
  CurrencyRateController,
  CurrencyRateState,
  CurrencyRateStateChange,
  GetCurrencyRateState,
  GetTokenListState,
  NftController,
  NftDetectionController,
  NftControllerState,
  TokenBalancesController,
  TokenDetectionController,
  TokenListController,
  TokenListState,
  TokenListStateChange,
  TokenRatesController,
  TokenRatesControllerState,
  TokensController,
  TokensControllerState,
  CodefiTokenPricesServiceV2,
  TokensControllerActions,
  TokensControllerEvents,
  TokenListControllerActions,
  TokenListControllerEvents,
  TokenBalancesControllerState,
  AssetsContractControllerGetERC20BalanceOfAction,
  AssetsContractControllerGetERC721AssetNameAction,
  AssetsContractControllerGetERC721AssetSymbolAction,
  AssetsContractControllerGetERC721TokenURIAction,
  AssetsContractControllerGetERC721OwnerOfAction,
  AssetsContractControllerGetERC1155BalanceOfAction,
  AssetsContractControllerGetERC1155TokenURIAction,
} from '@metamask/assets-controllers';
///: BEGIN:ONLY_INCLUDE_IF(preinstalled-snaps,external-snaps)
import { AppState, NativeModules } from 'react-native';
import PREINSTALLED_SNAPS from '../lib/snaps/preinstalled-snaps';
///: END:ONLY_INCLUDE_IF
import {
  AddressBookController,
  AddressBookControllerActions,
  AddressBookControllerEvents,
  AddressBookControllerState,
} from '@metamask/address-book-controller';
import { BaseState } from '@metamask/base-controller';
import { ComposableController } from '@metamask/composable-controller';
import {
  KeyringController,
  KeyringControllerState,
  KeyringControllerActions,
  KeyringControllerEvents,
  ///: BEGIN:ONLY_INCLUDE_IF(preinstalled-snaps,external-snaps)
  KeyringTypes,
  ///: END:ONLY_INCLUDE_IF
} from '@metamask/keyring-controller';
import {
  NetworkController,
  NetworkControllerActions,
  NetworkControllerEvents,
  NetworkControllerMessenger,
  NetworkState,
  NetworkStatus,
} from '@metamask/network-controller';
import {
  PhishingController,
  PhishingControllerActions,
  PhishingControllerEvents,
  PhishingControllerState,
} from '@metamask/phishing-controller';
import {
  PreferencesController,
  PreferencesControllerActions,
  PreferencesControllerEvents,
  PreferencesState,
} from '@metamask/preferences-controller';
import {
  TransactionController,
  TransactionControllerEvents,
  TransactionControllerState,
  TransactionMeta,
  TransactionControllerOptions,
} from '@metamask/transaction-controller';
import {
  GasFeeController,
  GasFeeState,
  GasFeeStateChange,
  GetGasFeeState,
} from '@metamask/gas-fee-controller';
import {
  AcceptOptions,
  ApprovalController,
  ApprovalControllerActions,
  ApprovalControllerEvents,
  ApprovalControllerState,
} from '@metamask/approval-controller';
import {
  SelectedNetworkController,
  SelectedNetworkControllerState,
  SelectedNetworkControllerEvents,
  SelectedNetworkControllerActions,
} from '@metamask/selected-network-controller';
import {
  PermissionController,
  PermissionControllerActions,
  PermissionControllerEvents,
  PermissionControllerState,
  ///: BEGIN:ONLY_INCLUDE_IF(preinstalled-snaps,external-snaps)
  SubjectMetadataController,
  SubjectMetadataControllerActions,
  SubjectMetadataControllerEvents,
  SubjectMetadataControllerState,
  ///: END:ONLY_INCLUDE_IF
} from '@metamask/permission-controller';
import SwapsController, { swapsUtils } from '@metamask/swaps-controller';
import {
  PPOMController,
  PPOMControllerEvents,
  PPOMState,
} from '@metamask/ppom-validator';
///: BEGIN:ONLY_INCLUDE_IF(preinstalled-snaps,external-snaps)
import {
  JsonSnapsRegistry,
  AllowedActions as SnapsAllowedActions,
  AllowedEvents as SnapsAllowedEvents,
  SnapController,
  SnapsRegistryState,
  SnapControllerEvents,
  SnapControllerActions,
  PersistedSnapControllerState,
  SnapsRegistryMessenger,
} from '@metamask/snaps-controllers';

import { WebViewExecutionService } from '@metamask/snaps-controllers/react-native';
import { NotificationParameters } from '@metamask/snaps-rpc-methods/dist/restricted/notify.cjs';
import { getSnapsWebViewPromise } from '../lib/snaps';
import {
  buildSnapEndowmentSpecifications,
  buildSnapRestrictedMethodSpecifications,
} from '@metamask/snaps-rpc-methods';
import type { EnumToUnion, DialogType } from '@metamask/snaps-sdk';
// eslint-disable-next-line import/no-nodejs-modules
import { Duplex } from 'stream';
///: END:ONLY_INCLUDE_IF
import { MetaMaskKeyring as QRHardwareKeyring } from '@keystonehq/metamask-airgapped-keyring';
import {
  LoggingController,
  LoggingControllerState,
  LoggingControllerActions,
  LoggingControllerEvents,
} from '@metamask/logging-controller';
import {
  LedgerKeyring,
  LedgerMobileBridge,
  LedgerTransportMiddleware,
} from '@metamask/eth-ledger-bridge-keyring';
import { Encryptor, LEGACY_DERIVATION_OPTIONS } from './Encryptor';
import {
  isMainnetByChainId,
  fetchEstimatedMultiLayerL1Fee,
  isTestNet,
  deprecatedGetNetworkId,
  getDecimalChainId,
} from '../util/networks';
import AppConstants from './AppConstants';
import { store } from '../store';
import {
  renderFromTokenMinimalUnit,
  balanceToFiatNumber,
  weiToFiatNumber,
  toHexadecimal,
  addHexPrefix,
} from '../util/number';
import NotificationManager from './NotificationManager';
import Logger from '../util/Logger';
import { isZero } from '../util/lodash';
import { MetaMetricsEvents, MetaMetrics } from './Analytics';

///: BEGIN:ONLY_INCLUDE_IF(preinstalled-snaps,external-snaps)
import {
  SnapBridge,
  ExcludedSnapEndowments,
  ExcludedSnapPermissions,
  EndowmentPermissions,
  detectSnapLocation,
  fetchFunction,
  DetectSnapLocationOptions,
} from './Snaps';
import { getRpcMethodMiddleware } from './RPCMethods/RPCMethodMiddleware';

import {
  AuthenticationController,
  UserStorageController,
} from '@metamask/profile-sync-controller';
import { NotificationServicesController, NotificationServicesPushController } from '@metamask/notification-services-controller';
///: END:ONLY_INCLUDE_IF
import {
  getCaveatSpecifications,
  getPermissionSpecifications,
  unrestrictedMethods,
} from './Permissions/specifications.js';
import { backupVault } from './BackupVault';
import {
  SignatureController,
  SignatureControllerActions,
  SignatureControllerEvents,
  SignatureControllerOptions,
} from '@metamask/signature-controller';
import { hasProperty, Hex, Json } from '@metamask/utils';
// TODO: Export this type from the package directly
import { SwapsState } from '@metamask/swaps-controller/dist/SwapsController';
import { providerErrors } from '@metamask/rpc-errors';

import { PPOM, ppomInit } from '../lib/ppom/PPOMView';
import RNFSStorageBackend from '../lib/ppom/ppom-storage-backend';
import {
  AccountsController,
  AccountsControllerActions,
  AccountsControllerEvents,
  AccountsControllerMessenger,
  AccountsControllerState,
} from '@metamask/accounts-controller';
import { captureException } from '@sentry/react-native';
import { lowerCase } from 'lodash';
import {
  networkIdUpdated,
  networkIdWillUpdate,
} from '../core/redux/slices/inpageProvider';
import SmartTransactionsController, {
  type SmartTransactionsControllerActions,
  type SmartTransactionsControllerEvents,
  type SmartTransactionsControllerState,
} from '@metamask/smart-transactions-controller';
import { getAllowedSmartTransactionsChainIds } from '../../app/constants/smartTransactions';
import { selectShouldUseSmartTransaction } from '../selectors/smartTransactionsController';
import { selectSwapsChainFeatureFlags } from '../reducers/swaps';
import { SmartTransactionStatuses } from '@metamask/smart-transactions-controller/dist/types';
import { submitSmartTransactionHook } from '../util/smart-transactions/smart-publish-hook';
import { zeroAddress } from 'ethereumjs-util';
import { ApprovalType, toChecksumHexAddress } from '@metamask/controller-utils';
import { ExtendedControllerMessenger } from './ExtendedControllerMessenger';
import EthQuery from '@metamask/eth-query';
import DomainProxyMap from '../lib/DomainProxyMap/DomainProxyMap';
import {
  MetaMetricsEventCategory,
  MetaMetricsEventName,
} from '@metamask/smart-transactions-controller/dist/constants';
import {
  getSmartTransactionMetricsProperties as getSmartTransactionMetricsPropertiesType,
  getSmartTransactionMetricsSensitiveProperties as getSmartTransactionMetricsSensitivePropertiesType,
} from '@metamask/smart-transactions-controller/dist/utils';
///: BEGIN:ONLY_INCLUDE_IF(keyring-snaps)
import { snapKeyringBuilder } from './SnapKeyring';
import { removeAccountsFromPermissions } from './Permissions';
import { keyringSnapPermissionsBuilder } from './SnapKeyring/keyringSnapsPermissions';
import { HandleSnapRequestArgs } from './Snaps/types';
import { handleSnapRequest } from './Snaps/utils';
///: END:ONLY_INCLUDE_IF
import { getSmartTransactionMetricsProperties } from '../util/smart-transactions';
import { trace } from '../util/trace';
import { MetricsEventBuilder } from './Analytics/MetricsEventBuilder';
import { JsonMap } from './Analytics/MetaMetrics.types';

const NON_EMPTY = 'NON_EMPTY';

const encryptor = new Encryptor({
  keyDerivationOptions: LEGACY_DERIVATION_OPTIONS,
});
// TODO: Replace "any" with type
// eslint-disable-next-line @typescript-eslint/no-explicit-any
let currentChainId: any;

///: BEGIN:ONLY_INCLUDE_IF(preinstalled-snaps,external-snaps)
type AuthenticationControllerActions = AuthenticationController.AllowedActions;
type UserStorageControllerActions = UserStorageController.AllowedActions;
type NotificationsServicesControllerActions =
  NotificationServicesController.AllowedActions;

type SnapsGlobalActions =
  | SnapControllerActions
  | SubjectMetadataControllerActions
  | PhishingControllerActions
  | SnapsAllowedActions;

type SnapsGlobalEvents =
  | SnapControllerEvents
  | SubjectMetadataControllerEvents
  | PhishingControllerEvents
  | SnapsAllowedEvents;
///: END:ONLY_INCLUDE_IF

type GlobalActions =
  | AddressBookControllerActions
  | ApprovalControllerActions
  | GetCurrencyRateState
  | GetGasFeeState
  | GetTokenListState
  | KeyringControllerActions
  | NetworkControllerActions
  | PermissionControllerActions
  | SignatureControllerActions
  | LoggingControllerActions
  ///: BEGIN:ONLY_INCLUDE_IF(preinstalled-snaps,external-snaps)
  | SnapsGlobalActions
  | AuthenticationControllerActions
  | UserStorageControllerActions
  | NotificationsServicesControllerActions
  ///: END:ONLY_INCLUDE_IF
  | KeyringControllerActions
  | AccountsControllerActions
  | PreferencesControllerActions
  | TokensControllerActions
  | TokenListControllerActions
  | SelectedNetworkControllerActions
  | SmartTransactionsControllerActions
  | AssetsContractControllerGetERC20BalanceOfAction
  | AssetsContractControllerGetERC721AssetNameAction
  | AssetsContractControllerGetERC721AssetSymbolAction
  | AssetsContractControllerGetERC721TokenURIAction
  | AssetsContractControllerGetERC721OwnerOfAction
  | AssetsContractControllerGetERC1155BalanceOfAction
  | AssetsContractControllerGetERC1155TokenURIAction;

type GlobalEvents =
  | AddressBookControllerEvents
  | ApprovalControllerEvents
  | CurrencyRateStateChange
  | GasFeeStateChange
  | KeyringControllerEvents
  | TokenListStateChange
  | NetworkControllerEvents
  | PermissionControllerEvents
  ///: BEGIN:ONLY_INCLUDE_IF(preinstalled-snaps,external-snaps)
  | SnapsGlobalEvents
  ///: END:ONLY_INCLUDE_IF
  | SignatureControllerEvents
  | LoggingControllerEvents
  | KeyringControllerEvents
  | PPOMControllerEvents
  | AccountsControllerEvents
  | PreferencesControllerEvents
  | TokensControllerEvents
  | TokenListControllerEvents
  | TransactionControllerEvents
  | SelectedNetworkControllerEvents
  | SmartTransactionsControllerEvents;

type PermissionsByRpcMethod = ReturnType<typeof getPermissionSpecifications>;
type Permissions = PermissionsByRpcMethod[keyof PermissionsByRpcMethod];

export interface EngineState {
  AccountTrackerController: AccountTrackerControllerState;
  AddressBookController: AddressBookControllerState;
  AssetsContractController: BaseState;
  NftController: NftControllerState;
  TokenListController: TokenListState;
  CurrencyRateController: CurrencyRateState;
  KeyringController: KeyringControllerState;
  NetworkController: NetworkState;
  PreferencesController: PreferencesState;
  PhishingController: PhishingControllerState;
  TokenBalancesController: TokenBalancesControllerState;
  TokenRatesController: TokenRatesControllerState;
  TransactionController: TransactionControllerState;
  SmartTransactionsController: SmartTransactionsControllerState;
  SwapsController: SwapsState;
  GasFeeController: GasFeeState;
  TokensController: TokensControllerState;
  TokenDetectionController: BaseState;
  NftDetectionController: BaseState;
  ///: BEGIN:ONLY_INCLUDE_IF(preinstalled-snaps,external-snaps)
  SnapController: PersistedSnapControllerState;
  SnapsRegistry: SnapsRegistryState;
  SubjectMetadataController: SubjectMetadataControllerState;
  AuthenticationController: AuthenticationController.AuthenticationControllerState;
  UserStorageController: UserStorageController.UserStorageControllerState;
  NotificationServicesController: NotificationServicesController.NotificationServicesControllerState;
  NotificationServicesPushController: NotificationServicesPushController.NotificationServicesPushControllerState;
  ///: END:ONLY_INCLUDE_IF
  PermissionController: PermissionControllerState<Permissions>;
  ApprovalController: ApprovalControllerState;
  LoggingController: LoggingControllerState;
  PPOMController: PPOMState;
  AccountsController: AccountsControllerState;
  SelectedNetworkController: SelectedNetworkControllerState;
}

/**
 * All mobile controllers, keyed by name
 */
interface Controllers {
  AccountsController: AccountsController;
  AccountTrackerController: AccountTrackerController;
  AddressBookController: AddressBookController;
  ApprovalController: ApprovalController;
  AssetsContractController: AssetsContractController;
  CurrencyRateController: CurrencyRateController;
  GasFeeController: GasFeeController;
  KeyringController: KeyringController;
  LoggingController: LoggingController;
  NetworkController: NetworkController;
  NftController: NftController;
  NftDetectionController: NftDetectionController;
  // TODO: Fix permission types
  // TODO: Replace "any" with type
  // eslint-disable-next-line @typescript-eslint/no-explicit-any
  PermissionController: PermissionController<any, any>;
  SelectedNetworkController: SelectedNetworkController;
  PhishingController: PhishingController;
  PreferencesController: PreferencesController;
  PPOMController: PPOMController;
  TokenBalancesController: TokenBalancesController;
  TokenListController: TokenListController;
  TokenDetectionController: TokenDetectionController;
  TokenRatesController: TokenRatesController;
  TokensController: TokensController;
  TransactionController: TransactionController;
  SmartTransactionsController: SmartTransactionsController;
  SignatureController: SignatureController;
  ///: BEGIN:ONLY_INCLUDE_IF(preinstalled-snaps,external-snaps)
  SnapController: SnapController;
  SubjectMetadataController: SubjectMetadataController;
  AuthenticationController: AuthenticationController.Controller;
  UserStorageController: UserStorageController.Controller;
  NotificationServicesController: NotificationServicesController.Controller;
  NotificationServicesPushController: NotificationServicesPushController.Controller;
  ///: END:ONLY_INCLUDE_IF
  SwapsController: SwapsController;
}

/**
 * Controllers that area always instantiated
 */
type RequiredControllers = Omit<Controllers, 'PPOMController'>;

/**
 * Controllers that are sometimes not instantiated
 */
type OptionalControllers = Pick<Controllers, 'PPOMController'>;

/**
 * Combines required and optional controllers for the Engine context type.
 */
export type EngineContext = RequiredControllers & Partial<OptionalControllers>;

/**
 * Type definition for the controller messenger used in the Engine.
 * It extends the base ControllerMessenger with global actions and events.
 */
export type ControllerMessenger = ExtendedControllerMessenger<
  GlobalActions,
  GlobalEvents
>;

export interface TransactionEventPayload {
  transactionMeta: TransactionMeta;
  actionId?: string;
  error?: string;
}

/**
 * Core controller responsible for composing other metamask controllers together
 * and exposing convenience methods for common wallet operations.
 */
export class Engine {
  /**
   * The global Engine singleton
   */
  static instance: Engine | null;
  /**
   * A collection of all controller instances
   */
  context: EngineContext;
  /**
   * The global controller messenger.
   */
  controllerMessenger: ControllerMessenger;
  /**
   * ComposableController reference containing all child controllers
   */
  // TODO: Replace "any" with type
  // eslint-disable-next-line @typescript-eslint/no-explicit-any
  datamodel: any;

  /**
   * Object containing the info for the latest incoming tx block
   * for each address and network
   */
  // TODO: Replace "any" with type
  // eslint-disable-next-line @typescript-eslint/no-explicit-any
  lastIncomingTxBlockInfo: any;

  ///: BEGIN:ONLY_INCLUDE_IF(preinstalled-snaps,external-snaps)
  /**
   * Object that runs and manages the execution of Snaps
   */
  snapExecutionService: WebViewExecutionService;
  snapController: SnapController;
  subjectMetadataController: SubjectMetadataController;

  ///: END:ONLY_INCLUDE_IF

  transactionController: TransactionController;
  smartTransactionsController: SmartTransactionsController;

  keyringController: KeyringController;

  /**
   * Creates a CoreController instance
   */
  // eslint-disable-next-line @typescript-eslint/default-param-last
  constructor(
    initialState: Partial<EngineState> = {},
    initialKeyringState?: KeyringControllerState | null,
  ) {
    this.controllerMessenger = new ExtendedControllerMessenger();
<<<<<<< HEAD
    /**
     * Subscribes a listener to the state change events of Preferences Controller.
     *
     * @param listener - The callback function to execute when the state changes.
     */
    const onPreferencesStateChange = (
      listener: (preferencesState: PreferencesState) => void,
    ) => {
      const eventName = `PreferencesController:stateChange`;

      this.controllerMessenger.subscribe(eventName, listener);
    };
=======
>>>>>>> 00a91cee

    const approvalController = new ApprovalController({
      messenger: this.controllerMessenger.getRestricted({
        name: 'ApprovalController',
        allowedEvents: [],
        allowedActions: [],
      }),
      showApprovalRequest: () => undefined,
      typesExcludedFromRateLimiting: [
        ApprovalType.Transaction,
        ApprovalType.WatchAsset,
      ],
    });

    const preferencesController = new PreferencesController({
      messenger: this.controllerMessenger.getRestricted({
        name: 'PreferencesController',
        allowedActions: [],
        allowedEvents: ['KeyringController:stateChange'],
      }),
      state: {
        ipfsGateway: AppConstants.IPFS_DEFAULT_GATEWAY_URL,
        useTokenDetection:
          initialState?.PreferencesController?.useTokenDetection ?? true,
        useNftDetection: true, // set this to true to enable nft detection by default to new users
        displayNftMedia: true,
        securityAlertsEnabled: true,
        tokenSortConfig: {
          key: 'tokenFiatAmount',
          order: 'dsc',
          sortCallback: 'stringNumeric',
        },
        ...initialState.PreferencesController,
      },
    });

    const networkControllerOpts = {
      infuraProjectId: process.env.MM_INFURA_PROJECT_ID || NON_EMPTY,
      state: initialState.NetworkController,
      messenger: this.controllerMessenger.getRestricted({
        name: 'NetworkController',
        allowedEvents: [],
        allowedActions: [],
      }) as unknown as NetworkControllerMessenger,
      // Metrics event tracking is handled in this repository instead
      // TODO: Use events for controller metric events
      trackMetaMetricsEvent: () => {
        // noop
      },
    };
    const networkController = new NetworkController(networkControllerOpts);

    networkController.initializeProvider();

    const assetsContractController = new AssetsContractController({
      messenger: this.controllerMessenger.getRestricted({
        name: 'AssetsContractController',
        allowedActions: [
          'NetworkController:getNetworkClientById',
          'NetworkController:getNetworkConfigurationByNetworkClientId',
          'NetworkController:getSelectedNetworkClient',
          'NetworkController:getState',
        ],
        allowedEvents: [
          'PreferencesController:stateChange',
          'NetworkController:networkDidChange',
        ],
      }),
      chainId: networkController.getNetworkClientById(
        networkController?.state.selectedNetworkClientId,
      ).configuration.chainId,
<<<<<<< HEAD
      getNetworkClientById:
        networkController.getNetworkClientById.bind(networkController),
      //@ts-expect-error - temporarily for debug
      getBalances: NativeModules.EthRpc.getBalances,
=======
>>>>>>> 00a91cee
    });
    const accountsControllerMessenger: AccountsControllerMessenger =
      this.controllerMessenger.getRestricted({
        name: 'AccountsController',
        allowedEvents: [
          'SnapController:stateChange',
          'KeyringController:accountRemoved',
          'KeyringController:stateChange',
        ],
        allowedActions: [
          'KeyringController:getAccounts',
          'KeyringController:getKeyringsByType',
          'KeyringController:getKeyringForAccount',
        ],
      });

    const defaultAccountsControllerState: AccountsControllerState = {
      internalAccounts: {
        accounts: {},
        selectedAccount: '',
      },
    };

    const accountsController = new AccountsController({
      messenger: accountsControllerMessenger,
      state: initialState.AccountsController ?? defaultAccountsControllerState,
    });

    const nftController = new NftController({
      chainId: networkController.getNetworkClientById(
        networkController?.state.selectedNetworkClientId,
      ).configuration.chainId,
      useIpfsSubdomains: false,
      messenger: this.controllerMessenger.getRestricted({
        name: 'NftController',
        allowedActions: [
          `${approvalController.name}:addRequest`,
          `${networkController.name}:getNetworkClientById`,
          'AccountsController:getAccount',
          'AccountsController:getSelectedAccount',
          'AssetsContractController:getERC721AssetName',
          'AssetsContractController:getERC721AssetSymbol',
          'AssetsContractController:getERC721TokenURI',
          'AssetsContractController:getERC721OwnerOf',
          'AssetsContractController:getERC1155BalanceOf',
          'AssetsContractController:getERC1155TokenURI',
        ],
        allowedEvents: [
          'PreferencesController:stateChange',
          'NetworkController:networkDidChange',
          'AccountsController:selectedEvmAccountChange',
        ],
      }),
    });

    const loggingController = new LoggingController({
      messenger: this.controllerMessenger.getRestricted<
        'LoggingController',
        never,
        never
      >({
        name: 'LoggingController',
        allowedActions: [],
        allowedEvents: [],
      }),
      state: initialState.LoggingController,
    });
    const tokensController = new TokensController({
      chainId: networkController.getNetworkClientById(
        networkController?.state.selectedNetworkClientId,
      ).configuration.chainId,
      // @ts-expect-error at this point in time the provider will be defined by the `networkController.initializeProvider`
      provider: networkController.getProviderAndBlockTracker().provider,
      state: initialState.TokensController,
      messenger: this.controllerMessenger.getRestricted({
        name: 'TokensController',
        allowedActions: [
          `${approvalController.name}:addRequest`,
          'NetworkController:getNetworkClientById',
          'AccountsController:getAccount',
          'AccountsController:getSelectedAccount',
        ],
        allowedEvents: [
          'PreferencesController:stateChange',
          'NetworkController:networkDidChange',
          'TokenListController:stateChange',
          'AccountsController:selectedEvmAccountChange',
        ],
      }),
    });
    const tokenListController = new TokenListController({
      chainId: networkController.getNetworkClientById(
        networkController?.state.selectedNetworkClientId,
      ).configuration.chainId,
      onNetworkStateChange: (listener) =>
        this.controllerMessenger.subscribe(
          AppConstants.NETWORK_STATE_CHANGE_EVENT,
          listener,
        ),
      messenger: this.controllerMessenger.getRestricted({
        name: 'TokenListController',
        allowedActions: [`${networkController.name}:getNetworkClientById`],
        allowedEvents: [`${networkController.name}:stateChange`],
      }),
    });
    const currencyRateController = new CurrencyRateController({
      messenger: this.controllerMessenger.getRestricted({
        name: 'CurrencyRateController',
        allowedActions: [`${networkController.name}:getNetworkClientById`],
        allowedEvents: [],
      }),
      state: initialState.CurrencyRateController,
    });
    currencyRateController.startPollingByNetworkClientId(
      networkController.state.selectedNetworkClientId,
    );
    const gasFeeController = new GasFeeController({
      // @ts-expect-error TODO: Resolve mismatch between base-controller versions.
      messenger: this.controllerMessenger.getRestricted({
        name: 'GasFeeController',
        allowedActions: [
          `${networkController.name}:getNetworkClientById`,
          `${networkController.name}:getEIP1559Compatibility`,
          `${networkController.name}:getState`,
        ],
        allowedEvents: [AppConstants.NETWORK_DID_CHANGE_EVENT],
      }),
      getProvider: () =>
        // @ts-expect-error at this point in time the provider will be defined by the `networkController.initializeProvider`
        networkController.getProviderAndBlockTracker().provider,
      getCurrentNetworkEIP1559Compatibility: async () =>
        (await networkController.getEIP1559Compatibility()) ?? false,
      getCurrentNetworkLegacyGasAPICompatibility: () => {
        const chainId = networkController.getNetworkClientById(
          networkController?.state.selectedNetworkClientId,
        ).configuration.chainId;
        return (
          isMainnetByChainId(chainId) ||
          chainId === addHexPrefix(swapsUtils.BSC_CHAIN_ID) ||
          chainId === addHexPrefix(swapsUtils.POLYGON_CHAIN_ID)
        );
      },
      clientId: AppConstants.SWAPS.CLIENT_ID,
      legacyAPIEndpoint:
        'https://gas.api.cx.metamask.io/networks/<chain_id>/gasPrices',
      EIP1559APIEndpoint:
        'https://gas.api.cx.metamask.io/networks/<chain_id>/suggestedGasFees',
    });

    const phishingController = new PhishingController({
      messenger: this.controllerMessenger.getRestricted({
        name: 'PhishingController',
        allowedActions: [],
        allowedEvents: [],
      }),
    });
    phishingController.maybeUpdateState();

    const additionalKeyrings = [];

    const qrKeyringBuilder = () => {
      const keyring = new QRHardwareKeyring();
      // to fix the bug in #9560, forgetDevice will reset all keyring properties to default.
      keyring.forgetDevice();
      return keyring;
    };
    qrKeyringBuilder.type = QRHardwareKeyring.type;

    additionalKeyrings.push(qrKeyringBuilder);

    const bridge = new LedgerMobileBridge(new LedgerTransportMiddleware());
    const ledgerKeyringBuilder = () => new LedgerKeyring({ bridge });
    ledgerKeyringBuilder.type = LedgerKeyring.type;

    additionalKeyrings.push(ledgerKeyringBuilder);

    ///: BEGIN:ONLY_INCLUDE_IF(keyring-snaps)
    const snapKeyringBuildMessenger = this.controllerMessenger.getRestricted({
      name: 'SnapKeyringBuilder',
      allowedActions: [
        'ApprovalController:addRequest',
        'ApprovalController:acceptRequest',
        'ApprovalController:rejectRequest',
        'ApprovalController:startFlow',
        'ApprovalController:endFlow',
        'ApprovalController:showSuccess',
        'ApprovalController:showError',
        'PhishingController:testOrigin',
        'PhishingController:maybeUpdateState',
        'KeyringController:getAccounts',
        'AccountsController:setSelectedAccount',
        'AccountsController:getAccountByAddress',
        'AccountsController:setAccountName',
      ],
      allowedEvents: [],
    });

    const getSnapController = () => this.snapController;

    // Necessary to persist the keyrings and update the accounts both within the keyring controller and accounts controller
    const persistAndUpdateAccounts = async () => {
      await this.keyringController.persistAllKeyrings();
      await accountsController.updateAccounts();
    };

    additionalKeyrings.push(
      snapKeyringBuilder(
        snapKeyringBuildMessenger,
        getSnapController,
        persistAndUpdateAccounts,
        (address) => this.removeAccount(address),
      ),
    );

    ///: END:ONLY_INCLUDE_IF

    this.keyringController = new KeyringController({
      removeIdentity: preferencesController.removeIdentity.bind(
        preferencesController,
      ),
      encryptor,
      messenger: this.controllerMessenger.getRestricted({
        name: 'KeyringController',
        allowedActions: [],
        allowedEvents: [],
      }),
      state: initialKeyringState || initialState.KeyringController,
      // @ts-expect-error To Do: Update the type of QRHardwareKeyring to Keyring<Json>
      keyringBuilders: additionalKeyrings,
    });

    ///: BEGIN:ONLY_INCLUDE_IF(preinstalled-snaps,external-snaps)
    /**
     * Gets the mnemonic of the user's primary keyring.
     */
    const getPrimaryKeyringMnemonic = () => {
      // TODO: Replace "any" with type
      // eslint-disable-next-line @typescript-eslint/no-explicit-any
      const [keyring]: any = this.keyringController.getKeyringsByType(
        KeyringTypes.hd,
      );
      if (!keyring.mnemonic) {
        throw new Error('Primary keyring mnemonic unavailable.');
      }

      return keyring.mnemonic;
    };

    const getAppState = () => {
      const state = AppState.currentState;
      return state === 'active';
    };

    const snapRestrictedMethods = {
      // eslint-disable-next-line @typescript-eslint/ban-ts-comment
      // @ts-ignore
      clearSnapState: this.controllerMessenger.call.bind(
        this.controllerMessenger,
        'SnapController:clearSnapState',
      ),
      getMnemonic: getPrimaryKeyringMnemonic.bind(this),
      getUnlockPromise: getAppState.bind(this),
      getSnap: this.controllerMessenger.call.bind(
        this.controllerMessenger,
        'SnapController:get',
      ),
      handleSnapRpcRequest: async (args: HandleSnapRequestArgs) =>
        await handleSnapRequest(this.controllerMessenger, args),
      // eslint-disable-next-line @typescript-eslint/ban-ts-comment
      // @ts-ignore
      getSnapState: this.controllerMessenger.call.bind(
        this.controllerMessenger,
        'SnapController:getSnapState',
      ),
      // eslint-disable-next-line @typescript-eslint/ban-ts-comment
      // @ts-ignore
      updateSnapState: this.controllerMessenger.call.bind(
        this.controllerMessenger,
        'SnapController:updateSnapState',
      ),
      maybeUpdatePhishingList: this.controllerMessenger.call.bind(
        this.controllerMessenger,
        'PhishingController:maybeUpdateState',
      ),
      isOnPhishingList: (origin: string) =>
        this.controllerMessenger.call<'PhishingController:testOrigin'>(
          'PhishingController:testOrigin',
          origin,
        ).result,
      showDialog: (
        origin: string,
        type: EnumToUnion<DialogType>,
        // TODO: Replace "any" with type
        // eslint-disable-next-line @typescript-eslint/no-explicit-any
        content: any, // should be Component from '@metamask/snaps-ui';
        // TODO: Replace "any" with type
        // eslint-disable-next-line @typescript-eslint/no-explicit-any
        placeholder?: any,
      ) =>
        approvalController.addAndShowApprovalRequest({
          origin,
          type,
          requestData: { content, placeholder },
        }),
      showInAppNotification: (origin: string, args: NotificationParameters) => {
        Logger.log(
          'Snaps/ showInAppNotification called with args: ',
          args,
          ' and origin: ',
          origin,
        );
      },
      hasPermission: (origin: string, target: string) =>
        this.controllerMessenger.call<'PermissionController:hasPermission'>(
          'PermissionController:hasPermission',
          origin,
          target,
        ),
    };
    ///: END:ONLY_INCLUDE_IF

    ///: BEGIN:ONLY_INCLUDE_IF(keyring-snaps)
    const keyringSnapMethods = {
      getAllowedKeyringMethods: (origin: string) =>
        keyringSnapPermissionsBuilder(origin),
      getSnapKeyring: this.getSnapKeyring.bind(this),
    };
    ///: END:ONLY_INCLUDE_IF

    const getSnapPermissionSpecifications = () => ({
      ...buildSnapEndowmentSpecifications(Object.keys(ExcludedSnapEndowments)),
      ...buildSnapRestrictedMethodSpecifications(
        Object.keys(ExcludedSnapPermissions),
        {
          ///: BEGIN:ONLY_INCLUDE_IF(preinstalled-snaps,external-snaps)
          ...snapRestrictedMethods,
          ///: END:ONLY_INCLUDE_IF
          ///: BEGIN:ONLY_INCLUDE_IF(keyring-snaps)
          ...keyringSnapMethods,
          ///: END:ONLY_INCLUDE_IF
        },
      ),
    });

    const accountTrackerController = new AccountTrackerController({
      messenger: this.controllerMessenger.getRestricted({
        name: 'AccountTrackerController',
        allowedActions: [
          'AccountsController:getSelectedAccount',
          'AccountsController:listAccounts',
          'PreferencesController:getState',
          'NetworkController:getState',
          'NetworkController:getNetworkClientById',
        ],
        allowedEvents: [
          'AccountsController:selectedEvmAccountChange',
          'AccountsController:selectedAccountChange',
        ],
      }),
      state: initialState.AccountTrackerController ?? { accounts: {} },
    });
    const permissionController = new PermissionController({
      // @ts-expect-error TODO: Resolve mismatch between base-controller versions.
      messenger: this.controllerMessenger.getRestricted({
        name: 'PermissionController',
        allowedActions: [
          `${approvalController.name}:addRequest`,
          `${approvalController.name}:hasRequest`,
          `${approvalController.name}:acceptRequest`,
          `${approvalController.name}:rejectRequest`,
          ///: BEGIN:ONLY_INCLUDE_IF(preinstalled-snaps,external-snaps)
          `SnapController:getPermitted`,
          `SnapController:install`,
          `SubjectMetadataController:getSubjectMetadata`,
          ///: END:ONLY_INCLUDE_IF
        ],
        allowedEvents: [],
      }),
      state: initialState.PermissionController,
      caveatSpecifications: getCaveatSpecifications({
        getInternalAccounts:
          accountsController.listAccounts.bind(accountsController),
        findNetworkClientIdByChainId:
          networkController.findNetworkClientIdByChainId.bind(
            networkController,
          ),
      }),
      // @ts-expect-error Typecast permissionType from getPermissionSpecifications to be of type PermissionType.RestrictedMethod
      permissionSpecifications: {
        ...getPermissionSpecifications({
          getAllAccounts: () => this.keyringController.getAccounts(),
          getInternalAccounts:
            accountsController.listAccounts.bind(accountsController),
          captureKeyringTypesWithMissingIdentities: (
            internalAccounts = [],
            accounts = [],
          ) => {
            const accountsMissingIdentities = accounts.filter((address) => {
              const lowerCaseAddress = lowerCase(address);
              return !internalAccounts.some(
                (account) => account.address.toLowerCase() === lowerCaseAddress,
              );
            });
            const keyringTypesWithMissingIdentities =
              accountsMissingIdentities.map((address) =>
                this.keyringController.getAccountKeyringType(address),
              );

            const internalAccountCount = internalAccounts.length;

            const accountTrackerCount = Object.keys(
              accountTrackerController.state.accounts || {},
            ).length;

            captureException(
              new Error(
                `Attempt to get permission specifications failed because there were ${accounts.length} accounts, but ${internalAccountCount} identities, and the ${keyringTypesWithMissingIdentities} keyrings included accounts with missing identities. Meanwhile, there are ${accountTrackerCount} accounts in the account tracker.`,
              ),
            );
          },
        }),
        ///: BEGIN:ONLY_INCLUDE_IF(preinstalled-snaps,external-snaps)
        ...getSnapPermissionSpecifications(),
        ///: END:ONLY_INCLUDE_IF
      },
      unrestrictedMethods,
    });

    const selectedNetworkController = new SelectedNetworkController({
      // @ts-expect-error TODO: Resolve mismatch between base-controller versions.
      messenger: this.controllerMessenger.getRestricted({
        name: 'SelectedNetworkController',
        allowedActions: [
          'NetworkController:getNetworkClientById',
          'NetworkController:getState',
          'NetworkController:getSelectedNetworkClient',
          'PermissionController:hasPermissions',
          'PermissionController:getSubjectNames',
        ],
        allowedEvents: [
          'NetworkController:stateChange',
          'PermissionController:stateChange',
        ],
      }),
      state: initialState.SelectedNetworkController || { domains: {} },
      useRequestQueuePreference: !!process.env.MULTICHAIN_V1,
      // TODO we need to modify core PreferencesController for better cross client support
      onPreferencesStateChange: (
        listener: ({ useRequestQueue }: { useRequestQueue: boolean }) => void,
      ) => listener({ useRequestQueue: !!process.env.MULTICHAIN_V1 }),
      domainProxyMap: new DomainProxyMap(),
    });

    ///: BEGIN:ONLY_INCLUDE_IF(preinstalled-snaps,external-snaps)
    this.subjectMetadataController = new SubjectMetadataController({
      // @ts-expect-error TODO: Resolve mismatch between base-controller versions.
      messenger: this.controllerMessenger.getRestricted({
        name: 'SubjectMetadataController',
        allowedActions: [`${permissionController.name}:hasPermissions`],
        allowedEvents: [],
      }),
      state: initialState.SubjectMetadataController || {},
      subjectCacheLimit: 100,
    });

    const setupSnapProvider = (snapId: string, connectionStream: Duplex) => {
      Logger.log(
        '[ENGINE LOG] Engine+setupSnapProvider: Setup stream for Snap',
        snapId,
      );
      // TO DO:
      // Develop a simpler getRpcMethodMiddleware object for SnapBridge
      // Consider developing an abstract class to derived custom implementations for each use case
      const bridge = new SnapBridge({
        snapId,
        connectionStream,
        getRPCMethodMiddleware: ({ hostname, getProviderState }) =>
          getRpcMethodMiddleware({
            hostname,
            getProviderState,
            navigation: null,
            getApprovedHosts: () => null,
            setApprovedHosts: () => null,
            approveHost: () => null,
            title: { current: 'Snap' },
            icon: { current: undefined },
            isHomepage: () => false,
            fromHomepage: { current: false },
            toggleUrlModal: () => null,
            wizardScrollAdjusted: { current: false },
            tabId: false,
            isWalletConnect: true,
            isMMSDK: false,
            url: { current: '' },
            analytics: {},
            injectHomePageScripts: () => null,
          }),
      });

      bridge.setupProviderConnection();
    };

    const requireAllowlist = process.env.METAMASK_BUILD_TYPE === 'main';
    const disableSnapInstallation = process.env.METAMASK_BUILD_TYPE === 'main';
    const allowLocalSnaps = process.env.METAMASK_BUILD_TYPE === 'flask';
    // @ts-expect-error TODO: Resolve mismatch between base-controller versions.
    const snapsRegistryMessenger: SnapsRegistryMessenger =
      this.controllerMessenger.getRestricted({
        name: 'SnapsRegistry',
        allowedEvents: [],
        allowedActions: [],
      });
    const snapsRegistry = new JsonSnapsRegistry({
      state: initialState.SnapsRegistry,
      messenger: snapsRegistryMessenger,
      refetchOnAllowlistMiss: requireAllowlist,
      url: {
        registry: 'https://acl.execution.metamask.io/latest/registry.json',
        signature: 'https://acl.execution.metamask.io/latest/signature.json',
      },
      publicKey:
        '0x025b65308f0f0fb8bc7f7ff87bfc296e0330eee5d3c1d1ee4a048b2fd6a86fa0a6',
    });

    this.snapExecutionService = new WebViewExecutionService({
      // @ts-expect-error TODO: Resolve mismatch between base-controller versions.
      messenger: this.controllerMessenger.getRestricted({
        name: 'ExecutionService',
        allowedActions: [],
        allowedEvents: [],
      }),
      setupSnapProvider: setupSnapProvider.bind(this),
      getWebView: () => getSnapsWebViewPromise,
    });

    const snapControllerMessenger = this.controllerMessenger.getRestricted({
      name: 'SnapController',
      allowedEvents: [
        'ExecutionService:unhandledError',
        'ExecutionService:outboundRequest',
        'ExecutionService:outboundResponse',
      ],
      allowedActions: [
        `${approvalController.name}:addRequest`,
        `${permissionController.name}:getEndowments`,
        `${permissionController.name}:getPermissions`,
        `${permissionController.name}:hasPermission`,
        `${permissionController.name}:hasPermissions`,
        `${permissionController.name}:requestPermissions`,
        `${permissionController.name}:revokeAllPermissions`,
        `${permissionController.name}:revokePermissions`,
        `${permissionController.name}:revokePermissionForAllSubjects`,
        `${permissionController.name}:getSubjectNames`,
        `${permissionController.name}:updateCaveat`,
        `${approvalController.name}:addRequest`,
        `${approvalController.name}:updateRequestState`,
        `${permissionController.name}:grantPermissions`,
        `${this.subjectMetadataController.name}:getSubjectMetadata`,
        `${this.subjectMetadataController.name}:addSubjectMetadata`,
        `${phishingController.name}:maybeUpdateState`,
        `${phishingController.name}:testOrigin`,
        `${snapsRegistry.name}:get`,
        `${snapsRegistry.name}:getMetadata`,
        `${snapsRegistry.name}:update`,
        'ExecutionService:executeSnap',
        'ExecutionService:terminateSnap',
        'ExecutionService:terminateAllSnaps',
        'ExecutionService:handleRpcRequest',
        'SnapsRegistry:get',
        'SnapsRegistry:getMetadata',
        'SnapsRegistry:update',
        'SnapsRegistry:resolveVersion',
      ],
    });

    this.snapController = new SnapController({
      environmentEndowmentPermissions: Object.values(EndowmentPermissions),
      featureFlags: {
        requireAllowlist,
        allowLocalSnaps,
        disableSnapInstallation,
      },
      state: initialState.SnapController || undefined,
      // TODO: Replace "any" with type
      // eslint-disable-next-line @typescript-eslint/no-explicit-any
      messenger: snapControllerMessenger as any,
      detectSnapLocation: (
        location: string | URL,
        options?: DetectSnapLocationOptions,
      ) =>
        detectSnapLocation(location, {
          ...options,
          fetch: fetchFunction,
        }),
      //@ts-expect-error types need to be aligned with snaps-controllers
      preinstalledSnaps: PREINSTALLED_SNAPS,
      //@ts-expect-error types need to be aligned between new encryptor and snaps-controllers
      encryptor,
      getMnemonic: getPrimaryKeyringMnemonic.bind(this),
      getFeatureFlags: () => ({
        disableSnaps:
          store.getState().settings.basicFunctionalityEnabled === false,
      }),
    });

    const authenticationController = new AuthenticationController.Controller({
      state: initialState.AuthenticationController,
      messenger: this.controllerMessenger.getRestricted({
        name: 'AuthenticationController',
        allowedActions: [
          'KeyringController:getState',
          'KeyringController:getAccounts',

          'SnapController:handleRequest',
          'UserStorageController:enableProfileSyncing',
        ],
        allowedEvents: ['KeyringController:unlock', 'KeyringController:lock'],
      }),
      metametrics: {
        agent: 'mobile',
        getMetaMetricsId: async () =>
          (await MetaMetrics.getInstance().getMetaMetricsId()) || '',
      },
    });

    const userStorageController = new UserStorageController.Controller({
      getMetaMetricsState: () => MetaMetrics.getInstance().isEnabled(),
      env: {
        isAccountSyncingEnabled: Boolean(process.env.IS_TEST),
      },
      config: {
        accountSyncing: {
          onAccountAdded: (profileId) => {
            MetaMetrics.getInstance().trackEvent(
              MetricsEventBuilder.createEventBuilder(
                MetaMetricsEvents.ACCOUNTS_SYNC_ADDED,
              )
                .addProperties({
                  profile_id: profileId,
                })
                .build(),
            );
          },
          onAccountNameUpdated: (profileId) => {
            MetaMetrics.getInstance().trackEvent(
              MetricsEventBuilder.createEventBuilder(
                MetaMetricsEvents.ACCOUNTS_SYNC_NAME_UPDATED,
              )
                .addProperties({
                  profile_id: profileId,
                })
                .build(),
            );
          },
        },
      },
      state: initialState.UserStorageController,
      messenger: this.controllerMessenger.getRestricted({
        name: 'UserStorageController',
        allowedActions: [
          'SnapController:handleRequest',
          'KeyringController:getState',
          'KeyringController:addNewAccount',
          'AuthenticationController:getBearerToken',
          'AuthenticationController:getSessionProfile',
          'AuthenticationController:isSignedIn',
          'AuthenticationController:performSignOut',
          'AuthenticationController:performSignIn',
          'NotificationServicesController:disableNotificationServices',
          'NotificationServicesController:selectIsNotificationServicesEnabled',
          'AccountsController:listAccounts',
          'AccountsController:updateAccountMetadata',
        ],
        allowedEvents: [
          'KeyringController:unlock',
          'KeyringController:lock',
          'AccountsController:accountAdded',
          'AccountsController:accountRenamed',
        ],
      }),
      nativeScryptCrypto: scrypt,
    });

    const notificationServicesController =
      new NotificationServicesController.Controller({
        messenger: this.controllerMessenger.getRestricted({
          name: 'NotificationServicesController',
          allowedActions: [
            'KeyringController:getState',
            'KeyringController:getAccounts',
            'AuthenticationController:getBearerToken',
            'AuthenticationController:isSignedIn',
            'UserStorageController:enableProfileSyncing',
            'UserStorageController:getStorageKey',
            'UserStorageController:performGetStorage',
            'UserStorageController:performSetStorage',
            'NotificationServicesPushController:enablePushNotifications',
            'NotificationServicesPushController:disablePushNotifications',
            'NotificationServicesPushController:updateTriggerPushNotifications',
          ],
          allowedEvents: [
            'KeyringController:unlock',
            'KeyringController:lock',
            'KeyringController:stateChange',
          ],
        }),
        state: initialState.NotificationServicesController,
        env: {
          isPushIntegrated: false,
          featureAnnouncements: {
            platform: 'mobile',
            accessToken: process.env
              .FEATURES_ANNOUNCEMENTS_ACCESS_TOKEN as string,
            spaceId: process.env.FEATURES_ANNOUNCEMENTS_SPACE_ID as string,
          },
        },
      });

      const notificationServicesPushControllerMessenger =
      this.controllerMessenger.getRestricted({
        name: 'NotificationServicesPushController',
        allowedActions: ['AuthenticationController:getBearerToken'],
        allowedEvents: [],
      });

      const notificationServicesPushController =
      new NotificationServicesPushController.Controller({
        messenger: notificationServicesPushControllerMessenger,
        state: initialState.NotificationServicesPushController || { fcmToken: '' },
        env: {
          apiKey: process.env.FIREBASE_API_KEY ?? '',
          authDomain: process.env.FIREBASE_AUTH_DOMAIN ?? '',
          storageBucket: process.env.FIREBASE_STORAGE_BUCKET ?? '',
          projectId: process.env.FIREBASE_PROJECT_ID ?? '',
          messagingSenderId: process.env.FIREBASE_MESSAGING_SENDER_ID ?? '',
          appId: process.env.FIREBASE_APP_ID ?? '',
          measurementId: process.env.FIREBASE_MEASUREMENT_ID ?? '',
          vapidKey: process.env.VAPID_KEY ?? '',
        },
        config: {
          isPushEnabled: true,
          platform: 'mobile',
          // TODO: Implement optionability for push notification handlers (depending of the platform) on the NotificationServicesPushController.
          onPushNotificationReceived: () => Promise.resolve(undefined),
          onPushNotificationClicked: () => Promise.resolve(undefined),
        },
      });
    ///: END:ONLY_INCLUDE_IF

    this.transactionController = new TransactionController({
      // @ts-expect-error at this point in time the provider will be defined by the `networkController.initializeProvider`
      blockTracker: networkController.getProviderAndBlockTracker().blockTracker,
      disableHistory: true,
      disableSendFlowHistory: true,
      disableSwaps: true,
      // @ts-expect-error TransactionController is missing networkClientId argument in type
      getCurrentNetworkEIP1559Compatibility:
        networkController.getEIP1559Compatibility.bind(networkController),
      // eslint-disable-next-line @typescript-eslint/ban-ts-comment
      // @ts-ignore
      getExternalPendingTransactions: (address: string) =>
        this.smartTransactionsController.getTransactions({
          addressFrom: address,
          status: SmartTransactionStatuses.PENDING,
        }),
      getGasFeeEstimates:
        gasFeeController.fetchGasFeeEstimates.bind(gasFeeController),
      // but only breaking change is Node version and bumped dependencies
      getNetworkClientRegistry:
        networkController.getNetworkClientRegistry.bind(networkController),
      getNetworkState: () => networkController.state,
      hooks: {
        publish: (transactionMeta) => {
          const shouldUseSmartTransaction = selectShouldUseSmartTransaction(
            store.getState(),
          );

          return submitSmartTransactionHook({
            transactionMeta,
            transactionController: this.transactionController,
            smartTransactionsController: this.smartTransactionsController,
            shouldUseSmartTransaction,
            approvalController,
            // @ts-expect-error TODO: Resolve mismatch between base-controller versions.
            controllerMessenger: this.controllerMessenger,
            featureFlags: selectSwapsChainFeatureFlags(store.getState()),
          }) as Promise<{ transactionHash: string }>;
        },
      },
      incomingTransactions: {
        isEnabled: () => {
          const currentHexChainId = networkController.getNetworkClientById(
            networkController?.state.selectedNetworkClientId,
          ).configuration.chainId;

          const showIncomingTransactions =
            preferencesController?.state?.showIncomingTransactions;

          return Boolean(
            hasProperty(showIncomingTransactions, currentChainId) &&
              showIncomingTransactions?.[currentHexChainId],
          );
        },
        updateTransactions: true,
      },
      isSimulationEnabled: () =>
        preferencesController.state.useTransactionSimulations,
      messenger: this.controllerMessenger.getRestricted({
        name: 'TransactionController',
        allowedActions: [
          `${accountsController.name}:getSelectedAccount`,
          `${approvalController.name}:addRequest`,
          `${networkController.name}:getNetworkClientById`,
          `${networkController.name}:findNetworkClientIdByChainId`,
        ],
        allowedEvents: [`NetworkController:stateChange`],
      }),
      onNetworkStateChange: (listener) =>
        this.controllerMessenger.subscribe(
          AppConstants.NETWORK_STATE_CHANGE_EVENT,
          listener,
        ),
      pendingTransactions: {
        isResubmitEnabled: () => false,
      },
      // @ts-expect-error at this point in time the provider will be defined by the `networkController.initializeProvider`
      provider: networkController.getProviderAndBlockTracker().provider,
      sign: this.keyringController.signTransaction.bind(
        this.keyringController,
      ) as unknown as TransactionControllerOptions['sign'],
      state: initialState.TransactionController,
    });

    const codefiTokenApiV2 = new CodefiTokenPricesServiceV2();

    const smartTransactionsControllerTrackMetaMetricsEvent = (
      params: {
        event: MetaMetricsEventName;
        category: MetaMetricsEventCategory;
        properties?: ReturnType<
          typeof getSmartTransactionMetricsPropertiesType
        >;
        sensitiveProperties?: ReturnType<
          typeof getSmartTransactionMetricsSensitivePropertiesType
        >;
      },
      // eslint-disable-next-line @typescript-eslint/no-unused-vars
      options?: {
        metaMetricsId?: string;
      },
    ) => {
      MetaMetrics.getInstance().trackEvent(
        MetricsEventBuilder.createEventBuilder({
          category: params.event,
        })
          .addProperties(params.properties || {})
          .addSensitiveProperties(params.sensitiveProperties || {})
          .build(),
      );
    };
    this.smartTransactionsController = new SmartTransactionsController({
      // @ts-expect-error TODO: resolve types
      supportedChainIds: getAllowedSmartTransactionsChainIds(),
      getNonceLock: this.transactionController.getNonceLock.bind(
        this.transactionController,
      ),
      confirmExternalTransaction:
        this.transactionController.confirmExternalTransaction.bind(
          this.transactionController,
        ),
      trackMetaMetricsEvent: smartTransactionsControllerTrackMetaMetricsEvent,
      state: initialState.SmartTransactionsController,
      // @ts-expect-error TODO: Resolve mismatch between base-controller versions.
      messenger: this.controllerMessenger.getRestricted({
        name: 'SmartTransactionsController',
        allowedActions: ['NetworkController:getNetworkClientById'],
        allowedEvents: ['NetworkController:stateChange'],
      }),
      getTransactions: this.transactionController.getTransactions.bind(
        this.transactionController,
      ),
      getMetaMetricsProps: () => Promise.resolve({}), // Return MetaMetrics props once we enable HW wallets for smart transactions.
    });

    const controllers: Controllers[keyof Controllers][] = [
      this.keyringController,
      accountTrackerController,
      new AddressBookController({
        messenger: this.controllerMessenger.getRestricted({
          name: 'AddressBookController',
          allowedActions: [],
          allowedEvents: [],
        }),
        state: initialState.AddressBookController,
      }),
      assetsContractController,
      nftController,
      tokensController,
      tokenListController,
      new TokenDetectionController({
        messenger: this.controllerMessenger.getRestricted({
          name: 'TokenDetectionController',
          allowedActions: [
            'AccountsController:getSelectedAccount',
            'NetworkController:getNetworkClientById',
            'NetworkController:getNetworkConfigurationByNetworkClientId',
            'NetworkController:getState',
            'KeyringController:getState',
            'PreferencesController:getState',
            'TokenListController:getState',
            'TokensController:getState',
            'TokensController:addDetectedTokens',
            'AccountsController:getAccount',
          ],
          allowedEvents: [
            'KeyringController:lock',
            'KeyringController:unlock',
            'PreferencesController:stateChange',
            'NetworkController:networkDidChange',
            'TokenListController:stateChange',
            'TokensController:stateChange',
            'AccountsController:selectedEvmAccountChange',
          ],
        }),
        trackMetaMetricsEvent: () =>
          MetaMetrics.getInstance().trackEvent(
            MetaMetricsEvents.TOKEN_DETECTED,
            {
              token_standard: 'ERC20',
              asset_type: 'token',
              chain_id: getDecimalChainId(
                networkController.getNetworkClientById(
                  networkController?.state.selectedNetworkClientId,
                ).configuration.chainId,
              ),
            },
          ),
        getBalancesInSingleCall:
          assetsContractController.getBalancesInSingleCall.bind(
            assetsContractController,
          ),
      }),

      new NftDetectionController({
        messenger: this.controllerMessenger.getRestricted({
          name: 'NftDetectionController',
          allowedEvents: [
            'NetworkController:stateChange',
            'PreferencesController:stateChange',
          ],
          allowedActions: [
            'ApprovalController:addRequest',
            'NetworkController:getState',
            'NetworkController:getNetworkClientById',
            'PreferencesController:getState',
            'AccountsController:getSelectedAccount',
          ],
        }),
        disabled: false,
        addNft: nftController.addNft.bind(nftController),
        getNftState: () => nftController.state,
      }),
      currencyRateController,
      networkController,
      phishingController,
      preferencesController,
      new TokenBalancesController({
        messenger: this.controllerMessenger.getRestricted({
          name: 'TokenBalancesController',
          allowedActions: [
            'AccountsController:getSelectedAccount',
            'AssetsContractController:getERC20BalanceOf',
          ],
          allowedEvents: ['TokensController:stateChange'],
        }),
        interval: 180000,
        tokens: [
          ...tokensController.state.tokens,
          ...tokensController.state.detectedTokens,
        ],
        state: initialState.TokenBalancesController,
      }),
      new TokenRatesController({
        messenger: this.controllerMessenger.getRestricted({
          name: 'TokenRatesController',
          allowedActions: [
            'TokensController:getState',
            'NetworkController:getNetworkClientById',
            'NetworkController:getState',
            'AccountsController:getAccount',
            'AccountsController:getSelectedAccount',
          ],
          allowedEvents: [
            'TokensController:stateChange',
            'NetworkController:stateChange',
            'AccountsController:selectedEvmAccountChange',
          ],
        }),
        tokenPricesService: codefiTokenApiV2,
        interval: 30 * 60 * 1000,
        state: initialState.TokenRatesController || { marketData: {} },
      }),
      this.transactionController,
      this.smartTransactionsController,
      new SwapsController(
        {
          fetchGasFeeEstimates: () => gasFeeController.fetchGasFeeEstimates(),
          // @ts-expect-error TODO: Resolve mismatch between gas fee and swaps controller types
          fetchEstimatedMultiLayerL1Fee,
        },
        {
          clientId: AppConstants.SWAPS.CLIENT_ID,
          fetchAggregatorMetadataThreshold:
            AppConstants.SWAPS.CACHE_AGGREGATOR_METADATA_THRESHOLD,
          fetchTokensThreshold: AppConstants.SWAPS.CACHE_TOKENS_THRESHOLD,
          fetchTopAssetsThreshold:
            AppConstants.SWAPS.CACHE_TOP_ASSETS_THRESHOLD,
          supportedChainIds: [
            swapsUtils.ETH_CHAIN_ID,
            swapsUtils.BSC_CHAIN_ID,
            swapsUtils.SWAPS_TESTNET_CHAIN_ID,
            swapsUtils.POLYGON_CHAIN_ID,
            swapsUtils.AVALANCHE_CHAIN_ID,
            swapsUtils.ARBITRUM_CHAIN_ID,
            swapsUtils.OPTIMISM_CHAIN_ID,
            swapsUtils.ZKSYNC_ERA_CHAIN_ID,
            swapsUtils.LINEA_CHAIN_ID,
            swapsUtils.BASE_CHAIN_ID,
          ],
        },
      ),
      gasFeeController,
      approvalController,
      permissionController,
      selectedNetworkController,
      new SignatureController({
        messenger: this.controllerMessenger.getRestricted({
          name: 'SignatureController',
          allowedActions: [
            `${approvalController.name}:addRequest`,
            `${this.keyringController.name}:signPersonalMessage`,
            `${this.keyringController.name}:signMessage`,
            `${this.keyringController.name}:signTypedMessage`,
            `${loggingController.name}:add`,
          ],
          allowedEvents: [],
        }),
        getAllState: () => store.getState(),
        getCurrentChainId: () =>
          networkController.getNetworkClientById(
            networkController?.state.selectedNetworkClientId,
          ).configuration.chainId,
        // This casting expected due to mismatch of browser and react-native version of Sentry traceContext
        trace: trace as unknown as SignatureControllerOptions['trace'],
      }),
      loggingController,
      ///: BEGIN:ONLY_INCLUDE_IF(preinstalled-snaps,external-snaps)
      this.snapController,
      this.subjectMetadataController,
      authenticationController,
      userStorageController,
      notificationServicesController,
      notificationServicesPushController,
      ///: END:ONLY_INCLUDE_IF
      accountsController,
      new PPOMController({
        chainId: networkController.getNetworkClientById(
          networkController?.state.selectedNetworkClientId,
        ).configuration.chainId,
        blockaidPublicKey: process.env.BLOCKAID_PUBLIC_KEY as string,
        cdnBaseUrl: process.env.BLOCKAID_FILE_CDN as string,
        // @ts-expect-error TODO: Resolve/patch mismatch between base-controller versions. Before: never, never. Now: string, string, which expects 3rd and 4th args to be informed for restrictedControllerMessengers
        messenger: this.controllerMessenger.getRestricted({
          name: 'PPOMController',
          allowedActions: ['NetworkController:getNetworkClientById'],
          allowedEvents: [`${networkController.name}:stateChange`],
        }),
        onPreferencesChange: (listener) =>
          this.controllerMessenger.subscribe(
            `${preferencesController.name}:stateChange`,
            listener,
          ),
        // TODO: Replace "any" with type
        provider:
          // eslint-disable-next-line @typescript-eslint/no-explicit-any
          networkController.getProviderAndBlockTracker().provider as any,
        ppomProvider: {
          // TODO: Replace "any" with type
          // eslint-disable-next-line @typescript-eslint/no-explicit-any
          PPOM: PPOM as any,
          ppomInit,
        },
        storageBackend: new RNFSStorageBackend('PPOMDB'),
        securityAlertsEnabled:
          initialState.PreferencesController?.securityAlertsEnabled ?? false,
        state: initialState.PPOMController,
        // TODO: Replace "any" with type
        // eslint-disable-next-line @typescript-eslint/no-explicit-any
        nativeCrypto: Crypto as any,
      }),
    ];

    // set initial state
    // TODO: Pass initial state into each controller constructor instead
    // This is being set post-construction for now to ensure it's functionally equivalent with
    // how the `ComponsedController` used to set initial state.
    //
    // The check for `controller.subscribe !== undefined` is to filter out BaseControllerV2
    // controllers. They should be initialized via the constructor instead.
    for (const controller of controllers) {
      if (
        hasProperty(initialState, controller.name) &&
        // Use `in` operator here because the `subscribe` function is one level up the prototype chain
        'subscribe' in controller &&
        controller.subscribe !== undefined
      ) {
        // The following type error can be addressed by passing initial state into controller constructors instead
        // @ts-expect-error No type-level guarantee that the correct state is being applied to the correct controller here.
        controller.update(initialState[controller.name]);
      }
    }

    this.datamodel = new ComposableController(
      // @ts-expect-error The ComposableController needs to be updated to support BaseControllerV2
      controllers,
      this.controllerMessenger,
    );
    this.context = controllers.reduce<Partial<typeof this.context>>(
      (context, controller) => ({
        ...context,
        [controller.name]: controller,
      }),
      {},
    ) as typeof this.context;

    const { NftController: nfts } = this.context;

    if (process.env.MM_OPENSEA_KEY) {
      nfts.setApiKey(process.env.MM_OPENSEA_KEY);
    }

    this.controllerMessenger.subscribe(
      'TransactionController:incomingTransactionBlockReceived',
      (blockNumber: number) => {
        NotificationManager.gotIncomingTransaction(blockNumber);
      },
    );

    this.controllerMessenger.subscribe(
      AppConstants.NETWORK_STATE_CHANGE_EVENT,
      (state: NetworkState) => {
        if (
          state.networksMetadata[state.selectedNetworkClientId].status ===
            NetworkStatus.Available &&
          networkController.getNetworkClientById(
            networkController?.state.selectedNetworkClientId,
          ).configuration.chainId !== currentChainId
        ) {
          // We should add a state or event emitter saying the provider changed
          setTimeout(() => {
            this.configureControllersOnNetworkChange();
            currentChainId = networkController.getNetworkClientById(
              networkController?.state.selectedNetworkClientId,
            ).configuration.chainId;
          }, 500);
        }
      },
    );

    this.controllerMessenger.subscribe(
      AppConstants.NETWORK_STATE_CHANGE_EVENT,
      async () => {
        try {
          const networkId = await deprecatedGetNetworkId();
          store.dispatch(networkIdUpdated(networkId));
        } catch (error) {
          console.error(
            error,
            `Network ID not changed, current chainId: ${
              networkController.getNetworkClientById(
                networkController?.state.selectedNetworkClientId,
              ).configuration.chainId
            }`,
          );
        }
      },
    );

    this.controllerMessenger.subscribe(
      `${networkController.name}:networkWillChange`,
      () => {
        store.dispatch(networkIdWillUpdate());
      },
    );

    this.configureControllersOnNetworkChange();
    this.startPolling();
    this.handleVaultBackup();
    this._addTransactionControllerListeners();

    Engine.instance = this;
  }

  // Logs the "Transaction Finalized" event after a transaction was either confirmed, dropped or failed.
  _handleTransactionFinalizedEvent = async (
    transactionEventPayload: TransactionEventPayload,
    properties: JsonMap,
  ) => {
    const shouldUseSmartTransaction = selectShouldUseSmartTransaction(
      store.getState(),
    );
    if (
      !shouldUseSmartTransaction ||
      !transactionEventPayload.transactionMeta
    ) {
      MetaMetrics.getInstance().trackEvent(
        MetricsEventBuilder.createEventBuilder(
          MetaMetricsEvents.TRANSACTION_FINALIZED,
        )
          .addProperties(properties)
          .build(),
      );
      return;
    }
    const { transactionMeta } = transactionEventPayload;
    const { SmartTransactionsController } = this.context;
    const waitForSmartTransaction = true;
    const smartTransactionMetricsProperties =
      await getSmartTransactionMetricsProperties(
        SmartTransactionsController,
        transactionMeta,
        waitForSmartTransaction,
        this.controllerMessenger,
      );
    MetaMetrics.getInstance().trackEvent(
      MetricsEventBuilder.createEventBuilder(
        MetaMetricsEvents.TRANSACTION_FINALIZED,
      )
        .addProperties(smartTransactionMetricsProperties)
        .addProperties(properties)
        .build(),
    );
  };

  _handleTransactionDropped = async (
    transactionEventPayload: TransactionEventPayload,
  ) => {
    const properties = { status: 'dropped' };
    await this._handleTransactionFinalizedEvent(
      transactionEventPayload,
      properties,
    );
  };

  _handleTransactionConfirmed = async (transactionMeta: TransactionMeta) => {
    const properties = { status: 'confirmed' };
    await this._handleTransactionFinalizedEvent(
      { transactionMeta },
      properties,
    );
  };

  _handleTransactionFailed = async (
    transactionEventPayload: TransactionEventPayload,
  ) => {
    const properties = { status: 'failed' };
    await this._handleTransactionFinalizedEvent(
      transactionEventPayload,
      properties,
    );
  };

  _addTransactionControllerListeners() {
    this.controllerMessenger.subscribe(
      'TransactionController:transactionDropped',
      this._handleTransactionDropped,
    );

    this.controllerMessenger.subscribe(
      'TransactionController:transactionConfirmed',
      this._handleTransactionConfirmed,
    );

    this.controllerMessenger.subscribe(
      'TransactionController:transactionFailed',
      this._handleTransactionFailed,
    );
  }

  handleVaultBackup() {
    this.controllerMessenger.subscribe(
      AppConstants.KEYRING_STATE_CHANGE_EVENT,
      (state: KeyringControllerState) =>
        backupVault(state)
          .then((result) => {
            if (result.success) {
              Logger.log('Engine', 'Vault back up successful');
            } else {
              Logger.log('Engine', 'Vault backup failed', result.error);
            }
          })
          .catch((error) => {
            Logger.error(error, 'Engine Vault backup failed');
          }),
    );
  }

  startPolling() {
    const {
      TokenDetectionController,
      TokenListController,
      TransactionController,
      TokenRatesController,
    } = this.context;

    TokenListController.start();
    TokenDetectionController.start();
    // leaving the reference of TransactionController here, rather than importing it from utils to avoid circular dependency
    TransactionController.startIncomingTransactionPolling();
    TokenRatesController.start();
  }

  configureControllersOnNetworkChange() {
    const { AccountTrackerController, NetworkController, SwapsController } =
      this.context;
    const { provider } = NetworkController.getProviderAndBlockTracker();

    // Skip configuration if this is called before the provider is initialized
    if (!provider) {
      return;
    }
    provider.sendAsync = provider.sendAsync.bind(provider);

    SwapsController.configure({
      provider,
      chainId: NetworkController.getNetworkClientById(
        NetworkController?.state.selectedNetworkClientId,
      ).configuration.chainId,
      pollCountLimit: AppConstants.SWAPS.POLL_COUNT_LIMIT,
    });
    AccountTrackerController.refresh();
  }

  getTotalFiatAccountBalance = (): {
    ethFiat: number;
    tokenFiat: number;
    tokenFiat1dAgo: number;
    ethFiat1dAgo: number;
  } => {
    const {
      CurrencyRateController,
      AccountsController,
      AccountTrackerController,
      TokenBalancesController,
      TokenRatesController,
      TokensController,
      NetworkController,
    } = this.context;

    const selectedInternalAccount = AccountsController.getAccount(
      AccountsController.state.internalAccounts.selectedAccount,
    );

    if (selectedInternalAccount) {
      const selectSelectedInternalAccountChecksummedAddress =
        toChecksumHexAddress(selectedInternalAccount.address);
      const { currentCurrency } = CurrencyRateController.state;
      const { chainId, ticker } = NetworkController.getNetworkClientById(
        NetworkController?.state.selectedNetworkClientId,
      ).configuration;
      const { settings: { showFiatOnTestnets } = {} } = store.getState();

      if (isTestNet(chainId) && !showFiatOnTestnets) {
        return { ethFiat: 0, tokenFiat: 0, ethFiat1dAgo: 0, tokenFiat1dAgo: 0 };
      }

      const conversionRate =
        CurrencyRateController.state?.currencyRates?.[ticker]?.conversionRate ??
        0;

      const { accountsByChainId } = AccountTrackerController.state;
      const { tokens } = TokensController.state;
      const { marketData } = TokenRatesController.state;
      const tokenExchangeRates = marketData?.[toHexadecimal(chainId)];

      let ethFiat = 0;
      let ethFiat1dAgo = 0;
      let tokenFiat = 0;
      let tokenFiat1dAgo = 0;
      const decimalsToShow = (currentCurrency === 'usd' && 2) || undefined;
      if (
        accountsByChainId?.[toHexadecimal(chainId)]?.[
          selectSelectedInternalAccountChecksummedAddress
        ]
      ) {
        ethFiat = weiToFiatNumber(
          accountsByChainId[toHexadecimal(chainId)][
            selectSelectedInternalAccountChecksummedAddress
          ].balance,
          conversionRate,
          decimalsToShow,
        );
      }

      const ethPricePercentChange1d =
        tokenExchangeRates?.[zeroAddress() as Hex]?.pricePercentChange1d;

      ethFiat1dAgo =
        ethPricePercentChange1d !== undefined
          ? ethFiat / (1 + ethPricePercentChange1d / 100)
          : ethFiat;

      if (tokens.length > 0) {
        const { contractBalances: tokenBalances } =
          TokenBalancesController.state;
        tokens.forEach(
          (item: { address: string; balance?: string; decimals: number }) => {
            const exchangeRate =
              tokenExchangeRates?.[item.address as Hex]?.price;

            const tokenBalance =
              item.balance ||
              (item.address in tokenBalances
                ? renderFromTokenMinimalUnit(
                    tokenBalances[item.address],
                    item.decimals,
                  )
                : undefined);
            const tokenBalanceFiat = balanceToFiatNumber(
              // TODO: Fix this by handling or eliminating the undefined case
              // @ts-expect-error This variable can be `undefined`, which would break here.
              tokenBalance,
              conversionRate,
              exchangeRate,
              decimalsToShow,
            );

            const tokenPricePercentChange1d =
              tokenExchangeRates?.[item.address as Hex]?.pricePercentChange1d;

            const tokenBalance1dAgo =
              tokenPricePercentChange1d !== undefined
                ? tokenBalanceFiat / (1 + tokenPricePercentChange1d / 100)
                : tokenBalanceFiat;

            tokenFiat += tokenBalanceFiat;
            tokenFiat1dAgo += tokenBalance1dAgo;
          },
        );
      }

      return {
        ethFiat: ethFiat ?? 0,
        ethFiat1dAgo: ethFiat1dAgo ?? 0,
        tokenFiat: tokenFiat ?? 0,
        tokenFiat1dAgo: tokenFiat1dAgo ?? 0,
      };
    }
    // if selectedInternalAccount is undefined, return default 0 value.
    return {
      ethFiat: 0,
      tokenFiat: 0,
      ethFiat1dAgo: 0,
      tokenFiat1dAgo: 0,
    };
  };

  ///: BEGIN:ONLY_INCLUDE_IF(keyring-snaps)
  getSnapKeyring = async () => {
    let [snapKeyring] = this.keyringController.getKeyringsByType(
      KeyringTypes.snap,
    );
    if (!snapKeyring) {
      snapKeyring = await this.keyringController.addNewKeyring(
        KeyringTypes.snap,
      );
    }
    return snapKeyring;
  };

  /**
   * Removes an account from state / storage.
   *
   * @param {string} address - A hex address
   */
  removeAccount = async (address: string) => {
    // Remove all associated permissions
    await removeAccountsFromPermissions([address]);
    // Remove account from the keyring
    await this.keyringController.removeAccount(address as Hex);
    return address;
  };
  ///: END:ONLY_INCLUDE_IF

  /**
   * Returns true or false whether the user has funds or not
   */
  hasFunds = () => {
    try {
      const {
        engine: { backgroundState },
      } = store.getState();
      // TODO: Check `allNfts[currentChainId]` property instead
      // @ts-expect-error This property does not exist
      const nfts = backgroundState.NftController.nfts;
      const tokens = backgroundState.TokensController.tokens;
      const tokenBalances =
        backgroundState.TokenBalancesController.contractBalances;

      let tokenFound = false;
      tokens.forEach((token: { address: string | number }) => {
        if (
          tokenBalances[token.address] &&
          !isZero(tokenBalances[token.address])
        ) {
          tokenFound = true;
        }
      });

      const fiatBalance = this.getTotalFiatAccountBalance() || 0;
      const totalFiatBalance = fiatBalance.ethFiat + fiatBalance.ethFiat;

      return totalFiatBalance > 0 || tokenFound || nfts.length > 0;
    } catch (e) {
      Logger.log('Error while getting user funds', e);
    }
  };

  resetState = async () => {
    // Whenever we are gonna start a new wallet
    // either imported or created, we need to
    // get rid of the old data from state
    const {
      TransactionController,
      TokensController,
      NftController,
      TokenBalancesController,
      TokenRatesController,
      PermissionController,
      // SelectedNetworkController,
      ///: BEGIN:ONLY_INCLUDE_IF(preinstalled-snaps,external-snaps)
      SnapController,
      ///: END:ONLY_INCLUDE_IF
      LoggingController,
    } = this.context;

    // Remove all permissions.
    PermissionController?.clearState?.();
    ///: BEGIN:ONLY_INCLUDE_IF(preinstalled-snaps,external-snaps)
    SnapController.clearState();
    ///: END:ONLY_INCLUDE_IF

    // Clear selected network
    // TODO implement this method on SelectedNetworkController
    // SelectedNetworkController.unsetAllDomains()

    //Clear assets info
    TokensController.reset();
    NftController.reset();

    TokenBalancesController.reset();
    TokenRatesController.reset();

    // eslint-disable-next-line @typescript-eslint/no-explicit-any
    (TransactionController as any).update(() => ({
      methodData: {},
      transactions: [],
      lastFetchedBlockNumbers: {},
      submitHistory: [],
      swapsTransactions: {},
    }));

    LoggingController.clear();
  };

  removeAllListeners() {
    this.controllerMessenger.clearSubscriptions();
  }

  async destroyEngineInstance() {
    // TODO: Replace "any" with type
    // eslint-disable-next-line @typescript-eslint/no-explicit-any
    Object.values(this.context).forEach((controller: any) => {
      if (controller.destroy) {
        controller.destroy();
      }
    });
    this.removeAllListeners();
    await this.resetState();
    Engine.instance = null;
  }

  rejectPendingApproval(
    id: string,
    reason: Error = providerErrors.userRejectedRequest(),
    opts: { ignoreMissing?: boolean; logErrors?: boolean } = {},
  ) {
    const { ApprovalController } = this.context;

    if (opts.ignoreMissing && !ApprovalController.has({ id })) {
      return;
    }

    try {
      ApprovalController.reject(id, reason);
      // TODO: Replace "any" with type
      // eslint-disable-next-line @typescript-eslint/no-explicit-any
    } catch (error: any) {
      if (opts.logErrors !== false) {
        Logger.error(
          error,
          'Reject while rejecting pending connection request',
        );
      }
    }
  }

  async acceptPendingApproval(
    id: string,
    requestData?: Record<string, Json>,
    opts: AcceptOptions & { handleErrors?: boolean } = {
      waitForResult: false,
      deleteAfterResult: false,
      handleErrors: true,
    },
  ) {
    const { ApprovalController } = this.context;

    try {
      return await ApprovalController.accept(id, requestData, {
        waitForResult: opts.waitForResult,
        deleteAfterResult: opts.deleteAfterResult,
      });
    } catch (err) {
      if (opts.handleErrors === false) {
        throw err;
      }
    }
  }

  // This should be used instead of directly calling PreferencesController.setSelectedAddress or AccountsController.setSelectedAccount
  setSelectedAccount(address: string) {
    const { AccountsController, PreferencesController } = this.context;
    const account = AccountsController.getAccountByAddress(address);
    if (account) {
      AccountsController.setSelectedAccount(account.id);
      PreferencesController.setSelectedAddress(address);
    } else {
      throw new Error(`No account found for address: ${address}`);
    }
  }

  /**
   * This should be used instead of directly calling PreferencesController.setAccountLabel or AccountsController.setAccountName in order to keep the names in sync
   * We are currently incrementally migrating the accounts data to the AccountsController so we must keep these values
   * in sync until the migration is complete.
   */
  setAccountLabel(address: string, label: string) {
    const { AccountsController, PreferencesController } = this.context;
    const accountToBeNamed = AccountsController.getAccountByAddress(address);
    if (accountToBeNamed === undefined) {
      throw new Error(`No account found for address: ${address}`);
    }
    AccountsController.setAccountName(accountToBeNamed.id, label);
    PreferencesController.setAccountLabel(address, label);
  }

  getGlobalEthQuery(): EthQuery {
    const { NetworkController } = this.context;
    const { provider } = NetworkController.getSelectedNetworkClient() ?? {};

    if (!provider) {
      throw new Error('No selected network client');
    }

    return new EthQuery(provider);
  }
}

/**
 * Assert that the given Engine instance has been initialized
 *
 * @param instance - Either an Engine instance, or null
 */
function assertEngineExists(
  instance: Engine | null,
): asserts instance is Engine {
  if (!instance) {
    throw new Error('Engine does not exist');
  }
}

let instance: Engine | null;

export default {
  get context() {
    assertEngineExists(instance);
    return instance.context;
  },

  get controllerMessenger() {
    assertEngineExists(instance);
    return instance.controllerMessenger;
  },

  get state() {
    assertEngineExists(instance);
    const {
      AccountTrackerController,
      AddressBookController,
      AssetsContractController,
      NftController,
      TokenListController,
      CurrencyRateController,
      KeyringController,
      NetworkController,
      PreferencesController,
      PhishingController,
      PPOMController,
      TokenBalancesController,
      TokenRatesController,
      TransactionController,
      SmartTransactionsController,
      SwapsController,
      GasFeeController,
      TokensController,
      TokenDetectionController,
      NftDetectionController,
      ///: BEGIN:ONLY_INCLUDE_IF(preinstalled-snaps,external-snaps)
      SnapController,
      SubjectMetadataController,
      AuthenticationController,
      UserStorageController,
      NotificationServicesController,
      NotificationServicesPushController,
      ///: END:ONLY_INCLUDE_IF
      PermissionController,
      SelectedNetworkController,
      ApprovalController,
      LoggingController,
      AccountsController,
    } = instance.datamodel.state;

    // normalize `null` currencyRate to `0`
    // TODO: handle `null` currencyRate by hiding fiat values instead
    const modifiedCurrencyRateControllerState = {
      ...CurrencyRateController,
      conversionRate:
        CurrencyRateController.conversionRate === null
          ? 0
          : CurrencyRateController.conversionRate,
    };

    return {
      AccountTrackerController,
      AddressBookController,
      AssetsContractController,
      NftController,
      TokenListController,
      CurrencyRateController: modifiedCurrencyRateControllerState,
      KeyringController,
      NetworkController,
      PhishingController,
      PPOMController,
      PreferencesController,
      TokenBalancesController,
      TokenRatesController,
      TokensController,
      TransactionController,
      SmartTransactionsController,
      SwapsController,
      GasFeeController,
      TokenDetectionController,
      NftDetectionController,
      ///: BEGIN:ONLY_INCLUDE_IF(preinstalled-snaps,external-snaps)
      SnapController,
      SubjectMetadataController,
      AuthenticationController,
      UserStorageController,
      NotificationServicesController,
      NotificationServicesPushController,
      ///: END:ONLY_INCLUDE_IF
      PermissionController,
      SelectedNetworkController,
      ApprovalController,
      LoggingController,
      AccountsController,
    };
  },

  get datamodel() {
    assertEngineExists(instance);
    return instance.datamodel;
  },

  getTotalFiatAccountBalance() {
    assertEngineExists(instance);
    return instance.getTotalFiatAccountBalance();
  },

  hasFunds() {
    assertEngineExists(instance);
    return instance.hasFunds();
  },

  resetState() {
    assertEngineExists(instance);
    return instance.resetState();
  },

  destroyEngine() {
    instance?.destroyEngineInstance();
    instance = null;
  },

  init(state: Partial<EngineState> | undefined, keyringState = null) {
    instance = Engine.instance || new Engine(state, keyringState);
    Object.freeze(instance);
    return instance;
  },

  acceptPendingApproval: async (
    id: string,
    requestData?: Record<string, Json>,
    opts?: AcceptOptions & { handleErrors?: boolean },
  ) => instance?.acceptPendingApproval(id, requestData, opts),

  rejectPendingApproval: (
    id: string,
    reason: Error,
    opts: {
      ignoreMissing?: boolean;
      logErrors?: boolean;
    } = {},
  ) => instance?.rejectPendingApproval(id, reason, opts),

  setSelectedAddress: (address: string) => {
    assertEngineExists(instance);
    instance.setSelectedAccount(address);
  },

  setAccountLabel: (address: string, label: string) => {
    assertEngineExists(instance);
    instance.setAccountLabel(address, label);
  },

  getGlobalEthQuery: (): EthQuery => {
    assertEngineExists(instance);
    return instance.getGlobalEthQuery();
  },
  ///: BEGIN:ONLY_INCLUDE_IF(keyring-snaps)
  getSnapKeyring: () => {
    assertEngineExists(instance);
    return instance.getSnapKeyring();
  },
  removeAccount: async (address: string) => {
    assertEngineExists(instance);
    return await instance.removeAccount(address);
  },
  ///: END:ONLY_INCLUDE_IF
};<|MERGE_RESOLUTION|>--- conflicted
+++ resolved
@@ -195,7 +195,10 @@
   AuthenticationController,
   UserStorageController,
 } from '@metamask/profile-sync-controller';
-import { NotificationServicesController, NotificationServicesPushController } from '@metamask/notification-services-controller';
+import {
+  NotificationServicesController,
+  NotificationServicesPushController,
+} from '@metamask/notification-services-controller';
 ///: END:ONLY_INCLUDE_IF
 import {
   getCaveatSpecifications,
@@ -517,21 +520,6 @@
     initialKeyringState?: KeyringControllerState | null,
   ) {
     this.controllerMessenger = new ExtendedControllerMessenger();
-<<<<<<< HEAD
-    /**
-     * Subscribes a listener to the state change events of Preferences Controller.
-     *
-     * @param listener - The callback function to execute when the state changes.
-     */
-    const onPreferencesStateChange = (
-      listener: (preferencesState: PreferencesState) => void,
-    ) => {
-      const eventName = `PreferencesController:stateChange`;
-
-      this.controllerMessenger.subscribe(eventName, listener);
-    };
-=======
->>>>>>> 00a91cee
 
     const approvalController = new ApprovalController({
       messenger: this.controllerMessenger.getRestricted({
@@ -603,13 +591,7 @@
       chainId: networkController.getNetworkClientById(
         networkController?.state.selectedNetworkClientId,
       ).configuration.chainId,
-<<<<<<< HEAD
-      getNetworkClientById:
-        networkController.getNetworkClientById.bind(networkController),
-      //@ts-expect-error - temporarily for debug
       getBalances: NativeModules.EthRpc.getBalances,
-=======
->>>>>>> 00a91cee
     });
     const accountsControllerMessenger: AccountsControllerMessenger =
       this.controllerMessenger.getRestricted({
@@ -1328,17 +1310,19 @@
         },
       });
 
-      const notificationServicesPushControllerMessenger =
+    const notificationServicesPushControllerMessenger =
       this.controllerMessenger.getRestricted({
         name: 'NotificationServicesPushController',
         allowedActions: ['AuthenticationController:getBearerToken'],
         allowedEvents: [],
       });
 
-      const notificationServicesPushController =
+    const notificationServicesPushController =
       new NotificationServicesPushController.Controller({
         messenger: notificationServicesPushControllerMessenger,
-        state: initialState.NotificationServicesPushController || { fcmToken: '' },
+        state: initialState.NotificationServicesPushController || {
+          fcmToken: '',
+        },
         env: {
           apiKey: process.env.FIREBASE_API_KEY ?? '',
           authDomain: process.env.FIREBASE_AUTH_DOMAIN ?? '',
