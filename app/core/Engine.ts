/* eslint-disable @typescript-eslint/no-shadow */
import {
  AccountTrackerController,
  AccountTrackerState,
  AssetsContractController,
  CurrencyRateController,
  CurrencyRateState,
  CurrencyRateStateChange,
  GetCurrencyRateState,
  GetTokenListState,
  NftController,
  NftDetectionController,
  NftState,
  TokenBalancesController,
  TokenBalancesState,
  TokenDetectionController,
  TokenListController,
  TokenListState,
  TokenListStateChange,
  TokenRatesController,
  TokenRatesState,
  TokensController,
  TokensState,
  CodefiTokenPricesServiceV2,
} from '@metamask/assets-controllers';
///: BEGIN:ONLY_INCLUDE_IF(snaps)
import { AppState } from 'react-native';
///: END:ONLY_INCLUDE_IF
import {
  AddressBookController,
  AddressBookState,
} from '@metamask/address-book-controller';
import { BaseState, ControllerMessenger } from '@metamask/base-controller';
import { ComposableController } from '@metamask/composable-controller';
import {
  KeyringController,
  SignTypedDataVersion,
  KeyringControllerState,
  KeyringControllerActions,
  KeyringControllerEvents,
  ///: BEGIN:ONLY_INCLUDE_IF(snaps)
  KeyringTypes,
  ///: END:ONLY_INCLUDE_IF
} from '@metamask/keyring-controller';
import {
  NetworkController,
  NetworkControllerActions,
  NetworkControllerEvents,
  NetworkState,
  NetworkStatus,
} from '@metamask/network-controller';
import {
  PhishingController,
  PhishingState,
} from '@metamask/phishing-controller';
import {
  PreferencesController,
  PreferencesState,
} from '@metamask/preferences-controller';
import {
  TransactionController,
  TransactionState,
} from '@metamask/transaction-controller';
import {
  GasFeeController,
  GasFeeState,
  GasFeeStateChange,
  GetGasFeeState,
} from '@metamask/gas-fee-controller';
import {
  AcceptOptions,
  ApprovalController,
  ApprovalControllerActions,
  ApprovalControllerEvents,
  ApprovalControllerState,
} from '@metamask/approval-controller';
import {
  PermissionController,
  PermissionControllerActions,
  PermissionControllerEvents,
  PermissionControllerState,
  ///: BEGIN:ONLY_INCLUDE_IF(snaps)
  SubjectMetadataController,
  SubjectMetadataControllerActions,
  SubjectMetadataControllerEvents,
  SubjectMetadataControllerState,
  SubjectType,
  ///: END:ONLY_INCLUDE_IF
} from '@metamask/permission-controller';
import SwapsController, { swapsUtils } from '@metamask/swaps-controller';
import {
  PPOMController,
  PPOMControllerEvents,
  PPOMInitialisationStatusType,
  PPOMState,
} from '@metamask/ppom-validator';
<<<<<<< HEAD
///: BEGIN:ONLY_INCLUDE_IF(snaps)
import {
  JsonSnapsRegistry,
  AllowedActions as SnapsAllowedActions,
  AllowedEvents as SnapsAllowedEvents,
  SnapController,
  SnapsRegistryState,
  SnapControllerEvents,
  SnapControllerActions,
  buildSnapEndowmentSpecifications,
  buildSnapRestrictedMethodSpecifications,
  PersistedSnapControllerState,
} from '@metamask/snaps-controllers';
import { EnumToUnion, Snap } from '@metamask/snaps-utils';
import { DialogType, NotificationArgs } from '@metamask/snaps-rpc-methods';
// eslint-disable-next-line import/no-nodejs-modules
import { Duplex } from 'stream';
///: END:ONLY_INCLUDE_IF
=======
>>>>>>> f51f63ef
import { MetaMaskKeyring as QRHardwareKeyring } from '@keystonehq/metamask-airgapped-keyring';
import {
  LoggingController,
  LoggingControllerState,
  LoggingControllerActions,
} from '@metamask/logging-controller';
import Encryptor from './Encryptor';
import {
  isMainnetByChainId,
  getDecimalChainId,
  fetchEstimatedMultiLayerL1Fee,
} from '../util/networks';
import AppConstants from './AppConstants';
import { store } from '../store';
import {
  renderFromTokenMinimalUnit,
  balanceToFiatNumber,
  weiToFiatNumber,
  toHexadecimal,
  addHexPrefix,
} from '../util/number';
import NotificationManager from './NotificationManager';
import Logger from '../util/Logger';
///: BEGIN:ONLY_INCLUDE_IF(snaps)
import { EndowmentPermissions } from '../constants/permissions';
///: END:ONLY_INCLUDE_IF
import { isZero } from '../util/lodash';
import { MetaMetricsEvents } from './Analytics';
import AnalyticsV2 from '../util/analyticsV2';
///: BEGIN:ONLY_INCLUDE_IF(snaps)
import {
  SnapBridge,
  WebviewExecutionService,
  ExcludedSnapEndowments,
  ExcludedSnapPermissions,
  detectSnapLocation,
  fetchFunction,
  DetectSnapLocationOptions,
} from './Snaps';
import { getRpcMethodMiddleware } from './RPCMethods/RPCMethodMiddleware';
///: END:ONLY_INCLUDE_IF
import { isBlockaidFeatureEnabled } from '../util/blockaid';
import {
  getCaveatSpecifications,
  getPermissionSpecifications,
  unrestrictedMethods,
} from './Permissions/specifications.js';
import { backupVault } from './BackupVault';
import {
  SignatureController,
  SignatureControllerActions,
  SignatureControllerEvents,
} from '@metamask/signature-controller';
import { hasProperty, Json } from '@metamask/utils';
// TODO: Export this type from the package directly
import { SwapsState } from '@metamask/swaps-controller/dist/SwapsController';
import { ethErrors } from 'eth-rpc-errors';

import { PPOM, ppomInit } from '../lib/ppom/PPOMView';
import RNFSStorageBackend from '../lib/ppom/rnfs-storage-backend';
import { isHardwareAccount } from '../util/address';
import { ledgerSignTypedMessage } from './Ledger/Ledger';
import ExtendedKeyringTypes from '../constants/keyringTypes';
import { UpdatePPOMInitializationStatus } from '../actions/experimental';

const NON_EMPTY = 'NON_EMPTY';

const encryptor = new Encryptor();
let currentChainId: any;

///: BEGIN:ONLY_INCLUDE_IF(snaps)
// TODO remove these custom types when the PhishingController is to version >= 7.0.0
interface MaybeUpdateState {
  type: `${PhishingController['name']}:maybeUpdateState`;
  handler: PhishingController['maybeUpdateState'];
}

interface TestOrigin {
  type: `${PhishingController['name']}:testOrigin`;
  handler: PhishingController['test'];
}
type PhishingControllerActions = MaybeUpdateState | TestOrigin;

type SnapsGlobalActions =
  | SnapControllerActions
  | SubjectMetadataControllerActions
  | PhishingControllerActions
  | SnapsAllowedActions;

type SnapsGlobalEvents =
  | SnapControllerEvents
  | SubjectMetadataControllerEvents
  | SnapsAllowedEvents;
///: END:ONLY_INCLUDE_IF

type GlobalActions =
  | ApprovalControllerActions
  | GetCurrencyRateState
  | GetGasFeeState
  | GetTokenListState
  | NetworkControllerActions
  | PermissionControllerActions
  | SignatureControllerActions
  | LoggingControllerActions
  ///: BEGIN:ONLY_INCLUDE_IF(snaps)
  | SnapsGlobalActions
  ///: END:ONLY_INCLUDE_IF
  | KeyringControllerActions;
type GlobalEvents =
  | ApprovalControllerEvents
  | CurrencyRateStateChange
  | GasFeeStateChange
  | TokenListStateChange
  | NetworkControllerEvents
  | PermissionControllerEvents
  | KeyringControllerEvents
  ///: BEGIN:ONLY_INCLUDE_IF(snaps)
  | SnapsGlobalEvents
  ///: END:ONLY_INCLUDE_IF
  | SignatureControllerEvents
<<<<<<< HEAD
=======
  | KeyringControllerEvents
>>>>>>> f51f63ef
  | PPOMControllerEvents;

type PermissionsByRpcMethod = ReturnType<typeof getPermissionSpecifications>;
type Permissions = PermissionsByRpcMethod[keyof PermissionsByRpcMethod];

export interface EngineState {
  AccountTrackerController: AccountTrackerState;
  AddressBookController: AddressBookState;
  AssetsContractController: BaseState;
  NftController: NftState;
  TokenListController: TokenListState;
  CurrencyRateController: CurrencyRateState;
  KeyringController: KeyringControllerState;
  NetworkController: NetworkState;
  PreferencesController: PreferencesState;
  PhishingController: PhishingState;
  TokenBalancesController: TokenBalancesState;
  TokenRatesController: TokenRatesState;
  TransactionController: TransactionState;
  SwapsController: SwapsState;
  GasFeeController: GasFeeState;
  TokensController: TokensState;
  TokenDetectionController: BaseState;
  NftDetectionController: BaseState;
  ///: BEGIN:ONLY_INCLUDE_IF(snaps)
  SnapController: PersistedSnapControllerState;
  SnapsRegistry: SnapsRegistryState;
  SubjectMetadataController: SubjectMetadataControllerState;
  ///: END:ONLY_INCLUDE_IF
  PermissionController: PermissionControllerState<Permissions>;
  ApprovalController: ApprovalControllerState;
  LoggingController: LoggingControllerState;
  PPOMController: PPOMState;
}

/**
 * Core controller responsible for composing other metamask controllers together
 * and exposing convenience methods for common wallet operations.
 */
class Engine {
  /**
   * The global Engine singleton
   */
  static instance: Engine | null;
  /**
   * A collection of all controller instances
   */
  context:
    | {
        AccountTrackerController: AccountTrackerController;
        AddressBookController: AddressBookController;
        ApprovalController: ApprovalController;
        AssetsContractController: AssetsContractController;
        CurrencyRateController: CurrencyRateController;
        GasFeeController: GasFeeController;
        KeyringController: KeyringController;
        LoggingController: LoggingController;
        NetworkController: NetworkController;
        NftController: NftController;
        NftDetectionController: NftDetectionController;
        // TODO: Fix permission types
        PermissionController: PermissionController<any, any>;
        PhishingController: PhishingController;
        PreferencesController: PreferencesController;
        PPOMController?: PPOMController;
        TokenBalancesController: TokenBalancesController;
        TokenListController: TokenListController;
        TokenDetectionController: TokenDetectionController;
        TokenRatesController: TokenRatesController;
        TokensController: TokensController;
        TransactionController: TransactionController;
        SignatureController: SignatureController;
        SwapsController: SwapsController;
      }
    | any;
  /**
   * The global controller messenger.
   */
  controllerMessenger: ControllerMessenger<GlobalActions, GlobalEvents>;
  /**
   * ComposableController reference containing all child controllers
   */
  datamodel: any;

  /**
   * Object containing the info for the latest incoming tx block
   * for each address and network
   */
  lastIncomingTxBlockInfo: any;

  ///: BEGIN:ONLY_INCLUDE_IF(snaps)
  /**
   * Object that runs and manages the execution of Snaps
   */
  snapExecutionService: WebviewExecutionService;
  ///: END:ONLY_INCLUDE_IF

  /**
   * Creates a CoreController instance
   */
  // eslint-disable-next-line @typescript-eslint/default-param-last
  constructor(
    initialState: Partial<EngineState> = {},
    initialKeyringState?: KeyringControllerState | null,
  ) {
    this.controllerMessenger = new ControllerMessenger();

    const approvalController = new ApprovalController({
      messenger: this.controllerMessenger.getRestricted({
        name: 'ApprovalController',
      }),
      showApprovalRequest: () => undefined,
      typesExcludedFromRateLimiting: [
        // TODO: Replace with ApprovalType enum from @metamask/controller-utils when breaking change is fixed
        'eth_sign',
        'personal_sign',
        'eth_signTypedData',
        'transaction',
        'wallet_watchAsset',
      ],
    });

    const preferencesController = new PreferencesController(
      {},
      {
        ipfsGateway: AppConstants.IPFS_DEFAULT_GATEWAY_URL,
        useTokenDetection:
          initialState?.PreferencesController?.useTokenDetection ?? true,
        // TODO: Use previous value when preferences UI is available
        useNftDetection: false,
        displayNftMedia: true,
      },
    );

    const networkControllerOpts = {
      infuraProjectId: process.env.MM_INFURA_PROJECT_ID || NON_EMPTY,
      state: initialState.NetworkController,
      messenger: this.controllerMessenger.getRestricted({
        name: 'NetworkController',
        allowedEvents: [],
        allowedActions: [],
      }),
      // Metrics event tracking is handled in this repository instead
      // TODO: Use events for controller metric events
      trackMetaMetricsEvent: () => {
        // noop
      },
    };
    // @ts-expect-error Error might be caused by base controller version mismatch
    const networkController = new NetworkController(networkControllerOpts);
    networkController.initializeProvider();

    const assetsContractController = new AssetsContractController({
      onPreferencesStateChange: (listener) =>
        preferencesController.subscribe(listener),
      onNetworkStateChange: (listener) =>
        this.controllerMessenger.subscribe(
          AppConstants.NETWORK_STATE_CHANGE_EVENT,
          listener,
        ),
    });

    const nftController = new NftController(
      {
        onPreferencesStateChange: (listener) =>
          preferencesController.subscribe(listener),
        onNetworkStateChange: (listener) =>
          this.controllerMessenger.subscribe(
            AppConstants.NETWORK_STATE_CHANGE_EVENT,
            listener,
          ),
        getERC721AssetName: assetsContractController.getERC721AssetName.bind(
          assetsContractController,
        ),
        getERC721AssetSymbol:
          assetsContractController.getERC721AssetSymbol.bind(
            assetsContractController,
          ),
        getERC721TokenURI: assetsContractController.getERC721TokenURI.bind(
          assetsContractController,
        ),
        getERC721OwnerOf: assetsContractController.getERC721OwnerOf.bind(
          assetsContractController,
        ),
        getERC1155BalanceOf: assetsContractController.getERC1155BalanceOf.bind(
          assetsContractController,
        ),
        getERC1155TokenURI: assetsContractController.getERC1155TokenURI.bind(
          assetsContractController,
        ),
      },
      {
        // @ts-expect-error NftController constructor config type is wrong
        useIPFSSubdomains: false,
        chainId: networkController.state.providerConfig.chainId,
      },
    );
    const tokensController = new TokensController({
      onPreferencesStateChange: (listener) =>
        preferencesController.subscribe(listener),
      onNetworkStateChange: (listener) =>
        this.controllerMessenger.subscribe(
          AppConstants.NETWORK_STATE_CHANGE_EVENT,
          listener,
        ),
      config: {
        provider: networkController.getProviderAndBlockTracker().provider,
        chainId: networkController.state.providerConfig.chainId,
      },
      // @ts-expect-error Error might be caused by base controller version mismatch
      messenger: this.controllerMessenger.getRestricted({
        name: 'TokensController',
        allowedActions: [`${approvalController.name}:addRequest`],
      }),
      // @ts-expect-error This is added in a patch, but types weren't updated
      getERC20TokenName: assetsContractController.getERC20TokenName.bind(
        assetsContractController,
      ),
    });

    const tokenListController = new TokenListController({
      chainId: networkController.state.providerConfig.chainId,
      onNetworkStateChange: (listener) =>
        this.controllerMessenger.subscribe(
          AppConstants.NETWORK_STATE_CHANGE_EVENT,
          listener,
        ),
      // @ts-expect-error Error might be caused by base controller version mismatch
      messenger: this.controllerMessenger.getRestricted({
        name: 'TokenListController',
        allowedEvents: ['NetworkController:providerConfigChange'],
      }),
    });
    const currencyRateController = new CurrencyRateController({
      // @ts-expect-error Error might be caused by base controller version mismatch
      messenger: this.controllerMessenger.getRestricted({
        name: 'CurrencyRateController',
      }),
      state: initialState.CurrencyRateController,
    });
    currencyRateController.start();

    const gasFeeController = new GasFeeController({
      // @ts-expect-error Error might be caused by base controller version mismatch
      messenger: this.controllerMessenger.getRestricted({
        name: 'GasFeeController',
      }),
      getProvider: () =>
        networkController.getProviderAndBlockTracker().provider,
      onNetworkStateChange: (listener) =>
        this.controllerMessenger.subscribe(
          AppConstants.NETWORK_STATE_CHANGE_EVENT,
          listener,
        ),
      getCurrentNetworkEIP1559Compatibility: async () =>
        await networkController.getEIP1559Compatibility(),
      // @ts-expect-error Incompatible string types, fixed in upcoming version
      getChainId: () => networkController.state.providerConfig.chainId,
      getCurrentNetworkLegacyGasAPICompatibility: () => {
        const chainId = networkController.state.providerConfig.chainId;
        return (
          isMainnetByChainId(chainId) ||
          chainId === swapsUtils.BSC_CHAIN_ID ||
          chainId === swapsUtils.POLYGON_CHAIN_ID
        );
      },
      clientId: AppConstants.SWAPS.CLIENT_ID,
      legacyAPIEndpoint:
        'https://gas-api.metaswap.codefi.network/networks/<chain_id>/gasPrices',
      EIP1559APIEndpoint:
        'https://gas-api.metaswap.codefi.network/networks/<chain_id>/suggestedGasFees',
    });

    const phishingController = new PhishingController();
    phishingController.maybeUpdateState();

    const getIdentities = () => {
      const identities = preferencesController.state.identities;
      const lowerCasedIdentities: PreferencesState['identities'] = {};
      Object.keys(identities).forEach((key) => {
        lowerCasedIdentities[key.toLowerCase()] = identities[key];
      });
      return lowerCasedIdentities;
    };

    const qrKeyringBuilder = () => new QRHardwareKeyring();
    qrKeyringBuilder.type = QRHardwareKeyring.type;

    const keyringController = new KeyringController({
      removeIdentity: preferencesController.removeIdentity.bind(
        preferencesController,
      ),
      syncIdentities: preferencesController.syncIdentities.bind(
        preferencesController,
      ),
      updateIdentities: preferencesController.updateIdentities.bind(
        preferencesController,
      ),
      setSelectedAddress: preferencesController.setSelectedAddress.bind(
        preferencesController,
      ),
      setAccountLabel: preferencesController.setAccountLabel.bind(
        preferencesController,
      ),
      encryptor,
      messenger: this.controllerMessenger.getRestricted({
        name: 'KeyringController',
        allowedEvents: [
          'KeyringController:lock',
          'KeyringController:unlock',
          'KeyringController:stateChange',
          'KeyringController:accountRemoved',
        ],
        allowedActions: ['KeyringController:getState'],
      }),
      state: initialKeyringState || initialState.KeyringController,
<<<<<<< HEAD
      // @ts-expect-error To Do: Update the type of QRHardwareKeyring to Keyring<Json>
      keyringBuilders: [qrKeyringBuilder],
    });

    ///: BEGIN:ONLY_INCLUDE_IF(snaps)
    /**
     * Gets the mnemonic of the user's primary keyring.
     */
    const getPrimaryKeyringMnemonic = () => {
      const [keyring]: any = keyringController.getKeyringsByType(
        KeyringTypes.hd,
      );
      if (!keyring.mnemonic) {
        throw new Error('Primary keyring mnemonic unavailable.');
      }

      return keyring.mnemonic;
    };

    const getAppState = () => {
      const state = AppState.currentState;
      return state === 'active';
    };

    const getSnapPermissionSpecifications = () => ({
      ...buildSnapEndowmentSpecifications(Object.keys(ExcludedSnapEndowments)),
      ...buildSnapRestrictedMethodSpecifications(
        Object.keys(ExcludedSnapPermissions),
        {
          encrypt: encryptor.encrypt.bind(encryptor),
          decrypt: encryptor.decrypt.bind(encryptor),
          // eslint-disable-next-line @typescript-eslint/ban-ts-comment
          // @ts-ignore
          clearSnapState: this.controllerMessenger.call.bind(
            this.controllerMessenger,
            'SnapController:clearSnapState',
          ),
          getMnemonic: getPrimaryKeyringMnemonic.bind(this),
          getUnlockPromise: getAppState.bind(this),
          getSnap: this.controllerMessenger.call.bind(
            this.controllerMessenger,
            'SnapController:get',
          ),
          // eslint-disable-next-line @typescript-eslint/ban-ts-comment
          // @ts-ignore
          handleSnapRpcRequest: this.controllerMessenger.call.bind(
            this.controllerMessenger,
            'SnapController:handleRequest',
          ),
          // eslint-disable-next-line @typescript-eslint/ban-ts-comment
          // @ts-ignore
          getSnapState: this.controllerMessenger.call.bind(
            this.controllerMessenger,
            'SnapController:getSnapState',
          ),
          // eslint-disable-next-line @typescript-eslint/ban-ts-comment
          // @ts-ignore
          updateSnapState: this.controllerMessenger.call.bind(
            this.controllerMessenger,
            'SnapController:updateSnapState',
          ),
          maybeUpdatePhishingList: this.controllerMessenger.call.bind(
            this.controllerMessenger,
            'PhishingController:maybeUpdateState',
          ),
          isOnPhishingList: (origin: string) =>
            this.controllerMessenger.call(
              'PhishingController:testOrigin',
              origin,
            ).result,
          showDialog: (
            origin: string,
            type: EnumToUnion<DialogType>,
            content: any, // should be Component from '@metamask/snaps-ui';
            placeholder?: any,
          ) =>
            approvalController.addAndShowApprovalRequest({
              origin,
              type,
              requestData: { content, placeholder },
            }),
          showInAppNotification: (origin: string, args: NotificationArgs) => {
            Logger.log(
              'Snaps/ showInAppNotification called with args: ',
              args,
              ' and origin: ',
              origin,
            );
          },
        },
      ),
    });
    ///: END:ONLY_INCLUDE_IF

    const permissionController = new PermissionController({
      messenger: this.controllerMessenger.getRestricted({
        name: 'PermissionController',
        allowedActions: [
          `${approvalController.name}:addRequest`,
          `${approvalController.name}:hasRequest`,
          `${approvalController.name}:acceptRequest`,
          `${approvalController.name}:rejectRequest`,
          ///: BEGIN:ONLY_INCLUDE_IF(snaps)
          `SnapController:getPermitted`,
          `SnapController:install`,
          `SubjectMetadataController:getSubjectMetadata`,
          ///: END:ONLY_INCLUDE_IF
        ],
      }),
      state: initialState.PermissionController,
      caveatSpecifications: getCaveatSpecifications({ getIdentities }),
      // @ts-expect-error Inferred permission specification type is incorrect, fix after migrating to TypeScript
      permissionSpecifications: {
        ...getPermissionSpecifications({
          getAllAccounts: () => keyringController.getAccounts(),
        }),
        ///: BEGIN:ONLY_INCLUDE_IF(snaps)
        ...getSnapPermissionSpecifications(),
        ///: END:ONLY_INCLUDE_IF
      },
      unrestrictedMethods,
    });

    ///: BEGIN:ONLY_INCLUDE_IF(snaps)
    const subjectMetadataController = new SubjectMetadataController({
      messenger: this.controllerMessenger.getRestricted({
        name: 'SubjectMetadataController',
        allowedActions: [`${permissionController.name}:hasPermissions`],
      }),
      state: initialState.SubjectMetadataController || {},
      subjectCacheLimit: 100,
    });

    const setupSnapProvider = (snapId: string, connectionStream: Duplex) => {
      Logger.log(
        '[ENGINE LOG] Engine+setupSnapProvider: Setup stream for Snap',
        snapId,
      );
      // TO DO:
      // Develop a simpler getRpcMethodMiddleware object for SnapBridge
      // Consider developing an abstract class to derived custom implementations for each use case
      const bridge = new SnapBridge({
        snapId,
        connectionStream,
        getRPCMethodMiddleware: ({ hostname, getProviderState }) =>
          getRpcMethodMiddleware({
            hostname,
            getProviderState,
            navigation: null,
            getApprovedHosts: () => null,
            setApprovedHosts: () => null,
            approveHost: () => null,
            title: { current: 'Snap' },
            icon: { current: undefined },
            isHomepage: () => false,
            fromHomepage: { current: false },
            toggleUrlModal: () => null,
            wizardScrollAdjusted: { current: false },
            tabId: false,
            isWalletConnect: true,
            isMMSDK: false,
            url: { current: '' },
            analytics: {},
            injectHomePageScripts: () => null,
          }),
      });

      bridge.setupProviderConnection();
    };

    const requireAllowlist = process.env.METAMASK_BUILD_TYPE === 'main';
    const allowLocalSnaps = process.env.METAMASK_BUILD_TYPE === 'flask';

    const snapsRegistryMessenger = this.controllerMessenger.getRestricted({
      name: 'SnapsRegistry',
      allowedEvents: [],
      allowedActions: [],
    });
    const snapsRegistry = new JsonSnapsRegistry({
      state: initialState.SnapsRegistry,
      messenger: snapsRegistryMessenger,
      refetchOnAllowlistMiss: requireAllowlist,
      failOnUnavailableRegistry: requireAllowlist,
      url: {
        registry: 'https://acl.execution.metamask.io/latest/registry.json',
        signature: 'https://acl.execution.metamask.io/latest/signature.json',
      },
      publicKey:
        '0x025b65308f0f0fb8bc7f7ff87bfc296e0330eee5d3c1d1ee4a048b2fd6a86fa0a6',
    });

    this.snapExecutionService = new WebviewExecutionService({
      messenger: this.controllerMessenger.getRestricted({
        name: 'ExecutionService',
      }),
      setupSnapProvider: setupSnapProvider.bind(this),
    });

    const snapControllerMessenger = this.controllerMessenger.getRestricted({
      name: 'SnapController',
      allowedEvents: [
        'ExecutionService:unhandledError',
        'ExecutionService:outboundRequest',
        'ExecutionService:outboundResponse',
        'SnapController:snapInstalled',
        'SnapController:snapUpdated',
      ],
      allowedActions: [
        `${approvalController.name}:addRequest`,
        `${permissionController.name}:getEndowments`,
        `${permissionController.name}:getPermissions`,
        `${permissionController.name}:hasPermission`,
        `${permissionController.name}:hasPermissions`,
        `${permissionController.name}:requestPermissions`,
        `${permissionController.name}:revokeAllPermissions`,
        `${permissionController.name}:revokePermissions`,
        `${permissionController.name}:revokePermissionForAllSubjects`,
        `${permissionController.name}:getSubjectNames`,
        `${permissionController.name}:updateCaveat`,
        `${approvalController.name}:addRequest`,
        `${approvalController.name}:updateRequestState`,
        `${permissionController.name}:grantPermissions`,
        `${subjectMetadataController.name}:getSubjectMetadata`,
        `${phishingController.name}:maybeUpdateState`,
        `${phishingController.name}:testOrigin`,
        `${snapsRegistry.name}:get`,
        `${snapsRegistry.name}:getMetadata`,
        `${snapsRegistry.name}:update`,
        'ExecutionService:executeSnap',
        'ExecutionService:terminateSnap',
        'ExecutionService:terminateAllSnaps',
        'ExecutionService:handleRpcRequest',
      ],
    });

    const snapController = new SnapController({
      environmentEndowmentPermissions: Object.values(EndowmentPermissions),
      featureFlags: {
        // eslint-disable-next-line @typescript-eslint/ban-ts-comment
        // @ts-ignore
        requireAllowlist,
      },
      state: initialState.SnapController || undefined,
      messenger: snapControllerMessenger as any,
      detectSnapLocation: (
        location: string | URL,
        options?: DetectSnapLocationOptions,
      ) =>
        detectSnapLocation(location, {
          ...options,
          allowLocal: allowLocalSnaps,
          fetch: fetchFunction,
        }),
    });

    this.controllerMessenger.subscribe(
      'SnapController:snapAdded',
      (snap: Snap, svgIcon: any = null) => {
        const {
          manifest: { proposedName },
          version,
        } = snap;
        subjectMetadataController.addSubjectMetadata({
          subjectType: SubjectType.Snap,
          name: proposedName,
          origin: snap.id,
          version,
          svgIcon,
        });
      },
    );
    ///: END:ONLY_INCLUDE_IF

=======
      keyringBuilders: [qrKeyringBuilder],
    });

>>>>>>> f51f63ef
    const codefiTokenApiV2 = new CodefiTokenPricesServiceV2();

    const controllers = [
      keyringController,
      new AccountTrackerController({
        onPreferencesStateChange: (listener) =>
          preferencesController.subscribe(listener),
        getIdentities: () => preferencesController.state.identities,
        // @ts-expect-error This is added in a patch, but types weren't updated
        getSelectedAddress: () => preferencesController.state.selectedAddress,
        getMultiAccountBalancesEnabled: () =>
          preferencesController.state.isMultiAccountBalancesEnabled,
      }),
      new AddressBookController(),
      assetsContractController,
      nftController,
      tokensController,
      tokenListController,
      new TokenDetectionController({
        onPreferencesStateChange: (listener) =>
          preferencesController.subscribe(listener),
        onNetworkStateChange: (listener) =>
          this.controllerMessenger.subscribe(
            AppConstants.NETWORK_STATE_CHANGE_EVENT,
            listener,
          ),
        onTokenListStateChange: (listener) =>
          this.controllerMessenger.subscribe(
            `${tokenListController.name}:stateChange`,
            listener,
          ),
        addDetectedTokens: async (tokens) => {
          // Track detected tokens event
          AnalyticsV2.trackEvent(MetaMetricsEvents.TOKEN_DETECTED, {
            token_standard: 'ERC20',
            asset_type: 'token',
            chain_id: getDecimalChainId(
              networkController.state.providerConfig.chainId,
            ),
          });
          tokensController.addDetectedTokens(tokens);
        },
        // @ts-expect-error This is added in a patch, but types weren't updated
        updateTokensName: (tokenList) =>
          // @ts-expect-error This is added in a patch, but types weren't updated
          tokensController.updateTokensName(tokenList),
        getTokensState: () => tokensController.state,
        getTokenListState: () => tokenListController.state,
        getNetworkState: () => networkController.state,
        getPreferencesState: () => preferencesController.state,
        getBalancesInSingleCall:
          assetsContractController.getBalancesInSingleCall.bind(
            assetsContractController,
          ),
      }),
      new NftDetectionController({
        onNftsStateChange: (listener) => nftController.subscribe(listener),
        onPreferencesStateChange: (listener) =>
          preferencesController.subscribe(listener),
        onNetworkStateChange: (listener) =>
          this.controllerMessenger.subscribe(
            AppConstants.NETWORK_STATE_CHANGE_EVENT,
            listener,
          ),
        getOpenSeaApiKey: () => nftController.openSeaApiKey,
        addNft: nftController.addNft.bind(nftController),
        getNftApi: nftController.getNftApi.bind(nftController),
        getNftState: () => nftController.state,
      }),
      currencyRateController,
      networkController,
      phishingController,
      preferencesController,
      new TokenBalancesController(
        {
          onTokensStateChange: (listener) =>
            tokensController.subscribe(listener),
          getSelectedAddress: () => preferencesController.state.selectedAddress,
          getERC20BalanceOf: assetsContractController.getERC20BalanceOf.bind(
            assetsContractController,
          ),
        },
        { interval: 10000 },
      ),
      new TokenRatesController({
        onTokensStateChange: (listener) => tokensController.subscribe(listener),
        onNetworkStateChange: (listener) =>
          this.controllerMessenger.subscribe(
            AppConstants.NETWORK_STATE_CHANGE_EVENT,
            listener,
          ),
        onPreferencesStateChange: (listener) =>
          preferencesController.subscribe(listener),
        chainId: networkController.state.providerConfig.chainId,
        ticker: networkController.state.providerConfig.ticker ?? 'ETH',
        selectedAddress: preferencesController.state.selectedAddress,
        tokenPricesService: codefiTokenApiV2,
        interval: 30 * 60 * 1000,
      }),
      new TransactionController({
        blockTracker:
          networkController.getProviderAndBlockTracker().blockTracker,
        getNetworkState: () => networkController.state,
        getSelectedAddress: () => preferencesController.state.selectedAddress,
        incomingTransactions: {
          apiKey: process.env.MM_ETHERSCAN_KEY,
          isEnabled: () => {
            const currentHexChainId = addHexPrefix(
              toHexadecimal(networkController.state.providerConfig.chainId),
            );

            return Boolean(
              preferencesController?.state?.showIncomingTransactions?.[
                currentHexChainId
              ],
            );
          },
          updateTransactions: true,
        },
        // @ts-expect-error Error might be caused by base controller version mismatch
        messenger: this.controllerMessenger.getRestricted({
          name: 'TransactionController',
          allowedActions: [`${approvalController.name}:addRequest`],
        }),
        onNetworkStateChange: (listener) =>
          this.controllerMessenger.subscribe(
            AppConstants.NETWORK_STATE_CHANGE_EVENT,
            listener,
          ),
        provider: networkController.getProviderAndBlockTracker().provider,
      }),
      new SwapsController(
        {
          // @ts-expect-error TODO: Resolve mismatch between gas fee and swaps controller types
          fetchGasFeeEstimates: () => gasFeeController.fetchGasFeeEstimates(),
          // @ts-expect-error TODO: Resolve mismatch between gas fee and swaps controller types
          fetchEstimatedMultiLayerL1Fee,
        },
        {
          clientId: AppConstants.SWAPS.CLIENT_ID,
          fetchAggregatorMetadataThreshold:
            AppConstants.SWAPS.CACHE_AGGREGATOR_METADATA_THRESHOLD,
          fetchTokensThreshold: AppConstants.SWAPS.CACHE_TOKENS_THRESHOLD,
          fetchTopAssetsThreshold:
            AppConstants.SWAPS.CACHE_TOP_ASSETS_THRESHOLD,
          supportedChainIds: [
            swapsUtils.ETH_CHAIN_ID,
            swapsUtils.BSC_CHAIN_ID,
            swapsUtils.SWAPS_TESTNET_CHAIN_ID,
            swapsUtils.POLYGON_CHAIN_ID,
            swapsUtils.AVALANCHE_CHAIN_ID,
            swapsUtils.ARBITRUM_CHAIN_ID,
            swapsUtils.OPTIMISM_CHAIN_ID,
            swapsUtils.ZKSYNC_ERA_CHAIN_ID,
            swapsUtils.LINEA_CHAIN_ID,
          ],
        },
      ),
      gasFeeController,
      approvalController,
      permissionController,
      new SignatureController({
        messenger: this.controllerMessenger.getRestricted({
          name: 'SignatureController',
          allowedActions: [`${approvalController.name}:addRequest`],
        }),
        isEthSignEnabled: () =>
          Boolean(
            preferencesController.state?.disabledRpcMethodPreferences?.eth_sign,
          ),
        getAllState: () => store.getState(),
        getCurrentChainId: () =>
          toHexadecimal(networkController.state.providerConfig.chainId),
        keyringController: {
          signMessage: keyringController.signMessage.bind(keyringController),
          signPersonalMessage:
            keyringController.signPersonalMessage.bind(keyringController),
          signTypedMessage: (msgParams, { version }) => {
            if (
              isHardwareAccount(msgParams.from, [ExtendedKeyringTypes.ledger])
            ) {
              return ledgerSignTypedMessage(
                msgParams,
                version as SignTypedDataVersion,
              );
            }
            return keyringController.signTypedMessage(
              msgParams,
              version as SignTypedDataVersion,
            );
          },
        },
      }),
      new LoggingController({
        messenger: this.controllerMessenger.getRestricted({
          name: 'LoggingController',
        }),
        state: initialState.LoggingController,
      }),
      ///: BEGIN:ONLY_INCLUDE_IF(snaps)
      snapController,
      subjectMetadataController,
      ///: END:ONLY_INCLUDE_IF
    ];

    if (isBlockaidFeatureEnabled()) {
      try {
        const ppomController = new PPOMController({
          chainId: addHexPrefix(networkController.state.providerConfig.chainId),
          blockaidPublicKey: process.env.BLOCKAID_PUBLIC_KEY as string,
          cdnBaseUrl: process.env.BLOCKAID_FILE_CDN as string,
          messenger: this.controllerMessenger.getRestricted({
            name: 'PPOMController',
            allowedEvents: ['NetworkController:stateChange'],
          }),
          onPreferencesChange: (listener) =>
            preferencesController.subscribe(listener),
          provider: networkController.getProviderAndBlockTracker().provider,
          ppomProvider: {
            PPOM,
            ppomInit,
          },
          storageBackend: new RNFSStorageBackend('PPOMDB'),
          securityAlertsEnabled:
            initialState.PreferencesController?.securityAlertsEnabled ?? false,
          state: initialState.PPOMController,
        });
        controllers.push(ppomController as any);
        this.controllerMessenger.subscribe(
          AppConstants.PPOM_INITIALISATION_STATE_CHANGE_EVENT,
          (ppomInitializationStatus: PPOMInitialisationStatusType) => {
            store.dispatch(
              UpdatePPOMInitializationStatus(ppomInitializationStatus),
            );
          },
        );
      } catch (e) {
        Logger.log(`Error initializing PPOMController: ${e}`);
        return;
      }
    }

    // set initial state
    // TODO: Pass initial state into each controller constructor instead
    // This is being set post-construction for now to ensure it's functionally equivalent with
    // how the `ComponsedController` used to set initial state.
    //
    // The check for `controller.subscribe !== undefined` is to filter out BaseControllerV2
    // controllers. They should be initialized via the constructor instead.
    for (const controller of controllers) {
      if (
        hasProperty(initialState, controller.name) &&
        controller.subscribe !== undefined
      ) {
        // The following type error can be addressed by passing initial state into controller constructors instead
        // @ts-expect-error No type-level guarantee that the correct state is being applied to the correct controller here.
        controller.update(initialState[controller.name]);
      }
    }

    this.datamodel = new ComposableController(
      // @ts-expect-error The ComposableController needs to be updated to support BaseControllerV2
      controllers,
      this.controllerMessenger,
    );
    this.context = controllers.reduce<Partial<typeof this.context>>(
      (context, controller) => ({
        ...context,
        [controller.name]: controller,
      }),
      {},
    ) as typeof this.context;

    const {
      NftController: nfts,
      KeyringController: keyring,
      TransactionController: transaction,
    } = this.context;

    if (process.env.MM_OPENSEA_KEY) {
      nfts.setApiKey(process.env.MM_OPENSEA_KEY);
    }

    transaction.configure({ sign: keyring.signTransaction.bind(keyring) });

    transaction.hub.on('incomingTransactionBlock', (blockNumber: number) => {
      NotificationManager.gotIncomingTransaction(blockNumber);
    });

    this.controllerMessenger.subscribe(
      AppConstants.NETWORK_STATE_CHANGE_EVENT,
      (state: NetworkState) => {
        if (
          state.networkStatus === NetworkStatus.Available &&
          state.providerConfig.chainId !== currentChainId
        ) {
          // We should add a state or event emitter saying the provider changed
          setTimeout(() => {
            this.configureControllersOnNetworkChange();
            currentChainId = state.providerConfig.chainId;
          }, 500);
        }
      },
    );

    this.configureControllersOnNetworkChange();
    this.startPolling();
    this.handleVaultBackup();

    Engine.instance = this;
  }

  handleVaultBackup() {
    this.controllerMessenger.subscribe(
      AppConstants.KEYRING_STATE_CHANGE_EVENT,
      (state: KeyringControllerState) =>
        backupVault(state)
          .then((result) => {
            if (result.success) {
              Logger.log('Engine', 'Vault back up successful');
            } else {
              Logger.log('Engine', 'Vault backup failed', result.error);
            }
          })
          .catch((error) => {
            Logger.error(error, 'Engine Vault backup failed');
          }),
    );
  }

  startPolling() {
    const {
      NftDetectionController,
      TokenDetectionController,
      TokenListController,
      TransactionController,
      TokenRatesController,
    } = this.context;

    TokenListController.start();
    NftDetectionController.start();
    TokenDetectionController.start();
    TransactionController.startIncomingTransactionPolling();
    TokenRatesController.start();
  }

  configureControllersOnNetworkChange() {
    const {
      AccountTrackerController,
      AssetsContractController,
      TokenDetectionController,
      NftDetectionController,
      NetworkController,
      TransactionController,
      SwapsController,
    } = this.context;
    const { provider } = NetworkController.getProviderAndBlockTracker();

    provider.sendAsync = provider.sendAsync.bind(provider);
    AccountTrackerController.configure({ provider });
    AssetsContractController.configure({ provider });

    SwapsController.configure({
      provider,
      chainId: NetworkController.state?.providerConfig?.chainId,
      pollCountLimit: AppConstants.SWAPS.POLL_COUNT_LIMIT,
    });
    TransactionController.hub.emit('networkChange');
    TokenDetectionController.detectTokens();
    NftDetectionController.detectNfts();
    AccountTrackerController.refresh();
  }

  getTotalFiatAccountBalance = () => {
    const {
      CurrencyRateController,
      PreferencesController,
      AccountTrackerController,
      TokenBalancesController,
      TokenRatesController,
      TokensController,
    } = this.context;
    const { selectedAddress } = PreferencesController.state;
    const { currentCurrency } = CurrencyRateController.state;
    const conversionRate =
      CurrencyRateController.state.conversionRate === null
        ? 0
        : CurrencyRateController.state.conversionRate;
    const { accounts } = AccountTrackerController.state;
    const { tokens } = TokensController.state;
    let ethFiat = 0;
    let tokenFiat = 0;
    const decimalsToShow = (currentCurrency === 'usd' && 2) || undefined;
    if (accounts[selectedAddress]) {
      ethFiat = weiToFiatNumber(
        accounts[selectedAddress].balance,
        conversionRate,
        decimalsToShow,
      );
    }
    if (tokens.length > 0) {
      const { contractBalances: tokenBalances } = TokenBalancesController.state;
      const { contractExchangeRates: tokenExchangeRates } =
        TokenRatesController.state;
      tokens.forEach(
        (item: { address: string; balance?: string; decimals: number }) => {
          const exchangeRate =
            item.address in tokenExchangeRates
              ? tokenExchangeRates[item.address]
              : undefined;
          const tokenBalance =
            item.balance ||
            (item.address in tokenBalances
              ? renderFromTokenMinimalUnit(
                  tokenBalances[item.address],
                  item.decimals,
                )
              : undefined);
          const tokenBalanceFiat = balanceToFiatNumber(
            // TODO: Fix this by handling or eliminating the undefined case
            // @ts-expect-error This variable can be `undefined`, which would break here.
            tokenBalance,
            conversionRate,
            exchangeRate,
            decimalsToShow,
          );
          tokenFiat += tokenBalanceFiat;
        },
      );
    }

    const total = ethFiat + tokenFiat;
    return total;
  };

  /**
   * Returns true or false whether the user has funds or not
   */
  hasFunds = () => {
    try {
      const {
        engine: { backgroundState },
      } = store.getState();
      // TODO: Check `allNfts[currentChainId]` property instead
      // @ts-expect-error This property does not exist
      const nfts = backgroundState.NftController.nfts;
      const tokens = backgroundState.TokensController.tokens;
      const tokenBalances =
        backgroundState.TokenBalancesController.contractBalances;

      let tokenFound = false;
      tokens.forEach((token: { address: string | number }) => {
        if (
          tokenBalances[token.address] &&
          !isZero(tokenBalances[token.address])
        ) {
          tokenFound = true;
        }
      });

      const fiatBalance = this.getTotalFiatAccountBalance() || 0;

      return fiatBalance > 0 || tokenFound || nfts.length > 0;
    } catch (e) {
      Logger.log('Error while getting user funds', e);
    }
  };

  resetState = async () => {
    // Whenever we are gonna start a new wallet
    // either imported or created, we need to
    // get rid of the old data from state
    const {
      TransactionController,
      TokensController,
      NftController,
      TokenBalancesController,
      TokenRatesController,
      PermissionController,
      LoggingController,
    } = this.context;

    // Remove all permissions.
    PermissionController?.clearState?.();

    //Clear assets info
    TokensController.update({
      allTokens: {},
      ignoredTokens: [],
      tokens: [],
    });
    NftController.update({
      allNftContracts: {},
      allNfts: {},
      ignoredNfts: [],
    });

    TokensController.update({
      allTokens: {},
      allIgnoredTokens: {},
      ignoredTokens: [],
      tokens: [],
    });

    TokenBalancesController.update({ contractBalances: {} });
    TokenRatesController.update({ contractExchangeRates: {} });

    TransactionController.update({
      methodData: {},
      transactions: [],
      lastFetchedBlockNumbers: {},
    });

    LoggingController.clear();
  };

  removeAllListeners() {
    this.controllerMessenger.clearSubscriptions();
  }

  async destroyEngineInstance() {
    this.removeAllListeners();
    await this.resetState();
    Engine.instance = null;
  }

  rejectPendingApproval(
    id: string,
    reason: Error = ethErrors.provider.userRejectedRequest(),
    opts: { ignoreMissing?: boolean; logErrors?: boolean } = {},
  ) {
    const { ApprovalController } = this.context;

    if (opts.ignoreMissing && !ApprovalController.has({ id })) {
      return;
    }

    try {
      ApprovalController.reject(id, reason);
    } catch (error: any) {
      if (opts.logErrors !== false) {
        Logger.error(
          error,
          'Reject while rejecting pending connection request',
        );
      }
    }
  }

  async acceptPendingApproval(
    id: string,
    requestData?: Record<string, Json>,
    opts: AcceptOptions & { handleErrors?: boolean } = {
      waitForResult: false,
      deleteAfterResult: false,
      handleErrors: true,
    },
  ) {
    const { ApprovalController } = this.context;

    try {
      return await ApprovalController.accept(id, requestData, {
        waitForResult: opts.waitForResult,
        deleteAfterResult: opts.deleteAfterResult,
      });
    } catch (err) {
      if (opts.handleErrors === false) {
        throw err;
      }
    }
  }
}

/**
 * Assert that the given Engine instance has been initialized
 *
 * @param instance - Either an Engine instance, or null
 */
function assertEngineExists(
  instance: Engine | null,
): asserts instance is Engine {
  if (!instance) {
    throw new Error('Engine does not exist');
  }
}

let instance: Engine | null;

export default {
  get context() {
    assertEngineExists(instance);
    return instance.context;
  },
  get controllerMessenger() {
    assertEngineExists(instance);
    return instance.controllerMessenger;
  },
  get state() {
    assertEngineExists(instance);
    const {
      AccountTrackerController,
      AddressBookController,
      AssetsContractController,
      NftController,
      TokenListController,
      CurrencyRateController,
      KeyringController,
      NetworkController,
      PreferencesController,
      PhishingController,
      PPOMController,
      TokenBalancesController,
      TokenRatesController,
      TransactionController,
      SwapsController,
      GasFeeController,
      TokensController,
      TokenDetectionController,
      NftDetectionController,
      ///: BEGIN:ONLY_INCLUDE_IF(snaps)
      SnapController,
      SubjectMetadataController,
      ///: END:ONLY_INCLUDE_IF
      PermissionController,
      ApprovalController,
      LoggingController,
    } = instance.datamodel.state;

    // normalize `null` currencyRate to `0`
    // TODO: handle `null` currencyRate by hiding fiat values instead
    const modifiedCurrencyRateControllerState = {
      ...CurrencyRateController,
      conversionRate:
        CurrencyRateController.conversionRate === null
          ? 0
          : CurrencyRateController.conversionRate,
    };

    return {
      AccountTrackerController,
      AddressBookController,
      AssetsContractController,
      NftController,
      TokenListController,
      CurrencyRateController: modifiedCurrencyRateControllerState,
      KeyringController,
      NetworkController,
      PhishingController,
      PPOMController,
      PreferencesController,
      TokenBalancesController,
      TokenRatesController,
      TokensController,
      TransactionController,
      SwapsController,
      GasFeeController,
      TokenDetectionController,
      NftDetectionController,
      ///: BEGIN:ONLY_INCLUDE_IF(snaps)
      SnapController,
      SubjectMetadataController,
      ///: END:ONLY_INCLUDE_IF
      PermissionController,
      ApprovalController,
      LoggingController,
    };
  },
  get datamodel() {
    assertEngineExists(instance);
    return instance.datamodel;
  },
  getTotalFiatAccountBalance() {
    assertEngineExists(instance);
    return instance.getTotalFiatAccountBalance();
  },
  hasFunds() {
    assertEngineExists(instance);
    return instance.hasFunds();
  },
  resetState() {
    assertEngineExists(instance);
    return instance.resetState();
  },
  destroyEngine() {
    instance?.destroyEngineInstance();
    instance = null;
  },
  init(state: Record<string, never> | undefined, keyringState = null) {
    instance = Engine.instance || new Engine(state, keyringState);
    Object.freeze(instance);
    return instance;
  },
  acceptPendingApproval: async (
    id: string,
    requestData?: Record<string, Json>,
    opts?: AcceptOptions & { handleErrors?: boolean },
  ) => instance?.acceptPendingApproval(id, requestData, opts),
  rejectPendingApproval: (
    id: string,
    reason: Error,
    opts: {
      ignoreMissing?: boolean;
      logErrors?: boolean;
    } = {},
  ) => instance?.rejectPendingApproval(id, reason, opts),
};<|MERGE_RESOLUTION|>--- conflicted
+++ resolved
@@ -94,7 +94,6 @@
   PPOMInitialisationStatusType,
   PPOMState,
 } from '@metamask/ppom-validator';
-<<<<<<< HEAD
 ///: BEGIN:ONLY_INCLUDE_IF(snaps)
 import {
   JsonSnapsRegistry,
@@ -113,8 +112,6 @@
 // eslint-disable-next-line import/no-nodejs-modules
 import { Duplex } from 'stream';
 ///: END:ONLY_INCLUDE_IF
-=======
->>>>>>> f51f63ef
 import { MetaMaskKeyring as QRHardwareKeyring } from '@keystonehq/metamask-airgapped-keyring';
 import {
   LoggingController,
@@ -235,10 +232,7 @@
   | SnapsGlobalEvents
   ///: END:ONLY_INCLUDE_IF
   | SignatureControllerEvents
-<<<<<<< HEAD
-=======
   | KeyringControllerEvents
->>>>>>> f51f63ef
   | PPOMControllerEvents;
 
 type PermissionsByRpcMethod = ReturnType<typeof getPermissionSpecifications>;
@@ -555,7 +549,6 @@
         allowedActions: ['KeyringController:getState'],
       }),
       state: initialKeyringState || initialState.KeyringController,
-<<<<<<< HEAD
       // @ts-expect-error To Do: Update the type of QRHardwareKeyring to Keyring<Json>
       keyringBuilders: [qrKeyringBuilder],
     });
@@ -829,11 +822,6 @@
     );
     ///: END:ONLY_INCLUDE_IF
 
-=======
-      keyringBuilders: [qrKeyringBuilder],
-    });
-
->>>>>>> f51f63ef
     const codefiTokenApiV2 = new CodefiTokenPricesServiceV2();
 
     const controllers = [
