/* eslint-disable @typescript-eslint/no-shadow */
import Crypto from 'react-native-quick-crypto';
import {
  AccountTrackerController,
  AccountTrackerState,
  AssetsContractController,
  CurrencyRateController,
  CurrencyRateState,
  CurrencyRateStateChange,
  GetCurrencyRateState,
  GetTokenListState,
  NftController,
  NftDetectionController,
  NftState,
  TokenBalancesController,
  TokenBalancesState,
  TokenDetectionController,
  TokenListController,
  TokenListState,
  TokenListStateChange,
  TokenRatesController,
  TokenRatesState,
  TokensController,
  TokensState,
  CodefiTokenPricesServiceV2,
} from '@metamask/assets-controllers';
///: BEGIN:ONLY_INCLUDE_IF(snaps)
import { AppState } from 'react-native';
import PREINSTALLED_SNAPS from '../lib/snaps/preinstalled-snaps';
///: END:ONLY_INCLUDE_IF
import {
  AddressBookController,
  AddressBookState,
} from '@metamask/address-book-controller';
import { BaseState, ControllerMessenger } from '@metamask/base-controller';
import { ComposableController } from '@metamask/composable-controller';
import {
  KeyringController,
  KeyringControllerState,
  KeyringControllerActions,
  KeyringControllerEvents,
  ///: BEGIN:ONLY_INCLUDE_IF(snaps)
  KeyringTypes,
  ///: END:ONLY_INCLUDE_IF
} from '@metamask/keyring-controller';
import {
  NetworkController,
  NetworkControllerActions,
  NetworkControllerEvents,
  NetworkState,
  NetworkStatus,
} from '@metamask/network-controller';
import {
  PhishingController,
  PhishingControllerState,
} from '@metamask/phishing-controller';
import {
  PreferencesController,
  PreferencesControllerActions,
  PreferencesControllerEvents,
  PreferencesState,
} from '@metamask/preferences-controller';
import {
  TransactionController,
  TransactionState,
} from '@metamask/transaction-controller';
import {
  GasFeeController,
  GasFeeState,
  GasFeeStateChange,
  GetGasFeeState,
} from '@metamask/gas-fee-controller';
import {
  AcceptOptions,
  ApprovalController,
  ApprovalControllerActions,
  ApprovalControllerEvents,
  ApprovalControllerState,
} from '@metamask/approval-controller';
import {
  PermissionController,
  PermissionControllerActions,
  PermissionControllerEvents,
  PermissionControllerState,
  ///: BEGIN:ONLY_INCLUDE_IF(snaps)
  SubjectMetadataController,
  SubjectMetadataControllerActions,
  SubjectMetadataControllerEvents,
  SubjectMetadataControllerState,
  ///: END:ONLY_INCLUDE_IF
} from '@metamask/permission-controller';
import SwapsController, { swapsUtils } from '@metamask/swaps-controller';
import {
  PPOMController,
  PPOMControllerEvents,
  PPOMState,
} from '@metamask/ppom-validator';
///: BEGIN:ONLY_INCLUDE_IF(snaps)
import {
  JsonSnapsRegistry,
  AllowedActions as SnapsAllowedActions,
  AllowedEvents as SnapsAllowedEvents,
  SnapController,
  SnapsRegistryState,
  SnapControllerEvents,
  SnapControllerActions,
  PersistedSnapControllerState,
  WebViewExecutionService,
} from '@metamask/snaps-controllers';
import { NotificationArgs } from '@metamask/snaps-rpc-methods/dist/types/restricted/notify';
import { getSnapsWebViewPromise } from '../lib/snaps';
import {
  buildSnapEndowmentSpecifications,
  buildSnapRestrictedMethodSpecifications,
} from '@metamask/snaps-rpc-methods';
import type { EnumToUnion, DialogType } from '@metamask/snaps-sdk';
// eslint-disable-next-line import/no-nodejs-modules
import { Duplex } from 'stream';
///: END:ONLY_INCLUDE_IF
import { MetaMaskKeyring as QRHardwareKeyring } from '@keystonehq/metamask-airgapped-keyring';
import {
  LoggingController,
  LoggingControllerState,
  LoggingControllerActions,
} from '@metamask/logging-controller';
import LedgerKeyring from '@consensys/ledgerhq-metamask-keyring';
import { Encryptor, LEGACY_DERIVATION_OPTIONS } from './Encryptor';
import {
  isMainnetByChainId,
  getDecimalChainId,
  fetchEstimatedMultiLayerL1Fee,
  isTestNet,
  deprecatedGetNetworkId,
} from '../util/networks';
import AppConstants from './AppConstants';
import { store } from '../store';
import {
  renderFromTokenMinimalUnit,
  balanceToFiatNumber,
  weiToFiatNumber,
  toHexadecimal,
  addHexPrefix,
} from '../util/number';
import NotificationManager from './NotificationManager';
import Logger from '../util/Logger';
///: BEGIN:ONLY_INCLUDE_IF(snaps)
import { EndowmentPermissions } from '../constants/permissions';
///: END:ONLY_INCLUDE_IF
import { isZero } from '../util/lodash';
import { MetaMetricsEvents, MetaMetrics } from './Analytics';

///: BEGIN:ONLY_INCLUDE_IF(snaps)
import {
  SnapBridge,
  ExcludedSnapEndowments,
  ExcludedSnapPermissions,
  detectSnapLocation,
  fetchFunction,
  DetectSnapLocationOptions,
} from './Snaps';
import { getRpcMethodMiddleware } from './RPCMethods/RPCMethodMiddleware';
///: END:ONLY_INCLUDE_IF
import { isBlockaidFeatureEnabled } from '../util/blockaid';
import {
  getCaveatSpecifications,
  getPermissionSpecifications,
  unrestrictedMethods,
} from './Permissions/specifications.js';
import { backupVault } from './BackupVault';
import {
  SignatureController,
  SignatureControllerActions,
  SignatureControllerEvents,
} from '@metamask/signature-controller';
import { hasProperty, Json } from '@metamask/utils';
// TODO: Export this type from the package directly
import { SwapsState } from '@metamask/swaps-controller/dist/SwapsController';
import { providerErrors } from '@metamask/rpc-errors';

import { PPOM, ppomInit } from '../lib/ppom/PPOMView';
import RNFSStorageBackend from '../lib/ppom/ppom-storage-backend';
import {
  AccountsController,
  AccountsControllerActions,
  AccountsControllerEvents,
  AccountsControllerState,
} from '@metamask/accounts-controller';
import { captureException } from '@sentry/react-native';
import { lowerCase } from 'lodash';
import {
  networkIdUpdated,
  networkIdWillUpdate,
} from '../core/redux/slices/inpageProvider';

const NON_EMPTY = 'NON_EMPTY';

const encryptor = new Encryptor({
  keyDerivationOptions: LEGACY_DERIVATION_OPTIONS,
});
let currentChainId: any;

///: BEGIN:ONLY_INCLUDE_IF(snaps)
// TODO remove these custom types when the PhishingController is to version >= 7.0.0
interface MaybeUpdateState {
  type: `${PhishingController['name']}:maybeUpdateState`;
  handler: PhishingController['maybeUpdateState'];
}

interface TestOrigin {
  type: `${PhishingController['name']}:testOrigin`;
  handler: PhishingController['test'];
}
type PhishingControllerActions = MaybeUpdateState | TestOrigin;

type SnapsGlobalActions =
  | SnapControllerActions
  | SubjectMetadataControllerActions
  | PhishingControllerActions
  | SnapsAllowedActions;

type SnapsGlobalEvents =
  | SnapControllerEvents
  | SubjectMetadataControllerEvents
  | SnapsAllowedEvents;
///: END:ONLY_INCLUDE_IF

type GlobalActions =
  | ApprovalControllerActions
  | GetCurrencyRateState
  | GetGasFeeState
  | GetTokenListState
  | NetworkControllerActions
  | PermissionControllerActions
  | SignatureControllerActions
  | LoggingControllerActions
  ///: BEGIN:ONLY_INCLUDE_IF(snaps)
  | SnapsGlobalActions
  ///: END:ONLY_INCLUDE_IF
  | KeyringControllerActions
  | AccountsControllerActions
  | PreferencesControllerActions;
type GlobalEvents =
  | ApprovalControllerEvents
  | CurrencyRateStateChange
  | GasFeeStateChange
  | TokenListStateChange
  | NetworkControllerEvents
  | PermissionControllerEvents
  ///: BEGIN:ONLY_INCLUDE_IF(snaps)
  | SnapsGlobalEvents
  ///: END:ONLY_INCLUDE_IF
  | SignatureControllerEvents
  | KeyringControllerEvents
  | PPOMControllerEvents
  | AccountsControllerEvents
  | PreferencesControllerEvents;

type PermissionsByRpcMethod = ReturnType<typeof getPermissionSpecifications>;
type Permissions = PermissionsByRpcMethod[keyof PermissionsByRpcMethod];

export interface EngineState {
  AccountTrackerController: AccountTrackerState;
  AddressBookController: AddressBookState;
  AssetsContractController: BaseState;
  NftController: NftState;
  TokenListController: TokenListState;
  CurrencyRateController: CurrencyRateState;
  KeyringController: KeyringControllerState;
  NetworkController: NetworkState;
  PreferencesController: PreferencesState;
  PhishingController: PhishingControllerState;
  TokenBalancesController: TokenBalancesState;
  TokenRatesController: TokenRatesState;
  TransactionController: TransactionState;
  SwapsController: SwapsState;
  GasFeeController: GasFeeState;
  TokensController: TokensState;
  TokenDetectionController: BaseState;
  NftDetectionController: BaseState;
  ///: BEGIN:ONLY_INCLUDE_IF(snaps)
  SnapController: PersistedSnapControllerState;
  SnapsRegistry: SnapsRegistryState;
  SubjectMetadataController: SubjectMetadataControllerState;
  ///: END:ONLY_INCLUDE_IF
  PermissionController: PermissionControllerState<Permissions>;
  ApprovalController: ApprovalControllerState;
  LoggingController: LoggingControllerState;
  PPOMController: PPOMState;
  AccountsController: AccountsControllerState;
}

/**
 * All mobile controllers, keyed by name
 */
interface Controllers {
  AccountsController: AccountsController;
  AccountTrackerController: AccountTrackerController;
  AddressBookController: AddressBookController;
  ApprovalController: ApprovalController;
  AssetsContractController: AssetsContractController;
  CurrencyRateController: CurrencyRateController;
  GasFeeController: GasFeeController;
  KeyringController: KeyringController;
  LoggingController: LoggingController;
  NetworkController: NetworkController;
  NftController: NftController;
  NftDetectionController: NftDetectionController;
  // TODO: Fix permission types
  PermissionController: PermissionController<any, any>;
  PhishingController: PhishingController;
  PreferencesController: PreferencesController;
  PPOMController: PPOMController;
  TokenBalancesController: TokenBalancesController;
  TokenListController: TokenListController;
  TokenDetectionController: TokenDetectionController;
  TokenRatesController: TokenRatesController;
  TokensController: TokensController;
  TransactionController: TransactionController;
  SignatureController: SignatureController;
  ///: BEGIN:ONLY_INCLUDE_IF(snaps)
  SnapController: SnapController;
  SubjectMetadataController: SubjectMetadataController;
  ///: END:ONLY_INCLUDE_IF
  SwapsController: SwapsController;
}

/**
 * Controllers that area always instantiated
 */
type RequiredControllers = Omit<Controllers, 'PPOMController'>;

/**
 * Controllers that are sometimes not instantiated
 */
type OptionalControllers = Pick<Controllers, 'PPOMController'>;

/**
 * Core controller responsible for composing other metamask controllers together
 * and exposing convenience methods for common wallet operations.
 */
class Engine {
  /**
   * The global Engine singleton
   */
  static instance: Engine | null;
  /**
   * A collection of all controller instances
   */
  context: RequiredControllers & Partial<OptionalControllers>;
  /**
   * The global controller messenger.
   */
  controllerMessenger: ControllerMessenger<GlobalActions, GlobalEvents>;
  /**
   * ComposableController reference containing all child controllers
   */
  datamodel: any;

  /**
   * Object containing the info for the latest incoming tx block
   * for each address and network
   */
  lastIncomingTxBlockInfo: any;

  ///: BEGIN:ONLY_INCLUDE_IF(snaps)
  /**
   * Object that runs and manages the execution of Snaps
   */
  snapExecutionService: WebViewExecutionService;
  ///: END:ONLY_INCLUDE_IF

  /**
   * Creates a CoreController instance
   */
  // eslint-disable-next-line @typescript-eslint/default-param-last
  constructor(
    initialState: Partial<EngineState> = {},
    initialKeyringState?: KeyringControllerState | null,
  ) {
    this.controllerMessenger = new ControllerMessenger();

    /**
     * Subscribes a listener to the state change events of Preferences Controller.
     *
     * @param listener - The callback function to execute when the state changes.
     */
    const onPreferencesStateChange = (
      // preferencesState is typed as any because if not will give an ts error on every assets-controllers using this function
      // because assets-controllers preferences controller version is misaligned with the app repo (v8 != v4)
      // and because of that preferencesState would be two different objects
      listener: (preferencesState: PreferencesState) => void,
    ) => {
      const eventName = `PreferencesController:stateChange`;

      this.controllerMessenger.subscribe(eventName, listener);
    };

    const approvalController = new ApprovalController({
      // @ts-expect-error TODO: Resolve/patch mismatch between base-controller versions. Before: never, never. Now: string, string, which expects 3rd and 4th args to be informed for restrictedControllerMessengers
      messenger: this.controllerMessenger.getRestricted<
        'ApprovalController',
        never,
        never
      >({
        name: 'ApprovalController',
        allowedEvents: [],
        allowedActions: [],
      }),
      showApprovalRequest: () => undefined,
      typesExcludedFromRateLimiting: [
        // TODO: Replace with ApprovalType enum from @metamask/controller-utils when breaking change is fixed
        'eth_sign',
        'personal_sign',
        'eth_signTypedData',
        'transaction',
        'wallet_watchAsset',
      ],
    });

    const preferencesController = new PreferencesController({
      messenger: this.controllerMessenger.getRestricted<
        'PreferencesController',
        never,
        'KeyringController:stateChange'
      >({
        name: 'PreferencesController',
        allowedEvents: ['KeyringController:stateChange'],
      }),
      state: {
        ipfsGateway: AppConstants.IPFS_DEFAULT_GATEWAY_URL,
        useTokenDetection:
          initialState?.PreferencesController?.useTokenDetection ?? true,
        useNftDetection: false,
        displayNftMedia: true,
        securityAlertsEnabled: true,
        ...initialState.PreferencesController,
      },
    });

    const networkControllerOpts = {
      infuraProjectId: process.env.MM_INFURA_PROJECT_ID || NON_EMPTY,
      state: initialState.NetworkController,
      messenger: this.controllerMessenger.getRestricted<
        'NetworkController',
        never,
        // eslint-disable-next-line @typescript-eslint/ban-ts-comment
        // @ts-ignore // TODO: fix this type mismatch after the base-controller version is updated
        'NetworkController:networkDidChange'
      >({
        name: 'NetworkController',
        allowedEvents: ['NetworkController:networkDidChange'],
        allowedActions: [],
      }),
      // Metrics event tracking is handled in this repository instead
      // TODO: Use events for controller metric events
      trackMetaMetricsEvent: () => {
        // noop
      },
    };
    // eslint-disable-next-line @typescript-eslint/ban-ts-comment
    // @ts-ignore
    const networkController = new NetworkController(networkControllerOpts);

    networkController.initializeProvider();

    const assetsContractController = new AssetsContractController({
      //@ts-expect-error assets-controllers need to be bump to v^26
      //assets-controllers preferences controller version is misaligned with the app repo (v8 != v4)
      onPreferencesStateChange,
      onNetworkStateChange: (listener) =>
        this.controllerMessenger.subscribe(
          AppConstants.NETWORK_STATE_CHANGE_EVENT,
          listener,
        ),
      chainId: networkController.state.providerConfig.chainId,
      getNetworkClientById:
        networkController.getNetworkClientById.bind(networkController),
    });

    const nftController = new NftController(
      {
        //@ts-expect-error assets-controllers need to be bump to v^26
        //assets-controllers preferences controller version is misaligned with the app repo (v8 != v4)
        onPreferencesStateChange,
        onNetworkStateChange: (listener) =>
          this.controllerMessenger.subscribe(
            AppConstants.NETWORK_STATE_CHANGE_EVENT,
            listener,
          ),
        getNetworkClientById:
          networkController.getNetworkClientById.bind(networkController),
        // @ts-expect-error TODO: Resolve/patch mismatch between base-controller versions. Before: never, never. Now: string, string, which expects 3rd and 4th args to be informed for restrictedControllerMessengers
        messenger: this.controllerMessenger.getRestricted<
          'NftController',
          | 'ApprovalController:addRequest'
          | 'NetworkController:getNetworkClientById',
          never
        >({
          name: 'NftController',
          allowedActions: [
            `${approvalController.name}:addRequest`,
            `${networkController.name}:getNetworkClientById`,
          ],
        }),
        chainId: networkController.state.providerConfig.chainId,

        getERC721AssetName: assetsContractController.getERC721AssetName.bind(
          assetsContractController,
        ),
        getERC721AssetSymbol:
          assetsContractController.getERC721AssetSymbol.bind(
            assetsContractController,
          ),
        getERC721TokenURI: assetsContractController.getERC721TokenURI.bind(
          assetsContractController,
        ),
        getERC721OwnerOf: assetsContractController.getERC721OwnerOf.bind(
          assetsContractController,
        ),
        getERC1155BalanceOf: assetsContractController.getERC1155BalanceOf.bind(
          assetsContractController,
        ),
        getERC1155TokenURI: assetsContractController.getERC1155TokenURI.bind(
          assetsContractController,
        ),
      },
      {
        useIPFSSubdomains: false,
        chainId: networkController.state.providerConfig.chainId,
      },
    );

    const loggingController = new LoggingController({
      messenger: this.controllerMessenger.getRestricted<
        'LoggingController',
        never,
        never
      >({
        name: 'LoggingController',
      }),
      state: initialState.LoggingController,
    });

    const accountsControllerMessenger = this.controllerMessenger.getRestricted({
      name: 'AccountsController',
      allowedEvents: [
        'SnapController:stateChange',
        'KeyringController:accountRemoved',
        'KeyringController:stateChange',
      ],
      allowedActions: [
        'KeyringController:getAccounts',
        'KeyringController:getKeyringsByType',
        'KeyringController:getKeyringForAccount',
      ],
    });

    const defaultAccountsControllerState: AccountsControllerState = {
      internalAccounts: {
        accounts: {},
        selectedAccount: '',
      },
    };

    const accountsController = new AccountsController({
      messenger: accountsControllerMessenger,
      state: initialState.AccountsController ?? defaultAccountsControllerState,
    });

    const tokensController = new TokensController({
      //@ts-expect-error assets-controllers need to be bump to v^26
      //assets-controllers preferences controller version is misaligned with the app repo (v8 != v4)
      onPreferencesStateChange,
      onNetworkStateChange: (listener) =>
        this.controllerMessenger.subscribe(
          AppConstants.NETWORK_STATE_CHANGE_EVENT,
          listener,
        ),
      onTokenListStateChange: (listener) =>
        this.controllerMessenger.subscribe(
          AppConstants.TOKEN_LIST_STATE_CHANGE_EVENT,
          listener,
        ),
      getNetworkClientById:
        networkController.getNetworkClientById.bind(networkController),
      chainId: networkController.state.providerConfig.chainId,
      config: {
        provider: networkController.getProviderAndBlockTracker().provider,
        chainId: networkController.state.providerConfig.chainId,
        selectedAddress: preferencesController.state.selectedAddress,
      },
      // @ts-expect-error TODO: Resolve/patch mismatch between base-controller versions. Before: never, never. Now: string, string, which expects 3rd and 4th args to be informed for restrictedControllerMessengers
      messenger: this.controllerMessenger.getRestricted<
        'TokensController',
        'ApprovalController:addRequest',
        never
      >({
        name: 'TokensController',
        allowedActions: [`${approvalController.name}:addRequest`],
      }),
      getERC20TokenName: assetsContractController.getERC20TokenName.bind(
        assetsContractController,
      ),
    });

    const tokenListController = new TokenListController({
      chainId: networkController.state.providerConfig.chainId,
      onNetworkStateChange: (listener) =>
        this.controllerMessenger.subscribe(
          AppConstants.NETWORK_STATE_CHANGE_EVENT,
          listener,
        ),
      // @ts-expect-error TODO: Resolve/patch mismatch between base-controller versions. Before: never, never. Now: string, string, which expects 3rd and 4th args to be informed for restrictedControllerMessengers
      messenger: this.controllerMessenger.getRestricted<
        'TokenListController',
        never,
        'NetworkController:stateChange'
      >({
        name: 'TokenListController',
        allowedEvents: [`${networkController.name}:stateChange`],
      }),
    });
    const currencyRateController = new CurrencyRateController({
      // @ts-expect-error TODO: Resolve/patch mismatch between base-controller versions. Before: never, never. Now: string, string, which expects 3rd and 4th args to be informed for restrictedControllerMessengers
      messenger: this.controllerMessenger.getRestricted<
        'CurrencyRateController',
        'NetworkController:getNetworkClientById',
        never
      >({
        name: 'CurrencyRateController',
        allowedActions: [`${networkController.name}:getNetworkClientById`],
      }),
      state: initialState.CurrencyRateController,
    });
    currencyRateController.startPollingByNetworkClientId(
      networkController.state.selectedNetworkClientId,
    );

    const gasFeeController = new GasFeeController({
      // @ts-expect-error TODO: Resolve/patch mismatch between base-controller versions. Before: never, never. Now: string, string, which expects 3rd and 4th args to be informed for restrictedControllerMessengers
      messenger: this.controllerMessenger.getRestricted<
        'GasFeeController',
        | 'NetworkController:getNetworkClientById'
        | 'NetworkController:getEIP1559Compatibility',
        'NetworkController:stateChange'
      >({
        name: 'GasFeeController',
        allowedActions: [
          `${networkController.name}:getNetworkClientById`,
          `${networkController.name}:getEIP1559Compatibility`,
        ],
        allowedEvents: [`${networkController.name}:stateChange`],
      }),
      getProvider: () =>
        // @ts-expect-error at this point in time the provider will be defined by the `networkController.initializeProvider`
        networkController.getProviderAndBlockTracker().provider,
      onNetworkStateChange: (listener) =>
        this.controllerMessenger.subscribe(
          AppConstants.NETWORK_STATE_CHANGE_EVENT,
          listener,
        ),
      getCurrentNetworkEIP1559Compatibility: async () =>
        (await networkController.getEIP1559Compatibility()) ?? false,
      getChainId: () => networkController.state.providerConfig.chainId,
      getCurrentNetworkLegacyGasAPICompatibility: () => {
        const chainId = networkController.state.providerConfig.chainId;
        return (
          isMainnetByChainId(chainId) ||
          chainId === addHexPrefix(swapsUtils.BSC_CHAIN_ID) ||
          chainId === addHexPrefix(swapsUtils.POLYGON_CHAIN_ID)
        );
      },
      clientId: AppConstants.SWAPS.CLIENT_ID,
      legacyAPIEndpoint:
        'https://gas.api.cx.metamask.io/networks/<chain_id>/gasPrices',
      EIP1559APIEndpoint:
        'https://gas.api.cx.metamask.io/networks/<chain_id>/suggestedGasFees',
    });

    const phishingController = new PhishingController({
      messenger: this.controllerMessenger.getRestricted({
        name: 'PhishingController',
        allowedActions: [],
      }),
    });
    phishingController.maybeUpdateState();

    const qrKeyringBuilder = () => new QRHardwareKeyring();
    qrKeyringBuilder.type = QRHardwareKeyring.type;

    const ledgerKeyringBuilder = () => new LedgerKeyring();
    ledgerKeyringBuilder.type = LedgerKeyring.type;

    const keyringController = new KeyringController({
      removeIdentity: preferencesController.removeIdentity.bind(
        preferencesController,
      ),
      encryptor,
      messenger: this.controllerMessenger.getRestricted<
        'KeyringController',
        never,
        never
      >({
        name: 'KeyringController',
      }),
      state: initialKeyringState || initialState.KeyringController,
      // @ts-expect-error To Do: Update the type of QRHardwareKeyring to Keyring<Json>
      keyringBuilders: [qrKeyringBuilder, ledgerKeyringBuilder],
    });

    ///: BEGIN:ONLY_INCLUDE_IF(snaps)
    /**
     * Gets the mnemonic of the user's primary keyring.
     */
    const getPrimaryKeyringMnemonic = () => {
      const [keyring]: any = keyringController.getKeyringsByType(
        KeyringTypes.hd,
      );
      if (!keyring.mnemonic) {
        throw new Error('Primary keyring mnemonic unavailable.');
      }

      return keyring.mnemonic;
    };

    const getAppState = () => {
      const state = AppState.currentState;
      return state === 'active';
    };

    const getSnapPermissionSpecifications = () => ({
      ...buildSnapEndowmentSpecifications(Object.keys(ExcludedSnapEndowments)),
      ...buildSnapRestrictedMethodSpecifications(
        Object.keys(ExcludedSnapPermissions),
        {
          encrypt: encryptor.encrypt.bind(encryptor),
          decrypt: encryptor.decrypt.bind(encryptor),
          // eslint-disable-next-line @typescript-eslint/ban-ts-comment
          // @ts-ignore
          clearSnapState: this.controllerMessenger.call.bind(
            this.controllerMessenger,
            'SnapController:clearSnapState',
          ),
          getMnemonic: getPrimaryKeyringMnemonic.bind(this),
          getUnlockPromise: getAppState.bind(this),
          getSnap: this.controllerMessenger.call.bind(
            this.controllerMessenger,
            'SnapController:get',
          ),
          // eslint-disable-next-line @typescript-eslint/ban-ts-comment
          // @ts-ignore
          handleSnapRpcRequest: this.controllerMessenger.call.bind(
            this.controllerMessenger,
            'SnapController:handleRequest',
          ),
          // eslint-disable-next-line @typescript-eslint/ban-ts-comment
          // @ts-ignore
          getSnapState: this.controllerMessenger.call.bind(
            this.controllerMessenger,
            'SnapController:getSnapState',
          ),
          // eslint-disable-next-line @typescript-eslint/ban-ts-comment
          // @ts-ignore
          updateSnapState: this.controllerMessenger.call.bind(
            this.controllerMessenger,
            'SnapController:updateSnapState',
          ),
          // eslint-disable-next-line @typescript-eslint/ban-ts-comment
          // @ts-ignore
          maybeUpdatePhishingList: this.controllerMessenger.call.bind(
            this.controllerMessenger,
            'PhishingController:maybeUpdateState',
          ),
          isOnPhishingList: (origin: string) =>
            this.controllerMessenger.call<'PhishingController:testOrigin'>(
              'PhishingController:testOrigin',
              // eslint-disable-next-line @typescript-eslint/ban-ts-comment
              // @ts-ignore
              origin,
              // eslint-disable-next-line @typescript-eslint/ban-ts-comment
              // @ts-ignore
            ).result,
          showDialog: (
            origin: string,
            type: EnumToUnion<DialogType>,
            content: any, // should be Component from '@metamask/snaps-ui';
            placeholder?: any,
          ) =>
            approvalController.addAndShowApprovalRequest({
              origin,
              type,
              requestData: { content, placeholder },
            }),
          showInAppNotification: (origin: string, args: NotificationArgs) => {
            Logger.log(
              'Snaps/ showInAppNotification called with args: ',
              args,
              ' and origin: ',
              origin,
            );
          },
        },
      ),
    });
    ///: END:ONLY_INCLUDE_IF

    const accountTrackerController = new AccountTrackerController({
      //@ts-expect-error assets-controllers need to be bump to v^26
      //assets-controllers preferences controller version is misaligned with the app repo (v8 != v4)
      onPreferencesStateChange,
      getIdentities: () => preferencesController.state.identities,
      getSelectedAddress: () => accountsController.getSelectedAccount().address,
      getMultiAccountBalancesEnabled: () =>
        preferencesController.state.isMultiAccountBalancesEnabled,
      getCurrentChainId: () =>
        toHexadecimal(networkController.state.providerConfig.chainId),
    });

    const permissionController = new PermissionController({
      // eslint-disable-next-line @typescript-eslint/ban-ts-comment
      // @ts-ignore TODO: Resolve/patch mismatch between base-controller versions. Before: never, never. Now: string, string, which expects 3rd and 4th args to be informed for restrictedControllerMessengers
      messenger: this.controllerMessenger.getRestricted({
        name: 'PermissionController',
        allowedActions: [
          `${approvalController.name}:addRequest`,
          `${approvalController.name}:hasRequest`,
          `${approvalController.name}:acceptRequest`,
          `${approvalController.name}:rejectRequest`,
          ///: BEGIN:ONLY_INCLUDE_IF(snaps)
          `SnapController:getPermitted`,
          `SnapController:install`,
          `SubjectMetadataController:getSubjectMetadata`,
          ///: END:ONLY_INCLUDE_IF
        ],
      }),
      state: initialState.PermissionController,
      caveatSpecifications: getCaveatSpecifications({
        getInternalAccounts:
          accountsController.listAccounts.bind(accountsController),
      }),
      // @ts-expect-error Typecast permissionType from getPermissionSpecifications to be of type PermissionType.RestrictedMethod
      permissionSpecifications: {
        ...getPermissionSpecifications({
          getAllAccounts: () => keyringController.getAccounts(),
          getInternalAccounts:
            accountsController.listAccounts.bind(accountsController),
          captureKeyringTypesWithMissingIdentities: (
            internalAccounts = [],
            accounts = [],
          ) => {
            const accountsMissingIdentities = accounts.filter((address) => {
              const lowerCaseAddress = lowerCase(address);
              return !internalAccounts.some(
                (account) => account.address.toLowerCase() === lowerCaseAddress,
              );
            });
            const keyringTypesWithMissingIdentities =
              accountsMissingIdentities.map((address) =>
                keyringController.getAccountKeyringType(address),
              );

            const internalAccountCount = internalAccounts.length;

            const accountTrackerCount = Object.keys(
              accountTrackerController.state.accounts || {},
            ).length;

            captureException(
              new Error(
                `Attempt to get permission specifications failed because there were ${accounts.length} accounts, but ${internalAccountCount} identities, and the ${keyringTypesWithMissingIdentities} keyrings included accounts with missing identities. Meanwhile, there are ${accountTrackerCount} accounts in the account tracker.`,
              ),
            );
          },
        }),
        ///: BEGIN:ONLY_INCLUDE_IF(snaps)
        ...getSnapPermissionSpecifications(),
        ///: END:ONLY_INCLUDE_IF
      },
      unrestrictedMethods,
    });

    ///: BEGIN:ONLY_INCLUDE_IF(snaps)
    const subjectMetadataController = new SubjectMetadataController({
      // eslint-disable-next-line @typescript-eslint/ban-ts-comment
      // @ts-ignore TODO: Resolve/patch mismatch between base-controller versions. Before: never, never. Now: string, string, which expects 3rd and 4th args to be informed for restrictedControllerMessengers
      messenger: this.controllerMessenger.getRestricted<
        'SubjectMetadataController',
        'PermissionController:hasPermissions',
        never
      >({
        name: 'SubjectMetadataController',
        allowedActions: [`${permissionController.name}:hasPermissions`],
      }),
      state: initialState.SubjectMetadataController || {},
      subjectCacheLimit: 100,
    });

    const setupSnapProvider = (snapId: string, connectionStream: Duplex) => {
      Logger.log(
        '[ENGINE LOG] Engine+setupSnapProvider: Setup stream for Snap',
        snapId,
      );
      // TO DO:
      // Develop a simpler getRpcMethodMiddleware object for SnapBridge
      // Consider developing an abstract class to derived custom implementations for each use case
      const bridge = new SnapBridge({
        snapId,
        connectionStream,
        getRPCMethodMiddleware: ({ hostname, getProviderState }) =>
          getRpcMethodMiddleware({
            hostname,
            getProviderState,
            navigation: null,
            getApprovedHosts: () => null,
            setApprovedHosts: () => null,
            approveHost: () => null,
            title: { current: 'Snap' },
            icon: { current: undefined },
            isHomepage: () => false,
            fromHomepage: { current: false },
            toggleUrlModal: () => null,
            wizardScrollAdjusted: { current: false },
            tabId: false,
            isWalletConnect: true,
            isMMSDK: false,
            url: { current: '' },
            analytics: {},
            injectHomePageScripts: () => null,
          }),
      });

      bridge.setupProviderConnection();
    };

    const requireAllowlist = process.env.METAMASK_BUILD_TYPE === 'main';
    const allowLocalSnaps = process.env.METAMASK_BUILD_TYPE === 'flask';

    const snapsRegistryMessenger = this.controllerMessenger.getRestricted({
      name: 'SnapsRegistry',
      allowedEvents: [],
      allowedActions: [],
    });
    const snapsRegistry = new JsonSnapsRegistry({
      state: initialState.SnapsRegistry,
      messenger: snapsRegistryMessenger,
      refetchOnAllowlistMiss: requireAllowlist,
      failOnUnavailableRegistry: requireAllowlist,
      url: {
        registry: 'https://acl.execution.metamask.io/latest/registry.json',
        signature: 'https://acl.execution.metamask.io/latest/signature.json',
      },
      publicKey:
        '0x025b65308f0f0fb8bc7f7ff87bfc296e0330eee5d3c1d1ee4a048b2fd6a86fa0a6',
    });

    this.snapExecutionService = new WebViewExecutionService({
      messenger: this.controllerMessenger.getRestricted({
        name: 'ExecutionService',
      }),
      setupSnapProvider: setupSnapProvider.bind(this),
      getWebView: () => getSnapsWebViewPromise,
    });

    const snapControllerMessenger = this.controllerMessenger.getRestricted({
      name: 'SnapController',
      allowedEvents: [
        'ExecutionService:unhandledError',
        'ExecutionService:outboundRequest',
        'ExecutionService:outboundResponse',
      ],
      allowedActions: [
        `${approvalController.name}:addRequest`,
        `${permissionController.name}:getEndowments`,
        `${permissionController.name}:getPermissions`,
        `${permissionController.name}:hasPermission`,
        `${permissionController.name}:hasPermissions`,
        `${permissionController.name}:requestPermissions`,
        `${permissionController.name}:revokeAllPermissions`,
        `${permissionController.name}:revokePermissions`,
        `${permissionController.name}:revokePermissionForAllSubjects`,
        `${permissionController.name}:getSubjectNames`,
        `${permissionController.name}:updateCaveat`,
        `${approvalController.name}:addRequest`,
        `${approvalController.name}:updateRequestState`,
        `${permissionController.name}:grantPermissions`,
        `${subjectMetadataController.name}:getSubjectMetadata`,
        `${subjectMetadataController.name}:addSubjectMetadata`,
        `${phishingController.name}:maybeUpdateState`,
        `${phishingController.name}:testOrigin`,
        `${snapsRegistry.name}:get`,
        `${snapsRegistry.name}:getMetadata`,
        `${snapsRegistry.name}:update`,
        'ExecutionService:executeSnap',
        'ExecutionService:terminateSnap',
        'ExecutionService:terminateAllSnaps',
        'ExecutionService:handleRpcRequest',
        'SnapsRegistry:get',
        'SnapsRegistry:getMetadata',
        'SnapsRegistry:update',
        'SnapsRegistry:resolveVersion',
      ],
    });

    const snapController = new SnapController({
      environmentEndowmentPermissions: Object.values(EndowmentPermissions),
      featureFlags: {
        // eslint-disable-next-line @typescript-eslint/ban-ts-comment
        // @ts-ignore
        requireAllowlist,
      },
      state: initialState.SnapController || undefined,
      messenger: snapControllerMessenger as any,
      detectSnapLocation: (
        location: string | URL,
        options?: DetectSnapLocationOptions,
      ) =>
        detectSnapLocation(location, {
          ...options,
          allowLocal: allowLocalSnaps,
          fetch: fetchFunction,
        }),
      //@ts-expect-error types need to be aligned with snaps-controllers
      preinstalledSnaps: PREINSTALLED_SNAPS,
    });
    ///: END:ONLY_INCLUDE_IF

    const codefiTokenApiV2 = new CodefiTokenPricesServiceV2();

    const controllers: Controllers[keyof Controllers][] = [
      keyringController,
      accountTrackerController,
      new AddressBookController(),
      assetsContractController,
      nftController,
      tokensController,
      tokenListController,
      new TokenDetectionController({
        //@ts-expect-error assets-controllers need to be bump to v^26
        //assets-controllers preferences controller version is misaligned with the app repo (v8 != v4)
        onPreferencesStateChange,
        onNetworkStateChange: (listener) =>
          this.controllerMessenger.subscribe(
            AppConstants.NETWORK_STATE_CHANGE_EVENT,
            listener,
          ),
        onTokenListStateChange: (listener) =>
          this.controllerMessenger.subscribe(
            `${tokenListController.name}:stateChange`,
            listener,
          ),
        addDetectedTokens: async (tokens) => {
          // Track detected tokens event
          MetaMetrics.getInstance().trackEvent(
            MetaMetricsEvents.TOKEN_DETECTED,
            {
              token_standard: 'ERC20',
              asset_type: 'token',
              chain_id: getDecimalChainId(
                networkController.state.providerConfig.chainId,
              ),
            },
          );
          tokensController.addDetectedTokens(tokens);
        },
        getTokensState: () => tokensController.state,
        getTokenListState: () => tokenListController.state,
        getNetworkState: () => networkController.state,
        //@ts-expect-error assets-controllers need to be bump to v^26
        //assets-controllers preferences controller version is misaligned with the app repo (v8 != v4)
        getPreferencesState: () => preferencesController.state,
        getBalancesInSingleCall:
          assetsContractController.getBalancesInSingleCall.bind(
            assetsContractController,
          ),
      }),
      new NftDetectionController({
        onNftsStateChange: (listener) => nftController.subscribe(listener),
        //@ts-expect-error assets-controllers need to be bump to v^26
        //assets-controllers preferences controller version is misaligned with the app repo (v8 != v4)
        onPreferencesStateChange,
        onNetworkStateChange: (listener) =>
          this.controllerMessenger.subscribe(
            AppConstants.NETWORK_STATE_CHANGE_EVENT,
            listener,
          ),
        chainId: networkController.state.providerConfig.chainId,
        getOpenSeaApiKey: () => nftController.openSeaApiKey,
        addNft: nftController.addNft.bind(nftController),
        getNftApi: nftController.getNftApi.bind(nftController),
        getNftState: () => nftController.state,
      }),
      currencyRateController,
      networkController,
      phishingController,
      preferencesController,
      new TokenBalancesController(
        {
          onTokensStateChange: (listener) =>
            tokensController.subscribe(listener),
          getSelectedAddress: () => preferencesController.state.selectedAddress,
          getERC20BalanceOf: assetsContractController.getERC20BalanceOf.bind(
            assetsContractController,
          ),
        },
        { interval: 10000 },
      ),
      new TokenRatesController({
        onTokensStateChange: (listener) => tokensController.subscribe(listener),
        onNetworkStateChange: (listener) =>
          this.controllerMessenger.subscribe(
            AppConstants.NETWORK_STATE_CHANGE_EVENT,
            listener,
          ),
        //@ts-expect-error assets-controllers need to be bump to v^26
        //assets-controllers preferences controller version is misaligned with the app repo (v8 != v4)
        onPreferencesStateChange,
        chainId: networkController.state.providerConfig.chainId,
        ticker: networkController.state.providerConfig.ticker,
        selectedAddress: preferencesController.state.selectedAddress,
        tokenPricesService: codefiTokenApiV2,
        interval: 30 * 60 * 1000,
      }),
      new TransactionController({
        // @ts-expect-error at this point in time the provider will be defined by the `networkController.initializeProvider`
        blockTracker:
          networkController.getProviderAndBlockTracker().blockTracker,
        disableSendFlowHistory: true,
        disableHistory: true,
        getGasFeeEstimates: () => gasFeeController.fetchGasFeeEstimates(),
        getCurrentNetworkEIP1559Compatibility:
          networkController.getEIP1559Compatibility.bind(networkController),
        getNetworkState: () => networkController.state,
        getSelectedAddress: () =>
          accountsController.getSelectedAccount().address,
        incomingTransactions: {
          isEnabled: () => {
            const currentHexChainId =
              networkController.state.providerConfig.chainId;

            const showIncomingTransactions =
              preferencesController?.state?.showIncomingTransactions;

            return Boolean(
              hasProperty(showIncomingTransactions, currentChainId) &&
                showIncomingTransactions?.[currentHexChainId],
            );
          },
          updateTransactions: true,
        },
        // @ts-expect-error TODO: Resolve/patch mismatch between base-controller versions. Before: never, never. Now: string, string, which expects 3rd and 4th args to be informed for restrictedControllerMessengers
        messenger: this.controllerMessenger.getRestricted<
          'TransactionController',
          'ApprovalController:addRequest',
          never
        >({
          name: 'TransactionController',
          allowedActions: [`${approvalController.name}:addRequest`],
        }),
        onNetworkStateChange: (listener) =>
          this.controllerMessenger.subscribe(
            AppConstants.NETWORK_STATE_CHANGE_EVENT,
            listener,
          ),
        // @ts-expect-error at this point in time the provider will be defined by the `networkController.initializeProvider`
        provider: networkController.getProviderAndBlockTracker().provider,
      }),
      new SwapsController(
        {
          // @ts-expect-error TODO: Resolve mismatch between gas fee and swaps controller types
          fetchGasFeeEstimates: () => gasFeeController.fetchGasFeeEstimates(),
          // @ts-expect-error TODO: Resolve mismatch between gas fee and swaps controller types
          fetchEstimatedMultiLayerL1Fee,
        },
        {
          clientId: AppConstants.SWAPS.CLIENT_ID,
          fetchAggregatorMetadataThreshold:
            AppConstants.SWAPS.CACHE_AGGREGATOR_METADATA_THRESHOLD,
          fetchTokensThreshold: AppConstants.SWAPS.CACHE_TOKENS_THRESHOLD,
          fetchTopAssetsThreshold:
            AppConstants.SWAPS.CACHE_TOP_ASSETS_THRESHOLD,
          supportedChainIds: [
            swapsUtils.ETH_CHAIN_ID,
            swapsUtils.BSC_CHAIN_ID,
            swapsUtils.SWAPS_TESTNET_CHAIN_ID,
            swapsUtils.POLYGON_CHAIN_ID,
            swapsUtils.AVALANCHE_CHAIN_ID,
            swapsUtils.ARBITRUM_CHAIN_ID,
            swapsUtils.OPTIMISM_CHAIN_ID,
            swapsUtils.ZKSYNC_ERA_CHAIN_ID,
            swapsUtils.LINEA_CHAIN_ID,
          ],
        },
      ),
      gasFeeController,
      approvalController,
      permissionController,
      new SignatureController({
        // @ts-expect-error TODO: Resolve/patch mismatch between base-controller versions. Before: never, never. Now: string, string, which expects 3rd and 4th args to be informed for restrictedControllerMessengers
        messenger: this.controllerMessenger.getRestricted<
          'SignatureController',
          | 'ApprovalController:addRequest'
          | 'KeyringController:signPersonalMessage'
          | 'KeyringController:signMessage'
          | 'KeyringController:signTypedMessage'
          | 'LoggingController:add',
          never
        >({
          name: 'SignatureController',
          allowedActions: [
            `${approvalController.name}:addRequest`,
            `${keyringController.name}:signPersonalMessage`,
            `${keyringController.name}:signMessage`,
            `${keyringController.name}:signTypedMessage`,
            `${loggingController.name}:add`,
          ],
        }),
        isEthSignEnabled: () =>
          Boolean(
            preferencesController.state?.disabledRpcMethodPreferences?.eth_sign,
          ),
        getAllState: () => store.getState(),
        getCurrentChainId: () => networkController.state.providerConfig.chainId,
      }),
      loggingController,
      ///: BEGIN:ONLY_INCLUDE_IF(snaps)
      snapController,
      subjectMetadataController,
      ///: END:ONLY_INCLUDE_IF
      accountsController,
    ];

    if (isBlockaidFeatureEnabled()) {
      const ppomController = new PPOMController({
        chainId: networkController.state.providerConfig.chainId,
        blockaidPublicKey: process.env.BLOCKAID_PUBLIC_KEY as string,
        cdnBaseUrl: process.env.BLOCKAID_FILE_CDN as string,
        // @ts-expect-error TODO: Resolve/patch mismatch between base-controller versions. Before: never, never. Now: string, string, which expects 3rd and 4th args to be informed for restrictedControllerMessengers
        messenger: this.controllerMessenger.getRestricted<
          'PPOMController',
          never,
          'NetworkController:stateChange'
        >({
          name: 'PPOMController',
          allowedEvents: [`${networkController.name}:stateChange`],
        }),
        onPreferencesChange: (listener) =>
          this.controllerMessenger.subscribe(
            `${preferencesController.name}:stateChange`,
            listener,
          ),
        provider: networkController.getProviderAndBlockTracker()
          .provider as any,
        ppomProvider: {
          PPOM: PPOM as any,
          ppomInit,
        },
        storageBackend: new RNFSStorageBackend('PPOMDB'),
        securityAlertsEnabled:
          initialState.PreferencesController?.securityAlertsEnabled ?? false,
        state: initialState.PPOMController,
        nativeCrypto: Crypto as any,
      });
      controllers.push(ppomController);
    }

    // set initial state
    // TODO: Pass initial state into each controller constructor instead
    // This is being set post-construction for now to ensure it's functionally equivalent with
    // how the `ComponsedController` used to set initial state.
    //
    // The check for `controller.subscribe !== undefined` is to filter out BaseControllerV2
    // controllers. They should be initialized via the constructor instead.
    for (const controller of controllers) {
      if (
        hasProperty(initialState, controller.name) &&
        controller.subscribe !== undefined
      ) {
        // The following type error can be addressed by passing initial state into controller constructors instead
        // @ts-expect-error No type-level guarantee that the correct state is being applied to the correct controller here.
        controller.update(initialState[controller.name]);
      }
    }

    this.datamodel = new ComposableController(
      // @ts-expect-error The ComposableController needs to be updated to support BaseControllerV2
      controllers,
      this.controllerMessenger,
    );
    this.context = controllers.reduce<Partial<typeof this.context>>(
      (context, controller) => ({
        ...context,
        [controller.name]: controller,
      }),
      {},
    ) as typeof this.context;

    const {
      NftController: nfts,
      KeyringController: keyring,
      TransactionController: transaction,
    } = this.context;

    if (process.env.MM_OPENSEA_KEY) {
      nfts.setApiKey(process.env.MM_OPENSEA_KEY);
    }

    // @ts-expect-error TODO: Align transaction types between keyring and TransactionController
    transaction.configure({ sign: keyring.signTransaction.bind(keyring) });

    transaction.hub.on('incomingTransactionBlock', (blockNumber: number) => {
      NotificationManager.gotIncomingTransaction(blockNumber);
    });

    this.controllerMessenger.subscribe(
      AppConstants.NETWORK_STATE_CHANGE_EVENT,
      (state: NetworkState) => {
        if (
          state.networksMetadata[state.selectedNetworkClientId].status ===
            NetworkStatus.Available &&
          state.providerConfig.chainId !== currentChainId
        ) {
          // We should add a state or event emitter saying the provider changed
          setTimeout(() => {
            this.configureControllersOnNetworkChange();
            currentChainId = state.providerConfig.chainId;
          }, 500);
        }
      },
    );

    this.controllerMessenger.subscribe(
      AppConstants.NETWORK_STATE_CHANGE_EVENT,
      async () => {
        try {
          const networkId = await deprecatedGetNetworkId();
          store.dispatch(networkIdUpdated(networkId));
        } catch (error) {
          console.error(
            error,
            `Network ID not changed, current chainId: ${networkController.state.providerConfig.chainId}`,
          );
        }
      },
    );

    this.controllerMessenger.subscribe(
      `${networkController.name}:networkWillChange`,
      () => {
        store.dispatch(networkIdWillUpdate());
      },
    );

    this.configureControllersOnNetworkChange();
    this.startPolling();
    this.handleVaultBackup();

    Engine.instance = this;
  }

  handleVaultBackup() {
    this.controllerMessenger.subscribe(
      AppConstants.KEYRING_STATE_CHANGE_EVENT,
      (state: KeyringControllerState) =>
        backupVault(state)
          .then((result) => {
            if (result.success) {
              Logger.log('Engine', 'Vault back up successful');
            } else {
              Logger.log('Engine', 'Vault backup failed', result.error);
            }
          })
          .catch((error) => {
            Logger.error(error, 'Engine Vault backup failed');
          }),
    );
  }

  startPolling() {
    const {
      NftDetectionController,
      TokenDetectionController,
      TokenListController,
      TransactionController,
      TokenRatesController,
    } = this.context;

    TokenListController.start();
    NftDetectionController.start();
    TokenDetectionController.start();
    // leaving the reference of TransactionController here, rather than importing it from utils to avoid circular dependency
    TransactionController.startIncomingTransactionPolling();
    TokenRatesController.start();
  }

  configureControllersOnNetworkChange() {
    const {
      AccountTrackerController,
      AssetsContractController,
      TokenDetectionController,
      NftDetectionController,
      NetworkController,
      TransactionController,
      SwapsController,
    } = this.context;
    const { provider } = NetworkController.getProviderAndBlockTracker();

    // Skip configuration if this is called before the provider is initialized
    if (!provider) {
      return;
    }
    provider.sendAsync = provider.sendAsync.bind(provider);
    // @ts-expect-error TODO: Align provider types
    AccountTrackerController.configure({ provider });
    AssetsContractController.configure({ provider });

    SwapsController.configure({
      provider,
      chainId: NetworkController.state?.providerConfig?.chainId,
      pollCountLimit: AppConstants.SWAPS.POLL_COUNT_LIMIT,
    });
    TransactionController.hub.emit('networkChange');
    TokenDetectionController.detectTokens();
    NftDetectionController.detectNfts();
    AccountTrackerController.refresh();
  }

  getTotalFiatAccountBalance = (): {
    ethFiat: number;
    tokenFiat: number;
  } => {
    const {
      CurrencyRateController,
      PreferencesController,
      AccountTrackerController,
      TokenBalancesController,
      TokenRatesController,
      TokensController,
      NetworkController,
    } = this.context;
    const { selectedAddress } = PreferencesController.state;
    const { currentCurrency } = CurrencyRateController.state;
    const { chainId, ticker } = NetworkController.state.providerConfig;
    const {
      settings: { showFiatOnTestnets },
    } = store.getState();

    if (isTestNet(chainId) && !showFiatOnTestnets) {
      return { ethFiat: 0, tokenFiat: 0 };
    }

    const conversionRate =
<<<<<<< HEAD
      CurrencyRateController.state?.currencyRates?.[ticker]?.conversionRate ===
      null
        ? 0
        : CurrencyRateController.state?.currencyRates?.[ticker]?.conversionRate;
=======
      CurrencyRateController.state?.currencyRates?.[networkProvider?.ticker]
        ?.conversionRate ?? 0;
>>>>>>> fc79f404
    const { accountsByChainId } = AccountTrackerController.state;

    const { tokens } = TokensController.state;
    let ethFiat = 0;
    let tokenFiat = 0;
    const decimalsToShow = (currentCurrency === 'usd' && 2) || undefined;
    if (accountsByChainId?.[toHexadecimal(chainId)]?.[selectedAddress]) {
      ethFiat = weiToFiatNumber(
        accountsByChainId[toHexadecimal(chainId)][selectedAddress].balance,
        conversionRate,
        decimalsToShow,
      );
    }
    if (tokens.length > 0) {
      const { contractBalances: tokenBalances } = TokenBalancesController.state;
      const { contractExchangeRates: tokenExchangeRates } =
        TokenRatesController.state;
      tokens.forEach(
        (item: { address: string; balance?: string; decimals: number }) => {
          const exchangeRate =
            item.address in tokenExchangeRates
              ? tokenExchangeRates[item.address]
              : undefined;
          const tokenBalance =
            item.balance ||
            (item.address in tokenBalances
              ? renderFromTokenMinimalUnit(
                  tokenBalances[item.address],
                  item.decimals,
                )
              : undefined);
          const tokenBalanceFiat = balanceToFiatNumber(
            // TODO: Fix this by handling or eliminating the undefined case
            // @ts-expect-error This variable can be `undefined`, which would break here.
            tokenBalance,
            conversionRate,
            exchangeRate,
            decimalsToShow,
          );
          tokenFiat += tokenBalanceFiat;
        },
      );
    }

    return {
      ethFiat: ethFiat ?? 0,
      tokenFiat: tokenFiat ?? 0,
    };
  };

  /**
   * Returns true or false whether the user has funds or not
   */
  hasFunds = () => {
    try {
      const {
        engine: { backgroundState },
      } = store.getState();
      // TODO: Check `allNfts[currentChainId]` property instead
      // @ts-expect-error This property does not exist
      const nfts = backgroundState.NftController.nfts;
      const tokens = backgroundState.TokensController.tokens;
      const tokenBalances =
        backgroundState.TokenBalancesController.contractBalances;

      let tokenFound = false;
      tokens.forEach((token: { address: string | number }) => {
        if (
          tokenBalances[token.address] &&
          !isZero(tokenBalances[token.address])
        ) {
          tokenFound = true;
        }
      });

      const fiatBalance = this.getTotalFiatAccountBalance() || 0;
      const totalFiatBalance = fiatBalance.ethFiat + fiatBalance.ethFiat;

      return totalFiatBalance > 0 || tokenFound || nfts.length > 0;
    } catch (e) {
      Logger.log('Error while getting user funds', e);
    }
  };

  resetState = async () => {
    // Whenever we are gonna start a new wallet
    // either imported or created, we need to
    // get rid of the old data from state
    const {
      TransactionController,
      TokensController,
      NftController,
      TokenBalancesController,
      TokenRatesController,
      PermissionController,
      LoggingController,
    } = this.context;

    // Remove all permissions.
    PermissionController?.clearState?.();

    //Clear assets info
    TokensController.update({
      allTokens: {},
      ignoredTokens: [],
      tokens: [],
    });
    NftController.update({
      allNftContracts: {},
      allNfts: {},
      ignoredNfts: [],
    });

    TokensController.update({
      allTokens: {},
      allIgnoredTokens: {},
      ignoredTokens: [],
      tokens: [],
    });

    TokenBalancesController.update({ contractBalances: {} });
    TokenRatesController.update({ contractExchangeRates: {} });

    TransactionController.update({
      methodData: {},
      transactions: [],
      lastFetchedBlockNumbers: {},
    });

    LoggingController.clear();
  };

  removeAllListeners() {
    this.controllerMessenger.clearSubscriptions();
  }

  async destroyEngineInstance() {
    Object.values(this.context).forEach((controller: any) => {
      if (controller.destroy) {
        controller.destroy();
      }
    });
    this.removeAllListeners();
    await this.resetState();
    Engine.instance = null;
  }

  rejectPendingApproval(
    id: string,
    reason: Error = providerErrors.userRejectedRequest(),
    opts: { ignoreMissing?: boolean; logErrors?: boolean } = {},
  ) {
    const { ApprovalController } = this.context;

    if (opts.ignoreMissing && !ApprovalController.has({ id })) {
      return;
    }

    try {
      ApprovalController.reject(id, reason);
    } catch (error: any) {
      if (opts.logErrors !== false) {
        Logger.error(
          error,
          'Reject while rejecting pending connection request',
        );
      }
    }
  }

  async acceptPendingApproval(
    id: string,
    requestData?: Record<string, Json>,
    opts: AcceptOptions & { handleErrors?: boolean } = {
      waitForResult: false,
      deleteAfterResult: false,
      handleErrors: true,
    },
  ) {
    const { ApprovalController } = this.context;

    try {
      return await ApprovalController.accept(id, requestData, {
        waitForResult: opts.waitForResult,
        deleteAfterResult: opts.deleteAfterResult,
      });
    } catch (err) {
      if (opts.handleErrors === false) {
        throw err;
      }
    }
  }

  // This should be used instead of directly calling PreferencesController.setSelectedAddress or AccountsController.setSelectedAccount
  setSelectedAccount(address: string) {
    const { AccountsController, PreferencesController } = this.context;
    const account = AccountsController.getAccountByAddress(address);
    if (account) {
      AccountsController.setSelectedAccount(account.id);
      PreferencesController.setSelectedAddress(address);
    } else {
      throw new Error(`No account found for address: ${address}`);
    }
  }

  /**
   * This should be used instead of directly calling PreferencesController.setAccountLabel or AccountsController.setAccountName in order to keep the names in sync
   * We are currently incrementally migrating the accounts data to the AccountsController so we must keep these values
   * in sync until the migration is complete.
   */
  setAccountLabel(address: string, label: string) {
    const { AccountsController, PreferencesController } = this.context;
    const accountToBeNamed = AccountsController.getAccountByAddress(address);
    if (accountToBeNamed === undefined) {
      throw new Error(`No account found for address: ${address}`);
    }
    AccountsController.setAccountName(accountToBeNamed.id, label);
    PreferencesController.setAccountLabel(address, label);
  }
}

/**
 * Assert that the given Engine instance has been initialized
 *
 * @param instance - Either an Engine instance, or null
 */
function assertEngineExists(
  instance: Engine | null,
): asserts instance is Engine {
  if (!instance) {
    throw new Error('Engine does not exist');
  }
}

let instance: Engine | null;

export default {
  get context() {
    assertEngineExists(instance);
    return instance.context;
  },
  get controllerMessenger() {
    assertEngineExists(instance);
    return instance.controllerMessenger;
  },
  get state() {
    assertEngineExists(instance);
    const {
      AccountTrackerController,
      AddressBookController,
      AssetsContractController,
      NftController,
      TokenListController,
      CurrencyRateController,
      KeyringController,
      NetworkController,
      PreferencesController,
      PhishingController,
      PPOMController,
      TokenBalancesController,
      TokenRatesController,
      TransactionController,
      SwapsController,
      GasFeeController,
      TokensController,
      TokenDetectionController,
      NftDetectionController,
      ///: BEGIN:ONLY_INCLUDE_IF(snaps)
      SnapController,
      SubjectMetadataController,
      ///: END:ONLY_INCLUDE_IF
      PermissionController,
      ApprovalController,
      LoggingController,
      AccountsController,
    } = instance.datamodel.state;

    // normalize `null` currencyRate to `0`
    // TODO: handle `null` currencyRate by hiding fiat values instead
    const modifiedCurrencyRateControllerState = {
      ...CurrencyRateController,
      conversionRate:
        CurrencyRateController.conversionRate === null
          ? 0
          : CurrencyRateController.conversionRate,
    };

    return {
      AccountTrackerController,
      AddressBookController,
      AssetsContractController,
      NftController,
      TokenListController,
      CurrencyRateController: modifiedCurrencyRateControllerState,
      KeyringController,
      NetworkController,
      PhishingController,
      PPOMController,
      PreferencesController,
      TokenBalancesController,
      TokenRatesController,
      TokensController,
      TransactionController,
      SwapsController,
      GasFeeController,
      TokenDetectionController,
      NftDetectionController,
      ///: BEGIN:ONLY_INCLUDE_IF(snaps)
      SnapController,
      SubjectMetadataController,
      ///: END:ONLY_INCLUDE_IF
      PermissionController,
      ApprovalController,
      LoggingController,
      AccountsController,
    };
  },
  get datamodel() {
    assertEngineExists(instance);
    return instance.datamodel;
  },
  getTotalFiatAccountBalance() {
    assertEngineExists(instance);
    return instance.getTotalFiatAccountBalance();
  },
  hasFunds() {
    assertEngineExists(instance);
    return instance.hasFunds();
  },
  resetState() {
    assertEngineExists(instance);
    return instance.resetState();
  },
  destroyEngine() {
    instance?.destroyEngineInstance();
    instance = null;
  },
  init(state: Record<string, never> | undefined, keyringState = null) {
    instance = Engine.instance || new Engine(state, keyringState);
    Object.freeze(instance);
    return instance;
  },
  acceptPendingApproval: async (
    id: string,
    requestData?: Record<string, Json>,
    opts?: AcceptOptions & { handleErrors?: boolean },
  ) => instance?.acceptPendingApproval(id, requestData, opts),
  rejectPendingApproval: (
    id: string,
    reason: Error,
    opts: {
      ignoreMissing?: boolean;
      logErrors?: boolean;
    } = {},
  ) => instance?.rejectPendingApproval(id, reason, opts),
  setSelectedAddress: (address: string) => {
    assertEngineExists(instance);
    instance.setSelectedAccount(address);
  },
  setAccountLabel: (address: string, label: string) => {
    assertEngineExists(instance);
    instance.setAccountLabel(address, label);
  },
};<|MERGE_RESOLUTION|>--- conflicted
+++ resolved
@@ -1449,18 +1449,12 @@
     }
 
     const conversionRate =
-<<<<<<< HEAD
-      CurrencyRateController.state?.currencyRates?.[ticker]?.conversionRate ===
-      null
-        ? 0
-        : CurrencyRateController.state?.currencyRates?.[ticker]?.conversionRate;
-=======
-      CurrencyRateController.state?.currencyRates?.[networkProvider?.ticker]
-        ?.conversionRate ?? 0;
->>>>>>> fc79f404
+      CurrencyRateController.state?.currencyRates?.[ticker]?.conversionRate ??
+      0;
+
     const { accountsByChainId } = AccountTrackerController.state;
-
     const { tokens } = TokensController.state;
+
     let ethFiat = 0;
     let tokenFiat = 0;
     const decimalsToShow = (currentCurrency === 'usd' && 2) || undefined;
