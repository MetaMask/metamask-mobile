/* eslint-disable @typescript-eslint/no-shadow */
import {
  AccountTrackerController,
  AssetsContractController,
  TokenListController,
  CurrencyRateController,
  TokenBalancesController,
  TokenRatesController,
  TokensController,
  NftController,
  TokenDetectionController,
  NftDetectionController,
} from '@metamask/assets-controllers';
import { AddressBookController } from '@metamask/address-book-controller';
import { ControllerMessenger } from '@metamask/base-controller';
import { ComposableController } from '@metamask/composable-controller';
import {
  KeyringController,
  SignTypedDataVersion,
} from '@metamask/keyring-controller';
import { NetworkController } from '@metamask/network-controller';
import { PhishingController } from '@metamask/phishing-controller';
import { PreferencesController } from '@metamask/preferences-controller';
import { TransactionController } from '@metamask/transaction-controller';
import { GasFeeController } from '@metamask/gas-fee-controller';
import { ApprovalController } from '@metamask/approval-controller';
import { PermissionController } from '@metamask/permission-controller';
import SwapsController, { swapsUtils } from '@metamask/swaps-controller';
import AsyncStorage from '@react-native-async-storage/async-storage';
import { MetaMaskKeyring as QRHardwareKeyring } from '@keystonehq/metamask-airgapped-keyring';
import Encryptor from './Encryptor';
import Networks, {
  isMainnetByChainId,
  getDecimalChainId,
  fetchEstimatedMultiLayerL1Fee,
} from '../util/networks';
import AppConstants from './AppConstants';
import { store } from '../store';
import {
  renderFromTokenMinimalUnit,
  balanceToFiatNumber,
  weiToFiatNumber,
} from '../util/number';
import NotificationManager from './NotificationManager';
import Logger from '../util/Logger';
import { LAST_INCOMING_TX_BLOCK_INFO } from '../constants/storage';
import { isZero } from '../util/lodash';
import { MetaMetricsEvents } from './Analytics';
import AnalyticsV2 from '../util/analyticsV2';
import {
  getCaveatSpecifications,
  getPermissionSpecifications,
  unrestrictedMethods,
} from './Permissions/specifications.js';
import { backupVault } from './BackupVault';
import { SignatureController } from '@metamask/signature-controller';

const NON_EMPTY = 'NON_EMPTY';

const encryptor = new Encryptor();
let currentChainId: any;

/**
 * Core controller responsible for composing other metamask controllers together
 * and exposing convenience methods for common wallet operations.
 */
class Engine {
  /**
   * ComposableController reference containing all child controllers
   */
  datamodel;

  /**
   * Object containing the info for the latest incoming tx block
   * for each address and network
   */
  lastIncomingTxBlockInfo: any;

  /**
   * Creates a CoreController instance
   */
  // eslint-disable-next-line @typescript-eslint/default-param-last
  constructor(initialState = {}, initialKeyringState) {
    if (!Engine.instance) {
      this.controllerMessenger = new ControllerMessenger();

      const approvalController = new ApprovalController({
        messenger: this.controllerMessenger.getRestricted({
          name: 'ApprovalController',
        }),
        showApprovalRequest: () => null,
      });

      const preferencesController = new PreferencesController(
        {},
        {
          ipfsGateway: AppConstants.IPFS_DEFAULT_GATEWAY_URL,
          useTokenDetection:
            initialState?.PreferencesController?.useTokenDetection ?? true,
          // TODO: Use previous value when preferences UI is available
          useNftDetection: false,
          openSeaEnabled: false,
        },
      );

      const networkControllerOpts = {
        infuraProjectId: process.env.MM_INFURA_PROJECT_ID || NON_EMPTY,
        state: initialState.NetworkController,
        messenger: this.controllerMessenger.getRestricted({
          name: 'NetworkController',
          allowedEvents: [],
          allowedActions: [],
        }),
      };

      const networkController = new NetworkController(networkControllerOpts);
      // This still needs to be set because it has the side-effect of initializing the provider
      networkController.providerConfig = {};
      const assetsContractController = new AssetsContractController({
        onPreferencesStateChange: (listener) =>
          preferencesController.subscribe(listener),
        onNetworkStateChange: (listener) =>
          this.controllerMessenger.subscribe(
            AppConstants.NETWORK_STATE_CHANGE_EVENT,
            listener,
          ),
      });
      const nftController = new NftController(
        {
          onPreferencesStateChange: (listener) =>
            preferencesController.subscribe(listener),
          onNetworkStateChange: (listener) =>
            this.controllerMessenger.subscribe(
              AppConstants.NETWORK_STATE_CHANGE_EVENT,
              listener,
            ),
          getERC721AssetName: assetsContractController.getERC721AssetName.bind(
            assetsContractController,
          ),
          getERC721AssetSymbol:
            assetsContractController.getERC721AssetSymbol.bind(
              assetsContractController,
            ),
          getERC721TokenURI: assetsContractController.getERC721TokenURI.bind(
            assetsContractController,
          ),
          getERC721OwnerOf: assetsContractController.getERC721OwnerOf.bind(
            assetsContractController,
          ),
          getERC1155BalanceOf:
            assetsContractController.getERC1155BalanceOf.bind(
              assetsContractController,
            ),
          getERC1155TokenURI: assetsContractController.getERC1155TokenURI.bind(
            assetsContractController,
          ),
        },
        {
          useIPFSSubdomains: false,
        },
      );
      const tokensController = new TokensController({
        onPreferencesStateChange: (listener) =>
          preferencesController.subscribe(listener),
        onNetworkStateChange: (listener) =>
          this.controllerMessenger.subscribe(
            AppConstants.NETWORK_STATE_CHANGE_EVENT,
            listener,
          ),
        config: {
          provider: networkController.provider,
          chainId: networkController.state.providerConfig.chainId,
        },
        messenger: this.controllerMessenger.getRestricted({
          name: 'TokensController',
          allowedActions: [`${approvalController.name}:addRequest`],
        }),
        getERC20TokenName: assetsContractController.getERC20TokenName.bind(
          assetsContractController,
        ),
      });

      const tokenListController = new TokenListController({
        chainId: networkController.state.providerConfig.chainId,
        onNetworkStateChange: (listener) =>
          this.controllerMessenger.subscribe(
            AppConstants.NETWORK_STATE_CHANGE_EVENT,
            listener,
          ),
        messenger: this.controllerMessenger,
      });
      const currencyRateController = new CurrencyRateController({
        messenger: this.controllerMessenger,
        state: initialState.CurrencyRateController,
      });
      currencyRateController.start();

      const gasFeeController = new GasFeeController({
        messenger: this.controllerMessenger,
        getProvider: () => networkController.provider,
        onNetworkStateChange: (listener) =>
          this.controllerMessenger.subscribe(
            AppConstants.NETWORK_STATE_CHANGE_EVENT,
            listener,
          ),
        getCurrentNetworkEIP1559Compatibility: async () =>
          await networkController.getEIP1559Compatibility(),
        getChainId: () => networkController.state.providerConfig.chainId,
        getCurrentNetworkLegacyGasAPICompatibility: () => {
          const chainId = networkController.state.providerConfig.chainId;
          return (
            isMainnetByChainId(chainId) ||
            chainId === swapsUtils.BSC_CHAIN_ID ||
            chainId === swapsUtils.POLYGON_CHAIN_ID
          );
        },
        clientId: AppConstants.SWAPS.CLIENT_ID,
        legacyAPIEndpoint:
          'https://gas-api.metaswap.codefi.network/networks/<chain_id>/gasPrices',
        EIP1559APIEndpoint:
          'https://gas-api.metaswap.codefi.network/networks/<chain_id>/suggestedGasFees',
      });

<<<<<<< HEAD
=======
      const approvalController = new ApprovalController({
        messenger: this.controllerMessenger.getRestricted({
          name: 'ApprovalController',
        }),
        showApprovalRequest: () => null,
        typesExcludedFromRateLimiting: [
          // TODO: Replace with ApprovalType enum from @metamask/controller-utils when breaking change is fixed
          'eth_sign',
          'personal_sign',
          'eth_signTypedData',
          'transaction',
          'wallet_watchAsset',
        ],
      });

>>>>>>> c29741d2
      const phishingController = new PhishingController();
      phishingController.maybeUpdateState();

      const additionalKeyrings = [QRHardwareKeyring];

      const getIdentities = () => {
        const identities = preferencesController.state.identities;
        const newIdentities = {};
        Object.keys(identities).forEach((key) => {
          newIdentities[key.toLowerCase()] = identities[key];
        });
        return newIdentities;
      };

      const keyringState =
        initialKeyringState || initialState.KeyringController;

      const keyringController = new KeyringController(
        {
          removeIdentity: preferencesController.removeIdentity.bind(
            preferencesController,
          ),
          syncIdentities: preferencesController.syncIdentities.bind(
            preferencesController,
          ),
          updateIdentities: preferencesController.updateIdentities.bind(
            preferencesController,
          ),
          setSelectedAddress: preferencesController.setSelectedAddress.bind(
            preferencesController,
          ),
          setAccountLabel: preferencesController.setAccountLabel.bind(
            preferencesController,
          ),
        },
        { encryptor, keyringTypes: additionalKeyrings },
        keyringState,
      );

      const controllers = [
        keyringController,
        new AccountTrackerController({
          onPreferencesStateChange: (listener) =>
            preferencesController.subscribe(listener),
          getIdentities: () => preferencesController.state.identities,
        }),
        new AddressBookController(),
        assetsContractController,
        nftController,
        tokensController,
        tokenListController,
        new TokenDetectionController({
          onPreferencesStateChange: (listener) =>
            preferencesController.subscribe(listener),
          onNetworkStateChange: (listener) =>
            this.controllerMessenger.subscribe(
              AppConstants.NETWORK_STATE_CHANGE_EVENT,
              listener,
            ),
          onTokenListStateChange: (listener) =>
            this.controllerMessenger.subscribe(
              `${tokenListController.name}:stateChange`,
              listener,
            ),
          addDetectedTokens: (tokens) => {
            // Track detected tokens event
            AnalyticsV2.trackEvent(MetaMetricsEvents.TOKEN_DETECTED, {
              token_standard: 'ERC20',
              asset_type: 'token',
              chain_id: getDecimalChainId(
                networkController.state.providerConfig.chainId,
              ),
            });
            tokensController.addDetectedTokens(tokens);
          },
          updateTokensName: (tokenList) =>
            tokensController.updateTokensName(tokenList),
          getTokensState: () => tokensController.state,
          getTokenListState: () => tokenListController.state,
          getNetworkState: () => networkController.state,
          getPreferencesState: () => preferencesController.state,
          getBalancesInSingleCall:
            assetsContractController.getBalancesInSingleCall.bind(
              assetsContractController,
            ),
        }),
        new NftDetectionController({
          onNftsStateChange: (listener) => nftController.subscribe(listener),
          onPreferencesStateChange: (listener) =>
            preferencesController.subscribe(listener),
          onNetworkStateChange: (listener) =>
            this.controllerMessenger.subscribe(
              AppConstants.NETWORK_STATE_CHANGE_EVENT,
              listener,
            ),
          getOpenSeaApiKey: () => nftController.openSeaApiKey,
          addNft: nftController.addNft.bind(nftController),
          getNftState: () => nftController.state,
        }),
        currencyRateController,
        networkController,
        phishingController,
        preferencesController,
        new TokenBalancesController(
          {
            onTokensStateChange: (listener) =>
              tokensController.subscribe(listener),
            getSelectedAddress: () =>
              preferencesController.state.selectedAddress,
            getERC20BalanceOf: assetsContractController.getERC20BalanceOf.bind(
              assetsContractController,
            ),
          },
          { interval: 10000 },
        ),
        new TokenRatesController(
          {
            onTokensStateChange: (listener) =>
              tokensController.subscribe(listener),
            onCurrencyRateStateChange: (listener) =>
              this.controllerMessenger.subscribe(
                `${currencyRateController.name}:stateChange`,
                listener,
              ),
            onNetworkStateChange: (listener) =>
              this.controllerMessenger.subscribe(
                AppConstants.NETWORK_STATE_CHANGE_EVENT,
                listener,
              ),
          },
          {
            chainId: networkController.state.providerConfig.chainId,
          },
        ),
        new TransactionController({
          getNetworkState: () => networkController.state,
          onNetworkStateChange: (listener) =>
            this.controllerMessenger.subscribe(
              AppConstants.NETWORK_STATE_CHANGE_EVENT,
              listener,
            ),
          getProvider: () => networkController.provider,
        }),
        new SwapsController(
          {
            fetchGasFeeEstimates: () => gasFeeController.fetchGasFeeEstimates(),
            fetchEstimatedMultiLayerL1Fee,
          },
          {
            clientId: AppConstants.SWAPS.CLIENT_ID,
            fetchAggregatorMetadataThreshold:
              AppConstants.SWAPS.CACHE_AGGREGATOR_METADATA_THRESHOLD,
            fetchTokensThreshold: AppConstants.SWAPS.CACHE_TOKENS_THRESHOLD,
            fetchTopAssetsThreshold:
              AppConstants.SWAPS.CACHE_TOP_ASSETS_THRESHOLD,
            supportedChainIds: [
              swapsUtils.ETH_CHAIN_ID,
              swapsUtils.BSC_CHAIN_ID,
              swapsUtils.SWAPS_TESTNET_CHAIN_ID,
              swapsUtils.POLYGON_CHAIN_ID,
              swapsUtils.AVALANCHE_CHAIN_ID,
              swapsUtils.ARBITRUM_CHAIN_ID,
              swapsUtils.OPTIMISM_CHAIN_ID,
            ],
          },
        ),
        gasFeeController,
        approvalController,
        new PermissionController({
          messenger: this.controllerMessenger.getRestricted({
            name: 'PermissionController',
            allowedActions: [
              `${approvalController.name}:addRequest`,
              `${approvalController.name}:hasRequest`,
              `${approvalController.name}:acceptRequest`,
              `${approvalController.name}:rejectRequest`,
            ],
          }),
          state: initialState.PermissionController,
          caveatSpecifications: getCaveatSpecifications({ getIdentities }),
          permissionSpecifications: {
            ...getPermissionSpecifications({
              getAllAccounts: () => keyringController.getAccounts(),
            }),
            /*
            ...this.getSnapPermissionSpecifications(),
            */
          },
          unrestrictedMethods,
        }),
        new SignatureController({
          messenger: this.controllerMessenger.getRestricted({
            name: 'SignatureController',
            allowedActions: [
              `${approvalController.name}:addRequest`,
              `${approvalController.name}:acceptRequest`,
              `${approvalController.name}:rejectRequest`,
            ],
          }),
          isEthSignEnabled: () =>
            Boolean(
              preferencesController.state?.disabledRpcMethodPreferences
                ?.eth_sign,
            ),
          getAllState: () => store.getState(),
          getCurrentChainId: () =>
            networkController.state.providerConfig.chainId,
          keyringController: {
            signMessage: keyringController.signMessage.bind(keyringController),
            signPersonalMessage:
              keyringController.signPersonalMessage.bind(keyringController),
            signTypedMessage: (msgParams, { version }) =>
              keyringController.signTypedMessage(
                msgParams,
                version as SignTypedDataVersion,
              ),
          },
        }),
      ];

      // set initial state
      // TODO: Pass initial state into each controller constructor instead
      // This is being set post-construction for now to ensure it's functionally equivalent with
      // how the `ComponsedController` used to set initial state.
      //
      // The check for `controller.subscribe !== undefined` is to filter out BaseControllerV2
      // controllers. They should be initialized via the constructor instead.
      for (const controller of controllers) {
        if (
          initialState[controller.name] &&
          controller.subscribe !== undefined
        ) {
          controller.update(initialState[controller.name]);
        }
      }

      this.datamodel = new ComposableController(
        controllers,
        this.controllerMessenger,
      );
      this.context = controllers.reduce((context, controller) => {
        context[controller.name] = controller;
        return context;
      }, {});

      const {
        NftController: nfts,
        KeyringController: keyring,
        TransactionController: transaction,
      } = this.context;

      nfts.setApiKey(process.env.MM_OPENSEA_KEY);

      transaction.configure({ sign: keyring.signTransaction.bind(keyring) });
      this.controllerMessenger.subscribe(
        AppConstants.NETWORK_STATE_CHANGE_EVENT,
        (state: { network: string; providerConfig: { chainId: any } }) => {
          if (
            state.network !== 'loading' &&
            state.providerConfig.chainId !== currentChainId
          ) {
            // We should add a state or event emitter saying the provider changed
            setTimeout(() => {
              this.configureControllersOnNetworkChange();
              currentChainId = state.providerConfig.chainId;
            }, 500);
          }
        },
      );
      this.configureControllersOnNetworkChange();
      this.startPolling();
      this.handleVaultBackup();
      Engine.instance = this;
    }

    return Engine.instance;
  }

  handleVaultBackup() {
    const { KeyringController } = this.context;
    KeyringController.subscribe((state) =>
      backupVault(state)
        .then((result) => {
          if (result.success) {
            Logger.log('Engine', 'Vault back up successful');
          } else {
            Logger.log('Engine', 'Vault backup failed', result.error);
          }
        })
        .catch((error) => {
          Logger.error(error, 'Engine Vault backup failed');
        }),
    );
  }

  startPolling() {
    const {
      NftDetectionController,
      TokenDetectionController,
      TokenListController,
    } = this.context;
    TokenListController.start();
    NftDetectionController.start();
    TokenDetectionController.start();
  }

  configureControllersOnNetworkChange() {
    const {
      AccountTrackerController,
      AssetsContractController,
      TokenDetectionController,
      NftDetectionController,
      NetworkController: { provider, state: NetworkControllerState },
      TransactionController,
      SwapsController,
    } = this.context;

    provider.sendAsync = provider.sendAsync.bind(provider);
    AccountTrackerController.configure({ provider });
    AssetsContractController.configure({ provider });

    SwapsController.configure({
      provider,
      chainId: NetworkControllerState?.providerConfig?.chainId,
      pollCountLimit: AppConstants.SWAPS.POLL_COUNT_LIMIT,
    });
    TransactionController.configure({ provider });
    TransactionController.hub.emit('networkChange');
    TokenDetectionController.detectTokens();
    NftDetectionController.detectNfts();
    AccountTrackerController.refresh();
  }

  refreshTransactionHistory = async (forceCheck: any) => {
    const { TransactionController, PreferencesController, NetworkController } =
      this.context;
    const { selectedAddress } = PreferencesController.state;
    const { type: networkType } = NetworkController.state.providerConfig;
    const { networkId } = Networks[networkType];
    try {
      const lastIncomingTxBlockInfoStr = await AsyncStorage.getItem(
        LAST_INCOMING_TX_BLOCK_INFO,
      );
      const allLastIncomingTxBlocks =
        (lastIncomingTxBlockInfoStr &&
          JSON.parse(lastIncomingTxBlockInfoStr)) ||
        {};
      let blockNumber = null;
      if (allLastIncomingTxBlocks[`${selectedAddress}`]?.[`${networkId}`]) {
        blockNumber =
          allLastIncomingTxBlocks[`${selectedAddress}`][`${networkId}`]
            .blockNumber;
        // Let's make sure we're not doing this too often...
        const timeSinceLastCheck =
          allLastIncomingTxBlocks[`${selectedAddress}`][`${networkId}`]
            .lastCheck;
        const delta = Date.now() - timeSinceLastCheck;
        if (delta < AppConstants.TX_CHECK_MAX_FREQUENCY && !forceCheck) {
          return false;
        }
      } else {
        allLastIncomingTxBlocks[`${selectedAddress}`] = {};
      }
      //Fetch txs and get the new lastIncomingTxBlock number
      const newlastIncomingTxBlock = await TransactionController.fetchAll(
        selectedAddress,
        {
          blockNumber,
          etherscanApiKey: process.env.MM_ETHERSCAN_KEY,
        },
      );
      // Check if it's a newer block and store it so next time we ask for the newer txs only
      if (
        allLastIncomingTxBlocks[`${selectedAddress}`][`${networkId}`] &&
        allLastIncomingTxBlocks[`${selectedAddress}`][`${networkId}`]
          .blockNumber !== newlastIncomingTxBlock &&
        newlastIncomingTxBlock &&
        newlastIncomingTxBlock !== blockNumber
      ) {
        allLastIncomingTxBlocks[`${selectedAddress}`][`${networkId}`] = {
          blockNumber: newlastIncomingTxBlock,
          lastCheck: Date.now(),
        };

        NotificationManager.gotIncomingTransaction(newlastIncomingTxBlock);
      } else {
        allLastIncomingTxBlocks[`${selectedAddress}`][`${networkId}`] = {
          ...allLastIncomingTxBlocks[`${selectedAddress}`][`${networkId}`],
          lastCheck: Date.now(),
        };
      }
      await AsyncStorage.setItem(
        LAST_INCOMING_TX_BLOCK_INFO,
        JSON.stringify(allLastIncomingTxBlocks),
      );
    } catch (e) {
      // Logger.log('Error while fetching all txs', e);
    }
  };

  getTotalFiatAccountBalance = () => {
    const {
      CurrencyRateController,
      PreferencesController,
      AccountTrackerController,
      TokenBalancesController,
      TokenRatesController,
      TokensController,
    } = this.context;
    const { selectedAddress } = PreferencesController.state;
    const { currentCurrency } = CurrencyRateController.state;
    const conversionRate =
      CurrencyRateController.state.conversionRate === null
        ? 0
        : CurrencyRateController.state.conversionRate;
    const { accounts } = AccountTrackerController.state;
    const { tokens } = TokensController.state;
    let ethFiat = 0;
    let tokenFiat = 0;
    const decimalsToShow = (currentCurrency === 'usd' && 2) || undefined;
    if (accounts[selectedAddress]) {
      ethFiat = weiToFiatNumber(
        accounts[selectedAddress].balance,
        conversionRate,
        decimalsToShow,
      );
    }
    if (tokens.length > 0) {
      const { contractBalances: tokenBalances } = TokenBalancesController.state;
      const { contractExchangeRates: tokenExchangeRates } =
        TokenRatesController.state;
      tokens.forEach(
        (item: {
          address: string;
          balance: string | undefined;
          decimals: number;
        }) => {
          const exchangeRate =
            item.address in tokenExchangeRates
              ? tokenExchangeRates[item.address]
              : undefined;
          const tokenBalance =
            item.balance ||
            (item.address in tokenBalances
              ? renderFromTokenMinimalUnit(
                  tokenBalances[item.address],
                  item.decimals,
                )
              : undefined);
          const tokenBalanceFiat = balanceToFiatNumber(
            tokenBalance,
            conversionRate,
            exchangeRate,
            decimalsToShow,
          );
          tokenFiat += tokenBalanceFiat;
        },
      );
    }

    const total = ethFiat + tokenFiat;
    return total;
  };

  /**
   * Returns true or false whether the user has funds or not
   */
  hasFunds = () => {
    try {
      const {
        engine: { backgroundState },
      } = store.getState();
      const nfts = backgroundState.NftController.nfts;
      const tokens = backgroundState.TokensController.tokens;
      const tokenBalances =
        backgroundState.TokenBalancesController.contractBalances;

      let tokenFound = false;
      tokens.forEach((token: { address: string | number }) => {
        if (
          tokenBalances[token.address] &&
          !isZero(tokenBalances[token.address])
        ) {
          tokenFound = true;
        }
      });

      const fiatBalance = this.getTotalFiatAccountBalance();

      return fiatBalance > 0 || tokenFound || nfts.length > 0;
    } catch (e) {
      Logger.log('Error while getting user funds', e);
    }
  };

  resetState = async () => {
    // Whenever we are gonna start a new wallet
    // either imported or created, we need to
    // get rid of the old data from state
    const {
      TransactionController,
      TokensController,
      NftController,
      TokenBalancesController,
      TokenRatesController,
      PermissionController,
    } = this.context;

    // Remove all permissions.
    PermissionController?.clearState?.();

    //Clear assets info
    TokensController.update({
      allTokens: {},
      ignoredTokens: [],
      tokens: [],
      suggestedAssets: [],
    });
    NftController.update({
      allNftContracts: {},
      allNfts: {},
      ignoredNfts: [],
    });

    TokensController.update({
      allTokens: {},
      allIgnoredTokens: {},
      ignoredTokens: [],
      tokens: [],
      suggestedAssets: [],
    });

    TokenBalancesController.update({ contractBalances: {} });
    TokenRatesController.update({ contractExchangeRates: {} });

    TransactionController.update({
      internalTransactions: [],
      swapsTransactions: {},
      methodData: {},
      transactions: [],
    });
  };

  removeAllListeners() {
    this.controllerMessenger.clearSubscriptions();
  }

  async destroyEngineInstance() {
    this.removeAllListeners();
    await this.resetState();
    Engine.instance = null;
  }
}

let instance: Engine;

export default {
  get context() {
    return instance?.context;
  },
  get controllerMessenger() {
    return instance?.controllerMessenger;
  },
  get state() {
    const {
      AccountTrackerController,
      AddressBookController,
      AssetsContractController,
      NftController,
      TokenListController,
      CurrencyRateController,
      KeyringController,
      NetworkController,
      PreferencesController,
      PhishingController,
      TokenBalancesController,
      TokenRatesController,
      TransactionController,
      SwapsController,
      GasFeeController,
      TokensController,
      TokenDetectionController,
      NftDetectionController,
      PermissionController,
    } = instance.datamodel.state;

    // normalize `null` currencyRate to `0`
    // TODO: handle `null` currencyRate by hiding fiat values instead
    const modifiedCurrencyRateControllerState = {
      ...CurrencyRateController,
      conversionRate:
        CurrencyRateController.conversionRate === null
          ? 0
          : CurrencyRateController.conversionRate,
    };

    return {
      AccountTrackerController,
      AddressBookController,
      AssetsContractController,
      NftController,
      TokenListController,
      CurrencyRateController: modifiedCurrencyRateControllerState,
      KeyringController,
      NetworkController,
      PhishingController,
      PreferencesController,
      TokenBalancesController,
      TokenRatesController,
      TokensController,
      TransactionController,
      SwapsController,
      GasFeeController,
      TokenDetectionController,
      NftDetectionController,
      PermissionController,
    };
  },
  get datamodel() {
    return instance.datamodel;
  },
  getTotalFiatAccountBalance() {
    return instance.getTotalFiatAccountBalance();
  },
  hasFunds() {
    return instance.hasFunds();
  },
  resetState() {
    return instance.resetState();
  },
  destroyEngine() {
    instance?.destroyEngineInstance();
    instance = null;
  },
  refreshTransactionHistory(forceCheck = false) {
    return instance.refreshTransactionHistory(forceCheck);
  },
  init(state: Record<string, never> | undefined, keyringState = null) {
    instance = new Engine(state, keyringState);
    Object.freeze(instance);
    return instance;
  },
};<|MERGE_RESOLUTION|>--- conflicted
+++ resolved
@@ -89,6 +89,14 @@
           name: 'ApprovalController',
         }),
         showApprovalRequest: () => null,
+        typesExcludedFromRateLimiting: [
+          // TODO: Replace with ApprovalType enum from @metamask/controller-utils when breaking change is fixed
+          'eth_sign',
+          'personal_sign',
+          'eth_signTypedData',
+          'transaction',
+          'wallet_watchAsset',
+        ],
       });
 
       const preferencesController = new PreferencesController(
@@ -221,24 +229,6 @@
           'https://gas-api.metaswap.codefi.network/networks/<chain_id>/suggestedGasFees',
       });
 
-<<<<<<< HEAD
-=======
-      const approvalController = new ApprovalController({
-        messenger: this.controllerMessenger.getRestricted({
-          name: 'ApprovalController',
-        }),
-        showApprovalRequest: () => null,
-        typesExcludedFromRateLimiting: [
-          // TODO: Replace with ApprovalType enum from @metamask/controller-utils when breaking change is fixed
-          'eth_sign',
-          'personal_sign',
-          'eth_signTypedData',
-          'transaction',
-          'wallet_watchAsset',
-        ],
-      });
-
->>>>>>> c29741d2
       const phishingController = new PhishingController();
       phishingController.maybeUpdateState();
 
