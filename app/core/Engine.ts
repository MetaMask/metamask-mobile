/* eslint-disable @typescript-eslint/no-shadow */
import Crypto from 'react-native-quick-crypto';
import { scrypt } from 'react-native-fast-crypto';
import {
  AccountTrackerController,
  AccountTrackerState,
  AssetsContractController,
  CurrencyRateController,
  CurrencyRateState,
  CurrencyRateStateChange,
  GetCurrencyRateState,
  GetTokenListState,
  NftController,
  NftDetectionController,
  NftState,
  TokenBalancesController,
  TokenDetectionController,
  TokenListController,
  TokenListState,
  TokenListStateChange,
  TokenRatesController,
  TokenRatesState,
  TokensController,
  TokensState,
  CodefiTokenPricesServiceV2,
  TokensControllerActions,
  TokensControllerEvents,
  TokenListControllerActions,
  TokenListControllerEvents,
  TokenBalancesControllerState,
} from '@metamask/assets-controllers';
///: BEGIN:ONLY_INCLUDE_IF(preinstalled-snaps,external-snaps)
import { AppState } from 'react-native';
import PREINSTALLED_SNAPS from '../lib/snaps/preinstalled-snaps';
///: END:ONLY_INCLUDE_IF
import {
  AddressBookController,
  AddressBookControllerActions,
  AddressBookControllerEvents,
  AddressBookControllerState,
} from '@metamask/address-book-controller';
import { BaseState } from '@metamask/base-controller';
import { ComposableController } from '@metamask/composable-controller';
import {
  KeyringController,
  KeyringControllerState,
  KeyringControllerActions,
  KeyringControllerEvents,
  ///: BEGIN:ONLY_INCLUDE_IF(preinstalled-snaps,external-snaps)
  KeyringTypes,
  ///: END:ONLY_INCLUDE_IF
} from '@metamask/keyring-controller';
import {
  NetworkController,
  NetworkControllerActions,
  NetworkControllerEvents,
  NetworkControllerMessenger,
  NetworkState,
  NetworkStatus,
} from '@metamask/network-controller';
import {
  PhishingController,
  PhishingControllerState,
} from '@metamask/phishing-controller';
import {
  PreferencesController,
  PreferencesControllerActions,
  PreferencesControllerEvents,
  PreferencesState,
} from '@metamask/preferences-controller';
import {
  TransactionController,
  TransactionControllerEvents,
  TransactionControllerState,
} from '@metamask/transaction-controller';
import {
  GasFeeController,
  GasFeeState,
  GasFeeStateChange,
  GetGasFeeState,
} from '@metamask/gas-fee-controller';
import {
  AcceptOptions,
  ApprovalController,
  ApprovalControllerActions,
  ApprovalControllerEvents,
  ApprovalControllerState,
} from '@metamask/approval-controller';
import {
  SelectedNetworkController,
  SelectedNetworkControllerState,
  SelectedNetworkControllerEvents,
  SelectedNetworkControllerActions,
} from '@metamask/selected-network-controller';
import {
  PermissionController,
  PermissionControllerActions,
  PermissionControllerEvents,
  PermissionControllerState,
  ///: BEGIN:ONLY_INCLUDE_IF(preinstalled-snaps,external-snaps)
  SubjectMetadataController,
  SubjectMetadataControllerActions,
  SubjectMetadataControllerEvents,
  SubjectMetadataControllerState,
  ///: END:ONLY_INCLUDE_IF
} from '@metamask/permission-controller';
import SwapsController, { swapsUtils } from '@metamask/swaps-controller';
import {
  PPOMController,
  PPOMControllerEvents,
  PPOMState,
} from '@metamask/ppom-validator';
///: BEGIN:ONLY_INCLUDE_IF(preinstalled-snaps,external-snaps)
import {
  JsonSnapsRegistry,
  AllowedActions as SnapsAllowedActions,
  AllowedEvents as SnapsAllowedEvents,
  SnapController,
  SnapsRegistryState,
  SnapControllerEvents,
  SnapControllerActions,
  PersistedSnapControllerState,
  SnapsRegistryMessenger,
} from '@metamask/snaps-controllers';

import { WebViewExecutionService } from '@metamask/snaps-controllers/react-native';
import { NotificationArgs } from '@metamask/snaps-rpc-methods/dist/types/restricted/notify';
import { getSnapsWebViewPromise } from '../lib/snaps';
import {
  buildSnapEndowmentSpecifications,
  buildSnapRestrictedMethodSpecifications,
} from '@metamask/snaps-rpc-methods';
import type { EnumToUnion, DialogType } from '@metamask/snaps-sdk';
// eslint-disable-next-line import/no-nodejs-modules
import { Duplex } from 'stream';
///: END:ONLY_INCLUDE_IF
import { MetaMaskKeyring as QRHardwareKeyring } from '@keystonehq/metamask-airgapped-keyring';
import {
  LoggingController,
  LoggingControllerState,
  LoggingControllerActions,
} from '@metamask/logging-controller';
import {
  LedgerKeyring,
  LedgerMobileBridge,
  LedgerTransportMiddleware,
} from '@metamask/eth-ledger-bridge-keyring';
import { Encryptor, LEGACY_DERIVATION_OPTIONS } from './Encryptor';
import {
  isMainnetByChainId,
  fetchEstimatedMultiLayerL1Fee,
  isTestNet,
  deprecatedGetNetworkId,
  getDecimalChainId,
} from '../util/networks';
import AppConstants from './AppConstants';
import { store } from '../store';
import {
  renderFromTokenMinimalUnit,
  balanceToFiatNumber,
  weiToFiatNumber,
  toHexadecimal,
  addHexPrefix,
} from '../util/number';
import NotificationManager from './NotificationManager';
import Logger from '../util/Logger';
import { isZero } from '../util/lodash';
import { MetaMetricsEvents, MetaMetrics } from './Analytics';

///: BEGIN:ONLY_INCLUDE_IF(preinstalled-snaps,external-snaps)
import {
  SnapBridge,
  ExcludedSnapEndowments,
  ExcludedSnapPermissions,
  EndowmentPermissions,
  detectSnapLocation,
  fetchFunction,
  DetectSnapLocationOptions,
} from './Snaps';
import { getRpcMethodMiddleware } from './RPCMethods/RPCMethodMiddleware';

import {
  AuthenticationController,
  UserStorageController,
} from '@metamask/profile-sync-controller';
import { NotificationServicesController } from '@metamask/notification-services-controller';
///: END:ONLY_INCLUDE_IF
import {
  getCaveatSpecifications,
  getPermissionSpecifications,
  unrestrictedMethods,
} from './Permissions/specifications.js';
import { backupVault } from './BackupVault';
import {
  SignatureController,
  SignatureControllerActions,
  SignatureControllerEvents,
} from '@metamask/signature-controller';
import { hasProperty, Hex, Json } from '@metamask/utils';
// TODO: Export this type from the package directly
import { SwapsState } from '@metamask/swaps-controller/dist/SwapsController';
import { providerErrors } from '@metamask/rpc-errors';

import { PPOM, ppomInit } from '../lib/ppom/PPOMView';
import RNFSStorageBackend from '../lib/ppom/ppom-storage-backend';
import {
  AccountsController,
  AccountsControllerActions,
  AccountsControllerEvents,
  AccountsControllerMessenger,
  AccountsControllerState,
} from '@metamask/accounts-controller';
import { captureException } from '@sentry/react-native';
import { lowerCase } from 'lodash';
import {
  networkIdUpdated,
  networkIdWillUpdate,
} from '../core/redux/slices/inpageProvider';
import SmartTransactionsController from '@metamask/smart-transactions-controller';
import { getAllowedSmartTransactionsChainIds } from '../../app/constants/smartTransactions';
import { selectShouldUseSmartTransaction } from '../selectors/smartTransactionsController';
import { selectSwapsChainFeatureFlags } from '../reducers/swaps';
import { SmartTransactionStatuses } from '@metamask/smart-transactions-controller/dist/types';
import { submitSmartTransactionHook } from '../util/smart-transactions/smart-publish-hook';
import { SmartTransactionsControllerState } from '@metamask/smart-transactions-controller/dist/SmartTransactionsController';
import { zeroAddress } from 'ethereumjs-util';
import { toChecksumHexAddress } from '@metamask/controller-utils';
import { ExtendedControllerMessenger } from './ExtendedControllerMessenger';
import EthQuery from '@metamask/eth-query';
import { TransactionControllerOptions } from '@metamask/transaction-controller/dist/types/TransactionController';
import DomainProxyMap from '../lib/DomainProxyMap/DomainProxyMap';

const NON_EMPTY = 'NON_EMPTY';

const encryptor = new Encryptor({
  keyDerivationOptions: LEGACY_DERIVATION_OPTIONS,
});
// TODO: Replace "any" with type
// eslint-disable-next-line @typescript-eslint/no-explicit-any
let currentChainId: any;

///: BEGIN:ONLY_INCLUDE_IF(preinstalled-snaps,external-snaps)
// TODO remove these custom types when the PhishingController is to version >= 7.0.0
interface MaybeUpdateState {
  type: `${PhishingController['name']}:maybeUpdateState`;
  handler: PhishingController['maybeUpdateState'];
}

interface TestOrigin {
  type: `${PhishingController['name']}:testOrigin`;
  handler: PhishingController['test'];
}

type PhishingControllerActions = MaybeUpdateState | TestOrigin;
type AuthenticationControllerActions = AuthenticationController.AllowedActions;
type UserStorageControllerActions = UserStorageController.AllowedActions;
type NotificationsServicesControllerActions =
  NotificationServicesController.AllowedActions;

type SnapsGlobalActions =
  | SnapControllerActions
  | SubjectMetadataControllerActions
  | PhishingControllerActions
  | SnapsAllowedActions;

type SnapsGlobalEvents =
  | SnapControllerEvents
  | SubjectMetadataControllerEvents
  | SnapsAllowedEvents;
///: END:ONLY_INCLUDE_IF

type GlobalActions =
  | AddressBookControllerActions
  | ApprovalControllerActions
  | GetCurrencyRateState
  | GetGasFeeState
  | GetTokenListState
  | KeyringControllerActions
  | NetworkControllerActions
  | PermissionControllerActions
  | SignatureControllerActions
  | LoggingControllerActions
  ///: BEGIN:ONLY_INCLUDE_IF(preinstalled-snaps,external-snaps)
  | SnapsGlobalActions
  | AuthenticationControllerActions
  | UserStorageControllerActions
  | NotificationsServicesControllerActions
  ///: END:ONLY_INCLUDE_IF
  | KeyringControllerActions
  | AccountsControllerActions
  | PreferencesControllerActions
  | TokensControllerActions
  | TokenListControllerActions
  | SelectedNetworkControllerActions;

type GlobalEvents =
  | AddressBookControllerEvents
  | ApprovalControllerEvents
  | CurrencyRateStateChange
  | GasFeeStateChange
  | KeyringControllerEvents
  | TokenListStateChange
  | NetworkControllerEvents
  | PermissionControllerEvents
  ///: BEGIN:ONLY_INCLUDE_IF(preinstalled-snaps,external-snaps)
  | SnapsGlobalEvents
  ///: END:ONLY_INCLUDE_IF
  | SignatureControllerEvents
  | KeyringControllerEvents
  | PPOMControllerEvents
  | AccountsControllerEvents
  | PreferencesControllerEvents
  | TokensControllerEvents
  | TokenListControllerEvents
  | TransactionControllerEvents
  | SelectedNetworkControllerEvents;

type PermissionsByRpcMethod = ReturnType<typeof getPermissionSpecifications>;
type Permissions = PermissionsByRpcMethod[keyof PermissionsByRpcMethod];

export interface EngineState {
  AccountTrackerController: AccountTrackerState;
  AddressBookController: AddressBookControllerState;
  AssetsContractController: BaseState;
  NftController: NftState;
  TokenListController: TokenListState;
  CurrencyRateController: CurrencyRateState;
  KeyringController: KeyringControllerState;
  NetworkController: NetworkState;
  PreferencesController: PreferencesState;
  PhishingController: PhishingControllerState;
  TokenBalancesController: TokenBalancesControllerState;
  TokenRatesController: TokenRatesState;
  TransactionController: TransactionControllerState;
  SmartTransactionsController: SmartTransactionsControllerState;
  SwapsController: SwapsState;
  GasFeeController: GasFeeState;
  TokensController: TokensState;
  TokenDetectionController: BaseState;
  NftDetectionController: BaseState;
  ///: BEGIN:ONLY_INCLUDE_IF(preinstalled-snaps,external-snaps)
  SnapController: PersistedSnapControllerState;
  SnapsRegistry: SnapsRegistryState;
  SubjectMetadataController: SubjectMetadataControllerState;
  AuthenticationController: AuthenticationController.AuthenticationControllerState;
  UserStorageController: UserStorageController.UserStorageControllerState;
  NotificationServicesController: NotificationServicesController.NotificationServicesControllerState;
  ///: END:ONLY_INCLUDE_IF
  PermissionController: PermissionControllerState<Permissions>;
  ApprovalController: ApprovalControllerState;
  LoggingController: LoggingControllerState;
  PPOMController: PPOMState;
  AccountsController: AccountsControllerState;
  SelectedNetworkController: SelectedNetworkControllerState;
}

/**
 * All mobile controllers, keyed by name
 */
interface Controllers {
  AccountsController: AccountsController;
  AccountTrackerController: AccountTrackerController;
  AddressBookController: AddressBookController;
  ApprovalController: ApprovalController;
  AssetsContractController: AssetsContractController;
  CurrencyRateController: CurrencyRateController;
  GasFeeController: GasFeeController;
  KeyringController: KeyringController;
  LoggingController: LoggingController;
  NetworkController: NetworkController;
  NftController: NftController;
  NftDetectionController: NftDetectionController;
  // TODO: Fix permission types
  // TODO: Replace "any" with type
  // eslint-disable-next-line @typescript-eslint/no-explicit-any
  PermissionController: PermissionController<any, any>;
  SelectedNetworkController: SelectedNetworkController;
  PhishingController: PhishingController;
  PreferencesController: PreferencesController;
  PPOMController: PPOMController;
  TokenBalancesController: TokenBalancesController;
  TokenListController: TokenListController;
  TokenDetectionController: TokenDetectionController;
  TokenRatesController: TokenRatesController;
  TokensController: TokensController;
  TransactionController: TransactionController;
  SmartTransactionsController: SmartTransactionsController;
  SignatureController: SignatureController;
  ///: BEGIN:ONLY_INCLUDE_IF(preinstalled-snaps,external-snaps)
  SnapController: SnapController;
  SubjectMetadataController: SubjectMetadataController;
  AuthenticationController: AuthenticationController.Controller;
  UserStorageController: UserStorageController.Controller;
  NotificationServicesController: NotificationServicesController.Controller;
  ///: END:ONLY_INCLUDE_IF
  SwapsController: SwapsController;
}

/**
 * Controllers that area always instantiated
 */
type RequiredControllers = Omit<Controllers, 'PPOMController'>;

/**
 * Controllers that are sometimes not instantiated
 */
type OptionalControllers = Pick<Controllers, 'PPOMController'>;

/**
 * Core controller responsible for composing other metamask controllers together
 * and exposing convenience methods for common wallet operations.
 */
class Engine {
  /**
   * The global Engine singleton
   */
  static instance: Engine | null;
  /**
   * A collection of all controller instances
   */
  context: RequiredControllers & Partial<OptionalControllers>;
  /**
   * The global controller messenger.
   */
  controllerMessenger: ExtendedControllerMessenger<GlobalActions, GlobalEvents>;
  /**
   * ComposableController reference containing all child controllers
   */
  // TODO: Replace "any" with type
  // eslint-disable-next-line @typescript-eslint/no-explicit-any
  datamodel: any;

  /**
   * Object containing the info for the latest incoming tx block
   * for each address and network
   */
  // TODO: Replace "any" with type
  // eslint-disable-next-line @typescript-eslint/no-explicit-any
  lastIncomingTxBlockInfo: any;

  ///: BEGIN:ONLY_INCLUDE_IF(preinstalled-snaps,external-snaps)
  /**
   * Object that runs and manages the execution of Snaps
   */
  snapExecutionService: WebViewExecutionService;

  ///: END:ONLY_INCLUDE_IF

  transactionController: TransactionController;
  smartTransactionsController: SmartTransactionsController;

  /**
   * Creates a CoreController instance
   */
  // eslint-disable-next-line @typescript-eslint/default-param-last
  constructor(
    initialState: Partial<EngineState> = {},
    initialKeyringState?: KeyringControllerState | null,
  ) {
    this.controllerMessenger = new ExtendedControllerMessenger();

    /**
     * Subscribes a listener to the state change events of Preferences Controller.
     *
     * @param listener - The callback function to execute when the state changes.
     */
    const onPreferencesStateChange = (
      listener: (preferencesState: PreferencesState) => void,
    ) => {
      const eventName = `PreferencesController:stateChange`;

      this.controllerMessenger.subscribe(eventName, listener);
    };

    const approvalController = new ApprovalController({
      // @ts-expect-error TODO: Resolve mismatch between base-controller versions.
      messenger: this.controllerMessenger.getRestricted({
        name: 'ApprovalController',
        allowedEvents: [],
        allowedActions: [],
      }),
      showApprovalRequest: () => undefined,
      typesExcludedFromRateLimiting: [
        // TODO: Replace with ApprovalType enum from @metamask/controller-utils when breaking change is fixed
        'personal_sign',
        'eth_signTypedData',
        'transaction',
        'wallet_watchAsset',
      ],
    });

    const preferencesController = new PreferencesController({
      // @ts-expect-error TODO: Resolve mismatch between base-controller versions.
      messenger: this.controllerMessenger.getRestricted({
        name: 'PreferencesController',
        allowedActions: [],
        allowedEvents: ['KeyringController:stateChange'],
      }),
      state: {
        ipfsGateway: AppConstants.IPFS_DEFAULT_GATEWAY_URL,
        useTokenDetection:
          initialState?.PreferencesController?.useTokenDetection ?? true,
        useNftDetection: true, // set this to true to enable nft detection by default to new users
        displayNftMedia: true,
        securityAlertsEnabled: true,
        ...initialState.PreferencesController,
      },
    });

    const networkControllerOpts = {
      infuraProjectId: process.env.MM_INFURA_PROJECT_ID || NON_EMPTY,
      state: initialState.NetworkController,
      messenger: this.controllerMessenger.getRestricted({
        name: 'NetworkController',
        allowedEvents: [],
        allowedActions: [],
      }) as unknown as NetworkControllerMessenger,
      // Metrics event tracking is handled in this repository instead
      // TODO: Use events for controller metric events
      trackMetaMetricsEvent: () => {
        // noop
      },
    };
    const networkController = new NetworkController(networkControllerOpts);

    networkController.initializeProvider();

    const assetsContractController = new AssetsContractController({
      onPreferencesStateChange,
      onNetworkDidChange: (listener) =>
        this.controllerMessenger.subscribe(
          AppConstants.NETWORK_DID_CHANGE_EVENT,
          // @ts-expect-error TODO: Resolve bump the assets controller version.
          listener,
        ),
      chainId: networkController.getNetworkClientById(
        networkController?.state.selectedNetworkClientId,
      ).configuration.chainId,
      // @ts-expect-error TODO: Resolve bump the assets controller version.
      getNetworkClientById:
        networkController.getNetworkClientById.bind(networkController),
    });
    const nftController = new NftController(
      {
        onPreferencesStateChange,
        onNetworkStateChange: (listener) =>
          this.controllerMessenger.subscribe(
            AppConstants.NETWORK_STATE_CHANGE_EVENT,
            listener,
          ),
        // @ts-expect-error TODO: Resolve bump the assets controller version.
        getNetworkClientById:
          networkController.getNetworkClientById.bind(networkController),
        // @ts-expect-error TODO: Resolve mismatch between base-controller versions.
        messenger: this.controllerMessenger.getRestricted({
          name: 'NftController',
          allowedActions: [
            // @ts-expect-error TODO: Resolve mismatch between base-controller versions.
            `${approvalController.name}:addRequest`,
            // @ts-expect-error TODO: Resolve mismatch between base-controller versions.
            `${networkController.name}:getNetworkClientById`,
          ],
          allowedEvents: [],
        }),
        chainId: networkController.getNetworkClientById(
          networkController?.state.selectedNetworkClientId,
        ).configuration.chainId,

        getERC721AssetName: assetsContractController.getERC721AssetName.bind(
          assetsContractController,
        ),
        getERC721AssetSymbol:
          assetsContractController.getERC721AssetSymbol.bind(
            assetsContractController,
          ),
        getERC721TokenURI: assetsContractController.getERC721TokenURI.bind(
          assetsContractController,
        ),
        getERC721OwnerOf: assetsContractController.getERC721OwnerOf.bind(
          assetsContractController,
        ),
        getERC1155BalanceOf: assetsContractController.getERC1155BalanceOf.bind(
          assetsContractController,
        ),
        getERC1155TokenURI: assetsContractController.getERC1155TokenURI.bind(
          assetsContractController,
        ),
      },
      {
        useIPFSSubdomains: false,
        chainId: networkController.getNetworkClientById(
          networkController?.state.selectedNetworkClientId,
        ).configuration.chainId,
      },
    );

    const loggingController = new LoggingController({
      // @ts-expect-error TODO: Resolve mismatch between base-controller versions.
      messenger: this.controllerMessenger.getRestricted<
        'LoggingController',
        never,
        never
      >({
        name: 'LoggingController',
        allowedActions: [],
        allowedEvents: [],
      }),
      state: initialState.LoggingController,
    });
    // @ts-expect-error TODO: Resolve mismatch between base-controller versions.
    const accountsControllerMessenger: AccountsControllerMessenger =
      this.controllerMessenger.getRestricted({
        name: 'AccountsController',
        allowedEvents: [
          'SnapController:stateChange',
          'KeyringController:accountRemoved',
          'KeyringController:stateChange',
        ],
        allowedActions: [
          // @ts-expect-error TODO: Resolve mismatch between base-controller versions.
          'KeyringController:getAccounts',
          // @ts-expect-error TODO: Resolve mismatch between base-controller versions.
          'KeyringController:getKeyringsByType',
          // @ts-expect-error TODO: Resolve mismatch between base-controller versions.
          'KeyringController:getKeyringForAccount',
        ],
      });

    const defaultAccountsControllerState: AccountsControllerState = {
      internalAccounts: {
        accounts: {},
        selectedAccount: '',
      },
    };

    const accountsController = new AccountsController({
      messenger: accountsControllerMessenger,
      state: initialState.AccountsController ?? defaultAccountsControllerState,
    });
    const tokensController = new TokensController({
      chainId: networkController.getNetworkClientById(
        networkController?.state.selectedNetworkClientId,
      ).configuration.chainId,
      config: {
        // @ts-expect-error TODO: Resolve mismatch between network-controller versions.
        provider: networkController.getProviderAndBlockTracker().provider,
        chainId: networkController.getNetworkClientById(
          networkController?.state.selectedNetworkClientId,
        ).configuration.chainId,
        selectedAddress: preferencesController.state.selectedAddress,
      },
      state: initialState.TokensController,
      // @ts-expect-error TODO: Resolve mismatch between base-controller versions.
      messenger: this.controllerMessenger.getRestricted({
        name: 'TokensController',
        allowedActions: [
          // @ts-expect-error TODO: Resolve mismatch between base-controller versions.
          `${approvalController.name}:addRequest`,
          // @ts-expect-error TODO: Resolve mismatch between base-controller versions.
          'NetworkController:getNetworkClientById',
        ],
        allowedEvents: [
          'PreferencesController:stateChange',
          'NetworkController:networkDidChange',
          'TokenListController:stateChange',
        ],
      }),
    });
    const tokenListController = new TokenListController({
      chainId: networkController.getNetworkClientById(
        networkController?.state.selectedNetworkClientId,
      ).configuration.chainId,
      onNetworkStateChange: (listener) =>
        this.controllerMessenger.subscribe(
          AppConstants.NETWORK_STATE_CHANGE_EVENT,
          listener,
        ),
      // @ts-expect-error TODO: Resolve mismatch between base-controller versions.
      messenger: this.controllerMessenger.getRestricted({
        name: 'TokenListController',
        allowedActions: [],
        allowedEvents: [`${networkController.name}:stateChange`],
      }),
    });
    const currencyRateController = new CurrencyRateController({
      // @ts-expect-error TODO: Resolve mismatch between base-controller versions.
      messenger: this.controllerMessenger.getRestricted({
        name: 'CurrencyRateController',
        // @ts-expect-error TODO: Resolve mismatch between base-controller versions.
        allowedActions: [`${networkController.name}:getNetworkClientById`],
        allowedEvents: [],
      }),
      state: initialState.CurrencyRateController,
    });
    currencyRateController.startPollingByNetworkClientId(
      networkController.state.selectedNetworkClientId,
    );
    const gasFeeController = new GasFeeController({
      // @ts-expect-error TODO: Resolve mismatch between base-controller versions.
      messenger: this.controllerMessenger.getRestricted({
        name: 'GasFeeController',
        allowedActions: [
          // @ts-expect-error TODO: Resolve mismatch between base-controller versions.
          `${networkController.name}:getNetworkClientById`,
          // @ts-expect-error TODO: Resolve mismatch between base-controller versions.
          `${networkController.name}:getEIP1559Compatibility`,
          // @ts-expect-error TODO: Resolve mismatch between base-controller versions.
          `${networkController.name}:getState`,
        ],
        allowedEvents: [AppConstants.NETWORK_DID_CHANGE_EVENT],
      }),
      getProvider: () =>
        // @ts-expect-error at this point in time the provider will be defined by the `networkController.initializeProvider`
        networkController.getProviderAndBlockTracker().provider,
      getCurrentNetworkEIP1559Compatibility: async () =>
        (await networkController.getEIP1559Compatibility()) ?? false,
      getCurrentNetworkLegacyGasAPICompatibility: () => {
        const chainId = networkController.getNetworkClientById(
          networkController?.state.selectedNetworkClientId,
        ).configuration.chainId;
        return (
          isMainnetByChainId(chainId) ||
          chainId === addHexPrefix(swapsUtils.BSC_CHAIN_ID) ||
          chainId === addHexPrefix(swapsUtils.POLYGON_CHAIN_ID)
        );
      },
      clientId: AppConstants.SWAPS.CLIENT_ID,
      legacyAPIEndpoint:
        'https://gas.api.cx.metamask.io/networks/<chain_id>/gasPrices',
      EIP1559APIEndpoint:
        'https://gas.api.cx.metamask.io/networks/<chain_id>/suggestedGasFees',
    });

    const phishingController = new PhishingController({
      // @ts-expect-error TODO: Resolve mismatch between base-controller versions.
      messenger: this.controllerMessenger.getRestricted({
        name: 'PhishingController',
        allowedActions: [],
        allowedEvents: [],
      }),
    });
    phishingController.maybeUpdateState();

    const qrKeyringBuilder = () => {
      const keyring = new QRHardwareKeyring();
      // to fix the bug in #9560, forgetDevice will reset all keyring properties to default.
      keyring.forgetDevice();
      return keyring;
    };
    qrKeyringBuilder.type = QRHardwareKeyring.type;

    const bridge = new LedgerMobileBridge(new LedgerTransportMiddleware());
    const ledgerKeyringBuilder = () => new LedgerKeyring({ bridge });
    ledgerKeyringBuilder.type = LedgerKeyring.type;

    const keyringController = new KeyringController({
      removeIdentity: preferencesController.removeIdentity.bind(
        preferencesController,
      ),
      encryptor,
      // @ts-expect-error TODO: Resolve mismatch between base-controller versions.
      messenger: this.controllerMessenger.getRestricted({
        name: 'KeyringController',
        allowedActions: [],
        allowedEvents: [],
      }),
      state: initialKeyringState || initialState.KeyringController,
      // @ts-expect-error To Do: Update the type of QRHardwareKeyring to Keyring<Json>
      keyringBuilders: [qrKeyringBuilder, ledgerKeyringBuilder],
    });

    ///: BEGIN:ONLY_INCLUDE_IF(preinstalled-snaps,external-snaps)
    /**
     * Gets the mnemonic of the user's primary keyring.
     */
    const getPrimaryKeyringMnemonic = () => {
      // TODO: Replace "any" with type
      // eslint-disable-next-line @typescript-eslint/no-explicit-any
      const [keyring]: any = keyringController.getKeyringsByType(
        KeyringTypes.hd,
      );
      if (!keyring.mnemonic) {
        throw new Error('Primary keyring mnemonic unavailable.');
      }

      return keyring.mnemonic;
    };

    const getAppState = () => {
      const state = AppState.currentState;
      return state === 'active';
    };

    const getSnapPermissionSpecifications = () => ({
      ...buildSnapEndowmentSpecifications(Object.keys(ExcludedSnapEndowments)),
      ...buildSnapRestrictedMethodSpecifications(
        Object.keys(ExcludedSnapPermissions),
        {
          // eslint-disable-next-line @typescript-eslint/ban-ts-comment
          // @ts-ignore
          clearSnapState: this.controllerMessenger.call.bind(
            this.controllerMessenger,
            'SnapController:clearSnapState',
          ),
          getMnemonic: getPrimaryKeyringMnemonic.bind(this),
          getUnlockPromise: getAppState.bind(this),
          getSnap: this.controllerMessenger.call.bind(
            this.controllerMessenger,
            'SnapController:get',
          ),
          // eslint-disable-next-line @typescript-eslint/ban-ts-comment
          // @ts-ignore
          handleSnapRpcRequest: this.controllerMessenger.call.bind(
            this.controllerMessenger,
            'SnapController:handleRequest',
          ),
          // eslint-disable-next-line @typescript-eslint/ban-ts-comment
          // @ts-ignore
          getSnapState: this.controllerMessenger.call.bind(
            this.controllerMessenger,
            'SnapController:getSnapState',
          ),
          // eslint-disable-next-line @typescript-eslint/ban-ts-comment
          // @ts-ignore
          updateSnapState: this.controllerMessenger.call.bind(
            this.controllerMessenger,
            'SnapController:updateSnapState',
          ),
          // eslint-disable-next-line @typescript-eslint/ban-ts-comment
          // @ts-ignore
          maybeUpdatePhishingList: this.controllerMessenger.call.bind(
            this.controllerMessenger,
            'PhishingController:maybeUpdateState',
          ),
          isOnPhishingList: (origin: string) =>
            // @ts-expect-error TODO: Resolve mismatch between base-controller versions.
            this.controllerMessenger.call<'PhishingController:testOrigin'>(
              'PhishingController:testOrigin',
              // eslint-disable-next-line @typescript-eslint/ban-ts-comment
              // @ts-ignore
              origin,
              // eslint-disable-next-line @typescript-eslint/ban-ts-comment
              // @ts-ignore
            ).result,
          showDialog: (
            origin: string,
            type: EnumToUnion<DialogType>,
            // TODO: Replace "any" with type
            // eslint-disable-next-line @typescript-eslint/no-explicit-any
            content: any, // should be Component from '@metamask/snaps-ui';
            // TODO: Replace "any" with type
            // eslint-disable-next-line @typescript-eslint/no-explicit-any
            placeholder?: any,
          ) =>
            approvalController.addAndShowApprovalRequest({
              origin,
              type,
              requestData: { content, placeholder },
            }),
          showInAppNotification: (origin: string, args: NotificationArgs) => {
            Logger.log(
              'Snaps/ showInAppNotification called with args: ',
              args,
              ' and origin: ',
              origin,
            );
          },
        },
      ),
    });
    ///: END:ONLY_INCLUDE_IF
    const accountTrackerController = new AccountTrackerController({
      onPreferencesStateChange,
      getIdentities: () => preferencesController.state.identities,
      getSelectedAddress: () => accountsController.getSelectedAccount().address,
      getMultiAccountBalancesEnabled: () =>
        preferencesController.state.isMultiAccountBalancesEnabled,
      getCurrentChainId: () =>
        toHexadecimal(
          networkController.getNetworkClientById(
            networkController?.state.selectedNetworkClientId,
          ).configuration.chainId,
        ),
      // @ts-expect-error TODO: Resolve mismatch between base-controller versions.
      getNetworkClientById:
        networkController.getNetworkClientById.bind(networkController),
    });
    const permissionController = new PermissionController({
      // @ts-expect-error TODO: Resolve mismatch between base-controller versions.
      messenger: this.controllerMessenger.getRestricted({
        name: 'PermissionController',
        allowedActions: [
          // @ts-expect-error TODO: Resolve mismatch between base-controller versions.
          `${approvalController.name}:addRequest`,
          // @ts-expect-error TODO: Resolve mismatch between base-controller versions.
          `${approvalController.name}:hasRequest`,
          // @ts-expect-error TODO: Resolve mismatch between base-controller versions.
          `${approvalController.name}:acceptRequest`,
          // @ts-expect-error TODO: Resolve mismatch between base-controller versions.
          `${approvalController.name}:rejectRequest`,
          ///: BEGIN:ONLY_INCLUDE_IF(preinstalled-snaps,external-snaps)
          // @ts-expect-error TODO: Resolve mismatch between base-controller versions.
          `SnapController:getPermitted`,
          // @ts-expect-error TODO: Resolve mismatch between base-controller versions.
          `SnapController:install`,
          // @ts-expect-error TODO: Resolve mismatch between base-controller versions.
          `SubjectMetadataController:getSubjectMetadata`,
          ///: END:ONLY_INCLUDE_IF
        ],
        allowedEvents: [],
      }),
      state: initialState.PermissionController,
      caveatSpecifications: getCaveatSpecifications({
        getInternalAccounts:
          accountsController.listAccounts.bind(accountsController),
      }),
      // @ts-expect-error Typecast permissionType from getPermissionSpecifications to be of type PermissionType.RestrictedMethod
      permissionSpecifications: {
        ...getPermissionSpecifications({
          getAllAccounts: () => keyringController.getAccounts(),
          getInternalAccounts:
            accountsController.listAccounts.bind(accountsController),
          captureKeyringTypesWithMissingIdentities: (
            internalAccounts = [],
            accounts = [],
          ) => {
            const accountsMissingIdentities = accounts.filter((address) => {
              const lowerCaseAddress = lowerCase(address);
              return !internalAccounts.some(
                (account) => account.address.toLowerCase() === lowerCaseAddress,
              );
            });
            const keyringTypesWithMissingIdentities =
              accountsMissingIdentities.map((address) =>
                keyringController.getAccountKeyringType(address),
              );

            const internalAccountCount = internalAccounts.length;

            const accountTrackerCount = Object.keys(
              accountTrackerController.state.accounts || {},
            ).length;

            captureException(
              new Error(
                `Attempt to get permission specifications failed because there were ${accounts.length} accounts, but ${internalAccountCount} identities, and the ${keyringTypesWithMissingIdentities} keyrings included accounts with missing identities. Meanwhile, there are ${accountTrackerCount} accounts in the account tracker.`,
              ),
            );
          },
        }),
        ///: BEGIN:ONLY_INCLUDE_IF(preinstalled-snaps,external-snaps)
        ...getSnapPermissionSpecifications(),
        ///: END:ONLY_INCLUDE_IF
      },
      unrestrictedMethods,
    });

    const selectedNetworkController = new SelectedNetworkController({
      // @ts-expect-error TODO: Resolve mismatch between base-controller versions.
      messenger: this.controllerMessenger.getRestricted({
        name: 'SelectedNetworkController',
        allowedActions: [
          // @ts-expect-error TODO: Resolve mismatch between base-controller versions.
          'NetworkController:getNetworkClientById',
          // @ts-expect-error TODO: Resolve mismatch between base-controller versions.
          'NetworkController:getState',
          // @ts-expect-error TODO: Resolve mismatch between base-controller versions.
          'NetworkController:getSelectedNetworkClient',
          // @ts-expect-error TODO: Resolve mismatch between base-controller versions.
          'PermissionController:hasPermissions',
          // @ts-expect-error TODO: Resolve mismatch between base-controller versions.
          'PermissionController:getSubjectNames',
        ],
        allowedEvents: [
          'NetworkController:stateChange',
          'PermissionController:stateChange',
        ],
      }),
      state: initialState.SelectedNetworkController || { domains: {} },
      useRequestQueuePreference: !!process.env.MULTICHAIN_V1,
      // TODO we need to modify core PreferencesController for better cross client support
      onPreferencesStateChange: (
        listener: ({ useRequestQueue }: { useRequestQueue: boolean }) => void,
      ) => listener({ useRequestQueue: !!process.env.MULTICHAIN_V1 }),
      domainProxyMap: new DomainProxyMap(),
    });

    ///: BEGIN:ONLY_INCLUDE_IF(preinstalled-snaps,external-snaps)
    const subjectMetadataController = new SubjectMetadataController({
      // @ts-expect-error TODO: Resolve mismatch between base-controller versions.
      messenger: this.controllerMessenger.getRestricted({
        name: 'SubjectMetadataController',
        // @ts-expect-error TODO: Resolve mismatch between base-controller versions.
        allowedActions: [`${permissionController.name}:hasPermissions`],
        allowedEvents: [],
      }),
      state: initialState.SubjectMetadataController || {},
      subjectCacheLimit: 100,
    });

    const setupSnapProvider = (snapId: string, connectionStream: Duplex) => {
      Logger.log(
        '[ENGINE LOG] Engine+setupSnapProvider: Setup stream for Snap',
        snapId,
      );
      // TO DO:
      // Develop a simpler getRpcMethodMiddleware object for SnapBridge
      // Consider developing an abstract class to derived custom implementations for each use case
      const bridge = new SnapBridge({
        snapId,
        connectionStream,
        getRPCMethodMiddleware: ({ hostname, getProviderState }) =>
          getRpcMethodMiddleware({
            hostname,
            getProviderState,
            navigation: null,
            getApprovedHosts: () => null,
            setApprovedHosts: () => null,
            approveHost: () => null,
            title: { current: 'Snap' },
            icon: { current: undefined },
            isHomepage: () => false,
            fromHomepage: { current: false },
            toggleUrlModal: () => null,
            wizardScrollAdjusted: { current: false },
            tabId: false,
            isWalletConnect: true,
            isMMSDK: false,
            url: { current: '' },
            analytics: {},
            injectHomePageScripts: () => null,
          }),
      });

      bridge.setupProviderConnection();
    };

    const requireAllowlist = process.env.METAMASK_BUILD_TYPE === 'main';
    const disableSnapInstallation = process.env.METAMASK_BUILD_TYPE === 'main';
    const allowLocalSnaps = process.env.METAMASK_BUILD_TYPE === 'flask';
    // @ts-expect-error TODO: Resolve mismatch between base-controller versions.
    const snapsRegistryMessenger: SnapsRegistryMessenger =
      this.controllerMessenger.getRestricted({
        name: 'SnapsRegistry',
        allowedEvents: [],
        allowedActions: [],
      });
    const snapsRegistry = new JsonSnapsRegistry({
      state: initialState.SnapsRegistry,
      messenger: snapsRegistryMessenger,
      refetchOnAllowlistMiss: requireAllowlist,
      url: {
        registry: 'https://acl.execution.metamask.io/latest/registry.json',
        signature: 'https://acl.execution.metamask.io/latest/signature.json',
      },
      publicKey:
        '0x025b65308f0f0fb8bc7f7ff87bfc296e0330eee5d3c1d1ee4a048b2fd6a86fa0a6',
    });

    this.snapExecutionService = new WebViewExecutionService({
      // @ts-expect-error TODO: Resolve mismatch between base-controller versions.
      messenger: this.controllerMessenger.getRestricted({
        name: 'ExecutionService',
        allowedActions: [],
        allowedEvents: [],
      }),
      setupSnapProvider: setupSnapProvider.bind(this),
      getWebView: () => getSnapsWebViewPromise,
    });

    const snapControllerMessenger = this.controllerMessenger.getRestricted({
      name: 'SnapController',
      allowedEvents: [
        'ExecutionService:unhandledError',
        'ExecutionService:outboundRequest',
        'ExecutionService:outboundResponse',
      ],
      allowedActions: [
        // @ts-expect-error TODO: Resolve mismatch between base-controller versions.
        `${approvalController.name}:addRequest`,
        // @ts-expect-error TODO: Resolve mismatch between base-controller versions.
        `${permissionController.name}:getEndowments`,
        // @ts-expect-error TODO: Resolve mismatch between base-controller versions.
        `${permissionController.name}:getPermissions`,
        // @ts-expect-error TODO: Resolve mismatch between base-controller versions.
        `${permissionController.name}:hasPermission`,
        // @ts-expect-error TODO: Resolve mismatch between base-controller versions.
        `${permissionController.name}:hasPermissions`,
        // @ts-expect-error TODO: Resolve mismatch between base-controller versions.
        `${permissionController.name}:requestPermissions`,
        // @ts-expect-error TODO: Resolve mismatch between base-controller versions.
        `${permissionController.name}:revokeAllPermissions`,
        // @ts-expect-error TODO: Resolve mismatch between base-controller versions.
        `${permissionController.name}:revokePermissions`,
        // @ts-expect-error TODO: Resolve mismatch between base-controller versions.
        `${permissionController.name}:revokePermissionForAllSubjects`,
        // @ts-expect-error TODO: Resolve mismatch between base-controller versions.
        `${permissionController.name}:getSubjectNames`,
        // @ts-expect-error TODO: Resolve mismatch between base-controller versions.
        `${permissionController.name}:updateCaveat`,
        // @ts-expect-error TODO: Resolve mismatch between base-controller versions.
        `${approvalController.name}:addRequest`,
        // @ts-expect-error TODO: Resolve mismatch between base-controller versions.
        `${approvalController.name}:updateRequestState`,
        // @ts-expect-error TODO: Resolve mismatch between base-controller versions.
        `${permissionController.name}:grantPermissions`,
        // @ts-expect-error TODO: Resolve mismatch between base-controller versions.
        `${subjectMetadataController.name}:getSubjectMetadata`,
        // @ts-expect-error TODO: Resolve mismatch between base-controller versions.
        `${subjectMetadataController.name}:addSubjectMetadata`,
        // @ts-expect-error TODO: Resolve mismatch between base-controller versions.
        `${phishingController.name}:maybeUpdateState`,
        // @ts-expect-error TODO: Resolve mismatch between base-controller versions.
        `${phishingController.name}:testOrigin`,
        // @ts-expect-error TODO: Resolve mismatch between base-controller versions.
        `${snapsRegistry.name}:get`,
        // @ts-expect-error TODO: Resolve mismatch between base-controller versions.
        `${snapsRegistry.name}:getMetadata`,
        // @ts-expect-error TODO: Resolve mismatch between base-controller versions.
        `${snapsRegistry.name}:update`,
        // @ts-expect-error TODO: Resolve mismatch between base-controller versions.
        'ExecutionService:executeSnap',
        // @ts-expect-error TODO: Resolve mismatch between base-controller versions.
        'ExecutionService:terminateSnap',
        // @ts-expect-error TODO: Resolve mismatch between base-controller versions.
        'ExecutionService:terminateAllSnaps',
        // @ts-expect-error TODO: Resolve mismatch between base-controller versions.
        'ExecutionService:handleRpcRequest',
        // @ts-expect-error TODO: Resolve mismatch between base-controller versions.
        'SnapsRegistry:get',
        // @ts-expect-error TODO: Resolve mismatch between base-controller versions.
        'SnapsRegistry:getMetadata',
        // @ts-expect-error TODO: Resolve mismatch between base-controller versions.
        'SnapsRegistry:update',
        // @ts-expect-error TODO: Resolve mismatch between base-controller versions.
        'SnapsRegistry:resolveVersion',
      ],
    });

    const snapController = new SnapController({
      environmentEndowmentPermissions: Object.values(EndowmentPermissions),
      featureFlags: {
        requireAllowlist,
        allowLocalSnaps,
        disableSnapInstallation,
      },
      state: initialState.SnapController || undefined,
      // TODO: Replace "any" with type
      // eslint-disable-next-line @typescript-eslint/no-explicit-any
      messenger: snapControllerMessenger as any,
      detectSnapLocation: (
        location: string | URL,
        options?: DetectSnapLocationOptions,
      ) =>
        detectSnapLocation(location, {
          ...options,
          fetch: fetchFunction,
        }),
      //@ts-expect-error types need to be aligned with snaps-controllers
      preinstalledSnaps: PREINSTALLED_SNAPS,
      //@ts-expect-error types need to be aligned between new encryptor and snaps-controllers
      encryptor,
      getMnemonic: getPrimaryKeyringMnemonic.bind(this),
      getFeatureFlags: () => ({
        disableSnaps:
          store.getState().settings.basicFunctionalityEnabled === false,
      }),
    });

    const authenticationController = new AuthenticationController.Controller({
      state: initialState.AuthenticationController,
      messenger: this.controllerMessenger.getRestricted({
        name: 'AuthenticationController',
        allowedActions: [
          'KeyringController:getState',
          'KeyringController:getAccounts',

          'SnapController:handleRequest',
          'UserStorageController:enableProfileSyncing',
        ],
        allowedEvents: ['KeyringController:unlock', 'KeyringController:lock'],
      }),
      metametrics: {
        agent: 'mobile',
        getMetaMetricsId: async () =>
          (await MetaMetrics.getInstance().getMetaMetricsId()) || '',
      },
    });

    const userStorageController = new UserStorageController.Controller({
      getMetaMetricsState: () => MetaMetrics.getInstance().isEnabled(),
      state: initialState.UserStorageController,
      messenger: this.controllerMessenger.getRestricted({
        name: 'UserStorageController',
        allowedActions: [
          'SnapController:handleRequest',
          'KeyringController:getState',
          'AuthenticationController:getBearerToken',
          'AuthenticationController:getSessionProfile',
          'AuthenticationController:isSignedIn',
          'AuthenticationController:performSignOut',
          'AuthenticationController:performSignIn',
          'NotificationServicesController:disableNotificationServices',
          'NotificationServicesController:selectIsNotificationServicesEnabled',
        ],
        allowedEvents: [
          'KeyringController:unlock',
          'KeyringController:lock',
          'AccountsController:accountAdded',
          // eslint-disable-next-line @typescript-eslint/ban-ts-comment
          // @ts-ignore TODO: Resolve/patch mismatch between allowedEvents
          'AccountsController:accountRenamed',
        ],
      }),
      nativeScryptCrypto: scrypt,
    });

    const notificationServicesController =
      new NotificationServicesController.Controller({
        messenger: this.controllerMessenger.getRestricted({
          name: 'NotificationServicesController',
          allowedActions: [
            'KeyringController:getState',
            'KeyringController:getAccounts',
            'AuthenticationController:getBearerToken',
            'AuthenticationController:isSignedIn',
            'UserStorageController:enableProfileSyncing',
            'UserStorageController:getStorageKey',
            'UserStorageController:performGetStorage',
            'UserStorageController:performSetStorage',
          ],
          allowedEvents: [
            'KeyringController:unlock',
            'KeyringController:lock',
            'KeyringController:stateChange',
          ],
        }),
        state: initialState.NotificationServicesController,
        env: {
          isPushIntegrated: false,
          featureAnnouncements: {
            platform: 'mobile',
            accessToken: process.env
              .FEATURES_ANNOUNCEMENTS_ACCESS_TOKEN as string,
            spaceId: process.env.FEATURES_ANNOUNCEMENTS_SPACE_ID as string,
          },
        },
      });
    ///: END:ONLY_INCLUDE_IF

    this.transactionController = new TransactionController({
      // @ts-expect-error at this point in time the provider will be defined by the `networkController.initializeProvider`
      blockTracker: networkController.getProviderAndBlockTracker().blockTracker,
      disableHistory: true,
      disableSendFlowHistory: true,
      disableSwaps: true,
      // @ts-expect-error TransactionController is missing networkClientId argument in type
      getCurrentNetworkEIP1559Compatibility:
        networkController.getEIP1559Compatibility.bind(networkController),
      // eslint-disable-next-line @typescript-eslint/ban-ts-comment
      // @ts-ignore
      getExternalPendingTransactions: (address: string) =>
        this.smartTransactionsController.getTransactions({
          addressFrom: address,
          status: SmartTransactionStatuses.PENDING,
        }),
      getGasFeeEstimates:
        gasFeeController.fetchGasFeeEstimates.bind(gasFeeController),
      // but only breaking change is Node version and bumped dependencies
      getNetworkClientRegistry:
        networkController.getNetworkClientRegistry.bind(networkController),
      // @ts-expect-error TODO: resolve types
      getNetworkState: () => networkController.state,
      hooks: {
        publish: (transactionMeta) => {
          const shouldUseSmartTransaction = selectShouldUseSmartTransaction(
            store.getState(),
          );

          return submitSmartTransactionHook({
            transactionMeta,
            transactionController: this.transactionController,
            smartTransactionsController: this.smartTransactionsController,
            shouldUseSmartTransaction,
            approvalController,
            featureFlags: selectSwapsChainFeatureFlags(store.getState()),
          }) as Promise<{ transactionHash: string }>;
        },
      },
      incomingTransactions: {
        isEnabled: () => {
          const currentHexChainId = networkController.getNetworkClientById(
            networkController?.state.selectedNetworkClientId,
          ).configuration.chainId;

          const showIncomingTransactions =
            preferencesController?.state?.showIncomingTransactions;

          return Boolean(
            hasProperty(showIncomingTransactions, currentChainId) &&
              showIncomingTransactions?.[currentHexChainId],
          );
        },
        updateTransactions: true,
      },
      isSimulationEnabled: () =>
        preferencesController.state.useTransactionSimulations,
      // @ts-expect-error TODO: Resolve mismatch between base-controller versions.
      messenger: this.controllerMessenger.getRestricted({
        name: 'TransactionController',
        allowedActions: [
          // @ts-expect-error TODO: Resolve mismatch between base-controller versions.
          `${accountsController.name}:getSelectedAccount`,
          // @ts-expect-error TODO: Resolve mismatch between base-controller versions.
          `${approvalController.name}:addRequest`,
          // @ts-expect-error TODO: Resolve mismatch between base-controller versions.
          `${networkController.name}:getNetworkClientById`,
          // @ts-expect-error TODO: Resolve mismatch between base-controller versions.
          `${networkController.name}:findNetworkClientIdByChainId`,
        ],
        allowedEvents: [`NetworkController:stateChange`],
      }),
      onNetworkStateChange: (listener) =>
        this.controllerMessenger.subscribe(
          AppConstants.NETWORK_STATE_CHANGE_EVENT,
          listener,
        ),
      pendingTransactions: {
        isResubmitEnabled: () => false,
      },
      // @ts-expect-error at this point in time the provider will be defined by the `networkController.initializeProvider`
      provider: networkController.getProviderAndBlockTracker().provider,
      sign: keyringController.signTransaction.bind(
        keyringController,
      ) as unknown as TransactionControllerOptions['sign'],
      state: initialState.TransactionController,
    });

    const codefiTokenApiV2 = new CodefiTokenPricesServiceV2();

    const smartTransactionsControllerTrackMetaMetricsEvent = (params: {
      event: string;
      category: string;
      // TODO: Replace "any" with type
      // eslint-disable-next-line @typescript-eslint/no-explicit-any
      sensitiveProperties: any;
    }) => {
      const { event, category, ...restParams } = params;

      MetaMetrics.getInstance().trackEvent(
        {
          category,
          properties: {
            name: event,
          },
        },
        restParams,
      );
    };
    this.smartTransactionsController = new SmartTransactionsController(
      {
        confirmExternalTransaction:
          this.transactionController.confirmExternalTransaction.bind(
            this.transactionController,
          ),
<<<<<<< HEAD

        // @ts-expect-error TODO: resolve types
=======
>>>>>>> 2b0d5477
        getNetworkClientById:
          networkController.getNetworkClientById.bind(networkController),
        getNonceLock: this.transactionController.getNonceLock.bind(
          this.transactionController,
        ),
        getTransactions: this.transactionController.getTransactions.bind(
          this.transactionController,
        ),
        onNetworkStateChange: (listener) =>
          this.controllerMessenger.subscribe(
            AppConstants.NETWORK_STATE_CHANGE_EVENT,
            listener,
          ),

        // TODO: Replace "any" with type
        provider:
          // eslint-disable-next-line @typescript-eslint/no-explicit-any
          networkController.getProviderAndBlockTracker().provider as any,

        trackMetaMetricsEvent: smartTransactionsControllerTrackMetaMetricsEvent,
        getMetaMetricsProps: () => Promise.resolve({}), // Return MetaMetrics props once we enable HW wallets for smart transactions.
      },
      {
        supportedChainIds: getAllowedSmartTransactionsChainIds(),
      },
      initialState.SmartTransactionsController,
    );

    const controllers: Controllers[keyof Controllers][] = [
      keyringController,
      accountTrackerController,
      new AddressBookController({
        messenger: this.controllerMessenger.getRestricted({
          name: 'AddressBookController',
          allowedActions: [],
          allowedEvents: [],
        }),
      }),
      assetsContractController,
      nftController,
      tokensController,
      tokenListController,
      new TokenDetectionController({
        // @ts-expect-error TODO: Resolve mismatch between base-controller versions.
        messenger: this.controllerMessenger.getRestricted({
          name: 'TokenDetectionController',
          allowedActions: [
            // @ts-expect-error TODO: Resolve mismatch between base-controller versions.
            'AccountsController:getSelectedAccount',
            // @ts-expect-error TODO: Resolve mismatch between base-controller versions.
            'NetworkController:getNetworkClientById',
            // @ts-expect-error TODO: Resolve mismatch between base-controller versions.
            'NetworkController:getNetworkConfigurationByNetworkClientId',
            // @ts-expect-error TODO: Resolve mismatch between base-controller versions.
            'NetworkController:getState',
            // @ts-expect-error TODO: Resolve mismatch between base-controller versions.
            'KeyringController:getState',
            // @ts-expect-error TODO: Resolve mismatch between base-controller versions.
            'PreferencesController:getState',
            // @ts-expect-error TODO: Resolve mismatch between base-controller versions.
            'TokenListController:getState',
            // @ts-expect-error TODO: Resolve mismatch between base-controller versions.
            'TokensController:getState',
            // @ts-expect-error TODO: Resolve mismatch between base-controller versions.
            'TokensController:addDetectedTokens',
          ],
          allowedEvents: [
            'AccountsController:selectedAccountChange',
            'KeyringController:lock',
            'KeyringController:unlock',
            'PreferencesController:stateChange',
            'NetworkController:networkDidChange',
            'TokenListController:stateChange',
            'TokensController:stateChange',
          ],
        }),
        trackMetaMetricsEvent: () =>
          MetaMetrics.getInstance().trackEvent(
            MetaMetricsEvents.TOKEN_DETECTED,
            {
              token_standard: 'ERC20',
              asset_type: 'token',
              chain_id: getDecimalChainId(
                networkController.getNetworkClientById(
                  networkController?.state.selectedNetworkClientId,
                ).configuration.chainId,
              ),
            },
          ),
        // Remove this when TokensController is extending Base Controller v2
        getTokensState: () => tokensController.state,
        getBalancesInSingleCall:
          assetsContractController.getBalancesInSingleCall.bind(
            assetsContractController,
          ),
      }),
      new NftDetectionController({
        onNftsStateChange: (listener) => nftController.subscribe(listener),
        onPreferencesStateChange,
        onNetworkStateChange: (listener) =>
          this.controllerMessenger.subscribe(
            AppConstants.NETWORK_STATE_CHANGE_EVENT,
            listener,
          ),
        chainId: networkController.getNetworkClientById(
          networkController?.state.selectedNetworkClientId,
        ).configuration.chainId,
        getOpenSeaApiKey: () => nftController.openSeaApiKey,
        addNft: nftController.addNft.bind(nftController),
        getNftApi: nftController.getNftApi.bind(nftController),
        getNftState: () => nftController.state,
        // @ts-expect-error TODO: Resolve mismatch between base-controller versions.
        getNetworkClientById:
          networkController.getNetworkClientById.bind(networkController),
        disabled: false,
        selectedAddress: preferencesController.state.selectedAddress,
      }),
      currencyRateController,
      networkController,
      phishingController,
      preferencesController,
      new TokenBalancesController({
        // @ts-expect-error TODO: Resolve mismatch between base-controller versions.
        messenger: this.controllerMessenger.getRestricted({
          name: 'TokenBalancesController',
          // @ts-expect-error TODO: Resolve mismatch between base-controller versions.
          allowedActions: ['PreferencesController:getState'],
          allowedEvents: ['TokensController:stateChange'],
        }),
        //@ts-expect-error onTokensStateChange will be removed when Tokens Controller extends Base Controller v2
        onTokensStateChange: (listener) => tokensController.subscribe(listener),
        getERC20BalanceOf: assetsContractController.getERC20BalanceOf.bind(
          assetsContractController,
        ),
        interval: 180000,
      }),
      new TokenRatesController({
        onTokensStateChange: (listener) => tokensController.subscribe(listener),
        onNetworkStateChange: (listener) =>
          this.controllerMessenger.subscribe(
            AppConstants.NETWORK_STATE_CHANGE_EVENT,
            listener,
          ),
        onPreferencesStateChange,
        chainId: networkController.getNetworkClientById(
          networkController?.state.selectedNetworkClientId,
        ).configuration.chainId,
        ticker: networkController.getNetworkClientById(
          networkController?.state.selectedNetworkClientId,
        ).configuration.ticker,
        selectedAddress: preferencesController.state.selectedAddress,
        tokenPricesService: codefiTokenApiV2,
        interval: 30 * 60 * 1000,
        // @ts-expect-error TODO: Resolve mismatch between base-controller versions.
        getNetworkClientById:
          networkController.getNetworkClientById.bind(networkController),
      }),
      this.transactionController,
      this.smartTransactionsController,
      new SwapsController(
        {
          fetchGasFeeEstimates: () => gasFeeController.fetchGasFeeEstimates(),
          // @ts-expect-error TODO: Resolve mismatch between gas fee and swaps controller types
          fetchEstimatedMultiLayerL1Fee,
        },
        {
          clientId: AppConstants.SWAPS.CLIENT_ID,
          fetchAggregatorMetadataThreshold:
            AppConstants.SWAPS.CACHE_AGGREGATOR_METADATA_THRESHOLD,
          fetchTokensThreshold: AppConstants.SWAPS.CACHE_TOKENS_THRESHOLD,
          fetchTopAssetsThreshold:
            AppConstants.SWAPS.CACHE_TOP_ASSETS_THRESHOLD,
          supportedChainIds: [
            swapsUtils.ETH_CHAIN_ID,
            swapsUtils.BSC_CHAIN_ID,
            swapsUtils.SWAPS_TESTNET_CHAIN_ID,
            swapsUtils.POLYGON_CHAIN_ID,
            swapsUtils.AVALANCHE_CHAIN_ID,
            swapsUtils.ARBITRUM_CHAIN_ID,
            swapsUtils.OPTIMISM_CHAIN_ID,
            swapsUtils.ZKSYNC_ERA_CHAIN_ID,
            swapsUtils.LINEA_CHAIN_ID,
            swapsUtils.BASE_CHAIN_ID,
          ],
        },
      ),
      gasFeeController,
      approvalController,
      permissionController,
      selectedNetworkController,
      new SignatureController({
        // @ts-expect-error TODO: Resolve mismatch between base-controller versions.
        messenger: this.controllerMessenger.getRestricted({
          name: 'SignatureController',
          allowedActions: [
            // @ts-expect-error TODO: Resolve mismatch between base-controller versions.
            `${approvalController.name}:addRequest`,
            // @ts-expect-error TODO: Resolve mismatch between base-controller versions.
            `${keyringController.name}:signPersonalMessage`,
            // @ts-expect-error TODO: Resolve mismatch between base-controller versions.
            `${keyringController.name}:signMessage`,
            // @ts-expect-error TODO: Resolve mismatch between base-controller versions.
            `${keyringController.name}:signTypedMessage`,
            // @ts-expect-error TODO: Resolve mismatch between base-controller versions.
            `${loggingController.name}:add`,
          ],
          allowedEvents: [],
        }),
        getAllState: () => store.getState(),
        getCurrentChainId: () =>
          networkController.getNetworkClientById(
            networkController?.state.selectedNetworkClientId,
          ).configuration.chainId,
      }),
      loggingController,
      ///: BEGIN:ONLY_INCLUDE_IF(preinstalled-snaps,external-snaps)
      snapController,
      subjectMetadataController,
      authenticationController,
      userStorageController,
      notificationServicesController,
      ///: END:ONLY_INCLUDE_IF
      accountsController,
      new PPOMController({
        chainId: networkController.getNetworkClientById(
          networkController?.state.selectedNetworkClientId,
        ).configuration.chainId,
        blockaidPublicKey: process.env.BLOCKAID_PUBLIC_KEY as string,
        cdnBaseUrl: process.env.BLOCKAID_FILE_CDN as string,
        // @ts-expect-error TODO: Resolve/patch mismatch between base-controller versions. Before: never, never. Now: string, string, which expects 3rd and 4th args to be informed for restrictedControllerMessengers
        messenger: this.controllerMessenger.getRestricted({
          name: 'PPOMController',
          // @ts-expect-error TODO: Resolve mismatch between base-controller versions.
          allowedActions: ['NetworkController:getNetworkClientById'],
          allowedEvents: [`${networkController.name}:stateChange`],
        }),
        onPreferencesChange: (listener) =>
          this.controllerMessenger.subscribe(
            `${preferencesController.name}:stateChange`,
            listener,
          ),
        // TODO: Replace "any" with type
        provider:
          // eslint-disable-next-line @typescript-eslint/no-explicit-any
          networkController.getProviderAndBlockTracker().provider as any,
        ppomProvider: {
          // TODO: Replace "any" with type
          // eslint-disable-next-line @typescript-eslint/no-explicit-any
          PPOM: PPOM as any,
          ppomInit,
        },
        storageBackend: new RNFSStorageBackend('PPOMDB'),
        securityAlertsEnabled:
          initialState.PreferencesController?.securityAlertsEnabled ?? false,
        state: initialState.PPOMController,
        // TODO: Replace "any" with type
        // eslint-disable-next-line @typescript-eslint/no-explicit-any
        nativeCrypto: Crypto as any,
      }),
    ];

    // set initial state
    // TODO: Pass initial state into each controller constructor instead
    // This is being set post-construction for now to ensure it's functionally equivalent with
    // how the `ComponsedController` used to set initial state.
    //
    // The check for `controller.subscribe !== undefined` is to filter out BaseControllerV2
    // controllers. They should be initialized via the constructor instead.
    for (const controller of controllers) {
      if (
        hasProperty(initialState, controller.name) &&
        // Use `in` operator here because the `subscribe` function is one level up the prototype chain
        'subscribe' in controller &&
        controller.subscribe !== undefined
      ) {
        // The following type error can be addressed by passing initial state into controller constructors instead
        // @ts-expect-error No type-level guarantee that the correct state is being applied to the correct controller here.
        controller.update(initialState[controller.name]);
      }
    }

    this.datamodel = new ComposableController(
      // @ts-expect-error The ComposableController needs to be updated to support BaseControllerV2
      controllers,
      this.controllerMessenger,
    );
    this.context = controllers.reduce<Partial<typeof this.context>>(
      (context, controller) => ({
        ...context,
        [controller.name]: controller,
      }),
      {},
    ) as typeof this.context;

    const { NftController: nfts } = this.context;

    if (process.env.MM_OPENSEA_KEY) {
      nfts.setApiKey(process.env.MM_OPENSEA_KEY);
    }

    this.controllerMessenger.subscribe(
      'TransactionController:incomingTransactionBlockReceived',
      (blockNumber: number) => {
        NotificationManager.gotIncomingTransaction(blockNumber);
      },
    );

    this.controllerMessenger.subscribe(
      AppConstants.NETWORK_STATE_CHANGE_EVENT,
      (state: NetworkState) => {
        if (
          state.networksMetadata[state.selectedNetworkClientId].status ===
            NetworkStatus.Available &&
          networkController.getNetworkClientById(
            networkController?.state.selectedNetworkClientId,
          ).configuration.chainId !== currentChainId
        ) {
          // We should add a state or event emitter saying the provider changed
          setTimeout(() => {
            this.configureControllersOnNetworkChange();
            currentChainId = networkController.getNetworkClientById(
              networkController?.state.selectedNetworkClientId,
            ).configuration.chainId;
          }, 500);
        }
      },
    );

    this.controllerMessenger.subscribe(
      AppConstants.NETWORK_STATE_CHANGE_EVENT,
      async () => {
        try {
          const networkId = await deprecatedGetNetworkId();
          store.dispatch(networkIdUpdated(networkId));
        } catch (error) {
          console.error(
            error,
            `Network ID not changed, current chainId: ${
              networkController.getNetworkClientById(
                networkController?.state.selectedNetworkClientId,
              ).configuration.chainId
            }`,
          );
        }
      },
    );

    this.controllerMessenger.subscribe(
      `${networkController.name}:networkWillChange`,
      () => {
        store.dispatch(networkIdWillUpdate());
      },
    );

    this.configureControllersOnNetworkChange();
    this.startPolling();
    this.handleVaultBackup();
    this.transactionController.clearUnapprovedTransactions();

    Engine.instance = this;
  }

  handleVaultBackup() {
    this.controllerMessenger.subscribe(
      AppConstants.KEYRING_STATE_CHANGE_EVENT,
      (state: KeyringControllerState) =>
        backupVault(state)
          .then((result) => {
            if (result.success) {
              Logger.log('Engine', 'Vault back up successful');
            } else {
              Logger.log('Engine', 'Vault backup failed', result.error);
            }
          })
          .catch((error) => {
            Logger.error(error, 'Engine Vault backup failed');
          }),
    );
  }

  startPolling() {
    const {
      TokenDetectionController,
      TokenListController,
      TransactionController,
      TokenRatesController,
    } = this.context;

    TokenListController.start();
    TokenDetectionController.start();
    // leaving the reference of TransactionController here, rather than importing it from utils to avoid circular dependency
    TransactionController.startIncomingTransactionPolling();
    TokenRatesController.start();
  }

  configureControllersOnNetworkChange() {
    const {
      AccountTrackerController,
      AssetsContractController,
      TokenDetectionController,
      NetworkController,
      SwapsController,
    } = this.context;
    const { provider } = NetworkController.getProviderAndBlockTracker();

    // Skip configuration if this is called before the provider is initialized
    if (!provider) {
      return;
    }
    provider.sendAsync = provider.sendAsync.bind(provider);
    AccountTrackerController.configure({ provider });
    // @ts-expect-error TODO: Resolve mismatch between base-controller versions.
    AssetsContractController.configure({ provider });

    SwapsController.configure({
      provider,
      chainId: NetworkController.getNetworkClientById(
        NetworkController?.state.selectedNetworkClientId,
      ).configuration.chainId,
      pollCountLimit: AppConstants.SWAPS.POLL_COUNT_LIMIT,
    });
    TokenDetectionController.detectTokens();
    AccountTrackerController.refresh();
  }

  getTotalFiatAccountBalance = (): {
    ethFiat: number;
    tokenFiat: number;
    tokenFiat1dAgo: number;
    ethFiat1dAgo: number;
  } => {
    const {
      CurrencyRateController,
      AccountsController,
      AccountTrackerController,
      TokenBalancesController,
      TokenRatesController,
      TokensController,
      NetworkController,
    } = this.context;

    const selectedInternalAccount = AccountsController.getAccount(
      AccountsController.state.internalAccounts.selectedAccount,
    );

    if (selectedInternalAccount) {
      const selectSelectedInternalAccountChecksummedAddress =
        toChecksumHexAddress(selectedInternalAccount.address);
      const { currentCurrency } = CurrencyRateController.state;
      const { chainId, ticker } = NetworkController.getNetworkClientById(
        NetworkController?.state.selectedNetworkClientId,
      ).configuration;
      const { settings: { showFiatOnTestnets } = {} } = store.getState();

      if (isTestNet(chainId) && !showFiatOnTestnets) {
        return { ethFiat: 0, tokenFiat: 0, ethFiat1dAgo: 0, tokenFiat1dAgo: 0 };
      }

      const conversionRate =
        CurrencyRateController.state?.currencyRates?.[ticker]?.conversionRate ??
        0;

      const { accountsByChainId } = AccountTrackerController.state;
      const { tokens } = TokensController.state;
      const { marketData } = TokenRatesController.state;
      const tokenExchangeRates = marketData?.[toHexadecimal(chainId)];

      let ethFiat = 0;
      let ethFiat1dAgo = 0;
      let tokenFiat = 0;
      let tokenFiat1dAgo = 0;
      const decimalsToShow = (currentCurrency === 'usd' && 2) || undefined;
      if (
        accountsByChainId?.[toHexadecimal(chainId)]?.[
          selectSelectedInternalAccountChecksummedAddress
        ]
      ) {
        ethFiat = weiToFiatNumber(
          accountsByChainId[toHexadecimal(chainId)][
            selectSelectedInternalAccountChecksummedAddress
          ].balance,
          conversionRate,
          decimalsToShow,
        );
      }

      const ethPricePercentChange1d =
        tokenExchangeRates?.[zeroAddress() as Hex]?.pricePercentChange1d;

      ethFiat1dAgo =
        ethPricePercentChange1d !== undefined
          ? ethFiat / (1 + ethPricePercentChange1d / 100)
          : ethFiat;

      if (tokens.length > 0) {
        const { contractBalances: tokenBalances } =
          TokenBalancesController.state;
        tokens.forEach(
          (item: { address: string; balance?: string; decimals: number }) => {
            const exchangeRate =
              tokenExchangeRates?.[item.address as Hex]?.price;

            const tokenBalance =
              item.balance ||
              (item.address in tokenBalances
                ? renderFromTokenMinimalUnit(
                    tokenBalances[item.address],
                    item.decimals,
                  )
                : undefined);
            const tokenBalanceFiat = balanceToFiatNumber(
              // TODO: Fix this by handling or eliminating the undefined case
              // @ts-expect-error This variable can be `undefined`, which would break here.
              tokenBalance,
              conversionRate,
              exchangeRate,
              decimalsToShow,
            );

            const tokenPricePercentChange1d =
              tokenExchangeRates?.[item.address as Hex]?.pricePercentChange1d;

            const tokenBalance1dAgo =
              tokenPricePercentChange1d !== undefined
                ? tokenBalanceFiat / (1 + tokenPricePercentChange1d / 100)
                : tokenBalanceFiat;

            tokenFiat += tokenBalanceFiat;
            tokenFiat1dAgo += tokenBalance1dAgo;
          },
        );
      }

      return {
        ethFiat: ethFiat ?? 0,
        ethFiat1dAgo: ethFiat1dAgo ?? 0,
        tokenFiat: tokenFiat ?? 0,
        tokenFiat1dAgo: tokenFiat1dAgo ?? 0,
      };
    }
    // if selectedInternalAccount is undefined, return default 0 value.
    return {
      ethFiat: 0,
      tokenFiat: 0,
      ethFiat1dAgo: 0,
      tokenFiat1dAgo: 0,
    };
  };

  /**
   * Returns true or false whether the user has funds or not
   */
  hasFunds = () => {
    try {
      const {
        engine: { backgroundState },
      } = store.getState();
      // TODO: Check `allNfts[currentChainId]` property instead
      // @ts-expect-error This property does not exist
      const nfts = backgroundState.NftController.nfts;
      const tokens = backgroundState.TokensController.tokens;
      const tokenBalances =
        backgroundState.TokenBalancesController.contractBalances;

      let tokenFound = false;
      tokens.forEach((token: { address: string | number }) => {
        if (
          tokenBalances[token.address] &&
          !isZero(tokenBalances[token.address])
        ) {
          tokenFound = true;
        }
      });

      const fiatBalance = this.getTotalFiatAccountBalance() || 0;
      const totalFiatBalance = fiatBalance.ethFiat + fiatBalance.ethFiat;

      return totalFiatBalance > 0 || tokenFound || nfts.length > 0;
    } catch (e) {
      Logger.log('Error while getting user funds', e);
    }
  };

  resetState = async () => {
    // Whenever we are gonna start a new wallet
    // either imported or created, we need to
    // get rid of the old data from state
    const {
      TransactionController,
      TokensController,
      NftController,
      TokenBalancesController,
      TokenRatesController,
      PermissionController,
      // SelectedNetworkController,
      ///: BEGIN:ONLY_INCLUDE_IF(preinstalled-snaps,external-snaps)
      SnapController,
      ///: END:ONLY_INCLUDE_IF
      LoggingController,
    } = this.context;

    // Remove all permissions.
    PermissionController?.clearState?.();
    ///: BEGIN:ONLY_INCLUDE_IF(preinstalled-snaps,external-snaps)
    SnapController.clearState();
    ///: END:ONLY_INCLUDE_IF

    // Clear selected network
    // TODO implement this method on SelectedNetworkController
    // SelectedNetworkController.unsetAllDomains()
    //Clear assets info
    TokensController.update({
      allTokens: {},
      allIgnoredTokens: {},
      ignoredTokens: [],
      tokens: [],
    });
    NftController.update({
      allNftContracts: {},
      allNfts: {},
      ignoredNfts: [],
    });

    TokenBalancesController.reset();
    TokenRatesController.update({ marketData: {} });

    // eslint-disable-next-line @typescript-eslint/no-explicit-any
    (TransactionController as any).update(() => ({
      methodData: {},
      transactions: [],
      lastFetchedBlockNumbers: {},
      submitHistory: [],
      swapsTransactions: {},
    }));

    LoggingController.clear();
  };

  removeAllListeners() {
    this.controllerMessenger.clearSubscriptions();
  }

  async destroyEngineInstance() {
    // TODO: Replace "any" with type
    // eslint-disable-next-line @typescript-eslint/no-explicit-any
    Object.values(this.context).forEach((controller: any) => {
      if (controller.destroy) {
        controller.destroy();
      }
    });
    this.removeAllListeners();
    await this.resetState();
    Engine.instance = null;
  }

  rejectPendingApproval(
    id: string,
    reason: Error = providerErrors.userRejectedRequest(),
    opts: { ignoreMissing?: boolean; logErrors?: boolean } = {},
  ) {
    const { ApprovalController } = this.context;

    if (opts.ignoreMissing && !ApprovalController.has({ id })) {
      return;
    }

    try {
      ApprovalController.reject(id, reason);
      // TODO: Replace "any" with type
      // eslint-disable-next-line @typescript-eslint/no-explicit-any
    } catch (error: any) {
      if (opts.logErrors !== false) {
        Logger.error(
          error,
          'Reject while rejecting pending connection request',
        );
      }
    }
  }

  async acceptPendingApproval(
    id: string,
    requestData?: Record<string, Json>,
    opts: AcceptOptions & { handleErrors?: boolean } = {
      waitForResult: false,
      deleteAfterResult: false,
      handleErrors: true,
    },
  ) {
    const { ApprovalController } = this.context;

    try {
      return await ApprovalController.accept(id, requestData, {
        waitForResult: opts.waitForResult,
        deleteAfterResult: opts.deleteAfterResult,
      });
    } catch (err) {
      if (opts.handleErrors === false) {
        throw err;
      }
    }
  }

  // This should be used instead of directly calling PreferencesController.setSelectedAddress or AccountsController.setSelectedAccount
  setSelectedAccount(address: string) {
    const { AccountsController, PreferencesController } = this.context;
    const account = AccountsController.getAccountByAddress(address);
    if (account) {
      AccountsController.setSelectedAccount(account.id);
      PreferencesController.setSelectedAddress(address);
    } else {
      throw new Error(`No account found for address: ${address}`);
    }
  }

  /**
   * This should be used instead of directly calling PreferencesController.setAccountLabel or AccountsController.setAccountName in order to keep the names in sync
   * We are currently incrementally migrating the accounts data to the AccountsController so we must keep these values
   * in sync until the migration is complete.
   */
  setAccountLabel(address: string, label: string) {
    const { AccountsController, PreferencesController } = this.context;
    const accountToBeNamed = AccountsController.getAccountByAddress(address);
    if (accountToBeNamed === undefined) {
      throw new Error(`No account found for address: ${address}`);
    }
    AccountsController.setAccountName(accountToBeNamed.id, label);
    PreferencesController.setAccountLabel(address, label);
  }

  getGlobalEthQuery(): EthQuery {
    const { NetworkController } = this.context;
    const { provider } = NetworkController.getSelectedNetworkClient() ?? {};

    if (!provider) {
      throw new Error('No selected network client');
    }

    return new EthQuery(provider);
  }
}

/**
 * Assert that the given Engine instance has been initialized
 *
 * @param instance - Either an Engine instance, or null
 */
function assertEngineExists(
  instance: Engine | null,
): asserts instance is Engine {
  if (!instance) {
    throw new Error('Engine does not exist');
  }
}

let instance: Engine | null;

export default {
  get context() {
    assertEngineExists(instance);
    return instance.context;
  },

  get controllerMessenger() {
    assertEngineExists(instance);
    return instance.controllerMessenger;
  },

  get state() {
    assertEngineExists(instance);
    const {
      AccountTrackerController,
      AddressBookController,
      AssetsContractController,
      NftController,
      TokenListController,
      CurrencyRateController,
      KeyringController,
      NetworkController,
      PreferencesController,
      PhishingController,
      PPOMController,
      TokenBalancesController,
      TokenRatesController,
      TransactionController,
      SmartTransactionsController,
      SwapsController,
      GasFeeController,
      TokensController,
      TokenDetectionController,
      NftDetectionController,
      ///: BEGIN:ONLY_INCLUDE_IF(preinstalled-snaps,external-snaps)
      SnapController,
      SubjectMetadataController,
      AuthenticationController,
      UserStorageController,
      NotificationServicesController,
      ///: END:ONLY_INCLUDE_IF
      PermissionController,
      SelectedNetworkController,
      ApprovalController,
      LoggingController,
      AccountsController,
    } = instance.datamodel.state;

    // normalize `null` currencyRate to `0`
    // TODO: handle `null` currencyRate by hiding fiat values instead
    const modifiedCurrencyRateControllerState = {
      ...CurrencyRateController,
      conversionRate:
        CurrencyRateController.conversionRate === null
          ? 0
          : CurrencyRateController.conversionRate,
    };

    return {
      AccountTrackerController,
      AddressBookController,
      AssetsContractController,
      NftController,
      TokenListController,
      CurrencyRateController: modifiedCurrencyRateControllerState,
      KeyringController,
      NetworkController,
      PhishingController,
      PPOMController,
      PreferencesController,
      TokenBalancesController,
      TokenRatesController,
      TokensController,
      TransactionController,
      SmartTransactionsController,
      SwapsController,
      GasFeeController,
      TokenDetectionController,
      NftDetectionController,
      ///: BEGIN:ONLY_INCLUDE_IF(preinstalled-snaps,external-snaps)
      SnapController,
      SubjectMetadataController,
      AuthenticationController,
      UserStorageController,
      NotificationServicesController,
      ///: END:ONLY_INCLUDE_IF
      PermissionController,
      SelectedNetworkController,
      ApprovalController,
      LoggingController,
      AccountsController,
    };
  },

  get datamodel() {
    assertEngineExists(instance);
    return instance.datamodel;
  },

  getTotalFiatAccountBalance() {
    assertEngineExists(instance);
    return instance.getTotalFiatAccountBalance();
  },

  hasFunds() {
    assertEngineExists(instance);
    return instance.hasFunds();
  },

  resetState() {
    assertEngineExists(instance);
    return instance.resetState();
  },

  destroyEngine() {
    instance?.destroyEngineInstance();
    instance = null;
  },

  init(state: Record<string, never> | undefined, keyringState = null) {
    instance = Engine.instance || new Engine(state, keyringState);
    Object.freeze(instance);
    return instance;
  },

  acceptPendingApproval: async (
    id: string,
    requestData?: Record<string, Json>,
    opts?: AcceptOptions & { handleErrors?: boolean },
  ) => instance?.acceptPendingApproval(id, requestData, opts),

  rejectPendingApproval: (
    id: string,
    reason: Error,
    opts: {
      ignoreMissing?: boolean;
      logErrors?: boolean;
    } = {},
  ) => instance?.rejectPendingApproval(id, reason, opts),

  setSelectedAddress: (address: string) => {
    assertEngineExists(instance);
    instance.setSelectedAccount(address);
  },

  setAccountLabel: (address: string, label: string) => {
    assertEngineExists(instance);
    instance.setAccountLabel(address, label);
  },

  getGlobalEthQuery: (): EthQuery => {
    assertEngineExists(instance);
    return instance.getGlobalEthQuery();
  },
};<|MERGE_RESOLUTION|>--- conflicted
+++ resolved
@@ -1363,11 +1363,8 @@
           this.transactionController.confirmExternalTransaction.bind(
             this.transactionController,
           ),
-<<<<<<< HEAD
 
         // @ts-expect-error TODO: resolve types
-=======
->>>>>>> 2b0d5477
         getNetworkClientById:
           networkController.getNetworkClientById.bind(networkController),
         getNonceLock: this.transactionController.getNonceLock.bind(
