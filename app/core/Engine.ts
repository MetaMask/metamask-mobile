/* eslint-disable @typescript-eslint/no-shadow */
import {
  AccountTrackerController,
  AccountTrackerState,
  AssetsContractController,
  CurrencyRateController,
  CurrencyRateState,
  CurrencyRateStateChange,
  GetCurrencyRateState,
  GetTokenListState,
  NftController,
  NftDetectionController,
  NftState,
  TokenBalancesController,
  TokenBalancesState,
  TokenDetectionController,
  TokenListController,
  TokenListState,
  TokenListStateChange,
  TokenRatesController,
  TokenRatesState,
  TokensController,
  TokensState,
} from '@metamask/assets-controllers';
import {
  AddressBookController,
  AddressBookState,
} from '@metamask/address-book-controller';
import { BaseState, ControllerMessenger } from '@metamask/base-controller';
import { ComposableController } from '@metamask/composable-controller';
import {
  KeyringController,
  KeyringState,
  SignTypedDataVersion,
} from '@metamask/keyring-controller';
import {
  NetworkController,
  NetworkControllerActions,
  NetworkControllerEvents,
  NetworkState,
} from '@metamask/network-controller';
import {
  PhishingController,
  PhishingState,
} from '@metamask/phishing-controller';
import {
  PreferencesController,
  PreferencesState,
} from '@metamask/preferences-controller';
import {
  TransactionController,
  TransactionState,
} from '@metamask/transaction-controller';
import {
  GasFeeController,
  GasFeeState,
  GasFeeStateChange,
  GetGasFeeState,
} from '@metamask/gas-fee-controller';
import {
  AcceptOptions,
  ApprovalController,
  ApprovalControllerActions,
  ApprovalControllerEvents,
  ApprovalControllerState,
} from '@metamask/approval-controller';
import {
  PermissionController,
  PermissionControllerActions,
  PermissionControllerEvents,
  PermissionControllerState,
} from '@metamask/permission-controller';
import SwapsController, { swapsUtils } from '@metamask/swaps-controller';
import { PPOMController } from '@metamask/ppom-validator';
import { MetaMaskKeyring as QRHardwareKeyring } from '@keystonehq/metamask-airgapped-keyring';
import LedgerKeyring from '@ledgerhq/metamask-keyring';
import { keyringBuilderFactory } from '@metamask/eth-keyring-controller';
import Encryptor from './Encryptor';
import {
  isMainnetByChainId,
  getDecimalChainId,
  fetchEstimatedMultiLayerL1Fee,
} from '../util/networks';
import AppConstants from './AppConstants';
import { store } from '../store';
import {
  renderFromTokenMinimalUnit,
  balanceToFiatNumber,
  weiToFiatNumber,
  toHexadecimal,
  addHexPrefix,
} from '../util/number';
import NotificationManager from './NotificationManager';
import Logger from '../util/Logger';
import { isZero } from '../util/lodash';
import { MetaMetricsEvents } from './Analytics';
import AnalyticsV2 from '../util/analyticsV2';
import {
  getCaveatSpecifications,
  getPermissionSpecifications,
  unrestrictedMethods,
} from './Permissions/specifications.js';
import { backupVault } from './BackupVault';
import {
  SignatureController,
  SignatureControllerActions,
  SignatureControllerEvents,
} from '@metamask/signature-controller';
import { hasProperty, Json } from '@metamask/controller-utils';
// TODO: Export this type from the package directly
import { SwapsState } from '@metamask/swaps-controller/dist/SwapsController';

import { PPOM, ppomInit } from '../lib/ppom/PPOMView';
import RNFSStorageBackend from '../lib/ppom/rnfs-storage-backend';

const NON_EMPTY = 'NON_EMPTY';

const encryptor = new Encryptor();
let currentChainId: any;

type GlobalActions =
  | ApprovalControllerActions
  | GetCurrencyRateState
  | GetGasFeeState
  | GetTokenListState
  | NetworkControllerActions
  | PermissionControllerActions
  | SignatureControllerActions;
type GlobalEvents =
  | ApprovalControllerEvents
  | CurrencyRateStateChange
  | GasFeeStateChange
  | TokenListStateChange
  | NetworkControllerEvents
  | PermissionControllerEvents
  | SignatureControllerEvents;

type Permissions = ReturnType<typeof getPermissionSpecifications>;

export interface EngineState {
  AccountTrackerController: AccountTrackerState;
  AddressBookController: AddressBookState;
  AssetsContractController: BaseState;
  NftController: NftState;
  TokenListController: TokenListState;
  CurrencyRateController: CurrencyRateState;
  KeyringController: KeyringState;
  NetworkController: NetworkState;
  PreferencesController: PreferencesState;
  PhishingController: PhishingState;
  TokenBalancesController: TokenBalancesState;
  TokenRatesController: TokenRatesState;
  TransactionController: TransactionState;
  SwapsController: SwapsState;
  GasFeeController: GasFeeState;
  TokensController: TokensState;
  TokenDetectionController: BaseState;
  NftDetectionController: BaseState;
  PermissionController: PermissionControllerState<Permissions>;
  ApprovalController: ApprovalControllerState;
}

/**
 * Core controller responsible for composing other metamask controllers together
 * and exposing convenience methods for common wallet operations.
 */
class Engine {
  /**
   * The global Engine singleton
   */
  static instance: Engine | null;
  /**
   * A collection of all controller instances
   */
  context:
    | {
        AccountTrackerController: AccountTrackerController;
        AddressBookController: AddressBookController;
        ApprovalController: ApprovalController;
        AssetsContractController: AssetsContractController;
        CurrencyRateController: CurrencyRateController;
        GasFeeController: GasFeeController;
        KeyringController: KeyringController;
        NetworkController: NetworkController;
        NftController: NftController;
        NftDetectionController: NftDetectionController;
        // TODO: Fix permission types
        PermissionController: PermissionController<any, any>;
        PhishingController: PhishingController;
        PreferencesController: PreferencesController;
        PPOMController?: PPOMController;
        TokenBalancesController: TokenBalancesController;
        TokenListController: TokenListController;
        TokenDetectionController: TokenDetectionController;
        TokenRatesController: TokenRatesController;
        TokensController: TokensController;
        TransactionController: TransactionController;
        SignatureController: SignatureController;
        SwapsController: SwapsController;
      }
    | any;
  /**
   * The global controller messenger.
   */
  controllerMessenger: ControllerMessenger<GlobalActions, GlobalEvents>;
  /**
   * ComposableController reference containing all child controllers
   */
  datamodel: any;

  /**
   * Object containing the info for the latest incoming tx block
   * for each address and network
   */
  lastIncomingTxBlockInfo: any;

  /**
   * Creates a CoreController instance
   */
  // eslint-disable-next-line @typescript-eslint/default-param-last
  constructor(
    initialState: Partial<EngineState> = {},
    initialKeyringState?: KeyringState | null,
  ) {
    this.controllerMessenger = new ControllerMessenger();

    const approvalController = new ApprovalController({
      // @ts-expect-error Error might be caused by base controller version mismatch
      messenger: this.controllerMessenger.getRestricted({
        name: 'ApprovalController',
      }),
      showApprovalRequest: () => undefined,
      typesExcludedFromRateLimiting: [
        // TODO: Replace with ApprovalType enum from @metamask/controller-utils when breaking change is fixed
        'eth_sign',
        'personal_sign',
        'eth_signTypedData',
        'transaction',
        'wallet_watchAsset',
      ],
    });

    const preferencesController = new PreferencesController(
      {},
      {
        ipfsGateway: AppConstants.IPFS_DEFAULT_GATEWAY_URL,
        useTokenDetection:
          initialState?.PreferencesController?.useTokenDetection ?? true,
        // TODO: Use previous value when preferences UI is available
        useNftDetection: false,
        openSeaEnabled: false,
      },
    );

    const networkControllerOpts = {
      infuraProjectId: process.env.MM_INFURA_PROJECT_ID || NON_EMPTY,
      state: initialState.NetworkController,
      messenger: this.controllerMessenger.getRestricted({
        name: 'NetworkController',
        allowedEvents: [],
        allowedActions: [],
      }),
      // Metrics event tracking is handled in this repository instead
      // TODO: Use events for controller metric events
      trackMetaMetricsEvent: () => {
        // noop
      },
    };

    const networkController = new NetworkController(networkControllerOpts);
    networkController.initializeProvider();

    const assetsContractController = new AssetsContractController({
      onPreferencesStateChange: (listener) =>
        preferencesController.subscribe(listener),
      onNetworkStateChange: (listener) =>
        this.controllerMessenger.subscribe(
          AppConstants.NETWORK_STATE_CHANGE_EVENT,
          listener,
        ),
    });

    const nftController = new NftController(
      {
        onPreferencesStateChange: (listener) =>
          preferencesController.subscribe(listener),
        onNetworkStateChange: (listener) =>
          this.controllerMessenger.subscribe(
            AppConstants.NETWORK_STATE_CHANGE_EVENT,
            listener,
          ),
        getERC721AssetName: assetsContractController.getERC721AssetName.bind(
          assetsContractController,
        ),
        getERC721AssetSymbol:
          assetsContractController.getERC721AssetSymbol.bind(
            assetsContractController,
          ),
        getERC721TokenURI: assetsContractController.getERC721TokenURI.bind(
          assetsContractController,
        ),
        getERC721OwnerOf: assetsContractController.getERC721OwnerOf.bind(
          assetsContractController,
        ),
        getERC1155BalanceOf: assetsContractController.getERC1155BalanceOf.bind(
          assetsContractController,
        ),
        getERC1155TokenURI: assetsContractController.getERC1155TokenURI.bind(
          assetsContractController,
        ),
      },
      {
        // @ts-expect-error NftController constructor config type is wrong
        useIPFSSubdomains: false,
        chainId: networkController.state.providerConfig.chainId,
      },
    );
    const tokensController = new TokensController({
      onPreferencesStateChange: (listener) =>
        preferencesController.subscribe(listener),
      onNetworkStateChange: (listener) =>
        this.controllerMessenger.subscribe(
          AppConstants.NETWORK_STATE_CHANGE_EVENT,
          listener,
        ),
      config: {
        provider: networkController.getProviderAndBlockTracker().provider,
        chainId: networkController.state.providerConfig.chainId,
      },
      messenger: this.controllerMessenger.getRestricted({
        name: 'TokensController',
        allowedActions: [`${approvalController.name}:addRequest`],
      }),
      // @ts-expect-error This is added in a patch, but types weren't updated
      getERC20TokenName: assetsContractController.getERC20TokenName.bind(
        assetsContractController,
      ),
    });

    const tokenListController = new TokenListController({
      chainId: networkController.state.providerConfig.chainId,
      onNetworkStateChange: (listener) =>
        this.controllerMessenger.subscribe(
          AppConstants.NETWORK_STATE_CHANGE_EVENT,
          listener,
        ),
      messenger: this.controllerMessenger.getRestricted({
        name: 'TokenListController',
        allowedEvents: ['NetworkController:providerConfigChange'],
      }),
    });
    const currencyRateController = new CurrencyRateController({
      messenger: this.controllerMessenger.getRestricted({
        name: 'CurrencyRateController',
      }),
      state: initialState.CurrencyRateController,
    });
    currencyRateController.start();

    const gasFeeController = new GasFeeController({
      messenger: this.controllerMessenger.getRestricted({
        name: 'GasFeeController',
      }),
      getProvider: () =>
        networkController.getProviderAndBlockTracker().provider,
      onNetworkStateChange: (listener) =>
        this.controllerMessenger.subscribe(
          AppConstants.NETWORK_STATE_CHANGE_EVENT,
          listener,
        ),
      getCurrentNetworkEIP1559Compatibility: async () =>
        await networkController.getEIP1559Compatibility(),
      // @ts-expect-error Incompatible string types, fixed in upcoming version
      getChainId: () => networkController.state.providerConfig.chainId,
      getCurrentNetworkLegacyGasAPICompatibility: () => {
        const chainId = networkController.state.providerConfig.chainId;
        return (
          isMainnetByChainId(chainId) ||
          chainId === swapsUtils.BSC_CHAIN_ID ||
          chainId === swapsUtils.POLYGON_CHAIN_ID
        );
      },
      clientId: AppConstants.SWAPS.CLIENT_ID,
      legacyAPIEndpoint:
        'https://gas-api.metaswap.codefi.network/networks/<chain_id>/gasPrices',
      EIP1559APIEndpoint:
        'https://gas-api.metaswap.codefi.network/networks/<chain_id>/suggestedGasFees',
    });

    const phishingController = new PhishingController();
    phishingController.maybeUpdateState();

    const additionalKeyrings = [QRHardwareKeyring];

    const getIdentities = () => {
      const identities = preferencesController.state.identities;
      const lowerCasedIdentities: PreferencesState['identities'] = {};
      Object.keys(identities).forEach((key) => {
        lowerCasedIdentities[key.toLowerCase()] = identities[key];
      });
      return lowerCasedIdentities;
    };

    const keyringState = initialKeyringState || initialState.KeyringController;

    const keyringController = new KeyringController(
      {
        removeIdentity: preferencesController.removeIdentity.bind(
          preferencesController,
        ),
        syncIdentities: preferencesController.syncIdentities.bind(
          preferencesController,
        ),
        updateIdentities: preferencesController.updateIdentities.bind(
          preferencesController,
        ),
        setSelectedAddress: preferencesController.setSelectedAddress.bind(
          preferencesController,
        ),
        setAccountLabel: preferencesController.setAccountLabel.bind(
          preferencesController,
        ),
      },
      { encryptor, keyringTypes: additionalKeyrings },
      keyringState,
    );

    const controllers = [
      keyringController,
      new AccountTrackerController({
        onPreferencesStateChange: (listener) =>
          preferencesController.subscribe(listener),
        getIdentities: () => preferencesController.state.identities,
        // @ts-expect-error This is added in a patch, but types weren't updated
        getSelectedAddress: () => preferencesController.state.selectedAddress,
        getMultiAccountBalancesEnabled: () =>
          // @ts-expect-error This is added in a patch, but types weren't updated
          preferencesController.state.isMultiAccountBalancesEnabled,
      }),
      new AddressBookController(),
      assetsContractController,
      nftController,
      tokensController,
      tokenListController,
      new TokenDetectionController({
        onPreferencesStateChange: (listener) =>
          preferencesController.subscribe(listener),
        onNetworkStateChange: (listener) =>
          this.controllerMessenger.subscribe(
            AppConstants.NETWORK_STATE_CHANGE_EVENT,
            listener,
          ),
        onTokenListStateChange: (listener) =>
          this.controllerMessenger.subscribe(
            `${tokenListController.name}:stateChange`,
            listener,
          ),
        addDetectedTokens: async (tokens) => {
          // Track detected tokens event
          AnalyticsV2.trackEvent(MetaMetricsEvents.TOKEN_DETECTED, {
            token_standard: 'ERC20',
            asset_type: 'token',
            chain_id: getDecimalChainId(
              networkController.state.providerConfig.chainId,
            ),
          });
          tokensController.addDetectedTokens(tokens);
        },
        // @ts-expect-error This is added in a patch, but types weren't updated
        updateTokensName: (tokenList) =>
          // @ts-expect-error This is added in a patch, but types weren't updated
          tokensController.updateTokensName(tokenList),
        getTokensState: () => tokensController.state,
        getTokenListState: () => tokenListController.state,
        getNetworkState: () => networkController.state,
        getPreferencesState: () => preferencesController.state,
        getBalancesInSingleCall:
          assetsContractController.getBalancesInSingleCall.bind(
            assetsContractController,
          ),
      }),
      new NftDetectionController({
        onNftsStateChange: (listener) => nftController.subscribe(listener),
        onPreferencesStateChange: (listener) =>
          preferencesController.subscribe(listener),
        onNetworkStateChange: (listener) =>
          this.controllerMessenger.subscribe(
            AppConstants.NETWORK_STATE_CHANGE_EVENT,
            listener,
          ),
<<<<<<< HEAD
        getCurrentNetworkEIP1559Compatibility: async () =>
          await networkController.getEIP1559Compatibility(),
        getChainId: () => networkController.state.providerConfig.chainId,
        getCurrentNetworkLegacyGasAPICompatibility: () => {
          const chainId = networkController.state.providerConfig.chainId;
          return (
            isMainnetByChainId(chainId) ||
            chainId === swapsUtils.BSC_CHAIN_ID ||
            chainId === swapsUtils.POLYGON_CHAIN_ID
          );
        },
        clientId: AppConstants.SWAPS.CLIENT_ID,
        legacyAPIEndpoint:
          'https://gas-api.metaswap.codefi.network/networks/<chain_id>/gasPrices',
        EIP1559APIEndpoint:
          'https://gas-api.metaswap.codefi.network/networks/<chain_id>/suggestedGasFees',
      });

      const phishingController = new PhishingController();
      phishingController.maybeUpdateState();

      const additionalKeyrings = [QRHardwareKeyring, LedgerKeyring];

      const getIdentities = () => {
        const identities = preferencesController.state.identities;
        const newIdentities = {};
        Object.keys(identities).forEach((key) => {
          newIdentities[key.toLowerCase()] = identities[key];
        });
        return newIdentities;
      };

      const keyringState = {
        keyringTypes: additionalKeyrings,
        ...initialState.KeyringController,
        ...initialKeyringState,
      };

      const keyringController = new KeyringController({
        removeIdentity: preferencesController.removeIdentity.bind(
          preferencesController,
        ),
        syncIdentities: preferencesController.syncIdentities.bind(
          preferencesController,
        ),
        updateIdentities: preferencesController.updateIdentities.bind(
          preferencesController,
        ),
        setSelectedAddress: preferencesController.setSelectedAddress.bind(
          preferencesController,
        ),
        setAccountLabel: preferencesController.setAccountLabel.bind(
          preferencesController,
        ),
        // @ts-expect-error Error expected.
        encryptor,
        // @ts-expect-error Error expected.
        messenger: this.controllerMessenger.getRestricted({
          name: 'KeyringController',
        }),
        state: keyringState,
        keyringBuilders: [
          keyringBuilderFactory(QRHardwareKeyring),
          keyringBuilderFactory(LedgerKeyring),
        ],
      });

      const controllers = [
        keyringController,
        new AccountTrackerController({
          onPreferencesStateChange: (listener) =>
            preferencesController.subscribe(listener),
          getIdentities: () => preferencesController.state.identities,
          getSelectedAddress: () => preferencesController.state.selectedAddress,
          getMultiAccountBalancesEnabled: () =>
            preferencesController.state.isMultiAccountBalancesEnabled,
        }),
        new AddressBookController(),
        assetsContractController,
        nftController,
        tokensController,
        tokenListController,
        new TokenDetectionController({
          onPreferencesStateChange: (listener) =>
            preferencesController.subscribe(listener),
          onNetworkStateChange: (listener) =>
            this.controllerMessenger.subscribe(
              AppConstants.NETWORK_STATE_CHANGE_EVENT,
              listener,
            ),
          onTokenListStateChange: (listener) =>
=======
        getOpenSeaApiKey: () => nftController.openSeaApiKey,
        addNft: nftController.addNft.bind(nftController),
        getNftState: () => nftController.state,
      }),
      currencyRateController,
      networkController,
      phishingController,
      preferencesController,
      new TokenBalancesController(
        {
          onTokensStateChange: (listener) =>
            tokensController.subscribe(listener),
          getSelectedAddress: () => preferencesController.state.selectedAddress,
          getERC20BalanceOf: assetsContractController.getERC20BalanceOf.bind(
            assetsContractController,
          ),
        },
        { interval: 10000 },
      ),
      new TokenRatesController(
        {
          onTokensStateChange: (listener) =>
            tokensController.subscribe(listener),
          onCurrencyRateStateChange: (listener) =>
>>>>>>> 9cf645e3
            this.controllerMessenger.subscribe(
              `${currencyRateController.name}:stateChange`,
              listener,
            ),
          onNetworkStateChange: (listener) =>
            this.controllerMessenger.subscribe(
              AppConstants.NETWORK_STATE_CHANGE_EVENT,
              listener,
            ),
        },
        {
          chainId: networkController.state.providerConfig.chainId,
        },
      ),
      new TransactionController({
        getNetworkState: () => networkController.state,
        getProvider: () =>
          networkController.getProviderAndBlockTracker().provider,
        getSelectedAddress: () => preferencesController.state.selectedAddress,
        incomingTransactions: {
          apiKey: process.env.MM_ETHERSCAN_KEY,
          isEnabled: () =>
            Boolean(store.getState()?.privacy?.thirdPartyApiMode),
          updateTransactions: true,
        },
        messenger: this.controllerMessenger.getRestricted({
          name: 'TransactionController',
          allowedActions: [`${approvalController.name}:addRequest`],
        }),
        onNetworkStateChange: (listener) =>
          this.controllerMessenger.subscribe(
            AppConstants.NETWORK_STATE_CHANGE_EVENT,
            listener,
          ),
      }),
      new SwapsController(
        {
          // @ts-expect-error TODO: Resolve mismatch between gas fee and swaps controller types
          fetchGasFeeEstimates: () => gasFeeController.fetchGasFeeEstimates(),
          // @ts-expect-error TODO: Resolve mismatch between gas fee and swaps controller types
          fetchEstimatedMultiLayerL1Fee,
        },
        {
          clientId: AppConstants.SWAPS.CLIENT_ID,
          fetchAggregatorMetadataThreshold:
            AppConstants.SWAPS.CACHE_AGGREGATOR_METADATA_THRESHOLD,
          fetchTokensThreshold: AppConstants.SWAPS.CACHE_TOKENS_THRESHOLD,
          fetchTopAssetsThreshold:
            AppConstants.SWAPS.CACHE_TOP_ASSETS_THRESHOLD,
          supportedChainIds: [
            swapsUtils.ETH_CHAIN_ID,
            swapsUtils.BSC_CHAIN_ID,
            swapsUtils.SWAPS_TESTNET_CHAIN_ID,
            swapsUtils.POLYGON_CHAIN_ID,
            swapsUtils.AVALANCHE_CHAIN_ID,
            swapsUtils.ARBITRUM_CHAIN_ID,
            swapsUtils.OPTIMISM_CHAIN_ID,
          ],
        },
      ),
      gasFeeController,
      approvalController,
      new PermissionController({
        // @ts-expect-error Error might be caused by base controller version mismatch
        messenger: this.controllerMessenger.getRestricted({
          name: 'PermissionController',
          allowedActions: [
            `${approvalController.name}:addRequest`,
            `${approvalController.name}:hasRequest`,
            `${approvalController.name}:acceptRequest`,
            `${approvalController.name}:rejectRequest`,
          ],
        }),
        state: initialState.PermissionController,
        caveatSpecifications: getCaveatSpecifications({ getIdentities }),
        // @ts-expect-error Inferred permission specification type is incorrect, fix after migrating to TypeScript
        permissionSpecifications: {
          ...getPermissionSpecifications({
            getAllAccounts: () => keyringController.getAccounts(),
          }),
          /*
            ...this.getSnapPermissionSpecifications(),
            */
        },
        unrestrictedMethods,
      }),
      new SignatureController({
        // @ts-expect-error Error might be caused by base controller version mismatch
        messenger: this.controllerMessenger.getRestricted({
          name: 'SignatureController',
          allowedActions: [`${approvalController.name}:addRequest`],
        }),
        isEthSignEnabled: () =>
          Boolean(
            preferencesController.state?.disabledRpcMethodPreferences?.eth_sign,
          ),
        getAllState: () => store.getState(),
        getCurrentChainId: () =>
          toHexadecimal(networkController.state.providerConfig.chainId),
        keyringController: {
          signMessage: keyringController.signMessage.bind(keyringController),
          signPersonalMessage:
            keyringController.signPersonalMessage.bind(keyringController),
          signTypedMessage: (msgParams, { version }) =>
            keyringController.signTypedMessage(
              // @ts-expect-error Error might be caused by base controller version mismatch
              msgParams,
              version as SignTypedDataVersion,
            ),
        },
      }),
    ];

    if (process.env.MM_BLOCKAID_UI_ENABLED) {
      try {
        const ppomController = new PPOMController({
          chainId: addHexPrefix(networkController.state.providerConfig.chainId),
          blockaidPublicKey: process.env.BLOCKAID_PUBLIC_KEY as string,
          cdnBaseUrl: process.env.BLOCKAID_FILE_CDN as string,
          // @ts-expect-error Error might be caused by base controller version mismatch
          messenger: this.controllerMessenger.getRestricted({
            name: 'PPOMController',
          }),
          onNetworkChange: (listener) =>
            this.controllerMessenger.subscribe(
              AppConstants.NETWORK_STATE_CHANGE_EVENT,
              listener,
            ),
          onPreferencesChange: () => undefined,
          provider: () =>
            networkController.getProviderAndBlockTracker().provider,
          ppomProvider: {
            PPOM,
            ppomInit,
          },
          storageBackend: new RNFSStorageBackend('PPOMDB'),
          securityAlertsEnabled: true,
        });
        controllers.push(ppomController as any);
      } catch (e) {
        Logger.log(`Error initializing PPOMController: ${e}`);
        return;
      }
    }

    // set initial state
    // TODO: Pass initial state into each controller constructor instead
    // This is being set post-construction for now to ensure it's functionally equivalent with
    // how the `ComponsedController` used to set initial state.
    //
    // The check for `controller.subscribe !== undefined` is to filter out BaseControllerV2
    // controllers. They should be initialized via the constructor instead.
    for (const controller of controllers) {
      if (
        hasProperty(initialState, controller.name) &&
        controller.subscribe !== undefined
      ) {
        // The following type error can be addressed by passing initial state into controller constructors instead
        // @ts-expect-error No type-level guarantee that the correct state is being applied to the correct controller here.
        controller.update(initialState[controller.name]);
      }
    }

    this.datamodel = new ComposableController(
      // @ts-expect-error The ComposableController needs to be updated to support BaseControllerV2
      controllers,
      this.controllerMessenger,
    );
    this.context = controllers.reduce<Partial<typeof this.context>>(
      (context, controller) => ({
        ...context,
        [controller.name]: controller,
      }),
      {},
    ) as typeof this.context;

    const {
      NftController: nfts,
      KeyringController: keyring,
      TransactionController: transaction,
    } = this.context;

    if (process.env.MM_OPENSEA_KEY) {
      nfts.setApiKey(process.env.MM_OPENSEA_KEY);
    }

    transaction.configure({ sign: keyring.signTransaction.bind(keyring) });

    transaction.hub.on('incomingTransactionBlock', (blockNumber: number) => {
      NotificationManager.gotIncomingTransaction(blockNumber);
    });

    this.controllerMessenger.subscribe(
      AppConstants.NETWORK_STATE_CHANGE_EVENT,
      (state: { network: string; providerConfig: { chainId: any } }) => {
        if (
          state.network !== 'loading' &&
          state.providerConfig.chainId !== currentChainId
        ) {
          // We should add a state or event emitter saying the provider changed
          setTimeout(() => {
            this.configureControllersOnNetworkChange();
            currentChainId = state.providerConfig.chainId;
          }, 500);
        }
      },
    );

    this.configureControllersOnNetworkChange();
    this.startPolling();
    this.handleVaultBackup();

    Engine.instance = this;
  }

  handleVaultBackup() {
<<<<<<< HEAD
    // @ts-expect-error Expect type error
    this.controllerMessenger.subscribe(
      'KeyringController:stateChange',
      (state: any) =>
        backupVault(state)
          .then((result) => {
            if (result.success) {
              Logger.log('Engine', 'Vault back up successful');
            } else {
              Logger.log('Engine', 'Vault backup failed', result.error);
            }
          })
          .catch((error) => {
            Logger.error(error, 'Engine Vault backup failed');
          }),
=======
    const { KeyringController } = this.context;
    KeyringController.subscribe((state: any) =>
      backupVault(state)
        .then((result) => {
          if (result.success) {
            Logger.log('Engine', 'Vault back up successful');
          } else {
            Logger.log('Engine', 'Vault backup failed', result.error);
          }
        })
        .catch((error) => {
          Logger.error(error, 'Engine Vault backup failed');
        }),
>>>>>>> 9cf645e3
    );
  }

  startPolling() {
    const {
      NftDetectionController,
      TokenDetectionController,
      TokenListController,
      TransactionController,
    } = this.context;

    TokenListController.start();
    NftDetectionController.start();
    TokenDetectionController.start();
    TransactionController.startIncomingTransactionPolling();
  }

  configureControllersOnNetworkChange() {
    const {
      AccountTrackerController,
      AssetsContractController,
      TokenDetectionController,
      NftDetectionController,
      NetworkController,
      TransactionController,
      SwapsController,
    } = this.context;
    const { provider } = NetworkController.getProviderAndBlockTracker();

    provider.sendAsync = provider.sendAsync.bind(provider);
    AccountTrackerController.configure({ provider });
    AssetsContractController.configure({ provider });

    SwapsController.configure({
      provider,
      chainId: NetworkController.state?.providerConfig?.chainId,
      pollCountLimit: AppConstants.SWAPS.POLL_COUNT_LIMIT,
    });
    TransactionController.hub.emit('networkChange');
    TokenDetectionController.detectTokens();
    NftDetectionController.detectNfts();
    AccountTrackerController.refresh();
  }

  getTotalFiatAccountBalance = () => {
    const {
      CurrencyRateController,
      PreferencesController,
      AccountTrackerController,
      TokenBalancesController,
      TokenRatesController,
      TokensController,
    } = this.context;
    const { selectedAddress } = PreferencesController.state;
    const { currentCurrency } = CurrencyRateController.state;
    const conversionRate =
      CurrencyRateController.state.conversionRate === null
        ? 0
        : CurrencyRateController.state.conversionRate;
    const { accounts } = AccountTrackerController.state;
    const { tokens } = TokensController.state;
    let ethFiat = 0;
    let tokenFiat = 0;
    const decimalsToShow = (currentCurrency === 'usd' && 2) || undefined;
    if (accounts[selectedAddress]) {
      ethFiat = weiToFiatNumber(
        accounts[selectedAddress].balance,
        conversionRate,
        decimalsToShow,
      );
    }
    if (tokens.length > 0) {
      const { contractBalances: tokenBalances } = TokenBalancesController.state;
      const { contractExchangeRates: tokenExchangeRates } =
        TokenRatesController.state;
      tokens.forEach(
        (item: { address: string; balance?: string; decimals: number }) => {
          const exchangeRate =
            item.address in tokenExchangeRates
              ? tokenExchangeRates[item.address]
              : undefined;
          const tokenBalance =
            item.balance ||
            (item.address in tokenBalances
              ? renderFromTokenMinimalUnit(
                  tokenBalances[item.address],
                  item.decimals,
                )
              : undefined);
          const tokenBalanceFiat = balanceToFiatNumber(
            // TODO: Fix this by handling or eliminating the undefined case
            // @ts-expect-error This variable can be `undefined`, which would break here.
            tokenBalance,
            conversionRate,
            exchangeRate,
            decimalsToShow,
          );
          tokenFiat += tokenBalanceFiat;
        },
      );
    }

    const total = ethFiat + tokenFiat;
    return total;
  };

  /**
   * Returns true or false whether the user has funds or not
   */
  hasFunds = () => {
    try {
      const {
        engine: { backgroundState },
      } = store.getState();
      // TODO: Check `allNfts[currentChainId]` property instead
      // @ts-expect-error This property does not exist
      const nfts = backgroundState.NftController.nfts;
      const tokens = backgroundState.TokensController.tokens;
      const tokenBalances =
        backgroundState.TokenBalancesController.contractBalances;

      let tokenFound = false;
      tokens.forEach((token: { address: string | number }) => {
        if (
          tokenBalances[token.address] &&
          !isZero(tokenBalances[token.address])
        ) {
          tokenFound = true;
        }
      });

      const fiatBalance = this.getTotalFiatAccountBalance() || 0;

      return fiatBalance > 0 || tokenFound || nfts.length > 0;
    } catch (e) {
      Logger.log('Error while getting user funds', e);
    }
  };

  resetState = async () => {
    // Whenever we are gonna start a new wallet
    // either imported or created, we need to
    // get rid of the old data from state
    const {
      TransactionController,
      TokensController,
      NftController,
      TokenBalancesController,
      TokenRatesController,
      PermissionController,
    } = this.context;

    // Remove all permissions.
    PermissionController?.clearState?.();

    //Clear assets info
    TokensController.update({
      allTokens: {},
      ignoredTokens: [],
      tokens: [],
    });
    NftController.update({
      allNftContracts: {},
      allNfts: {},
      ignoredNfts: [],
    });

    TokensController.update({
      allTokens: {},
      allIgnoredTokens: {},
      ignoredTokens: [],
      tokens: [],
    });

    TokenBalancesController.update({ contractBalances: {} });
    TokenRatesController.update({ contractExchangeRates: {} });

    TransactionController.update({
      methodData: {},
      transactions: [],
      lastFetchedBlockNumbers: {},
    });
  };

  removeAllListeners() {
    this.controllerMessenger.clearSubscriptions();
  }

  async destroyEngineInstance() {
    this.removeAllListeners();
    await this.resetState();
    Engine.instance = null;
  }

  rejectPendingApproval(id: string, reason: Error) {
    const { ApprovalController } = this.context;

    try {
      ApprovalController.reject(id, reason);
    } catch (error: any) {
      Logger.error(error, 'Reject while rejecting pending connection request');
    }
  }

  acceptPendingApproval(
    id: string,
    requestData?: Record<string, Json>,
    opts: AcceptOptions = { waitForResult: false },
  ) {
    const { ApprovalController } = this.context;
    try {
      ApprovalController.accept(id, requestData, opts);
    } catch (err) {
      // Ignore err if request already approved or doesn't exists.
    }
  }
}

/**
 * Assert that the given Engine instance has been initialized
 *
 * @param instance - Either an Engine instance, or null
 */
function assertEngineExists(
  instance: Engine | null,
): asserts instance is Engine {
  if (!instance) {
    throw new Error('Engine does not exist');
  }
}

let instance: Engine | null;

export default {
  get context() {
    assertEngineExists(instance);
    return instance.context;
  },
  get controllerMessenger() {
    assertEngineExists(instance);
    return instance.controllerMessenger;
  },
  get state() {
    assertEngineExists(instance);
    const {
      AccountTrackerController,
      AddressBookController,
      AssetsContractController,
      NftController,
      TokenListController,
      CurrencyRateController,
      KeyringController,
      NetworkController,
      PreferencesController,
      PhishingController,
      PPOMController,
      TokenBalancesController,
      TokenRatesController,
      TransactionController,
      SwapsController,
      GasFeeController,
      TokensController,
      TokenDetectionController,
      NftDetectionController,
      PermissionController,
      ApprovalController,
    } = instance.datamodel.state;

    // normalize `null` currencyRate to `0`
    // TODO: handle `null` currencyRate by hiding fiat values instead
    const modifiedCurrencyRateControllerState = {
      ...CurrencyRateController,
      conversionRate:
        CurrencyRateController.conversionRate === null
          ? 0
          : CurrencyRateController.conversionRate,
    };

    return {
      AccountTrackerController,
      AddressBookController,
      AssetsContractController,
      NftController,
      TokenListController,
      CurrencyRateController: modifiedCurrencyRateControllerState,
      KeyringController,
      NetworkController,
      PhishingController,
      PPOMController,
      PreferencesController,
      TokenBalancesController,
      TokenRatesController,
      TokensController,
      TransactionController,
      SwapsController,
      GasFeeController,
      TokenDetectionController,
      NftDetectionController,
      PermissionController,
      ApprovalController,
    };
  },
  get datamodel() {
    assertEngineExists(instance);
    return instance.datamodel;
  },
  getTotalFiatAccountBalance() {
    assertEngineExists(instance);
    return instance.getTotalFiatAccountBalance();
  },
  hasFunds() {
    assertEngineExists(instance);
    return instance.hasFunds();
  },
  resetState() {
    assertEngineExists(instance);
    return instance.resetState();
  },
  destroyEngine() {
    instance?.destroyEngineInstance();
    instance = null;
  },
  init(state: Record<string, never> | undefined, keyringState = null) {
    instance = Engine.instance || new Engine(state, keyringState);
    Object.freeze(instance);
    return instance;
  },
  acceptPendingApproval: (
    id: string,
    requestData?: Record<string, Json>,
    opts?: AcceptOptions,
  ) => instance?.acceptPendingApproval(id, requestData, opts),
  rejectPendingApproval: (id: string, reason: Error) =>
    instance?.rejectPendingApproval(id, reason),
};<|MERGE_RESOLUTION|>--- conflicted
+++ resolved
@@ -390,7 +390,7 @@
     const phishingController = new PhishingController();
     phishingController.maybeUpdateState();
 
-    const additionalKeyrings = [QRHardwareKeyring];
+      const additionalKeyrings = [QRHardwareKeyring, LedgerKeyring];
 
     const getIdentities = () => {
       const identities = preferencesController.state.identities;
@@ -401,10 +401,13 @@
       return lowerCasedIdentities;
     };
 
-    const keyringState = initialKeyringState || initialState.KeyringController;
-
-    const keyringController = new KeyringController(
-      {
+      const keyringState = {
+        keyringTypes: additionalKeyrings,
+        ...initialState.KeyringController,
+        ...initialKeyringState,
+      };
+
+      const keyringController = new KeyringController({
         removeIdentity: preferencesController.removeIdentity.bind(
           preferencesController,
         ),
@@ -420,10 +423,18 @@
         setAccountLabel: preferencesController.setAccountLabel.bind(
           preferencesController,
         ),
-      },
-      { encryptor, keyringTypes: additionalKeyrings },
-      keyringState,
-    );
+        // @ts-expect-error Error expected.
+        encryptor,
+        // @ts-expect-error Error expected.
+        messenger: this.controllerMessenger.getRestricted({
+          name: 'KeyringController',
+        }),
+        state: keyringState,
+        keyringBuilders: [
+          keyringBuilderFactory(QRHardwareKeyring),
+          keyringBuilderFactory(LedgerKeyring),
+        ],
+      });
 
     const controllers = [
       keyringController,
@@ -488,99 +499,6 @@
             AppConstants.NETWORK_STATE_CHANGE_EVENT,
             listener,
           ),
-<<<<<<< HEAD
-        getCurrentNetworkEIP1559Compatibility: async () =>
-          await networkController.getEIP1559Compatibility(),
-        getChainId: () => networkController.state.providerConfig.chainId,
-        getCurrentNetworkLegacyGasAPICompatibility: () => {
-          const chainId = networkController.state.providerConfig.chainId;
-          return (
-            isMainnetByChainId(chainId) ||
-            chainId === swapsUtils.BSC_CHAIN_ID ||
-            chainId === swapsUtils.POLYGON_CHAIN_ID
-          );
-        },
-        clientId: AppConstants.SWAPS.CLIENT_ID,
-        legacyAPIEndpoint:
-          'https://gas-api.metaswap.codefi.network/networks/<chain_id>/gasPrices',
-        EIP1559APIEndpoint:
-          'https://gas-api.metaswap.codefi.network/networks/<chain_id>/suggestedGasFees',
-      });
-
-      const phishingController = new PhishingController();
-      phishingController.maybeUpdateState();
-
-      const additionalKeyrings = [QRHardwareKeyring, LedgerKeyring];
-
-      const getIdentities = () => {
-        const identities = preferencesController.state.identities;
-        const newIdentities = {};
-        Object.keys(identities).forEach((key) => {
-          newIdentities[key.toLowerCase()] = identities[key];
-        });
-        return newIdentities;
-      };
-
-      const keyringState = {
-        keyringTypes: additionalKeyrings,
-        ...initialState.KeyringController,
-        ...initialKeyringState,
-      };
-
-      const keyringController = new KeyringController({
-        removeIdentity: preferencesController.removeIdentity.bind(
-          preferencesController,
-        ),
-        syncIdentities: preferencesController.syncIdentities.bind(
-          preferencesController,
-        ),
-        updateIdentities: preferencesController.updateIdentities.bind(
-          preferencesController,
-        ),
-        setSelectedAddress: preferencesController.setSelectedAddress.bind(
-          preferencesController,
-        ),
-        setAccountLabel: preferencesController.setAccountLabel.bind(
-          preferencesController,
-        ),
-        // @ts-expect-error Error expected.
-        encryptor,
-        // @ts-expect-error Error expected.
-        messenger: this.controllerMessenger.getRestricted({
-          name: 'KeyringController',
-        }),
-        state: keyringState,
-        keyringBuilders: [
-          keyringBuilderFactory(QRHardwareKeyring),
-          keyringBuilderFactory(LedgerKeyring),
-        ],
-      });
-
-      const controllers = [
-        keyringController,
-        new AccountTrackerController({
-          onPreferencesStateChange: (listener) =>
-            preferencesController.subscribe(listener),
-          getIdentities: () => preferencesController.state.identities,
-          getSelectedAddress: () => preferencesController.state.selectedAddress,
-          getMultiAccountBalancesEnabled: () =>
-            preferencesController.state.isMultiAccountBalancesEnabled,
-        }),
-        new AddressBookController(),
-        assetsContractController,
-        nftController,
-        tokensController,
-        tokenListController,
-        new TokenDetectionController({
-          onPreferencesStateChange: (listener) =>
-            preferencesController.subscribe(listener),
-          onNetworkStateChange: (listener) =>
-            this.controllerMessenger.subscribe(
-              AppConstants.NETWORK_STATE_CHANGE_EVENT,
-              listener,
-            ),
-          onTokenListStateChange: (listener) =>
-=======
         getOpenSeaApiKey: () => nftController.openSeaApiKey,
         addNft: nftController.addNft.bind(nftController),
         getNftState: () => nftController.state,
@@ -605,7 +523,6 @@
           onTokensStateChange: (listener) =>
             tokensController.subscribe(listener),
           onCurrencyRateStateChange: (listener) =>
->>>>>>> 9cf645e3
             this.controllerMessenger.subscribe(
               `${currencyRateController.name}:stateChange`,
               listener,
@@ -822,7 +739,6 @@
   }
 
   handleVaultBackup() {
-<<<<<<< HEAD
     // @ts-expect-error Expect type error
     this.controllerMessenger.subscribe(
       'KeyringController:stateChange',
@@ -838,21 +754,6 @@
           .catch((error) => {
             Logger.error(error, 'Engine Vault backup failed');
           }),
-=======
-    const { KeyringController } = this.context;
-    KeyringController.subscribe((state: any) =>
-      backupVault(state)
-        .then((result) => {
-          if (result.success) {
-            Logger.log('Engine', 'Vault back up successful');
-          } else {
-            Logger.log('Engine', 'Vault backup failed', result.error);
-          }
-        })
-        .catch((error) => {
-          Logger.error(error, 'Engine Vault backup failed');
-        }),
->>>>>>> 9cf645e3
     );
   }
 
