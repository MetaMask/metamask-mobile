/* eslint-disable @typescript-eslint/no-shadow */
import Crypto from 'react-native-quick-crypto';
import { scrypt } from 'react-native-fast-crypto';
import {
  AccountTrackerController,
  AccountTrackerControllerState,
  AssetsContractController,
  CurrencyRateController,
  CurrencyRateState,
  CurrencyRateStateChange,
  GetCurrencyRateState,
  GetTokenListState,
  NftController,
  NftDetectionController,
  NftControllerState,
  TokenBalancesController,
  TokenDetectionController,
  TokenListController,
  TokenListState,
  TokenListStateChange,
  TokenRatesController,
  TokenRatesControllerState,
  TokensController,
  TokensControllerState,
  CodefiTokenPricesServiceV2,
  TokensControllerActions,
  TokensControllerEvents,
  TokenListControllerActions,
  TokenListControllerEvents,
  TokenBalancesControllerState,
  AssetsContractControllerGetERC20BalanceOfAction,
  AssetsContractControllerGetERC721AssetNameAction,
  AssetsContractControllerGetERC721AssetSymbolAction,
  AssetsContractControllerGetERC721TokenURIAction,
  AssetsContractControllerGetERC721OwnerOfAction,
  AssetsContractControllerGetERC1155BalanceOfAction,
  AssetsContractControllerGetERC1155TokenURIAction,
} from '@metamask/assets-controllers';
///: BEGIN:ONLY_INCLUDE_IF(preinstalled-snaps,external-snaps)
import { AppState } from 'react-native';
import PREINSTALLED_SNAPS from '../lib/snaps/preinstalled-snaps';
///: END:ONLY_INCLUDE_IF
import {
  AddressBookController,
  AddressBookControllerActions,
  AddressBookControllerEvents,
  AddressBookControllerState,
} from '@metamask/address-book-controller';
import { BaseState } from '@metamask/base-controller';
import { ComposableController } from '@metamask/composable-controller';
import {
  KeyringController,
  KeyringControllerState,
  KeyringControllerActions,
  KeyringControllerEvents,
  ///: BEGIN:ONLY_INCLUDE_IF(preinstalled-snaps,external-snaps)
  KeyringTypes,
  ///: END:ONLY_INCLUDE_IF
} from '@metamask/keyring-controller';
import {
  NetworkController,
  NetworkControllerActions,
  NetworkControllerEvents,
  NetworkControllerMessenger,
  NetworkState,
  NetworkStatus,
} from '@metamask/network-controller';
import {
  PhishingController,
  PhishingControllerActions,
  PhishingControllerEvents,
  PhishingControllerState,
} from '@metamask/phishing-controller';
import {
  PreferencesController,
  PreferencesControllerActions,
  PreferencesControllerEvents,
  PreferencesState,
} from '@metamask/preferences-controller';
import {
  TransactionController,
  TransactionControllerEvents,
  TransactionControllerState,
  TransactionMeta,
  TransactionControllerOptions,
} from '@metamask/transaction-controller';
import {
  GasFeeController,
  GasFeeState,
  GasFeeStateChange,
  GetGasFeeState,
} from '@metamask/gas-fee-controller';
import {
  AcceptOptions,
  ApprovalController,
  ApprovalControllerActions,
  ApprovalControllerEvents,
  ApprovalControllerState,
} from '@metamask/approval-controller';
import {
  SelectedNetworkController,
  SelectedNetworkControllerState,
  SelectedNetworkControllerEvents,
  SelectedNetworkControllerActions,
} from '@metamask/selected-network-controller';
import {
  PermissionController,
  PermissionControllerActions,
  PermissionControllerEvents,
  PermissionControllerState,
  ///: BEGIN:ONLY_INCLUDE_IF(preinstalled-snaps,external-snaps)
  SubjectMetadataController,
  SubjectMetadataControllerActions,
  SubjectMetadataControllerEvents,
  SubjectMetadataControllerState,
  ///: END:ONLY_INCLUDE_IF
} from '@metamask/permission-controller';
import SwapsController, { swapsUtils } from '@metamask/swaps-controller';
import {
  PPOMController,
  PPOMControllerEvents,
  PPOMState,
} from '@metamask/ppom-validator';
///: BEGIN:ONLY_INCLUDE_IF(preinstalled-snaps,external-snaps)
import {
  JsonSnapsRegistry,
  AllowedActions as SnapsAllowedActions,
  AllowedEvents as SnapsAllowedEvents,
  SnapController,
  SnapsRegistryState,
  SnapControllerEvents,
  SnapControllerActions,
  PersistedSnapControllerState,
  SnapsRegistryMessenger,
} from '@metamask/snaps-controllers';

import { WebViewExecutionService } from '@metamask/snaps-controllers/react-native';
import { NotificationParameters } from '@metamask/snaps-rpc-methods/dist/restricted/notify.cjs';
import { getSnapsWebViewPromise } from '../lib/snaps';
import {
  buildSnapEndowmentSpecifications,
  buildSnapRestrictedMethodSpecifications,
} from '@metamask/snaps-rpc-methods';
import type { EnumToUnion, DialogType } from '@metamask/snaps-sdk';
// eslint-disable-next-line import/no-nodejs-modules
import { Duplex } from 'stream';
///: END:ONLY_INCLUDE_IF
import { MetaMaskKeyring as QRHardwareKeyring } from '@keystonehq/metamask-airgapped-keyring';
import {
  LoggingController,
  LoggingControllerState,
  LoggingControllerActions,
  LoggingControllerEvents,
} from '@metamask/logging-controller';
import {
  LedgerKeyring,
  LedgerMobileBridge,
  LedgerTransportMiddleware,
} from '@metamask/eth-ledger-bridge-keyring';
import { Encryptor, LEGACY_DERIVATION_OPTIONS } from './Encryptor';
import {
  isMainnetByChainId,
  fetchEstimatedMultiLayerL1Fee,
  isTestNet,
  deprecatedGetNetworkId,
  getDecimalChainId,
} from '../util/networks';
import AppConstants from './AppConstants';
import { store } from '../store';
import {
  renderFromTokenMinimalUnit,
  balanceToFiatNumber,
  weiToFiatNumber,
  toHexadecimal,
  addHexPrefix,
} from '../util/number';
import NotificationManager from './NotificationManager';
import Logger from '../util/Logger';
import { isZero } from '../util/lodash';
import { MetaMetricsEvents, MetaMetrics } from './Analytics';

///: BEGIN:ONLY_INCLUDE_IF(preinstalled-snaps,external-snaps)
import {
  SnapBridge,
  ExcludedSnapEndowments,
  ExcludedSnapPermissions,
  EndowmentPermissions,
  detectSnapLocation,
  fetchFunction,
  DetectSnapLocationOptions,
} from './Snaps';
import { getRpcMethodMiddleware } from './RPCMethods/RPCMethodMiddleware';

import {
  AuthenticationController,
  UserStorageController,
} from '@metamask/profile-sync-controller';
import { NotificationServicesController, NotificationServicesPushController } from '@metamask/notification-services-controller';
///: END:ONLY_INCLUDE_IF
import {
  getCaveatSpecifications,
  getPermissionSpecifications,
  unrestrictedMethods,
} from './Permissions/specifications.js';
import { backupVault } from './BackupVault';
import {
  SignatureController,
  SignatureControllerActions,
  SignatureControllerEvents,
  SignatureControllerOptions,
} from '@metamask/signature-controller';
import { hasProperty, Hex, Json } from '@metamask/utils';
// TODO: Export this type from the package directly
import { SwapsState } from '@metamask/swaps-controller/dist/SwapsController';
import { providerErrors } from '@metamask/rpc-errors';

import { PPOM, ppomInit } from '../lib/ppom/PPOMView';
import RNFSStorageBackend from '../lib/ppom/ppom-storage-backend';
import {
  AccountsController,
  AccountsControllerActions,
  AccountsControllerEvents,
  AccountsControllerMessenger,
  AccountsControllerState,
} from '@metamask/accounts-controller';
import { captureException } from '@sentry/react-native';
import { lowerCase } from 'lodash';
import {
  networkIdUpdated,
  networkIdWillUpdate,
} from '../core/redux/slices/inpageProvider';
import SmartTransactionsController, {
  type SmartTransactionsControllerActions,
  type SmartTransactionsControllerEvents,
  type SmartTransactionsControllerState,
} from '@metamask/smart-transactions-controller';
import { getAllowedSmartTransactionsChainIds } from '../../app/constants/smartTransactions';
import { selectShouldUseSmartTransaction } from '../selectors/smartTransactionsController';
import { selectSwapsChainFeatureFlags } from '../reducers/swaps';
import { SmartTransactionStatuses } from '@metamask/smart-transactions-controller/dist/types';
import { submitSmartTransactionHook } from '../util/smart-transactions/smart-publish-hook';
import { zeroAddress } from 'ethereumjs-util';
import { ApprovalType, toChecksumHexAddress } from '@metamask/controller-utils';
import { ExtendedControllerMessenger } from './ExtendedControllerMessenger';
import EthQuery from '@metamask/eth-query';
import DomainProxyMap from '../lib/DomainProxyMap/DomainProxyMap';
import {
  MetaMetricsEventCategory,
  MetaMetricsEventName,
} from '@metamask/smart-transactions-controller/dist/constants';
import {
  getSmartTransactionMetricsProperties as getSmartTransactionMetricsPropertiesType,
  getSmartTransactionMetricsSensitiveProperties as getSmartTransactionMetricsSensitivePropertiesType,
} from '@metamask/smart-transactions-controller/dist/utils';
///: BEGIN:ONLY_INCLUDE_IF(keyring-snaps)
import { snapKeyringBuilder } from './SnapKeyring';
import { removeAccountsFromPermissions } from './Permissions';
import { keyringSnapPermissionsBuilder } from './SnapKeyring/keyringSnapsPermissions';
import { HandleSnapRequestArgs } from './Snaps/types';
import { handleSnapRequest } from './Snaps/utils';
///: END:ONLY_INCLUDE_IF
import { getSmartTransactionMetricsProperties } from '../util/smart-transactions';
import { trace } from '../util/trace';
import { MetricsEventBuilder } from './Analytics/MetricsEventBuilder';
import { JsonMap } from './Analytics/MetaMetrics.types';

const NON_EMPTY = 'NON_EMPTY';

const encryptor = new Encryptor({
  keyDerivationOptions: LEGACY_DERIVATION_OPTIONS,
});
// TODO: Replace "any" with type
// eslint-disable-next-line @typescript-eslint/no-explicit-any
let currentChainId: any;

///: BEGIN:ONLY_INCLUDE_IF(preinstalled-snaps,external-snaps)
type AuthenticationControllerActions = AuthenticationController.AllowedActions;
type UserStorageControllerActions = UserStorageController.AllowedActions;
type NotificationsServicesControllerActions =
  NotificationServicesController.AllowedActions;

type SnapsGlobalActions =
  | SnapControllerActions
  | SubjectMetadataControllerActions
  | PhishingControllerActions
  | SnapsAllowedActions;

type SnapsGlobalEvents =
  | SnapControllerEvents
  | SubjectMetadataControllerEvents
  | PhishingControllerEvents
  | SnapsAllowedEvents;
///: END:ONLY_INCLUDE_IF

type GlobalActions =
  | AddressBookControllerActions
  | ApprovalControllerActions
  | GetCurrencyRateState
  | GetGasFeeState
  | GetTokenListState
  | KeyringControllerActions
  | NetworkControllerActions
  | PermissionControllerActions
  | SignatureControllerActions
  | LoggingControllerActions
  ///: BEGIN:ONLY_INCLUDE_IF(preinstalled-snaps,external-snaps)
  | SnapsGlobalActions
  | AuthenticationControllerActions
  | UserStorageControllerActions
  | NotificationsServicesControllerActions
  ///: END:ONLY_INCLUDE_IF
  | KeyringControllerActions
  | AccountsControllerActions
  | PreferencesControllerActions
  | TokensControllerActions
  | TokenListControllerActions
  | SelectedNetworkControllerActions
  | SmartTransactionsControllerActions
  | AssetsContractControllerGetERC20BalanceOfAction
  | AssetsContractControllerGetERC721AssetNameAction
  | AssetsContractControllerGetERC721AssetSymbolAction
  | AssetsContractControllerGetERC721TokenURIAction
  | AssetsContractControllerGetERC721OwnerOfAction
  | AssetsContractControllerGetERC1155BalanceOfAction
  | AssetsContractControllerGetERC1155TokenURIAction;

type GlobalEvents =
  | AddressBookControllerEvents
  | ApprovalControllerEvents
  | CurrencyRateStateChange
  | GasFeeStateChange
  | KeyringControllerEvents
  | TokenListStateChange
  | NetworkControllerEvents
  | PermissionControllerEvents
  ///: BEGIN:ONLY_INCLUDE_IF(preinstalled-snaps,external-snaps)
  | SnapsGlobalEvents
  ///: END:ONLY_INCLUDE_IF
  | SignatureControllerEvents
  | LoggingControllerEvents
  | KeyringControllerEvents
  | PPOMControllerEvents
  | AccountsControllerEvents
  | PreferencesControllerEvents
  | TokensControllerEvents
  | TokenListControllerEvents
  | TransactionControllerEvents
  | SelectedNetworkControllerEvents
  | SmartTransactionsControllerEvents;

type PermissionsByRpcMethod = ReturnType<typeof getPermissionSpecifications>;
type Permissions = PermissionsByRpcMethod[keyof PermissionsByRpcMethod];

export interface EngineState {
  AccountTrackerController: AccountTrackerControllerState;
  AddressBookController: AddressBookControllerState;
  AssetsContractController: BaseState;
  NftController: NftControllerState;
  TokenListController: TokenListState;
  CurrencyRateController: CurrencyRateState;
  KeyringController: KeyringControllerState;
  NetworkController: NetworkState;
  PreferencesController: PreferencesState;
  PhishingController: PhishingControllerState;
  TokenBalancesController: TokenBalancesControllerState;
  TokenRatesController: TokenRatesControllerState;
  TransactionController: TransactionControllerState;
  SmartTransactionsController: SmartTransactionsControllerState;
  SwapsController: SwapsState;
  GasFeeController: GasFeeState;
  TokensController: TokensControllerState;
  TokenDetectionController: BaseState;
  NftDetectionController: BaseState;
  ///: BEGIN:ONLY_INCLUDE_IF(preinstalled-snaps,external-snaps)
  SnapController: PersistedSnapControllerState;
  SnapsRegistry: SnapsRegistryState;
  SubjectMetadataController: SubjectMetadataControllerState;
  AuthenticationController: AuthenticationController.AuthenticationControllerState;
  UserStorageController: UserStorageController.UserStorageControllerState;
  NotificationServicesController: NotificationServicesController.NotificationServicesControllerState;
  NotificationServicesPushController: NotificationServicesPushController.NotificationServicesPushControllerState;
  ///: END:ONLY_INCLUDE_IF
  PermissionController: PermissionControllerState<Permissions>;
  ApprovalController: ApprovalControllerState;
  LoggingController: LoggingControllerState;
  PPOMController: PPOMState;
  AccountsController: AccountsControllerState;
  SelectedNetworkController: SelectedNetworkControllerState;
}

/**
 * All mobile controllers, keyed by name
 */
interface Controllers {
  AccountsController: AccountsController;
  AccountTrackerController: AccountTrackerController;
  AddressBookController: AddressBookController;
  ApprovalController: ApprovalController;
  AssetsContractController: AssetsContractController;
  CurrencyRateController: CurrencyRateController;
  GasFeeController: GasFeeController;
  KeyringController: KeyringController;
  LoggingController: LoggingController;
  NetworkController: NetworkController;
  NftController: NftController;
  NftDetectionController: NftDetectionController;
  // TODO: Fix permission types
  // TODO: Replace "any" with type
  // eslint-disable-next-line @typescript-eslint/no-explicit-any
  PermissionController: PermissionController<any, any>;
  SelectedNetworkController: SelectedNetworkController;
  PhishingController: PhishingController;
  PreferencesController: PreferencesController;
  PPOMController: PPOMController;
  TokenBalancesController: TokenBalancesController;
  TokenListController: TokenListController;
  TokenDetectionController: TokenDetectionController;
  TokenRatesController: TokenRatesController;
  TokensController: TokensController;
  TransactionController: TransactionController;
  SmartTransactionsController: SmartTransactionsController;
  SignatureController: SignatureController;
  ///: BEGIN:ONLY_INCLUDE_IF(preinstalled-snaps,external-snaps)
  SnapController: SnapController;
  SubjectMetadataController: SubjectMetadataController;
  AuthenticationController: AuthenticationController.Controller;
  UserStorageController: UserStorageController.Controller;
  NotificationServicesController: NotificationServicesController.Controller;
  NotificationServicesPushController: NotificationServicesPushController.Controller;
  ///: END:ONLY_INCLUDE_IF
  SwapsController: SwapsController;
}

/**
 * Controllers that area always instantiated
 */
type RequiredControllers = Omit<Controllers, 'PPOMController'>;

/**
 * Controllers that are sometimes not instantiated
 */
type OptionalControllers = Pick<Controllers, 'PPOMController'>;

/**
 * Combines required and optional controllers for the Engine context type.
 */
export type EngineContext = RequiredControllers & Partial<OptionalControllers>;

/**
 * Type definition for the controller messenger used in the Engine.
 * It extends the base ControllerMessenger with global actions and events.
 */
export type ControllerMessenger = ExtendedControllerMessenger<
  GlobalActions,
  GlobalEvents
>;

export interface TransactionEventPayload {
  transactionMeta: TransactionMeta;
  actionId?: string;
  error?: string;
}

/**
 * Core controller responsible for composing other metamask controllers together
 * and exposing convenience methods for common wallet operations.
 */
export class Engine {
  /**
   * The global Engine singleton
   */
  static instance: Engine | null;
  /**
   * A collection of all controller instances
   */
  context: EngineContext;
  /**
   * The global controller messenger.
   */
  controllerMessenger: ControllerMessenger;
  /**
   * ComposableController reference containing all child controllers
   */
  // TODO: Replace "any" with type
  // eslint-disable-next-line @typescript-eslint/no-explicit-any
  datamodel: any;

  /**
   * Object containing the info for the latest incoming tx block
   * for each address and network
   */
  // TODO: Replace "any" with type
  // eslint-disable-next-line @typescript-eslint/no-explicit-any
  lastIncomingTxBlockInfo: any;

  ///: BEGIN:ONLY_INCLUDE_IF(preinstalled-snaps,external-snaps)
  /**
   * Object that runs and manages the execution of Snaps
   */
  snapExecutionService: WebViewExecutionService;
  snapController: SnapController;
  subjectMetadataController: SubjectMetadataController;

  ///: END:ONLY_INCLUDE_IF

  transactionController: TransactionController;
  smartTransactionsController: SmartTransactionsController;

  keyringController: KeyringController;

  /**
   * Creates a CoreController instance
   */
  // eslint-disable-next-line @typescript-eslint/default-param-last
  constructor(
    initialState: Partial<EngineState> = {},
    initialKeyringState?: KeyringControllerState | null,
  ) {
    this.controllerMessenger = new ExtendedControllerMessenger();

    const approvalController = new ApprovalController({
      messenger: this.controllerMessenger.getRestricted({
        name: 'ApprovalController',
        allowedEvents: [],
        allowedActions: [],
      }),
      showApprovalRequest: () => undefined,
      typesExcludedFromRateLimiting: [
        ApprovalType.Transaction,
        ApprovalType.WatchAsset,
      ],
    });

    const preferencesController = new PreferencesController({
      messenger: this.controllerMessenger.getRestricted({
        name: 'PreferencesController',
        allowedActions: [],
        allowedEvents: ['KeyringController:stateChange'],
      }),
      state: {
        ipfsGateway: AppConstants.IPFS_DEFAULT_GATEWAY_URL,
        useTokenDetection:
          initialState?.PreferencesController?.useTokenDetection ?? true,
        useNftDetection: true, // set this to true to enable nft detection by default to new users
        displayNftMedia: true,
        securityAlertsEnabled: true,
        tokenSortConfig: {
          key: 'tokenFiatAmount',
          order: 'dsc',
          sortCallback: 'stringNumeric',
        },
        ...initialState.PreferencesController,
      },
    });

    const networkControllerOpts = {
      infuraProjectId: process.env.MM_INFURA_PROJECT_ID || NON_EMPTY,
      state: initialState.NetworkController,
      messenger: this.controllerMessenger.getRestricted({
        name: 'NetworkController',
        allowedEvents: [],
        allowedActions: [],
      }) as unknown as NetworkControllerMessenger,
      // Metrics event tracking is handled in this repository instead
      // TODO: Use events for controller metric events
      trackMetaMetricsEvent: () => {
        // noop
      },
    };
    const networkController = new NetworkController(networkControllerOpts);

    networkController.initializeProvider();

    const assetsContractController = new AssetsContractController({
      messenger: this.controllerMessenger.getRestricted({
        name: 'AssetsContractController',
        allowedActions: [
          'NetworkController:getNetworkClientById',
          'NetworkController:getNetworkConfigurationByNetworkClientId',
          'NetworkController:getSelectedNetworkClient',
          'NetworkController:getState',
        ],
        allowedEvents: [
          'PreferencesController:stateChange',
          'NetworkController:networkDidChange',
        ],
      }),
      chainId: networkController.getNetworkClientById(
        networkController?.state.selectedNetworkClientId,
      ).configuration.chainId,
    });
    const accountsControllerMessenger: AccountsControllerMessenger =
      this.controllerMessenger.getRestricted({
        name: 'AccountsController',
        allowedEvents: [
          'SnapController:stateChange',
          'KeyringController:accountRemoved',
          'KeyringController:stateChange',
        ],
        allowedActions: [
          'KeyringController:getAccounts',
          'KeyringController:getKeyringsByType',
          'KeyringController:getKeyringForAccount',
        ],
      });

    const defaultAccountsControllerState: AccountsControllerState = {
      internalAccounts: {
        accounts: {},
        selectedAccount: '',
      },
    };

    const accountsController = new AccountsController({
      messenger: accountsControllerMessenger,
      state: initialState.AccountsController ?? defaultAccountsControllerState,
    });

    const nftController = new NftController({
      chainId: networkController.getNetworkClientById(
        networkController?.state.selectedNetworkClientId,
      ).configuration.chainId,
      useIpfsSubdomains: false,
      messenger: this.controllerMessenger.getRestricted({
        name: 'NftController',
        allowedActions: [
          `${approvalController.name}:addRequest`,
          `${networkController.name}:getNetworkClientById`,
          'AccountsController:getAccount',
          'AccountsController:getSelectedAccount',
          'AssetsContractController:getERC721AssetName',
          'AssetsContractController:getERC721AssetSymbol',
          'AssetsContractController:getERC721TokenURI',
          'AssetsContractController:getERC721OwnerOf',
          'AssetsContractController:getERC1155BalanceOf',
          'AssetsContractController:getERC1155TokenURI',
        ],
        allowedEvents: [
          'PreferencesController:stateChange',
          'NetworkController:networkDidChange',
          'AccountsController:selectedEvmAccountChange',
        ],
      }),
    });

    const loggingController = new LoggingController({
      messenger: this.controllerMessenger.getRestricted<
        'LoggingController',
        never,
        never
      >({
        name: 'LoggingController',
        allowedActions: [],
        allowedEvents: [],
      }),
      state: initialState.LoggingController,
    });
    const tokensController = new TokensController({
      chainId: networkController.getNetworkClientById(
        networkController?.state.selectedNetworkClientId,
      ).configuration.chainId,
      // @ts-expect-error at this point in time the provider will be defined by the `networkController.initializeProvider`
      provider: networkController.getProviderAndBlockTracker().provider,
      state: initialState.TokensController,
      messenger: this.controllerMessenger.getRestricted({
        name: 'TokensController',
        allowedActions: [
          `${approvalController.name}:addRequest`,
          'NetworkController:getNetworkClientById',
          'AccountsController:getAccount',
          'AccountsController:getSelectedAccount',
        ],
        allowedEvents: [
          'PreferencesController:stateChange',
          'NetworkController:networkDidChange',
          'TokenListController:stateChange',
          'AccountsController:selectedEvmAccountChange',
        ],
      }),
    });
    const tokenListController = new TokenListController({
      chainId: networkController.getNetworkClientById(
        networkController?.state.selectedNetworkClientId,
      ).configuration.chainId,
      onNetworkStateChange: (listener) =>
        this.controllerMessenger.subscribe(
          AppConstants.NETWORK_STATE_CHANGE_EVENT,
          listener,
        ),
      messenger: this.controllerMessenger.getRestricted({
        name: 'TokenListController',
        allowedActions: [`${networkController.name}:getNetworkClientById`],
        allowedEvents: [`${networkController.name}:stateChange`],
      }),
    });
    const currencyRateController = new CurrencyRateController({
      messenger: this.controllerMessenger.getRestricted({
        name: 'CurrencyRateController',
        allowedActions: [`${networkController.name}:getNetworkClientById`],
        allowedEvents: [],
      }),
      state: initialState.CurrencyRateController,
    });
    currencyRateController.startPollingByNetworkClientId(
      networkController.state.selectedNetworkClientId,
    );
    const gasFeeController = new GasFeeController({
      // @ts-expect-error TODO: Resolve mismatch between base-controller versions.
      messenger: this.controllerMessenger.getRestricted({
        name: 'GasFeeController',
        allowedActions: [
          `${networkController.name}:getNetworkClientById`,
          `${networkController.name}:getEIP1559Compatibility`,
          `${networkController.name}:getState`,
        ],
        allowedEvents: [AppConstants.NETWORK_DID_CHANGE_EVENT],
      }),
      getProvider: () =>
        // @ts-expect-error at this point in time the provider will be defined by the `networkController.initializeProvider`
        networkController.getProviderAndBlockTracker().provider,
      getCurrentNetworkEIP1559Compatibility: async () =>
        (await networkController.getEIP1559Compatibility()) ?? false,
      getCurrentNetworkLegacyGasAPICompatibility: () => {
        const chainId = networkController.getNetworkClientById(
          networkController?.state.selectedNetworkClientId,
        ).configuration.chainId;
        return (
          isMainnetByChainId(chainId) ||
          chainId === addHexPrefix(swapsUtils.BSC_CHAIN_ID) ||
          chainId === addHexPrefix(swapsUtils.POLYGON_CHAIN_ID)
        );
      },
      clientId: AppConstants.SWAPS.CLIENT_ID,
      legacyAPIEndpoint:
        'https://gas.api.cx.metamask.io/networks/<chain_id>/gasPrices',
      EIP1559APIEndpoint:
        'https://gas.api.cx.metamask.io/networks/<chain_id>/suggestedGasFees',
    });

    const phishingController = new PhishingController({
      messenger: this.controllerMessenger.getRestricted({
        name: 'PhishingController',
        allowedActions: [],
        allowedEvents: [],
      }),
    });
    phishingController.maybeUpdateState();

    const additionalKeyrings = [];

    const qrKeyringBuilder = () => {
      const keyring = new QRHardwareKeyring();
      // to fix the bug in #9560, forgetDevice will reset all keyring properties to default.
      keyring.forgetDevice();
      return keyring;
    };
    qrKeyringBuilder.type = QRHardwareKeyring.type;

    additionalKeyrings.push(qrKeyringBuilder);

    const bridge = new LedgerMobileBridge(new LedgerTransportMiddleware());
    const ledgerKeyringBuilder = () => new LedgerKeyring({ bridge });
    ledgerKeyringBuilder.type = LedgerKeyring.type;

    additionalKeyrings.push(ledgerKeyringBuilder);

    ///: BEGIN:ONLY_INCLUDE_IF(keyring-snaps)
    const snapKeyringBuildMessenger = this.controllerMessenger.getRestricted({
      name: 'SnapKeyringBuilder',
      allowedActions: [
        'ApprovalController:addRequest',
        'ApprovalController:acceptRequest',
        'ApprovalController:rejectRequest',
        'ApprovalController:startFlow',
        'ApprovalController:endFlow',
        'ApprovalController:showSuccess',
        'ApprovalController:showError',
        'PhishingController:testOrigin',
        'PhishingController:maybeUpdateState',
        'KeyringController:getAccounts',
        'AccountsController:setSelectedAccount',
        'AccountsController:getAccountByAddress',
        'AccountsController:setAccountName',
      ],
      allowedEvents: [],
    });

    const getSnapController = () => this.snapController;

    // Necessary to persist the keyrings and update the accounts both within the keyring controller and accounts controller
    const persistAndUpdateAccounts = async () => {
      await this.keyringController.persistAllKeyrings();
      await accountsController.updateAccounts();
    };

    additionalKeyrings.push(
      snapKeyringBuilder(
        snapKeyringBuildMessenger,
        getSnapController,
        persistAndUpdateAccounts,
        (address) => this.removeAccount(address),
      ),
    );

    ///: END:ONLY_INCLUDE_IF

    this.keyringController = new KeyringController({
      removeIdentity: preferencesController.removeIdentity.bind(
        preferencesController,
      ),
      encryptor,
      messenger: this.controllerMessenger.getRestricted({
        name: 'KeyringController',
        allowedActions: [],
        allowedEvents: [],
      }),
      state: initialKeyringState || initialState.KeyringController,
      // @ts-expect-error To Do: Update the type of QRHardwareKeyring to Keyring<Json>
      keyringBuilders: additionalKeyrings,
    });

    ///: BEGIN:ONLY_INCLUDE_IF(preinstalled-snaps,external-snaps)
    /**
     * Gets the mnemonic of the user's primary keyring.
     */
    const getPrimaryKeyringMnemonic = () => {
      // TODO: Replace "any" with type
      // eslint-disable-next-line @typescript-eslint/no-explicit-any
      const [keyring]: any = this.keyringController.getKeyringsByType(
        KeyringTypes.hd,
      );
      if (!keyring.mnemonic) {
        throw new Error('Primary keyring mnemonic unavailable.');
      }

      return keyring.mnemonic;
    };

    const getAppState = () => {
      const state = AppState.currentState;
      return state === 'active';
    };

    const snapRestrictedMethods = {
      // eslint-disable-next-line @typescript-eslint/ban-ts-comment
      // @ts-ignore
      clearSnapState: this.controllerMessenger.call.bind(
        this.controllerMessenger,
        'SnapController:clearSnapState',
      ),
      getMnemonic: getPrimaryKeyringMnemonic.bind(this),
      getUnlockPromise: getAppState.bind(this),
      getSnap: this.controllerMessenger.call.bind(
        this.controllerMessenger,
        'SnapController:get',
      ),
      handleSnapRpcRequest: async (args: HandleSnapRequestArgs) =>
        await handleSnapRequest(this.controllerMessenger, args),
      // eslint-disable-next-line @typescript-eslint/ban-ts-comment
      // @ts-ignore
      getSnapState: this.controllerMessenger.call.bind(
        this.controllerMessenger,
        'SnapController:getSnapState',
      ),
      // eslint-disable-next-line @typescript-eslint/ban-ts-comment
      // @ts-ignore
      updateSnapState: this.controllerMessenger.call.bind(
        this.controllerMessenger,
        'SnapController:updateSnapState',
      ),
      maybeUpdatePhishingList: this.controllerMessenger.call.bind(
        this.controllerMessenger,
        'PhishingController:maybeUpdateState',
      ),
      isOnPhishingList: (origin: string) =>
        this.controllerMessenger.call<'PhishingController:testOrigin'>(
          'PhishingController:testOrigin',
          origin,
        ).result,
      showDialog: (
        origin: string,
        type: EnumToUnion<DialogType>,
        // TODO: Replace "any" with type
        // eslint-disable-next-line @typescript-eslint/no-explicit-any
        content: any, // should be Component from '@metamask/snaps-ui';
        // TODO: Replace "any" with type
        // eslint-disable-next-line @typescript-eslint/no-explicit-any
        placeholder?: any,
      ) =>
        approvalController.addAndShowApprovalRequest({
          origin,
          type,
          requestData: { content, placeholder },
        }),
      showInAppNotification: (origin: string, args: NotificationParameters) => {
        Logger.log(
          'Snaps/ showInAppNotification called with args: ',
          args,
          ' and origin: ',
          origin,
        );
      },
      hasPermission: (origin: string, target: string) =>
        this.controllerMessenger.call<'PermissionController:hasPermission'>(
          'PermissionController:hasPermission',
          origin,
          target,
        ),
    };
    ///: END:ONLY_INCLUDE_IF

    ///: BEGIN:ONLY_INCLUDE_IF(keyring-snaps)
    const keyringSnapMethods = {
      getAllowedKeyringMethods: (origin: string) =>
        keyringSnapPermissionsBuilder(origin),
      getSnapKeyring: this.getSnapKeyring.bind(this),
    };
    ///: END:ONLY_INCLUDE_IF

    const getSnapPermissionSpecifications = () => ({
      ...buildSnapEndowmentSpecifications(Object.keys(ExcludedSnapEndowments)),
      ...buildSnapRestrictedMethodSpecifications(
        Object.keys(ExcludedSnapPermissions),
        {
          ///: BEGIN:ONLY_INCLUDE_IF(preinstalled-snaps,external-snaps)
          ...snapRestrictedMethods,
          ///: END:ONLY_INCLUDE_IF
          ///: BEGIN:ONLY_INCLUDE_IF(keyring-snaps)
          ...keyringSnapMethods,
          ///: END:ONLY_INCLUDE_IF
        },
      ),
    });

    const accountTrackerController = new AccountTrackerController({
      messenger: this.controllerMessenger.getRestricted({
        name: 'AccountTrackerController',
        allowedActions: [
          'AccountsController:getSelectedAccount',
          'AccountsController:listAccounts',
          'PreferencesController:getState',
          'NetworkController:getState',
          'NetworkController:getNetworkClientById',
        ],
        allowedEvents: [
          'AccountsController:selectedEvmAccountChange',
          'AccountsController:selectedAccountChange',
        ],
      }),
      state: initialState.AccountTrackerController ?? { accounts: {} },
    });
    const permissionController = new PermissionController({
      // @ts-expect-error TODO: Resolve mismatch between base-controller versions.
      messenger: this.controllerMessenger.getRestricted({
        name: 'PermissionController',
        allowedActions: [
          `${approvalController.name}:addRequest`,
          `${approvalController.name}:hasRequest`,
          `${approvalController.name}:acceptRequest`,
          `${approvalController.name}:rejectRequest`,
          ///: BEGIN:ONLY_INCLUDE_IF(preinstalled-snaps,external-snaps)
          `SnapController:getPermitted`,
          `SnapController:install`,
          `SubjectMetadataController:getSubjectMetadata`,
          ///: END:ONLY_INCLUDE_IF
        ],
        allowedEvents: [],
      }),
      state: initialState.PermissionController,
      caveatSpecifications: getCaveatSpecifications({
        getInternalAccounts:
          accountsController.listAccounts.bind(accountsController),
        findNetworkClientIdByChainId:
          networkController.findNetworkClientIdByChainId.bind(
            networkController,
          ),
      }),
      // @ts-expect-error Typecast permissionType from getPermissionSpecifications to be of type PermissionType.RestrictedMethod
      permissionSpecifications: {
        ...getPermissionSpecifications({
          getAllAccounts: () => this.keyringController.getAccounts(),
          getInternalAccounts:
            accountsController.listAccounts.bind(accountsController),
          captureKeyringTypesWithMissingIdentities: (
            internalAccounts = [],
            accounts = [],
          ) => {
            const accountsMissingIdentities = accounts.filter((address) => {
              const lowerCaseAddress = lowerCase(address);
              return !internalAccounts.some(
                (account) => account.address.toLowerCase() === lowerCaseAddress,
              );
            });
            const keyringTypesWithMissingIdentities =
              accountsMissingIdentities.map((address) =>
                this.keyringController.getAccountKeyringType(address),
              );

            const internalAccountCount = internalAccounts.length;

            const accountTrackerCount = Object.keys(
              accountTrackerController.state.accounts || {},
            ).length;

            captureException(
              new Error(
                `Attempt to get permission specifications failed because there were ${accounts.length} accounts, but ${internalAccountCount} identities, and the ${keyringTypesWithMissingIdentities} keyrings included accounts with missing identities. Meanwhile, there are ${accountTrackerCount} accounts in the account tracker.`,
              ),
            );
          },
        }),
        ///: BEGIN:ONLY_INCLUDE_IF(preinstalled-snaps,external-snaps)
        ...getSnapPermissionSpecifications(),
        ///: END:ONLY_INCLUDE_IF
      },
      unrestrictedMethods,
    });

    const selectedNetworkController = new SelectedNetworkController({
      // @ts-expect-error TODO: Resolve mismatch between base-controller versions.
      messenger: this.controllerMessenger.getRestricted({
        name: 'SelectedNetworkController',
        allowedActions: [
          'NetworkController:getNetworkClientById',
          'NetworkController:getState',
          'NetworkController:getSelectedNetworkClient',
          'PermissionController:hasPermissions',
          'PermissionController:getSubjectNames',
        ],
        allowedEvents: [
          'NetworkController:stateChange',
          'PermissionController:stateChange',
        ],
      }),
      state: initialState.SelectedNetworkController || { domains: {} },
      useRequestQueuePreference: !!process.env.MULTICHAIN_V1,
      // TODO we need to modify core PreferencesController for better cross client support
      onPreferencesStateChange: (
        listener: ({ useRequestQueue }: { useRequestQueue: boolean }) => void,
      ) => listener({ useRequestQueue: !!process.env.MULTICHAIN_V1 }),
      domainProxyMap: new DomainProxyMap(),
    });

    ///: BEGIN:ONLY_INCLUDE_IF(preinstalled-snaps,external-snaps)
    this.subjectMetadataController = new SubjectMetadataController({
      // @ts-expect-error TODO: Resolve mismatch between base-controller versions.
      messenger: this.controllerMessenger.getRestricted({
        name: 'SubjectMetadataController',
        allowedActions: [`${permissionController.name}:hasPermissions`],
        allowedEvents: [],
      }),
      state: initialState.SubjectMetadataController || {},
      subjectCacheLimit: 100,
    });

    const setupSnapProvider = (snapId: string, connectionStream: Duplex) => {
      Logger.log(
        '[ENGINE LOG] Engine+setupSnapProvider: Setup stream for Snap',
        snapId,
      );
      // TO DO:
      // Develop a simpler getRpcMethodMiddleware object for SnapBridge
      // Consider developing an abstract class to derived custom implementations for each use case
      const bridge = new SnapBridge({
        snapId,
        connectionStream,
        getRPCMethodMiddleware: ({ hostname, getProviderState }) =>
          getRpcMethodMiddleware({
            hostname,
            getProviderState,
            navigation: null,
            getApprovedHosts: () => null,
            setApprovedHosts: () => null,
            approveHost: () => null,
            title: { current: 'Snap' },
            icon: { current: undefined },
            isHomepage: () => false,
            fromHomepage: { current: false },
            toggleUrlModal: () => null,
            wizardScrollAdjusted: { current: false },
            tabId: false,
            isWalletConnect: true,
            isMMSDK: false,
            url: { current: '' },
            analytics: {},
            injectHomePageScripts: () => null,
          }),
      });

      bridge.setupProviderConnection();
    };

    const requireAllowlist = process.env.METAMASK_BUILD_TYPE === 'main';
    const disableSnapInstallation = process.env.METAMASK_BUILD_TYPE === 'main';
    const allowLocalSnaps = process.env.METAMASK_BUILD_TYPE === 'flask';
    // @ts-expect-error TODO: Resolve mismatch between base-controller versions.
    const snapsRegistryMessenger: SnapsRegistryMessenger =
      this.controllerMessenger.getRestricted({
        name: 'SnapsRegistry',
        allowedEvents: [],
        allowedActions: [],
      });
    const snapsRegistry = new JsonSnapsRegistry({
      state: initialState.SnapsRegistry,
      messenger: snapsRegistryMessenger,
      refetchOnAllowlistMiss: requireAllowlist,
      url: {
        registry: 'https://acl.execution.metamask.io/latest/registry.json',
        signature: 'https://acl.execution.metamask.io/latest/signature.json',
      },
      publicKey:
        '0x025b65308f0f0fb8bc7f7ff87bfc296e0330eee5d3c1d1ee4a048b2fd6a86fa0a6',
    });

    this.snapExecutionService = new WebViewExecutionService({
      // @ts-expect-error TODO: Resolve mismatch between base-controller versions.
      messenger: this.controllerMessenger.getRestricted({
        name: 'ExecutionService',
        allowedActions: [],
        allowedEvents: [],
      }),
      setupSnapProvider: setupSnapProvider.bind(this),
      getWebView: () => getSnapsWebViewPromise,
    });

    const snapControllerMessenger = this.controllerMessenger.getRestricted({
      name: 'SnapController',
      allowedEvents: [
        'ExecutionService:unhandledError',
        'ExecutionService:outboundRequest',
        'ExecutionService:outboundResponse',
      ],
      allowedActions: [
        `${approvalController.name}:addRequest`,
        `${permissionController.name}:getEndowments`,
        `${permissionController.name}:getPermissions`,
        `${permissionController.name}:hasPermission`,
        `${permissionController.name}:hasPermissions`,
        `${permissionController.name}:requestPermissions`,
        `${permissionController.name}:revokeAllPermissions`,
        `${permissionController.name}:revokePermissions`,
        `${permissionController.name}:revokePermissionForAllSubjects`,
        `${permissionController.name}:getSubjectNames`,
        `${permissionController.name}:updateCaveat`,
        `${approvalController.name}:addRequest`,
        `${approvalController.name}:updateRequestState`,
        `${permissionController.name}:grantPermissions`,
        `${this.subjectMetadataController.name}:getSubjectMetadata`,
        `${this.subjectMetadataController.name}:addSubjectMetadata`,
        `${phishingController.name}:maybeUpdateState`,
        `${phishingController.name}:testOrigin`,
        `${snapsRegistry.name}:get`,
        `${snapsRegistry.name}:getMetadata`,
        `${snapsRegistry.name}:update`,
        'ExecutionService:executeSnap',
        'ExecutionService:terminateSnap',
        'ExecutionService:terminateAllSnaps',
        'ExecutionService:handleRpcRequest',
        'SnapsRegistry:get',
        'SnapsRegistry:getMetadata',
        'SnapsRegistry:update',
        'SnapsRegistry:resolveVersion',
      ],
    });

    this.snapController = new SnapController({
      environmentEndowmentPermissions: Object.values(EndowmentPermissions),
      featureFlags: {
        requireAllowlist,
        allowLocalSnaps,
        disableSnapInstallation,
      },
      state: initialState.SnapController || undefined,
      // TODO: Replace "any" with type
      // eslint-disable-next-line @typescript-eslint/no-explicit-any
      messenger: snapControllerMessenger as any,
      detectSnapLocation: (
        location: string | URL,
        options?: DetectSnapLocationOptions,
      ) =>
        detectSnapLocation(location, {
          ...options,
          fetch: fetchFunction,
        }),
      //@ts-expect-error types need to be aligned with snaps-controllers
      preinstalledSnaps: PREINSTALLED_SNAPS,
      //@ts-expect-error types need to be aligned between new encryptor and snaps-controllers
      encryptor,
      getMnemonic: getPrimaryKeyringMnemonic.bind(this),
      getFeatureFlags: () => ({
        disableSnaps:
          store.getState().settings.basicFunctionalityEnabled === false,
      }),
    });

    const authenticationController = new AuthenticationController.Controller({
      state: initialState.AuthenticationController,
      messenger: this.controllerMessenger.getRestricted({
        name: 'AuthenticationController',
        allowedActions: [
          'KeyringController:getState',
          'KeyringController:getAccounts',

          'SnapController:handleRequest',
          'UserStorageController:enableProfileSyncing',
        ],
        allowedEvents: ['KeyringController:unlock', 'KeyringController:lock'],
      }),
      metametrics: {
        agent: 'mobile',
        getMetaMetricsId: async () =>
          (await MetaMetrics.getInstance().getMetaMetricsId()) || '',
      },
    });

    const userStorageController = new UserStorageController.Controller({
      getMetaMetricsState: () => MetaMetrics.getInstance().isEnabled(),
      env: {
        isAccountSyncingEnabled: Boolean(process.env.IS_TEST),
      },
      config: {
        accountSyncing: {
          onAccountAdded: (profileId) => {
            MetaMetrics.getInstance().trackEvent(
              MetricsEventBuilder.createEventBuilder(
                MetaMetricsEvents.ACCOUNTS_SYNC_ADDED,
              )
                .addProperties({
                  profile_id: profileId,
                })
                .build(),
            );
          },
          onAccountNameUpdated: (profileId) => {
            MetaMetrics.getInstance().trackEvent(
              MetricsEventBuilder.createEventBuilder(
                MetaMetricsEvents.ACCOUNTS_SYNC_NAME_UPDATED,
              )
                .addProperties({
                  profile_id: profileId,
                })
                .build(),
            );
          },
        },
      },
      state: initialState.UserStorageController,
      messenger: this.controllerMessenger.getRestricted({
        name: 'UserStorageController',
        allowedActions: [
          'SnapController:handleRequest',
          'KeyringController:getState',
          'KeyringController:addNewAccount',
          'AuthenticationController:getBearerToken',
          'AuthenticationController:getSessionProfile',
          'AuthenticationController:isSignedIn',
          'AuthenticationController:performSignOut',
          'AuthenticationController:performSignIn',
          'NotificationServicesController:disableNotificationServices',
          'NotificationServicesController:selectIsNotificationServicesEnabled',
          'AccountsController:listAccounts',
          'AccountsController:updateAccountMetadata',
        ],
        allowedEvents: [
          'KeyringController:unlock',
          'KeyringController:lock',
          'AccountsController:accountAdded',
          'AccountsController:accountRenamed',
        ],
      }),
      nativeScryptCrypto: scrypt,
    });

    const notificationServicesController =
      new NotificationServicesController.Controller({
        messenger: this.controllerMessenger.getRestricted({
          name: 'NotificationServicesController',
          allowedActions: [
            'KeyringController:getState',
            'KeyringController:getAccounts',
            'AuthenticationController:getBearerToken',
            'AuthenticationController:isSignedIn',
            'UserStorageController:enableProfileSyncing',
            'UserStorageController:getStorageKey',
            'UserStorageController:performGetStorage',
            'UserStorageController:performSetStorage',
            'NotificationServicesPushController:enablePushNotifications',
            'NotificationServicesPushController:disablePushNotifications',
            'NotificationServicesPushController:updateTriggerPushNotifications',
          ],
          allowedEvents: [
            'KeyringController:unlock',
            'KeyringController:lock',
            'KeyringController:stateChange',
          ],
        }),
        state: initialState.NotificationServicesController,
        env: {
          isPushIntegrated: false,
          featureAnnouncements: {
            platform: 'mobile',
            accessToken: process.env
              .FEATURES_ANNOUNCEMENTS_ACCESS_TOKEN as string,
            spaceId: process.env.FEATURES_ANNOUNCEMENTS_SPACE_ID as string,
          },
        },
      });

      const notificationServicesPushControllerMessenger =
      this.controllerMessenger.getRestricted({
        name: 'NotificationServicesPushController',
        allowedActions: ['AuthenticationController:getBearerToken'],
        allowedEvents: [],
      });

      const notificationServicesPushController =
      new NotificationServicesPushController.Controller({
        messenger: notificationServicesPushControllerMessenger,
        state: initialState.NotificationServicesPushController || { fcmToken: '' },
        env: {
          apiKey: process.env.FIREBASE_API_KEY ?? '',
          authDomain: process.env.FIREBASE_AUTH_DOMAIN ?? '',
          storageBucket: process.env.FIREBASE_STORAGE_BUCKET ?? '',
          projectId: process.env.FIREBASE_PROJECT_ID ?? '',
          messagingSenderId: process.env.FIREBASE_MESSAGING_SENDER_ID ?? '',
          appId: process.env.FIREBASE_APP_ID ?? '',
          measurementId: process.env.FIREBASE_MEASUREMENT_ID ?? '',
          vapidKey: process.env.VAPID_KEY ?? '',
        },
        config: {
          isPushEnabled: true,
          platform: 'mobile',
          // TODO: Implement optionability for push notification handlers (depending of the platform) on the NotificationServicesPushController.
          onPushNotificationReceived: () => Promise.resolve(undefined),
          onPushNotificationClicked: () => Promise.resolve(undefined),
        },
      });
    ///: END:ONLY_INCLUDE_IF

    this.transactionController = new TransactionController({
      // @ts-expect-error at this point in time the provider will be defined by the `networkController.initializeProvider`
      blockTracker: networkController.getProviderAndBlockTracker().blockTracker,
      disableHistory: true,
      disableSendFlowHistory: true,
      disableSwaps: true,
      // @ts-expect-error TransactionController is missing networkClientId argument in type
      getCurrentNetworkEIP1559Compatibility:
        networkController.getEIP1559Compatibility.bind(networkController),
      // eslint-disable-next-line @typescript-eslint/ban-ts-comment
      // @ts-ignore
      getExternalPendingTransactions: (address: string) =>
        this.smartTransactionsController.getTransactions({
          addressFrom: address,
          status: SmartTransactionStatuses.PENDING,
        }),
      getGasFeeEstimates:
        gasFeeController.fetchGasFeeEstimates.bind(gasFeeController),
      // but only breaking change is Node version and bumped dependencies
      getNetworkClientRegistry:
        networkController.getNetworkClientRegistry.bind(networkController),
      getNetworkState: () => networkController.state,
      hooks: {
        publish: (transactionMeta) => {
          const shouldUseSmartTransaction = selectShouldUseSmartTransaction(
            store.getState(),
          );

          return submitSmartTransactionHook({
            transactionMeta,
            transactionController: this.transactionController,
            smartTransactionsController: this.smartTransactionsController,
            shouldUseSmartTransaction,
            approvalController,
            // @ts-expect-error TODO: Resolve mismatch between base-controller versions.
            controllerMessenger: this.controllerMessenger,
            featureFlags: selectSwapsChainFeatureFlags(store.getState()),
          }) as Promise<{ transactionHash: string }>;
        },
      },
      incomingTransactions: {
        isEnabled: () => {
          const currentHexChainId = networkController.getNetworkClientById(
            networkController?.state.selectedNetworkClientId,
          ).configuration.chainId;

          const showIncomingTransactions =
            preferencesController?.state?.showIncomingTransactions;

          return Boolean(
            hasProperty(showIncomingTransactions, currentChainId) &&
              showIncomingTransactions?.[currentHexChainId],
          );
        },
        updateTransactions: true,
      },
      isSimulationEnabled: () =>
        preferencesController.state.useTransactionSimulations,
      messenger: this.controllerMessenger.getRestricted({
        name: 'TransactionController',
        allowedActions: [
          `${accountsController.name}:getSelectedAccount`,
          `${approvalController.name}:addRequest`,
          `${networkController.name}:getNetworkClientById`,
          `${networkController.name}:findNetworkClientIdByChainId`,
        ],
        allowedEvents: [`NetworkController:stateChange`],
      }),
      onNetworkStateChange: (listener) =>
        this.controllerMessenger.subscribe(
          AppConstants.NETWORK_STATE_CHANGE_EVENT,
          listener,
        ),
      pendingTransactions: {
        isResubmitEnabled: () => false,
      },
      // @ts-expect-error at this point in time the provider will be defined by the `networkController.initializeProvider`
      provider: networkController.getProviderAndBlockTracker().provider,
      sign: this.keyringController.signTransaction.bind(
        this.keyringController,
      ) as unknown as TransactionControllerOptions['sign'],
      state: initialState.TransactionController,
    });

    const codefiTokenApiV2 = new CodefiTokenPricesServiceV2();

    const smartTransactionsControllerTrackMetaMetricsEvent = (
      params: {
        event: MetaMetricsEventName;
        category: MetaMetricsEventCategory;
        properties?: ReturnType<
          typeof getSmartTransactionMetricsPropertiesType
        >;
        sensitiveProperties?: ReturnType<
          typeof getSmartTransactionMetricsSensitivePropertiesType
        >;
      },
      // eslint-disable-next-line @typescript-eslint/no-unused-vars
      options?: {
        metaMetricsId?: string;
      },
    ) => {
      MetaMetrics.getInstance().trackEvent(
        MetricsEventBuilder.createEventBuilder({
          category: params.event,
        })
          .addProperties(params.properties || {})
          .addSensitiveProperties(params.sensitiveProperties || {})
          .build(),
      );
    };
    this.smartTransactionsController = new SmartTransactionsController({
      // @ts-expect-error TODO: resolve types
      supportedChainIds: getAllowedSmartTransactionsChainIds(),
      getNonceLock: this.transactionController.getNonceLock.bind(
        this.transactionController,
      ),
      confirmExternalTransaction:
        this.transactionController.confirmExternalTransaction.bind(
          this.transactionController,
        ),
      trackMetaMetricsEvent: smartTransactionsControllerTrackMetaMetricsEvent,
      state: initialState.SmartTransactionsController,
      // @ts-expect-error TODO: Resolve mismatch between base-controller versions.
      messenger: this.controllerMessenger.getRestricted({
        name: 'SmartTransactionsController',
        allowedActions: ['NetworkController:getNetworkClientById'],
        allowedEvents: ['NetworkController:stateChange'],
      }),
<<<<<<< HEAD
      // @ts-expect-error TODO: Resolve mismatch between transaction-controller versions.
=======
      // @ts-expect-error TODO: Resolve mismatch between smart-transactions-controller and transaction-controller
>>>>>>> 385a5775
      getTransactions: this.transactionController.getTransactions.bind(
        this.transactionController,
      ),
      getMetaMetricsProps: () => Promise.resolve({}), // Return MetaMetrics props once we enable HW wallets for smart transactions.
    });

    const controllers: Controllers[keyof Controllers][] = [
      this.keyringController,
      accountTrackerController,
      new AddressBookController({
        messenger: this.controllerMessenger.getRestricted({
          name: 'AddressBookController',
          allowedActions: [],
          allowedEvents: [],
        }),
        state: initialState.AddressBookController,
      }),
      assetsContractController,
      nftController,
      tokensController,
      tokenListController,
      new TokenDetectionController({
        messenger: this.controllerMessenger.getRestricted({
          name: 'TokenDetectionController',
          allowedActions: [
            'AccountsController:getSelectedAccount',
            'NetworkController:getNetworkClientById',
            'NetworkController:getNetworkConfigurationByNetworkClientId',
            'NetworkController:getState',
            'KeyringController:getState',
            'PreferencesController:getState',
            'TokenListController:getState',
            'TokensController:getState',
            'TokensController:addDetectedTokens',
            'AccountsController:getAccount',
          ],
          allowedEvents: [
            'KeyringController:lock',
            'KeyringController:unlock',
            'PreferencesController:stateChange',
            'NetworkController:networkDidChange',
            'TokenListController:stateChange',
            'TokensController:stateChange',
            'AccountsController:selectedEvmAccountChange',
          ],
        }),
        trackMetaMetricsEvent: () =>
          MetaMetrics.getInstance().trackEvent(
            MetaMetricsEvents.TOKEN_DETECTED,
            {
              token_standard: 'ERC20',
              asset_type: 'token',
              chain_id: getDecimalChainId(
                networkController.getNetworkClientById(
                  networkController?.state.selectedNetworkClientId,
                ).configuration.chainId,
              ),
            },
          ),
        getBalancesInSingleCall:
          assetsContractController.getBalancesInSingleCall.bind(
            assetsContractController,
          ),
      }),

      new NftDetectionController({
        messenger: this.controllerMessenger.getRestricted({
          name: 'NftDetectionController',
          allowedEvents: [
            'NetworkController:stateChange',
            'PreferencesController:stateChange',
          ],
          allowedActions: [
            'ApprovalController:addRequest',
            'NetworkController:getState',
            'NetworkController:getNetworkClientById',
            'PreferencesController:getState',
            'AccountsController:getSelectedAccount',
          ],
        }),
        disabled: false,
        addNft: nftController.addNft.bind(nftController),
        getNftState: () => nftController.state,
      }),
      currencyRateController,
      networkController,
      phishingController,
      preferencesController,
      new TokenBalancesController({
        messenger: this.controllerMessenger.getRestricted({
          name: 'TokenBalancesController',
          allowedActions: [
            'AccountsController:getSelectedAccount',
            'AssetsContractController:getERC20BalanceOf',
          ],
          allowedEvents: ['TokensController:stateChange'],
        }),
        interval: 180000,
        tokens: [
          ...tokensController.state.tokens,
          ...tokensController.state.detectedTokens,
        ],
        state: initialState.TokenBalancesController,
      }),
      new TokenRatesController({
        messenger: this.controllerMessenger.getRestricted({
          name: 'TokenRatesController',
          allowedActions: [
            'TokensController:getState',
            'NetworkController:getNetworkClientById',
            'NetworkController:getState',
            'AccountsController:getAccount',
            'AccountsController:getSelectedAccount',
          ],
          allowedEvents: [
            'TokensController:stateChange',
            'NetworkController:stateChange',
            'AccountsController:selectedEvmAccountChange',
          ],
        }),
        tokenPricesService: codefiTokenApiV2,
        interval: 30 * 60 * 1000,
        state: initialState.TokenRatesController || { marketData: {} },
      }),
      this.transactionController,
      this.smartTransactionsController,
      new SwapsController(
        {
          fetchGasFeeEstimates: () => gasFeeController.fetchGasFeeEstimates(),
          // @ts-expect-error TODO: Resolve mismatch between gas fee and swaps controller types
          fetchEstimatedMultiLayerL1Fee,
        },
        {
          clientId: AppConstants.SWAPS.CLIENT_ID,
          fetchAggregatorMetadataThreshold:
            AppConstants.SWAPS.CACHE_AGGREGATOR_METADATA_THRESHOLD,
          fetchTokensThreshold: AppConstants.SWAPS.CACHE_TOKENS_THRESHOLD,
          fetchTopAssetsThreshold:
            AppConstants.SWAPS.CACHE_TOP_ASSETS_THRESHOLD,
          supportedChainIds: [
            swapsUtils.ETH_CHAIN_ID,
            swapsUtils.BSC_CHAIN_ID,
            swapsUtils.SWAPS_TESTNET_CHAIN_ID,
            swapsUtils.POLYGON_CHAIN_ID,
            swapsUtils.AVALANCHE_CHAIN_ID,
            swapsUtils.ARBITRUM_CHAIN_ID,
            swapsUtils.OPTIMISM_CHAIN_ID,
            swapsUtils.ZKSYNC_ERA_CHAIN_ID,
            swapsUtils.LINEA_CHAIN_ID,
            swapsUtils.BASE_CHAIN_ID,
          ],
        },
      ),
      gasFeeController,
      approvalController,
      permissionController,
      selectedNetworkController,
      new SignatureController({
        messenger: this.controllerMessenger.getRestricted({
          name: 'SignatureController',
          allowedActions: [
            `${approvalController.name}:addRequest`,
            `${this.keyringController.name}:signPersonalMessage`,
            `${this.keyringController.name}:signMessage`,
            `${this.keyringController.name}:signTypedMessage`,
            `${loggingController.name}:add`,
          ],
          allowedEvents: [],
        }),
        getAllState: () => store.getState(),
        getCurrentChainId: () =>
          networkController.getNetworkClientById(
            networkController?.state.selectedNetworkClientId,
          ).configuration.chainId,
        // This casting expected due to mismatch of browser and react-native version of Sentry traceContext
        trace: trace as unknown as SignatureControllerOptions['trace'],
      }),
      loggingController,
      ///: BEGIN:ONLY_INCLUDE_IF(preinstalled-snaps,external-snaps)
      this.snapController,
      this.subjectMetadataController,
      authenticationController,
      userStorageController,
      notificationServicesController,
      notificationServicesPushController,
      ///: END:ONLY_INCLUDE_IF
      accountsController,
      new PPOMController({
        chainId: networkController.getNetworkClientById(
          networkController?.state.selectedNetworkClientId,
        ).configuration.chainId,
        blockaidPublicKey: process.env.BLOCKAID_PUBLIC_KEY as string,
        cdnBaseUrl: process.env.BLOCKAID_FILE_CDN as string,
        // @ts-expect-error TODO: Resolve/patch mismatch between base-controller versions. Before: never, never. Now: string, string, which expects 3rd and 4th args to be informed for restrictedControllerMessengers
        messenger: this.controllerMessenger.getRestricted({
          name: 'PPOMController',
          allowedActions: ['NetworkController:getNetworkClientById'],
          allowedEvents: [`${networkController.name}:stateChange`],
        }),
        onPreferencesChange: (listener) =>
          this.controllerMessenger.subscribe(
            `${preferencesController.name}:stateChange`,
            listener,
          ),
        // TODO: Replace "any" with type
        provider:
          // eslint-disable-next-line @typescript-eslint/no-explicit-any
          networkController.getProviderAndBlockTracker().provider as any,
        ppomProvider: {
          // TODO: Replace "any" with type
          // eslint-disable-next-line @typescript-eslint/no-explicit-any
          PPOM: PPOM as any,
          ppomInit,
        },
        storageBackend: new RNFSStorageBackend('PPOMDB'),
        securityAlertsEnabled:
          initialState.PreferencesController?.securityAlertsEnabled ?? false,
        state: initialState.PPOMController,
        // TODO: Replace "any" with type
        // eslint-disable-next-line @typescript-eslint/no-explicit-any
        nativeCrypto: Crypto as any,
      }),
    ];

    // set initial state
    // TODO: Pass initial state into each controller constructor instead
    // This is being set post-construction for now to ensure it's functionally equivalent with
    // how the `ComponsedController` used to set initial state.
    //
    // The check for `controller.subscribe !== undefined` is to filter out BaseControllerV2
    // controllers. They should be initialized via the constructor instead.
    for (const controller of controllers) {
      if (
        hasProperty(initialState, controller.name) &&
        // Use `in` operator here because the `subscribe` function is one level up the prototype chain
        'subscribe' in controller &&
        controller.subscribe !== undefined
      ) {
        // The following type error can be addressed by passing initial state into controller constructors instead
        // @ts-expect-error No type-level guarantee that the correct state is being applied to the correct controller here.
        controller.update(initialState[controller.name]);
      }
    }

    this.datamodel = new ComposableController(
      // @ts-expect-error The ComposableController needs to be updated to support BaseControllerV2
      controllers,
      this.controllerMessenger,
    );
    this.context = controllers.reduce<Partial<typeof this.context>>(
      (context, controller) => ({
        ...context,
        [controller.name]: controller,
      }),
      {},
    ) as typeof this.context;

    const { NftController: nfts } = this.context;

    if (process.env.MM_OPENSEA_KEY) {
      nfts.setApiKey(process.env.MM_OPENSEA_KEY);
    }

    this.controllerMessenger.subscribe(
      'TransactionController:incomingTransactionBlockReceived',
      (blockNumber: number) => {
        NotificationManager.gotIncomingTransaction(blockNumber);
      },
    );

    this.controllerMessenger.subscribe(
      AppConstants.NETWORK_STATE_CHANGE_EVENT,
      (state: NetworkState) => {
        if (
          state.networksMetadata[state.selectedNetworkClientId].status ===
            NetworkStatus.Available &&
          networkController.getNetworkClientById(
            networkController?.state.selectedNetworkClientId,
          ).configuration.chainId !== currentChainId
        ) {
          // We should add a state or event emitter saying the provider changed
          setTimeout(() => {
            this.configureControllersOnNetworkChange();
            currentChainId = networkController.getNetworkClientById(
              networkController?.state.selectedNetworkClientId,
            ).configuration.chainId;
          }, 500);
        }
      },
    );

    this.controllerMessenger.subscribe(
      AppConstants.NETWORK_STATE_CHANGE_EVENT,
      async () => {
        try {
          const networkId = await deprecatedGetNetworkId();
          store.dispatch(networkIdUpdated(networkId));
        } catch (error) {
          console.error(
            error,
            `Network ID not changed, current chainId: ${
              networkController.getNetworkClientById(
                networkController?.state.selectedNetworkClientId,
              ).configuration.chainId
            }`,
          );
        }
      },
    );

    this.controllerMessenger.subscribe(
      `${networkController.name}:networkWillChange`,
      () => {
        store.dispatch(networkIdWillUpdate());
      },
    );

    this.configureControllersOnNetworkChange();
    this.startPolling();
    this.handleVaultBackup();
    this._addTransactionControllerListeners();

    Engine.instance = this;
  }

  // Logs the "Transaction Finalized" event after a transaction was either confirmed, dropped or failed.
  _handleTransactionFinalizedEvent = async (
    transactionEventPayload: TransactionEventPayload,
    properties: JsonMap,
  ) => {
    const shouldUseSmartTransaction = selectShouldUseSmartTransaction(
      store.getState(),
    );
    if (
      !shouldUseSmartTransaction ||
      !transactionEventPayload.transactionMeta
    ) {
      MetaMetrics.getInstance().trackEvent(
        MetricsEventBuilder.createEventBuilder(
          MetaMetricsEvents.TRANSACTION_FINALIZED,
        )
          .addProperties(properties)
          .build(),
      );
      return;
    }
    const { transactionMeta } = transactionEventPayload;
    const { SmartTransactionsController } = this.context;
    const waitForSmartTransaction = true;
    const smartTransactionMetricsProperties =
      await getSmartTransactionMetricsProperties(
        SmartTransactionsController,
        transactionMeta,
        waitForSmartTransaction,
        this.controllerMessenger,
      );
    MetaMetrics.getInstance().trackEvent(
      MetricsEventBuilder.createEventBuilder(
        MetaMetricsEvents.TRANSACTION_FINALIZED,
      )
        .addProperties(smartTransactionMetricsProperties)
        .addProperties(properties)
        .build(),
    );
  };

  _handleTransactionDropped = async (
    transactionEventPayload: TransactionEventPayload,
  ) => {
    const properties = { status: 'dropped' };
    await this._handleTransactionFinalizedEvent(
      transactionEventPayload,
      properties,
    );
  };

  _handleTransactionConfirmed = async (transactionMeta: TransactionMeta) => {
    const properties = { status: 'confirmed' };
    await this._handleTransactionFinalizedEvent(
      { transactionMeta },
      properties,
    );
  };

  _handleTransactionFailed = async (
    transactionEventPayload: TransactionEventPayload,
  ) => {
    const properties = { status: 'failed' };
    await this._handleTransactionFinalizedEvent(
      transactionEventPayload,
      properties,
    );
  };

  _addTransactionControllerListeners() {
    this.controllerMessenger.subscribe(
      'TransactionController:transactionDropped',
      this._handleTransactionDropped,
    );

    this.controllerMessenger.subscribe(
      'TransactionController:transactionConfirmed',
      this._handleTransactionConfirmed,
    );

    this.controllerMessenger.subscribe(
      'TransactionController:transactionFailed',
      this._handleTransactionFailed,
    );
  }

  handleVaultBackup() {
    this.controllerMessenger.subscribe(
      AppConstants.KEYRING_STATE_CHANGE_EVENT,
      (state: KeyringControllerState) =>
        backupVault(state)
          .then((result) => {
            if (result.success) {
              Logger.log('Engine', 'Vault back up successful');
            } else {
              Logger.log('Engine', 'Vault backup failed', result.error);
            }
          })
          .catch((error) => {
            Logger.error(error, 'Engine Vault backup failed');
          }),
    );
  }

  startPolling() {
    const {
      TokenDetectionController,
      TokenListController,
      TransactionController,
      TokenRatesController,
    } = this.context;

    TokenListController.start();
    TokenDetectionController.start();
    // leaving the reference of TransactionController here, rather than importing it from utils to avoid circular dependency
    TransactionController.startIncomingTransactionPolling();
    TokenRatesController.start();
  }

  configureControllersOnNetworkChange() {
    const { AccountTrackerController, NetworkController, SwapsController } =
      this.context;
    const { provider } = NetworkController.getProviderAndBlockTracker();

    // Skip configuration if this is called before the provider is initialized
    if (!provider) {
      return;
    }
    provider.sendAsync = provider.sendAsync.bind(provider);

    SwapsController.configure({
      provider,
      chainId: NetworkController.getNetworkClientById(
        NetworkController?.state.selectedNetworkClientId,
      ).configuration.chainId,
      pollCountLimit: AppConstants.SWAPS.POLL_COUNT_LIMIT,
    });
    AccountTrackerController.refresh();
  }

  getTotalFiatAccountBalance = (): {
    ethFiat: number;
    tokenFiat: number;
    tokenFiat1dAgo: number;
    ethFiat1dAgo: number;
  } => {
    const {
      CurrencyRateController,
      AccountsController,
      AccountTrackerController,
      TokenBalancesController,
      TokenRatesController,
      TokensController,
      NetworkController,
    } = this.context;

    const selectedInternalAccount = AccountsController.getAccount(
      AccountsController.state.internalAccounts.selectedAccount,
    );

    if (selectedInternalAccount) {
      const selectSelectedInternalAccountChecksummedAddress =
        toChecksumHexAddress(selectedInternalAccount.address);
      const { currentCurrency } = CurrencyRateController.state;
      const { chainId, ticker } = NetworkController.getNetworkClientById(
        NetworkController?.state.selectedNetworkClientId,
      ).configuration;
      const { settings: { showFiatOnTestnets } = {} } = store.getState();

      if (isTestNet(chainId) && !showFiatOnTestnets) {
        return { ethFiat: 0, tokenFiat: 0, ethFiat1dAgo: 0, tokenFiat1dAgo: 0 };
      }

      const conversionRate =
        CurrencyRateController.state?.currencyRates?.[ticker]?.conversionRate ??
        0;

      const { accountsByChainId } = AccountTrackerController.state;
      const { tokens } = TokensController.state;
      const { marketData } = TokenRatesController.state;
      const tokenExchangeRates = marketData?.[toHexadecimal(chainId)];

      let ethFiat = 0;
      let ethFiat1dAgo = 0;
      let tokenFiat = 0;
      let tokenFiat1dAgo = 0;
      const decimalsToShow = (currentCurrency === 'usd' && 2) || undefined;
      if (
        accountsByChainId?.[toHexadecimal(chainId)]?.[
          selectSelectedInternalAccountChecksummedAddress
        ]
      ) {
        ethFiat = weiToFiatNumber(
          accountsByChainId[toHexadecimal(chainId)][
            selectSelectedInternalAccountChecksummedAddress
          ].balance,
          conversionRate,
          decimalsToShow,
        );
      }

      const ethPricePercentChange1d =
        tokenExchangeRates?.[zeroAddress() as Hex]?.pricePercentChange1d;

      ethFiat1dAgo =
        ethPricePercentChange1d !== undefined
          ? ethFiat / (1 + ethPricePercentChange1d / 100)
          : ethFiat;

      if (tokens.length > 0) {
        const { contractBalances: tokenBalances } =
          TokenBalancesController.state;
        tokens.forEach(
          (item: { address: string; balance?: string; decimals: number }) => {
            const exchangeRate =
              tokenExchangeRates?.[item.address as Hex]?.price;

            const tokenBalance =
              item.balance ||
              (item.address in tokenBalances
                ? renderFromTokenMinimalUnit(
                    tokenBalances[item.address],
                    item.decimals,
                  )
                : undefined);
            const tokenBalanceFiat = balanceToFiatNumber(
              // TODO: Fix this by handling or eliminating the undefined case
              // @ts-expect-error This variable can be `undefined`, which would break here.
              tokenBalance,
              conversionRate,
              exchangeRate,
              decimalsToShow,
            );

            const tokenPricePercentChange1d =
              tokenExchangeRates?.[item.address as Hex]?.pricePercentChange1d;

            const tokenBalance1dAgo =
              tokenPricePercentChange1d !== undefined
                ? tokenBalanceFiat / (1 + tokenPricePercentChange1d / 100)
                : tokenBalanceFiat;

            tokenFiat += tokenBalanceFiat;
            tokenFiat1dAgo += tokenBalance1dAgo;
          },
        );
      }

      return {
        ethFiat: ethFiat ?? 0,
        ethFiat1dAgo: ethFiat1dAgo ?? 0,
        tokenFiat: tokenFiat ?? 0,
        tokenFiat1dAgo: tokenFiat1dAgo ?? 0,
      };
    }
    // if selectedInternalAccount is undefined, return default 0 value.
    return {
      ethFiat: 0,
      tokenFiat: 0,
      ethFiat1dAgo: 0,
      tokenFiat1dAgo: 0,
    };
  };

  ///: BEGIN:ONLY_INCLUDE_IF(keyring-snaps)
  getSnapKeyring = async () => {
    let [snapKeyring] = this.keyringController.getKeyringsByType(
      KeyringTypes.snap,
    );
    if (!snapKeyring) {
      snapKeyring = await this.keyringController.addNewKeyring(
        KeyringTypes.snap,
      );
    }
    return snapKeyring;
  };

  /**
   * Removes an account from state / storage.
   *
   * @param {string} address - A hex address
   */
  removeAccount = async (address: string) => {
    // Remove all associated permissions
    await removeAccountsFromPermissions([address]);
    // Remove account from the keyring
    await this.keyringController.removeAccount(address as Hex);
    return address;
  };
  ///: END:ONLY_INCLUDE_IF

  /**
   * Returns true or false whether the user has funds or not
   */
  hasFunds = () => {
    try {
      const {
        engine: { backgroundState },
      } = store.getState();
      // TODO: Check `allNfts[currentChainId]` property instead
      // @ts-expect-error This property does not exist
      const nfts = backgroundState.NftController.nfts;
      const tokens = backgroundState.TokensController.tokens;
      const tokenBalances =
        backgroundState.TokenBalancesController.contractBalances;

      let tokenFound = false;
      tokens.forEach((token: { address: string | number }) => {
        if (
          tokenBalances[token.address] &&
          !isZero(tokenBalances[token.address])
        ) {
          tokenFound = true;
        }
      });

      const fiatBalance = this.getTotalFiatAccountBalance() || 0;
      const totalFiatBalance = fiatBalance.ethFiat + fiatBalance.ethFiat;

      return totalFiatBalance > 0 || tokenFound || nfts.length > 0;
    } catch (e) {
      Logger.log('Error while getting user funds', e);
    }
  };

  resetState = async () => {
    // Whenever we are gonna start a new wallet
    // either imported or created, we need to
    // get rid of the old data from state
    const {
      TransactionController,
      TokensController,
      NftController,
      TokenBalancesController,
      TokenRatesController,
      PermissionController,
      // SelectedNetworkController,
      ///: BEGIN:ONLY_INCLUDE_IF(preinstalled-snaps,external-snaps)
      SnapController,
      ///: END:ONLY_INCLUDE_IF
      LoggingController,
    } = this.context;

    // Remove all permissions.
    PermissionController?.clearState?.();
    ///: BEGIN:ONLY_INCLUDE_IF(preinstalled-snaps,external-snaps)
    SnapController.clearState();
    ///: END:ONLY_INCLUDE_IF

    // Clear selected network
    // TODO implement this method on SelectedNetworkController
    // SelectedNetworkController.unsetAllDomains()

    //Clear assets info
    TokensController.reset();
    NftController.reset();

    TokenBalancesController.reset();
    TokenRatesController.reset();

    // eslint-disable-next-line @typescript-eslint/no-explicit-any
    (TransactionController as any).update(() => ({
      methodData: {},
      transactions: [],
      lastFetchedBlockNumbers: {},
      submitHistory: [],
      swapsTransactions: {},
    }));

    LoggingController.clear();
  };

  removeAllListeners() {
    this.controllerMessenger.clearSubscriptions();
  }

  async destroyEngineInstance() {
    // TODO: Replace "any" with type
    // eslint-disable-next-line @typescript-eslint/no-explicit-any
    Object.values(this.context).forEach((controller: any) => {
      if (controller.destroy) {
        controller.destroy();
      }
    });
    this.removeAllListeners();
    await this.resetState();
    Engine.instance = null;
  }

  rejectPendingApproval(
    id: string,
    reason: Error = providerErrors.userRejectedRequest(),
    opts: { ignoreMissing?: boolean; logErrors?: boolean } = {},
  ) {
    const { ApprovalController } = this.context;

    if (opts.ignoreMissing && !ApprovalController.has({ id })) {
      return;
    }

    try {
      ApprovalController.reject(id, reason);
      // TODO: Replace "any" with type
      // eslint-disable-next-line @typescript-eslint/no-explicit-any
    } catch (error: any) {
      if (opts.logErrors !== false) {
        Logger.error(
          error,
          'Reject while rejecting pending connection request',
        );
      }
    }
  }

  async acceptPendingApproval(
    id: string,
    requestData?: Record<string, Json>,
    opts: AcceptOptions & { handleErrors?: boolean } = {
      waitForResult: false,
      deleteAfterResult: false,
      handleErrors: true,
    },
  ) {
    const { ApprovalController } = this.context;

    try {
      return await ApprovalController.accept(id, requestData, {
        waitForResult: opts.waitForResult,
        deleteAfterResult: opts.deleteAfterResult,
      });
    } catch (err) {
      if (opts.handleErrors === false) {
        throw err;
      }
    }
  }

  // This should be used instead of directly calling PreferencesController.setSelectedAddress or AccountsController.setSelectedAccount
  setSelectedAccount(address: string) {
    const { AccountsController, PreferencesController } = this.context;
    const account = AccountsController.getAccountByAddress(address);
    if (account) {
      AccountsController.setSelectedAccount(account.id);
      PreferencesController.setSelectedAddress(address);
    } else {
      throw new Error(`No account found for address: ${address}`);
    }
  }

  /**
   * This should be used instead of directly calling PreferencesController.setAccountLabel or AccountsController.setAccountName in order to keep the names in sync
   * We are currently incrementally migrating the accounts data to the AccountsController so we must keep these values
   * in sync until the migration is complete.
   */
  setAccountLabel(address: string, label: string) {
    const { AccountsController, PreferencesController } = this.context;
    const accountToBeNamed = AccountsController.getAccountByAddress(address);
    if (accountToBeNamed === undefined) {
      throw new Error(`No account found for address: ${address}`);
    }
    AccountsController.setAccountName(accountToBeNamed.id, label);
    PreferencesController.setAccountLabel(address, label);
  }

  getGlobalEthQuery(): EthQuery {
    const { NetworkController } = this.context;
    const { provider } = NetworkController.getSelectedNetworkClient() ?? {};

    if (!provider) {
      throw new Error('No selected network client');
    }

    return new EthQuery(provider);
  }
}

/**
 * Assert that the given Engine instance has been initialized
 *
 * @param instance - Either an Engine instance, or null
 */
function assertEngineExists(
  instance: Engine | null,
): asserts instance is Engine {
  if (!instance) {
    throw new Error('Engine does not exist');
  }
}

let instance: Engine | null;

export default {
  get context() {
    assertEngineExists(instance);
    return instance.context;
  },

  get controllerMessenger() {
    assertEngineExists(instance);
    return instance.controllerMessenger;
  },

  get state() {
    assertEngineExists(instance);
    const {
      AccountTrackerController,
      AddressBookController,
      AssetsContractController,
      NftController,
      TokenListController,
      CurrencyRateController,
      KeyringController,
      NetworkController,
      PreferencesController,
      PhishingController,
      PPOMController,
      TokenBalancesController,
      TokenRatesController,
      TransactionController,
      SmartTransactionsController,
      SwapsController,
      GasFeeController,
      TokensController,
      TokenDetectionController,
      NftDetectionController,
      ///: BEGIN:ONLY_INCLUDE_IF(preinstalled-snaps,external-snaps)
      SnapController,
      SubjectMetadataController,
      AuthenticationController,
      UserStorageController,
      NotificationServicesController,
      NotificationServicesPushController,
      ///: END:ONLY_INCLUDE_IF
      PermissionController,
      SelectedNetworkController,
      ApprovalController,
      LoggingController,
      AccountsController,
    } = instance.datamodel.state;

    // normalize `null` currencyRate to `0`
    // TODO: handle `null` currencyRate by hiding fiat values instead
    const modifiedCurrencyRateControllerState = {
      ...CurrencyRateController,
      conversionRate:
        CurrencyRateController.conversionRate === null
          ? 0
          : CurrencyRateController.conversionRate,
    };

    return {
      AccountTrackerController,
      AddressBookController,
      AssetsContractController,
      NftController,
      TokenListController,
      CurrencyRateController: modifiedCurrencyRateControllerState,
      KeyringController,
      NetworkController,
      PhishingController,
      PPOMController,
      PreferencesController,
      TokenBalancesController,
      TokenRatesController,
      TokensController,
      TransactionController,
      SmartTransactionsController,
      SwapsController,
      GasFeeController,
      TokenDetectionController,
      NftDetectionController,
      ///: BEGIN:ONLY_INCLUDE_IF(preinstalled-snaps,external-snaps)
      SnapController,
      SubjectMetadataController,
      AuthenticationController,
      UserStorageController,
      NotificationServicesController,
      NotificationServicesPushController,
      ///: END:ONLY_INCLUDE_IF
      PermissionController,
      SelectedNetworkController,
      ApprovalController,
      LoggingController,
      AccountsController,
    };
  },

  get datamodel() {
    assertEngineExists(instance);
    return instance.datamodel;
  },

  getTotalFiatAccountBalance() {
    assertEngineExists(instance);
    return instance.getTotalFiatAccountBalance();
  },

  hasFunds() {
    assertEngineExists(instance);
    return instance.hasFunds();
  },

  resetState() {
    assertEngineExists(instance);
    return instance.resetState();
  },

  destroyEngine() {
    instance?.destroyEngineInstance();
    instance = null;
  },

  init(state: Partial<EngineState> | undefined, keyringState = null) {
    instance = Engine.instance || new Engine(state, keyringState);
    Object.freeze(instance);
    return instance;
  },

  acceptPendingApproval: async (
    id: string,
    requestData?: Record<string, Json>,
    opts?: AcceptOptions & { handleErrors?: boolean },
  ) => instance?.acceptPendingApproval(id, requestData, opts),

  rejectPendingApproval: (
    id: string,
    reason: Error,
    opts: {
      ignoreMissing?: boolean;
      logErrors?: boolean;
    } = {},
  ) => instance?.rejectPendingApproval(id, reason, opts),

  setSelectedAddress: (address: string) => {
    assertEngineExists(instance);
    instance.setSelectedAccount(address);
  },

  setAccountLabel: (address: string, label: string) => {
    assertEngineExists(instance);
    instance.setAccountLabel(address, label);
  },

  getGlobalEthQuery: (): EthQuery => {
    assertEngineExists(instance);
    return instance.getGlobalEthQuery();
  },
  ///: BEGIN:ONLY_INCLUDE_IF(keyring-snaps)
  getSnapKeyring: () => {
    assertEngineExists(instance);
    return instance.getSnapKeyring();
  },
  removeAccount: async (address: string) => {
    assertEngineExists(instance);
    return await instance.removeAccount(address);
  },
  ///: END:ONLY_INCLUDE_IF
};<|MERGE_RESOLUTION|>--- conflicted
+++ resolved
@@ -1466,11 +1466,7 @@
         allowedActions: ['NetworkController:getNetworkClientById'],
         allowedEvents: ['NetworkController:stateChange'],
       }),
-<<<<<<< HEAD
-      // @ts-expect-error TODO: Resolve mismatch between transaction-controller versions.
-=======
       // @ts-expect-error TODO: Resolve mismatch between smart-transactions-controller and transaction-controller
->>>>>>> 385a5775
       getTransactions: this.transactionController.getTransactions.bind(
         this.transactionController,
       ),
