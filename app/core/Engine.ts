--- conflicted
+++ resolved
@@ -1407,11 +1407,7 @@
         allowedActions: ['NetworkController:getNetworkClientById'],
         allowedEvents: ['NetworkController:stateChange'],
       }),
-<<<<<<< HEAD
-      // @ts-expect-error TODO: Resolve mismatch between transaction controller versions.
-=======
       // @ts-expect-error TODO: Resolve mismatch between smart-transactions-controller and transaction-controller
->>>>>>> 32cc6024
       getTransactions: this.transactionController.getTransactions.bind(
         this.transactionController,
       ),
