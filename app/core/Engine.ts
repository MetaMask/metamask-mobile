--- conflicted
+++ resolved
@@ -230,11 +230,7 @@
 import { toChecksumHexAddress } from '@metamask/controller-utils';
 import { ExtendedControllerMessenger } from './ExtendedControllerMessenger';
 import EthQuery from '@metamask/eth-query';
-<<<<<<< HEAD
-=======
-import { TransactionControllerOptions } from '@metamask/transaction-controller/dist/types/TransactionController';
 import DomainProxyMap from '../lib/DomainProxyMap/DomainProxyMap';
->>>>>>> e7c2dd3d
 
 const NON_EMPTY = 'NON_EMPTY';
 
@@ -311,11 +307,8 @@
   | TokenBalancesControllerActions
   | TokensControllerActions
   | TokenListControllerActions
-<<<<<<< HEAD
-  | TransactionControllerActions;
-=======
+  | TransactionControllerActions
   | SelectedNetworkControllerActions;
->>>>>>> e7c2dd3d
 
 type GlobalEvents =
   // TODO: uncomment once `AccountTrackerController` is upgraded to V2
@@ -393,12 +386,8 @@
   LoggingController: LoggingControllerState;
   PPOMController: PPOMState;
   AccountsController: AccountsControllerState;
-<<<<<<< HEAD
-};
-=======
   SelectedNetworkController: SelectedNetworkControllerState;
 }
->>>>>>> e7c2dd3d
 
 /**
  * All mobile controllers, keyed by name
