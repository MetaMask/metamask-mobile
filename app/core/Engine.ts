--- conflicted
+++ resolved
@@ -1311,24 +1311,12 @@
         restParams,
       );
     };
-<<<<<<< HEAD
     this.smartTransactionsController = new SmartTransactionsController({
       confirmExternalTransaction:
         this.transactionController.confirmExternalTransaction.bind(
-=======
-    this.smartTransactionsController = new SmartTransactionsController(
-      {
-        confirmExternalTransaction:
-          this.transactionController.confirmExternalTransaction.bind(
-            this.transactionController,
-          ),
-
-        getNetworkClientById:
-          networkController.getNetworkClientById.bind(networkController),
-        getNonceLock: this.transactionController.getNonceLock.bind(
->>>>>>> 0dca3847
           this.transactionController,
         ),
+
       getNetworkClientById:
         networkController.getNetworkClientById.bind(networkController),
       getNonceLock: this.transactionController.getNonceLock.bind(
