/* eslint-disable @typescript-eslint/no-shadow */
import Crypto from 'react-native-quick-crypto';
import { scrypt } from 'react-native-fast-crypto';
import {
  AccountTrackerController,
  AccountTrackerControllerState,
  AssetsContractController,
  CurrencyRateController,
  CurrencyRateState,
  CurrencyRateStateChange,
  GetCurrencyRateState,
  GetTokenListState,
  NftController,
  NftDetectionController,
  NftControllerState,
  TokenBalancesController,
  TokenDetectionController,
  TokenListController,
  TokenListState,
  TokenListStateChange,
  TokenRatesController,
  TokenRatesControllerState,
  TokensController,
  TokensControllerState,
  CodefiTokenPricesServiceV2,
  TokensControllerActions,
  TokensControllerEvents,
  TokenListControllerActions,
  TokenListControllerEvents,
  TokenBalancesControllerState,
  AssetsContractControllerGetERC20BalanceOfAction,
  AssetsContractControllerGetERC721AssetNameAction,
  AssetsContractControllerGetERC721AssetSymbolAction,
  AssetsContractControllerGetERC721TokenURIAction,
  AssetsContractControllerGetERC721OwnerOfAction,
  AssetsContractControllerGetERC1155BalanceOfAction,
  AssetsContractControllerGetERC1155TokenURIAction,
} from '@metamask/assets-controllers';
///: BEGIN:ONLY_INCLUDE_IF(preinstalled-snaps,external-snaps)
import { AppState } from 'react-native';
import PREINSTALLED_SNAPS from '../lib/snaps/preinstalled-snaps';
///: END:ONLY_INCLUDE_IF
import {
  AddressBookController,
  AddressBookControllerActions,
  AddressBookControllerEvents,
  AddressBookControllerState,
} from '@metamask/address-book-controller';
import { BaseState } from '@metamask/base-controller';
import { ComposableController } from '@metamask/composable-controller';
import {
  KeyringController,
  KeyringControllerState,
  KeyringControllerActions,
  KeyringControllerEvents,
  ///: BEGIN:ONLY_INCLUDE_IF(preinstalled-snaps,external-snaps)
  KeyringTypes,
  ///: END:ONLY_INCLUDE_IF
} from '@metamask/keyring-controller';
import {
  NetworkController,
  NetworkControllerActions,
  NetworkControllerEvents,
  NetworkControllerMessenger,
  NetworkState,
  NetworkStatus,
} from '@metamask/network-controller';
import {
  PhishingController,
  PhishingControllerActions,
  PhishingControllerEvents,
  PhishingControllerState,
} from '@metamask/phishing-controller';
import {
  PreferencesController,
  PreferencesControllerActions,
  PreferencesControllerEvents,
  PreferencesState,
} from '@metamask/preferences-controller';
import {
  TransactionController,
  TransactionControllerEvents,
  TransactionControllerState,
  TransactionMeta,
  TransactionControllerOptions,
} from '@metamask/transaction-controller';
import {
  GasFeeController,
  GasFeeState,
  GasFeeStateChange,
  GetGasFeeState,
} from '@metamask/gas-fee-controller';
import {
  AcceptOptions,
  ApprovalController,
  ApprovalControllerActions,
  ApprovalControllerEvents,
  ApprovalControllerState,
} from '@metamask/approval-controller';
import {
  SelectedNetworkController,
  SelectedNetworkControllerState,
  SelectedNetworkControllerEvents,
  SelectedNetworkControllerActions,
} from '@metamask/selected-network-controller';
import {
  PermissionController,
  PermissionControllerActions,
  PermissionControllerEvents,
  PermissionControllerState,
  ///: BEGIN:ONLY_INCLUDE_IF(preinstalled-snaps,external-snaps)
  SubjectMetadataController,
  SubjectMetadataControllerActions,
  SubjectMetadataControllerEvents,
  SubjectMetadataControllerState,
  ///: END:ONLY_INCLUDE_IF
} from '@metamask/permission-controller';
import SwapsController, {
  swapsUtils,
  SwapsControllerState,
} from '@metamask/swaps-controller';
import {
  PPOMController,
  PPOMControllerActions,
  PPOMControllerEvents,
  PPOMState,
} from '@metamask/ppom-validator';
///: BEGIN:ONLY_INCLUDE_IF(preinstalled-snaps,external-snaps)
import {
  JsonSnapsRegistry,
  AllowedActions as SnapsAllowedActions,
  AllowedEvents as SnapsAllowedEvents,
  SnapController,
  SnapsRegistryState,
  SnapControllerEvents,
  SnapControllerActions,
  PersistedSnapControllerState,
  SnapsRegistryMessenger,
} from '@metamask/snaps-controllers';

import { WebViewExecutionService } from '@metamask/snaps-controllers/react-native';
import { NotificationParameters } from '@metamask/snaps-rpc-methods/dist/restricted/notify.cjs';
import { getSnapsWebViewPromise } from '../lib/snaps';
import {
  buildSnapEndowmentSpecifications,
  buildSnapRestrictedMethodSpecifications,
} from '@metamask/snaps-rpc-methods';
import type { EnumToUnion, DialogType } from '@metamask/snaps-sdk';
// eslint-disable-next-line import/no-nodejs-modules
import { Duplex } from 'stream';
///: END:ONLY_INCLUDE_IF
import { MetaMaskKeyring as QRHardwareKeyring } from '@keystonehq/metamask-airgapped-keyring';
import {
  LoggingController,
  LoggingControllerState,
  LoggingControllerActions,
  LoggingControllerEvents,
} from '@metamask/logging-controller';
import {
  LedgerKeyring,
  LedgerMobileBridge,
  LedgerTransportMiddleware,
} from '@metamask/eth-ledger-bridge-keyring';
import { Encryptor, LEGACY_DERIVATION_OPTIONS } from './Encryptor';
import {
  isMainnetByChainId,
  fetchEstimatedMultiLayerL1Fee,
  isTestNet,
  deprecatedGetNetworkId,
  getDecimalChainId,
} from '../util/networks';
import AppConstants from './AppConstants';
import { store } from '../store';
import {
  renderFromTokenMinimalUnit,
  balanceToFiatNumber,
  weiToFiatNumber,
  toHexadecimal,
  addHexPrefix,
  hexToBN,
} from '../util/number';
import NotificationManager from './NotificationManager';
import Logger from '../util/Logger';
import { isZero } from '../util/lodash';
import { MetaMetricsEvents, MetaMetrics } from './Analytics';

///: BEGIN:ONLY_INCLUDE_IF(preinstalled-snaps,external-snaps)
import {
  SnapBridge,
  ExcludedSnapEndowments,
  ExcludedSnapPermissions,
  EndowmentPermissions,
  detectSnapLocation,
  fetchFunction,
  DetectSnapLocationOptions,
} from './Snaps';
import { getRpcMethodMiddleware } from './RPCMethods/RPCMethodMiddleware';

import {
  AuthenticationController,
  UserStorageController,
} from '@metamask/profile-sync-controller';
import {
  NotificationServicesController,
  NotificationServicesPushController,
} from '@metamask/notification-services-controller';
///: END:ONLY_INCLUDE_IF
import {
  getCaveatSpecifications,
  getPermissionSpecifications,
  unrestrictedMethods,
} from './Permissions/specifications.js';
import { backupVault } from './BackupVault';
import {
  SignatureController,
  SignatureControllerActions,
  SignatureControllerEvents,
  SignatureControllerOptions,
} from '@metamask/signature-controller';
import { hasProperty, Hex, Json } from '@metamask/utils';
import { providerErrors } from '@metamask/rpc-errors';

import { PPOM, ppomInit } from '../lib/ppom/PPOMView';
import RNFSStorageBackend from '../lib/ppom/ppom-storage-backend';
import {
  AccountsController,
  AccountsControllerActions,
  AccountsControllerEvents,
  AccountsControllerMessenger,
  AccountsControllerState,
} from '@metamask/accounts-controller';
import { captureException } from '@sentry/react-native';
import { lowerCase } from 'lodash';
import {
  networkIdUpdated,
  networkIdWillUpdate,
} from '../core/redux/slices/inpageProvider';
import SmartTransactionsController, {
  type SmartTransactionsControllerActions,
  type SmartTransactionsControllerEvents,
  type SmartTransactionsControllerState,
} from '@metamask/smart-transactions-controller';
import { getAllowedSmartTransactionsChainIds } from '../../app/constants/smartTransactions';
import { selectShouldUseSmartTransaction } from '../selectors/smartTransactionsController';
import { selectSwapsChainFeatureFlags } from '../reducers/swaps';
import { SmartTransactionStatuses } from '@metamask/smart-transactions-controller/dist/types';
import { submitSmartTransactionHook } from '../util/smart-transactions/smart-publish-hook';
import { zeroAddress } from 'ethereumjs-util';
import { ApprovalType, toChecksumHexAddress } from '@metamask/controller-utils';
import { ExtendedControllerMessenger } from './ExtendedControllerMessenger';
import EthQuery from '@metamask/eth-query';
import DomainProxyMap from '../lib/DomainProxyMap/DomainProxyMap';
import {
  MetaMetricsEventCategory,
  MetaMetricsEventName,
} from '@metamask/smart-transactions-controller/dist/constants';
import {
  getSmartTransactionMetricsProperties as getSmartTransactionMetricsPropertiesType,
  getSmartTransactionMetricsSensitiveProperties as getSmartTransactionMetricsSensitivePropertiesType,
} from '@metamask/smart-transactions-controller/dist/utils';
///: BEGIN:ONLY_INCLUDE_IF(keyring-snaps)
import { snapKeyringBuilder } from './SnapKeyring';
import { removeAccountsFromPermissions } from './Permissions';
import { keyringSnapPermissionsBuilder } from './SnapKeyring/keyringSnapsPermissions';
import { HandleSnapRequestArgs } from './Snaps/types';
import { handleSnapRequest } from './Snaps/utils';
///: END:ONLY_INCLUDE_IF
import { getSmartTransactionMetricsProperties } from '../util/smart-transactions';
import { trace } from '../util/trace';
import { MetricsEventBuilder } from './Analytics/MetricsEventBuilder';
import { JsonMap } from './Analytics/MetaMetrics.types';
import { isPooledStakingFeatureEnabled } from '../components/UI/Stake/constants';

const NON_EMPTY = 'NON_EMPTY';

const encryptor = new Encryptor({
  keyDerivationOptions: LEGACY_DERIVATION_OPTIONS,
});
// TODO: Replace "any" with type
// eslint-disable-next-line @typescript-eslint/no-explicit-any
let currentChainId: any;

///: BEGIN:ONLY_INCLUDE_IF(preinstalled-snaps,external-snaps)
type AuthenticationControllerActions = AuthenticationController.AllowedActions;
type UserStorageControllerActions = UserStorageController.AllowedActions;
type NotificationsServicesControllerActions =
  NotificationServicesController.AllowedActions;

type SnapsGlobalActions =
  | SnapControllerActions
  | SubjectMetadataControllerActions
  | PhishingControllerActions
  | SnapsAllowedActions;

type SnapsGlobalEvents =
  | SnapControllerEvents
  | SubjectMetadataControllerEvents
  | PhishingControllerEvents
  | SnapsAllowedEvents;
///: END:ONLY_INCLUDE_IF

type GlobalActions =
  | AddressBookControllerActions
  | ApprovalControllerActions
  | GetCurrencyRateState
  | GetGasFeeState
  | GetTokenListState
  | KeyringControllerActions
  | NetworkControllerActions
  | PermissionControllerActions
  | SignatureControllerActions
  | LoggingControllerActions
  ///: BEGIN:ONLY_INCLUDE_IF(preinstalled-snaps,external-snaps)
  | SnapsGlobalActions
  | AuthenticationControllerActions
  | UserStorageControllerActions
  | NotificationsServicesControllerActions
  ///: END:ONLY_INCLUDE_IF
  | KeyringControllerActions
  | AccountsControllerActions
  | PreferencesControllerActions
  | PPOMControllerActions
  | TokensControllerActions
  | TokenListControllerActions
  | SelectedNetworkControllerActions
  | SmartTransactionsControllerActions
  | AssetsContractControllerGetERC20BalanceOfAction
  | AssetsContractControllerGetERC721AssetNameAction
  | AssetsContractControllerGetERC721AssetSymbolAction
  | AssetsContractControllerGetERC721TokenURIAction
  | AssetsContractControllerGetERC721OwnerOfAction
  | AssetsContractControllerGetERC1155BalanceOfAction
  | AssetsContractControllerGetERC1155TokenURIAction;

type GlobalEvents =
  | AddressBookControllerEvents
  | ApprovalControllerEvents
  | CurrencyRateStateChange
  | GasFeeStateChange
  | KeyringControllerEvents
  | TokenListStateChange
  | NetworkControllerEvents
  | PermissionControllerEvents
  ///: BEGIN:ONLY_INCLUDE_IF(preinstalled-snaps,external-snaps)
  | SnapsGlobalEvents
  ///: END:ONLY_INCLUDE_IF
  | SignatureControllerEvents
  | LoggingControllerEvents
  | KeyringControllerEvents
  | PPOMControllerEvents
  | AccountsControllerEvents
  | PreferencesControllerEvents
  | TokensControllerEvents
  | TokenListControllerEvents
  | TransactionControllerEvents
  | SelectedNetworkControllerEvents
  | SmartTransactionsControllerEvents;

type PermissionsByRpcMethod = ReturnType<typeof getPermissionSpecifications>;
type Permissions = PermissionsByRpcMethod[keyof PermissionsByRpcMethod];

export interface EngineState {
  AccountTrackerController: AccountTrackerControllerState;
  AddressBookController: AddressBookControllerState;
  AssetsContractController: BaseState;
  NftController: NftControllerState;
  TokenListController: TokenListState;
  CurrencyRateController: CurrencyRateState;
  KeyringController: KeyringControllerState;
  NetworkController: NetworkState;
  PreferencesController: PreferencesState;
  PhishingController: PhishingControllerState;
  TokenBalancesController: TokenBalancesControllerState;
  TokenRatesController: TokenRatesControllerState;
  TransactionController: TransactionControllerState;
  SmartTransactionsController: SmartTransactionsControllerState;
  SwapsController: SwapsControllerState;
  GasFeeController: GasFeeState;
  TokensController: TokensControllerState;
  TokenDetectionController: BaseState;
  NftDetectionController: BaseState;
  ///: BEGIN:ONLY_INCLUDE_IF(preinstalled-snaps,external-snaps)
  SnapController: PersistedSnapControllerState;
  SnapsRegistry: SnapsRegistryState;
  SubjectMetadataController: SubjectMetadataControllerState;
  AuthenticationController: AuthenticationController.AuthenticationControllerState;
  UserStorageController: UserStorageController.UserStorageControllerState;
  NotificationServicesController: NotificationServicesController.NotificationServicesControllerState;
  NotificationServicesPushController: NotificationServicesPushController.NotificationServicesPushControllerState;
  ///: END:ONLY_INCLUDE_IF
  PermissionController: PermissionControllerState<Permissions>;
  ApprovalController: ApprovalControllerState;
  LoggingController: LoggingControllerState;
  PPOMController: PPOMState;
  AccountsController: AccountsControllerState;
  SelectedNetworkController: SelectedNetworkControllerState;
}

/**
 * All mobile controllers, keyed by name
 */
interface Controllers {
  AccountsController: AccountsController;
  AccountTrackerController: AccountTrackerController;
  AddressBookController: AddressBookController;
  ApprovalController: ApprovalController;
  AssetsContractController: AssetsContractController;
  CurrencyRateController: CurrencyRateController;
  GasFeeController: GasFeeController;
  KeyringController: KeyringController;
  LoggingController: LoggingController;
  NetworkController: NetworkController;
  NftController: NftController;
  NftDetectionController: NftDetectionController;
  // TODO: Fix permission types
  // TODO: Replace "any" with type
  // eslint-disable-next-line @typescript-eslint/no-explicit-any
  PermissionController: PermissionController<any, any>;
  SelectedNetworkController: SelectedNetworkController;
  PhishingController: PhishingController;
  PreferencesController: PreferencesController;
  PPOMController: PPOMController;
  TokenBalancesController: TokenBalancesController;
  TokenListController: TokenListController;
  TokenDetectionController: TokenDetectionController;
  TokenRatesController: TokenRatesController;
  TokensController: TokensController;
  TransactionController: TransactionController;
  SmartTransactionsController: SmartTransactionsController;
  SignatureController: SignatureController;
  ///: BEGIN:ONLY_INCLUDE_IF(preinstalled-snaps,external-snaps)
  SnapController: SnapController;
  SubjectMetadataController: SubjectMetadataController;
  AuthenticationController: AuthenticationController.Controller;
  UserStorageController: UserStorageController.Controller;
  NotificationServicesController: NotificationServicesController.Controller;
  NotificationServicesPushController: NotificationServicesPushController.Controller;
  ///: END:ONLY_INCLUDE_IF
  SwapsController: SwapsController;
}

/**
 * Controllers that area always instantiated
 */
type RequiredControllers = Omit<Controllers, 'PPOMController'>;

/**
 * Controllers that are sometimes not instantiated
 */
type OptionalControllers = Pick<Controllers, 'PPOMController'>;

/**
 * Combines required and optional controllers for the Engine context type.
 */
export type EngineContext = RequiredControllers & Partial<OptionalControllers>;

/**
 * Type definition for the controller messenger used in the Engine.
 * It extends the base ControllerMessenger with global actions and events.
 */
export type ControllerMessenger = ExtendedControllerMessenger<
  GlobalActions,
  GlobalEvents
>;

export interface TransactionEventPayload {
  transactionMeta: TransactionMeta;
  actionId?: string;
  error?: string;
}

/**
 * Core controller responsible for composing other metamask controllers together
 * and exposing convenience methods for common wallet operations.
 */
export class Engine {
  /**
   * The global Engine singleton
   */
  static instance: Engine | null;
  /**
   * A collection of all controller instances
   */
  context: EngineContext;
  /**
   * The global controller messenger.
   */
  controllerMessenger: ControllerMessenger;
  /**
   * ComposableController reference containing all child controllers
   */
  // TODO: Replace "any" with type
  // eslint-disable-next-line @typescript-eslint/no-explicit-any
  datamodel: any;

  /**
   * Object containing the info for the latest incoming tx block
   * for each address and network
   */
  // TODO: Replace "any" with type
  // eslint-disable-next-line @typescript-eslint/no-explicit-any
  lastIncomingTxBlockInfo: any;

  ///: BEGIN:ONLY_INCLUDE_IF(preinstalled-snaps,external-snaps)
  /**
   * Object that runs and manages the execution of Snaps
   */
  snapExecutionService: WebViewExecutionService;
  snapController: SnapController;
  subjectMetadataController: SubjectMetadataController;

  ///: END:ONLY_INCLUDE_IF

  transactionController: TransactionController;
  smartTransactionsController: SmartTransactionsController;

  keyringController: KeyringController;

  /**
   * Creates a CoreController instance
   */
  // eslint-disable-next-line @typescript-eslint/default-param-last
  constructor(
    initialState: Partial<EngineState> = {},
    initialKeyringState?: KeyringControllerState | null,
  ) {
    this.controllerMessenger = new ExtendedControllerMessenger();

    const approvalController = new ApprovalController({
      messenger: this.controllerMessenger.getRestricted({
        name: 'ApprovalController',
        allowedEvents: [],
        allowedActions: [],
      }),
      showApprovalRequest: () => undefined,
      typesExcludedFromRateLimiting: [
        ApprovalType.Transaction,
        ApprovalType.WatchAsset,
      ],
    });

    const preferencesController = new PreferencesController({
      messenger: this.controllerMessenger.getRestricted({
        name: 'PreferencesController',
        allowedActions: [],
        allowedEvents: ['KeyringController:stateChange'],
      }),
      state: {
        ipfsGateway: AppConstants.IPFS_DEFAULT_GATEWAY_URL,
        useTokenDetection:
          initialState?.PreferencesController?.useTokenDetection ?? true,
        useNftDetection: true, // set this to true to enable nft detection by default to new users
        displayNftMedia: true,
        securityAlertsEnabled: true,
        smartTransactionsOptInStatus: true,
        tokenSortConfig: {
          key: 'tokenFiatAmount',
          order: 'dsc',
          sortCallback: 'stringNumeric',
        },
        ...initialState.PreferencesController,
      },
    });

    const networkControllerOpts = {
      infuraProjectId: process.env.MM_INFURA_PROJECT_ID || NON_EMPTY,
      state: initialState.NetworkController,
      messenger: this.controllerMessenger.getRestricted({
        name: 'NetworkController',
        allowedEvents: [],
        allowedActions: [],
      }) as unknown as NetworkControllerMessenger,
      // Metrics event tracking is handled in this repository instead
      // TODO: Use events for controller metric events
      trackMetaMetricsEvent: () => {
        // noop
      },
    };
    const networkController = new NetworkController(networkControllerOpts);

    networkController.initializeProvider();

    const assetsContractController = new AssetsContractController({
      messenger: this.controllerMessenger.getRestricted({
        name: 'AssetsContractController',
        allowedActions: [
          'NetworkController:getNetworkClientById',
          'NetworkController:getNetworkConfigurationByNetworkClientId',
          'NetworkController:getSelectedNetworkClient',
          'NetworkController:getState',
        ],
        allowedEvents: [
          'PreferencesController:stateChange',
          'NetworkController:networkDidChange',
        ],
      }),
      chainId: networkController.getNetworkClientById(
        networkController?.state.selectedNetworkClientId,
      ).configuration.chainId,
    });
    const accountsControllerMessenger: AccountsControllerMessenger =
      this.controllerMessenger.getRestricted({
        name: 'AccountsController',
        allowedEvents: [
          'SnapController:stateChange',
          'KeyringController:accountRemoved',
          'KeyringController:stateChange',
        ],
        allowedActions: [
          'KeyringController:getAccounts',
          'KeyringController:getKeyringsByType',
          'KeyringController:getKeyringForAccount',
        ],
      });

    const defaultAccountsControllerState: AccountsControllerState = {
      internalAccounts: {
        accounts: {},
        selectedAccount: '',
      },
    };

    const accountsController = new AccountsController({
      messenger: accountsControllerMessenger,
      state: initialState.AccountsController ?? defaultAccountsControllerState,
    });

    const nftController = new NftController({
      chainId: networkController.getNetworkClientById(
        networkController?.state.selectedNetworkClientId,
      ).configuration.chainId,
      useIpfsSubdomains: false,
      messenger: this.controllerMessenger.getRestricted({
        name: 'NftController',
        allowedActions: [
          `${approvalController.name}:addRequest`,
          `${networkController.name}:getNetworkClientById`,
          'AccountsController:getAccount',
          'AccountsController:getSelectedAccount',
          'AssetsContractController:getERC721AssetName',
          'AssetsContractController:getERC721AssetSymbol',
          'AssetsContractController:getERC721TokenURI',
          'AssetsContractController:getERC721OwnerOf',
          'AssetsContractController:getERC1155BalanceOf',
          'AssetsContractController:getERC1155TokenURI',
        ],
        allowedEvents: [
          'PreferencesController:stateChange',
          'NetworkController:networkDidChange',
          'AccountsController:selectedEvmAccountChange',
        ],
      }),
    });

    const loggingController = new LoggingController({
      messenger: this.controllerMessenger.getRestricted<
        'LoggingController',
        never,
        never
      >({
        name: 'LoggingController',
        allowedActions: [],
        allowedEvents: [],
      }),
      state: initialState.LoggingController,
    });
    const tokensController = new TokensController({
      chainId: networkController.getNetworkClientById(
        networkController?.state.selectedNetworkClientId,
      ).configuration.chainId,
      // @ts-expect-error at this point in time the provider will be defined by the `networkController.initializeProvider`
      provider: networkController.getProviderAndBlockTracker().provider,
      state: initialState.TokensController,
      messenger: this.controllerMessenger.getRestricted({
        name: 'TokensController',
        allowedActions: [
          `${approvalController.name}:addRequest`,
          'NetworkController:getNetworkClientById',
          'AccountsController:getAccount',
          'AccountsController:getSelectedAccount',
        ],
        allowedEvents: [
          'PreferencesController:stateChange',
          'NetworkController:networkDidChange',
          'TokenListController:stateChange',
          'AccountsController:selectedEvmAccountChange',
        ],
      }),
    });
    const tokenListController = new TokenListController({
      chainId: networkController.getNetworkClientById(
        networkController?.state.selectedNetworkClientId,
      ).configuration.chainId,
      onNetworkStateChange: (listener) =>
        this.controllerMessenger.subscribe(
          AppConstants.NETWORK_STATE_CHANGE_EVENT,
          listener,
        ),
      messenger: this.controllerMessenger.getRestricted({
        name: 'TokenListController',
        allowedActions: [`${networkController.name}:getNetworkClientById`],
        allowedEvents: [`${networkController.name}:stateChange`],
      }),
    });
    const currencyRateController = new CurrencyRateController({
      messenger: this.controllerMessenger.getRestricted({
        name: 'CurrencyRateController',
        allowedActions: [`${networkController.name}:getNetworkClientById`],
        allowedEvents: [],
      }),
      state: initialState.CurrencyRateController,
    });

    const gasFeeController = new GasFeeController({
      // @ts-expect-error TODO: Resolve mismatch between base-controller versions.
      messenger: this.controllerMessenger.getRestricted({
        name: 'GasFeeController',
        allowedActions: [
          `${networkController.name}:getNetworkClientById`,
          `${networkController.name}:getEIP1559Compatibility`,
          `${networkController.name}:getState`,
        ],
        allowedEvents: [AppConstants.NETWORK_DID_CHANGE_EVENT],
      }),
      getProvider: () =>
        // @ts-expect-error at this point in time the provider will be defined by the `networkController.initializeProvider`
        networkController.getProviderAndBlockTracker().provider,
      getCurrentNetworkEIP1559Compatibility: async () =>
        (await networkController.getEIP1559Compatibility()) ?? false,
      getCurrentNetworkLegacyGasAPICompatibility: () => {
        const chainId = networkController.getNetworkClientById(
          networkController?.state.selectedNetworkClientId,
        ).configuration.chainId;
        return (
          isMainnetByChainId(chainId) ||
          chainId === addHexPrefix(swapsUtils.BSC_CHAIN_ID) ||
          chainId === addHexPrefix(swapsUtils.POLYGON_CHAIN_ID)
        );
      },
      clientId: AppConstants.SWAPS.CLIENT_ID,
      legacyAPIEndpoint:
        'https://gas.api.cx.metamask.io/networks/<chain_id>/gasPrices',
      EIP1559APIEndpoint:
        'https://gas.api.cx.metamask.io/networks/<chain_id>/suggestedGasFees',
    });

    const phishingController = new PhishingController({
      messenger: this.controllerMessenger.getRestricted({
        name: 'PhishingController',
        allowedActions: [],
        allowedEvents: [],
      }),
    });
    phishingController.maybeUpdateState();

    const additionalKeyrings = [];

    const qrKeyringBuilder = () => {
      const keyring = new QRHardwareKeyring();
      // to fix the bug in #9560, forgetDevice will reset all keyring properties to default.
      keyring.forgetDevice();
      return keyring;
    };
    qrKeyringBuilder.type = QRHardwareKeyring.type;

    additionalKeyrings.push(qrKeyringBuilder);

    const bridge = new LedgerMobileBridge(new LedgerTransportMiddleware());
    const ledgerKeyringBuilder = () => new LedgerKeyring({ bridge });
    ledgerKeyringBuilder.type = LedgerKeyring.type;

    additionalKeyrings.push(ledgerKeyringBuilder);

    ///: BEGIN:ONLY_INCLUDE_IF(keyring-snaps)
    const snapKeyringBuildMessenger = this.controllerMessenger.getRestricted({
      name: 'SnapKeyringBuilder',
      allowedActions: [
        'ApprovalController:addRequest',
        'ApprovalController:acceptRequest',
        'ApprovalController:rejectRequest',
        'ApprovalController:startFlow',
        'ApprovalController:endFlow',
        'ApprovalController:showSuccess',
        'ApprovalController:showError',
        'PhishingController:testOrigin',
        'PhishingController:maybeUpdateState',
        'KeyringController:getAccounts',
        'AccountsController:setSelectedAccount',
        'AccountsController:getAccountByAddress',
        'AccountsController:setAccountName',
      ],
      allowedEvents: [],
    });

    const getSnapController = () => this.snapController;

    // Necessary to persist the keyrings and update the accounts both within the keyring controller and accounts controller
    const persistAndUpdateAccounts = async () => {
      await this.keyringController.persistAllKeyrings();
      await accountsController.updateAccounts();
    };

    additionalKeyrings.push(
      snapKeyringBuilder(
        snapKeyringBuildMessenger,
        getSnapController,
        persistAndUpdateAccounts,
        (address) => this.removeAccount(address),
      ),
    );

    ///: END:ONLY_INCLUDE_IF

    this.keyringController = new KeyringController({
      removeIdentity: preferencesController.removeIdentity.bind(
        preferencesController,
      ),
      encryptor,
      messenger: this.controllerMessenger.getRestricted({
        name: 'KeyringController',
        allowedActions: [],
        allowedEvents: [],
      }),
      state: initialKeyringState || initialState.KeyringController,
      // @ts-expect-error To Do: Update the type of QRHardwareKeyring to Keyring<Json>
      keyringBuilders: additionalKeyrings,
    });

    ///: BEGIN:ONLY_INCLUDE_IF(preinstalled-snaps,external-snaps)
    /**
     * Gets the mnemonic of the user's primary keyring.
     */
    const getPrimaryKeyringMnemonic = () => {
      // TODO: Replace "any" with type
      // eslint-disable-next-line @typescript-eslint/no-explicit-any
      const [keyring]: any = this.keyringController.getKeyringsByType(
        KeyringTypes.hd,
      );
      if (!keyring.mnemonic) {
        throw new Error('Primary keyring mnemonic unavailable.');
      }

      return keyring.mnemonic;
    };

    const getAppState = () => {
      const state = AppState.currentState;
      return state === 'active';
    };

    const snapRestrictedMethods = {
      // eslint-disable-next-line @typescript-eslint/ban-ts-comment
      // @ts-ignore
      clearSnapState: this.controllerMessenger.call.bind(
        this.controllerMessenger,
        'SnapController:clearSnapState',
      ),
      getMnemonic: getPrimaryKeyringMnemonic.bind(this),
      getUnlockPromise: getAppState.bind(this),
      getSnap: this.controllerMessenger.call.bind(
        this.controllerMessenger,
        'SnapController:get',
      ),
      handleSnapRpcRequest: async (args: HandleSnapRequestArgs) =>
        await handleSnapRequest(this.controllerMessenger, args),
      // eslint-disable-next-line @typescript-eslint/ban-ts-comment
      // @ts-ignore
      getSnapState: this.controllerMessenger.call.bind(
        this.controllerMessenger,
        'SnapController:getSnapState',
      ),
      // eslint-disable-next-line @typescript-eslint/ban-ts-comment
      // @ts-ignore
      updateSnapState: this.controllerMessenger.call.bind(
        this.controllerMessenger,
        'SnapController:updateSnapState',
      ),
      maybeUpdatePhishingList: this.controllerMessenger.call.bind(
        this.controllerMessenger,
        'PhishingController:maybeUpdateState',
      ),
      isOnPhishingList: (origin: string) =>
        this.controllerMessenger.call<'PhishingController:testOrigin'>(
          'PhishingController:testOrigin',
          origin,
        ).result,
      showDialog: (
        origin: string,
        type: EnumToUnion<DialogType>,
        // TODO: Replace "any" with type
        // eslint-disable-next-line @typescript-eslint/no-explicit-any
        content: any, // should be Component from '@metamask/snaps-ui';
        // TODO: Replace "any" with type
        // eslint-disable-next-line @typescript-eslint/no-explicit-any
        placeholder?: any,
      ) =>
        approvalController.addAndShowApprovalRequest({
          origin,
          type,
          requestData: { content, placeholder },
        }),
      showInAppNotification: (origin: string, args: NotificationParameters) => {
        Logger.log(
          'Snaps/ showInAppNotification called with args: ',
          args,
          ' and origin: ',
          origin,
        );
      },
      hasPermission: (origin: string, target: string) =>
        this.controllerMessenger.call<'PermissionController:hasPermission'>(
          'PermissionController:hasPermission',
          origin,
          target,
        ),
    };
    ///: END:ONLY_INCLUDE_IF

    ///: BEGIN:ONLY_INCLUDE_IF(keyring-snaps)
    const keyringSnapMethods = {
      getAllowedKeyringMethods: (origin: string) =>
        keyringSnapPermissionsBuilder(origin),
      getSnapKeyring: this.getSnapKeyring.bind(this),
    };
    ///: END:ONLY_INCLUDE_IF

    const getSnapPermissionSpecifications = () => ({
      ...buildSnapEndowmentSpecifications(Object.keys(ExcludedSnapEndowments)),
      ...buildSnapRestrictedMethodSpecifications(
        Object.keys(ExcludedSnapPermissions),
        {
          ///: BEGIN:ONLY_INCLUDE_IF(preinstalled-snaps,external-snaps)
          ...snapRestrictedMethods,
          ///: END:ONLY_INCLUDE_IF
          ///: BEGIN:ONLY_INCLUDE_IF(keyring-snaps)
          ...keyringSnapMethods,
          ///: END:ONLY_INCLUDE_IF
        },
      ),
    });

    const accountTrackerController = new AccountTrackerController({
      messenger: this.controllerMessenger.getRestricted({
        name: 'AccountTrackerController',
        allowedActions: [
          'AccountsController:getSelectedAccount',
          'AccountsController:listAccounts',
          'PreferencesController:getState',
          'NetworkController:getState',
          'NetworkController:getNetworkClientById',
        ],
        allowedEvents: [
          'AccountsController:selectedEvmAccountChange',
          'AccountsController:selectedAccountChange',
        ],
      }),
      state: initialState.AccountTrackerController ?? { accounts: {} },
      getStakedBalanceForChain:
        assetsContractController.getStakedBalanceForChain.bind(
          assetsContractController,
        ),
      includeStakedAssets: isPooledStakingFeatureEnabled(),
    });
    const permissionController = new PermissionController({
      // @ts-expect-error TODO: Resolve mismatch between base-controller versions.
      messenger: this.controllerMessenger.getRestricted({
        name: 'PermissionController',
        allowedActions: [
          `${approvalController.name}:addRequest`,
          `${approvalController.name}:hasRequest`,
          `${approvalController.name}:acceptRequest`,
          `${approvalController.name}:rejectRequest`,
          ///: BEGIN:ONLY_INCLUDE_IF(preinstalled-snaps,external-snaps)
          `SnapController:getPermitted`,
          `SnapController:install`,
          `SubjectMetadataController:getSubjectMetadata`,
          ///: END:ONLY_INCLUDE_IF
        ],
        allowedEvents: [],
      }),
      state: initialState.PermissionController,
      caveatSpecifications: getCaveatSpecifications({
        getInternalAccounts:
          accountsController.listAccounts.bind(accountsController),
        findNetworkClientIdByChainId:
          networkController.findNetworkClientIdByChainId.bind(
            networkController,
          ),
      }),
      // @ts-expect-error Typecast permissionType from getPermissionSpecifications to be of type PermissionType.RestrictedMethod
      permissionSpecifications: {
        ...getPermissionSpecifications({
          getAllAccounts: () => this.keyringController.getAccounts(),
          getInternalAccounts:
            accountsController.listAccounts.bind(accountsController),
          captureKeyringTypesWithMissingIdentities: (
            internalAccounts = [],
            accounts = [],
          ) => {
            const accountsMissingIdentities = accounts.filter((address) => {
              const lowerCaseAddress = lowerCase(address);
              return !internalAccounts.some(
                (account) => account.address.toLowerCase() === lowerCaseAddress,
              );
            });
            const keyringTypesWithMissingIdentities =
              accountsMissingIdentities.map((address) =>
                this.keyringController.getAccountKeyringType(address),
              );

            const internalAccountCount = internalAccounts.length;

            const accountTrackerCount = Object.keys(
              accountTrackerController.state.accounts || {},
            ).length;

            captureException(
              new Error(
                `Attempt to get permission specifications failed because there were ${accounts.length} accounts, but ${internalAccountCount} identities, and the ${keyringTypesWithMissingIdentities} keyrings included accounts with missing identities. Meanwhile, there are ${accountTrackerCount} accounts in the account tracker.`,
              ),
            );
          },
        }),
        ///: BEGIN:ONLY_INCLUDE_IF(preinstalled-snaps,external-snaps)
        ...getSnapPermissionSpecifications(),
        ///: END:ONLY_INCLUDE_IF
      },
      unrestrictedMethods,
    });

    const selectedNetworkController = new SelectedNetworkController({
      messenger: this.controllerMessenger.getRestricted({
        name: 'SelectedNetworkController',
        allowedActions: [
          'NetworkController:getNetworkClientById',
          'NetworkController:getState',
          'NetworkController:getSelectedNetworkClient',
          'PermissionController:hasPermissions',
          'PermissionController:getSubjectNames',
        ],
        allowedEvents: [
          'NetworkController:stateChange',
          'PermissionController:stateChange',
        ],
      }),
      state: initialState.SelectedNetworkController || { domains: {} },
      useRequestQueuePreference: !!process.env.MULTICHAIN_V1,
      // TODO we need to modify core PreferencesController for better cross client support
      onPreferencesStateChange: (
        listener: ({ useRequestQueue }: { useRequestQueue: boolean }) => void,
      ) => listener({ useRequestQueue: !!process.env.MULTICHAIN_V1 }),
      domainProxyMap: new DomainProxyMap(),
    });

    ///: BEGIN:ONLY_INCLUDE_IF(preinstalled-snaps,external-snaps)
    this.subjectMetadataController = new SubjectMetadataController({
      // @ts-expect-error TODO: Resolve mismatch between base-controller versions.
      messenger: this.controllerMessenger.getRestricted({
        name: 'SubjectMetadataController',
        allowedActions: [`${permissionController.name}:hasPermissions`],
        allowedEvents: [],
      }),
      state: initialState.SubjectMetadataController || {},
      subjectCacheLimit: 100,
    });

    const setupSnapProvider = (snapId: string, connectionStream: Duplex) => {
      Logger.log(
        '[ENGINE LOG] Engine+setupSnapProvider: Setup stream for Snap',
        snapId,
      );
      // TO DO:
      // Develop a simpler getRpcMethodMiddleware object for SnapBridge
      // Consider developing an abstract class to derived custom implementations for each use case
      const bridge = new SnapBridge({
        snapId,
        connectionStream,
        getRPCMethodMiddleware: ({ hostname, getProviderState }) =>
          getRpcMethodMiddleware({
            hostname,
            getProviderState,
            navigation: null,
            getApprovedHosts: () => null,
            setApprovedHosts: () => null,
            approveHost: () => null,
            title: { current: 'Snap' },
            icon: { current: undefined },
            isHomepage: () => false,
            fromHomepage: { current: false },
            toggleUrlModal: () => null,
            wizardScrollAdjusted: { current: false },
            tabId: false,
            isWalletConnect: true,
            isMMSDK: false,
            url: { current: '' },
            analytics: {},
            injectHomePageScripts: () => null,
          }),
      });

      bridge.setupProviderConnection();
    };

    const requireAllowlist = process.env.METAMASK_BUILD_TYPE === 'main';
    const disableSnapInstallation = process.env.METAMASK_BUILD_TYPE === 'main';
    const allowLocalSnaps = process.env.METAMASK_BUILD_TYPE === 'flask';
    // @ts-expect-error TODO: Resolve mismatch between base-controller versions.
    const snapsRegistryMessenger: SnapsRegistryMessenger =
      this.controllerMessenger.getRestricted({
        name: 'SnapsRegistry',
        allowedEvents: [],
        allowedActions: [],
      });
    const snapsRegistry = new JsonSnapsRegistry({
      state: initialState.SnapsRegistry,
      messenger: snapsRegistryMessenger,
      refetchOnAllowlistMiss: requireAllowlist,
      url: {
        registry: 'https://acl.execution.metamask.io/latest/registry.json',
        signature: 'https://acl.execution.metamask.io/latest/signature.json',
      },
      publicKey:
        '0x025b65308f0f0fb8bc7f7ff87bfc296e0330eee5d3c1d1ee4a048b2fd6a86fa0a6',
    });

    this.snapExecutionService = new WebViewExecutionService({
      // @ts-expect-error TODO: Resolve mismatch between base-controller versions.
      messenger: this.controllerMessenger.getRestricted({
        name: 'ExecutionService',
        allowedActions: [],
        allowedEvents: [],
      }),
      setupSnapProvider: setupSnapProvider.bind(this),
      getWebView: () => getSnapsWebViewPromise,
    });

    const snapControllerMessenger = this.controllerMessenger.getRestricted({
      name: 'SnapController',
      allowedEvents: [
        'ExecutionService:unhandledError',
        'ExecutionService:outboundRequest',
        'ExecutionService:outboundResponse',
      ],
      allowedActions: [
        `${approvalController.name}:addRequest`,
        `${permissionController.name}:getEndowments`,
        `${permissionController.name}:getPermissions`,
        `${permissionController.name}:hasPermission`,
        `${permissionController.name}:hasPermissions`,
        `${permissionController.name}:requestPermissions`,
        `${permissionController.name}:revokeAllPermissions`,
        `${permissionController.name}:revokePermissions`,
        `${permissionController.name}:revokePermissionForAllSubjects`,
        `${permissionController.name}:getSubjectNames`,
        `${permissionController.name}:updateCaveat`,
        `${approvalController.name}:addRequest`,
        `${approvalController.name}:updateRequestState`,
        `${permissionController.name}:grantPermissions`,
        `${this.subjectMetadataController.name}:getSubjectMetadata`,
        `${this.subjectMetadataController.name}:addSubjectMetadata`,
        `${phishingController.name}:maybeUpdateState`,
        `${phishingController.name}:testOrigin`,
        `${snapsRegistry.name}:get`,
        `${snapsRegistry.name}:getMetadata`,
        `${snapsRegistry.name}:update`,
        'ExecutionService:executeSnap',
        'ExecutionService:terminateSnap',
        'ExecutionService:terminateAllSnaps',
        'ExecutionService:handleRpcRequest',
        'SnapsRegistry:get',
        'SnapsRegistry:getMetadata',
        'SnapsRegistry:update',
        'SnapsRegistry:resolveVersion',
      ],
    });

    this.snapController = new SnapController({
      environmentEndowmentPermissions: Object.values(EndowmentPermissions),
      featureFlags: {
        requireAllowlist,
        allowLocalSnaps,
        disableSnapInstallation,
      },
      state: initialState.SnapController || undefined,
      // TODO: Replace "any" with type
      // eslint-disable-next-line @typescript-eslint/no-explicit-any
      messenger: snapControllerMessenger as any,
      detectSnapLocation: (
        location: string | URL,
        options?: DetectSnapLocationOptions,
      ) =>
        detectSnapLocation(location, {
          ...options,
          fetch: fetchFunction,
        }),
      //@ts-expect-error types need to be aligned with snaps-controllers
      preinstalledSnaps: PREINSTALLED_SNAPS,
      //@ts-expect-error types need to be aligned between new encryptor and snaps-controllers
      encryptor,
      getMnemonic: getPrimaryKeyringMnemonic.bind(this),
      getFeatureFlags: () => ({
        disableSnaps:
          store.getState().settings.basicFunctionalityEnabled === false,
      }),
    });

    const authenticationController = new AuthenticationController.Controller({
      state: initialState.AuthenticationController,
      messenger: this.controllerMessenger.getRestricted({
        name: 'AuthenticationController',
        allowedActions: [
          'KeyringController:getState',
          'KeyringController:getAccounts',

          'SnapController:handleRequest',
          'UserStorageController:enableProfileSyncing',
        ],
        allowedEvents: ['KeyringController:unlock', 'KeyringController:lock'],
      }),
      metametrics: {
        agent: 'mobile',
        getMetaMetricsId: async () =>
          (await MetaMetrics.getInstance().getMetaMetricsId()) || '',
      },
    });

    const userStorageController = new UserStorageController.Controller({
      getMetaMetricsState: () => MetaMetrics.getInstance().isEnabled(),
      env: {
        isAccountSyncingEnabled: Boolean(process.env.IS_TEST),
      },
      config: {
        accountSyncing: {
          onAccountAdded: (profileId) => {
            MetaMetrics.getInstance().trackEvent(
              MetricsEventBuilder.createEventBuilder(
                MetaMetricsEvents.ACCOUNTS_SYNC_ADDED,
              )
                .addProperties({
                  profile_id: profileId,
                })
                .build(),
            );
          },
          onAccountNameUpdated: (profileId) => {
            MetaMetrics.getInstance().trackEvent(
              MetricsEventBuilder.createEventBuilder(
                MetaMetricsEvents.ACCOUNTS_SYNC_NAME_UPDATED,
              )
                .addProperties({
                  profile_id: profileId,
                })
                .build(),
            );
          },
        },
      },
      state: initialState.UserStorageController,
      messenger: this.controllerMessenger.getRestricted({
        name: 'UserStorageController',
        allowedActions: [
          'SnapController:handleRequest',
          'KeyringController:getState',
          'KeyringController:addNewAccount',
          'AuthenticationController:getBearerToken',
          'AuthenticationController:getSessionProfile',
          'AuthenticationController:isSignedIn',
          'AuthenticationController:performSignOut',
          'AuthenticationController:performSignIn',
          'NotificationServicesController:disableNotificationServices',
          'NotificationServicesController:selectIsNotificationServicesEnabled',
          'AccountsController:listAccounts',
          'AccountsController:updateAccountMetadata',
        ],
        allowedEvents: [
          'KeyringController:unlock',
          'KeyringController:lock',
          'AccountsController:accountAdded',
          'AccountsController:accountRenamed',
        ],
      }),
      nativeScryptCrypto: scrypt,
    });

    const notificationServicesController =
      new NotificationServicesController.Controller({
        messenger: this.controllerMessenger.getRestricted({
          name: 'NotificationServicesController',
          allowedActions: [
            'KeyringController:getState',
            'KeyringController:getAccounts',
            'AuthenticationController:getBearerToken',
            'AuthenticationController:isSignedIn',
            'UserStorageController:enableProfileSyncing',
            'UserStorageController:getStorageKey',
            'UserStorageController:performGetStorage',
            'UserStorageController:performSetStorage',
            'NotificationServicesPushController:enablePushNotifications',
            'NotificationServicesPushController:disablePushNotifications',
            'NotificationServicesPushController:updateTriggerPushNotifications',
          ],
          allowedEvents: [
            'KeyringController:unlock',
            'KeyringController:lock',
            'KeyringController:stateChange',
          ],
        }),
        state: initialState.NotificationServicesController,
        env: {
          isPushIntegrated: false,
          featureAnnouncements: {
            platform: 'mobile',
            accessToken: process.env
              .FEATURES_ANNOUNCEMENTS_ACCESS_TOKEN as string,
            spaceId: process.env.FEATURES_ANNOUNCEMENTS_SPACE_ID as string,
          },
        },
      });

    const notificationServicesPushControllerMessenger =
      this.controllerMessenger.getRestricted({
        name: 'NotificationServicesPushController',
        allowedActions: ['AuthenticationController:getBearerToken'],
        allowedEvents: [],
      });

    const notificationServicesPushController =
      new NotificationServicesPushController.Controller({
        messenger: notificationServicesPushControllerMessenger,
        state: initialState.NotificationServicesPushController || {
          fcmToken: '',
        },
        env: {
          apiKey: process.env.FIREBASE_API_KEY ?? '',
          authDomain: process.env.FIREBASE_AUTH_DOMAIN ?? '',
          storageBucket: process.env.FIREBASE_STORAGE_BUCKET ?? '',
          projectId: process.env.FIREBASE_PROJECT_ID ?? '',
          messagingSenderId: process.env.FIREBASE_MESSAGING_SENDER_ID ?? '',
          appId: process.env.FIREBASE_APP_ID ?? '',
          measurementId: process.env.FIREBASE_MEASUREMENT_ID ?? '',
          vapidKey: process.env.VAPID_KEY ?? '',
        },
        config: {
          isPushEnabled: true,
          platform: 'mobile',
          // TODO: Implement optionability for push notification handlers (depending of the platform) on the NotificationServicesPushController.
          onPushNotificationReceived: () => Promise.resolve(undefined),
          onPushNotificationClicked: () => Promise.resolve(undefined),
        },
      });
    ///: END:ONLY_INCLUDE_IF

    this.transactionController = new TransactionController({
      // @ts-expect-error at this point in time the provider will be defined by the `networkController.initializeProvider`
      blockTracker: networkController.getProviderAndBlockTracker().blockTracker,
      disableHistory: true,
      disableSendFlowHistory: true,
      disableSwaps: true,
      // @ts-expect-error TransactionController is missing networkClientId argument in type
      getCurrentNetworkEIP1559Compatibility:
        networkController.getEIP1559Compatibility.bind(networkController),
      // eslint-disable-next-line @typescript-eslint/ban-ts-comment
      // @ts-ignore
      getExternalPendingTransactions: (address: string) =>
        this.smartTransactionsController.getTransactions({
          addressFrom: address,
          status: SmartTransactionStatuses.PENDING,
        }),
      getGasFeeEstimates:
        gasFeeController.fetchGasFeeEstimates.bind(gasFeeController),
      // but only breaking change is Node version and bumped dependencies
      getNetworkClientRegistry:
        networkController.getNetworkClientRegistry.bind(networkController),
      getNetworkState: () => networkController.state,
      hooks: {
        publish: (transactionMeta) => {
          const shouldUseSmartTransaction = selectShouldUseSmartTransaction(
            store.getState(),
          );

          return submitSmartTransactionHook({
            transactionMeta,
            transactionController: this.transactionController,
            smartTransactionsController: this.smartTransactionsController,
            shouldUseSmartTransaction,
            approvalController,
            // @ts-expect-error TODO: Resolve mismatch between base-controller versions.
            controllerMessenger: this.controllerMessenger,
            featureFlags: selectSwapsChainFeatureFlags(store.getState()),
          }) as Promise<{ transactionHash: string }>;
        },
      },
      incomingTransactions: {
        isEnabled: () => {
          const currentHexChainId = networkController.getNetworkClientById(
            networkController?.state.selectedNetworkClientId,
          ).configuration.chainId;

          const showIncomingTransactions =
            preferencesController?.state?.showIncomingTransactions;

          return Boolean(
            hasProperty(showIncomingTransactions, currentChainId) &&
              showIncomingTransactions?.[currentHexChainId],
          );
        },
        updateTransactions: true,
      },
      isSimulationEnabled: () =>
        preferencesController.state.useTransactionSimulations,
      messenger: this.controllerMessenger.getRestricted({
        name: 'TransactionController',
        allowedActions: [
          `${accountsController.name}:getSelectedAccount`,
          `${approvalController.name}:addRequest`,
          `${networkController.name}:getNetworkClientById`,
          `${networkController.name}:findNetworkClientIdByChainId`,
        ],
        allowedEvents: [`NetworkController:stateChange`],
      }),
      onNetworkStateChange: (listener) =>
        this.controllerMessenger.subscribe(
          AppConstants.NETWORK_STATE_CHANGE_EVENT,
          listener,
        ),
      pendingTransactions: {
        isResubmitEnabled: () => false,
      },
      // @ts-expect-error at this point in time the provider will be defined by the `networkController.initializeProvider`
      provider: networkController.getProviderAndBlockTracker().provider,
      sign: this.keyringController.signTransaction.bind(
        this.keyringController,
      ) as unknown as TransactionControllerOptions['sign'],
      state: initialState.TransactionController,
    });

    const codefiTokenApiV2 = new CodefiTokenPricesServiceV2();

    const smartTransactionsControllerTrackMetaMetricsEvent = (
      params: {
        event: MetaMetricsEventName;
        category: MetaMetricsEventCategory;
        properties?: ReturnType<
          typeof getSmartTransactionMetricsPropertiesType
        >;
        sensitiveProperties?: ReturnType<
          typeof getSmartTransactionMetricsSensitivePropertiesType
        >;
      },
      // eslint-disable-next-line @typescript-eslint/no-unused-vars
      options?: {
        metaMetricsId?: string;
      },
    ) => {
      MetaMetrics.getInstance().trackEvent(
        MetricsEventBuilder.createEventBuilder({
          category: params.event,
        })
          .addProperties(params.properties || {})
          .addSensitiveProperties(params.sensitiveProperties || {})
          .build(),
      );
    };
    this.smartTransactionsController = new SmartTransactionsController({
      // @ts-expect-error TODO: resolve types
      supportedChainIds: getAllowedSmartTransactionsChainIds(),
      getNonceLock: this.transactionController.getNonceLock.bind(
        this.transactionController,
      ),
      confirmExternalTransaction:
        this.transactionController.confirmExternalTransaction.bind(
          this.transactionController,
        ),
      trackMetaMetricsEvent: smartTransactionsControllerTrackMetaMetricsEvent,
      state: initialState.SmartTransactionsController,
      messenger: this.controllerMessenger.getRestricted({
        name: 'SmartTransactionsController',
        allowedActions: ['NetworkController:getNetworkClientById'],
        allowedEvents: ['NetworkController:stateChange'],
      }),
      // @ts-expect-error TODO: Resolve mismatch between smart-transactions-controller and transaction-controller
      getTransactions: this.transactionController.getTransactions.bind(
        this.transactionController,
      ),
      getMetaMetricsProps: () => Promise.resolve({}), // Return MetaMetrics props once we enable HW wallets for smart transactions.
    });

    const controllers: Controllers[keyof Controllers][] = [
      this.keyringController,
      accountTrackerController,
      new AddressBookController({
        messenger: this.controllerMessenger.getRestricted({
          name: 'AddressBookController',
          allowedActions: [],
          allowedEvents: [],
        }),
        state: initialState.AddressBookController,
      }),
      assetsContractController,
      nftController,
      tokensController,
      tokenListController,
      new TokenDetectionController({
        messenger: this.controllerMessenger.getRestricted({
          name: 'TokenDetectionController',
          allowedActions: [
            'AccountsController:getSelectedAccount',
            'NetworkController:getNetworkClientById',
            'NetworkController:getNetworkConfigurationByNetworkClientId',
            'NetworkController:getState',
            'KeyringController:getState',
            'PreferencesController:getState',
            'TokenListController:getState',
            'TokensController:getState',
            'TokensController:addDetectedTokens',
            'AccountsController:getAccount',
          ],
          allowedEvents: [
            'KeyringController:lock',
            'KeyringController:unlock',
            'PreferencesController:stateChange',
            'NetworkController:networkDidChange',
            'TokenListController:stateChange',
            'TokensController:stateChange',
            'AccountsController:selectedEvmAccountChange',
          ],
        }),
        trackMetaMetricsEvent: () =>
          MetaMetrics.getInstance().trackEvent(
            MetaMetricsEvents.TOKEN_DETECTED,
            {
              token_standard: 'ERC20',
              asset_type: 'token',
              chain_id: getDecimalChainId(
                networkController.getNetworkClientById(
                  networkController?.state.selectedNetworkClientId,
                ).configuration.chainId,
              ),
            },
          ),
        getBalancesInSingleCall:
          assetsContractController.getBalancesInSingleCall.bind(
            assetsContractController,
          ),
        platform: 'mobile',
        useAccountsAPI: true,
        disabled: false,
      }),

      new NftDetectionController({
        messenger: this.controllerMessenger.getRestricted({
          name: 'NftDetectionController',
          allowedEvents: [
            'NetworkController:stateChange',
            'PreferencesController:stateChange',
          ],
          allowedActions: [
            'ApprovalController:addRequest',
            'NetworkController:getState',
            'NetworkController:getNetworkClientById',
            'PreferencesController:getState',
            'AccountsController:getSelectedAccount',
          ],
        }),
        disabled: false,
        addNft: nftController.addNft.bind(nftController),
        getNftState: () => nftController.state,
      }),
      currencyRateController,
      networkController,
      phishingController,
      preferencesController,
      new TokenBalancesController({
        messenger: this.controllerMessenger.getRestricted({
          name: 'TokenBalancesController',
          allowedActions: [
            'AccountsController:getSelectedAccount',
            'AssetsContractController:getERC20BalanceOf',
          ],
          allowedEvents: ['TokensController:stateChange'],
        }),
        interval: 180000,
        tokens: [
          ...tokensController.state.tokens,
          ...tokensController.state.detectedTokens,
        ],
        state: initialState.TokenBalancesController,
      }),
      new TokenRatesController({
        messenger: this.controllerMessenger.getRestricted({
          name: 'TokenRatesController',
          allowedActions: [
            'TokensController:getState',
            'NetworkController:getNetworkClientById',
            'NetworkController:getState',
            'AccountsController:getAccount',
            'AccountsController:getSelectedAccount',
          ],
          allowedEvents: [
            'TokensController:stateChange',
            'NetworkController:stateChange',
            'AccountsController:selectedEvmAccountChange',
          ],
        }),
        tokenPricesService: codefiTokenApiV2,
        interval: 30 * 60 * 1000,
        state: initialState.TokenRatesController || { marketData: {} },
      }),
      this.transactionController,
      this.smartTransactionsController,
      new SwapsController({
        clientId: AppConstants.SWAPS.CLIENT_ID,
        fetchAggregatorMetadataThreshold:
          AppConstants.SWAPS.CACHE_AGGREGATOR_METADATA_THRESHOLD,
        fetchTokensThreshold: AppConstants.SWAPS.CACHE_TOKENS_THRESHOLD,
        fetchTopAssetsThreshold: AppConstants.SWAPS.CACHE_TOP_ASSETS_THRESHOLD,
        supportedChainIds: [
          swapsUtils.ETH_CHAIN_ID,
          swapsUtils.BSC_CHAIN_ID,
          swapsUtils.SWAPS_TESTNET_CHAIN_ID,
          swapsUtils.POLYGON_CHAIN_ID,
          swapsUtils.AVALANCHE_CHAIN_ID,
          swapsUtils.ARBITRUM_CHAIN_ID,
          swapsUtils.OPTIMISM_CHAIN_ID,
          swapsUtils.ZKSYNC_ERA_CHAIN_ID,
          swapsUtils.LINEA_CHAIN_ID,
          swapsUtils.BASE_CHAIN_ID,
        ],
        // @ts-expect-error TODO: Resolve new typing for restricted controller messenger
        messenger: this.controllerMessenger.getRestricted({
          name: 'SwapsController',
          // TODO: allow these internal calls once GasFeeController
          // export these action types and register its action handlers
          // allowedActions: [
          //   'GasFeeController:getEIP1559GasFeeEstimates',
          // ],
          allowedActions: [
            'NetworkController:findNetworkClientIdByChainId',
            'NetworkController:getNetworkClientById',
          ],
<<<<<<< HEAD
          pollCountLimit: AppConstants.SWAPS.POLL_COUNT_LIMIT
        },
      ),
=======
          allowedEvents: [],
        }),
        // TODO: Remove once GasFeeController exports this action type
        fetchGasFeeEstimates: () => gasFeeController.fetchGasFeeEstimates(),
        // @ts-expect-error TODO: Resolve mismatch between gas fee and swaps controller types
        fetchEstimatedMultiLayerL1Fee,
      }),
>>>>>>> feb6bf8b
      gasFeeController,
      approvalController,
      permissionController,
      selectedNetworkController,
      new SignatureController({
        messenger: this.controllerMessenger.getRestricted({
          name: 'SignatureController',
          allowedActions: [
            `${approvalController.name}:addRequest`,
            `${this.keyringController.name}:signPersonalMessage`,
            `${this.keyringController.name}:signMessage`,
            `${this.keyringController.name}:signTypedMessage`,
            `${loggingController.name}:add`,
            `${networkController.name}:getNetworkClientById`,
          ],
          allowedEvents: [],
        }),
        // This casting expected due to mismatch of browser and react-native version of Sentry traceContext
        trace: trace as unknown as SignatureControllerOptions['trace'],
      }),
      loggingController,
      ///: BEGIN:ONLY_INCLUDE_IF(preinstalled-snaps,external-snaps)
      this.snapController,
      this.subjectMetadataController,
      authenticationController,
      userStorageController,
      notificationServicesController,
      notificationServicesPushController,
      ///: END:ONLY_INCLUDE_IF
      accountsController,
      new PPOMController({
        chainId: networkController.getNetworkClientById(
          networkController?.state.selectedNetworkClientId,
        ).configuration.chainId,
        blockaidPublicKey: process.env.BLOCKAID_PUBLIC_KEY as string,
        cdnBaseUrl: process.env.BLOCKAID_FILE_CDN as string,
        messenger: this.controllerMessenger.getRestricted({
          name: 'PPOMController',
          allowedActions: ['NetworkController:getNetworkClientById'],
          allowedEvents: [`${networkController.name}:networkDidChange`],
        }),
        onPreferencesChange: (listener) =>
          this.controllerMessenger.subscribe(
            `${preferencesController.name}:stateChange`,
            listener,
          ),
        // TODO: Replace "any" with type
        provider:
          // eslint-disable-next-line @typescript-eslint/no-explicit-any
          networkController.getProviderAndBlockTracker().provider as any,
        ppomProvider: {
          // TODO: Replace "any" with type
          // eslint-disable-next-line @typescript-eslint/no-explicit-any
          PPOM: PPOM as any,
          ppomInit,
        },
        storageBackend: new RNFSStorageBackend('PPOMDB'),
        securityAlertsEnabled:
          initialState.PreferencesController?.securityAlertsEnabled ?? false,
        state: initialState.PPOMController,
        // TODO: Replace "any" with type
        // eslint-disable-next-line @typescript-eslint/no-explicit-any
        nativeCrypto: Crypto as any,
      }),
    ];

    // set initial state
    // TODO: Pass initial state into each controller constructor instead
    // This is being set post-construction for now to ensure it's functionally equivalent with
    // how the `ComponsedController` used to set initial state.
    //
    // The check for `controller.subscribe !== undefined` is to filter out BaseControllerV2
    // controllers. They should be initialized via the constructor instead.
    for (const controller of controllers) {
      if (
        hasProperty(initialState, controller.name) &&
        // Use `in` operator here because the `subscribe` function is one level up the prototype chain
        'subscribe' in controller &&
        controller.subscribe !== undefined
      ) {
        // The following type error can be addressed by passing initial state into controller constructors instead
        // @ts-expect-error No type-level guarantee that the correct state is being applied to the correct controller here.
        controller.update(initialState[controller.name]);
      }
    }

    this.datamodel = new ComposableController(
      // @ts-expect-error The ComposableController needs to be updated to support BaseControllerV2
      controllers,
      this.controllerMessenger,
    );
    this.context = controllers.reduce<Partial<typeof this.context>>(
      (context, controller) => ({
        ...context,
        [controller.name]: controller,
      }),
      {},
    ) as typeof this.context;

    const { NftController: nfts } = this.context;

    if (process.env.MM_OPENSEA_KEY) {
      nfts.setApiKey(process.env.MM_OPENSEA_KEY);
    }

    this.controllerMessenger.subscribe(
      'TransactionController:incomingTransactionBlockReceived',
      (blockNumber: number) => {
        NotificationManager.gotIncomingTransaction(blockNumber);
      },
    );

    this.controllerMessenger.subscribe(
      AppConstants.NETWORK_STATE_CHANGE_EVENT,
      (state: NetworkState) => {
        if (
          state.networksMetadata[state.selectedNetworkClientId].status ===
            NetworkStatus.Available &&
          networkController.getNetworkClientById(
            networkController?.state.selectedNetworkClientId,
          ).configuration.chainId !== currentChainId
        ) {
          // We should add a state or event emitter saying the provider changed
          setTimeout(() => {
            this.configureControllersOnNetworkChange();
            currentChainId = networkController.getNetworkClientById(
              networkController?.state.selectedNetworkClientId,
            ).configuration.chainId;
          }, 500);
        }
      },
    );

    this.controllerMessenger.subscribe(
      AppConstants.NETWORK_STATE_CHANGE_EVENT,
      async () => {
        try {
          const networkId = await deprecatedGetNetworkId();
          store.dispatch(networkIdUpdated(networkId));
        } catch (error) {
          console.error(
            error,
            `Network ID not changed, current chainId: ${
              networkController.getNetworkClientById(
                networkController?.state.selectedNetworkClientId,
              ).configuration.chainId
            }`,
          );
        }
      },
    );

    this.controllerMessenger.subscribe(
      `${networkController.name}:networkWillChange`,
      () => {
        store.dispatch(networkIdWillUpdate());
      },
    );

    this.configureControllersOnNetworkChange();
    this.startPolling();
    this.handleVaultBackup();
    this._addTransactionControllerListeners();

    Engine.instance = this;
  }

  // Logs the "Transaction Finalized" event after a transaction was either confirmed, dropped or failed.
  _handleTransactionFinalizedEvent = async (
    transactionEventPayload: TransactionEventPayload,
    properties: JsonMap,
  ) => {
    const shouldUseSmartTransaction = selectShouldUseSmartTransaction(
      store.getState(),
    );
    if (
      !shouldUseSmartTransaction ||
      !transactionEventPayload.transactionMeta
    ) {
      MetaMetrics.getInstance().trackEvent(
        MetricsEventBuilder.createEventBuilder(
          MetaMetricsEvents.TRANSACTION_FINALIZED,
        )
          .addProperties(properties)
          .build(),
      );
      return;
    }
    const { transactionMeta } = transactionEventPayload;
    const { SmartTransactionsController } = this.context;
    const waitForSmartTransaction = true;
    const smartTransactionMetricsProperties =
      await getSmartTransactionMetricsProperties(
        SmartTransactionsController,
        transactionMeta,
        waitForSmartTransaction,
        this.controllerMessenger,
      );
    MetaMetrics.getInstance().trackEvent(
      MetricsEventBuilder.createEventBuilder(
        MetaMetricsEvents.TRANSACTION_FINALIZED,
      )
        .addProperties(smartTransactionMetricsProperties)
        .addProperties(properties)
        .build(),
    );
  };

  _handleTransactionDropped = async (
    transactionEventPayload: TransactionEventPayload,
  ) => {
    const properties = { status: 'dropped' };
    await this._handleTransactionFinalizedEvent(
      transactionEventPayload,
      properties,
    );
  };

  _handleTransactionConfirmed = async (transactionMeta: TransactionMeta) => {
    const properties = { status: 'confirmed' };
    await this._handleTransactionFinalizedEvent(
      { transactionMeta },
      properties,
    );
  };

  _handleTransactionFailed = async (
    transactionEventPayload: TransactionEventPayload,
  ) => {
    const properties = { status: 'failed' };
    await this._handleTransactionFinalizedEvent(
      transactionEventPayload,
      properties,
    );
  };

  _addTransactionControllerListeners() {
    this.controllerMessenger.subscribe(
      'TransactionController:transactionDropped',
      this._handleTransactionDropped,
    );

    this.controllerMessenger.subscribe(
      'TransactionController:transactionConfirmed',
      this._handleTransactionConfirmed,
    );

    this.controllerMessenger.subscribe(
      'TransactionController:transactionFailed',
      this._handleTransactionFailed,
    );
  }

  handleVaultBackup() {
    this.controllerMessenger.subscribe(
      AppConstants.KEYRING_STATE_CHANGE_EVENT,
      (state: KeyringControllerState) =>
        backupVault(state)
          .then((result) => {
            if (result.success) {
              Logger.log('Engine', 'Vault back up successful');
            } else {
              Logger.log('Engine', 'Vault backup failed', result.error);
            }
          })
          .catch((error) => {
            Logger.error(error, 'Engine Vault backup failed');
          }),
    );
  }

  startPolling() {
    const { TransactionController } = this.context;

    // leaving the reference of TransactionController here, rather than importing it from utils to avoid circular dependency
    TransactionController.startIncomingTransactionPolling();
  }

  configureControllersOnNetworkChange() {
    const { AccountTrackerController, NetworkController, SwapsController } =
      this.context;
    const { provider } = NetworkController.getProviderAndBlockTracker();

    // Skip configuration if this is called before the provider is initialized
    if (!provider) {
      return;
    }
    provider.sendAsync = provider.sendAsync.bind(provider);

    // @ts-expect-error TODO: Resolve mismatch between base-controller versions.
    SwapsController.setProvider(provider, {
      chainId: NetworkController.getNetworkClientById(
        NetworkController?.state.selectedNetworkClientId,
      ).configuration.chainId,
      pollCountLimit: AppConstants.SWAPS.POLL_COUNT_LIMIT,
    });
    AccountTrackerController.refresh();
  }

  getTotalFiatAccountBalance = (): {
    ethFiat: number;
    tokenFiat: number;
    tokenFiat1dAgo: number;
    ethFiat1dAgo: number;
  } => {
    const {
      CurrencyRateController,
      AccountsController,
      AccountTrackerController,
      TokenBalancesController,
      TokenRatesController,
      TokensController,
      NetworkController,
    } = this.context;

    const selectedInternalAccount = AccountsController.getAccount(
      AccountsController.state.internalAccounts.selectedAccount,
    );

    if (selectedInternalAccount) {
      const selectSelectedInternalAccountChecksummedAddress =
        toChecksumHexAddress(selectedInternalAccount.address);
      const { currentCurrency } = CurrencyRateController.state;
      const { chainId, ticker } = NetworkController.getNetworkClientById(
        NetworkController?.state.selectedNetworkClientId,
      ).configuration;
      const { settings: { showFiatOnTestnets } = {} } = store.getState();

      if (isTestNet(chainId) && !showFiatOnTestnets) {
        return { ethFiat: 0, tokenFiat: 0, ethFiat1dAgo: 0, tokenFiat1dAgo: 0 };
      }

      const conversionRate =
        CurrencyRateController.state?.currencyRates?.[ticker]?.conversionRate ??
        0;

      const { accountsByChainId } = AccountTrackerController.state;
      const { tokens } = TokensController.state;
      const { marketData } = TokenRatesController.state;
      const tokenExchangeRates = marketData?.[toHexadecimal(chainId)];

      let ethFiat = 0;
      let ethFiat1dAgo = 0;
      let tokenFiat = 0;
      let tokenFiat1dAgo = 0;
      const decimalsToShow = (currentCurrency === 'usd' && 2) || undefined;
      if (
        accountsByChainId?.[toHexadecimal(chainId)]?.[
          selectSelectedInternalAccountChecksummedAddress
        ]
      ) {
        const balanceBN = hexToBN(
          accountsByChainId[toHexadecimal(chainId)][
            selectSelectedInternalAccountChecksummedAddress
          ].balance,
        );
        const stakedBalanceBN = hexToBN(
          accountsByChainId[toHexadecimal(chainId)][
            selectSelectedInternalAccountChecksummedAddress
          ].stakedBalance || '0x00',
        );
        const totalAccountBalance = balanceBN
          .add(stakedBalanceBN)
          .toString('hex');
        ethFiat = weiToFiatNumber(
          totalAccountBalance,
          conversionRate,
          decimalsToShow,
        );
      }

      const ethPricePercentChange1d =
        tokenExchangeRates?.[zeroAddress() as Hex]?.pricePercentChange1d;

      ethFiat1dAgo =
        ethPricePercentChange1d !== undefined
          ? ethFiat / (1 + ethPricePercentChange1d / 100)
          : ethFiat;

      if (tokens.length > 0) {
        const { contractBalances: tokenBalances } =
          TokenBalancesController.state;
        tokens.forEach(
          (item: { address: string; balance?: string; decimals: number }) => {
            const exchangeRate =
              tokenExchangeRates?.[item.address as Hex]?.price;

            const tokenBalance =
              item.balance ||
              (item.address in tokenBalances
                ? renderFromTokenMinimalUnit(
                    tokenBalances[item.address],
                    item.decimals,
                  )
                : undefined);
            const tokenBalanceFiat = balanceToFiatNumber(
              // TODO: Fix this by handling or eliminating the undefined case
              // @ts-expect-error This variable can be `undefined`, which would break here.
              tokenBalance,
              conversionRate,
              exchangeRate,
              decimalsToShow,
            );

            const tokenPricePercentChange1d =
              tokenExchangeRates?.[item.address as Hex]?.pricePercentChange1d;

            const tokenBalance1dAgo =
              tokenPricePercentChange1d !== undefined
                ? tokenBalanceFiat / (1 + tokenPricePercentChange1d / 100)
                : tokenBalanceFiat;

            tokenFiat += tokenBalanceFiat;
            tokenFiat1dAgo += tokenBalance1dAgo;
          },
        );
      }

      return {
        ethFiat: ethFiat ?? 0,
        ethFiat1dAgo: ethFiat1dAgo ?? 0,
        tokenFiat: tokenFiat ?? 0,
        tokenFiat1dAgo: tokenFiat1dAgo ?? 0,
      };
    }
    // if selectedInternalAccount is undefined, return default 0 value.
    return {
      ethFiat: 0,
      tokenFiat: 0,
      ethFiat1dAgo: 0,
      tokenFiat1dAgo: 0,
    };
  };

  ///: BEGIN:ONLY_INCLUDE_IF(keyring-snaps)
  getSnapKeyring = async () => {
    let [snapKeyring] = this.keyringController.getKeyringsByType(
      KeyringTypes.snap,
    );
    if (!snapKeyring) {
      snapKeyring = await this.keyringController.addNewKeyring(
        KeyringTypes.snap,
      );
    }
    return snapKeyring;
  };

  /**
   * Removes an account from state / storage.
   *
   * @param {string} address - A hex address
   */
  removeAccount = async (address: string) => {
    // Remove all associated permissions
    await removeAccountsFromPermissions([address]);
    // Remove account from the keyring
    await this.keyringController.removeAccount(address as Hex);
    return address;
  };
  ///: END:ONLY_INCLUDE_IF

  /**
   * Returns true or false whether the user has funds or not
   */
  hasFunds = () => {
    try {
      const {
        engine: { backgroundState },
      } = store.getState();
      // TODO: Check `allNfts[currentChainId]` property instead
      // @ts-expect-error This property does not exist
      const nfts = backgroundState.NftController.nfts;
      const tokens = backgroundState.TokensController.tokens;
      const tokenBalances =
        backgroundState.TokenBalancesController.contractBalances;

      let tokenFound = false;
      tokens.forEach((token: { address: string | number }) => {
        if (
          tokenBalances[token.address] &&
          !isZero(tokenBalances[token.address])
        ) {
          tokenFound = true;
        }
      });

      const fiatBalance = this.getTotalFiatAccountBalance() || 0;
      const totalFiatBalance = fiatBalance.ethFiat + fiatBalance.ethFiat;

      return totalFiatBalance > 0 || tokenFound || nfts.length > 0;
    } catch (e) {
      Logger.log('Error while getting user funds', e);
    }
  };

  resetState = async () => {
    // Whenever we are gonna start a new wallet
    // either imported or created, we need to
    // get rid of the old data from state
    const {
      TransactionController,
      TokensController,
      NftController,
      TokenBalancesController,
      TokenRatesController,
      PermissionController,
      // SelectedNetworkController,
      ///: BEGIN:ONLY_INCLUDE_IF(preinstalled-snaps,external-snaps)
      SnapController,
      ///: END:ONLY_INCLUDE_IF
      LoggingController,
    } = this.context;

    // Remove all permissions.
    PermissionController?.clearState?.();
    ///: BEGIN:ONLY_INCLUDE_IF(preinstalled-snaps,external-snaps)
    SnapController.clearState();
    ///: END:ONLY_INCLUDE_IF

    // Clear selected network
    // TODO implement this method on SelectedNetworkController
    // SelectedNetworkController.unsetAllDomains()

    //Clear assets info
    TokensController.resetState();
    NftController.resetState();

    TokenBalancesController.resetState();
    TokenRatesController.resetState();

    // eslint-disable-next-line @typescript-eslint/no-explicit-any
    (TransactionController as any).update(() => ({
      methodData: {},
      transactions: [],
      lastFetchedBlockNumbers: {},
      submitHistory: [],
      swapsTransactions: {},
    }));

    LoggingController.clear();
  };

  removeAllListeners() {
    this.controllerMessenger.clearSubscriptions();
  }

  async destroyEngineInstance() {
    // TODO: Replace "any" with type
    // eslint-disable-next-line @typescript-eslint/no-explicit-any
    Object.values(this.context).forEach((controller: any) => {
      if (controller.destroy) {
        controller.destroy();
      }
    });
    this.removeAllListeners();
    await this.resetState();
    Engine.instance = null;
  }

  rejectPendingApproval(
    id: string,
    reason: Error = providerErrors.userRejectedRequest(),
    opts: { ignoreMissing?: boolean; logErrors?: boolean } = {},
  ) {
    const { ApprovalController } = this.context;

    if (opts.ignoreMissing && !ApprovalController.has({ id })) {
      return;
    }

    try {
      ApprovalController.reject(id, reason);
      // TODO: Replace "any" with type
      // eslint-disable-next-line @typescript-eslint/no-explicit-any
    } catch (error: any) {
      if (opts.logErrors !== false) {
        Logger.error(
          error,
          'Reject while rejecting pending connection request',
        );
      }
    }
  }

  async acceptPendingApproval(
    id: string,
    requestData?: Record<string, Json>,
    opts: AcceptOptions & { handleErrors?: boolean } = {
      waitForResult: false,
      deleteAfterResult: false,
      handleErrors: true,
    },
  ) {
    const { ApprovalController } = this.context;

    try {
      return await ApprovalController.accept(id, requestData, {
        waitForResult: opts.waitForResult,
        deleteAfterResult: opts.deleteAfterResult,
      });
    } catch (err) {
      if (opts.handleErrors === false) {
        throw err;
      }
    }
  }

  // This should be used instead of directly calling PreferencesController.setSelectedAddress or AccountsController.setSelectedAccount
  setSelectedAccount(address: string) {
    const { AccountsController, PreferencesController } = this.context;
    const account = AccountsController.getAccountByAddress(address);
    if (account) {
      AccountsController.setSelectedAccount(account.id);
      PreferencesController.setSelectedAddress(address);
    } else {
      throw new Error(`No account found for address: ${address}`);
    }
  }

  /**
   * This should be used instead of directly calling PreferencesController.setAccountLabel or AccountsController.setAccountName in order to keep the names in sync
   * We are currently incrementally migrating the accounts data to the AccountsController so we must keep these values
   * in sync until the migration is complete.
   */
  setAccountLabel(address: string, label: string) {
    const { AccountsController, PreferencesController } = this.context;
    const accountToBeNamed = AccountsController.getAccountByAddress(address);
    if (accountToBeNamed === undefined) {
      throw new Error(`No account found for address: ${address}`);
    }
    AccountsController.setAccountName(accountToBeNamed.id, label);
    PreferencesController.setAccountLabel(address, label);
  }

  getGlobalEthQuery(): EthQuery {
    const { NetworkController } = this.context;
    const { provider } = NetworkController.getSelectedNetworkClient() ?? {};

    if (!provider) {
      throw new Error('No selected network client');
    }

    return new EthQuery(provider);
  }
}

/**
 * Assert that the given Engine instance has been initialized
 *
 * @param instance - Either an Engine instance, or null
 */
function assertEngineExists(
  instance: Engine | null,
): asserts instance is Engine {
  if (!instance) {
    throw new Error('Engine does not exist');
  }
}

let instance: Engine | null;

export default {
  get context() {
    assertEngineExists(instance);
    return instance.context;
  },

  get controllerMessenger() {
    assertEngineExists(instance);
    return instance.controllerMessenger;
  },

  get state() {
    assertEngineExists(instance);
    const {
      AccountTrackerController,
      AddressBookController,
      AssetsContractController,
      NftController,
      TokenListController,
      CurrencyRateController,
      KeyringController,
      NetworkController,
      PreferencesController,
      PhishingController,
      PPOMController,
      TokenBalancesController,
      TokenRatesController,
      TransactionController,
      SmartTransactionsController,
      SwapsController,
      GasFeeController,
      TokensController,
      TokenDetectionController,
      NftDetectionController,
      ///: BEGIN:ONLY_INCLUDE_IF(preinstalled-snaps,external-snaps)
      SnapController,
      SubjectMetadataController,
      AuthenticationController,
      UserStorageController,
      NotificationServicesController,
      NotificationServicesPushController,
      ///: END:ONLY_INCLUDE_IF
      PermissionController,
      SelectedNetworkController,
      ApprovalController,
      LoggingController,
      AccountsController,
    } = instance.datamodel.state;

    // normalize `null` currencyRate to `0`
    // TODO: handle `null` currencyRate by hiding fiat values instead
    const modifiedCurrencyRateControllerState = {
      ...CurrencyRateController,
      conversionRate:
        CurrencyRateController.conversionRate === null
          ? 0
          : CurrencyRateController.conversionRate,
    };

    return {
      AccountTrackerController,
      AddressBookController,
      AssetsContractController,
      NftController,
      TokenListController,
      CurrencyRateController: modifiedCurrencyRateControllerState,
      KeyringController,
      NetworkController,
      PhishingController,
      PPOMController,
      PreferencesController,
      TokenBalancesController,
      TokenRatesController,
      TokensController,
      TransactionController,
      SmartTransactionsController,
      SwapsController,
      GasFeeController,
      TokenDetectionController,
      NftDetectionController,
      ///: BEGIN:ONLY_INCLUDE_IF(preinstalled-snaps,external-snaps)
      SnapController,
      SubjectMetadataController,
      AuthenticationController,
      UserStorageController,
      NotificationServicesController,
      NotificationServicesPushController,
      ///: END:ONLY_INCLUDE_IF
      PermissionController,
      SelectedNetworkController,
      ApprovalController,
      LoggingController,
      AccountsController,
    };
  },

  get datamodel() {
    assertEngineExists(instance);
    return instance.datamodel;
  },

  getTotalFiatAccountBalance() {
    assertEngineExists(instance);
    return instance.getTotalFiatAccountBalance();
  },

  hasFunds() {
    assertEngineExists(instance);
    return instance.hasFunds();
  },

  resetState() {
    assertEngineExists(instance);
    return instance.resetState();
  },

  destroyEngine() {
    instance?.destroyEngineInstance();
    instance = null;
  },

  init(state: Partial<EngineState> | undefined, keyringState = null) {
    instance = Engine.instance || new Engine(state, keyringState);
    Object.freeze(instance);
    return instance;
  },

  acceptPendingApproval: async (
    id: string,
    requestData?: Record<string, Json>,
    opts?: AcceptOptions & { handleErrors?: boolean },
  ) => instance?.acceptPendingApproval(id, requestData, opts),

  rejectPendingApproval: (
    id: string,
    reason: Error,
    opts: {
      ignoreMissing?: boolean;
      logErrors?: boolean;
    } = {},
  ) => instance?.rejectPendingApproval(id, reason, opts),

  setSelectedAddress: (address: string) => {
    assertEngineExists(instance);
    instance.setSelectedAccount(address);
  },

  setAccountLabel: (address: string, label: string) => {
    assertEngineExists(instance);
    instance.setAccountLabel(address, label);
  },

  getGlobalEthQuery: (): EthQuery => {
    assertEngineExists(instance);
    return instance.getGlobalEthQuery();
  },
  ///: BEGIN:ONLY_INCLUDE_IF(keyring-snaps)
  getSnapKeyring: () => {
    assertEngineExists(instance);
    return instance.getSnapKeyring();
  },
  removeAccount: async (address: string) => {
    assertEngineExists(instance);
    return await instance.removeAccount(address);
  },
  ///: END:ONLY_INCLUDE_IF
};<|MERGE_RESOLUTION|>--- conflicted
+++ resolved
@@ -1638,19 +1638,14 @@
             'NetworkController:findNetworkClientIdByChainId',
             'NetworkController:getNetworkClientById',
           ],
-<<<<<<< HEAD
-          pollCountLimit: AppConstants.SWAPS.POLL_COUNT_LIMIT
-        },
-      ),
-=======
           allowedEvents: [],
         }),
+        pollCountLimit: AppConstants.SWAPS.POLL_COUNT_LIMIT,
         // TODO: Remove once GasFeeController exports this action type
         fetchGasFeeEstimates: () => gasFeeController.fetchGasFeeEstimates(),
         // @ts-expect-error TODO: Resolve mismatch between gas fee and swaps controller types
         fetchEstimatedMultiLayerL1Fee,
       }),
->>>>>>> feb6bf8b
       gasFeeController,
       approvalController,
       permissionController,
