/* eslint-disable @typescript-eslint/no-shadow */
import Crypto from 'react-native-quick-crypto';
import {
  AccountTrackerController,
  AccountTrackerState,
  AssetsContractController,
  CurrencyRateController,
  CurrencyRateState,
  CurrencyRateStateChange,
  GetCurrencyRateState,
  GetTokenListState,
  NftController,
  NftDetectionController,
  NftState,
  TokenBalancesController,
  TokenBalancesState,
  TokenDetectionController,
  TokenListController,
  TokenListState,
  TokenListStateChange,
  TokenRatesController,
  TokenRatesState,
  TokensController,
  TokensState,
  CodefiTokenPricesServiceV2,
} from '@metamask/assets-controllers';
///: BEGIN:ONLY_INCLUDE_IF(snaps)
import { AppState } from 'react-native';
///: END:ONLY_INCLUDE_IF
import {
  AddressBookController,
  AddressBookState,
} from '@metamask/address-book-controller';
import { BaseState, ControllerMessenger } from '@metamask/base-controller';
import { ComposableController } from '@metamask/composable-controller';
import {
  KeyringController,
  KeyringControllerState,
  KeyringControllerActions,
  KeyringControllerEvents,
  ///: BEGIN:ONLY_INCLUDE_IF(snaps)
  KeyringTypes,
  ///: END:ONLY_INCLUDE_IF
} from '@metamask/keyring-controller';
import {
  NetworkController,
  NetworkControllerActions,
  NetworkControllerEvents,
  NetworkState,
  NetworkStatus,
} from '@metamask/network-controller';
import {
  PhishingController,
  PhishingControllerState,
} from '@metamask/phishing-controller';
import {
  PreferencesController,
  PreferencesState,
} from '@metamask/preferences-controller';
import {
  TransactionController,
  TransactionState,
} from '@metamask/transaction-controller';
import {
  GasFeeController,
  GasFeeState,
  GasFeeStateChange,
  GetGasFeeState,
} from '@metamask/gas-fee-controller';
import {
  AcceptOptions,
  ApprovalController,
  ApprovalControllerActions,
  ApprovalControllerEvents,
  ApprovalControllerState,
} from '@metamask/approval-controller';
import {
  PermissionController,
  PermissionControllerActions,
  PermissionControllerEvents,
  PermissionControllerState,
  ///: BEGIN:ONLY_INCLUDE_IF(snaps)
  SubjectMetadataController,
  SubjectMetadataControllerActions,
  SubjectMetadataControllerEvents,
  SubjectMetadataControllerState,
  ///: END:ONLY_INCLUDE_IF
} from '@metamask/permission-controller';
import SwapsController, { swapsUtils } from '@metamask/swaps-controller';
import {
  PPOMController,
  PPOMControllerEvents,
  PPOMState,
} from '@metamask/ppom-validator';
///: BEGIN:ONLY_INCLUDE_IF(snaps)
import {
  JsonSnapsRegistry,
  AllowedActions as SnapsAllowedActions,
  AllowedEvents as SnapsAllowedEvents,
  SnapController,
  SnapsRegistryState,
  SnapControllerEvents,
  SnapControllerActions,
  PersistedSnapControllerState,
  WebViewExecutionService,
} from '@metamask/snaps-controllers';
import { NotificationArgs } from '@metamask/snaps-rpc-methods/dist/types/restricted/notify';
import { getSnapsWebViewPromise } from '../lib/snaps';
import {
  buildSnapEndowmentSpecifications,
  buildSnapRestrictedMethodSpecifications,
} from '@metamask/snaps-rpc-methods';
import type { EnumToUnion, DialogType } from '@metamask/snaps-sdk';
// eslint-disable-next-line import/no-nodejs-modules
import { Duplex } from 'stream';
///: END:ONLY_INCLUDE_IF
import { MetaMaskKeyring as QRHardwareKeyring } from '@keystonehq/metamask-airgapped-keyring';
import {
  LoggingController,
  LoggingControllerState,
  LoggingControllerActions,
} from '@metamask/logging-controller';
import LedgerKeyring from '@consensys/ledgerhq-metamask-keyring';
import { Encryptor, LEGACY_DERIVATION_PARAMS } from './Encryptor';
import {
  isMainnetByChainId,
  getDecimalChainId,
  fetchEstimatedMultiLayerL1Fee,
  deprecatedGetNetworkId,
} from '../util/networks';
import AppConstants from './AppConstants';
import { store } from '../store';
import {
  renderFromTokenMinimalUnit,
  balanceToFiatNumber,
  weiToFiatNumber,
  toHexadecimal,
  addHexPrefix,
} from '../util/number';
import NotificationManager from './NotificationManager';
import Logger from '../util/Logger';
///: BEGIN:ONLY_INCLUDE_IF(snaps)
import { EndowmentPermissions } from '../constants/permissions';
///: END:ONLY_INCLUDE_IF
import { isZero } from '../util/lodash';
import { MetaMetricsEvents, MetaMetrics } from './Analytics';

///: BEGIN:ONLY_INCLUDE_IF(snaps)
import {
  SnapBridge,
  ExcludedSnapEndowments,
  ExcludedSnapPermissions,
  detectSnapLocation,
  fetchFunction,
  DetectSnapLocationOptions,
} from './Snaps';
import { getRpcMethodMiddleware } from './RPCMethods/RPCMethodMiddleware';
///: END:ONLY_INCLUDE_IF
import { isBlockaidFeatureEnabled } from '../util/blockaid';
import {
  getCaveatSpecifications,
  getPermissionSpecifications,
  unrestrictedMethods,
} from './Permissions/specifications.js';
import { backupVault } from './BackupVault';
import {
  SignatureController,
  SignatureControllerActions,
  SignatureControllerEvents,
} from '@metamask/signature-controller';
import { hasProperty, Json } from '@metamask/utils';
// TODO: Export this type from the package directly
import { SwapsState } from '@metamask/swaps-controller/dist/SwapsController';
import { providerErrors } from '@metamask/rpc-errors';

import { PPOM, ppomInit } from '../lib/ppom/PPOMView';
import RNFSStorageBackend from '../lib/ppom/ppom-storage-backend';
import {
  AccountsController,
  AccountsControllerActions,
  AccountsControllerEvents,
  AccountsControllerState,
} from '@metamask/accounts-controller';
import { captureException } from '@sentry/react-native';
import { lowerCase } from 'lodash';
import {
  networkIdUpdated,
  networkIdWillUpdate,
} from '../core/redux/slices/inpageProvider';

const NON_EMPTY = 'NON_EMPTY';

const encryptor = new Encryptor({
  derivationParams: LEGACY_DERIVATION_PARAMS,
});
let currentChainId: any;

///: BEGIN:ONLY_INCLUDE_IF(snaps)
// TODO remove these custom types when the PhishingController is to version >= 7.0.0
interface MaybeUpdateState {
  type: `${PhishingController['name']}:maybeUpdateState`;
  handler: PhishingController['maybeUpdateState'];
}

interface TestOrigin {
  type: `${PhishingController['name']}:testOrigin`;
  handler: PhishingController['test'];
}
type PhishingControllerActions = MaybeUpdateState | TestOrigin;

type SnapsGlobalActions =
  | SnapControllerActions
  | SubjectMetadataControllerActions
  | PhishingControllerActions
  | SnapsAllowedActions;

type SnapsGlobalEvents =
  | SnapControllerEvents
  | SubjectMetadataControllerEvents
  | SnapsAllowedEvents;
///: END:ONLY_INCLUDE_IF

type GlobalActions =
  | ApprovalControllerActions
  | GetCurrencyRateState
  | GetGasFeeState
  | GetTokenListState
  | NetworkControllerActions
  | PermissionControllerActions
  | SignatureControllerActions
  | LoggingControllerActions
  ///: BEGIN:ONLY_INCLUDE_IF(snaps)
  | SnapsGlobalActions
  ///: END:ONLY_INCLUDE_IF
  | KeyringControllerActions
  | AccountsControllerActions;
type GlobalEvents =
  | ApprovalControllerEvents
  | CurrencyRateStateChange
  | GasFeeStateChange
  | TokenListStateChange
  | NetworkControllerEvents
  | PermissionControllerEvents
  ///: BEGIN:ONLY_INCLUDE_IF(snaps)
  | SnapsGlobalEvents
  ///: END:ONLY_INCLUDE_IF
  | SignatureControllerEvents
  | KeyringControllerEvents
  | PPOMControllerEvents
  | AccountsControllerEvents;

type PermissionsByRpcMethod = ReturnType<typeof getPermissionSpecifications>;
type Permissions = PermissionsByRpcMethod[keyof PermissionsByRpcMethod];

export interface EngineState {
  AccountTrackerController: AccountTrackerState;
  AddressBookController: AddressBookState;
  AssetsContractController: BaseState;
  NftController: NftState;
  TokenListController: TokenListState;
  CurrencyRateController: CurrencyRateState;
  KeyringController: KeyringControllerState;
  NetworkController: NetworkState;
  PreferencesController: PreferencesState;
  PhishingController: PhishingControllerState;
  TokenBalancesController: TokenBalancesState;
  TokenRatesController: TokenRatesState;
  TransactionController: TransactionState;
  SwapsController: SwapsState;
  GasFeeController: GasFeeState;
  TokensController: TokensState;
  TokenDetectionController: BaseState;
  NftDetectionController: BaseState;
  ///: BEGIN:ONLY_INCLUDE_IF(snaps)
  SnapController: PersistedSnapControllerState;
  SnapsRegistry: SnapsRegistryState;
  SubjectMetadataController: SubjectMetadataControllerState;
  ///: END:ONLY_INCLUDE_IF
  PermissionController: PermissionControllerState<Permissions>;
  ApprovalController: ApprovalControllerState;
  LoggingController: LoggingControllerState;
  PPOMController: PPOMState;
  AccountsController: AccountsControllerState;
}

/**
 * Core controller responsible for composing other metamask controllers together
 * and exposing convenience methods for common wallet operations.
 */
class Engine {
  /**
   * The global Engine singleton
   */
  static instance: Engine | null;
  /**
   * A collection of all controller instances
   */
  context:
    | {
        AccountTrackerController: AccountTrackerController;
        AddressBookController: AddressBookController;
        ApprovalController: ApprovalController;
        AssetsContractController: AssetsContractController;
        CurrencyRateController: CurrencyRateController;
        GasFeeController: GasFeeController;
        KeyringController: KeyringController;
        LoggingController: LoggingController;
        NetworkController: NetworkController;
        NftController: NftController;
        NftDetectionController: NftDetectionController;
        // TODO: Fix permission types
        PermissionController: PermissionController<any, any>;
        PhishingController: PhishingController;
        PreferencesController: PreferencesController;
        PPOMController?: PPOMController;
        TokenBalancesController: TokenBalancesController;
        TokenListController: TokenListController;
        TokenDetectionController: TokenDetectionController;
        TokenRatesController: TokenRatesController;
        TokensController: TokensController;
        TransactionController: TransactionController;
        SignatureController: SignatureController;
        SwapsController: SwapsController;
        AccountsController: AccountsController;
      }
    | any;
  /**
   * The global controller messenger.
   */
  controllerMessenger: ControllerMessenger<GlobalActions, GlobalEvents>;
  /**
   * ComposableController reference containing all child controllers
   */
  datamodel: any;

  /**
   * Object containing the info for the latest incoming tx block
   * for each address and network
   */
  lastIncomingTxBlockInfo: any;

  ///: BEGIN:ONLY_INCLUDE_IF(snaps)
  /**
   * Object that runs and manages the execution of Snaps
   */
  snapExecutionService: WebViewExecutionService;
  ///: END:ONLY_INCLUDE_IF

  /**
   * Creates a CoreController instance
   */
  // eslint-disable-next-line @typescript-eslint/default-param-last
  constructor(
    initialState: Partial<EngineState> = {},
    initialKeyringState?: KeyringControllerState | null,
  ) {
    this.controllerMessenger = new ControllerMessenger();

    const approvalController = new ApprovalController({
      // @ts-expect-error TODO: Resolve/patch mismatch between base-controller versions. Before: never, never. Now: string, string, which expects 3rd and 4th args to be informed for restrictedControllerMessengers
      messenger: this.controllerMessenger.getRestricted<
        'ApprovalController',
        never,
        never
      >({
        name: 'ApprovalController',
        allowedEvents: [],
        allowedActions: [],
      }),
      showApprovalRequest: () => undefined,
      typesExcludedFromRateLimiting: [
        // TODO: Replace with ApprovalType enum from @metamask/controller-utils when breaking change is fixed
        'eth_sign',
        'personal_sign',
        'eth_signTypedData',
        'transaction',
        'wallet_watchAsset',
      ],
    });

    const preferencesController = new PreferencesController(
      {},
      {
        ipfsGateway: AppConstants.IPFS_DEFAULT_GATEWAY_URL,
        useTokenDetection:
          initialState?.PreferencesController?.useTokenDetection ?? true,
        // TODO: Use previous value when preferences UI is available
        useNftDetection: false,
        displayNftMedia: true,
        securityAlertsEnabled: true,
      },
    );

    const networkControllerOpts = {
      infuraProjectId: process.env.MM_INFURA_PROJECT_ID || NON_EMPTY,
      state: initialState.NetworkController,
      messenger: this.controllerMessenger.getRestricted<
        'NetworkController',
        never,
        // eslint-disable-next-line @typescript-eslint/ban-ts-comment
        // @ts-ignore // TODO: fix this type mismatch after the base-controller version is updated
        'NetworkController:networkDidChange'
      >({
        name: 'NetworkController',
        allowedEvents: ['NetworkController:networkDidChange'],
        allowedActions: [],
      }),
      // Metrics event tracking is handled in this repository instead
      // TODO: Use events for controller metric events
      trackMetaMetricsEvent: () => {
        // noop
      },
    };
    // eslint-disable-next-line @typescript-eslint/ban-ts-comment
    // @ts-ignore
    const networkController = new NetworkController(networkControllerOpts);

    networkController.initializeProvider();

    const assetsContractController = new AssetsContractController({
      onPreferencesStateChange: (listener) =>
        preferencesController.subscribe(listener),
      onNetworkStateChange: (listener) =>
        this.controllerMessenger.subscribe(
          AppConstants.NETWORK_STATE_CHANGE_EVENT,
          listener,
        ),
      chainId: networkController.state.providerConfig.chainId,
      getNetworkClientById:
        networkController.getNetworkClientById.bind(networkController),
    });

    const nftController = new NftController(
      {
        onPreferencesStateChange: (listener) =>
          preferencesController.subscribe(listener),
        onNetworkStateChange: (listener) =>
          this.controllerMessenger.subscribe(
            AppConstants.NETWORK_STATE_CHANGE_EVENT,
            listener,
          ),
        getNetworkClientById:
          networkController.getNetworkClientById.bind(networkController),
        // @ts-expect-error TODO: Resolve/patch mismatch between base-controller versions. Before: never, never. Now: string, string, which expects 3rd and 4th args to be informed for restrictedControllerMessengers
        messenger: this.controllerMessenger.getRestricted<
          'NftController',
          | 'ApprovalController:addRequest'
          | 'NetworkController:getNetworkClientById',
          never
        >({
          name: 'NftController',
          allowedActions: [
            `${approvalController.name}:addRequest`,
            `${networkController.name}:getNetworkClientById`,
          ],
        }),
        chainId: networkController.state.providerConfig.chainId,

        getERC721AssetName: assetsContractController.getERC721AssetName.bind(
          assetsContractController,
        ),
        getERC721AssetSymbol:
          assetsContractController.getERC721AssetSymbol.bind(
            assetsContractController,
          ),
        getERC721TokenURI: assetsContractController.getERC721TokenURI.bind(
          assetsContractController,
        ),
        getERC721OwnerOf: assetsContractController.getERC721OwnerOf.bind(
          assetsContractController,
        ),
        getERC1155BalanceOf: assetsContractController.getERC1155BalanceOf.bind(
          assetsContractController,
        ),
        getERC1155TokenURI: assetsContractController.getERC1155TokenURI.bind(
          assetsContractController,
        ),
      },
      {
        useIPFSSubdomains: false,
        chainId: networkController.state.providerConfig.chainId,
      },
    );

    const accountsControllerMessenger = this.controllerMessenger.getRestricted({
      name: 'AccountsController',
      allowedEvents: [
        'SnapController:stateChange',
        'KeyringController:accountRemoved',
        'KeyringController:stateChange',
      ],
      allowedActions: [
        'KeyringController:getAccounts',
        'KeyringController:getKeyringsByType',
        'KeyringController:getKeyringForAccount',
      ],
    });

    const defaultAccountsControllerState: AccountsControllerState = {
      internalAccounts: {
        accounts: {},
        selectedAccount: '',
      },
    };

    const accountsController = new AccountsController({
      messenger: accountsControllerMessenger,
      state: initialState.AccountsController ?? defaultAccountsControllerState,
    });

    const tokensController = new TokensController({
      // TODO: The tokens controller currently does not support internalAccounts. This is done to match the behavior of the previous tokens controller subscription.
      onPreferencesStateChange: (listener) =>
        preferencesController.subscribe(listener),
      onNetworkStateChange: (listener) =>
        this.controllerMessenger.subscribe(
          AppConstants.NETWORK_STATE_CHANGE_EVENT,
          listener,
        ),
      onTokenListStateChange: (listener) =>
        this.controllerMessenger.subscribe(
          AppConstants.TOKEN_LIST_STATE_CHANGE_EVENT,
          listener,
        ),
      getNetworkClientById:
        networkController.getNetworkClientById.bind(networkController),
      chainId: networkController.state.providerConfig.chainId,
      config: {
        provider: networkController.getProviderAndBlockTracker().provider,
        chainId: networkController.state.providerConfig.chainId,
        selectedAddress: preferencesController.state.selectedAddress,
      },
      // @ts-expect-error TODO: Resolve/patch mismatch between base-controller versions. Before: never, never. Now: string, string, which expects 3rd and 4th args to be informed for restrictedControllerMessengers
      messenger: this.controllerMessenger.getRestricted<
        'TokensController',
        'ApprovalController:addRequest',
        never
      >({
        name: 'TokensController',
        allowedActions: [`${approvalController.name}:addRequest`],
      }),
      getERC20TokenName: assetsContractController.getERC20TokenName.bind(
        assetsContractController,
      ),
    });

    const tokenListController = new TokenListController({
      chainId: networkController.state.providerConfig.chainId,
      onNetworkStateChange: (listener) =>
        this.controllerMessenger.subscribe(
          AppConstants.NETWORK_STATE_CHANGE_EVENT,
          listener,
        ),
      // @ts-expect-error TODO: Resolve/patch mismatch between base-controller versions. Before: never, never. Now: string, string, which expects 3rd and 4th args to be informed for restrictedControllerMessengers
      messenger: this.controllerMessenger.getRestricted<
        'TokenListController',
        never,
        'NetworkController:stateChange'
      >({
        name: 'TokenListController',
        allowedEvents: [`${networkController.name}:stateChange`],
      }),
    });
    const currencyRateController = new CurrencyRateController({
      // @ts-expect-error TODO: Resolve/patch mismatch between base-controller versions. Before: never, never. Now: string, string, which expects 3rd and 4th args to be informed for restrictedControllerMessengers
      messenger: this.controllerMessenger.getRestricted<
        'CurrencyRateController',
        'NetworkController:getNetworkClientById',
        never
      >({
        name: 'CurrencyRateController',
        allowedActions: [`${networkController.name}:getNetworkClientById`],
      }),
      state: initialState.CurrencyRateController,
    });
    currencyRateController.startPollingByNetworkClientId(
      networkController.state.selectedNetworkClientId,
    );

    const gasFeeController = new GasFeeController({
      // @ts-expect-error TODO: Resolve/patch mismatch between base-controller versions. Before: never, never. Now: string, string, which expects 3rd and 4th args to be informed for restrictedControllerMessengers
      messenger: this.controllerMessenger.getRestricted<
        'GasFeeController',
        | 'NetworkController:getNetworkClientById'
        | 'NetworkController:getEIP1559Compatibility',
        'NetworkController:networkDidChange'
      >({
        name: 'GasFeeController',
        allowedActions: [
          `${networkController.name}:getNetworkClientById`,
          `${networkController.name}:getEIP1559Compatibility`,
        ],
<<<<<<< HEAD
        allowedEvents: ['NetworkController:networkDidChange'],
=======
        allowedEvents: [`${networkController.name}:stateChange`],
>>>>>>> ee502146
      }),
      getProvider: () =>
        // @ts-expect-error at this point in time the provider will be defined by the `networkController.initializeProvider`
        networkController.getProviderAndBlockTracker().provider,
      onNetworkDidChange: (listener) =>
        this.controllerMessenger.subscribe(
          'NetworkController:networkDidChange',
          listener,
        ),
      getCurrentNetworkEIP1559Compatibility: async () =>
        (await networkController.getEIP1559Compatibility()) ?? false,
      getChainId: () => networkController.state.providerConfig.chainId,
      getCurrentNetworkLegacyGasAPICompatibility: () => {
        const chainId = networkController.state.providerConfig.chainId;
        return (
          isMainnetByChainId(chainId) ||
          chainId === addHexPrefix(swapsUtils.BSC_CHAIN_ID) ||
          chainId === addHexPrefix(swapsUtils.POLYGON_CHAIN_ID)
        );
      },
      clientId: AppConstants.SWAPS.CLIENT_ID,
      legacyAPIEndpoint:
        'https://gas-api.metaswap.codefi.network/networks/<chain_id>/gasPrices',
      EIP1559APIEndpoint:
        'https://gas-api.metaswap.codefi.network/networks/<chain_id>/suggestedGasFees',
    });

    const phishingController = new PhishingController({
      messenger: this.controllerMessenger.getRestricted({
        name: 'PhishingController',
        allowedActions: [],
      }),
    });
    phishingController.maybeUpdateState();

    const qrKeyringBuilder = () => new QRHardwareKeyring();
    qrKeyringBuilder.type = QRHardwareKeyring.type;

    const ledgerKeyringBuilder = () => new LedgerKeyring();
    ledgerKeyringBuilder.type = LedgerKeyring.type;

    const keyringController = new KeyringController({
      removeIdentity: preferencesController.removeIdentity.bind(
        preferencesController,
      ),
      syncIdentities: (identities) =>
        preferencesController.syncIdentities(identities),
      updateIdentities: preferencesController.updateIdentities.bind(
        preferencesController,
      ),
      setSelectedAddress: (address) => {
        const accountToBeSet = accountsController.getAccountByAddress(address);
        if (accountToBeSet === undefined) {
          throw new Error(`No account found for address: ${address}`);
        }
        accountsController.setSelectedAccount(accountToBeSet.id);
        preferencesController.setSelectedAddress(address);
      },
      setAccountLabel: (address, label) => {
        const accountToBeNamed =
          accountsController.getAccountByAddress(address);
        if (accountToBeNamed === undefined) {
          throw new Error(`No account found for address: ${address}`);
        }
        accountsController.setAccountName(accountToBeNamed.id, label);
        preferencesController.setAccountLabel(address, label);
      },
      encryptor,
      // @ts-expect-error TODO: Resolve/patch mismatch between base-controller versions. Before: never, never. Now: string, string, which expects 3rd and 4th args to be informed for restrictedControllerMessengers
      messenger: this.controllerMessenger.getRestricted<
        'KeyringController',
        never,
        never
      >({
        name: 'KeyringController',
      }),
      state: initialKeyringState || initialState.KeyringController,
      // @ts-expect-error To Do: Update the type of QRHardwareKeyring to Keyring<Json>
      keyringBuilders: [qrKeyringBuilder, ledgerKeyringBuilder],
    });

    ///: BEGIN:ONLY_INCLUDE_IF(snaps)
    /**
     * Gets the mnemonic of the user's primary keyring.
     */
    const getPrimaryKeyringMnemonic = () => {
      const [keyring]: any = keyringController.getKeyringsByType(
        KeyringTypes.hd,
      );
      if (!keyring.mnemonic) {
        throw new Error('Primary keyring mnemonic unavailable.');
      }

      return keyring.mnemonic;
    };

    const getAppState = () => {
      const state = AppState.currentState;
      return state === 'active';
    };

    const getSnapPermissionSpecifications = () => ({
      ...buildSnapEndowmentSpecifications(Object.keys(ExcludedSnapEndowments)),
      ...buildSnapRestrictedMethodSpecifications(
        Object.keys(ExcludedSnapPermissions),
        {
          encrypt: encryptor.encrypt.bind(encryptor),
          decrypt: encryptor.decrypt.bind(encryptor),
          // eslint-disable-next-line @typescript-eslint/ban-ts-comment
          // @ts-ignore
          clearSnapState: this.controllerMessenger.call.bind(
            this.controllerMessenger,
            'SnapController:clearSnapState',
          ),
          getMnemonic: getPrimaryKeyringMnemonic.bind(this),
          getUnlockPromise: getAppState.bind(this),
          getSnap: this.controllerMessenger.call.bind(
            this.controllerMessenger,
            'SnapController:get',
          ),
          // eslint-disable-next-line @typescript-eslint/ban-ts-comment
          // @ts-ignore
          handleSnapRpcRequest: this.controllerMessenger.call.bind(
            this.controllerMessenger,
            'SnapController:handleRequest',
          ),
          // eslint-disable-next-line @typescript-eslint/ban-ts-comment
          // @ts-ignore
          getSnapState: this.controllerMessenger.call.bind(
            this.controllerMessenger,
            'SnapController:getSnapState',
          ),
          // eslint-disable-next-line @typescript-eslint/ban-ts-comment
          // @ts-ignore
          updateSnapState: this.controllerMessenger.call.bind(
            this.controllerMessenger,
            'SnapController:updateSnapState',
          ),
          // eslint-disable-next-line @typescript-eslint/ban-ts-comment
          // @ts-ignore
          maybeUpdatePhishingList: this.controllerMessenger.call.bind(
            this.controllerMessenger,
            'PhishingController:maybeUpdateState',
          ),
          isOnPhishingList: (origin: string) =>
            this.controllerMessenger.call<'PhishingController:testOrigin'>(
              'PhishingController:testOrigin',
              // eslint-disable-next-line @typescript-eslint/ban-ts-comment
              // @ts-ignore
              origin,
              // eslint-disable-next-line @typescript-eslint/ban-ts-comment
              // @ts-ignore
            ).result,
          showDialog: (
            origin: string,
            type: EnumToUnion<DialogType>,
            content: any, // should be Component from '@metamask/snaps-ui';
            placeholder?: any,
          ) =>
            approvalController.addAndShowApprovalRequest({
              origin,
              type,
              requestData: { content, placeholder },
            }),
          showInAppNotification: (origin: string, args: NotificationArgs) => {
            Logger.log(
              'Snaps/ showInAppNotification called with args: ',
              args,
              ' and origin: ',
              origin,
            );
          },
        },
      ),
    });
    ///: END:ONLY_INCLUDE_IF

    const accountTrackerController = new AccountTrackerController({
      onPreferencesStateChange: (listener) =>
        preferencesController.subscribe(listener),
      getIdentities: () => preferencesController.state.identities,
      getSelectedAddress: () => accountsController.getSelectedAccount().address,
      getMultiAccountBalancesEnabled: () =>
        preferencesController.state.isMultiAccountBalancesEnabled,
      getCurrentChainId: () =>
        toHexadecimal(networkController.state.providerConfig.chainId),
    });

    const permissionController = new PermissionController({
      // eslint-disable-next-line @typescript-eslint/ban-ts-comment
      // @ts-ignore TODO: Resolve/patch mismatch between base-controller versions. Before: never, never. Now: string, string, which expects 3rd and 4th args to be informed for restrictedControllerMessengers
      messenger: this.controllerMessenger.getRestricted({
        name: 'PermissionController',
        allowedActions: [
          `${approvalController.name}:addRequest`,
          `${approvalController.name}:hasRequest`,
          `${approvalController.name}:acceptRequest`,
          `${approvalController.name}:rejectRequest`,
          ///: BEGIN:ONLY_INCLUDE_IF(snaps)
          `SnapController:getPermitted`,
          `SnapController:install`,
          `SubjectMetadataController:getSubjectMetadata`,
          ///: END:ONLY_INCLUDE_IF
        ],
      }),
      state: initialState.PermissionController,
      caveatSpecifications: getCaveatSpecifications({
        getInternalAccounts:
          accountsController.listAccounts.bind(accountsController),
      }),
      // eslint-disable-next-line @typescript-eslint/ban-ts-comment
      // @ts-ignore
      permissionSpecifications: {
        ...getPermissionSpecifications({
          getAllAccounts: () => keyringController.getAccounts(),
          getInternalAccounts:
            accountsController.listAccounts.bind(accountsController),
          captureKeyringTypesWithMissingIdentities: (
            internalAccounts = [],
            accounts = [],
          ) => {
            const accountsMissingIdentities = accounts.filter((address) => {
              const lowerCaseAddress = lowerCase(address);
              return !internalAccounts.some(
                (account) => account.address.toLowerCase() === lowerCaseAddress,
              );
            });
            const keyringTypesWithMissingIdentities =
              accountsMissingIdentities.map((address) =>
                keyringController.getAccountKeyringType(address),
              );

            const internalAccountCount = internalAccounts.length;

            const accountTrackerCount = Object.keys(
              accountTrackerController.state.accounts || {},
            ).length;

            captureException(
              new Error(
                `Attempt to get permission specifications failed because there were ${accounts.length} accounts, but ${internalAccountCount} identities, and the ${keyringTypesWithMissingIdentities} keyrings included accounts with missing identities. Meanwhile, there are ${accountTrackerCount} accounts in the account tracker.`,
              ),
            );
          },
        }),
        ///: BEGIN:ONLY_INCLUDE_IF(snaps)
        ...getSnapPermissionSpecifications(),
        ///: END:ONLY_INCLUDE_IF
      },
      unrestrictedMethods,
    });

    ///: BEGIN:ONLY_INCLUDE_IF(snaps)
    const subjectMetadataController = new SubjectMetadataController({
      // eslint-disable-next-line @typescript-eslint/ban-ts-comment
      // @ts-ignore TODO: Resolve/patch mismatch between base-controller versions. Before: never, never. Now: string, string, which expects 3rd and 4th args to be informed for restrictedControllerMessengers
      messenger: this.controllerMessenger.getRestricted<
        'SubjectMetadataController',
        'PermissionController:hasPermissions',
        never
      >({
        name: 'SubjectMetadataController',
        allowedActions: [`${permissionController.name}:hasPermissions`],
      }),
      state: initialState.SubjectMetadataController || {},
      subjectCacheLimit: 100,
    });

    const setupSnapProvider = (snapId: string, connectionStream: Duplex) => {
      Logger.log(
        '[ENGINE LOG] Engine+setupSnapProvider: Setup stream for Snap',
        snapId,
      );
      // TO DO:
      // Develop a simpler getRpcMethodMiddleware object for SnapBridge
      // Consider developing an abstract class to derived custom implementations for each use case
      const bridge = new SnapBridge({
        snapId,
        connectionStream,
        getRPCMethodMiddleware: ({ hostname, getProviderState }) =>
          getRpcMethodMiddleware({
            hostname,
            getProviderState,
            navigation: null,
            getApprovedHosts: () => null,
            setApprovedHosts: () => null,
            approveHost: () => null,
            title: { current: 'Snap' },
            icon: { current: undefined },
            isHomepage: () => false,
            fromHomepage: { current: false },
            toggleUrlModal: () => null,
            wizardScrollAdjusted: { current: false },
            tabId: false,
            isWalletConnect: true,
            isMMSDK: false,
            url: { current: '' },
            analytics: {},
            injectHomePageScripts: () => null,
          }),
      });

      bridge.setupProviderConnection();
    };

    const requireAllowlist = process.env.METAMASK_BUILD_TYPE === 'main';
    const allowLocalSnaps = process.env.METAMASK_BUILD_TYPE === 'flask';

    const snapsRegistryMessenger = this.controllerMessenger.getRestricted({
      name: 'SnapsRegistry',
      allowedEvents: [],
      allowedActions: [],
    });
    const snapsRegistry = new JsonSnapsRegistry({
      state: initialState.SnapsRegistry,
      messenger: snapsRegistryMessenger,
      refetchOnAllowlistMiss: requireAllowlist,
      failOnUnavailableRegistry: requireAllowlist,
      url: {
        registry: 'https://acl.execution.metamask.io/latest/registry.json',
        signature: 'https://acl.execution.metamask.io/latest/signature.json',
      },
      publicKey:
        '0x025b65308f0f0fb8bc7f7ff87bfc296e0330eee5d3c1d1ee4a048b2fd6a86fa0a6',
    });

    this.snapExecutionService = new WebViewExecutionService({
      messenger: this.controllerMessenger.getRestricted({
        name: 'ExecutionService',
      }),
      setupSnapProvider: setupSnapProvider.bind(this),
      getWebView: () => getSnapsWebViewPromise,
    });

    const snapControllerMessenger = this.controllerMessenger.getRestricted({
      name: 'SnapController',
      allowedEvents: [
        'ExecutionService:unhandledError',
        'ExecutionService:outboundRequest',
        'ExecutionService:outboundResponse',
      ],
      allowedActions: [
        `${approvalController.name}:addRequest`,
        `${permissionController.name}:getEndowments`,
        `${permissionController.name}:getPermissions`,
        `${permissionController.name}:hasPermission`,
        `${permissionController.name}:hasPermissions`,
        `${permissionController.name}:requestPermissions`,
        `${permissionController.name}:revokeAllPermissions`,
        `${permissionController.name}:revokePermissions`,
        `${permissionController.name}:revokePermissionForAllSubjects`,
        `${permissionController.name}:getSubjectNames`,
        `${permissionController.name}:updateCaveat`,
        `${approvalController.name}:addRequest`,
        `${approvalController.name}:updateRequestState`,
        `${permissionController.name}:grantPermissions`,
        `${subjectMetadataController.name}:getSubjectMetadata`,
        `${subjectMetadataController.name}:addSubjectMetadata`,
        `${phishingController.name}:maybeUpdateState`,
        `${phishingController.name}:testOrigin`,
        `${snapsRegistry.name}:get`,
        `${snapsRegistry.name}:getMetadata`,
        `${snapsRegistry.name}:update`,
        'ExecutionService:executeSnap',
        'ExecutionService:terminateSnap',
        'ExecutionService:terminateAllSnaps',
        'ExecutionService:handleRpcRequest',
        'SnapsRegistry:get',
        'SnapsRegistry:getMetadata',
        'SnapsRegistry:update',
        'SnapsRegistry:resolveVersion',
      ],
    });

    const snapController = new SnapController({
      environmentEndowmentPermissions: Object.values(EndowmentPermissions),
      featureFlags: {
        // eslint-disable-next-line @typescript-eslint/ban-ts-comment
        // @ts-ignore
        requireAllowlist,
      },
      state: initialState.SnapController || undefined,
      messenger: snapControllerMessenger as any,
      detectSnapLocation: (
        location: string | URL,
        options?: DetectSnapLocationOptions,
      ) =>
        detectSnapLocation(location, {
          ...options,
          allowLocal: allowLocalSnaps,
          fetch: fetchFunction,
        }),
    });
    ///: END:ONLY_INCLUDE_IF

    const codefiTokenApiV2 = new CodefiTokenPricesServiceV2();

    const controllers = [
      keyringController,
      accountTrackerController,
      new AddressBookController(),
      assetsContractController,
      nftController,
      tokensController,
      tokenListController,
      new TokenDetectionController({
        onPreferencesStateChange: (listener) =>
          preferencesController.subscribe(listener),
        onNetworkStateChange: (listener) =>
          this.controllerMessenger.subscribe(
            AppConstants.NETWORK_STATE_CHANGE_EVENT,
            listener,
          ),
        onTokenListStateChange: (listener) =>
          this.controllerMessenger.subscribe(
            `${tokenListController.name}:stateChange`,
            listener,
          ),
        addDetectedTokens: async (tokens) => {
          // Track detected tokens event
          MetaMetrics.getInstance().trackEvent(
            MetaMetricsEvents.TOKEN_DETECTED,
            {
              token_standard: 'ERC20',
              asset_type: 'token',
              chain_id: getDecimalChainId(
                networkController.state.providerConfig.chainId,
              ),
            },
          );
          tokensController.addDetectedTokens(tokens);
        },
        getTokensState: () => tokensController.state,
        getTokenListState: () => tokenListController.state,
        getNetworkState: () => networkController.state,
        getPreferencesState: () => preferencesController.state,
        getBalancesInSingleCall:
          assetsContractController.getBalancesInSingleCall.bind(
            assetsContractController,
          ),
      }),
      new NftDetectionController({
        onNftsStateChange: (listener) => nftController.subscribe(listener),
        onPreferencesStateChange: (listener) =>
          preferencesController.subscribe(listener),
        onNetworkStateChange: (listener) =>
          this.controllerMessenger.subscribe(
            AppConstants.NETWORK_STATE_CHANGE_EVENT,
            listener,
          ),
        chainId: networkController.state.providerConfig.chainId,
        getOpenSeaApiKey: () => nftController.openSeaApiKey,
        addNft: nftController.addNft.bind(nftController),
        getNftApi: nftController.getNftApi.bind(nftController),
        getNftState: () => nftController.state,
      }),
      currencyRateController,
      networkController,
      phishingController,
      preferencesController,
      new TokenBalancesController(
        {
          onTokensStateChange: (listener) =>
            tokensController.subscribe(listener),
          getSelectedAddress: () => preferencesController.state.selectedAddress,
          getERC20BalanceOf: assetsContractController.getERC20BalanceOf.bind(
            assetsContractController,
          ),
        },
        { interval: 10000 },
      ),
      new TokenRatesController({
        onTokensStateChange: (listener) => tokensController.subscribe(listener),
        onNetworkStateChange: (listener) =>
          this.controllerMessenger.subscribe(
            AppConstants.NETWORK_STATE_CHANGE_EVENT,
            listener,
          ),
        onPreferencesStateChange: (listener) =>
          preferencesController.subscribe(listener),
        chainId: networkController.state.providerConfig.chainId,
        ticker: networkController.state.providerConfig.ticker,
        selectedAddress: preferencesController.state.selectedAddress,
        tokenPricesService: codefiTokenApiV2,
        interval: 30 * 60 * 1000,
      }),
      new TransactionController({
        // @ts-expect-error at this point in time the provider will be defined by the `networkController.initializeProvider`
        blockTracker:
          networkController.getProviderAndBlockTracker().blockTracker,
        getGasFeeEstimates: () => gasFeeController.fetchGasFeeEstimates(),
        //@ts-expect-error TransactionController needs to be updated to v13 for this error disappears
        getNetworkState: () => networkController.state,
        getSelectedAddress: () =>
          accountsController.getSelectedAccount().address,
        incomingTransactions: {
          apiKey: process.env.MM_ETHERSCAN_KEY,
          isEnabled: () => {
            const currentHexChainId =
              networkController.state.providerConfig.chainId;
            return Boolean(
              preferencesController?.state?.showIncomingTransactions?.[
                currentHexChainId
              ],
            );
          },
          updateTransactions: true,
        },
        // @ts-expect-error TODO: Resolve/patch mismatch between base-controller versions. Before: never, never. Now: string, string, which expects 3rd and 4th args to be informed for restrictedControllerMessengers
        messenger: this.controllerMessenger.getRestricted<
          'TransactionController',
          'ApprovalController:addRequest',
          never
        >({
          name: 'TransactionController',
          allowedActions: [`${approvalController.name}:addRequest`],
        }),
        onNetworkStateChange: (listener) =>
          this.controllerMessenger.subscribe(
            AppConstants.NETWORK_STATE_CHANGE_EVENT,
            //@ts-expect-error TransactionController needs to be updated to v13 for this error disappears
            listener,
          ),
        // @ts-expect-error at this point in time the provider will be defined by the `networkController.initializeProvider`
        provider: networkController.getProviderAndBlockTracker().provider,
      }),
      new SwapsController(
        {
          // @ts-expect-error TODO: Resolve mismatch between gas fee and swaps controller types
          fetchGasFeeEstimates: () => gasFeeController.fetchGasFeeEstimates(),
          // @ts-expect-error TODO: Resolve mismatch between gas fee and swaps controller types
          fetchEstimatedMultiLayerL1Fee,
        },
        {
          clientId: AppConstants.SWAPS.CLIENT_ID,
          fetchAggregatorMetadataThreshold:
            AppConstants.SWAPS.CACHE_AGGREGATOR_METADATA_THRESHOLD,
          fetchTokensThreshold: AppConstants.SWAPS.CACHE_TOKENS_THRESHOLD,
          fetchTopAssetsThreshold:
            AppConstants.SWAPS.CACHE_TOP_ASSETS_THRESHOLD,
          supportedChainIds: [
            swapsUtils.ETH_CHAIN_ID,
            swapsUtils.BSC_CHAIN_ID,
            swapsUtils.SWAPS_TESTNET_CHAIN_ID,
            swapsUtils.POLYGON_CHAIN_ID,
            swapsUtils.AVALANCHE_CHAIN_ID,
            swapsUtils.ARBITRUM_CHAIN_ID,
            swapsUtils.OPTIMISM_CHAIN_ID,
            swapsUtils.ZKSYNC_ERA_CHAIN_ID,
            swapsUtils.LINEA_CHAIN_ID,
          ],
        },
      ),
      gasFeeController,
      approvalController,
      permissionController,
      new SignatureController({
        // @ts-expect-error TODO: Resolve/patch mismatch between base-controller versions. Before: never, never. Now: string, string, which expects 3rd and 4th args to be informed for restrictedControllerMessengers
        messenger: this.controllerMessenger.getRestricted<
          'SignatureController',
          | 'ApprovalController:addRequest'
          | 'KeyringController:signPersonalMessage'
          | 'KeyringController:signMessage'
          | 'KeyringController:signTypedMessage',
          never
        >({
          name: 'SignatureController',
          allowedActions: [
            `${approvalController.name}:addRequest`,
            `${keyringController.name}:signPersonalMessage`,
            `${keyringController.name}:signMessage`,
            `${keyringController.name}:signTypedMessage`,
          ],
        }),
        isEthSignEnabled: () =>
          Boolean(
            preferencesController.state?.disabledRpcMethodPreferences?.eth_sign,
          ),
        getAllState: () => store.getState(),
        getCurrentChainId: () => networkController.state.providerConfig.chainId,
      }),
      new LoggingController({
        // @ts-expect-error TODO: Resolve/patch mismatch between base-controller versions. Before: never, never. Now: string, string, which expects 3rd and 4th args to be informed for restrictedControllerMessengers
        messenger: this.controllerMessenger.getRestricted<
          'LoggingController',
          never,
          never
        >({
          name: 'LoggingController',
        }),
        state: initialState.LoggingController,
      }),
      ///: BEGIN:ONLY_INCLUDE_IF(snaps)
      snapController,
      subjectMetadataController,
      ///: END:ONLY_INCLUDE_IF
      accountsController,
    ];

    if (isBlockaidFeatureEnabled()) {
      try {
        const ppomController = new PPOMController({
          chainId: networkController.state.providerConfig.chainId,
          blockaidPublicKey: process.env.BLOCKAID_PUBLIC_KEY as string,
          cdnBaseUrl: process.env.BLOCKAID_FILE_CDN as string,
          // @ts-expect-error TODO: Resolve/patch mismatch between base-controller versions. Before: never, never. Now: string, string, which expects 3rd and 4th args to be informed for restrictedControllerMessengers
          messenger: this.controllerMessenger.getRestricted<
            'PPOMController',
            never,
            'NetworkController:stateChange'
          >({
            name: 'PPOMController',
            allowedEvents: [`${networkController.name}:stateChange`],
          }),
          onPreferencesChange: (listener) =>
            preferencesController.subscribe(listener as any),
          provider: networkController.getProviderAndBlockTracker()
            .provider as any,
          ppomProvider: {
            PPOM: PPOM as any,
            ppomInit,
          },
          storageBackend: new RNFSStorageBackend('PPOMDB'),
          securityAlertsEnabled:
            initialState.PreferencesController?.securityAlertsEnabled ?? false,
          state: initialState.PPOMController,
          nativeCrypto: Crypto as any,
        });
        controllers.push(ppomController as any);
      } catch (e) {
        Logger.log(`Error initializing PPOMController: ${e}`);
        return;
      }
    }

    // set initial state
    // TODO: Pass initial state into each controller constructor instead
    // This is being set post-construction for now to ensure it's functionally equivalent with
    // how the `ComponsedController` used to set initial state.
    //
    // The check for `controller.subscribe !== undefined` is to filter out BaseControllerV2
    // controllers. They should be initialized via the constructor instead.
    for (const controller of controllers) {
      if (
        hasProperty(initialState, controller.name) &&
        controller.subscribe !== undefined
      ) {
        // The following type error can be addressed by passing initial state into controller constructors instead
        // @ts-expect-error No type-level guarantee that the correct state is being applied to the correct controller here.
        controller.update(initialState[controller.name]);
      }
    }

    this.datamodel = new ComposableController(
      // @ts-expect-error The ComposableController needs to be updated to support BaseControllerV2
      controllers,
      this.controllerMessenger,
    );
    this.context = controllers.reduce<Partial<typeof this.context>>(
      (context, controller) => ({
        ...context,
        [controller.name]: controller,
      }),
      {
        controllerMessenger: this.controllerMessenger,
      },
    ) as typeof this.context;

    const {
      NftController: nfts,
      KeyringController: keyring,
      TransactionController: transaction,
    } = this.context;

    if (process.env.MM_OPENSEA_KEY) {
      nfts.setApiKey(process.env.MM_OPENSEA_KEY);
    }

    transaction.configure({ sign: keyring.signTransaction.bind(keyring) });

    transaction.hub.on('incomingTransactionBlock', (blockNumber: number) => {
      NotificationManager.gotIncomingTransaction(blockNumber);
    });

    this.controllerMessenger.subscribe(
      AppConstants.NETWORK_STATE_CHANGE_EVENT,
      (state: NetworkState) => {
        if (
          state.networksMetadata[state.selectedNetworkClientId].status ===
            NetworkStatus.Available &&
          state.providerConfig.chainId !== currentChainId
        ) {
          // We should add a state or event emitter saying the provider changed
          setTimeout(() => {
            this.configureControllersOnNetworkChange();
            currentChainId = state.providerConfig.chainId;
          }, 500);
        }
      },
    );

    this.controllerMessenger.subscribe(
      AppConstants.NETWORK_STATE_CHANGE_EVENT,
      async () => {
        try {
          const networkId = await deprecatedGetNetworkId();
          store.dispatch(networkIdUpdated(networkId));
        } catch (error) {
          console.error(
            error,
            `Network ID not changed, current chainId: ${networkController.state.providerConfig.chainId}`,
          );
        }
      },
    );

    this.controllerMessenger.subscribe(
      `${networkController.name}:networkWillChange`,
      () => {
        store.dispatch(networkIdWillUpdate());
      },
    );

    this.configureControllersOnNetworkChange();
    this.startPolling();
    this.handleVaultBackup();

    Engine.instance = this;
  }

  handleVaultBackup() {
    this.controllerMessenger.subscribe(
      AppConstants.KEYRING_STATE_CHANGE_EVENT,
      (state: KeyringControllerState) =>
        backupVault(state)
          .then((result) => {
            if (result.success) {
              Logger.log('Engine', 'Vault back up successful');
            } else {
              Logger.log('Engine', 'Vault backup failed', result.error);
            }
          })
          .catch((error) => {
            Logger.error(error, 'Engine Vault backup failed');
          }),
    );
  }

  startPolling() {
    const {
      NftDetectionController,
      TokenDetectionController,
      TokenListController,
      TransactionController,
      TokenRatesController,
    } = this.context;

    TokenListController.start();
    NftDetectionController.start();
    TokenDetectionController.start();
    // leaving the reference of TransactionController here, rather than importing it from utils to avoid circular dependency
    TransactionController.startIncomingTransactionPolling();
    TokenRatesController.start();
  }

  configureControllersOnNetworkChange() {
    const {
      AccountTrackerController,
      AssetsContractController,
      TokenDetectionController,
      NftDetectionController,
      NetworkController,
      TransactionController,
      SwapsController,
    } = this.context;
    const { provider } = NetworkController.getProviderAndBlockTracker();

    provider.sendAsync = provider.sendAsync.bind(provider);
    AccountTrackerController.configure({ provider });
    AssetsContractController.configure({ provider });

    SwapsController.configure({
      provider,
      chainId: NetworkController.state?.providerConfig?.chainId,
      pollCountLimit: AppConstants.SWAPS.POLL_COUNT_LIMIT,
    });
    TransactionController.hub.emit('networkChange');
    TokenDetectionController.detectTokens();
    NftDetectionController.detectNfts();
    AccountTrackerController.refresh();
  }

  getTotalFiatAccountBalance = (): {
    ethFiat: number;
    tokenFiat: number;
  } => {
    const {
      CurrencyRateController,
      PreferencesController,
      AccountTrackerController,
      TokenBalancesController,
      TokenRatesController,
      TokensController,
      NetworkController,
    } = this.context;
    const { selectedAddress } = PreferencesController.state;
    const { currentCurrency } = CurrencyRateController.state;
    const networkProvider = NetworkController.state.providerConfig;
    const conversionRate =
      CurrencyRateController.state?.currencyRates?.[networkProvider?.ticker]
        ?.conversionRate === null
        ? 0
        : CurrencyRateController.state?.currencyRates?.[networkProvider?.ticker]
            ?.conversionRate;
    const { accountsByChainId } = AccountTrackerController.state;

    const { tokens } = TokensController.state;
    let ethFiat = 0;
    let tokenFiat = 0;
    const decimalsToShow = (currentCurrency === 'usd' && 2) || undefined;
    if (
      accountsByChainId?.[toHexadecimal(networkProvider.chainId)]?.[
        selectedAddress
      ]
    ) {
      ethFiat = weiToFiatNumber(
        accountsByChainId[toHexadecimal(networkProvider.chainId)][
          selectedAddress
        ].balance,
        conversionRate,
        decimalsToShow,
      );
    }
    if (tokens.length > 0) {
      const { contractBalances: tokenBalances } = TokenBalancesController.state;
      const { contractExchangeRates: tokenExchangeRates } =
        TokenRatesController.state;
      tokens.forEach(
        (item: { address: string; balance?: string; decimals: number }) => {
          const exchangeRate =
            item.address in tokenExchangeRates
              ? tokenExchangeRates[item.address]
              : undefined;
          const tokenBalance =
            item.balance ||
            (item.address in tokenBalances
              ? renderFromTokenMinimalUnit(
                  tokenBalances[item.address],
                  item.decimals,
                )
              : undefined);
          const tokenBalanceFiat = balanceToFiatNumber(
            // TODO: Fix this by handling or eliminating the undefined case
            // @ts-expect-error This variable can be `undefined`, which would break here.
            tokenBalance,
            conversionRate,
            exchangeRate,
            decimalsToShow,
          );
          tokenFiat += tokenBalanceFiat;
        },
      );
    }

    return {
      ethFiat: ethFiat ?? 0,
      tokenFiat: tokenFiat ?? 0,
    };
  };

  /**
   * Returns true or false whether the user has funds or not
   */
  hasFunds = () => {
    try {
      const {
        engine: { backgroundState },
      } = store.getState();
      // TODO: Check `allNfts[currentChainId]` property instead
      // @ts-expect-error This property does not exist
      const nfts = backgroundState.NftController.nfts;
      const tokens = backgroundState.TokensController.tokens;
      const tokenBalances =
        backgroundState.TokenBalancesController.contractBalances;

      let tokenFound = false;
      tokens.forEach((token: { address: string | number }) => {
        if (
          tokenBalances[token.address] &&
          !isZero(tokenBalances[token.address])
        ) {
          tokenFound = true;
        }
      });

      const fiatBalance = this.getTotalFiatAccountBalance() || 0;
      const totalFiatBalance = fiatBalance.ethFiat + fiatBalance.ethFiat;

      return totalFiatBalance > 0 || tokenFound || nfts.length > 0;
    } catch (e) {
      Logger.log('Error while getting user funds', e);
    }
  };

  resetState = async () => {
    // Whenever we are gonna start a new wallet
    // either imported or created, we need to
    // get rid of the old data from state
    const {
      TransactionController,
      TokensController,
      NftController,
      TokenBalancesController,
      TokenRatesController,
      PermissionController,
      LoggingController,
    } = this.context;

    // Remove all permissions.
    PermissionController?.clearState?.();

    //Clear assets info
    TokensController.update({
      allTokens: {},
      ignoredTokens: [],
      tokens: [],
    });
    NftController.update({
      allNftContracts: {},
      allNfts: {},
      ignoredNfts: [],
    });

    TokensController.update({
      allTokens: {},
      allIgnoredTokens: {},
      ignoredTokens: [],
      tokens: [],
    });

    TokenBalancesController.update({ contractBalances: {} });
    TokenRatesController.update({ contractExchangeRates: {} });

    TransactionController.update({
      methodData: {},
      transactions: [],
      lastFetchedBlockNumbers: {},
    });

    LoggingController.clear();
  };

  removeAllListeners() {
    this.controllerMessenger.clearSubscriptions();
  }

  async destroyEngineInstance() {
    Object.values(this.context).forEach((controller: any) => {
      if (controller.destroy) {
        controller.destroy();
      }
    });
    this.removeAllListeners();
    await this.resetState();
    Engine.instance = null;
  }

  rejectPendingApproval(
    id: string,
    reason: Error = providerErrors.userRejectedRequest(),
    opts: { ignoreMissing?: boolean; logErrors?: boolean } = {},
  ) {
    const { ApprovalController } = this.context;

    if (opts.ignoreMissing && !ApprovalController.has({ id })) {
      return;
    }

    try {
      ApprovalController.reject(id, reason);
    } catch (error: any) {
      if (opts.logErrors !== false) {
        Logger.error(
          error,
          'Reject while rejecting pending connection request',
        );
      }
    }
  }

  async acceptPendingApproval(
    id: string,
    requestData?: Record<string, Json>,
    opts: AcceptOptions & { handleErrors?: boolean } = {
      waitForResult: false,
      deleteAfterResult: false,
      handleErrors: true,
    },
  ) {
    const { ApprovalController } = this.context;

    try {
      return await ApprovalController.accept(id, requestData, {
        waitForResult: opts.waitForResult,
        deleteAfterResult: opts.deleteAfterResult,
      });
    } catch (err) {
      if (opts.handleErrors === false) {
        throw err;
      }
    }
  }

  // This should be used instead of directly calling PreferencesController.setSelectedAddress or AccountsController.setSelectedAccount
  setSelectedAccount(address: string) {
    const { AccountsController, PreferencesController } = this.context;
    const account = AccountsController.getAccountByAddress(address);
    if (account) {
      AccountsController.setSelectedAccount(account.id);
      PreferencesController.setSelectedAddress(address);
    } else {
      throw new Error(`No account found for address: ${address}`);
    }
  }

  /**
   * This should be used instead of directly calling PreferencesController.setAccountLabel or AccountsController.setAccountName in order to keep the names in sync
   * We are currently incrementally migrating the accounts data to the AccountsController so we must keep these values
   * in sync until the migration is complete.
   */
  setAccountLabel(address: string, label: string) {
    const { AccountsController, PreferencesController } = this.context;
    const accountToBeNamed = AccountsController.getAccountByAddress(address);
    if (accountToBeNamed === undefined) {
      throw new Error(`No account found for address: ${address}`);
    }
    AccountsController.setAccountName(accountToBeNamed.id, label);
    PreferencesController.setAccountLabel(address, label);
  }
}

/**
 * Assert that the given Engine instance has been initialized
 *
 * @param instance - Either an Engine instance, or null
 */
function assertEngineExists(
  instance: Engine | null,
): asserts instance is Engine {
  if (!instance) {
    throw new Error('Engine does not exist');
  }
}

let instance: Engine | null;

export default {
  get context() {
    assertEngineExists(instance);
    return instance.context;
  },
  get controllerMessenger() {
    assertEngineExists(instance);
    return instance.controllerMessenger;
  },
  get state() {
    assertEngineExists(instance);
    const {
      AccountTrackerController,
      AddressBookController,
      AssetsContractController,
      NftController,
      TokenListController,
      CurrencyRateController,
      KeyringController,
      NetworkController,
      PreferencesController,
      PhishingController,
      PPOMController,
      TokenBalancesController,
      TokenRatesController,
      TransactionController,
      SwapsController,
      GasFeeController,
      TokensController,
      TokenDetectionController,
      NftDetectionController,
      ///: BEGIN:ONLY_INCLUDE_IF(snaps)
      SnapController,
      SubjectMetadataController,
      ///: END:ONLY_INCLUDE_IF
      PermissionController,
      ApprovalController,
      LoggingController,
      AccountsController,
    } = instance.datamodel.state;

    // normalize `null` currencyRate to `0`
    // TODO: handle `null` currencyRate by hiding fiat values instead
    const modifiedCurrencyRateControllerState = {
      ...CurrencyRateController,
      conversionRate:
        CurrencyRateController.conversionRate === null
          ? 0
          : CurrencyRateController.conversionRate,
    };

    return {
      AccountTrackerController,
      AddressBookController,
      AssetsContractController,
      NftController,
      TokenListController,
      CurrencyRateController: modifiedCurrencyRateControllerState,
      KeyringController,
      NetworkController,
      PhishingController,
      PPOMController,
      PreferencesController,
      TokenBalancesController,
      TokenRatesController,
      TokensController,
      TransactionController,
      SwapsController,
      GasFeeController,
      TokenDetectionController,
      NftDetectionController,
      ///: BEGIN:ONLY_INCLUDE_IF(snaps)
      SnapController,
      SubjectMetadataController,
      ///: END:ONLY_INCLUDE_IF
      PermissionController,
      ApprovalController,
      LoggingController,
      AccountsController,
    };
  },
  get datamodel() {
    assertEngineExists(instance);
    return instance.datamodel;
  },
  getTotalFiatAccountBalance() {
    assertEngineExists(instance);
    return instance.getTotalFiatAccountBalance();
  },
  hasFunds() {
    assertEngineExists(instance);
    return instance.hasFunds();
  },
  resetState() {
    assertEngineExists(instance);
    return instance.resetState();
  },
  destroyEngine() {
    instance?.destroyEngineInstance();
    instance = null;
  },
  init(state: Record<string, never> | undefined, keyringState = null) {
    instance = Engine.instance || new Engine(state, keyringState);
    Object.freeze(instance);
    return instance;
  },
  acceptPendingApproval: async (
    id: string,
    requestData?: Record<string, Json>,
    opts?: AcceptOptions & { handleErrors?: boolean },
  ) => instance?.acceptPendingApproval(id, requestData, opts),
  rejectPendingApproval: (
    id: string,
    reason: Error,
    opts: {
      ignoreMissing?: boolean;
      logErrors?: boolean;
    } = {},
  ) => instance?.rejectPendingApproval(id, reason, opts),
  setSelectedAddress: (address: string) => {
    assertEngineExists(instance);
    instance.setSelectedAccount(address);
  },
  setAccountLabel: (address: string, label: string) => {
    assertEngineExists(instance);
    instance.setAccountLabel(address, label);
  },
};<|MERGE_RESOLUTION|>--- conflicted
+++ resolved
@@ -590,11 +590,7 @@
           `${networkController.name}:getNetworkClientById`,
           `${networkController.name}:getEIP1559Compatibility`,
         ],
-<<<<<<< HEAD
-        allowedEvents: ['NetworkController:networkDidChange'],
-=======
-        allowedEvents: [`${networkController.name}:stateChange`],
->>>>>>> ee502146
+        allowedEvents: [`${networkController.name}:networkDidChange`],
       }),
       getProvider: () =>
         // @ts-expect-error at this point in time the provider will be defined by the `networkController.initializeProvider`
