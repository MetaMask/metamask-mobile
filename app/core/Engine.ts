/* eslint-disable @typescript-eslint/no-shadow */
import {
  AccountTrackerController,
  AssetsContractController,
  TokenListController,
  CurrencyRateController,
  TokenBalancesController,
  TokenRatesController,
  TokensController,
  NftController,
  TokenDetectionController,
  NftDetectionController,
} from '@metamask/assets-controllers';
import { AddressBookController } from '@metamask/address-book-controller';
import { ControllerMessenger } from '@metamask/base-controller';
import { ComposableController } from '@metamask/composable-controller';
import {
  KeyringController,
  SignTypedDataVersion,
} from '@metamask/keyring-controller';
import { NetworkController } from '@metamask/network-controller';
import { PhishingController } from '@metamask/phishing-controller';
import { PreferencesController } from '@metamask/preferences-controller';
import { TransactionController } from '@metamask/transaction-controller';
import { GasFeeController } from '@metamask/gas-fee-controller';
import {
  AcceptOptions,
  ApprovalController,
} from '@metamask/approval-controller';
import { PermissionController } from '@metamask/permission-controller';
import SwapsController, { swapsUtils } from '@metamask/swaps-controller';
import { PPOMController } from '@metamask/ppom-validator';
import { MetaMaskKeyring as QRHardwareKeyring } from '@keystonehq/metamask-airgapped-keyring';
import Encryptor from './Encryptor';
import {
  isMainnetByChainId,
  getDecimalChainId,
  fetchEstimatedMultiLayerL1Fee,
} from '../util/networks';
import AppConstants from './AppConstants';
import { store } from '../store';
import {
  renderFromTokenMinimalUnit,
  balanceToFiatNumber,
  weiToFiatNumber,
  toHexadecimal,
  addHexPrefix,
} from '../util/number';
import NotificationManager from './NotificationManager';
import Logger from '../util/Logger';
import { isZero } from '../util/lodash';
import { MetaMetricsEvents } from './Analytics';
import AnalyticsV2 from '../util/analyticsV2';
import {
  getCaveatSpecifications,
  getPermissionSpecifications,
  unrestrictedMethods,
} from './Permissions/specifications.js';
import { backupVault } from './BackupVault';
import { SignatureController } from '@metamask/signature-controller';
import { Json } from '@metamask/controller-utils';

import { PPOM, ppomInit } from '../lib/ppom/PPOMView';
import RNFSStorageBackend from '../lib/ppom/rnfs-storage-backend';

const NON_EMPTY = 'NON_EMPTY';

const encryptor = new Encryptor();
let currentChainId: any;

/**
 * Core controller responsible for composing other metamask controllers together
 * and exposing convenience methods for common wallet operations.
 */
class Engine {
  /**
   * ComposableController reference containing all child controllers
   */
  datamodel;

  /**
   * Object containing the info for the latest incoming tx block
   * for each address and network
   */
  lastIncomingTxBlockInfo: any;

  /**
   * Creates a CoreController instance
   */
  // eslint-disable-next-line @typescript-eslint/default-param-last
  constructor(initialState = {}, initialKeyringState) {
    if (!Engine.instance) {
      this.controllerMessenger = new ControllerMessenger();

      const approvalController = new ApprovalController({
        messenger: this.controllerMessenger.getRestricted({
          name: 'ApprovalController',
        }),
        showApprovalRequest: () => null,
        typesExcludedFromRateLimiting: [
          // TODO: Replace with ApprovalType enum from @metamask/controller-utils when breaking change is fixed
          'eth_sign',
          'personal_sign',
          'eth_signTypedData',
          'transaction',
          'wallet_watchAsset',
        ],
      });

      const preferencesController = new PreferencesController(
        {},
        {
          ipfsGateway: AppConstants.IPFS_DEFAULT_GATEWAY_URL,
          useTokenDetection:
            initialState?.PreferencesController?.useTokenDetection ?? true,
          // TODO: Use previous value when preferences UI is available
          useNftDetection: false,
          openSeaEnabled: false,
        },
      );

      const networkControllerOpts = {
        infuraProjectId: process.env.MM_INFURA_PROJECT_ID || NON_EMPTY,
        state: initialState.NetworkController,
        messenger: this.controllerMessenger.getRestricted({
          name: 'NetworkController',
          allowedEvents: [],
          allowedActions: [],
        }),
        // Metrics event tracking is handled in this repository instead
        // TODO: Use events for controller metric events
        trackMetaMetricsEvent: () => {
          // noop
        },
      };

      const networkController = new NetworkController(networkControllerOpts);
      networkController.initializeProvider();

      const assetsContractController = new AssetsContractController({
        onPreferencesStateChange: (listener) =>
          preferencesController.subscribe(listener),
        onNetworkStateChange: (listener) =>
          this.controllerMessenger.subscribe(
            AppConstants.NETWORK_STATE_CHANGE_EVENT,
            listener,
          ),
      });

      const nftController = new NftController(
        {
          onPreferencesStateChange: (listener) =>
            preferencesController.subscribe(listener),
          onNetworkStateChange: (listener) =>
            this.controllerMessenger.subscribe(
              AppConstants.NETWORK_STATE_CHANGE_EVENT,
              listener,
            ),
          getERC721AssetName: assetsContractController.getERC721AssetName.bind(
            assetsContractController,
          ),
          getERC721AssetSymbol:
            assetsContractController.getERC721AssetSymbol.bind(
              assetsContractController,
            ),
          getERC721TokenURI: assetsContractController.getERC721TokenURI.bind(
            assetsContractController,
          ),
          getERC721OwnerOf: assetsContractController.getERC721OwnerOf.bind(
            assetsContractController,
          ),
          getERC1155BalanceOf:
            assetsContractController.getERC1155BalanceOf.bind(
              assetsContractController,
            ),
          getERC1155TokenURI: assetsContractController.getERC1155TokenURI.bind(
            assetsContractController,
          ),
        },
        {
          useIPFSSubdomains: false,
          chainId: networkController.state.providerConfig.chainId,
        },
      );
      const tokensController = new TokensController({
        onPreferencesStateChange: (listener) =>
          preferencesController.subscribe(listener),
        onNetworkStateChange: (listener) =>
          this.controllerMessenger.subscribe(
            AppConstants.NETWORK_STATE_CHANGE_EVENT,
            listener,
          ),
        config: {
          provider: networkController.getProviderAndBlockTracker().provider,
          chainId: networkController.state.providerConfig.chainId,
        },
        messenger: this.controllerMessenger.getRestricted({
          name: 'TokensController',
          allowedActions: [`${approvalController.name}:addRequest`],
        }),
        getERC20TokenName: assetsContractController.getERC20TokenName.bind(
          assetsContractController,
        ),
      });

      const tokenListController = new TokenListController({
        chainId: networkController.state.providerConfig.chainId,
        onNetworkStateChange: (listener) =>
          this.controllerMessenger.subscribe(
            AppConstants.NETWORK_STATE_CHANGE_EVENT,
            listener,
          ),
        messenger: this.controllerMessenger,
      });
      const currencyRateController = new CurrencyRateController({
        messenger: this.controllerMessenger,
        state: initialState.CurrencyRateController,
      });
      currencyRateController.start();

      const gasFeeController = new GasFeeController({
        messenger: this.controllerMessenger,
        getProvider: () =>
          networkController.getProviderAndBlockTracker().provider,
        onNetworkStateChange: (listener) =>
          this.controllerMessenger.subscribe(
            AppConstants.NETWORK_STATE_CHANGE_EVENT,
            listener,
          ),
        getCurrentNetworkEIP1559Compatibility: async () =>
          await networkController.getEIP1559Compatibility(),
        getChainId: () => networkController.state.providerConfig.chainId,
        getCurrentNetworkLegacyGasAPICompatibility: () => {
          const chainId = networkController.state.providerConfig.chainId;
          return (
            isMainnetByChainId(chainId) ||
            chainId === swapsUtils.BSC_CHAIN_ID ||
            chainId === swapsUtils.POLYGON_CHAIN_ID
          );
        },
        clientId: AppConstants.SWAPS.CLIENT_ID,
        legacyAPIEndpoint:
          'https://gas-api.metaswap.codefi.network/networks/<chain_id>/gasPrices',
        EIP1559APIEndpoint:
          'https://gas-api.metaswap.codefi.network/networks/<chain_id>/suggestedGasFees',
      });

      const phishingController = new PhishingController();
      phishingController.maybeUpdateState();

      let ppomController;
      if (process.env.MM_BLOCKAID_UI_ENABLED) {
        try {
          ppomController = new PPOMController({
            chainId: addHexPrefix(
              networkController.state.providerConfig.chainId,
            ),
            blockaidPublicKey: process.env.BLOCKAID_PUBLIC_KEY as string,
            cdnBaseUrl: process.env.BLOCKAID_FILE_CDN as string,
            messenger: this.controllerMessenger.getRestricted({
              name: 'PPOMController',
            }),
            onNetworkChange: (listener) =>
              this.controllerMessenger.subscribe(
                AppConstants.NETWORK_STATE_CHANGE_EVENT,
                listener,
              ),
<<<<<<< HEAD
            onPreferencesChange: (listener) =>
              preferencesController.subscribe(listener),
            provider: () => networkController.provider,
=======
            onPreferencesChange: () => undefined,
            provider: () =>
              networkController.getProviderAndBlockTracker().provider,
>>>>>>> 1b68908f
            ppomProvider: {
              PPOM,
              ppomInit,
            },
            storageBackend: new RNFSStorageBackend('PPOMDB'),
            securityAlertsEnabled:
              preferencesController.state.securityAlertsEnabled,
          });
        } catch (e) {
          Logger.log(`Error initializinf PPOMController: ${e}`);
          return;
        }
      }

      const additionalKeyrings = [QRHardwareKeyring];

      const getIdentities = () => {
        const identities = preferencesController.state.identities;
        const newIdentities = {};
        Object.keys(identities).forEach((key) => {
          newIdentities[key.toLowerCase()] = identities[key];
        });
        return newIdentities;
      };

      const keyringState =
        initialKeyringState || initialState.KeyringController;

      const keyringController = new KeyringController(
        {
          removeIdentity: preferencesController.removeIdentity.bind(
            preferencesController,
          ),
          syncIdentities: preferencesController.syncIdentities.bind(
            preferencesController,
          ),
          updateIdentities: preferencesController.updateIdentities.bind(
            preferencesController,
          ),
          setSelectedAddress: preferencesController.setSelectedAddress.bind(
            preferencesController,
          ),
          setAccountLabel: preferencesController.setAccountLabel.bind(
            preferencesController,
          ),
        },
        { encryptor, keyringTypes: additionalKeyrings },
        keyringState,
      );

      const controllers = [
        keyringController,
        new AccountTrackerController({
          onPreferencesStateChange: (listener) =>
            preferencesController.subscribe(listener),
          getIdentities: () => preferencesController.state.identities,
          getSelectedAddress: () => preferencesController.state.selectedAddress,
          getMultiAccountBalancesEnabled: () =>
            preferencesController.state.isMultiAccountBalancesEnabled,
        }),
        new AddressBookController(),
        assetsContractController,
        nftController,
        tokensController,
        tokenListController,
        new TokenDetectionController({
          onPreferencesStateChange: (listener) =>
            preferencesController.subscribe(listener),
          onNetworkStateChange: (listener) =>
            this.controllerMessenger.subscribe(
              AppConstants.NETWORK_STATE_CHANGE_EVENT,
              listener,
            ),
          onTokenListStateChange: (listener) =>
            this.controllerMessenger.subscribe(
              `${tokenListController.name}:stateChange`,
              listener,
            ),
          addDetectedTokens: (tokens) => {
            // Track detected tokens event
            AnalyticsV2.trackEvent(MetaMetricsEvents.TOKEN_DETECTED, {
              token_standard: 'ERC20',
              asset_type: 'token',
              chain_id: getDecimalChainId(
                networkController.state.providerConfig.chainId,
              ),
            });
            tokensController.addDetectedTokens(tokens);
          },
          updateTokensName: (tokenList) =>
            tokensController.updateTokensName(tokenList),
          getTokensState: () => tokensController.state,
          getTokenListState: () => tokenListController.state,
          getNetworkState: () => networkController.state,
          getPreferencesState: () => preferencesController.state,
          getBalancesInSingleCall:
            assetsContractController.getBalancesInSingleCall.bind(
              assetsContractController,
            ),
        }),
        new NftDetectionController({
          onNftsStateChange: (listener) => nftController.subscribe(listener),
          onPreferencesStateChange: (listener) =>
            preferencesController.subscribe(listener),
          onNetworkStateChange: (listener) =>
            this.controllerMessenger.subscribe(
              AppConstants.NETWORK_STATE_CHANGE_EVENT,
              listener,
            ),
          getOpenSeaApiKey: () => nftController.openSeaApiKey,
          addNft: nftController.addNft.bind(nftController),
          getNftState: () => nftController.state,
        }),
        currencyRateController,
        networkController,
        phishingController,
        preferencesController,
        new TokenBalancesController(
          {
            onTokensStateChange: (listener) =>
              tokensController.subscribe(listener),
            getSelectedAddress: () =>
              preferencesController.state.selectedAddress,
            getERC20BalanceOf: assetsContractController.getERC20BalanceOf.bind(
              assetsContractController,
            ),
          },
          { interval: 10000 },
        ),
        new TokenRatesController(
          {
            onTokensStateChange: (listener) =>
              tokensController.subscribe(listener),
            onCurrencyRateStateChange: (listener) =>
              this.controllerMessenger.subscribe(
                `${currencyRateController.name}:stateChange`,
                listener,
              ),
            onNetworkStateChange: (listener) =>
              this.controllerMessenger.subscribe(
                AppConstants.NETWORK_STATE_CHANGE_EVENT,
                listener,
              ),
          },
          {
            chainId: networkController.state.providerConfig.chainId,
          },
        ),
        new TransactionController({
          getNetworkState: () => networkController.state,
          getProvider: () =>
            networkController.getProviderAndBlockTracker().provider,
          getSelectedAddress: () => preferencesController.state.selectedAddress,
          incomingTransactions: {
            apiKey: process.env.MM_ETHERSCAN_KEY,
            isEnabled: () =>
              Boolean(store.getState()?.privacy?.thirdPartyApiMode),
            updateTransactions: true,
          },
          messenger: this.controllerMessenger.getRestricted({
            name: 'TransactionController',
            allowedActions: [`${approvalController.name}:addRequest`],
          }),
          onNetworkStateChange: (listener) =>
            this.controllerMessenger.subscribe(
              AppConstants.NETWORK_STATE_CHANGE_EVENT,
              listener,
            ),
        }),
        new SwapsController(
          {
            fetchGasFeeEstimates: () => gasFeeController.fetchGasFeeEstimates(),
            fetchEstimatedMultiLayerL1Fee,
          },
          {
            clientId: AppConstants.SWAPS.CLIENT_ID,
            fetchAggregatorMetadataThreshold:
              AppConstants.SWAPS.CACHE_AGGREGATOR_METADATA_THRESHOLD,
            fetchTokensThreshold: AppConstants.SWAPS.CACHE_TOKENS_THRESHOLD,
            fetchTopAssetsThreshold:
              AppConstants.SWAPS.CACHE_TOP_ASSETS_THRESHOLD,
            supportedChainIds: [
              swapsUtils.ETH_CHAIN_ID,
              swapsUtils.BSC_CHAIN_ID,
              swapsUtils.SWAPS_TESTNET_CHAIN_ID,
              swapsUtils.POLYGON_CHAIN_ID,
              swapsUtils.AVALANCHE_CHAIN_ID,
              swapsUtils.ARBITRUM_CHAIN_ID,
              swapsUtils.OPTIMISM_CHAIN_ID,
            ],
          },
        ),
        gasFeeController,
        approvalController,
        new PermissionController({
          messenger: this.controllerMessenger.getRestricted({
            name: 'PermissionController',
            allowedActions: [
              `${approvalController.name}:addRequest`,
              `${approvalController.name}:hasRequest`,
              `${approvalController.name}:acceptRequest`,
              `${approvalController.name}:rejectRequest`,
            ],
          }),
          state: initialState.PermissionController,
          caveatSpecifications: getCaveatSpecifications({ getIdentities }),
          permissionSpecifications: {
            ...getPermissionSpecifications({
              getAllAccounts: () => keyringController.getAccounts(),
            }),
            /*
            ...this.getSnapPermissionSpecifications(),
            */
          },
          unrestrictedMethods,
        }),
        new SignatureController({
          messenger: this.controllerMessenger.getRestricted({
            name: 'SignatureController',
            allowedActions: [`${approvalController.name}:addRequest`],
          }),
          isEthSignEnabled: () =>
            Boolean(
              preferencesController.state?.disabledRpcMethodPreferences
                ?.eth_sign,
            ),
          getAllState: () => store.getState(),
          getCurrentChainId: () =>
            toHexadecimal(networkController.state.providerConfig.chainId),
          keyringController: {
            signMessage: keyringController.signMessage.bind(keyringController),
            signPersonalMessage:
              keyringController.signPersonalMessage.bind(keyringController),
            signTypedMessage: (msgParams, { version }) =>
              keyringController.signTypedMessage(
                msgParams,
                version as SignTypedDataVersion,
              ),
          },
        }),
      ];

      if (ppomController) {
        controllers.push(ppomController as any);
      }

      // set initial state
      // TODO: Pass initial state into each controller constructor instead
      // This is being set post-construction for now to ensure it's functionally equivalent with
      // how the `ComponsedController` used to set initial state.
      //
      // The check for `controller.subscribe !== undefined` is to filter out BaseControllerV2
      // controllers. They should be initialized via the constructor instead.
      for (const controller of controllers) {
        if (
          initialState[controller.name] &&
          controller.subscribe !== undefined
        ) {
          controller.update(initialState[controller.name]);
        }
      }

      this.datamodel = new ComposableController(
        controllers,
        this.controllerMessenger,
      );
      this.context = controllers.reduce((context, controller) => {
        context[controller.name] = controller;
        return context;
      }, {});

      const {
        NftController: nfts,
        KeyringController: keyring,
        TransactionController: transaction,
      } = this.context;

      nfts.setApiKey(process.env.MM_OPENSEA_KEY);

      transaction.configure({ sign: keyring.signTransaction.bind(keyring) });

      transaction.hub.on('incomingTransactionBlock', (blockNumber: number) => {
        NotificationManager.gotIncomingTransaction(blockNumber);
      });

      this.controllerMessenger.subscribe(
        AppConstants.NETWORK_STATE_CHANGE_EVENT,
        (state: { network: string; providerConfig: { chainId: any } }) => {
          if (
            state.network !== 'loading' &&
            state.providerConfig.chainId !== currentChainId
          ) {
            // We should add a state or event emitter saying the provider changed
            setTimeout(() => {
              this.configureControllersOnNetworkChange();
              currentChainId = state.providerConfig.chainId;
            }, 500);
          }
        },
      );

      this.configureControllersOnNetworkChange();
      this.startPolling();
      this.handleVaultBackup();

      Engine.instance = this;
    }

    return Engine.instance;
  }

  handleVaultBackup() {
    const { KeyringController } = this.context;
    KeyringController.subscribe((state) =>
      backupVault(state)
        .then((result) => {
          if (result.success) {
            Logger.log('Engine', 'Vault back up successful');
          } else {
            Logger.log('Engine', 'Vault backup failed', result.error);
          }
        })
        .catch((error) => {
          Logger.error(error, 'Engine Vault backup failed');
        }),
    );
  }

  startPolling() {
    const {
      NftDetectionController,
      TokenDetectionController,
      TokenListController,
      TransactionController,
    } = this.context;

    TokenListController.start();
    NftDetectionController.start();
    TokenDetectionController.start();
    TransactionController.startIncomingTransactionPolling();
  }

  configureControllersOnNetworkChange() {
    const {
      AccountTrackerController,
      AssetsContractController,
      TokenDetectionController,
      NftDetectionController,
      NetworkController,
      TransactionController,
      SwapsController,
    } = this.context;
    const { provider } = NetworkController.getProviderAndBlockTracker();

    provider.sendAsync = provider.sendAsync.bind(provider);
    AccountTrackerController.configure({ provider });
    AssetsContractController.configure({ provider });

    SwapsController.configure({
      provider,
      chainId: NetworkController.state?.providerConfig?.chainId,
      pollCountLimit: AppConstants.SWAPS.POLL_COUNT_LIMIT,
    });
    TransactionController.configure({ provider });
    TransactionController.hub.emit('networkChange');
    TokenDetectionController.detectTokens();
    NftDetectionController.detectNfts();
    AccountTrackerController.refresh();
  }

  getTotalFiatAccountBalance = () => {
    const {
      CurrencyRateController,
      PreferencesController,
      AccountTrackerController,
      TokenBalancesController,
      TokenRatesController,
      TokensController,
    } = this.context;
    const { selectedAddress } = PreferencesController.state;
    const { currentCurrency } = CurrencyRateController.state;
    const conversionRate =
      CurrencyRateController.state.conversionRate === null
        ? 0
        : CurrencyRateController.state.conversionRate;
    const { accounts } = AccountTrackerController.state;
    const { tokens } = TokensController.state;
    let ethFiat = 0;
    let tokenFiat = 0;
    const decimalsToShow = (currentCurrency === 'usd' && 2) || undefined;
    if (accounts[selectedAddress]) {
      ethFiat = weiToFiatNumber(
        accounts[selectedAddress].balance,
        conversionRate,
        decimalsToShow,
      );
    }
    if (tokens.length > 0) {
      const { contractBalances: tokenBalances } = TokenBalancesController.state;
      const { contractExchangeRates: tokenExchangeRates } =
        TokenRatesController.state;
      tokens.forEach(
        (item: {
          address: string;
          balance: string | undefined;
          decimals: number;
        }) => {
          const exchangeRate =
            item.address in tokenExchangeRates
              ? tokenExchangeRates[item.address]
              : undefined;
          const tokenBalance =
            item.balance ||
            (item.address in tokenBalances
              ? renderFromTokenMinimalUnit(
                  tokenBalances[item.address],
                  item.decimals,
                )
              : undefined);
          const tokenBalanceFiat = balanceToFiatNumber(
            tokenBalance,
            conversionRate,
            exchangeRate,
            decimalsToShow,
          );
          tokenFiat += tokenBalanceFiat;
        },
      );
    }

    const total = ethFiat + tokenFiat;
    return total;
  };

  /**
   * Returns true or false whether the user has funds or not
   */
  hasFunds = () => {
    try {
      const {
        engine: { backgroundState },
      } = store.getState();
      const nfts = backgroundState.NftController.nfts;
      const tokens = backgroundState.TokensController.tokens;
      const tokenBalances =
        backgroundState.TokenBalancesController.contractBalances;

      let tokenFound = false;
      tokens.forEach((token: { address: string | number }) => {
        if (
          tokenBalances[token.address] &&
          !isZero(tokenBalances[token.address])
        ) {
          tokenFound = true;
        }
      });

      const fiatBalance = this.getTotalFiatAccountBalance();

      return fiatBalance > 0 || tokenFound || nfts.length > 0;
    } catch (e) {
      Logger.log('Error while getting user funds', e);
    }
  };

  resetState = async () => {
    // Whenever we are gonna start a new wallet
    // either imported or created, we need to
    // get rid of the old data from state
    const {
      TransactionController,
      TokensController,
      NftController,
      TokenBalancesController,
      TokenRatesController,
      PermissionController,
    } = this.context;

    // Remove all permissions.
    PermissionController?.clearState?.();

    //Clear assets info
    TokensController.update({
      allTokens: {},
      ignoredTokens: [],
      tokens: [],
    });
    NftController.update({
      allNftContracts: {},
      allNfts: {},
      ignoredNfts: [],
    });

    TokensController.update({
      allTokens: {},
      allIgnoredTokens: {},
      ignoredTokens: [],
      tokens: [],
    });

    TokenBalancesController.update({ contractBalances: {} });
    TokenRatesController.update({ contractExchangeRates: {} });

    TransactionController.update({
      internalTransactions: [],
      swapsTransactions: {},
      methodData: {},
      transactions: [],
    });
  };

  removeAllListeners() {
    this.controllerMessenger.clearSubscriptions();
  }

  async destroyEngineInstance() {
    this.removeAllListeners();
    await this.resetState();
    Engine.instance = null;
  }

  rejectPendingApproval(id: string, reason: Error) {
    const { ApprovalController } = this.context;

    try {
      ApprovalController.reject(id, reason);
    } catch (error: any) {
      Logger.error(error, 'Reject while rejecting pending connection request');
    }
  }

  acceptPendingApproval(
    id: string,
    requestData?: Record<string, Json>,
    opts: AcceptOptions = { waitForResult: false },
  ) {
    const { ApprovalController } = this.context;
    try {
      ApprovalController.accept(id, requestData, opts);
    } catch (err) {
      // Ignore err if request already approved or doesn't exists.
    }
  }
}

let instance: Engine;

export default {
  get context() {
    return instance?.context;
  },
  get controllerMessenger() {
    return instance?.controllerMessenger;
  },
  get state() {
    const {
      AccountTrackerController,
      AddressBookController,
      AssetsContractController,
      NftController,
      TokenListController,
      CurrencyRateController,
      KeyringController,
      NetworkController,
      PreferencesController,
      PhishingController,
      PPOMController,
      TokenBalancesController,
      TokenRatesController,
      TransactionController,
      SwapsController,
      GasFeeController,
      TokensController,
      TokenDetectionController,
      NftDetectionController,
      PermissionController,
      ApprovalController,
    } = instance.datamodel.state;

    // normalize `null` currencyRate to `0`
    // TODO: handle `null` currencyRate by hiding fiat values instead
    const modifiedCurrencyRateControllerState = {
      ...CurrencyRateController,
      conversionRate:
        CurrencyRateController.conversionRate === null
          ? 0
          : CurrencyRateController.conversionRate,
    };

    return {
      AccountTrackerController,
      AddressBookController,
      AssetsContractController,
      NftController,
      TokenListController,
      CurrencyRateController: modifiedCurrencyRateControllerState,
      KeyringController,
      NetworkController,
      PhishingController,
      PPOMController,
      PreferencesController,
      TokenBalancesController,
      TokenRatesController,
      TokensController,
      TransactionController,
      SwapsController,
      GasFeeController,
      TokenDetectionController,
      NftDetectionController,
      PermissionController,
      ApprovalController,
    };
  },
  get datamodel() {
    return instance.datamodel;
  },
  getTotalFiatAccountBalance() {
    return instance.getTotalFiatAccountBalance();
  },
  hasFunds() {
    return instance.hasFunds();
  },
  resetState() {
    return instance.resetState();
  },
  destroyEngine() {
    instance?.destroyEngineInstance();
    instance = null;
  },
  init(state: Record<string, never> | undefined, keyringState = null) {
    instance = new Engine(state, keyringState);
    Object.freeze(instance);
    return instance;
  },
  acceptPendingApproval: (
    id: string,
    requestData?: Record<string, Json>,
    opts?: AcceptOptions,
  ) => instance?.acceptPendingApproval(id, requestData, opts),
  rejectPendingApproval: (id: string, reason: Error) =>
    instance?.rejectPendingApproval(id, reason),
};<|MERGE_RESOLUTION|>--- conflicted
+++ resolved
@@ -265,15 +265,10 @@
                 AppConstants.NETWORK_STATE_CHANGE_EVENT,
                 listener,
               ),
-<<<<<<< HEAD
             onPreferencesChange: (listener) =>
               preferencesController.subscribe(listener),
-            provider: () => networkController.provider,
-=======
-            onPreferencesChange: () => undefined,
             provider: () =>
               networkController.getProviderAndBlockTracker().provider,
->>>>>>> 1b68908f
             ppomProvider: {
               PPOM,
               ppomInit,
