--- conflicted
+++ resolved
@@ -241,19 +241,6 @@
       ],
     });
 
-<<<<<<< HEAD
-      const preferencesController = new PreferencesController(
-        {},
-        {
-          ipfsGateway: AppConstants.IPFS_DEFAULT_GATEWAY_URL,
-          useTokenDetection:
-            initialState?.PreferencesController?.useTokenDetection ?? true,
-          // TODO: Use previous value when preferences UI is available
-          useNftDetection: false,
-          displayNftMedia: true,
-        },
-      );
-=======
     const preferencesController = new PreferencesController(
       {},
       {
@@ -262,10 +249,9 @@
           initialState?.PreferencesController?.useTokenDetection ?? true,
         // TODO: Use previous value when preferences UI is available
         useNftDetection: false,
-        openSeaEnabled: false,
+        displayNftMedia: true,
       },
     );
->>>>>>> 57957f0e
 
     const networkControllerOpts = {
       infuraProjectId: process.env.MM_INFURA_PROJECT_ID || NON_EMPTY,
