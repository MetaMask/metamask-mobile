/* eslint-disable @typescript-eslint/no-shadow */
import Crypto from 'react-native-quick-crypto';
import {
  AccountTrackerController,
  AccountTrackerState,
  AssetsContractController,
  CurrencyRateController,
  CurrencyRateState,
  CurrencyRateStateChange,
  GetCurrencyRateState,
  GetTokenListState,
  NftController,
  NftDetectionController,
  NftState,
  TokenBalancesController,
  TokenDetectionController,
  TokenListController,
  TokenListState,
  TokenListStateChange,
  TokenRatesController,
  TokenRatesState,
  TokensController,
  TokensState,
  CodefiTokenPricesServiceV2,
  TokensControllerActions,
  TokensControllerEvents,
  TokenListControllerActions,
  TokenListControllerEvents,
} from '@metamask/assets-controllers';
///: BEGIN:ONLY_INCLUDE_IF(snaps)
import { AppState } from 'react-native';
import PREINSTALLED_SNAPS from '../lib/snaps/preinstalled-snaps';
///: END:ONLY_INCLUDE_IF
import {
  AddressBookController,
  AddressBookState,
} from '@metamask/address-book-controller';
import { BaseState, ControllerMessenger } from '@metamask/base-controller';
import { ComposableController } from '@metamask/composable-controller';
import {
  KeyringController,
  KeyringControllerState,
  KeyringControllerActions,
  KeyringControllerEvents,
  ///: BEGIN:ONLY_INCLUDE_IF(snaps)
  KeyringTypes,
  ///: END:ONLY_INCLUDE_IF
} from '@metamask/keyring-controller';
import {
  NetworkController,
  NetworkControllerActions,
  NetworkControllerEvents,
  NetworkState,
  NetworkStatus,
} from '@metamask/network-controller';
import {
  PhishingController,
  PhishingControllerState,
} from '@metamask/phishing-controller';
import {
  PreferencesController,
  PreferencesControllerActions,
  PreferencesControllerEvents,
  PreferencesState,
} from '@metamask/preferences-controller';
import {
  TransactionController,
  TransactionState,
} from '@metamask/transaction-controller';
import {
  GasFeeController,
  GasFeeState,
  GasFeeStateChange,
  GetGasFeeState,
} from '@metamask/gas-fee-controller';
import {
  AcceptOptions,
  ApprovalController,
  ApprovalControllerActions,
  ApprovalControllerEvents,
  ApprovalControllerState,
} from '@metamask/approval-controller';
import {
  PermissionController,
  PermissionControllerActions,
  PermissionControllerEvents,
  PermissionControllerState,
  ///: BEGIN:ONLY_INCLUDE_IF(snaps)
  SubjectMetadataController,
  SubjectMetadataControllerActions,
  SubjectMetadataControllerEvents,
  SubjectMetadataControllerState,
  ///: END:ONLY_INCLUDE_IF
} from '@metamask/permission-controller';
import SwapsController, { swapsUtils } from '@metamask/swaps-controller';
import {
  PPOMController,
  PPOMControllerEvents,
  PPOMState,
} from '@metamask/ppom-validator';
///: BEGIN:ONLY_INCLUDE_IF(snaps)
import {
  JsonSnapsRegistry,
  AllowedActions as SnapsAllowedActions,
  AllowedEvents as SnapsAllowedEvents,
  SnapController,
  SnapsRegistryState,
  SnapControllerEvents,
  SnapControllerActions,
  PersistedSnapControllerState,
  WebViewExecutionService,
} from '@metamask/snaps-controllers';
import { NotificationArgs } from '@metamask/snaps-rpc-methods/dist/types/restricted/notify';
import { getSnapsWebViewPromise } from '../lib/snaps';
import {
  buildSnapEndowmentSpecifications,
  buildSnapRestrictedMethodSpecifications,
} from '@metamask/snaps-rpc-methods';
import type { EnumToUnion, DialogType } from '@metamask/snaps-sdk';
// eslint-disable-next-line import/no-nodejs-modules
import { Duplex } from 'stream';
///: END:ONLY_INCLUDE_IF
import { MetaMaskKeyring as QRHardwareKeyring } from '@keystonehq/metamask-airgapped-keyring';
import {
  LoggingController,
  LoggingControllerState,
  LoggingControllerActions,
} from '@metamask/logging-controller';
import LedgerKeyring from '@consensys/ledgerhq-metamask-keyring';
import { Encryptor, LEGACY_DERIVATION_OPTIONS } from './Encryptor';
import {
  isMainnetByChainId,
  fetchEstimatedMultiLayerL1Fee,
  deprecatedGetNetworkId,
  getDecimalChainId,
} from '../util/networks';
import AppConstants from './AppConstants';
import { store } from '../store';
import {
  renderFromTokenMinimalUnit,
  balanceToFiatNumber,
  weiToFiatNumber,
  toHexadecimal,
  addHexPrefix,
} from '../util/number';
import NotificationManager from './NotificationManager';
import Logger from '../util/Logger';
///: BEGIN:ONLY_INCLUDE_IF(snaps)
import { EndowmentPermissions } from '../constants/permissions';
///: END:ONLY_INCLUDE_IF
import { isZero } from '../util/lodash';
import { MetaMetricsEvents, MetaMetrics } from './Analytics';

///: BEGIN:ONLY_INCLUDE_IF(snaps)
import {
  SnapBridge,
  ExcludedSnapEndowments,
  ExcludedSnapPermissions,
  detectSnapLocation,
  fetchFunction,
  DetectSnapLocationOptions,
} from './Snaps';
import { getRpcMethodMiddleware } from './RPCMethods/RPCMethodMiddleware';
///: END:ONLY_INCLUDE_IF
import { isBlockaidFeatureEnabled } from '../util/blockaid';
import {
  getCaveatSpecifications,
  getPermissionSpecifications,
  unrestrictedMethods,
} from './Permissions/specifications.js';
import { backupVault } from './BackupVault';
import {
  SignatureController,
  SignatureControllerActions,
  SignatureControllerEvents,
} from '@metamask/signature-controller';
import { hasProperty, Json } from '@metamask/utils';
// TODO: Export this type from the package directly
import { SwapsState } from '@metamask/swaps-controller/dist/SwapsController';
import { providerErrors } from '@metamask/rpc-errors';

import { PPOM, ppomInit } from '../lib/ppom/PPOMView';
import RNFSStorageBackend from '../lib/ppom/ppom-storage-backend';
import {
  AccountsController,
  AccountsControllerActions,
  AccountsControllerEvents,
  AccountsControllerState,
} from '@metamask/accounts-controller';
import { captureException } from '@sentry/react-native';
import { lowerCase } from 'lodash';
import {
  networkIdUpdated,
  networkIdWillUpdate,
} from '../core/redux/slices/inpageProvider';
import { TokenBalancesControllerState } from '@metamask/assets-controllers/dist/TokenBalancesController';

const NON_EMPTY = 'NON_EMPTY';

const encryptor = new Encryptor({
  keyDerivationOptions: LEGACY_DERIVATION_OPTIONS,
});
let currentChainId: any;

///: BEGIN:ONLY_INCLUDE_IF(snaps)
// TODO remove these custom types when the PhishingController is to version >= 7.0.0
interface MaybeUpdateState {
  type: `${PhishingController['name']}:maybeUpdateState`;
  handler: PhishingController['maybeUpdateState'];
}

interface TestOrigin {
  type: `${PhishingController['name']}:testOrigin`;
  handler: PhishingController['test'];
}
type PhishingControllerActions = MaybeUpdateState | TestOrigin;

type SnapsGlobalActions =
  | SnapControllerActions
  | SubjectMetadataControllerActions
  | PhishingControllerActions
  | SnapsAllowedActions;

type SnapsGlobalEvents =
  | SnapControllerEvents
  | SubjectMetadataControllerEvents
  | SnapsAllowedEvents;
///: END:ONLY_INCLUDE_IF

type GlobalActions =
  | ApprovalControllerActions
  | GetCurrencyRateState
  | GetGasFeeState
  | GetTokenListState
  | NetworkControllerActions
  | PermissionControllerActions
  | SignatureControllerActions
  | LoggingControllerActions
  ///: BEGIN:ONLY_INCLUDE_IF(snaps)
  | SnapsGlobalActions
  ///: END:ONLY_INCLUDE_IF
  | KeyringControllerActions
  | AccountsControllerActions
  | PreferencesControllerActions
  | TokensControllerActions
  | TokenListControllerActions;
type GlobalEvents =
  | ApprovalControllerEvents
  | CurrencyRateStateChange
  | GasFeeStateChange
  | TokenListStateChange
  | NetworkControllerEvents
  | PermissionControllerEvents
  ///: BEGIN:ONLY_INCLUDE_IF(snaps)
  | SnapsGlobalEvents
  ///: END:ONLY_INCLUDE_IF
  | SignatureControllerEvents
  | KeyringControllerEvents
  | PPOMControllerEvents
  | AccountsControllerEvents
  | PreferencesControllerEvents
  | TokensControllerEvents
  | TokenListControllerEvents;

type PermissionsByRpcMethod = ReturnType<typeof getPermissionSpecifications>;
type Permissions = PermissionsByRpcMethod[keyof PermissionsByRpcMethod];

export interface EngineState {
  AccountTrackerController: AccountTrackerState;
  AddressBookController: AddressBookState;
  AssetsContractController: BaseState;
  NftController: NftState;
  TokenListController: TokenListState;
  CurrencyRateController: CurrencyRateState;
  KeyringController: KeyringControllerState;
  NetworkController: NetworkState;
  PreferencesController: PreferencesState;
  PhishingController: PhishingControllerState;
  TokenBalancesController: TokenBalancesControllerState;
  TokenRatesController: TokenRatesState;
  TransactionController: TransactionState;
  SwapsController: SwapsState;
  GasFeeController: GasFeeState;
  TokensController: TokensState;
  TokenDetectionController: BaseState;
  NftDetectionController: BaseState;
  ///: BEGIN:ONLY_INCLUDE_IF(snaps)
  SnapController: PersistedSnapControllerState;
  SnapsRegistry: SnapsRegistryState;
  SubjectMetadataController: SubjectMetadataControllerState;
  ///: END:ONLY_INCLUDE_IF
  PermissionController: PermissionControllerState<Permissions>;
  ApprovalController: ApprovalControllerState;
  LoggingController: LoggingControllerState;
  PPOMController: PPOMState;
  AccountsController: AccountsControllerState;
}

/**
 * All mobile controllers, keyed by name
 */
interface Controllers {
  AccountsController: AccountsController;
  AccountTrackerController: AccountTrackerController;
  AddressBookController: AddressBookController;
  ApprovalController: ApprovalController;
  AssetsContractController: AssetsContractController;
  CurrencyRateController: CurrencyRateController;
  GasFeeController: GasFeeController;
  KeyringController: KeyringController;
  LoggingController: LoggingController;
  NetworkController: NetworkController;
  NftController: NftController;
  NftDetectionController: NftDetectionController;
  // TODO: Fix permission types
  PermissionController: PermissionController<any, any>;
  PhishingController: PhishingController;
  PreferencesController: PreferencesController;
  PPOMController: PPOMController;
  TokenBalancesController: TokenBalancesController;
  TokenListController: TokenListController;
  TokenDetectionController: TokenDetectionController;
  TokenRatesController: TokenRatesController;
  TokensController: TokensController;
  TransactionController: TransactionController;
  SignatureController: SignatureController;
  ///: BEGIN:ONLY_INCLUDE_IF(snaps)
  SnapController: SnapController;
  SubjectMetadataController: SubjectMetadataController;
  ///: END:ONLY_INCLUDE_IF
  SwapsController: SwapsController;
}

/**
 * Controllers that area always instantiated
 */
type RequiredControllers = Omit<Controllers, 'PPOMController'>;

/**
 * Controllers that are sometimes not instantiated
 */
type OptionalControllers = Pick<Controllers, 'PPOMController'>;

/**
 * Core controller responsible for composing other metamask controllers together
 * and exposing convenience methods for common wallet operations.
 */
class Engine {
  /**
   * The global Engine singleton
   */
  static instance: Engine | null;
  /**
   * A collection of all controller instances
   */
  context: RequiredControllers & Partial<OptionalControllers>;
  /**
   * The global controller messenger.
   */
  controllerMessenger: ControllerMessenger<GlobalActions, GlobalEvents>;
  /**
   * ComposableController reference containing all child controllers
   */
  datamodel: any;

  /**
   * Object containing the info for the latest incoming tx block
   * for each address and network
   */
  lastIncomingTxBlockInfo: any;

  ///: BEGIN:ONLY_INCLUDE_IF(snaps)
  /**
   * Object that runs and manages the execution of Snaps
   */
  snapExecutionService: WebViewExecutionService;
  ///: END:ONLY_INCLUDE_IF

  /**
   * Creates a CoreController instance
   */
  // eslint-disable-next-line @typescript-eslint/default-param-last
  constructor(
    initialState: Partial<EngineState> = {},
    initialKeyringState?: KeyringControllerState | null,
  ) {
    this.controllerMessenger = new ControllerMessenger();

    /**
     * Subscribes a listener to the state change events of Preferences Controller.
     *
     * @param listener - The callback function to execute when the state changes.
     */
    const onPreferencesStateChange = (
      listener: (preferencesState: PreferencesState) => void,
    ) => {
      const eventName = `PreferencesController:stateChange`;

      this.controllerMessenger.subscribe(eventName, listener);
    };

    const approvalController = new ApprovalController({
      // @ts-expect-error TODO: Resolve/patch mismatch between base-controller versions. Before: never, never. Now: string, string, which expects 3rd and 4th args to be informed for restrictedControllerMessengers
      messenger: this.controllerMessenger.getRestricted<
        'ApprovalController',
        never,
        never
      >({
        name: 'ApprovalController',
        allowedEvents: [],
        allowedActions: [],
      }),
      showApprovalRequest: () => undefined,
      typesExcludedFromRateLimiting: [
        // TODO: Replace with ApprovalType enum from @metamask/controller-utils when breaking change is fixed
        'eth_sign',
        'personal_sign',
        'eth_signTypedData',
        'transaction',
        'wallet_watchAsset',
      ],
    });

    const preferencesController = new PreferencesController({
      messenger: this.controllerMessenger.getRestricted<
        'PreferencesController',
        never,
        'KeyringController:stateChange'
      >({
        name: 'PreferencesController',
        allowedEvents: ['KeyringController:stateChange'],
      }),
      state: {
        ipfsGateway: AppConstants.IPFS_DEFAULT_GATEWAY_URL,
        useTokenDetection:
          initialState?.PreferencesController?.useTokenDetection ?? true,
        useNftDetection: false,
        // Take a look
        displayNftMedia: true,
        securityAlertsEnabled: true,
        ...initialState.PreferencesController,
      },
    });

    const networkControllerOpts = {
      infuraProjectId: process.env.MM_INFURA_PROJECT_ID || NON_EMPTY,
      state: initialState.NetworkController,
      messenger: this.controllerMessenger.getRestricted<
        'NetworkController',
        never,
        // eslint-disable-next-line @typescript-eslint/ban-ts-comment
        // @ts-ignore // TODO: fix this type mismatch after the base-controller version is updated
        'NetworkController:networkDidChange'
      >({
        name: 'NetworkController',
        allowedEvents: ['NetworkController:networkDidChange'],
        allowedActions: [],
      }),
      // Metrics event tracking is handled in this repository instead
      // TODO: Use events for controller metric events
      trackMetaMetricsEvent: () => {
        // noop
      },
    };
    const networkController = new NetworkController(networkControllerOpts);

    networkController.initializeProvider();

    const assetsContractController = new AssetsContractController({
      onPreferencesStateChange,
      onNetworkDidChange: (listener) =>
        this.controllerMessenger.subscribe(
          AppConstants.NETWORK_DID_CHANGE_EVENT,
          listener,
        ),
      chainId: networkController.state.providerConfig.chainId,
      getNetworkClientById:
        networkController.getNetworkClientById.bind(networkController),
    });
    const nftController = new NftController(
      {
        onPreferencesStateChange,
        onNetworkStateChange: (listener) =>
          this.controllerMessenger.subscribe(
            AppConstants.NETWORK_STATE_CHANGE_EVENT,
            listener,
          ),
        getNetworkClientById:
          networkController.getNetworkClientById.bind(networkController),
        messenger: this.controllerMessenger.getRestricted<
          'NftController',
          | 'ApprovalController:addRequest'
          | 'NetworkController:getNetworkClientById',
          never
        >({
          name: 'NftController',
          allowedActions: [
            `${approvalController.name}:addRequest`,
            `${networkController.name}:getNetworkClientById`,
          ],
        }),
        chainId: networkController.state.providerConfig.chainId,

        getERC721AssetName: assetsContractController.getERC721AssetName.bind(
          assetsContractController,
        ),
        getERC721AssetSymbol:
          assetsContractController.getERC721AssetSymbol.bind(
            assetsContractController,
          ),
        getERC721TokenURI: assetsContractController.getERC721TokenURI.bind(
          assetsContractController,
        ),
        getERC721OwnerOf: assetsContractController.getERC721OwnerOf.bind(
          assetsContractController,
        ),
        getERC1155BalanceOf: assetsContractController.getERC1155BalanceOf.bind(
          assetsContractController,
        ),
        getERC1155TokenURI: assetsContractController.getERC1155TokenURI.bind(
          assetsContractController,
        ),
      },
      {
        useIPFSSubdomains: false,
        chainId: networkController.state.providerConfig.chainId,
      },
    );
<<<<<<< HEAD
=======

    const loggingController = new LoggingController({
      messenger: this.controllerMessenger.getRestricted<
        'LoggingController',
        never,
        never
      >({
        name: 'LoggingController',
      }),
      state: initialState.LoggingController,
    });

>>>>>>> 0d20df1e
    const accountsControllerMessenger = this.controllerMessenger.getRestricted({
      name: 'AccountsController',
      allowedEvents: [
        'SnapController:stateChange',
        'KeyringController:accountRemoved',
        'KeyringController:stateChange',
      ],
      allowedActions: [
        'KeyringController:getAccounts',
        'KeyringController:getKeyringsByType',
        'KeyringController:getKeyringForAccount',
      ],
    });

    const defaultAccountsControllerState: AccountsControllerState = {
      internalAccounts: {
        accounts: {},
        selectedAccount: '',
      },
    };

    const accountsController = new AccountsController({
      messenger: accountsControllerMessenger,
      state: initialState.AccountsController ?? defaultAccountsControllerState,
    });
    const tokensController = new TokensController({
      chainId: networkController.state.providerConfig.chainId,
      config: {
        provider: networkController.getProviderAndBlockTracker().provider,
        chainId: networkController.state.providerConfig.chainId,
        selectedAddress: preferencesController.state.selectedAddress,
      },
      messenger: this.controllerMessenger.getRestricted<
        'TokensController',
        'ApprovalController:addRequest',
        | 'PreferencesController:stateChange'
        | 'NetworkController:networkDidChange'
        | 'TokenListController:stateChange'
      >({
        name: 'TokensController',
        allowedActions: [`${approvalController.name}:addRequest`],
        allowedEvents: [
          'PreferencesController:stateChange',
          'NetworkController:networkDidChange',
          'TokenListController:stateChange',
        ],
      }),
    });
    const tokenListController = new TokenListController({
      chainId: networkController.state.providerConfig.chainId,
      onNetworkStateChange: (listener) =>
        this.controllerMessenger.subscribe(
          AppConstants.NETWORK_STATE_CHANGE_EVENT,
          listener,
        ),
      messenger: this.controllerMessenger.getRestricted<
        'TokenListController',
        never,
        'NetworkController:stateChange'
      >({
        name: 'TokenListController',
        allowedEvents: [`${networkController.name}:stateChange`],
      }),
    });
    const currencyRateController = new CurrencyRateController({
      messenger: this.controllerMessenger.getRestricted<
        'CurrencyRateController',
        'NetworkController:getNetworkClientById',
        never
      >({
        name: 'CurrencyRateController',
        allowedActions: [`${networkController.name}:getNetworkClientById`],
      }),
      state: initialState.CurrencyRateController,
    });
    currencyRateController.startPollingByNetworkClientId(
      networkController.state.selectedNetworkClientId,
    );
    const gasFeeController = new GasFeeController({
      messenger: this.controllerMessenger.getRestricted<
        'GasFeeController',
        | 'NetworkController:getNetworkClientById'
        | 'NetworkController:getEIP1559Compatibility',
        'NetworkController:networkDidChange'
      >({
        name: 'GasFeeController',
        allowedActions: [
          `${networkController.name}:getNetworkClientById`,
          `${networkController.name}:getEIP1559Compatibility`,
        ],
        allowedEvents: [`${networkController.name}:networkDidChange`],
      }),
      getProvider: () =>
        // @ts-expect-error at this point in time the provider will be defined by the `networkController.initializeProvider`
        networkController.getProviderAndBlockTracker().provider,
      onNetworkDidChange: (listener) =>
        this.controllerMessenger.subscribe(
          'NetworkController:networkDidChange',
          listener,
        ),
      getCurrentNetworkEIP1559Compatibility: async () =>
        (await networkController.getEIP1559Compatibility()) ?? false,
      getChainId: () => networkController.state.providerConfig.chainId,
      getCurrentNetworkLegacyGasAPICompatibility: () => {
        const chainId = networkController.state.providerConfig.chainId;
        return (
          isMainnetByChainId(chainId) ||
          chainId === addHexPrefix(swapsUtils.BSC_CHAIN_ID) ||
          chainId === addHexPrefix(swapsUtils.POLYGON_CHAIN_ID)
        );
      },
      clientId: AppConstants.SWAPS.CLIENT_ID,
      legacyAPIEndpoint:
        'https://gas.api.cx.metamask.io/networks/<chain_id>/gasPrices',
      EIP1559APIEndpoint:
        'https://gas.api.cx.metamask.io/networks/<chain_id>/suggestedGasFees',
    });

    const phishingController = new PhishingController({
      messenger: this.controllerMessenger.getRestricted({
        name: 'PhishingController',
        allowedActions: [],
      }),
    });
    phishingController.maybeUpdateState();

    const qrKeyringBuilder = () => new QRHardwareKeyring();
    qrKeyringBuilder.type = QRHardwareKeyring.type;

    const ledgerKeyringBuilder = () => new LedgerKeyring();
    ledgerKeyringBuilder.type = LedgerKeyring.type;

    const keyringController = new KeyringController({
      removeIdentity: preferencesController.removeIdentity.bind(
        preferencesController,
      ),
      encryptor,
      messenger: this.controllerMessenger.getRestricted<
        'KeyringController',
        never,
        never
      >({
        name: 'KeyringController',
      }),
      state: initialKeyringState || initialState.KeyringController,
      // @ts-expect-error To Do: Update the type of QRHardwareKeyring to Keyring<Json>
      keyringBuilders: [qrKeyringBuilder, ledgerKeyringBuilder],
    });

    ///: BEGIN:ONLY_INCLUDE_IF(snaps)
    /**
     * Gets the mnemonic of the user's primary keyring.
     */
    const getPrimaryKeyringMnemonic = () => {
      const [keyring]: any = keyringController.getKeyringsByType(
        KeyringTypes.hd,
      );
      if (!keyring.mnemonic) {
        throw new Error('Primary keyring mnemonic unavailable.');
      }

      return keyring.mnemonic;
    };

    const getAppState = () => {
      const state = AppState.currentState;
      return state === 'active';
    };

    const getSnapPermissionSpecifications = () => ({
      ...buildSnapEndowmentSpecifications(Object.keys(ExcludedSnapEndowments)),
      ...buildSnapRestrictedMethodSpecifications(
        Object.keys(ExcludedSnapPermissions),
        {
          encrypt: encryptor.encrypt.bind(encryptor),
          decrypt: encryptor.decrypt.bind(encryptor),
          // eslint-disable-next-line @typescript-eslint/ban-ts-comment
          // @ts-ignore
          clearSnapState: this.controllerMessenger.call.bind(
            this.controllerMessenger,
            'SnapController:clearSnapState',
          ),
          getMnemonic: getPrimaryKeyringMnemonic.bind(this),
          getUnlockPromise: getAppState.bind(this),
          getSnap: this.controllerMessenger.call.bind(
            this.controllerMessenger,
            'SnapController:get',
          ),
          // eslint-disable-next-line @typescript-eslint/ban-ts-comment
          // @ts-ignore
          handleSnapRpcRequest: this.controllerMessenger.call.bind(
            this.controllerMessenger,
            'SnapController:handleRequest',
          ),
          // eslint-disable-next-line @typescript-eslint/ban-ts-comment
          // @ts-ignore
          getSnapState: this.controllerMessenger.call.bind(
            this.controllerMessenger,
            'SnapController:getSnapState',
          ),
          // eslint-disable-next-line @typescript-eslint/ban-ts-comment
          // @ts-ignore
          updateSnapState: this.controllerMessenger.call.bind(
            this.controllerMessenger,
            'SnapController:updateSnapState',
          ),
          // eslint-disable-next-line @typescript-eslint/ban-ts-comment
          // @ts-ignore
          maybeUpdatePhishingList: this.controllerMessenger.call.bind(
            this.controllerMessenger,
            'PhishingController:maybeUpdateState',
          ),
          isOnPhishingList: (origin: string) =>
            this.controllerMessenger.call<'PhishingController:testOrigin'>(
              'PhishingController:testOrigin',
              // eslint-disable-next-line @typescript-eslint/ban-ts-comment
              // @ts-ignore
              origin,
              // eslint-disable-next-line @typescript-eslint/ban-ts-comment
              // @ts-ignore
            ).result,
          showDialog: (
            origin: string,
            type: EnumToUnion<DialogType>,
            content: any, // should be Component from '@metamask/snaps-ui';
            placeholder?: any,
          ) =>
            approvalController.addAndShowApprovalRequest({
              origin,
              type,
              requestData: { content, placeholder },
            }),
          showInAppNotification: (origin: string, args: NotificationArgs) => {
            Logger.log(
              'Snaps/ showInAppNotification called with args: ',
              args,
              ' and origin: ',
              origin,
            );
          },
        },
      ),
    });
    ///: END:ONLY_INCLUDE_IF
    const accountTrackerController = new AccountTrackerController({
      onPreferencesStateChange,
      getIdentities: () => preferencesController.state.identities,
      getSelectedAddress: () => accountsController.getSelectedAccount().address,
      getMultiAccountBalancesEnabled: () =>
        preferencesController.state.isMultiAccountBalancesEnabled,
      getCurrentChainId: () =>
        toHexadecimal(networkController.state.providerConfig.chainId),
      getNetworkClientById:
        networkController.getNetworkClientById.bind(networkController),
    });
    const permissionController = new PermissionController({
      // eslint-disable-next-line @typescript-eslint/ban-ts-comment
      // @ts-ignore TODO: Resolve/patch mismatch between base-controller versions. Before: never, never. Now: string, string, which expects 3rd and 4th args to be informed for restrictedControllerMessengers
      messenger: this.controllerMessenger.getRestricted({
        name: 'PermissionController',
        allowedActions: [
          `${approvalController.name}:addRequest`,
          `${approvalController.name}:hasRequest`,
          `${approvalController.name}:acceptRequest`,
          `${approvalController.name}:rejectRequest`,
          ///: BEGIN:ONLY_INCLUDE_IF(snaps)
          `SnapController:getPermitted`,
          `SnapController:install`,
          `SubjectMetadataController:getSubjectMetadata`,
          ///: END:ONLY_INCLUDE_IF
        ],
      }),
      state: initialState.PermissionController,
      caveatSpecifications: getCaveatSpecifications({
        getInternalAccounts:
          accountsController.listAccounts.bind(accountsController),
      }),
      // @ts-expect-error Typecast permissionType from getPermissionSpecifications to be of type PermissionType.RestrictedMethod
      permissionSpecifications: {
        ...getPermissionSpecifications({
          getAllAccounts: () => keyringController.getAccounts(),
          getInternalAccounts:
            accountsController.listAccounts.bind(accountsController),
          captureKeyringTypesWithMissingIdentities: (
            internalAccounts = [],
            accounts = [],
          ) => {
            const accountsMissingIdentities = accounts.filter((address) => {
              const lowerCaseAddress = lowerCase(address);
              return !internalAccounts.some(
                (account) => account.address.toLowerCase() === lowerCaseAddress,
              );
            });
            const keyringTypesWithMissingIdentities =
              accountsMissingIdentities.map((address) =>
                keyringController.getAccountKeyringType(address),
              );

            const internalAccountCount = internalAccounts.length;

            const accountTrackerCount = Object.keys(
              accountTrackerController.state.accounts || {},
            ).length;

            captureException(
              new Error(
                `Attempt to get permission specifications failed because there were ${accounts.length} accounts, but ${internalAccountCount} identities, and the ${keyringTypesWithMissingIdentities} keyrings included accounts with missing identities. Meanwhile, there are ${accountTrackerCount} accounts in the account tracker.`,
              ),
            );
          },
        }),
        ///: BEGIN:ONLY_INCLUDE_IF(snaps)
        ...getSnapPermissionSpecifications(),
        ///: END:ONLY_INCLUDE_IF
      },
      unrestrictedMethods,
    });

    ///: BEGIN:ONLY_INCLUDE_IF(snaps)
    const subjectMetadataController = new SubjectMetadataController({
      // eslint-disable-next-line @typescript-eslint/ban-ts-comment
      // @ts-ignore TODO: Resolve/patch mismatch between base-controller versions. Before: never, never. Now: string, string, which expects 3rd and 4th args to be informed for restrictedControllerMessengers
      messenger: this.controllerMessenger.getRestricted<
        'SubjectMetadataController',
        'PermissionController:hasPermissions',
        never
      >({
        name: 'SubjectMetadataController',
        allowedActions: [`${permissionController.name}:hasPermissions`],
      }),
      state: initialState.SubjectMetadataController || {},
      subjectCacheLimit: 100,
    });

    const setupSnapProvider = (snapId: string, connectionStream: Duplex) => {
      Logger.log(
        '[ENGINE LOG] Engine+setupSnapProvider: Setup stream for Snap',
        snapId,
      );
      // TO DO:
      // Develop a simpler getRpcMethodMiddleware object for SnapBridge
      // Consider developing an abstract class to derived custom implementations for each use case
      const bridge = new SnapBridge({
        snapId,
        connectionStream,
        getRPCMethodMiddleware: ({ hostname, getProviderState }) =>
          getRpcMethodMiddleware({
            hostname,
            getProviderState,
            navigation: null,
            getApprovedHosts: () => null,
            setApprovedHosts: () => null,
            approveHost: () => null,
            title: { current: 'Snap' },
            icon: { current: undefined },
            isHomepage: () => false,
            fromHomepage: { current: false },
            toggleUrlModal: () => null,
            wizardScrollAdjusted: { current: false },
            tabId: false,
            isWalletConnect: true,
            isMMSDK: false,
            url: { current: '' },
            analytics: {},
            injectHomePageScripts: () => null,
          }),
      });

      bridge.setupProviderConnection();
    };

    const requireAllowlist = process.env.METAMASK_BUILD_TYPE === 'main';
    const allowLocalSnaps = process.env.METAMASK_BUILD_TYPE === 'flask';

    const snapsRegistryMessenger = this.controllerMessenger.getRestricted({
      name: 'SnapsRegistry',
      allowedEvents: [],
      allowedActions: [],
    });
    const snapsRegistry = new JsonSnapsRegistry({
      state: initialState.SnapsRegistry,
      messenger: snapsRegistryMessenger,
      refetchOnAllowlistMiss: requireAllowlist,
      failOnUnavailableRegistry: requireAllowlist,
      url: {
        registry: 'https://acl.execution.metamask.io/latest/registry.json',
        signature: 'https://acl.execution.metamask.io/latest/signature.json',
      },
      publicKey:
        '0x025b65308f0f0fb8bc7f7ff87bfc296e0330eee5d3c1d1ee4a048b2fd6a86fa0a6',
    });

    this.snapExecutionService = new WebViewExecutionService({
      messenger: this.controllerMessenger.getRestricted({
        name: 'ExecutionService',
      }),
      setupSnapProvider: setupSnapProvider.bind(this),
      getWebView: () => getSnapsWebViewPromise,
    });

    const snapControllerMessenger = this.controllerMessenger.getRestricted({
      name: 'SnapController',
      allowedEvents: [
        'ExecutionService:unhandledError',
        'ExecutionService:outboundRequest',
        'ExecutionService:outboundResponse',
      ],
      allowedActions: [
        `${approvalController.name}:addRequest`,
        `${permissionController.name}:getEndowments`,
        `${permissionController.name}:getPermissions`,
        `${permissionController.name}:hasPermission`,
        `${permissionController.name}:hasPermissions`,
        `${permissionController.name}:requestPermissions`,
        `${permissionController.name}:revokeAllPermissions`,
        `${permissionController.name}:revokePermissions`,
        `${permissionController.name}:revokePermissionForAllSubjects`,
        `${permissionController.name}:getSubjectNames`,
        `${permissionController.name}:updateCaveat`,
        `${approvalController.name}:addRequest`,
        `${approvalController.name}:updateRequestState`,
        `${permissionController.name}:grantPermissions`,
        `${subjectMetadataController.name}:getSubjectMetadata`,
        `${subjectMetadataController.name}:addSubjectMetadata`,
        `${phishingController.name}:maybeUpdateState`,
        `${phishingController.name}:testOrigin`,
        `${snapsRegistry.name}:get`,
        `${snapsRegistry.name}:getMetadata`,
        `${snapsRegistry.name}:update`,
        'ExecutionService:executeSnap',
        'ExecutionService:terminateSnap',
        'ExecutionService:terminateAllSnaps',
        'ExecutionService:handleRpcRequest',
        'SnapsRegistry:get',
        'SnapsRegistry:getMetadata',
        'SnapsRegistry:update',
        'SnapsRegistry:resolveVersion',
      ],
    });

    const snapController = new SnapController({
      environmentEndowmentPermissions: Object.values(EndowmentPermissions),
      featureFlags: {
        // eslint-disable-next-line @typescript-eslint/ban-ts-comment
        // @ts-ignore
        requireAllowlist,
      },
      state: initialState.SnapController || undefined,
      messenger: snapControllerMessenger as any,
      detectSnapLocation: (
        location: string | URL,
        options?: DetectSnapLocationOptions,
      ) =>
        detectSnapLocation(location, {
          ...options,
          allowLocal: allowLocalSnaps,
          fetch: fetchFunction,
        }),
      //@ts-expect-error types need to be aligned with snaps-controllers
      preinstalledSnaps: PREINSTALLED_SNAPS,
    });
    ///: END:ONLY_INCLUDE_IF
    const codefiTokenApiV2 = new CodefiTokenPricesServiceV2();
<<<<<<< HEAD
    const controllers = [
=======

    const controllers: Controllers[keyof Controllers][] = [
>>>>>>> 0d20df1e
      keyringController,
      accountTrackerController,
      new AddressBookController(),
      assetsContractController,
      nftController,
      tokensController,
      tokenListController,
      new TokenDetectionController({
        messenger: this.controllerMessenger.getRestricted<
          'TokenDetectionController',
          | 'AccountsController:getSelectedAccount'
          | 'NetworkController:getNetworkClientById'
          | 'NetworkController:getNetworkConfigurationByNetworkClientId'
          | 'NetworkController:getState'
          | 'KeyringController:getState'
          | 'PreferencesController:getState'
          | 'TokenListController:getState'
          | 'TokensController:getState'
          | 'TokensController:addDetectedTokens',
          | 'AccountsController:selectedAccountChange'
          | 'KeyringController:lock'
          | 'KeyringController:unlock'
          | 'PreferencesController:stateChange'
          | 'NetworkController:networkDidChange'
          | 'TokenListController:stateChange'
          | 'TokensController:stateChange'
        >({
          name: 'TokenDetectionController',
          allowedActions: [
            'AccountsController:getSelectedAccount',
            'NetworkController:getNetworkClientById',
            'NetworkController:getNetworkConfigurationByNetworkClientId',
            'NetworkController:getState',
            'KeyringController:getState',
            'PreferencesController:getState',
            'TokenListController:getState',
            'TokensController:getState',
            'TokensController:addDetectedTokens',
          ],
          allowedEvents: [
            'AccountsController:selectedAccountChange',
            'KeyringController:lock',
            'KeyringController:unlock',
            'PreferencesController:stateChange',
            'NetworkController:networkDidChange',
            'TokenListController:stateChange',
            'TokensController:stateChange',
          ],
        }),
        trackMetaMetricsEvent: () =>
          MetaMetrics.getInstance().trackEvent(
            MetaMetricsEvents.TOKEN_DETECTED,
            {
              token_standard: 'ERC20',
              asset_type: 'token',
              chain_id: getDecimalChainId(
                networkController.state.providerConfig.chainId,
              ),
            },
          ),
        // Remove this when TokensController is extending Base Controller v2
        getTokensState: () => tokensController.state,
        getBalancesInSingleCall:
          assetsContractController.getBalancesInSingleCall.bind(
            assetsContractController,
          ),
      }),
      new NftDetectionController({
        onNftsStateChange: (listener) => nftController.subscribe(listener),
        onPreferencesStateChange,
        onNetworkStateChange: (listener) =>
          this.controllerMessenger.subscribe(
            AppConstants.NETWORK_STATE_CHANGE_EVENT,
            listener,
          ),
        chainId: networkController.state.providerConfig.chainId,
        getOpenSeaApiKey: () => nftController.openSeaApiKey,
        addNft: nftController.addNft.bind(nftController),
        getNftApi: nftController.getNftApi.bind(nftController),
        getNftState: () => nftController.state,
        getNetworkClientById:
          networkController.getNetworkClientById.bind(networkController),
      }),
      currencyRateController,
      networkController,
      phishingController,
      preferencesController,
      new TokenBalancesController({
        messenger: this.controllerMessenger.getRestricted<
          'TokenBalancesController',
          'PreferencesController:getState',
          'TokensController:stateChange'
        >({
          name: 'TokenBalancesController',
          allowedActions: ['PreferencesController:getState'],
          allowedEvents: ['TokensController:stateChange'],
        }),
        // onTokensStateChange will be removed when Tokens Controller extends Base Controller v2
        onTokensStateChange: (listener) => tokensController.subscribe(listener),
        getERC20BalanceOf: assetsContractController.getERC20BalanceOf.bind(
          assetsContractController,
        ),
        interval: 10000,
      }),
      new TokenRatesController({
        onTokensStateChange: (listener) => tokensController.subscribe(listener),
        onNetworkStateChange: (listener) =>
          this.controllerMessenger.subscribe(
            AppConstants.NETWORK_STATE_CHANGE_EVENT,
            listener,
          ),

        onPreferencesStateChange,
        chainId: networkController.state.providerConfig.chainId,
        ticker: networkController.state.providerConfig.ticker,
        selectedAddress: preferencesController.state.selectedAddress,
        tokenPricesService: codefiTokenApiV2,
        interval: 30 * 60 * 1000,
        getNetworkClientById:
          networkController.getNetworkClientById.bind(networkController),
      }),
      new TransactionController({
        // @ts-expect-error at this point in time the provider will be defined by the `networkController.initializeProvider`
        blockTracker:
          networkController.getProviderAndBlockTracker().blockTracker,
        disableSendFlowHistory: true,
        disableHistory: true,
        getGasFeeEstimates: () => gasFeeController.fetchGasFeeEstimates(),
        getCurrentNetworkEIP1559Compatibility:
          networkController.getEIP1559Compatibility.bind(networkController),
        //@ts-expect-error Expected due to Transaction Controller do not have controller utils containing linea-sepolia data
        // This can be removed when controller-utils be updated to v^9
        getNetworkState: () => networkController.state,
        getSelectedAddress: () =>
          accountsController.getSelectedAccount().address,
        incomingTransactions: {
          isEnabled: () => {
            const currentHexChainId =
              networkController.state.providerConfig.chainId;

            const showIncomingTransactions =
              preferencesController?.state?.showIncomingTransactions;

            return Boolean(
              hasProperty(showIncomingTransactions, currentChainId) &&
                showIncomingTransactions?.[currentHexChainId],
            );
          },
          updateTransactions: true,
        },
        // @ts-expect-error TODO: Resolve/patch mismatch between base-controller versions. Before: never, never. Now: string, string, which expects 3rd and 4th args to be informed for restrictedControllerMessengers
        messenger: this.controllerMessenger.getRestricted<
          'TransactionController',
          'ApprovalController:addRequest',
          never
        >({
          name: 'TransactionController',
          allowedActions: [`${approvalController.name}:addRequest`],
        }),
        onNetworkStateChange: (listener) =>
          this.controllerMessenger.subscribe(
            AppConstants.NETWORK_STATE_CHANGE_EVENT,
            listener,
          ),
        // @ts-expect-error at this point in time the provider will be defined by the `networkController.initializeProvider`
        provider: networkController.getProviderAndBlockTracker().provider,
      }),
      new SwapsController(
        {
          // @ts-expect-error TODO: Resolve mismatch between gas fee and swaps controller types
          fetchGasFeeEstimates: () => gasFeeController.fetchGasFeeEstimates(),
          // @ts-expect-error TODO: Resolve mismatch between gas fee and swaps controller types
          fetchEstimatedMultiLayerL1Fee,
        },
        {
          clientId: AppConstants.SWAPS.CLIENT_ID,
          fetchAggregatorMetadataThreshold:
            AppConstants.SWAPS.CACHE_AGGREGATOR_METADATA_THRESHOLD,
          fetchTokensThreshold: AppConstants.SWAPS.CACHE_TOKENS_THRESHOLD,
          fetchTopAssetsThreshold:
            AppConstants.SWAPS.CACHE_TOP_ASSETS_THRESHOLD,
          supportedChainIds: [
            swapsUtils.ETH_CHAIN_ID,
            swapsUtils.BSC_CHAIN_ID,
            swapsUtils.SWAPS_TESTNET_CHAIN_ID,
            swapsUtils.POLYGON_CHAIN_ID,
            swapsUtils.AVALANCHE_CHAIN_ID,
            swapsUtils.ARBITRUM_CHAIN_ID,
            swapsUtils.OPTIMISM_CHAIN_ID,
            swapsUtils.ZKSYNC_ERA_CHAIN_ID,
            swapsUtils.LINEA_CHAIN_ID,
          ],
        },
      ),
      gasFeeController,
      approvalController,
      permissionController,
      new SignatureController({
        // @ts-expect-error TODO: Resolve/patch mismatch between base-controller versions. Before: never, never. Now: string, string, which expects 3rd and 4th args to be informed for restrictedControllerMessengers
        messenger: this.controllerMessenger.getRestricted<
          'SignatureController',
          | 'ApprovalController:addRequest'
          | 'KeyringController:signPersonalMessage'
          | 'KeyringController:signMessage'
          | 'KeyringController:signTypedMessage'
          | 'LoggingController:add',
          never
        >({
          name: 'SignatureController',
          allowedActions: [
            `${approvalController.name}:addRequest`,
            `${keyringController.name}:signPersonalMessage`,
            `${keyringController.name}:signMessage`,
            `${keyringController.name}:signTypedMessage`,
            `${loggingController.name}:add`,
          ],
        }),
        isEthSignEnabled: () =>
          Boolean(
            preferencesController.state?.disabledRpcMethodPreferences?.eth_sign,
          ),
        getAllState: () => store.getState(),
        getCurrentChainId: () => networkController.state.providerConfig.chainId,
      }),
      loggingController,
      ///: BEGIN:ONLY_INCLUDE_IF(snaps)
      snapController,
      subjectMetadataController,
      ///: END:ONLY_INCLUDE_IF
      accountsController,
    ];

    if (isBlockaidFeatureEnabled()) {
      const ppomController = new PPOMController({
        chainId: networkController.state.providerConfig.chainId,
        blockaidPublicKey: process.env.BLOCKAID_PUBLIC_KEY as string,
        cdnBaseUrl: process.env.BLOCKAID_FILE_CDN as string,
        // @ts-expect-error TODO: Resolve/patch mismatch between base-controller versions. Before: never, never. Now: string, string, which expects 3rd and 4th args to be informed for restrictedControllerMessengers
        messenger: this.controllerMessenger.getRestricted<
          'PPOMController',
          never,
          'NetworkController:stateChange'
        >({
          name: 'PPOMController',
          allowedEvents: [`${networkController.name}:stateChange`],
        }),
        onPreferencesChange: (listener) =>
          this.controllerMessenger.subscribe(
            `${preferencesController.name}:stateChange`,
            listener,
          ),
        provider: networkController.getProviderAndBlockTracker()
          .provider as any,
        ppomProvider: {
          PPOM: PPOM as any,
          ppomInit,
        },
        storageBackend: new RNFSStorageBackend('PPOMDB'),
        securityAlertsEnabled:
          initialState.PreferencesController?.securityAlertsEnabled ?? false,
        state: initialState.PPOMController,
        nativeCrypto: Crypto as any,
      });
      controllers.push(ppomController);
    }

    // set initial state
    // TODO: Pass initial state into each controller constructor instead
    // This is being set post-construction for now to ensure it's functionally equivalent with
    // how the `ComponsedController` used to set initial state.
    //
    // The check for `controller.subscribe !== undefined` is to filter out BaseControllerV2
    // controllers. They should be initialized via the constructor instead.
    for (const controller of controllers) {
      if (
        hasProperty(initialState, controller.name) &&
        controller.subscribe !== undefined
      ) {
        // The following type error can be addressed by passing initial state into controller constructors instead
        // @ts-expect-error No type-level guarantee that the correct state is being applied to the correct controller here.
        controller.update(initialState[controller.name]);
      }
    }

    this.datamodel = new ComposableController(
      // @ts-expect-error The ComposableController needs to be updated to support BaseControllerV2
      controllers,
      this.controllerMessenger,
    );
    this.context = controllers.reduce<Partial<typeof this.context>>(
      (context, controller) => ({
        ...context,
        [controller.name]: controller,
      }),
      {},
    ) as typeof this.context;

    const {
      NftController: nfts,
      KeyringController: keyring,
      TransactionController: transaction,
    } = this.context;

    if (process.env.MM_OPENSEA_KEY) {
      nfts.setApiKey(process.env.MM_OPENSEA_KEY);
    }

    // @ts-expect-error TODO: Align transaction types between keyring and TransactionController
    transaction.configure({ sign: keyring.signTransaction.bind(keyring) });

    transaction.hub.on('incomingTransactionBlock', (blockNumber: number) => {
      NotificationManager.gotIncomingTransaction(blockNumber);
    });

    this.controllerMessenger.subscribe(
      AppConstants.NETWORK_STATE_CHANGE_EVENT,
      (state: NetworkState) => {
        if (
          state.networksMetadata[state.selectedNetworkClientId].status ===
            NetworkStatus.Available &&
          state.providerConfig.chainId !== currentChainId
        ) {
          // We should add a state or event emitter saying the provider changed
          setTimeout(() => {
            this.configureControllersOnNetworkChange();
            currentChainId = state.providerConfig.chainId;
          }, 500);
        }
      },
    );

    this.controllerMessenger.subscribe(
      AppConstants.NETWORK_STATE_CHANGE_EVENT,
      async () => {
        try {
          const networkId = await deprecatedGetNetworkId();
          store.dispatch(networkIdUpdated(networkId));
        } catch (error) {
          console.error(
            error,
            `Network ID not changed, current chainId: ${networkController.state.providerConfig.chainId}`,
          );
        }
      },
    );

    this.controllerMessenger.subscribe(
      `${networkController.name}:networkWillChange`,
      () => {
        store.dispatch(networkIdWillUpdate());
      },
    );

    this.configureControllersOnNetworkChange();
    this.startPolling();
    this.handleVaultBackup();

    Engine.instance = this;
  }

  handleVaultBackup() {
    this.controllerMessenger.subscribe(
      AppConstants.KEYRING_STATE_CHANGE_EVENT,
      (state: KeyringControllerState) =>
        backupVault(state)
          .then((result) => {
            if (result.success) {
              Logger.log('Engine', 'Vault back up successful');
            } else {
              Logger.log('Engine', 'Vault backup failed', result.error);
            }
          })
          .catch((error) => {
            Logger.error(error, 'Engine Vault backup failed');
          }),
    );
  }

  startPolling() {
    const {
      NftDetectionController,
      TokenDetectionController,
      TokenListController,
      TransactionController,
      TokenRatesController,
    } = this.context;

    TokenListController.start();
    NftDetectionController.start();
    TokenDetectionController.start();
    // leaving the reference of TransactionController here, rather than importing it from utils to avoid circular dependency
    TransactionController.startIncomingTransactionPolling();
    TokenRatesController.start();
  }

  configureControllersOnNetworkChange() {
    const {
      AccountTrackerController,
      AssetsContractController,
      TokenDetectionController,
      NftDetectionController,
      NetworkController,
      TransactionController,
      SwapsController,
    } = this.context;
    const { provider } = NetworkController.getProviderAndBlockTracker();

    // Skip configuration if this is called before the provider is initialized
    if (!provider) {
      return;
    }
    provider.sendAsync = provider.sendAsync.bind(provider);
    // @ts-expect-error TODO: Align provider types
    AccountTrackerController.configure({ provider });
    AssetsContractController.configure({ provider });

    SwapsController.configure({
      provider,
      chainId: NetworkController.state?.providerConfig?.chainId,
      pollCountLimit: AppConstants.SWAPS.POLL_COUNT_LIMIT,
    });
    TransactionController.hub.emit('networkChange');
    TokenDetectionController.detectTokens();
    NftDetectionController.detectNfts();
    AccountTrackerController.refresh();
  }

  getTotalFiatAccountBalance = (): {
    ethFiat: number;
    tokenFiat: number;
  } => {
    const {
      CurrencyRateController,
      PreferencesController,
      AccountTrackerController,
      TokenBalancesController,
      TokenRatesController,
      TokensController,
      NetworkController,
    } = this.context;
    const { selectedAddress } = PreferencesController.state;
    const { currentCurrency } = CurrencyRateController.state;
    const networkProvider = NetworkController.state.providerConfig;
    const conversionRate =
      CurrencyRateController.state?.currencyRates?.[networkProvider?.ticker]
        ?.conversionRate ?? 0;
    const { accountsByChainId } = AccountTrackerController.state;

    const { tokens } = TokensController.state;
    let ethFiat = 0;
    let tokenFiat = 0;
    const decimalsToShow = (currentCurrency === 'usd' && 2) || undefined;
    if (
      accountsByChainId?.[toHexadecimal(networkProvider.chainId)]?.[
        selectedAddress
      ]
    ) {
      ethFiat = weiToFiatNumber(
        accountsByChainId[toHexadecimal(networkProvider.chainId)][
          selectedAddress
        ].balance,
        conversionRate,
        decimalsToShow,
      );
    }
    if (tokens.length > 0) {
      const { contractBalances: tokenBalances } = TokenBalancesController.state;
      const { contractExchangeRates: tokenExchangeRates } =
        TokenRatesController.state;
      tokens.forEach(
        (item: { address: string; balance?: string; decimals: number }) => {
          const exchangeRate =
            item.address in tokenExchangeRates
              ? tokenExchangeRates[item.address]
              : undefined;
          const tokenBalance =
            item.balance ||
            (item.address in tokenBalances
              ? renderFromTokenMinimalUnit(
                  tokenBalances[item.address],
                  item.decimals,
                )
              : undefined);
          const tokenBalanceFiat = balanceToFiatNumber(
            // TODO: Fix this by handling or eliminating the undefined case
            // @ts-expect-error This variable can be `undefined`, which would break here.
            tokenBalance,
            conversionRate,
            exchangeRate,
            decimalsToShow,
          );
          tokenFiat += tokenBalanceFiat;
        },
      );
    }

    return {
      ethFiat: ethFiat ?? 0,
      tokenFiat: tokenFiat ?? 0,
    };
  };

  /**
   * Returns true or false whether the user has funds or not
   */
  hasFunds = () => {
    try {
      const {
        engine: { backgroundState },
      } = store.getState();
      // TODO: Check `allNfts[currentChainId]` property instead
      // @ts-expect-error This property does not exist
      const nfts = backgroundState.NftController.nfts;
      const tokens = backgroundState.TokensController.tokens;
      const tokenBalances =
        backgroundState.TokenBalancesController.contractBalances;

      let tokenFound = false;
      tokens.forEach((token: { address: string | number }) => {
        if (
          tokenBalances[token.address] &&
          !isZero(tokenBalances[token.address])
        ) {
          tokenFound = true;
        }
      });

      const fiatBalance = this.getTotalFiatAccountBalance() || 0;
      const totalFiatBalance = fiatBalance.ethFiat + fiatBalance.ethFiat;

      return totalFiatBalance > 0 || tokenFound || nfts.length > 0;
    } catch (e) {
      Logger.log('Error while getting user funds', e);
    }
  };

  resetState = async () => {
    // Whenever we are gonna start a new wallet
    // either imported or created, we need to
    // get rid of the old data from state
    const {
      TransactionController,
      TokensController,
      NftController,
      TokenBalancesController,
      TokenRatesController,
      PermissionController,
      LoggingController,
    } = this.context;

    // Remove all permissions.
    PermissionController?.clearState?.();

    //Clear assets info
    TokensController.update({
      allTokens: {},
      allIgnoredTokens: {},
      ignoredTokens: [],
      tokens: [],
    });
    NftController.update({
      allNftContracts: {},
      allNfts: {},
      ignoredNfts: [],
    });

    TokenBalancesController.reset();
    TokenRatesController.update({ contractExchangeRates: {} });

    TransactionController.update({
      methodData: {},
      transactions: [],
      lastFetchedBlockNumbers: {},
    });

    LoggingController.clear();
  };

  removeAllListeners() {
    this.controllerMessenger.clearSubscriptions();
  }

  async destroyEngineInstance() {
    Object.values(this.context).forEach((controller: any) => {
      if (controller.destroy) {
        controller.destroy();
      }
    });
    this.removeAllListeners();
    await this.resetState();
    Engine.instance = null;
  }

  rejectPendingApproval(
    id: string,
    reason: Error = providerErrors.userRejectedRequest(),
    opts: { ignoreMissing?: boolean; logErrors?: boolean } = {},
  ) {
    const { ApprovalController } = this.context;

    if (opts.ignoreMissing && !ApprovalController.has({ id })) {
      return;
    }

    try {
      ApprovalController.reject(id, reason);
    } catch (error: any) {
      if (opts.logErrors !== false) {
        Logger.error(
          error,
          'Reject while rejecting pending connection request',
        );
      }
    }
  }

  async acceptPendingApproval(
    id: string,
    requestData?: Record<string, Json>,
    opts: AcceptOptions & { handleErrors?: boolean } = {
      waitForResult: false,
      deleteAfterResult: false,
      handleErrors: true,
    },
  ) {
    const { ApprovalController } = this.context;

    try {
      return await ApprovalController.accept(id, requestData, {
        waitForResult: opts.waitForResult,
        deleteAfterResult: opts.deleteAfterResult,
      });
    } catch (err) {
      if (opts.handleErrors === false) {
        throw err;
      }
    }
  }

  // This should be used instead of directly calling PreferencesController.setSelectedAddress or AccountsController.setSelectedAccount
  setSelectedAccount(address: string) {
    const { AccountsController, PreferencesController } = this.context;
    const account = AccountsController.getAccountByAddress(address);
    if (account) {
      AccountsController.setSelectedAccount(account.id);
      PreferencesController.setSelectedAddress(address);
    } else {
      throw new Error(`No account found for address: ${address}`);
    }
  }

  /**
   * This should be used instead of directly calling PreferencesController.setAccountLabel or AccountsController.setAccountName in order to keep the names in sync
   * We are currently incrementally migrating the accounts data to the AccountsController so we must keep these values
   * in sync until the migration is complete.
   */
  setAccountLabel(address: string, label: string) {
    const { AccountsController, PreferencesController } = this.context;
    const accountToBeNamed = AccountsController.getAccountByAddress(address);
    if (accountToBeNamed === undefined) {
      throw new Error(`No account found for address: ${address}`);
    }
    AccountsController.setAccountName(accountToBeNamed.id, label);
    PreferencesController.setAccountLabel(address, label);
  }
}

/**
 * Assert that the given Engine instance has been initialized
 *
 * @param instance - Either an Engine instance, or null
 */
function assertEngineExists(
  instance: Engine | null,
): asserts instance is Engine {
  if (!instance) {
    throw new Error('Engine does not exist');
  }
}

let instance: Engine | null;

export default {
  get context() {
    assertEngineExists(instance);
    return instance.context;
  },
  get controllerMessenger() {
    assertEngineExists(instance);
    return instance.controllerMessenger;
  },
  get state() {
    assertEngineExists(instance);
    const {
      AccountTrackerController,
      AddressBookController,
      AssetsContractController,
      NftController,
      TokenListController,
      CurrencyRateController,
      KeyringController,
      NetworkController,
      PreferencesController,
      PhishingController,
      PPOMController,
      TokenBalancesController,
      TokenRatesController,
      TransactionController,
      SwapsController,
      GasFeeController,
      TokensController,
      TokenDetectionController,
      NftDetectionController,
      ///: BEGIN:ONLY_INCLUDE_IF(snaps)
      SnapController,
      SubjectMetadataController,
      ///: END:ONLY_INCLUDE_IF
      PermissionController,
      ApprovalController,
      LoggingController,
      AccountsController,
    } = instance.datamodel.state;

    // normalize `null` currencyRate to `0`
    // TODO: handle `null` currencyRate by hiding fiat values instead
    const modifiedCurrencyRateControllerState = {
      ...CurrencyRateController,
      conversionRate:
        CurrencyRateController.conversionRate === null
          ? 0
          : CurrencyRateController.conversionRate,
    };

    return {
      AccountTrackerController,
      AddressBookController,
      AssetsContractController,
      NftController,
      TokenListController,
      CurrencyRateController: modifiedCurrencyRateControllerState,
      KeyringController,
      NetworkController,
      PhishingController,
      PPOMController,
      PreferencesController,
      TokenBalancesController,
      TokenRatesController,
      TokensController,
      TransactionController,
      SwapsController,
      GasFeeController,
      TokenDetectionController,
      NftDetectionController,
      ///: BEGIN:ONLY_INCLUDE_IF(snaps)
      SnapController,
      SubjectMetadataController,
      ///: END:ONLY_INCLUDE_IF
      PermissionController,
      ApprovalController,
      LoggingController,
      AccountsController,
    };
  },
  get datamodel() {
    assertEngineExists(instance);
    return instance.datamodel;
  },
  getTotalFiatAccountBalance() {
    assertEngineExists(instance);
    return instance.getTotalFiatAccountBalance();
  },
  hasFunds() {
    assertEngineExists(instance);
    return instance.hasFunds();
  },
  resetState() {
    assertEngineExists(instance);
    return instance.resetState();
  },
  destroyEngine() {
    instance?.destroyEngineInstance();
    instance = null;
  },
  init(state: Record<string, never> | undefined, keyringState = null) {
    instance = Engine.instance || new Engine(state, keyringState);
    Object.freeze(instance);
    return instance;
  },
  acceptPendingApproval: async (
    id: string,
    requestData?: Record<string, Json>,
    opts?: AcceptOptions & { handleErrors?: boolean },
  ) => instance?.acceptPendingApproval(id, requestData, opts),
  rejectPendingApproval: (
    id: string,
    reason: Error,
    opts: {
      ignoreMissing?: boolean;
      logErrors?: boolean;
    } = {},
  ) => instance?.rejectPendingApproval(id, reason, opts),
  setSelectedAddress: (address: string) => {
    assertEngineExists(instance);
    instance.setSelectedAccount(address);
  },
  setAccountLabel: (address: string, label: string) => {
    assertEngineExists(instance);
    instance.setAccountLabel(address, label);
  },
};<|MERGE_RESOLUTION|>--- conflicted
+++ resolved
@@ -526,8 +526,6 @@
         chainId: networkController.state.providerConfig.chainId,
       },
     );
-<<<<<<< HEAD
-=======
 
     const loggingController = new LoggingController({
       messenger: this.controllerMessenger.getRestricted<
@@ -540,7 +538,6 @@
       state: initialState.LoggingController,
     });
 
->>>>>>> 0d20df1e
     const accountsControllerMessenger = this.controllerMessenger.getRestricted({
       name: 'AccountsController',
       allowedEvents: [
@@ -1004,12 +1001,8 @@
     });
     ///: END:ONLY_INCLUDE_IF
     const codefiTokenApiV2 = new CodefiTokenPricesServiceV2();
-<<<<<<< HEAD
-    const controllers = [
-=======
 
     const controllers: Controllers[keyof Controllers][] = [
->>>>>>> 0d20df1e
       keyringController,
       accountTrackerController,
       new AddressBookController(),
