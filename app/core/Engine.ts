--- conflicted
+++ resolved
@@ -539,17 +539,12 @@
         ],
         allowedActions: ['KeyringController:getState'],
       }),
-<<<<<<< HEAD
       state: {
         vault:
           initialKeyringState?.vault || initialState.KeyringController?.vault,
       },
       // @ts-expect-error To Do: Update the type of QRHardwareKeyring to Keyring<Json>
-      keyringBuilders: [qrKeyringBuilder, ledgerKeyringBuilder],
-=======
-      state: initialKeyringState || initialState.KeyringController,
       keyringBuilders: [qrKeyringBuilder],
->>>>>>> c4b18edd
     });
 
     ///: BEGIN:ONLY_INCLUDE_IF(snaps)
