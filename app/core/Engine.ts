--- conflicted
+++ resolved
@@ -552,28 +552,6 @@
         },
         { interval: 10000 },
       ),
-<<<<<<< HEAD
-      new TokenRatesController(
-        {
-          onTokensStateChange: (listener) =>
-            tokensController.subscribe(listener),
-          onCurrencyRateStateChange: (listener) =>
-            this.controllerMessenger.subscribe(
-              `${currencyRateController.name}:stateChange`,
-              listener,
-            ),
-          onNetworkStateChange: (listener) =>
-            this.controllerMessenger.subscribe(
-              AppConstants.NETWORK_STATE_CHANGE_EVENT,
-              listener,
-            ),
-          chainId: networkController.state.providerConfig.chainId,
-        },
-        {
-          chainId: networkController.state.providerConfig.chainId,
-        },
-      ),
-=======
       new TokenRatesController({
         onTokensStateChange: (listener) => tokensController.subscribe(listener),
         onNetworkStateChange: (listener) =>
@@ -588,7 +566,6 @@
         selectedAddress: preferencesController.state.selectedAddress,
         coinGeckoHeader: process.env.COIN_GECKO_HEADER as string,
       }),
->>>>>>> 2641e0f1
       new TransactionController({
         blockTracker:
           networkController.getProviderAndBlockTracker().blockTracker,
