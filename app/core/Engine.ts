--- conflicted
+++ resolved
@@ -435,15 +435,7 @@
 
     const preferencesController = new PreferencesController({
       //@ts-expect-error Misalign types because of Base Controller version
-<<<<<<< HEAD
-      messenger: this.controllerMessenger.getRestricted<
-        'PreferencesController',
-        never,
-        'KeyringController:stateChange'
-      >({
-=======
       messenger: this.controllerMessenger.getRestricted({
->>>>>>> e6ca5939
         name: 'PreferencesController',
         allowedActions: [],
         allowedEvents: ['KeyringController:stateChange'],
@@ -589,15 +581,11 @@
       messenger: this.controllerMessenger.getRestricted({
         name: 'TokensController',
         allowedActions: [`${approvalController.name}:addRequest`],
-<<<<<<< HEAD
-        allowedEvents: [],
-=======
         allowedEvents: [
           'PreferencesController:stateChange',
           'NetworkController:networkDidChange',
           'TokenListController:stateChange',
         ],
->>>>>>> e6ca5939
       }),
     });
     const tokenListController = new TokenListController({
@@ -688,15 +676,7 @@
       ),
       encryptor,
       //@ts-expect-error Misalign types because of Base Controller version
-<<<<<<< HEAD
-      messenger: this.controllerMessenger.getRestricted<
-        'KeyringController',
-        never,
-        never
-      >({
-=======
       messenger: this.controllerMessenger.getRestricted({
->>>>>>> e6ca5939
         name: 'KeyringController',
         allowedActions: [],
         allowedEvents: [],
@@ -1248,56 +1228,8 @@
         getNetworkClientById:
           networkController.getNetworkClientById.bind(networkController),
       }),
-<<<<<<< HEAD
-      new TransactionController({
-        // @ts-expect-error at this point in time the provider will be defined by the `networkController.initializeProvider`
-        blockTracker:
-          networkController.getProviderAndBlockTracker().blockTracker,
-        disableSendFlowHistory: true,
-        disableHistory: true,
-        getGasFeeEstimates: () => gasFeeController.fetchGasFeeEstimates(),
-        getCurrentNetworkEIP1559Compatibility:
-          networkController.getEIP1559Compatibility.bind(networkController),
-        getNetworkState: () => networkController.state,
-        getSelectedAddress: () =>
-          accountsController.getSelectedAccount().address,
-        incomingTransactions: {
-          isEnabled: () => {
-            const currentHexChainId =
-              networkController.state.providerConfig.chainId;
-
-            const showIncomingTransactions =
-              preferencesController?.state?.showIncomingTransactions;
-
-            return Boolean(
-              hasProperty(showIncomingTransactions, currentChainId) &&
-                showIncomingTransactions?.[currentHexChainId],
-            );
-          },
-          updateTransactions: true,
-        },
-        // @ts-expect-error TODO: Resolve/patch mismatch between base-controller versions. Before: never, never. Now: string, string, which expects 3rd and 4th args to be informed for restrictedControllerMessengers
-        messenger: this.controllerMessenger.getRestricted<
-          'TransactionController',
-          'ApprovalController:addRequest',
-          never
-        >({
-          name: 'TransactionController',
-          allowedActions: [`${approvalController.name}:addRequest`],
-          allowedEvents: [],
-        }),
-        onNetworkStateChange: (listener) =>
-          this.controllerMessenger.subscribe(
-            AppConstants.NETWORK_STATE_CHANGE_EVENT,
-            listener,
-          ),
-        // @ts-expect-error at this point in time the provider will be defined by the `networkController.initializeProvider`
-        provider: networkController.getProviderAndBlockTracker().provider,
-      }),
-=======
       this.transactionController,
       this.smartTransactionsController,
->>>>>>> e6ca5939
       new SwapsController(
         {
           // @ts-expect-error TODO: Resolve mismatch between gas fee and swaps controller types
