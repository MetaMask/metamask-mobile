/* eslint-disable @typescript-eslint/no-shadow */
import Crypto from 'react-native-quick-crypto';
import {
  AccountTrackerController,
  AccountTrackerState,
  AssetsContractController,
  CurrencyRateController,
  CurrencyRateState,
  CurrencyRateStateChange,
  GetCurrencyRateState,
  GetTokenListState,
  NftController,
  NftDetectionController,
  NftState,
  TokenBalancesController,
  //  TokenBalancesControllerState,
  TokenDetectionController,
  TokenListController,
  TokenListState,
  TokenListStateChange,
  TokenRatesController,
  TokenRatesState,
  TokensController,
  TokensState,
  CodefiTokenPricesServiceV2,
  TokensControllerActions,
  TokensControllerEvents,
  TokenListControllerActions,
  TokenListControllerEvents,
} from '@metamask/assets-controllers';
///: BEGIN:ONLY_INCLUDE_IF(snaps)
import { AppState } from 'react-native';
///: END:ONLY_INCLUDE_IF
import {
  AddressBookController,
  AddressBookState,
} from '@metamask/address-book-controller';
import { BaseState, ControllerMessenger } from '@metamask/base-controller';
import { ComposableController } from '@metamask/composable-controller';
import {
  KeyringController,
  KeyringControllerState,
  KeyringControllerActions,
  KeyringControllerEvents,
  ///: BEGIN:ONLY_INCLUDE_IF(snaps)
  KeyringTypes,
  ///: END:ONLY_INCLUDE_IF
} from '@metamask/keyring-controller';
import {
  NetworkController,
  NetworkControllerActions,
  NetworkControllerEvents,
  NetworkState,
  NetworkStatus,
} from '@metamask/network-controller';
import {
  PhishingController,
  PhishingControllerState,
} from '@metamask/phishing-controller';
import {
  PreferencesController,
  PreferencesControllerActions,
  PreferencesControllerEvents,
  PreferencesState,
} from '@metamask/preferences-controller';
import {
  TransactionController,
  TransactionState,
} from '@metamask/transaction-controller';
import {
  GasFeeController,
  GasFeeState,
  GasFeeStateChange,
  GetGasFeeState,
} from '@metamask/gas-fee-controller';
import {
  AcceptOptions,
  ApprovalController,
  ApprovalControllerActions,
  ApprovalControllerEvents,
  ApprovalControllerState,
} from '@metamask/approval-controller';
import {
  PermissionController,
  PermissionControllerActions,
  PermissionControllerEvents,
  PermissionControllerState,
  ///: BEGIN:ONLY_INCLUDE_IF(snaps)
  SubjectMetadataController,
  SubjectMetadataControllerActions,
  SubjectMetadataControllerEvents,
  SubjectMetadataControllerState,
  ///: END:ONLY_INCLUDE_IF
} from '@metamask/permission-controller';
import SwapsController, { swapsUtils } from '@metamask/swaps-controller';
import {
  PPOMController,
  PPOMControllerEvents,
  PPOMState,
} from '@metamask/ppom-validator';
///: BEGIN:ONLY_INCLUDE_IF(snaps)
import {
  JsonSnapsRegistry,
  AllowedActions as SnapsAllowedActions,
  AllowedEvents as SnapsAllowedEvents,
  SnapController,
  SnapsRegistryState,
  SnapControllerEvents,
  SnapControllerActions,
  PersistedSnapControllerState,
  WebViewExecutionService,
} from '@metamask/snaps-controllers';
import { NotificationArgs } from '@metamask/snaps-rpc-methods/dist/types/restricted/notify';
import { getSnapsWebViewPromise } from '../lib/snaps';
import {
  buildSnapEndowmentSpecifications,
  buildSnapRestrictedMethodSpecifications,
} from '@metamask/snaps-rpc-methods';
import type { EnumToUnion, DialogType } from '@metamask/snaps-sdk';
// eslint-disable-next-line import/no-nodejs-modules
import { Duplex } from 'stream';
///: END:ONLY_INCLUDE_IF
import { MetaMaskKeyring as QRHardwareKeyring } from '@keystonehq/metamask-airgapped-keyring';
import {
  LoggingController,
  LoggingControllerState,
  LoggingControllerActions,
} from '@metamask/logging-controller';
import LedgerKeyring from '@consensys/ledgerhq-metamask-keyring';
import { Encryptor, LEGACY_DERIVATION_PARAMS } from './Encryptor';
import {
  isMainnetByChainId,
  fetchEstimatedMultiLayerL1Fee,
  deprecatedGetNetworkId,
} from '../util/networks';
import AppConstants from './AppConstants';
import { store } from '../store';
import {
  renderFromTokenMinimalUnit,
  balanceToFiatNumber,
  weiToFiatNumber,
  toHexadecimal,
  addHexPrefix,
} from '../util/number';
import NotificationManager from './NotificationManager';
import Logger from '../util/Logger';
///: BEGIN:ONLY_INCLUDE_IF(snaps)
import { EndowmentPermissions } from '../constants/permissions';
///: END:ONLY_INCLUDE_IF
import { isZero } from '../util/lodash';
import { MetaMetricsEvents } from './Analytics';

///: BEGIN:ONLY_INCLUDE_IF(snaps)
import {
  SnapBridge,
  ExcludedSnapEndowments,
  ExcludedSnapPermissions,
  detectSnapLocation,
  fetchFunction,
  DetectSnapLocationOptions,
} from './Snaps';
import { getRpcMethodMiddleware } from './RPCMethods/RPCMethodMiddleware';
///: END:ONLY_INCLUDE_IF
import { isBlockaidFeatureEnabled } from '../util/blockaid';
import {
  getCaveatSpecifications,
  getPermissionSpecifications,
  unrestrictedMethods,
} from './Permissions/specifications.js';
import { backupVault } from './BackupVault';
import {
  SignatureController,
  SignatureControllerActions,
  SignatureControllerEvents,
} from '@metamask/signature-controller';
import { hasProperty, Json } from '@metamask/utils';
// TODO: Export this type from the package directly
import { SwapsState } from '@metamask/swaps-controller/dist/SwapsController';
import { providerErrors } from '@metamask/rpc-errors';

import { PPOM, ppomInit } from '../lib/ppom/PPOMView';
import RNFSStorageBackend from '../lib/ppom/ppom-storage-backend';
import {
  AccountsController,
  AccountsControllerActions,
  AccountsControllerEvents,
  AccountsControllerState,
} from '@metamask/accounts-controller';
import { captureException } from '@sentry/react-native';
import { lowerCase } from 'lodash';
import {
  networkIdUpdated,
  networkIdWillUpdate,
} from '../core/redux/slices/inpageProvider';

const NON_EMPTY = 'NON_EMPTY';

const encryptor = new Encryptor({
  derivationParams: LEGACY_DERIVATION_PARAMS,
});
let currentChainId: any;

///: BEGIN:ONLY_INCLUDE_IF(snaps)
// TODO remove these custom types when the PhishingController is to version >= 7.0.0
interface MaybeUpdateState {
  type: `${PhishingController['name']}:maybeUpdateState`;
  handler: PhishingController['maybeUpdateState'];
}

interface TestOrigin {
  type: `${PhishingController['name']}:testOrigin`;
  handler: PhishingController['test'];
}
type PhishingControllerActions = MaybeUpdateState | TestOrigin;

type SnapsGlobalActions =
  | SnapControllerActions
  | SubjectMetadataControllerActions
  | PhishingControllerActions
  | SnapsAllowedActions;

type SnapsGlobalEvents =
  | SnapControllerEvents
  | SubjectMetadataControllerEvents
  | SnapsAllowedEvents;
///: END:ONLY_INCLUDE_IF

type GlobalActions =
  | ApprovalControllerActions
  | GetCurrencyRateState
  | GetGasFeeState
  | GetTokenListState
  | NetworkControllerActions
  | PermissionControllerActions
  | SignatureControllerActions
  | LoggingControllerActions
  ///: BEGIN:ONLY_INCLUDE_IF(snaps)
  | SnapsGlobalActions
  ///: END:ONLY_INCLUDE_IF
  | KeyringControllerActions
  | AccountsControllerActions
  | PreferencesControllerActions
  | TokensControllerActions
  | TokenListControllerActions;
type GlobalEvents =
  | ApprovalControllerEvents
  | CurrencyRateStateChange
  | GasFeeStateChange
  | TokenListStateChange
  | NetworkControllerEvents
  | PermissionControllerEvents
  ///: BEGIN:ONLY_INCLUDE_IF(snaps)
  | SnapsGlobalEvents
  ///: END:ONLY_INCLUDE_IF
  | SignatureControllerEvents
  | KeyringControllerEvents
  | PPOMControllerEvents
  | AccountsControllerEvents
  | PreferencesControllerEvents
  | TokensControllerEvents
  | TokenListControllerEvents;

type PermissionsByRpcMethod = ReturnType<typeof getPermissionSpecifications>;
type Permissions = PermissionsByRpcMethod[keyof PermissionsByRpcMethod];

export interface EngineState {
  AccountTrackerController: AccountTrackerState;
  AddressBookController: AddressBookState;
  AssetsContractController: BaseState;
  NftController: NftState;
  TokenListController: TokenListState;
  CurrencyRateController: CurrencyRateState;
  KeyringController: KeyringControllerState;
  NetworkController: NetworkState;
  PreferencesController: PreferencesState;
  PhishingController: PhishingControllerState;
  // Change this to import TokenBalancesControllerState
  TokenBalancesController: any;
  TokenRatesController: TokenRatesState;
  TransactionController: TransactionState;
  SwapsController: SwapsState;
  GasFeeController: GasFeeState;
  TokensController: TokensState;
  TokenDetectionController: BaseState;
  NftDetectionController: BaseState;
  ///: BEGIN:ONLY_INCLUDE_IF(snaps)
  SnapController: PersistedSnapControllerState;
  SnapsRegistry: SnapsRegistryState;
  SubjectMetadataController: SubjectMetadataControllerState;
  ///: END:ONLY_INCLUDE_IF
  PermissionController: PermissionControllerState<Permissions>;
  ApprovalController: ApprovalControllerState;
  LoggingController: LoggingControllerState;
  PPOMController: PPOMState;
  AccountsController: AccountsControllerState;
}

/**
 * Core controller responsible for composing other metamask controllers together
 * and exposing convenience methods for common wallet operations.
 */
class Engine {
  /**
   * The global Engine singleton
   */
  static instance: Engine | null;
  /**
   * A collection of all controller instances
   */
  context:
    | {
        AccountTrackerController: AccountTrackerController;
        AddressBookController: AddressBookController;
        ApprovalController: ApprovalController;
        AssetsContractController: AssetsContractController;
        CurrencyRateController: CurrencyRateController;
        GasFeeController: GasFeeController;
        KeyringController: KeyringController;
        LoggingController: LoggingController;
        NetworkController: NetworkController;
        NftController: NftController;
        NftDetectionController: NftDetectionController;
        // TODO: Fix permission types
        PermissionController: PermissionController<any, any>;
        PhishingController: PhishingController;
        PreferencesController: PreferencesController;
        PPOMController?: PPOMController;
        TokenBalancesController: TokenBalancesController;
        TokenListController: TokenListController;
        TokenDetectionController: TokenDetectionController;
        TokenRatesController: TokenRatesController;
        TokensController: TokensController;
        TransactionController: TransactionController;
        SignatureController: SignatureController;
        SwapsController: SwapsController;
        AccountsController: AccountsController;
      }
    | any;
  /**
   * The global controller messenger.
   */
  controllerMessenger: ControllerMessenger<GlobalActions, GlobalEvents>;
  /**
   * ComposableController reference containing all child controllers
   */
  datamodel: any;

  /**
   * Object containing the info for the latest incoming tx block
   * for each address and network
   */
  lastIncomingTxBlockInfo: any;

  ///: BEGIN:ONLY_INCLUDE_IF(snaps)
  /**
   * Object that runs and manages the execution of Snaps
   */
  snapExecutionService: WebViewExecutionService;
  ///: END:ONLY_INCLUDE_IF

  /**
   * Creates a CoreController instance
   */
  // eslint-disable-next-line @typescript-eslint/default-param-last
  constructor(
    initialState: Partial<EngineState> = {},
    initialKeyringState?: KeyringControllerState | null,
  ) {
    this.controllerMessenger = new ControllerMessenger();

    /**
     * Subscribes a listener to the state change events of Preferences Controller.
     *
     * @param listener - The callback function to execute when the state changes.
     */
    const onPreferencesStateChange = (
      // preferencesState is typed as any because if not will give an ts error on every assets-controllers using this function
      // because assets-controllers preferences controller version is misaligned with the app repo (v8 != v4)
      // and because of that preferencesState would be two different objects
      listener: (preferencesState: PreferencesState) => void,
    ) => {
      const eventName = `PreferencesController:stateChange`;

      this.controllerMessenger.subscribe(eventName, listener);
    };

    const approvalController = new ApprovalController({
      // @ts-expect-error TODO: Resolve/patch mismatch between base-controller versions. Before: never, never. Now: string, string, which expects 3rd and 4th args to be informed for restrictedControllerMessengers
      messenger: this.controllerMessenger.getRestricted<
        'ApprovalController',
        never,
        never
      >({
        name: 'ApprovalController',
        allowedEvents: [],
        allowedActions: [],
      }),
      showApprovalRequest: () => undefined,
      typesExcludedFromRateLimiting: [
        // TODO: Replace with ApprovalType enum from @metamask/controller-utils when breaking change is fixed
        'eth_sign',
        'personal_sign',
        'eth_signTypedData',
        'transaction',
        'wallet_watchAsset',
      ],
    });

    const preferencesController = new PreferencesController({
      messenger: this.controllerMessenger.getRestricted<
        'PreferencesController',
        never,
        'KeyringController:stateChange'
      >({
        name: 'PreferencesController',
        allowedEvents: ['KeyringController:stateChange'],
      }),
      state: {
        ipfsGateway: AppConstants.IPFS_DEFAULT_GATEWAY_URL,
        useTokenDetection:
          initialState?.PreferencesController?.useTokenDetection ?? true,
        useNftDetection: false,
        // Take a look
        displayNftMedia: true,
        securityAlertsEnabled: true,
        ...initialState.PreferencesController,
      },
    });

    const networkControllerOpts = {
      infuraProjectId: process.env.MM_INFURA_PROJECT_ID || NON_EMPTY,
      state: initialState.NetworkController,
      messenger: this.controllerMessenger.getRestricted<
        'NetworkController',
        never,
        // eslint-disable-next-line @typescript-eslint/ban-ts-comment
        // @ts-ignore // TODO: fix this type mismatch after the base-controller version is updated
        'NetworkController:networkDidChange'
      >({
        name: 'NetworkController',
        allowedEvents: ['NetworkController:networkDidChange'],
        allowedActions: [],
      }),
      // Metrics event tracking is handled in this repository instead
      // TODO: Use events for controller metric events
      trackMetaMetricsEvent: () => {
        // noop
      },
    };
    const networkController = new NetworkController(networkControllerOpts);

    networkController.initializeProvider();

    const assetsContractController = new AssetsContractController({
      onPreferencesStateChange,
      onNetworkDidChange: (listener) =>
        this.controllerMessenger.subscribe(
          AppConstants.NETWORK_DID_CHANGE_EVENT,
          listener,
        ),
      chainId: networkController.state.providerConfig.chainId,
      getNetworkClientById:
        networkController.getNetworkClientById.bind(networkController),
    });
    const nftController = new NftController(
      {
        onPreferencesStateChange,
        onNetworkStateChange: (listener) =>
          this.controllerMessenger.subscribe(
            AppConstants.NETWORK_STATE_CHANGE_EVENT,
            listener,
          ),
        getNetworkClientById:
          networkController.getNetworkClientById.bind(networkController),
        messenger: this.controllerMessenger.getRestricted<
          'NftController',
          | 'ApprovalController:addRequest'
          | 'NetworkController:getNetworkClientById',
          never
        >({
          name: 'NftController',
          allowedActions: [
            `${approvalController.name}:addRequest`,
            `${networkController.name}:getNetworkClientById`,
          ],
        }),
        chainId: networkController.state.providerConfig.chainId,

        getERC721AssetName: assetsContractController.getERC721AssetName.bind(
          assetsContractController,
        ),
        getERC721AssetSymbol:
          assetsContractController.getERC721AssetSymbol.bind(
            assetsContractController,
          ),
        getERC721TokenURI: assetsContractController.getERC721TokenURI.bind(
          assetsContractController,
        ),
        getERC721OwnerOf: assetsContractController.getERC721OwnerOf.bind(
          assetsContractController,
        ),
        getERC1155BalanceOf: assetsContractController.getERC1155BalanceOf.bind(
          assetsContractController,
        ),
        getERC1155TokenURI: assetsContractController.getERC1155TokenURI.bind(
          assetsContractController,
        ),
      },
      {
        useIPFSSubdomains: false,
        chainId: networkController.state.providerConfig.chainId,
      },
    );
    const accountsControllerMessenger = this.controllerMessenger.getRestricted({
      name: 'AccountsController',
      allowedEvents: [
        'SnapController:stateChange',
        'KeyringController:accountRemoved',
        'KeyringController:stateChange',
      ],
      allowedActions: [
        'KeyringController:getAccounts',
        'KeyringController:getKeyringsByType',
        'KeyringController:getKeyringForAccount',
      ],
    });

    const defaultAccountsControllerState: AccountsControllerState = {
      internalAccounts: {
        accounts: {},
        selectedAccount: '',
      },
    };

    const accountsController = new AccountsController({
      messenger: accountsControllerMessenger,
      state: initialState.AccountsController ?? defaultAccountsControllerState,
    });
    const tokensController = new TokensController({
      chainId: networkController.state.providerConfig.chainId,
      config: {
        provider: networkController.getProviderAndBlockTracker().provider,
        chainId: networkController.state.providerConfig.chainId,
        selectedAddress: preferencesController.state.selectedAddress,
      },
      messenger: this.controllerMessenger.getRestricted<
        'TokensController',
        'ApprovalController:addRequest',
        | 'PreferencesController:stateChange'
        | 'NetworkController:networkDidChange'
        | 'TokenListController:stateChange'
      >({
        name: 'TokensController',
        allowedActions: [`${approvalController.name}:addRequest`],
        allowedEvents: [
          'PreferencesController:stateChange',
          'NetworkController:networkDidChange',
          'TokenListController:stateChange',
        ],
      }),
    });
    const tokenListController = new TokenListController({
      chainId: networkController.state.providerConfig.chainId,
      onNetworkStateChange: (listener) =>
        this.controllerMessenger.subscribe(
          AppConstants.NETWORK_STATE_CHANGE_EVENT,
          listener,
        ),
      messenger: this.controllerMessenger.getRestricted<
        'TokenListController',
        never,
        'NetworkController:stateChange'
      >({
        name: 'TokenListController',
        allowedEvents: [`${networkController.name}:stateChange`],
      }),
    });
    const currencyRateController = new CurrencyRateController({
      messenger: this.controllerMessenger.getRestricted<
        'CurrencyRateController',
        'NetworkController:getNetworkClientById',
        never
      >({
        name: 'CurrencyRateController',
        allowedActions: [`${networkController.name}:getNetworkClientById`],
      }),
      state: initialState.CurrencyRateController,
    });
    currencyRateController.startPollingByNetworkClientId(
      networkController.state.selectedNetworkClientId,
    );
    const gasFeeController = new GasFeeController({
      messenger: this.controllerMessenger.getRestricted<
        'GasFeeController',
        | 'NetworkController:getNetworkClientById'
        | 'NetworkController:getEIP1559Compatibility',
        'NetworkController:networkDidChange'
      >({
        name: 'GasFeeController',
        allowedActions: [
          `${networkController.name}:getNetworkClientById`,
          `${networkController.name}:getEIP1559Compatibility`,
        ],
        allowedEvents: [`${networkController.name}:networkDidChange`],
      }),
      getProvider: () =>
        // @ts-expect-error at this point in time the provider will be defined by the `networkController.initializeProvider`
        networkController.getProviderAndBlockTracker().provider,
      onNetworkDidChange: (listener) =>
        this.controllerMessenger.subscribe(
          'NetworkController:networkDidChange',
          listener,
        ),
      getCurrentNetworkEIP1559Compatibility: async () =>
        (await networkController.getEIP1559Compatibility()) ?? false,
      getChainId: () => networkController.state.providerConfig.chainId,
      getCurrentNetworkLegacyGasAPICompatibility: () => {
        const chainId = networkController.state.providerConfig.chainId;
        return (
          isMainnetByChainId(chainId) ||
          chainId === addHexPrefix(swapsUtils.BSC_CHAIN_ID) ||
          chainId === addHexPrefix(swapsUtils.POLYGON_CHAIN_ID)
        );
      },
      clientId: AppConstants.SWAPS.CLIENT_ID,
      legacyAPIEndpoint:
        'https://gas.api.cx.metamask.io/networks/<chain_id>/gasPrices',
      EIP1559APIEndpoint:
        'https://gas.api.cx.metamask.io/networks/<chain_id>/suggestedGasFees',
    });

    const phishingController = new PhishingController({
      messenger: this.controllerMessenger.getRestricted({
        name: 'PhishingController',
        allowedActions: [],
      }),
    });
    phishingController.maybeUpdateState();

    const qrKeyringBuilder = () => new QRHardwareKeyring();
    qrKeyringBuilder.type = QRHardwareKeyring.type;

    const ledgerKeyringBuilder = () => new LedgerKeyring();
    ledgerKeyringBuilder.type = LedgerKeyring.type;

    const keyringController = new KeyringController({
      removeIdentity: preferencesController.removeIdentity.bind(
        preferencesController,
      ),
      encryptor,
      messenger: this.controllerMessenger.getRestricted<
        'KeyringController',
        never,
        never
      >({
        name: 'KeyringController',
      }),
      state: initialKeyringState || initialState.KeyringController,
      // @ts-expect-error To Do: Update the type of QRHardwareKeyring to Keyring<Json>
      keyringBuilders: [qrKeyringBuilder, ledgerKeyringBuilder],
    });

    ///: BEGIN:ONLY_INCLUDE_IF(snaps)
    /**
     * Gets the mnemonic of the user's primary keyring.
     */
    const getPrimaryKeyringMnemonic = () => {
      const [keyring]: any = keyringController.getKeyringsByType(
        KeyringTypes.hd,
      );
      if (!keyring.mnemonic) {
        throw new Error('Primary keyring mnemonic unavailable.');
      }

      return keyring.mnemonic;
    };

    const getAppState = () => {
      const state = AppState.currentState;
      return state === 'active';
    };

    const getSnapPermissionSpecifications = () => ({
      ...buildSnapEndowmentSpecifications(Object.keys(ExcludedSnapEndowments)),
      ...buildSnapRestrictedMethodSpecifications(
        Object.keys(ExcludedSnapPermissions),
        {
          encrypt: encryptor.encrypt.bind(encryptor),
          decrypt: encryptor.decrypt.bind(encryptor),
          // eslint-disable-next-line @typescript-eslint/ban-ts-comment
          // @ts-ignore
          clearSnapState: this.controllerMessenger.call.bind(
            this.controllerMessenger,
            'SnapController:clearSnapState',
          ),
          getMnemonic: getPrimaryKeyringMnemonic.bind(this),
          getUnlockPromise: getAppState.bind(this),
          getSnap: this.controllerMessenger.call.bind(
            this.controllerMessenger,
            'SnapController:get',
          ),
          // eslint-disable-next-line @typescript-eslint/ban-ts-comment
          // @ts-ignore
          handleSnapRpcRequest: this.controllerMessenger.call.bind(
            this.controllerMessenger,
            'SnapController:handleRequest',
          ),
          // eslint-disable-next-line @typescript-eslint/ban-ts-comment
          // @ts-ignore
          getSnapState: this.controllerMessenger.call.bind(
            this.controllerMessenger,
            'SnapController:getSnapState',
          ),
          // eslint-disable-next-line @typescript-eslint/ban-ts-comment
          // @ts-ignore
          updateSnapState: this.controllerMessenger.call.bind(
            this.controllerMessenger,
            'SnapController:updateSnapState',
          ),
          // eslint-disable-next-line @typescript-eslint/ban-ts-comment
          // @ts-ignore
          maybeUpdatePhishingList: this.controllerMessenger.call.bind(
            this.controllerMessenger,
            'PhishingController:maybeUpdateState',
          ),
          isOnPhishingList: (origin: string) =>
            this.controllerMessenger.call<'PhishingController:testOrigin'>(
              'PhishingController:testOrigin',
              // eslint-disable-next-line @typescript-eslint/ban-ts-comment
              // @ts-ignore
              origin,
              // eslint-disable-next-line @typescript-eslint/ban-ts-comment
              // @ts-ignore
            ).result,
          showDialog: (
            origin: string,
            type: EnumToUnion<DialogType>,
            content: any, // should be Component from '@metamask/snaps-ui';
            placeholder?: any,
          ) =>
            approvalController.addAndShowApprovalRequest({
              origin,
              type,
              requestData: { content, placeholder },
            }),
          showInAppNotification: (origin: string, args: NotificationArgs) => {
            Logger.log(
              'Snaps/ showInAppNotification called with args: ',
              args,
              ' and origin: ',
              origin,
            );
          },
        },
      ),
    });
    ///: END:ONLY_INCLUDE_IF
    const accountTrackerController = new AccountTrackerController({
      onPreferencesStateChange,
      getIdentities: () => preferencesController.state.identities,
      getSelectedAddress: () => accountsController.getSelectedAccount().address,
      getMultiAccountBalancesEnabled: () =>
        preferencesController.state.isMultiAccountBalancesEnabled,
      getCurrentChainId: () =>
        toHexadecimal(networkController.state.providerConfig.chainId),
      getNetworkClientById:
        networkController.getNetworkClientById.bind(networkController),
    });
    const permissionController = new PermissionController({
      // eslint-disable-next-line @typescript-eslint/ban-ts-comment
      // @ts-ignore TODO: Resolve/patch mismatch between base-controller versions. Before: never, never. Now: string, string, which expects 3rd and 4th args to be informed for restrictedControllerMessengers
      messenger: this.controllerMessenger.getRestricted({
        name: 'PermissionController',
        allowedActions: [
          `${approvalController.name}:addRequest`,
          `${approvalController.name}:hasRequest`,
          `${approvalController.name}:acceptRequest`,
          `${approvalController.name}:rejectRequest`,
          ///: BEGIN:ONLY_INCLUDE_IF(snaps)
          `SnapController:getPermitted`,
          `SnapController:install`,
          `SubjectMetadataController:getSubjectMetadata`,
          ///: END:ONLY_INCLUDE_IF
        ],
      }),
      state: initialState.PermissionController,
      caveatSpecifications: getCaveatSpecifications({
        getInternalAccounts:
          accountsController.listAccounts.bind(accountsController),
      }),
      // eslint-disable-next-line @typescript-eslint/ban-ts-comment
      // @ts-ignore
      permissionSpecifications: {
        ...getPermissionSpecifications({
          getAllAccounts: () => keyringController.getAccounts(),
          getInternalAccounts:
            accountsController.listAccounts.bind(accountsController),
          captureKeyringTypesWithMissingIdentities: (
            internalAccounts = [],
            accounts = [],
          ) => {
            const accountsMissingIdentities = accounts.filter((address) => {
              const lowerCaseAddress = lowerCase(address);
              return !internalAccounts.some(
                (account) => account.address.toLowerCase() === lowerCaseAddress,
              );
            });
            const keyringTypesWithMissingIdentities =
              accountsMissingIdentities.map((address) =>
                keyringController.getAccountKeyringType(address),
              );

            const internalAccountCount = internalAccounts.length;

            const accountTrackerCount = Object.keys(
              accountTrackerController.state.accounts || {},
            ).length;

            captureException(
              new Error(
                `Attempt to get permission specifications failed because there were ${accounts.length} accounts, but ${internalAccountCount} identities, and the ${keyringTypesWithMissingIdentities} keyrings included accounts with missing identities. Meanwhile, there are ${accountTrackerCount} accounts in the account tracker.`,
              ),
            );
          },
        }),
        ///: BEGIN:ONLY_INCLUDE_IF(snaps)
        ...getSnapPermissionSpecifications(),
        ///: END:ONLY_INCLUDE_IF
      },
      unrestrictedMethods,
    });

    ///: BEGIN:ONLY_INCLUDE_IF(snaps)
    const subjectMetadataController = new SubjectMetadataController({
      // eslint-disable-next-line @typescript-eslint/ban-ts-comment
      // @ts-ignore TODO: Resolve/patch mismatch between base-controller versions. Before: never, never. Now: string, string, which expects 3rd and 4th args to be informed for restrictedControllerMessengers
      messenger: this.controllerMessenger.getRestricted<
        'SubjectMetadataController',
        'PermissionController:hasPermissions',
        never
      >({
        name: 'SubjectMetadataController',
        allowedActions: [`${permissionController.name}:hasPermissions`],
      }),
      state: initialState.SubjectMetadataController || {},
      subjectCacheLimit: 100,
    });

    const setupSnapProvider = (snapId: string, connectionStream: Duplex) => {
      Logger.log(
        '[ENGINE LOG] Engine+setupSnapProvider: Setup stream for Snap',
        snapId,
      );
      // TO DO:
      // Develop a simpler getRpcMethodMiddleware object for SnapBridge
      // Consider developing an abstract class to derived custom implementations for each use case
      const bridge = new SnapBridge({
        snapId,
        connectionStream,
        getRPCMethodMiddleware: ({ hostname, getProviderState }) =>
          getRpcMethodMiddleware({
            hostname,
            getProviderState,
            navigation: null,
            getApprovedHosts: () => null,
            setApprovedHosts: () => null,
            approveHost: () => null,
            title: { current: 'Snap' },
            icon: { current: undefined },
            isHomepage: () => false,
            fromHomepage: { current: false },
            toggleUrlModal: () => null,
            wizardScrollAdjusted: { current: false },
            tabId: false,
            isWalletConnect: true,
            isMMSDK: false,
            url: { current: '' },
            analytics: {},
            injectHomePageScripts: () => null,
          }),
      });

      bridge.setupProviderConnection();
    };

    const requireAllowlist = process.env.METAMASK_BUILD_TYPE === 'main';
    const allowLocalSnaps = process.env.METAMASK_BUILD_TYPE === 'flask';

    const snapsRegistryMessenger = this.controllerMessenger.getRestricted({
      name: 'SnapsRegistry',
      allowedEvents: [],
      allowedActions: [],
    });
    const snapsRegistry = new JsonSnapsRegistry({
      state: initialState.SnapsRegistry,
      messenger: snapsRegistryMessenger,
      refetchOnAllowlistMiss: requireAllowlist,
      failOnUnavailableRegistry: requireAllowlist,
      url: {
        registry: 'https://acl.execution.metamask.io/latest/registry.json',
        signature: 'https://acl.execution.metamask.io/latest/signature.json',
      },
      publicKey:
        '0x025b65308f0f0fb8bc7f7ff87bfc296e0330eee5d3c1d1ee4a048b2fd6a86fa0a6',
    });

    this.snapExecutionService = new WebViewExecutionService({
      messenger: this.controllerMessenger.getRestricted({
        name: 'ExecutionService',
      }),
      setupSnapProvider: setupSnapProvider.bind(this),
      getWebView: () => getSnapsWebViewPromise,
    });

    const snapControllerMessenger = this.controllerMessenger.getRestricted({
      name: 'SnapController',
      allowedEvents: [
        'ExecutionService:unhandledError',
        'ExecutionService:outboundRequest',
        'ExecutionService:outboundResponse',
      ],
      allowedActions: [
        `${approvalController.name}:addRequest`,
        `${permissionController.name}:getEndowments`,
        `${permissionController.name}:getPermissions`,
        `${permissionController.name}:hasPermission`,
        `${permissionController.name}:hasPermissions`,
        `${permissionController.name}:requestPermissions`,
        `${permissionController.name}:revokeAllPermissions`,
        `${permissionController.name}:revokePermissions`,
        `${permissionController.name}:revokePermissionForAllSubjects`,
        `${permissionController.name}:getSubjectNames`,
        `${permissionController.name}:updateCaveat`,
        `${approvalController.name}:addRequest`,
        `${approvalController.name}:updateRequestState`,
        `${permissionController.name}:grantPermissions`,
        `${subjectMetadataController.name}:getSubjectMetadata`,
        `${subjectMetadataController.name}:addSubjectMetadata`,
        `${phishingController.name}:maybeUpdateState`,
        `${phishingController.name}:testOrigin`,
        `${snapsRegistry.name}:get`,
        `${snapsRegistry.name}:getMetadata`,
        `${snapsRegistry.name}:update`,
        'ExecutionService:executeSnap',
        'ExecutionService:terminateSnap',
        'ExecutionService:terminateAllSnaps',
        'ExecutionService:handleRpcRequest',
        'SnapsRegistry:get',
        'SnapsRegistry:getMetadata',
        'SnapsRegistry:update',
        'SnapsRegistry:resolveVersion',
      ],
    });

    const snapController = new SnapController({
      environmentEndowmentPermissions: Object.values(EndowmentPermissions),
      featureFlags: {
        // eslint-disable-next-line @typescript-eslint/ban-ts-comment
        // @ts-ignore
        requireAllowlist,
      },
      state: initialState.SnapController || undefined,
      messenger: snapControllerMessenger as any,
      detectSnapLocation: (
        location: string | URL,
        options?: DetectSnapLocationOptions,
      ) =>
        detectSnapLocation(location, {
          ...options,
          allowLocal: allowLocalSnaps,
          fetch: fetchFunction,
        }),
    });
    ///: END:ONLY_INCLUDE_IF
    const codefiTokenApiV2 = new CodefiTokenPricesServiceV2();
    const controllers = [
      keyringController,
      accountTrackerController,
      new AddressBookController(),
      assetsContractController,
      nftController,
      tokensController,
      tokenListController,
      new TokenDetectionController({
        messenger: this.controllerMessenger.getRestricted<
          'TokenDetectionController',
          | 'AccountsController:getSelectedAccount'
          | 'NetworkController:getNetworkClientById'
          | 'NetworkController:getNetworkConfigurationByNetworkClientId'
          | 'NetworkController:getState'
          | 'KeyringController:getState'
          | 'PreferencesController:getState'
          | 'TokenListController:getState'
          | 'TokensController:getState'
          | 'TokensController:addDetectedTokens',
          | 'AccountsController:selectedAccountChange'
          | 'KeyringController:lock'
          | 'KeyringController:unlock'
          | 'PreferencesController:stateChange'
          | 'NetworkController:networkDidChange'
          | 'TokenListController:stateChange'
          | 'TokensController:stateChange'
        >({
          name: 'TokenDetectionController',
          allowedActions: [
            'AccountsController:getSelectedAccount',
            'NetworkController:getNetworkClientById',
            'NetworkController:getNetworkConfigurationByNetworkClientId',
            'NetworkController:getState',
            'KeyringController:getState',
            'PreferencesController:getState',
            'TokenListController:getState',
            'TokensController:getState',
            'TokensController:addDetectedTokens',
          ],
          allowedEvents: [
            'AccountsController:selectedAccountChange',
            'KeyringController:lock',
            'KeyringController:unlock',
            'PreferencesController:stateChange',
            'NetworkController:networkDidChange',
            'TokenListController:stateChange',
            'TokensController:stateChange',
          ],
        }),
        // TODO: Revisit this event it's not with the right properties
        trackMetaMetricsEvent: () => ({
          event: MetaMetricsEvents.TOKEN_DETECTED,
          category: '',
          properties: {
            token_standard: 'ERC20',
            asset_type: 'token',
            tokens: [],
            /*  chain_id: getDecimalChainId(
              networkController.state.providerConfig.chainId,
            ), */
          },
        }),
        // Remove this when TokensController is extending Base Controller v2
        getTokensState: () => tokensController.state,
        getBalancesInSingleCall:
          assetsContractController.getBalancesInSingleCall.bind(
            assetsContractController,
          ),
      }),
      new NftDetectionController({
        onNftsStateChange: (listener) => nftController.subscribe(listener),
        onPreferencesStateChange,
        onNetworkStateChange: (listener) =>
          this.controllerMessenger.subscribe(
            AppConstants.NETWORK_STATE_CHANGE_EVENT,
            listener,
          ),
        chainId: networkController.state.providerConfig.chainId,
        getOpenSeaApiKey: () => nftController.openSeaApiKey,
        addNft: nftController.addNft.bind(nftController),
        getNftApi: nftController.getNftApi.bind(nftController),
        getNftState: () => nftController.state,
        getNetworkClientById:
          networkController.getNetworkClientById.bind(networkController),
      }),
      currencyRateController,
      networkController,
      phishingController,
      preferencesController,
      new TokenBalancesController({
        messenger: this.controllerMessenger.getRestricted<
          'TokenBalancesController',
          'PreferencesController:getState',
          'TokensController:stateChange'
        >({
          name: 'TokenBalancesController',
          allowedActions: ['PreferencesController:getState'],
          allowedEvents: ['TokensController:stateChange'],
        }),
        getERC20BalanceOf: assetsContractController.getERC20BalanceOf.bind(
          assetsContractController,
        ),
        interval: 10000,
      }),
      new TokenRatesController({
        onTokensStateChange: (listener) => tokensController.subscribe(listener),
        onNetworkStateChange: (listener) =>
          this.controllerMessenger.subscribe(
            AppConstants.NETWORK_STATE_CHANGE_EVENT,
            listener,
          ),

        onPreferencesStateChange,
        chainId: networkController.state.providerConfig.chainId,
        ticker: networkController.state.providerConfig.ticker,
        selectedAddress: preferencesController.state.selectedAddress,
        tokenPricesService: codefiTokenApiV2,
        interval: 30 * 60 * 1000,
        getNetworkClientById:
          networkController.getNetworkClientById.bind(networkController),
      }),
      new TransactionController({
        // @ts-expect-error at this point in time the provider will be defined by the `networkController.initializeProvider`
        blockTracker:
          networkController.getProviderAndBlockTracker().blockTracker,
        disableSendFlowHistory: true,
        disableHistory: true,
        getGasFeeEstimates: () => gasFeeController.fetchGasFeeEstimates(),
        getCurrentNetworkEIP1559Compatibility:
          networkController.getEIP1559Compatibility.bind(networkController),
        getNetworkState: () => networkController.state,
        getSelectedAddress: () =>
          accountsController.getSelectedAccount().address,
        incomingTransactions: {
          isEnabled: () => {
            const currentHexChainId =
              networkController.state.providerConfig.chainId;

            const showIncomingTransactions =
              preferencesController?.state?.showIncomingTransactions;

            return Boolean(
              hasProperty(showIncomingTransactions, currentChainId) &&
                showIncomingTransactions?.[currentHexChainId],
            );
          },
          updateTransactions: true,
        },
        // @ts-expect-error TODO: Resolve/patch mismatch between base-controller versions. Before: never, never. Now: string, string, which expects 3rd and 4th args to be informed for restrictedControllerMessengers
        messenger: this.controllerMessenger.getRestricted<
          'TransactionController',
          'ApprovalController:addRequest',
          never
        >({
          name: 'TransactionController',
          allowedActions: [`${approvalController.name}:addRequest`],
        }),
        onNetworkStateChange: (listener) =>
          this.controllerMessenger.subscribe(
<<<<<<< HEAD
            AppConstants.NETWORK_DID_CHANGE_EVENT,
            //@ts-expect-error TransactionController needs to be updated to v13 for this error disappears
=======
            AppConstants.NETWORK_STATE_CHANGE_EVENT,
>>>>>>> 39f43bce
            listener,
          ),
        // @ts-expect-error at this point in time the provider will be defined by the `networkController.initializeProvider`
        provider: networkController.getProviderAndBlockTracker().provider,
      }),
      new SwapsController(
        {
          // @ts-expect-error TODO: Resolve mismatch between gas fee and swaps controller types
          fetchGasFeeEstimates: () => gasFeeController.fetchGasFeeEstimates(),
          // @ts-expect-error TODO: Resolve mismatch between gas fee and swaps controller types
          fetchEstimatedMultiLayerL1Fee,
        },
        {
          clientId: AppConstants.SWAPS.CLIENT_ID,
          fetchAggregatorMetadataThreshold:
            AppConstants.SWAPS.CACHE_AGGREGATOR_METADATA_THRESHOLD,
          fetchTokensThreshold: AppConstants.SWAPS.CACHE_TOKENS_THRESHOLD,
          fetchTopAssetsThreshold:
            AppConstants.SWAPS.CACHE_TOP_ASSETS_THRESHOLD,
          supportedChainIds: [
            swapsUtils.ETH_CHAIN_ID,
            swapsUtils.BSC_CHAIN_ID,
            swapsUtils.SWAPS_TESTNET_CHAIN_ID,
            swapsUtils.POLYGON_CHAIN_ID,
            swapsUtils.AVALANCHE_CHAIN_ID,
            swapsUtils.ARBITRUM_CHAIN_ID,
            swapsUtils.OPTIMISM_CHAIN_ID,
            swapsUtils.ZKSYNC_ERA_CHAIN_ID,
            swapsUtils.LINEA_CHAIN_ID,
          ],
        },
      ),
      gasFeeController,
      approvalController,
      permissionController,
      new SignatureController({
        // @ts-expect-error TODO: Resolve/patch mismatch between base-controller versions. Before: never, never. Now: string, string, which expects 3rd and 4th args to be informed for restrictedControllerMessengers
        messenger: this.controllerMessenger.getRestricted<
          'SignatureController',
          | 'ApprovalController:addRequest'
          | 'KeyringController:signPersonalMessage'
          | 'KeyringController:signMessage'
          | 'KeyringController:signTypedMessage',
          never
        >({
          name: 'SignatureController',
          allowedActions: [
            `${approvalController.name}:addRequest`,
            `${keyringController.name}:signPersonalMessage`,
            `${keyringController.name}:signMessage`,
            `${keyringController.name}:signTypedMessage`,
          ],
        }),
        isEthSignEnabled: () =>
          Boolean(
            preferencesController.state?.disabledRpcMethodPreferences?.eth_sign,
          ),
        getAllState: () => store.getState(),
        getCurrentChainId: () => networkController.state.providerConfig.chainId,
      }),
      new LoggingController({
        // @ts-expect-error TODO: Resolve/patch mismatch between base-controller versions. Before: never, never. Now: string, string, which expects 3rd and 4th args to be informed for restrictedControllerMessengers
        messenger: this.controllerMessenger.getRestricted<
          'LoggingController',
          never,
          never
        >({
          name: 'LoggingController',
        }),
        state: initialState.LoggingController,
      }),
      ///: BEGIN:ONLY_INCLUDE_IF(snaps)
      snapController,
      subjectMetadataController,
      ///: END:ONLY_INCLUDE_IF
      accountsController,
    ];

    if (isBlockaidFeatureEnabled()) {
      try {
        const ppomController = new PPOMController({
          chainId: networkController.state.providerConfig.chainId,
          blockaidPublicKey: process.env.BLOCKAID_PUBLIC_KEY as string,
          cdnBaseUrl: process.env.BLOCKAID_FILE_CDN as string,
          // @ts-expect-error TODO: Resolve/patch mismatch between base-controller versions. Before: never, never. Now: string, string, which expects 3rd and 4th args to be informed for restrictedControllerMessengers
          messenger: this.controllerMessenger.getRestricted<
            'PPOMController',
            never,
            'NetworkController:stateChange'
          >({
            name: 'PPOMController',
            allowedEvents: [`${networkController.name}:stateChange`],
          }),
          onPreferencesChange: (listener) =>
            this.controllerMessenger.subscribe(
              `${preferencesController.name}:stateChange`,
              listener,
            ),
          provider: networkController.getProviderAndBlockTracker()
            .provider as any,
          ppomProvider: {
            PPOM: PPOM as any,
            ppomInit,
          },
          storageBackend: new RNFSStorageBackend('PPOMDB'),
          securityAlertsEnabled:
            initialState.PreferencesController?.securityAlertsEnabled ?? false,
          state: initialState.PPOMController,
          nativeCrypto: Crypto as any,
        });
        controllers.push(ppomController as any);
      } catch (e) {
        Logger.log(`Error initializing PPOMController: ${e}`);
        return;
      }
    }

    // set initial state
    // TODO: Pass initial state into each controller constructor instead
    // This is being set post-construction for now to ensure it's functionally equivalent with
    // how the `ComponsedController` used to set initial state.
    //
    // The check for `controller.subscribe !== undefined` is to filter out BaseControllerV2
    // controllers. They should be initialized via the constructor instead.
    for (const controller of controllers) {
      if (
        hasProperty(initialState, controller.name) &&
        controller.subscribe !== undefined
      ) {
        // The following type error can be addressed by passing initial state into controller constructors instead
        // @ts-expect-error No type-level guarantee that the correct state is being applied to the correct controller here.
        controller.update(initialState[controller.name]);
      }
    }

    this.datamodel = new ComposableController(
      // @ts-expect-error The ComposableController needs to be updated to support BaseControllerV2
      controllers,
      this.controllerMessenger,
    );
    this.context = controllers.reduce<Partial<typeof this.context>>(
      (context, controller) => ({
        ...context,
        [controller.name]: controller,
      }),
      {
        controllerMessenger: this.controllerMessenger,
      },
    ) as typeof this.context;

    const {
      NftController: nfts,
      KeyringController: keyring,
      TransactionController: transaction,
    } = this.context;

    if (process.env.MM_OPENSEA_KEY) {
      nfts.setApiKey(process.env.MM_OPENSEA_KEY);
    }

    transaction.configure({ sign: keyring.signTransaction.bind(keyring) });

    transaction.hub.on('incomingTransactionBlock', (blockNumber: number) => {
      NotificationManager.gotIncomingTransaction(blockNumber);
    });

    this.controllerMessenger.subscribe(
      AppConstants.NETWORK_STATE_CHANGE_EVENT,
      (state: NetworkState) => {
        if (
          state.networksMetadata[state.selectedNetworkClientId].status ===
            NetworkStatus.Available &&
          state.providerConfig.chainId !== currentChainId
        ) {
          // We should add a state or event emitter saying the provider changed
          setTimeout(() => {
            this.configureControllersOnNetworkChange();
            currentChainId = state.providerConfig.chainId;
          }, 500);
        }
      },
    );

    this.controllerMessenger.subscribe(
      AppConstants.NETWORK_STATE_CHANGE_EVENT,
      async () => {
        try {
          const networkId = await deprecatedGetNetworkId();
          store.dispatch(networkIdUpdated(networkId));
        } catch (error) {
          console.error(
            error,
            `Network ID not changed, current chainId: ${networkController.state.providerConfig.chainId}`,
          );
        }
      },
    );

    this.controllerMessenger.subscribe(
      `${networkController.name}:networkWillChange`,
      () => {
        store.dispatch(networkIdWillUpdate());
      },
    );

    this.configureControllersOnNetworkChange();
    this.startPolling();
    this.handleVaultBackup();

    Engine.instance = this;
  }

  handleVaultBackup() {
    this.controllerMessenger.subscribe(
      AppConstants.KEYRING_STATE_CHANGE_EVENT,
      (state: KeyringControllerState) =>
        backupVault(state)
          .then((result) => {
            if (result.success) {
              Logger.log('Engine', 'Vault back up successful');
            } else {
              Logger.log('Engine', 'Vault backup failed', result.error);
            }
          })
          .catch((error) => {
            Logger.error(error, 'Engine Vault backup failed');
          }),
    );
  }

  startPolling() {
    const {
      NftDetectionController,
      TokenDetectionController,
      TokenListController,
      TransactionController,
      TokenRatesController,
    } = this.context;

    TokenListController.start();
    NftDetectionController.start();
    TokenDetectionController.start();
    // leaving the reference of TransactionController here, rather than importing it from utils to avoid circular dependency
    TransactionController.startIncomingTransactionPolling();
    TokenRatesController.start();
  }

  configureControllersOnNetworkChange() {
    const {
      AccountTrackerController,
      AssetsContractController,
      TokenDetectionController,
      NftDetectionController,
      NetworkController,
      TransactionController,
      SwapsController,
    } = this.context;
    const { provider } = NetworkController.getProviderAndBlockTracker();

    provider.sendAsync = provider.sendAsync.bind(provider);
    AccountTrackerController.configure({ provider });
    AssetsContractController.configure({ provider });

    SwapsController.configure({
      provider,
      chainId: NetworkController.state?.providerConfig?.chainId,
      pollCountLimit: AppConstants.SWAPS.POLL_COUNT_LIMIT,
    });
    TransactionController.hub.emit('networkChange');
    TokenDetectionController.detectTokens();
    NftDetectionController.detectNfts();
    AccountTrackerController.refresh();
  }

  getTotalFiatAccountBalance = (): {
    ethFiat: number;
    tokenFiat: number;
  } => {
    const {
      CurrencyRateController,
      PreferencesController,
      AccountTrackerController,
      TokenBalancesController,
      TokenRatesController,
      TokensController,
      NetworkController,
    } = this.context;
    const { selectedAddress } = PreferencesController.state;
    const { currentCurrency } = CurrencyRateController.state;
    const networkProvider = NetworkController.state.providerConfig;
    const conversionRate =
      CurrencyRateController.state?.currencyRates?.[networkProvider?.ticker]
        ?.conversionRate === null
        ? 0
        : CurrencyRateController.state?.currencyRates?.[networkProvider?.ticker]
            ?.conversionRate;
    const { accountsByChainId } = AccountTrackerController.state;

    const { tokens } = TokensController.state;
    let ethFiat = 0;
    let tokenFiat = 0;
    const decimalsToShow = (currentCurrency === 'usd' && 2) || undefined;
    if (
      accountsByChainId?.[toHexadecimal(networkProvider.chainId)]?.[
        selectedAddress
      ]
    ) {
      ethFiat = weiToFiatNumber(
        accountsByChainId[toHexadecimal(networkProvider.chainId)][
          selectedAddress
        ].balance,
        conversionRate,
        decimalsToShow,
      );
    }
    if (tokens.length > 0) {
      const { contractBalances: tokenBalances } = TokenBalancesController.state;
      const { contractExchangeRates: tokenExchangeRates } =
        TokenRatesController.state;
      tokens.forEach(
        (item: { address: string; balance?: string; decimals: number }) => {
          const exchangeRate =
            item.address in tokenExchangeRates
              ? tokenExchangeRates[item.address]
              : undefined;
          const tokenBalance =
            item.balance ||
            (item.address in tokenBalances
              ? renderFromTokenMinimalUnit(
                  tokenBalances[item.address],
                  item.decimals,
                )
              : undefined);
          const tokenBalanceFiat = balanceToFiatNumber(
            // TODO: Fix this by handling or eliminating the undefined case
            // @ts-expect-error This variable can be `undefined`, which would break here.
            tokenBalance,
            conversionRate,
            exchangeRate,
            decimalsToShow,
          );
          tokenFiat += tokenBalanceFiat;
        },
      );
    }

    return {
      ethFiat: ethFiat ?? 0,
      tokenFiat: tokenFiat ?? 0,
    };
  };

  /**
   * Returns true or false whether the user has funds or not
   */
  hasFunds = () => {
    try {
      const {
        engine: { backgroundState },
      } = store.getState();
      // TODO: Check `allNfts[currentChainId]` property instead
      // @ts-expect-error This property does not exist
      const nfts = backgroundState.NftController.nfts;
      const tokens = backgroundState.TokensController.tokens;
      const tokenBalances =
        backgroundState.TokenBalancesController.contractBalances;

      let tokenFound = false;
      tokens.forEach((token: { address: string | number }) => {
        if (
          tokenBalances[token.address] &&
          !isZero(tokenBalances[token.address])
        ) {
          tokenFound = true;
        }
      });

      const fiatBalance = this.getTotalFiatAccountBalance() || 0;
      const totalFiatBalance = fiatBalance.ethFiat + fiatBalance.ethFiat;

      return totalFiatBalance > 0 || tokenFound || nfts.length > 0;
    } catch (e) {
      Logger.log('Error while getting user funds', e);
    }
  };

  resetState = async () => {
    // Whenever we are gonna start a new wallet
    // either imported or created, we need to
    // get rid of the old data from state
    const {
      TransactionController,
      TokensController,
      NftController,
      TokenBalancesController,
      TokenRatesController,
      PermissionController,
      LoggingController,
    } = this.context;

    // Remove all permissions.
    PermissionController?.clearState?.();

    //Clear assets info
    TokensController.update({
      allTokens: {},
      allIgnoredTokens: {},
      ignoredTokens: [],
      tokens: [],
    });
    NftController.update({
      allNftContracts: {},
      allNfts: {},
      ignoredNfts: [],
    });

    TokenBalancesController.reset();
    TokenRatesController.update({ contractExchangeRates: {} });

    TransactionController.update({
      methodData: {},
      transactions: [],
      lastFetchedBlockNumbers: {},
    });

    LoggingController.clear();
  };

  removeAllListeners() {
    this.controllerMessenger.clearSubscriptions();
  }

  async destroyEngineInstance() {
    Object.values(this.context).forEach((controller: any) => {
      if (controller.destroy) {
        controller.destroy();
      }
    });
    this.removeAllListeners();
    await this.resetState();
    Engine.instance = null;
  }

  rejectPendingApproval(
    id: string,
    reason: Error = providerErrors.userRejectedRequest(),
    opts: { ignoreMissing?: boolean; logErrors?: boolean } = {},
  ) {
    const { ApprovalController } = this.context;

    if (opts.ignoreMissing && !ApprovalController.has({ id })) {
      return;
    }

    try {
      ApprovalController.reject(id, reason);
    } catch (error: any) {
      if (opts.logErrors !== false) {
        Logger.error(
          error,
          'Reject while rejecting pending connection request',
        );
      }
    }
  }

  async acceptPendingApproval(
    id: string,
    requestData?: Record<string, Json>,
    opts: AcceptOptions & { handleErrors?: boolean } = {
      waitForResult: false,
      deleteAfterResult: false,
      handleErrors: true,
    },
  ) {
    const { ApprovalController } = this.context;

    try {
      return await ApprovalController.accept(id, requestData, {
        waitForResult: opts.waitForResult,
        deleteAfterResult: opts.deleteAfterResult,
      });
    } catch (err) {
      if (opts.handleErrors === false) {
        throw err;
      }
    }
  }

  // This should be used instead of directly calling PreferencesController.setSelectedAddress or AccountsController.setSelectedAccount
  setSelectedAccount(address: string) {
    const { AccountsController, PreferencesController } = this.context;
    const account = AccountsController.getAccountByAddress(address);
    if (account) {
      AccountsController.setSelectedAccount(account.id);
      PreferencesController.setSelectedAddress(address);
    } else {
      throw new Error(`No account found for address: ${address}`);
    }
  }

  /**
   * This should be used instead of directly calling PreferencesController.setAccountLabel or AccountsController.setAccountName in order to keep the names in sync
   * We are currently incrementally migrating the accounts data to the AccountsController so we must keep these values
   * in sync until the migration is complete.
   */
  setAccountLabel(address: string, label: string) {
    const { AccountsController, PreferencesController } = this.context;
    const accountToBeNamed = AccountsController.getAccountByAddress(address);
    if (accountToBeNamed === undefined) {
      throw new Error(`No account found for address: ${address}`);
    }
    AccountsController.setAccountName(accountToBeNamed.id, label);
    PreferencesController.setAccountLabel(address, label);
  }
}

/**
 * Assert that the given Engine instance has been initialized
 *
 * @param instance - Either an Engine instance, or null
 */
function assertEngineExists(
  instance: Engine | null,
): asserts instance is Engine {
  if (!instance) {
    throw new Error('Engine does not exist');
  }
}

let instance: Engine | null;

export default {
  get context() {
    assertEngineExists(instance);
    return instance.context;
  },
  get controllerMessenger() {
    assertEngineExists(instance);
    return instance.controllerMessenger;
  },
  get state() {
    assertEngineExists(instance);
    const {
      AccountTrackerController,
      AddressBookController,
      AssetsContractController,
      NftController,
      TokenListController,
      CurrencyRateController,
      KeyringController,
      NetworkController,
      PreferencesController,
      PhishingController,
      PPOMController,
      TokenBalancesController,
      TokenRatesController,
      TransactionController,
      SwapsController,
      GasFeeController,
      TokensController,
      TokenDetectionController,
      NftDetectionController,
      ///: BEGIN:ONLY_INCLUDE_IF(snaps)
      SnapController,
      SubjectMetadataController,
      ///: END:ONLY_INCLUDE_IF
      PermissionController,
      ApprovalController,
      LoggingController,
      AccountsController,
    } = instance.datamodel.state;

    // normalize `null` currencyRate to `0`
    // TODO: handle `null` currencyRate by hiding fiat values instead
    const modifiedCurrencyRateControllerState = {
      ...CurrencyRateController,
      conversionRate:
        CurrencyRateController.conversionRate === null
          ? 0
          : CurrencyRateController.conversionRate,
    };

    return {
      AccountTrackerController,
      AddressBookController,
      AssetsContractController,
      NftController,
      TokenListController,
      CurrencyRateController: modifiedCurrencyRateControllerState,
      KeyringController,
      NetworkController,
      PhishingController,
      PPOMController,
      PreferencesController,
      TokenBalancesController,
      TokenRatesController,
      TokensController,
      TransactionController,
      SwapsController,
      GasFeeController,
      TokenDetectionController,
      NftDetectionController,
      ///: BEGIN:ONLY_INCLUDE_IF(snaps)
      SnapController,
      SubjectMetadataController,
      ///: END:ONLY_INCLUDE_IF
      PermissionController,
      ApprovalController,
      LoggingController,
      AccountsController,
    };
  },
  get datamodel() {
    assertEngineExists(instance);
    return instance.datamodel;
  },
  getTotalFiatAccountBalance() {
    assertEngineExists(instance);
    return instance.getTotalFiatAccountBalance();
  },
  hasFunds() {
    assertEngineExists(instance);
    return instance.hasFunds();
  },
  resetState() {
    assertEngineExists(instance);
    return instance.resetState();
  },
  destroyEngine() {
    instance?.destroyEngineInstance();
    instance = null;
  },
  init(state: Record<string, never> | undefined, keyringState = null) {
    instance = Engine.instance || new Engine(state, keyringState);
    Object.freeze(instance);
    return instance;
  },
  acceptPendingApproval: async (
    id: string,
    requestData?: Record<string, Json>,
    opts?: AcceptOptions & { handleErrors?: boolean },
  ) => instance?.acceptPendingApproval(id, requestData, opts),
  rejectPendingApproval: (
    id: string,
    reason: Error,
    opts: {
      ignoreMissing?: boolean;
      logErrors?: boolean;
    } = {},
  ) => instance?.rejectPendingApproval(id, reason, opts),
  setSelectedAddress: (address: string) => {
    assertEngineExists(instance);
    instance.setSelectedAccount(address);
  },
  setAccountLabel: (address: string, label: string) => {
    assertEngineExists(instance);
    instance.setAccountLabel(address, label);
  },
};<|MERGE_RESOLUTION|>--- conflicted
+++ resolved
@@ -1133,12 +1133,7 @@
         }),
         onNetworkStateChange: (listener) =>
           this.controllerMessenger.subscribe(
-<<<<<<< HEAD
-            AppConstants.NETWORK_DID_CHANGE_EVENT,
-            //@ts-expect-error TransactionController needs to be updated to v13 for this error disappears
-=======
             AppConstants.NETWORK_STATE_CHANGE_EVENT,
->>>>>>> 39f43bce
             listener,
           ),
         // @ts-expect-error at this point in time the provider will be defined by the `networkController.initializeProvider`
