--- conflicted
+++ resolved
@@ -255,10 +255,7 @@
 import { getSmartTransactionMetricsProperties } from '../util/smart-transactions';
 import { trace } from '../util/trace';
 import { MetricsEventBuilder } from './Analytics/MetricsEventBuilder';
-<<<<<<< HEAD
-=======
 import { JsonMap } from './Analytics/MetaMetrics.types';
->>>>>>> e5648e10
 
 const NON_EMPTY = 'NON_EMPTY';
 
