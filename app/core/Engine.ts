/* eslint-disable @typescript-eslint/no-shadow */
import Crypto from 'react-native-quick-crypto';
import {
  AccountTrackerController,
  AccountTrackerState,
  AssetsContractController,
  CurrencyRateController,
  CurrencyRateState,
  CurrencyRateStateChange,
  GetCurrencyRateState,
  GetTokenListState,
  NftController,
  NftDetectionController,
  NftState,
  TokenBalancesController,
  TokenBalancesState,
  TokenDetectionController,
  TokenListController,
  TokenListState,
  TokenListStateChange,
  TokenRatesController,
  TokenRatesState,
  TokensController,
  TokensState,
  CodefiTokenPricesServiceV2,
} from '@metamask/assets-controllers';
///: BEGIN:ONLY_INCLUDE_IF(snaps)
import { AppState } from 'react-native';
///: END:ONLY_INCLUDE_IF
import {
  AddressBookController,
  AddressBookState,
} from '@metamask/address-book-controller';
import { BaseState, ControllerMessenger } from '@metamask/base-controller';
import { ComposableController } from '@metamask/composable-controller';
import {
  KeyringController,
  KeyringControllerState,
  KeyringControllerActions,
  KeyringControllerEvents,
  ///: BEGIN:ONLY_INCLUDE_IF(snaps)
  KeyringTypes,
  ///: END:ONLY_INCLUDE_IF
} from '@metamask/keyring-controller';
import {
  NetworkController,
  NetworkControllerActions,
  NetworkControllerEvents,
  NetworkState,
  NetworkStatus,
} from '@metamask/network-controller';
import {
  PhishingController,
  PhishingState,
} from '@metamask/phishing-controller';
import {
  PreferencesController,
  PreferencesState,
} from '@metamask/preferences-controller';
import {
  TransactionController,
  TransactionState,
} from '@metamask/transaction-controller';
import {
  GasFeeController,
  GasFeeState,
  GasFeeStateChange,
  GetGasFeeState,
} from '@metamask/gas-fee-controller';
import {
  AcceptOptions,
  ApprovalController,
  ApprovalControllerActions,
  ApprovalControllerEvents,
  ApprovalControllerState,
} from '@metamask/approval-controller';
import {
  PermissionController,
  PermissionControllerActions,
  PermissionControllerEvents,
  PermissionControllerState,
  ///: BEGIN:ONLY_INCLUDE_IF(snaps)
  SubjectMetadataController,
  SubjectMetadataControllerActions,
  SubjectMetadataControllerEvents,
  SubjectMetadataControllerState,
  ///: END:ONLY_INCLUDE_IF
} from '@metamask/permission-controller';
import SwapsController, { swapsUtils } from '@metamask/swaps-controller';
import {
  PPOMController,
  PPOMControllerEvents,
  PPOMState,
} from '@metamask/ppom-validator';
///: BEGIN:ONLY_INCLUDE_IF(snaps)
import {
  JsonSnapsRegistry,
  AllowedActions as SnapsAllowedActions,
  AllowedEvents as SnapsAllowedEvents,
  SnapController,
  SnapsRegistryState,
  SnapControllerEvents,
  SnapControllerActions,
  PersistedSnapControllerState,
  WebViewExecutionService,
} from '@metamask/snaps-controllers';
import { NotificationArgs } from '@metamask/snaps-rpc-methods/dist/types/restricted/notify';
import { getSnapsWebViewPromise } from '../lib/snaps';
import {
  buildSnapEndowmentSpecifications,
  buildSnapRestrictedMethodSpecifications,
} from '@metamask/snaps-rpc-methods';
import type { EnumToUnion, DialogType } from '@metamask/snaps-sdk';
// eslint-disable-next-line import/no-nodejs-modules
import { Duplex } from 'stream';
///: END:ONLY_INCLUDE_IF
import { MetaMaskKeyring as QRHardwareKeyring } from '@keystonehq/metamask-airgapped-keyring';
import {
  LoggingController,
  LoggingControllerState,
  LoggingControllerActions,
} from '@metamask/logging-controller';
import LedgerKeyring from '@consensys/ledgerhq-metamask-keyring';
import Encryptor from './Encryptor';
import {
  isMainnetByChainId,
  getDecimalChainId,
  fetchEstimatedMultiLayerL1Fee,
<<<<<<< HEAD
  isTestNet,
=======
  deprecatedGetNetworkId,
>>>>>>> 4f830c83
} from '../util/networks';
import AppConstants from './AppConstants';
import { store } from '../store';
import {
  renderFromTokenMinimalUnit,
  balanceToFiatNumber,
  weiToFiatNumber,
  toHexadecimal,
  addHexPrefix,
} from '../util/number';
import NotificationManager from './NotificationManager';
import Logger from '../util/Logger';
///: BEGIN:ONLY_INCLUDE_IF(snaps)
import { EndowmentPermissions } from '../constants/permissions';
///: END:ONLY_INCLUDE_IF
import { isZero } from '../util/lodash';
import { MetaMetricsEvents, MetaMetrics } from './Analytics';

///: BEGIN:ONLY_INCLUDE_IF(snaps)
import {
  SnapBridge,
  ExcludedSnapEndowments,
  ExcludedSnapPermissions,
  detectSnapLocation,
  fetchFunction,
  DetectSnapLocationOptions,
} from './Snaps';
import { getRpcMethodMiddleware } from './RPCMethods/RPCMethodMiddleware';
///: END:ONLY_INCLUDE_IF
import { isBlockaidFeatureEnabled } from '../util/blockaid';
import {
  getCaveatSpecifications,
  getPermissionSpecifications,
  unrestrictedMethods,
} from './Permissions/specifications.js';
import { backupVault } from './BackupVault';
import {
  SignatureController,
  SignatureControllerActions,
  SignatureControllerEvents,
} from '@metamask/signature-controller';
import { hasProperty, Json } from '@metamask/utils';
// TODO: Export this type from the package directly
import { SwapsState } from '@metamask/swaps-controller/dist/SwapsController';
import { ethErrors } from 'eth-rpc-errors';

import { PPOM, ppomInit } from '../lib/ppom/PPOMView';
import RNFSStorageBackend from '../lib/ppom/ppom-storage-backend';
import {
  AccountsController,
  AccountsControllerActions,
  AccountsControllerEvents,
  AccountsControllerState,
} from '@metamask/accounts-controller';
import { captureException } from '@sentry/react-native';
import { lowerCase } from 'lodash';
import {
  networkIdUpdated,
  networkIdWillUpdate,
} from '../core/redux/slices/inpageProvider';

const NON_EMPTY = 'NON_EMPTY';

const encryptor = new Encryptor();
let currentChainId: any;

///: BEGIN:ONLY_INCLUDE_IF(snaps)
// TODO remove these custom types when the PhishingController is to version >= 7.0.0
interface MaybeUpdateState {
  type: `${PhishingController['name']}:maybeUpdateState`;
  handler: PhishingController['maybeUpdateState'];
}

interface TestOrigin {
  type: `${PhishingController['name']}:testOrigin`;
  handler: PhishingController['test'];
}
type PhishingControllerActions = MaybeUpdateState | TestOrigin;

type SnapsGlobalActions =
  | SnapControllerActions
  | SubjectMetadataControllerActions
  | PhishingControllerActions
  | SnapsAllowedActions;

type SnapsGlobalEvents =
  | SnapControllerEvents
  | SubjectMetadataControllerEvents
  | SnapsAllowedEvents;
///: END:ONLY_INCLUDE_IF

type GlobalActions =
  | ApprovalControllerActions
  | GetCurrencyRateState
  | GetGasFeeState
  | GetTokenListState
  | NetworkControllerActions
  | PermissionControllerActions
  | SignatureControllerActions
  | LoggingControllerActions
  ///: BEGIN:ONLY_INCLUDE_IF(snaps)
  | SnapsGlobalActions
  ///: END:ONLY_INCLUDE_IF
  | KeyringControllerActions
  | AccountsControllerActions;
type GlobalEvents =
  | ApprovalControllerEvents
  | CurrencyRateStateChange
  | GasFeeStateChange
  | TokenListStateChange
  | NetworkControllerEvents
  | PermissionControllerEvents
  ///: BEGIN:ONLY_INCLUDE_IF(snaps)
  | SnapsGlobalEvents
  ///: END:ONLY_INCLUDE_IF
  | SignatureControllerEvents
  | KeyringControllerEvents
  | PPOMControllerEvents
  | AccountsControllerEvents;

type PermissionsByRpcMethod = ReturnType<typeof getPermissionSpecifications>;
type Permissions = PermissionsByRpcMethod[keyof PermissionsByRpcMethod];

export interface EngineState {
  AccountTrackerController: AccountTrackerState;
  AddressBookController: AddressBookState;
  AssetsContractController: BaseState;
  NftController: NftState;
  TokenListController: TokenListState;
  CurrencyRateController: CurrencyRateState;
  KeyringController: KeyringControllerState;
  NetworkController: NetworkState;
  PreferencesController: PreferencesState;
  PhishingController: PhishingState;
  TokenBalancesController: TokenBalancesState;
  TokenRatesController: TokenRatesState;
  TransactionController: TransactionState;
  SwapsController: SwapsState;
  GasFeeController: GasFeeState;
  TokensController: TokensState;
  TokenDetectionController: BaseState;
  NftDetectionController: BaseState;
  ///: BEGIN:ONLY_INCLUDE_IF(snaps)
  SnapController: PersistedSnapControllerState;
  SnapsRegistry: SnapsRegistryState;
  SubjectMetadataController: SubjectMetadataControllerState;
  ///: END:ONLY_INCLUDE_IF
  PermissionController: PermissionControllerState<Permissions>;
  ApprovalController: ApprovalControllerState;
  LoggingController: LoggingControllerState;
  PPOMController: PPOMState;
  AccountsController: AccountsControllerState;
}

/**
 * Core controller responsible for composing other metamask controllers together
 * and exposing convenience methods for common wallet operations.
 */
class Engine {
  /**
   * The global Engine singleton
   */
  static instance: Engine | null;
  /**
   * A collection of all controller instances
   */
  context:
    | {
        AccountTrackerController: AccountTrackerController;
        AddressBookController: AddressBookController;
        ApprovalController: ApprovalController;
        AssetsContractController: AssetsContractController;
        CurrencyRateController: CurrencyRateController;
        GasFeeController: GasFeeController;
        KeyringController: KeyringController;
        LoggingController: LoggingController;
        NetworkController: NetworkController;
        NftController: NftController;
        NftDetectionController: NftDetectionController;
        // TODO: Fix permission types
        PermissionController: PermissionController<any, any>;
        PhishingController: PhishingController;
        PreferencesController: PreferencesController;
        PPOMController?: PPOMController;
        TokenBalancesController: TokenBalancesController;
        TokenListController: TokenListController;
        TokenDetectionController: TokenDetectionController;
        TokenRatesController: TokenRatesController;
        TokensController: TokensController;
        TransactionController: TransactionController;
        SignatureController: SignatureController;
        SwapsController: SwapsController;
        AccountsController: AccountsController;
      }
    | any;
  /**
   * The global controller messenger.
   */
  controllerMessenger: ControllerMessenger<GlobalActions, GlobalEvents>;
  /**
   * ComposableController reference containing all child controllers
   */
  datamodel: any;

  /**
   * Object containing the info for the latest incoming tx block
   * for each address and network
   */
  lastIncomingTxBlockInfo: any;

  ///: BEGIN:ONLY_INCLUDE_IF(snaps)
  /**
   * Object that runs and manages the execution of Snaps
   */
  snapExecutionService: WebViewExecutionService;
  ///: END:ONLY_INCLUDE_IF

  /**
   * Creates a CoreController instance
   */
  // eslint-disable-next-line @typescript-eslint/default-param-last
  constructor(
    initialState: Partial<EngineState> = {},
    initialKeyringState?: KeyringControllerState | null,
  ) {
    this.controllerMessenger = new ControllerMessenger();

    const approvalController = new ApprovalController({
      // @ts-expect-error TODO: Resolve/patch mismatch between base-controller versions. Before: never, never. Now: string, string, which expects 3rd and 4th args to be informed for restrictedControllerMessengers
      messenger: this.controllerMessenger.getRestricted<
        'ApprovalController',
        never,
        never
      >({
        name: 'ApprovalController',
        allowedEvents: [],
        allowedActions: [],
      }),
      showApprovalRequest: () => undefined,
      typesExcludedFromRateLimiting: [
        // TODO: Replace with ApprovalType enum from @metamask/controller-utils when breaking change is fixed
        'eth_sign',
        'personal_sign',
        'eth_signTypedData',
        'transaction',
        'wallet_watchAsset',
      ],
    });

    const preferencesController = new PreferencesController(
      {},
      {
        ipfsGateway: AppConstants.IPFS_DEFAULT_GATEWAY_URL,
        useTokenDetection:
          initialState?.PreferencesController?.useTokenDetection ?? true,
        // TODO: Use previous value when preferences UI is available
        useNftDetection: false,
        displayNftMedia: true,
        securityAlertsEnabled: true,
      },
    );

    const networkControllerOpts = {
      infuraProjectId: process.env.MM_INFURA_PROJECT_ID || NON_EMPTY,
      state: initialState.NetworkController,
      messenger: this.controllerMessenger.getRestricted<
        'NetworkController',
        never,
        // eslint-disable-next-line @typescript-eslint/ban-ts-comment
        // @ts-ignore // TODO: fix this type mismatch after the base-controller version is updated
        'NetworkController:networkDidChange'
      >({
        name: 'NetworkController',
        allowedEvents: ['NetworkController:networkDidChange'],
        allowedActions: [],
      }),
      // Metrics event tracking is handled in this repository instead
      // TODO: Use events for controller metric events
      trackMetaMetricsEvent: () => {
        // noop
      },
    };
    // eslint-disable-next-line @typescript-eslint/ban-ts-comment
    // @ts-ignore
    const networkController = new NetworkController(networkControllerOpts);

    networkController.initializeProvider();

    const assetsContractController = new AssetsContractController({
      onPreferencesStateChange: (listener) =>
        preferencesController.subscribe(listener),
      onNetworkStateChange: (listener) =>
        this.controllerMessenger.subscribe(
          AppConstants.NETWORK_STATE_CHANGE_EVENT,
          //@ts-expect-error AssetsController needs to be updated to v14 for this error disappears
          listener,
        ),
      chainId: networkController.state.providerConfig.chainId,
      getNetworkClientById:
        networkController.getNetworkClientById.bind(networkController),
    });

    const nftController = new NftController(
      {
        onPreferencesStateChange: (listener) =>
          preferencesController.subscribe(listener),
        onNetworkStateChange: (listener) =>
          this.controllerMessenger.subscribe(
            AppConstants.NETWORK_STATE_CHANGE_EVENT,
            //@ts-expect-error AssetsController needs to be updated to v14 for this error disappears
            listener,
          ),
        // @ts-expect-error TODO: Resolve/patch mismatch between base-controller versions. Before: never, never. Now: string, string, which expects 3rd and 4th args to be informed for restrictedControllerMessengers
        messenger: this.controllerMessenger.getRestricted<
          'NftController',
          'ApprovalController:addRequest',
          never
        >({
          name: 'NftController',
          allowedActions: [`${approvalController.name}:addRequest`],
        }),
        chainId: networkController.state.providerConfig.chainId,

        getERC721AssetName: assetsContractController.getERC721AssetName.bind(
          assetsContractController,
        ),
        getERC721AssetSymbol:
          assetsContractController.getERC721AssetSymbol.bind(
            assetsContractController,
          ),
        getERC721TokenURI: assetsContractController.getERC721TokenURI.bind(
          assetsContractController,
        ),
        getERC721OwnerOf: assetsContractController.getERC721OwnerOf.bind(
          assetsContractController,
        ),
        getERC1155BalanceOf: assetsContractController.getERC1155BalanceOf.bind(
          assetsContractController,
        ),
        getERC1155TokenURI: assetsContractController.getERC1155TokenURI.bind(
          assetsContractController,
        ),
      },
      {
        useIPFSSubdomains: false,
        chainId: networkController.state.providerConfig.chainId,
      },
    );

    const accountsControllerMessenger = this.controllerMessenger.getRestricted({
      name: 'AccountsController',
      allowedEvents: [
        'SnapController:stateChange',
        'KeyringController:accountRemoved',
        'KeyringController:stateChange',
      ],
      allowedActions: [
        'KeyringController:getAccounts',
        'KeyringController:getKeyringsByType',
        'KeyringController:getKeyringForAccount',
      ],
    });

    const defaultAccountsControllerState: AccountsControllerState = {
      internalAccounts: {
        accounts: {},
        selectedAccount: '',
      },
    };

    const accountsController = new AccountsController({
      messenger: accountsControllerMessenger,
      state: initialState.AccountsController ?? defaultAccountsControllerState,
    });

    const tokensController = new TokensController({
      // TODO: The tokens controller currently does not support internalAccounts. This is done to match the behavior of the previous tokens controller subscription.
      onPreferencesStateChange: (listener) =>
        preferencesController.subscribe(listener),
      onNetworkStateChange: (listener) =>
        this.controllerMessenger.subscribe(
          AppConstants.NETWORK_STATE_CHANGE_EVENT,
          //@ts-expect-error AssetsController needs to be updated to v14 for this error disappears
          listener,
        ),
      onTokenListStateChange: (listener) =>
        this.controllerMessenger.subscribe(
          AppConstants.TOKEN_LIST_STATE_CHANGE_EVENT,
          listener,
        ),

      chainId: networkController.state.providerConfig.chainId,
      config: {
        provider: networkController.getProviderAndBlockTracker().provider,
        chainId: networkController.state.providerConfig.chainId,
        selectedAddress: preferencesController.state.selectedAddress,
      },
      // @ts-expect-error TODO: Resolve/patch mismatch between base-controller versions. Before: never, never. Now: string, string, which expects 3rd and 4th args to be informed for restrictedControllerMessengers
      messenger: this.controllerMessenger.getRestricted<
        'TokensController',
        'ApprovalController:addRequest',
        never
      >({
        name: 'TokensController',
        allowedActions: [`${approvalController.name}:addRequest`],
      }),
      getERC20TokenName: assetsContractController.getERC20TokenName.bind(
        assetsContractController,
      ),
    });

    const tokenListController = new TokenListController({
      chainId: networkController.state.providerConfig.chainId,
      onNetworkStateChange: (listener) =>
        this.controllerMessenger.subscribe(
          AppConstants.NETWORK_STATE_CHANGE_EVENT,
          //@ts-expect-error AssetsController needs to be updated to v14 for this error disappears
          listener,
        ),
      // @ts-expect-error TODO: Resolve/patch mismatch between base-controller versions. Before: never, never. Now: string, string, which expects 3rd and 4th args to be informed for restrictedControllerMessengers
      messenger: this.controllerMessenger.getRestricted<
        'TokenListController',
        never,
        'NetworkController:stateChange'
      >({
        name: 'TokenListController',
        allowedEvents: ['NetworkController:stateChange'],
      }),
    });
    const currencyRateController = new CurrencyRateController({
      // @ts-expect-error TODO: Resolve/patch mismatch between base-controller versions. Before: never, never. Now: string, string, which expects 3rd and 4th args to be informed for restrictedControllerMessengers
      messenger: this.controllerMessenger.getRestricted<
        'CurrencyRateController',
        never,
        never
      >({
        name: 'CurrencyRateController',
      }),
      state: initialState.CurrencyRateController,
    });
    currencyRateController.start();

    const gasFeeController = new GasFeeController({
      // @ts-expect-error TODO: Resolve/patch mismatch between base-controller versions. Before: never, never. Now: string, string, which expects 3rd and 4th args to be informed for restrictedControllerMessengers
      messenger: this.controllerMessenger.getRestricted<
        'GasFeeController',
        never,
        'NetworkController:stateChange'
      >({
        name: 'GasFeeController',
        allowedEvents: ['NetworkController:stateChange'],
      }),
      getProvider: () =>
        // @ts-expect-error at this point in time the provider will be defined by the `networkController.initializeProvider`
        networkController.getProviderAndBlockTracker().provider,
      onNetworkStateChange: (listener) =>
        this.controllerMessenger.subscribe(
          AppConstants.NETWORK_STATE_CHANGE_EVENT,
          //@ts-expect-error GasFeeController needs to be updated to v7 for this error disappears
          listener,
        ),
      getCurrentNetworkEIP1559Compatibility: async () =>
        (await networkController.getEIP1559Compatibility()) ?? false,
      getChainId: () => networkController.state.providerConfig.chainId,
      getCurrentNetworkLegacyGasAPICompatibility: () => {
        const chainId = networkController.state.providerConfig.chainId;
        return (
          isMainnetByChainId(chainId) ||
          chainId === addHexPrefix(swapsUtils.BSC_CHAIN_ID) ||
          chainId === addHexPrefix(swapsUtils.POLYGON_CHAIN_ID)
        );
      },
      clientId: AppConstants.SWAPS.CLIENT_ID,
      legacyAPIEndpoint:
        'https://gas-api.metaswap.codefi.network/networks/<chain_id>/gasPrices',
      EIP1559APIEndpoint:
        'https://gas-api.metaswap.codefi.network/networks/<chain_id>/suggestedGasFees',
    });

    const phishingController = new PhishingController();
    phishingController.maybeUpdateState();

    const qrKeyringBuilder = () => new QRHardwareKeyring();
    qrKeyringBuilder.type = QRHardwareKeyring.type;

    const ledgerKeyringBuilder = () => new LedgerKeyring();
    ledgerKeyringBuilder.type = LedgerKeyring.type;

    const keyringController = new KeyringController({
      removeIdentity: preferencesController.removeIdentity.bind(
        preferencesController,
      ),
      syncIdentities: (identities) =>
        preferencesController.syncIdentities(identities),
      updateIdentities: preferencesController.updateIdentities.bind(
        preferencesController,
      ),
      setSelectedAddress: (address) => {
        const accountToBeSet = accountsController.getAccountByAddress(address);
        if (accountToBeSet === undefined) {
          throw new Error(`No account found for address: ${address}`);
        }
        accountsController.setSelectedAccount(accountToBeSet.id);
        preferencesController.setSelectedAddress(address);
      },
      setAccountLabel: (address, label) => {
        const accountToBeNamed =
          accountsController.getAccountByAddress(address);
        if (accountToBeNamed === undefined) {
          throw new Error(`No account found for address: ${address}`);
        }
        accountsController.setAccountName(accountToBeNamed.id, label);
        preferencesController.setAccountLabel(address, label);
      },
      encryptor,
      // @ts-expect-error TODO: Resolve/patch mismatch between base-controller versions. Before: never, never. Now: string, string, which expects 3rd and 4th args to be informed for restrictedControllerMessengers
      messenger: this.controllerMessenger.getRestricted<
        'KeyringController',
        never,
        never
      >({
        name: 'KeyringController',
      }),
      state: initialKeyringState || initialState.KeyringController,
      // @ts-expect-error To Do: Update the type of QRHardwareKeyring to Keyring<Json>
      keyringBuilders: [qrKeyringBuilder, ledgerKeyringBuilder],
    });

    ///: BEGIN:ONLY_INCLUDE_IF(snaps)
    /**
     * Gets the mnemonic of the user's primary keyring.
     */
    const getPrimaryKeyringMnemonic = () => {
      const [keyring]: any = keyringController.getKeyringsByType(
        KeyringTypes.hd,
      );
      if (!keyring.mnemonic) {
        throw new Error('Primary keyring mnemonic unavailable.');
      }

      return keyring.mnemonic;
    };

    const getAppState = () => {
      const state = AppState.currentState;
      return state === 'active';
    };

    const getSnapPermissionSpecifications = () => ({
      ...buildSnapEndowmentSpecifications(Object.keys(ExcludedSnapEndowments)),
      ...buildSnapRestrictedMethodSpecifications(
        Object.keys(ExcludedSnapPermissions),
        {
          encrypt: encryptor.encrypt.bind(encryptor),
          decrypt: encryptor.decrypt.bind(encryptor),
          // eslint-disable-next-line @typescript-eslint/ban-ts-comment
          // @ts-ignore
          clearSnapState: this.controllerMessenger.call.bind(
            this.controllerMessenger,
            'SnapController:clearSnapState',
          ),
          getMnemonic: getPrimaryKeyringMnemonic.bind(this),
          getUnlockPromise: getAppState.bind(this),
          getSnap: this.controllerMessenger.call.bind(
            this.controllerMessenger,
            'SnapController:get',
          ),
          // eslint-disable-next-line @typescript-eslint/ban-ts-comment
          // @ts-ignore
          handleSnapRpcRequest: this.controllerMessenger.call.bind(
            this.controllerMessenger,
            'SnapController:handleRequest',
          ),
          // eslint-disable-next-line @typescript-eslint/ban-ts-comment
          // @ts-ignore
          getSnapState: this.controllerMessenger.call.bind(
            this.controllerMessenger,
            'SnapController:getSnapState',
          ),
          // eslint-disable-next-line @typescript-eslint/ban-ts-comment
          // @ts-ignore
          updateSnapState: this.controllerMessenger.call.bind(
            this.controllerMessenger,
            'SnapController:updateSnapState',
          ),
          // eslint-disable-next-line @typescript-eslint/ban-ts-comment
          // @ts-ignore
          maybeUpdatePhishingList: this.controllerMessenger.call.bind(
            this.controllerMessenger,
            'PhishingController:maybeUpdateState',
          ),
          isOnPhishingList: (origin: string) =>
            this.controllerMessenger.call<'PhishingController:testOrigin'>(
              'PhishingController:testOrigin',
              // eslint-disable-next-line @typescript-eslint/ban-ts-comment
              // @ts-ignore
              origin,
              // eslint-disable-next-line @typescript-eslint/ban-ts-comment
              // @ts-ignore
            ).result,
          showDialog: (
            origin: string,
            type: EnumToUnion<DialogType>,
            content: any, // should be Component from '@metamask/snaps-ui';
            placeholder?: any,
          ) =>
            approvalController.addAndShowApprovalRequest({
              origin,
              type,
              requestData: { content, placeholder },
            }),
          showInAppNotification: (origin: string, args: NotificationArgs) => {
            Logger.log(
              'Snaps/ showInAppNotification called with args: ',
              args,
              ' and origin: ',
              origin,
            );
          },
        },
      ),
    });
    ///: END:ONLY_INCLUDE_IF

    const accountTrackerController = new AccountTrackerController({
      onPreferencesStateChange: (listener) =>
        preferencesController.subscribe(listener),
      getIdentities: () => preferencesController.state.identities,
      getSelectedAddress: () => accountsController.getSelectedAccount().address,
      getMultiAccountBalancesEnabled: () =>
        preferencesController.state.isMultiAccountBalancesEnabled,
      getCurrentChainId: () =>
        toHexadecimal(networkController.state.providerConfig.chainId),
    });

    const permissionController = new PermissionController({
      // eslint-disable-next-line @typescript-eslint/ban-ts-comment
      // @ts-ignore TODO: Resolve/patch mismatch between base-controller versions. Before: never, never. Now: string, string, which expects 3rd and 4th args to be informed for restrictedControllerMessengers
      messenger: this.controllerMessenger.getRestricted({
        name: 'PermissionController',
        allowedActions: [
          `${approvalController.name}:addRequest`,
          `${approvalController.name}:hasRequest`,
          `${approvalController.name}:acceptRequest`,
          `${approvalController.name}:rejectRequest`,
          ///: BEGIN:ONLY_INCLUDE_IF(snaps)
          `SnapController:getPermitted`,
          `SnapController:install`,
          `SubjectMetadataController:getSubjectMetadata`,
          ///: END:ONLY_INCLUDE_IF
        ],
      }),
      state: initialState.PermissionController,
      caveatSpecifications: getCaveatSpecifications({
        getInternalAccounts:
          accountsController.listAccounts.bind(accountsController),
      }),
      // eslint-disable-next-line @typescript-eslint/ban-ts-comment
      // @ts-ignore
      permissionSpecifications: {
        ...getPermissionSpecifications({
          getAllAccounts: () => keyringController.getAccounts(),
          getInternalAccounts:
            accountsController.listAccounts.bind(accountsController),
          captureKeyringTypesWithMissingIdentities: (
            internalAccounts = [],
            accounts = [],
          ) => {
            const accountsMissingIdentities = accounts.filter((address) => {
              const lowerCaseAddress = lowerCase(address);
              return !internalAccounts.some(
                (account) => account.address.toLowerCase() === lowerCaseAddress,
              );
            });
            const keyringTypesWithMissingIdentities =
              accountsMissingIdentities.map((address) =>
                keyringController.getAccountKeyringType(address),
              );

            const internalAccountCount = internalAccounts.length;

            const accountTrackerCount = Object.keys(
              accountTrackerController.state.accounts || {},
            ).length;

            captureException(
              new Error(
                `Attempt to get permission specifications failed because there were ${accounts.length} accounts, but ${internalAccountCount} identities, and the ${keyringTypesWithMissingIdentities} keyrings included accounts with missing identities. Meanwhile, there are ${accountTrackerCount} accounts in the account tracker.`,
              ),
            );
          },
        }),
        ///: BEGIN:ONLY_INCLUDE_IF(snaps)
        ...getSnapPermissionSpecifications(),
        ///: END:ONLY_INCLUDE_IF
      },
      unrestrictedMethods,
    });

    ///: BEGIN:ONLY_INCLUDE_IF(snaps)
    const subjectMetadataController = new SubjectMetadataController({
      // eslint-disable-next-line @typescript-eslint/ban-ts-comment
      // @ts-ignore TODO: Resolve/patch mismatch between base-controller versions. Before: never, never. Now: string, string, which expects 3rd and 4th args to be informed for restrictedControllerMessengers
      messenger: this.controllerMessenger.getRestricted<
        'SubjectMetadataController',
        'PermissionController:hasPermissions',
        never
      >({
        name: 'SubjectMetadataController',
        allowedActions: [`${permissionController.name}:hasPermissions`],
      }),
      state: initialState.SubjectMetadataController || {},
      subjectCacheLimit: 100,
    });

    const setupSnapProvider = (snapId: string, connectionStream: Duplex) => {
      Logger.log(
        '[ENGINE LOG] Engine+setupSnapProvider: Setup stream for Snap',
        snapId,
      );
      // TO DO:
      // Develop a simpler getRpcMethodMiddleware object for SnapBridge
      // Consider developing an abstract class to derived custom implementations for each use case
      const bridge = new SnapBridge({
        snapId,
        connectionStream,
        getRPCMethodMiddleware: ({ hostname, getProviderState }) =>
          getRpcMethodMiddleware({
            hostname,
            getProviderState,
            navigation: null,
            getApprovedHosts: () => null,
            setApprovedHosts: () => null,
            approveHost: () => null,
            title: { current: 'Snap' },
            icon: { current: undefined },
            isHomepage: () => false,
            fromHomepage: { current: false },
            toggleUrlModal: () => null,
            wizardScrollAdjusted: { current: false },
            tabId: false,
            isWalletConnect: true,
            isMMSDK: false,
            url: { current: '' },
            analytics: {},
            injectHomePageScripts: () => null,
          }),
      });

      bridge.setupProviderConnection();
    };

    const requireAllowlist = process.env.METAMASK_BUILD_TYPE === 'main';
    const allowLocalSnaps = process.env.METAMASK_BUILD_TYPE === 'flask';

    const snapsRegistryMessenger = this.controllerMessenger.getRestricted({
      name: 'SnapsRegistry',
      allowedEvents: [],
      allowedActions: [],
    });
    const snapsRegistry = new JsonSnapsRegistry({
      state: initialState.SnapsRegistry,
      messenger: snapsRegistryMessenger,
      refetchOnAllowlistMiss: requireAllowlist,
      failOnUnavailableRegistry: requireAllowlist,
      url: {
        registry: 'https://acl.execution.metamask.io/latest/registry.json',
        signature: 'https://acl.execution.metamask.io/latest/signature.json',
      },
      publicKey:
        '0x025b65308f0f0fb8bc7f7ff87bfc296e0330eee5d3c1d1ee4a048b2fd6a86fa0a6',
    });

    this.snapExecutionService = new WebViewExecutionService({
      messenger: this.controllerMessenger.getRestricted({
        name: 'ExecutionService',
      }),
      setupSnapProvider: setupSnapProvider.bind(this),
      getWebView: () => getSnapsWebViewPromise,
    });

    const snapControllerMessenger = this.controllerMessenger.getRestricted({
      name: 'SnapController',
      allowedEvents: [
        'ExecutionService:unhandledError',
        'ExecutionService:outboundRequest',
        'ExecutionService:outboundResponse',
      ],
      allowedActions: [
        `${approvalController.name}:addRequest`,
        `${permissionController.name}:getEndowments`,
        `${permissionController.name}:getPermissions`,
        `${permissionController.name}:hasPermission`,
        `${permissionController.name}:hasPermissions`,
        `${permissionController.name}:requestPermissions`,
        `${permissionController.name}:revokeAllPermissions`,
        `${permissionController.name}:revokePermissions`,
        `${permissionController.name}:revokePermissionForAllSubjects`,
        `${permissionController.name}:getSubjectNames`,
        `${permissionController.name}:updateCaveat`,
        `${approvalController.name}:addRequest`,
        `${approvalController.name}:updateRequestState`,
        `${permissionController.name}:grantPermissions`,
        `${subjectMetadataController.name}:getSubjectMetadata`,
        `${subjectMetadataController.name}:addSubjectMetadata`,
        `${phishingController.name}:maybeUpdateState`,
        `${phishingController.name}:testOrigin`,
        `${snapsRegistry.name}:get`,
        `${snapsRegistry.name}:getMetadata`,
        `${snapsRegistry.name}:update`,
        'ExecutionService:executeSnap',
        'ExecutionService:terminateSnap',
        'ExecutionService:terminateAllSnaps',
        'ExecutionService:handleRpcRequest',
        'SnapsRegistry:get',
        'SnapsRegistry:getMetadata',
        'SnapsRegistry:update',
        'SnapsRegistry:resolveVersion',
      ],
    });

    const snapController = new SnapController({
      environmentEndowmentPermissions: Object.values(EndowmentPermissions),
      featureFlags: {
        // eslint-disable-next-line @typescript-eslint/ban-ts-comment
        // @ts-ignore
        requireAllowlist,
      },
      state: initialState.SnapController || undefined,
      messenger: snapControllerMessenger as any,
      detectSnapLocation: (
        location: string | URL,
        options?: DetectSnapLocationOptions,
      ) =>
        detectSnapLocation(location, {
          ...options,
          allowLocal: allowLocalSnaps,
          fetch: fetchFunction,
        }),
    });
    ///: END:ONLY_INCLUDE_IF

    const codefiTokenApiV2 = new CodefiTokenPricesServiceV2();

    const controllers = [
      keyringController,
      accountTrackerController,
      new AddressBookController(),
      assetsContractController,
      nftController,
      tokensController,
      tokenListController,
      new TokenDetectionController({
        onPreferencesStateChange: (listener) =>
          preferencesController.subscribe(listener),
        onNetworkStateChange: (listener) =>
          this.controllerMessenger.subscribe(
            AppConstants.NETWORK_STATE_CHANGE_EVENT,
            //@ts-expect-error AssetsController needs to be updated to v14 for this error disappears
            listener,
          ),
        onTokenListStateChange: (listener) =>
          this.controllerMessenger.subscribe(
            `${tokenListController.name}:stateChange`,
            listener,
          ),
        addDetectedTokens: async (tokens) => {
          // Track detected tokens event
          MetaMetrics.getInstance().trackEvent(
            MetaMetricsEvents.TOKEN_DETECTED,
            {
              token_standard: 'ERC20',
              asset_type: 'token',
              chain_id: getDecimalChainId(
                networkController.state.providerConfig.chainId,
              ),
            },
          );
          tokensController.addDetectedTokens(tokens);
        },
        getTokensState: () => tokensController.state,
        getTokenListState: () => tokenListController.state,
        //@ts-expect-error AssetsController needs to be updated to v14 for this error disappears
        getNetworkState: () => networkController.state,
        getPreferencesState: () => preferencesController.state,
        getBalancesInSingleCall:
          assetsContractController.getBalancesInSingleCall.bind(
            assetsContractController,
          ),
      }),
      new NftDetectionController({
        onNftsStateChange: (listener) => nftController.subscribe(listener),
        onPreferencesStateChange: (listener) =>
          preferencesController.subscribe(listener),
        onNetworkStateChange: (listener) =>
          this.controllerMessenger.subscribe(
            AppConstants.NETWORK_STATE_CHANGE_EVENT,
            //@ts-expect-error AssetsController needs to be updated to v14 for this error disappears
            listener,
          ),
        chainId: networkController.state.providerConfig.chainId,
        getOpenSeaApiKey: () => nftController.openSeaApiKey,
        addNft: nftController.addNft.bind(nftController),
        getNftApi: nftController.getNftApi.bind(nftController),
        getNftState: () => nftController.state,
      }),
      currencyRateController,
      networkController,
      phishingController,
      preferencesController,
      new TokenBalancesController(
        {
          onTokensStateChange: (listener) =>
            tokensController.subscribe(listener),
          getSelectedAddress: () => preferencesController.state.selectedAddress,
          getERC20BalanceOf: assetsContractController.getERC20BalanceOf.bind(
            assetsContractController,
          ),
        },
        { interval: 10000 },
      ),
      new TokenRatesController({
        onTokensStateChange: (listener) => tokensController.subscribe(listener),
        onNetworkStateChange: (listener) =>
          this.controllerMessenger.subscribe(
            AppConstants.NETWORK_STATE_CHANGE_EVENT,
            //@ts-expect-error AssetsController needs to be updated to v14 for this error disappears
            listener,
          ),
        onPreferencesStateChange: (listener) =>
          preferencesController.subscribe(listener),
        chainId: networkController.state.providerConfig.chainId,
        ticker: networkController.state.providerConfig.ticker,
        selectedAddress: preferencesController.state.selectedAddress,
        tokenPricesService: codefiTokenApiV2,
        interval: 30 * 60 * 1000,
      }),
      new TransactionController({
        // @ts-expect-error at this point in time the provider will be defined by the `networkController.initializeProvider`
        blockTracker:
          networkController.getProviderAndBlockTracker().blockTracker,
        getGasFeeEstimates: () => gasFeeController.fetchGasFeeEstimates(),
        //@ts-expect-error TransactionController needs to be updated to v13 for this error disappears
        getNetworkState: () => networkController.state,
        getSelectedAddress: () =>
          accountsController.getSelectedAccount().address,
        incomingTransactions: {
          apiKey: process.env.MM_ETHERSCAN_KEY,
          isEnabled: () => {
            const currentHexChainId =
              networkController.state.providerConfig.chainId;
            return Boolean(
              preferencesController?.state?.showIncomingTransactions?.[
                currentHexChainId
              ],
            );
          },
          updateTransactions: true,
        },
        // @ts-expect-error TODO: Resolve/patch mismatch between base-controller versions. Before: never, never. Now: string, string, which expects 3rd and 4th args to be informed for restrictedControllerMessengers
        messenger: this.controllerMessenger.getRestricted<
          'TransactionController',
          'ApprovalController:addRequest',
          never
        >({
          name: 'TransactionController',
          allowedActions: [`${approvalController.name}:addRequest`],
        }),
        onNetworkStateChange: (listener) =>
          this.controllerMessenger.subscribe(
            AppConstants.NETWORK_STATE_CHANGE_EVENT,
            //@ts-expect-error TransactionController needs to be updated to v13 for this error disappears
            listener,
          ),
        // @ts-expect-error at this point in time the provider will be defined by the `networkController.initializeProvider`
        provider: networkController.getProviderAndBlockTracker().provider,
      }),
      new SwapsController(
        {
          // @ts-expect-error TODO: Resolve mismatch between gas fee and swaps controller types
          fetchGasFeeEstimates: () => gasFeeController.fetchGasFeeEstimates(),
          // @ts-expect-error TODO: Resolve mismatch between gas fee and swaps controller types
          fetchEstimatedMultiLayerL1Fee,
        },
        {
          clientId: AppConstants.SWAPS.CLIENT_ID,
          fetchAggregatorMetadataThreshold:
            AppConstants.SWAPS.CACHE_AGGREGATOR_METADATA_THRESHOLD,
          fetchTokensThreshold: AppConstants.SWAPS.CACHE_TOKENS_THRESHOLD,
          fetchTopAssetsThreshold:
            AppConstants.SWAPS.CACHE_TOP_ASSETS_THRESHOLD,
          supportedChainIds: [
            swapsUtils.ETH_CHAIN_ID,
            swapsUtils.BSC_CHAIN_ID,
            swapsUtils.SWAPS_TESTNET_CHAIN_ID,
            swapsUtils.POLYGON_CHAIN_ID,
            swapsUtils.AVALANCHE_CHAIN_ID,
            swapsUtils.ARBITRUM_CHAIN_ID,
            swapsUtils.OPTIMISM_CHAIN_ID,
            swapsUtils.ZKSYNC_ERA_CHAIN_ID,
            swapsUtils.LINEA_CHAIN_ID,
          ],
        },
      ),
      gasFeeController,
      approvalController,
      permissionController,
      new SignatureController({
        // @ts-expect-error TODO: Resolve/patch mismatch between base-controller versions. Before: never, never. Now: string, string, which expects 3rd and 4th args to be informed for restrictedControllerMessengers
        messenger: this.controllerMessenger.getRestricted<
          'SignatureController',
          | 'ApprovalController:addRequest'
          | 'KeyringController:signPersonalMessage'
          | 'KeyringController:signMessage'
          | 'KeyringController:signTypedMessage',
          never
        >({
          name: 'SignatureController',
          allowedActions: [
            `${approvalController.name}:addRequest`,
            `${keyringController.name}:signPersonalMessage`,
            `${keyringController.name}:signMessage`,
            `${keyringController.name}:signTypedMessage`,
          ],
        }),
        isEthSignEnabled: () =>
          Boolean(
            preferencesController.state?.disabledRpcMethodPreferences?.eth_sign,
          ),
        getAllState: () => store.getState(),
        getCurrentChainId: () => networkController.state.providerConfig.chainId,
      }),
      new LoggingController({
        // @ts-expect-error TODO: Resolve/patch mismatch between base-controller versions. Before: never, never. Now: string, string, which expects 3rd and 4th args to be informed for restrictedControllerMessengers
        messenger: this.controllerMessenger.getRestricted<
          'LoggingController',
          never,
          never
        >({
          name: 'LoggingController',
        }),
        state: initialState.LoggingController,
      }),
      ///: BEGIN:ONLY_INCLUDE_IF(snaps)
      snapController,
      subjectMetadataController,
      ///: END:ONLY_INCLUDE_IF
      accountsController,
    ];

    if (isBlockaidFeatureEnabled()) {
      try {
        const ppomController = new PPOMController({
          chainId: networkController.state.providerConfig.chainId,
          blockaidPublicKey: process.env.BLOCKAID_PUBLIC_KEY as string,
          cdnBaseUrl: process.env.BLOCKAID_FILE_CDN as string,
          // @ts-expect-error TODO: Resolve/patch mismatch between base-controller versions. Before: never, never. Now: string, string, which expects 3rd and 4th args to be informed for restrictedControllerMessengers
          messenger: this.controllerMessenger.getRestricted<
            'PPOMController',
            never,
            'NetworkController:stateChange'
          >({
            name: 'PPOMController',
            allowedEvents: ['NetworkController:stateChange'],
          }),
          onPreferencesChange: (listener) =>
            preferencesController.subscribe(listener as any),
          provider: networkController.getProviderAndBlockTracker()
            .provider as any,
          ppomProvider: {
            PPOM: PPOM as any,
            ppomInit,
          },
          storageBackend: new RNFSStorageBackend('PPOMDB'),
          securityAlertsEnabled:
            initialState.PreferencesController?.securityAlertsEnabled ?? false,
          state: initialState.PPOMController,
          nativeCrypto: Crypto as any,
        });
        controllers.push(ppomController as any);
      } catch (e) {
        Logger.log(`Error initializing PPOMController: ${e}`);
        return;
      }
    }

    // set initial state
    // TODO: Pass initial state into each controller constructor instead
    // This is being set post-construction for now to ensure it's functionally equivalent with
    // how the `ComponsedController` used to set initial state.
    //
    // The check for `controller.subscribe !== undefined` is to filter out BaseControllerV2
    // controllers. They should be initialized via the constructor instead.
    for (const controller of controllers) {
      if (
        hasProperty(initialState, controller.name) &&
        controller.subscribe !== undefined
      ) {
        // The following type error can be addressed by passing initial state into controller constructors instead
        // @ts-expect-error No type-level guarantee that the correct state is being applied to the correct controller here.
        controller.update(initialState[controller.name]);
      }
    }

    this.datamodel = new ComposableController(
      // @ts-expect-error The ComposableController needs to be updated to support BaseControllerV2
      controllers,
      this.controllerMessenger,
    );
    this.context = controllers.reduce<Partial<typeof this.context>>(
      (context, controller) => ({
        ...context,
        [controller.name]: controller,
      }),
      {
        controllerMessenger: this.controllerMessenger,
      },
    ) as typeof this.context;

    const {
      NftController: nfts,
      KeyringController: keyring,
      TransactionController: transaction,
    } = this.context;

    if (process.env.MM_OPENSEA_KEY) {
      nfts.setApiKey(process.env.MM_OPENSEA_KEY);
    }

    transaction.configure({ sign: keyring.signTransaction.bind(keyring) });

    transaction.hub.on('incomingTransactionBlock', (blockNumber: number) => {
      NotificationManager.gotIncomingTransaction(blockNumber);
    });

    this.controllerMessenger.subscribe(
      AppConstants.NETWORK_STATE_CHANGE_EVENT,
      (state: NetworkState) => {
        if (
          state.networksMetadata[state.selectedNetworkClientId].status ===
            NetworkStatus.Available &&
          state.providerConfig.chainId !== currentChainId
        ) {
          // We should add a state or event emitter saying the provider changed
          setTimeout(() => {
            this.configureControllersOnNetworkChange();
            currentChainId = state.providerConfig.chainId;
          }, 500);
        }
      },
    );

    this.controllerMessenger.subscribe(
      AppConstants.NETWORK_STATE_CHANGE_EVENT,
      async () => {
        try {
          const networkId = await deprecatedGetNetworkId();
          store.dispatch(networkIdUpdated(networkId));
        } catch (error) {
          console.error(
            error,
            `Network ID not changed, current chainId: ${networkController.state.providerConfig.chainId}`,
          );
        }
      },
    );

    this.controllerMessenger.subscribe(
      'NetworkController:networkWillChange',
      () => {
        store.dispatch(networkIdWillUpdate());
      },
    );

    this.configureControllersOnNetworkChange();
    this.startPolling();
    this.handleVaultBackup();

    Engine.instance = this;
  }

  handleVaultBackup() {
    this.controllerMessenger.subscribe(
      AppConstants.KEYRING_STATE_CHANGE_EVENT,
      (state: KeyringControllerState) =>
        backupVault(state)
          .then((result) => {
            if (result.success) {
              Logger.log('Engine', 'Vault back up successful');
            } else {
              Logger.log('Engine', 'Vault backup failed', result.error);
            }
          })
          .catch((error) => {
            Logger.error(error, 'Engine Vault backup failed');
          }),
    );
  }

  startPolling() {
    const {
      NftDetectionController,
      TokenDetectionController,
      TokenListController,
      TransactionController,
      TokenRatesController,
    } = this.context;

    TokenListController.start();
    NftDetectionController.start();
    TokenDetectionController.start();
    // leaving the reference of TransactionController here, rather than importing it from utils to avoid circular dependency
    TransactionController.startIncomingTransactionPolling();
    TokenRatesController.start();
  }

  configureControllersOnNetworkChange() {
    const {
      AccountTrackerController,
      AssetsContractController,
      TokenDetectionController,
      NftDetectionController,
      NetworkController,
      TransactionController,
      SwapsController,
    } = this.context;
    const { provider } = NetworkController.getProviderAndBlockTracker();

    provider.sendAsync = provider.sendAsync.bind(provider);
    AccountTrackerController.configure({ provider });
    AssetsContractController.configure({ provider });

    SwapsController.configure({
      provider,
      chainId: NetworkController.state?.providerConfig?.chainId,
      pollCountLimit: AppConstants.SWAPS.POLL_COUNT_LIMIT,
    });
    TransactionController.hub.emit('networkChange');
    TokenDetectionController.detectTokens();
    NftDetectionController.detectNfts();
    AccountTrackerController.refresh();
  }

  getTotalFiatAccountBalance = (): {
    ethFiat: number;
    tokenFiat: number;
  } => {
    const {
      CurrencyRateController,
      PreferencesController,
      AccountTrackerController,
      TokenBalancesController,
      TokenRatesController,
      TokensController,
      NetworkController,
    } = this.context;
    const { selectedAddress } = PreferencesController.state;
    const { currentCurrency } = CurrencyRateController.state;
    const { chainId } = NetworkController.state.providerConfig;
    const {
      settings: { showFiatOnTestnets },
    } = store.getState();

    if (isTestNet(chainId) && !showFiatOnTestnets) {
      return { ethFiat: 0, tokenFiat: 0 };
    }

    const conversionRate =
      CurrencyRateController.state.conversionRate === null
        ? 0
        : CurrencyRateController.state.conversionRate;
    const { accountsByChainId } = AccountTrackerController.state;

    const { tokens } = TokensController.state;
    let ethFiat = 0;
    let tokenFiat = 0;
    const decimalsToShow = (currentCurrency === 'usd' && 2) || undefined;
    if (accountsByChainId?.[toHexadecimal(chainId)]?.[selectedAddress]) {
      ethFiat = weiToFiatNumber(
        accountsByChainId[toHexadecimal(chainId)][selectedAddress].balance,
        conversionRate,
        decimalsToShow,
      );
    }
    if (tokens.length > 0) {
      const { contractBalances: tokenBalances } = TokenBalancesController.state;
      const { contractExchangeRates: tokenExchangeRates } =
        TokenRatesController.state;
      tokens.forEach(
        (item: { address: string; balance?: string; decimals: number }) => {
          const exchangeRate =
            item.address in tokenExchangeRates
              ? tokenExchangeRates[item.address]
              : undefined;
          const tokenBalance =
            item.balance ||
            (item.address in tokenBalances
              ? renderFromTokenMinimalUnit(
                  tokenBalances[item.address],
                  item.decimals,
                )
              : undefined);
          const tokenBalanceFiat = balanceToFiatNumber(
            // TODO: Fix this by handling or eliminating the undefined case
            // @ts-expect-error This variable can be `undefined`, which would break here.
            tokenBalance,
            conversionRate,
            exchangeRate,
            decimalsToShow,
          );
          tokenFiat += tokenBalanceFiat;
        },
      );
    }

    return {
      ethFiat: ethFiat ?? 0,
      tokenFiat: tokenFiat ?? 0,
    };
  };

  /**
   * Returns true or false whether the user has funds or not
   */
  hasFunds = () => {
    try {
      const {
        engine: { backgroundState },
      } = store.getState();
      // TODO: Check `allNfts[currentChainId]` property instead
      // @ts-expect-error This property does not exist
      const nfts = backgroundState.NftController.nfts;
      const tokens = backgroundState.TokensController.tokens;
      const tokenBalances =
        backgroundState.TokenBalancesController.contractBalances;

      let tokenFound = false;
      tokens.forEach((token: { address: string | number }) => {
        if (
          tokenBalances[token.address] &&
          !isZero(tokenBalances[token.address])
        ) {
          tokenFound = true;
        }
      });

      const fiatBalance = this.getTotalFiatAccountBalance() || 0;
      const totalFiatBalance = fiatBalance.ethFiat + fiatBalance.ethFiat;

      return totalFiatBalance > 0 || tokenFound || nfts.length > 0;
    } catch (e) {
      Logger.log('Error while getting user funds', e);
    }
  };

  resetState = async () => {
    // Whenever we are gonna start a new wallet
    // either imported or created, we need to
    // get rid of the old data from state
    const {
      TransactionController,
      TokensController,
      NftController,
      TokenBalancesController,
      TokenRatesController,
      PermissionController,
      LoggingController,
    } = this.context;

    // Remove all permissions.
    PermissionController?.clearState?.();

    //Clear assets info
    TokensController.update({
      allTokens: {},
      ignoredTokens: [],
      tokens: [],
    });
    NftController.update({
      allNftContracts: {},
      allNfts: {},
      ignoredNfts: [],
    });

    TokensController.update({
      allTokens: {},
      allIgnoredTokens: {},
      ignoredTokens: [],
      tokens: [],
    });

    TokenBalancesController.update({ contractBalances: {} });
    TokenRatesController.update({ contractExchangeRates: {} });

    TransactionController.update({
      methodData: {},
      transactions: [],
      lastFetchedBlockNumbers: {},
    });

    LoggingController.clear();
  };

  removeAllListeners() {
    this.controllerMessenger.clearSubscriptions();
  }

  async destroyEngineInstance() {
    Object.values(this.context).forEach((controller: any) => {
      if (controller.destroy) {
        controller.destroy();
      }
    });
    this.removeAllListeners();
    await this.resetState();
    Engine.instance = null;
  }

  rejectPendingApproval(
    id: string,
    reason: Error = ethErrors.provider.userRejectedRequest(),
    opts: { ignoreMissing?: boolean; logErrors?: boolean } = {},
  ) {
    const { ApprovalController } = this.context;

    if (opts.ignoreMissing && !ApprovalController.has({ id })) {
      return;
    }

    try {
      ApprovalController.reject(id, reason);
    } catch (error: any) {
      if (opts.logErrors !== false) {
        Logger.error(
          error,
          'Reject while rejecting pending connection request',
        );
      }
    }
  }

  async acceptPendingApproval(
    id: string,
    requestData?: Record<string, Json>,
    opts: AcceptOptions & { handleErrors?: boolean } = {
      waitForResult: false,
      deleteAfterResult: false,
      handleErrors: true,
    },
  ) {
    const { ApprovalController } = this.context;

    try {
      return await ApprovalController.accept(id, requestData, {
        waitForResult: opts.waitForResult,
        deleteAfterResult: opts.deleteAfterResult,
      });
    } catch (err) {
      if (opts.handleErrors === false) {
        throw err;
      }
    }
  }

  // This should be used instead of directly calling PreferencesController.setSelectedAddress or AccountsController.setSelectedAccount
  setSelectedAccount(address: string) {
    const { AccountsController, PreferencesController } = this.context;
    const account = AccountsController.getAccountByAddress(address);
    if (account) {
      AccountsController.setSelectedAccount(account.id);
      PreferencesController.setSelectedAddress(address);
    } else {
      throw new Error(`No account found for address: ${address}`);
    }
  }

  /**
   * This should be used instead of directly calling PreferencesController.setAccountLabel or AccountsController.setAccountName in order to keep the names in sync
   * We are currently incrementally migrating the accounts data to the AccountsController so we must keep these values
   * in sync until the migration is complete.
   */
  setAccountLabel(address: string, label: string) {
    const { AccountsController, PreferencesController } = this.context;
    const accountToBeNamed = AccountsController.getAccountByAddress(address);
    if (accountToBeNamed === undefined) {
      throw new Error(`No account found for address: ${address}`);
    }
    AccountsController.setAccountName(accountToBeNamed.id, label);
    PreferencesController.setAccountLabel(address, label);
  }
}

/**
 * Assert that the given Engine instance has been initialized
 *
 * @param instance - Either an Engine instance, or null
 */
function assertEngineExists(
  instance: Engine | null,
): asserts instance is Engine {
  if (!instance) {
    throw new Error('Engine does not exist');
  }
}

let instance: Engine | null;

export default {
  get context() {
    assertEngineExists(instance);
    return instance.context;
  },
  get controllerMessenger() {
    assertEngineExists(instance);
    return instance.controllerMessenger;
  },
  get state() {
    assertEngineExists(instance);
    const {
      AccountTrackerController,
      AddressBookController,
      AssetsContractController,
      NftController,
      TokenListController,
      CurrencyRateController,
      KeyringController,
      NetworkController,
      PreferencesController,
      PhishingController,
      PPOMController,
      TokenBalancesController,
      TokenRatesController,
      TransactionController,
      SwapsController,
      GasFeeController,
      TokensController,
      TokenDetectionController,
      NftDetectionController,
      ///: BEGIN:ONLY_INCLUDE_IF(snaps)
      SnapController,
      SubjectMetadataController,
      ///: END:ONLY_INCLUDE_IF
      PermissionController,
      ApprovalController,
      LoggingController,
      AccountsController,
    } = instance.datamodel.state;

    // normalize `null` currencyRate to `0`
    // TODO: handle `null` currencyRate by hiding fiat values instead
    const modifiedCurrencyRateControllerState = {
      ...CurrencyRateController,
      conversionRate:
        CurrencyRateController.conversionRate === null
          ? 0
          : CurrencyRateController.conversionRate,
    };

    return {
      AccountTrackerController,
      AddressBookController,
      AssetsContractController,
      NftController,
      TokenListController,
      CurrencyRateController: modifiedCurrencyRateControllerState,
      KeyringController,
      NetworkController,
      PhishingController,
      PPOMController,
      PreferencesController,
      TokenBalancesController,
      TokenRatesController,
      TokensController,
      TransactionController,
      SwapsController,
      GasFeeController,
      TokenDetectionController,
      NftDetectionController,
      ///: BEGIN:ONLY_INCLUDE_IF(snaps)
      SnapController,
      SubjectMetadataController,
      ///: END:ONLY_INCLUDE_IF
      PermissionController,
      ApprovalController,
      LoggingController,
      AccountsController,
    };
  },
  get datamodel() {
    assertEngineExists(instance);
    return instance.datamodel;
  },
  getTotalFiatAccountBalance() {
    assertEngineExists(instance);
    return instance.getTotalFiatAccountBalance();
  },
  hasFunds() {
    assertEngineExists(instance);
    return instance.hasFunds();
  },
  resetState() {
    assertEngineExists(instance);
    return instance.resetState();
  },
  destroyEngine() {
    instance?.destroyEngineInstance();
    instance = null;
  },
  init(state: Record<string, never> | undefined, keyringState = null) {
    instance = Engine.instance || new Engine(state, keyringState);
    Object.freeze(instance);
    return instance;
  },
  acceptPendingApproval: async (
    id: string,
    requestData?: Record<string, Json>,
    opts?: AcceptOptions & { handleErrors?: boolean },
  ) => instance?.acceptPendingApproval(id, requestData, opts),
  rejectPendingApproval: (
    id: string,
    reason: Error,
    opts: {
      ignoreMissing?: boolean;
      logErrors?: boolean;
    } = {},
  ) => instance?.rejectPendingApproval(id, reason, opts),
  setSelectedAddress: (address: string) => {
    assertEngineExists(instance);
    instance.setSelectedAccount(address);
  },
  setAccountLabel: (address: string, label: string) => {
    assertEngineExists(instance);
    instance.setAccountLabel(address, label);
  },
};<|MERGE_RESOLUTION|>--- conflicted
+++ resolved
@@ -126,11 +126,8 @@
   isMainnetByChainId,
   getDecimalChainId,
   fetchEstimatedMultiLayerL1Fee,
-<<<<<<< HEAD
   isTestNet,
-=======
   deprecatedGetNetworkId,
->>>>>>> 4f830c83
 } from '../util/networks';
 import AppConstants from './AppConstants';
 import { store } from '../store';
