/* eslint-disable @typescript-eslint/no-shadow */
import Crypto from 'react-native-quick-crypto';
import {
  AccountTrackerController,
  AccountTrackerState,
  AssetsContractController,
  CurrencyRateController,
  CurrencyRateState,
  CurrencyRateStateChange,
  GetCurrencyRateState,
  GetTokenListState,
  NftController,
  NftDetectionController,
  NftState,
  TokenBalancesController,
  TokenDetectionController,
  TokenListController,
  TokenListState,
  TokenListStateChange,
  TokenRatesController,
  TokenRatesState,
  TokensController,
  TokensState,
  CodefiTokenPricesServiceV2,
  TokensControllerActions,
  TokensControllerEvents,
  TokenListControllerActions,
  TokenListControllerEvents,
  TokenBalancesControllerState,
} from '@metamask/assets-controllers';
///: BEGIN:ONLY_INCLUDE_IF(snaps)
import { AppState } from 'react-native';
import PREINSTALLED_SNAPS from '../lib/snaps/preinstalled-snaps';
///: END:ONLY_INCLUDE_IF
import {
  AddressBookController,
  AddressBookState,
} from '@metamask/address-book-controller';
import { BaseState, ControllerMessenger } from '@metamask/base-controller';
import { ComposableController } from '@metamask/composable-controller';
import {
  KeyringController,
  KeyringControllerState,
  KeyringControllerActions,
  KeyringControllerEvents,
  ///: BEGIN:ONLY_INCLUDE_IF(snaps)
  KeyringTypes,
  ///: END:ONLY_INCLUDE_IF
} from '@metamask/keyring-controller';
import {
  NetworkController,
  NetworkControllerActions,
  NetworkControllerEvents,
  NetworkState,
  NetworkStatus,
} from '@metamask/network-controller';
import {
  PhishingController,
  PhishingControllerState,
} from '@metamask/phishing-controller';
import {
  PreferencesController,
  PreferencesControllerActions,
  PreferencesControllerEvents,
  PreferencesState,
} from '@metamask/preferences-controller';
import {
  TransactionController,
  TransactionState,
} from '@metamask/transaction-controller';
import {
  GasFeeController,
  GasFeeState,
  GasFeeStateChange,
  GetGasFeeState,
} from '@metamask/gas-fee-controller';
import {
  AcceptOptions,
  ApprovalController,
  ApprovalControllerActions,
  ApprovalControllerEvents,
  ApprovalControllerState,
} from '@metamask/approval-controller';
import {
  PermissionController,
  PermissionControllerActions,
  PermissionControllerEvents,
  PermissionControllerState,
  ///: BEGIN:ONLY_INCLUDE_IF(snaps)
  SubjectMetadataController,
  SubjectMetadataControllerActions,
  SubjectMetadataControllerEvents,
  SubjectMetadataControllerState,
  ///: END:ONLY_INCLUDE_IF
} from '@metamask/permission-controller';
import SwapsController, { swapsUtils } from '@metamask/swaps-controller';
import {
  PPOMController,
  PPOMControllerEvents,
  PPOMState,
} from '@metamask/ppom-validator';
///: BEGIN:ONLY_INCLUDE_IF(snaps)
import {
  JsonSnapsRegistry,
  AllowedActions as SnapsAllowedActions,
  AllowedEvents as SnapsAllowedEvents,
  SnapController,
  SnapsRegistryState,
  SnapControllerEvents,
  SnapControllerActions,
  PersistedSnapControllerState,
  WebViewExecutionService,
  SnapsRegistryMessenger,
} from '@metamask/snaps-controllers';
import { NotificationArgs } from '@metamask/snaps-rpc-methods/dist/types/restricted/notify';
import { getSnapsWebViewPromise } from '../lib/snaps';
import {
  buildSnapEndowmentSpecifications,
  buildSnapRestrictedMethodSpecifications,
} from '@metamask/snaps-rpc-methods';
import type { EnumToUnion, DialogType } from '@metamask/snaps-sdk';
// eslint-disable-next-line import/no-nodejs-modules
import { Duplex } from 'stream';
///: END:ONLY_INCLUDE_IF
import { MetaMaskKeyring as QRHardwareKeyring } from '@keystonehq/metamask-airgapped-keyring';
import {
  LoggingController,
  LoggingControllerState,
  LoggingControllerActions,
} from '@metamask/logging-controller';
import LedgerKeyring from '@consensys/ledgerhq-metamask-keyring';
import { Encryptor, LEGACY_DERIVATION_OPTIONS } from './Encryptor';
import {
  isMainnetByChainId,
  fetchEstimatedMultiLayerL1Fee,
  deprecatedGetNetworkId,
  getDecimalChainId,
} from '../util/networks';
import AppConstants from './AppConstants';
import { store } from '../store';
import {
  renderFromTokenMinimalUnit,
  balanceToFiatNumber,
  weiToFiatNumber,
  toHexadecimal,
  addHexPrefix,
} from '../util/number';
import NotificationManager from './NotificationManager';
import Logger from '../util/Logger';
///: BEGIN:ONLY_INCLUDE_IF(snaps)
import { EndowmentPermissions } from '../constants/permissions';
///: END:ONLY_INCLUDE_IF
import { isZero } from '../util/lodash';
import { MetaMetricsEvents, MetaMetrics } from './Analytics';

///: BEGIN:ONLY_INCLUDE_IF(snaps)
import {
  SnapBridge,
  ExcludedSnapEndowments,
  ExcludedSnapPermissions,
  detectSnapLocation,
  fetchFunction,
  DetectSnapLocationOptions,
} from './Snaps';
import { getRpcMethodMiddleware } from './RPCMethods/RPCMethodMiddleware';
///: END:ONLY_INCLUDE_IF
import { isBlockaidFeatureEnabled } from '../util/blockaid';
import {
  getCaveatSpecifications,
  getPermissionSpecifications,
  unrestrictedMethods,
} from './Permissions/specifications.js';
import { backupVault } from './BackupVault';
import {
  SignatureController,
  SignatureControllerActions,
  SignatureControllerEvents,
} from '@metamask/signature-controller';
import { hasProperty, Json } from '@metamask/utils';
// TODO: Export this type from the package directly
import { SwapsState } from '@metamask/swaps-controller/dist/SwapsController';
import { providerErrors } from '@metamask/rpc-errors';

import { PPOM, ppomInit } from '../lib/ppom/PPOMView';
import RNFSStorageBackend from '../lib/ppom/ppom-storage-backend';
import {
  AccountsController,
  AccountsControllerActions,
  AccountsControllerEvents,
  AccountsControllerMessenger,
  AccountsControllerState,
} from '@metamask/accounts-controller';
import { captureException } from '@sentry/react-native';
import { lowerCase } from 'lodash';
import {
  networkIdUpdated,
  networkIdWillUpdate,
} from '../core/redux/slices/inpageProvider';

const NON_EMPTY = 'NON_EMPTY';

const encryptor = new Encryptor({
  keyDerivationOptions: LEGACY_DERIVATION_OPTIONS,
});
let currentChainId: any;

///: BEGIN:ONLY_INCLUDE_IF(snaps)
// TODO remove these custom types when the PhishingController is to version >= 7.0.0
interface MaybeUpdateState {
  type: `${PhishingController['name']}:maybeUpdateState`;
  handler: PhishingController['maybeUpdateState'];
}

interface TestOrigin {
  type: `${PhishingController['name']}:testOrigin`;
  handler: PhishingController['test'];
}

type PhishingControllerActions = MaybeUpdateState | TestOrigin;

type SnapsGlobalActions =
  | SnapControllerActions
  | SubjectMetadataControllerActions
  | PhishingControllerActions
  | SnapsAllowedActions;

type SnapsGlobalEvents =
  | SnapControllerEvents
  | SubjectMetadataControllerEvents
  | SnapsAllowedEvents;
///: END:ONLY_INCLUDE_IF

type GlobalActions =
  | ApprovalControllerActions
  | GetCurrencyRateState
  | GetGasFeeState
  | GetTokenListState
  | NetworkControllerActions
  | PermissionControllerActions
  | SignatureControllerActions
  | LoggingControllerActions
  ///: BEGIN:ONLY_INCLUDE_IF(snaps)
  | SnapsGlobalActions
  ///: END:ONLY_INCLUDE_IF
  | KeyringControllerActions
  | AccountsControllerActions
  | PreferencesControllerActions
  | TokensControllerActions
  | TokenListControllerActions;
type GlobalEvents =
  | ApprovalControllerEvents
  | CurrencyRateStateChange
  | GasFeeStateChange
  | TokenListStateChange
  | NetworkControllerEvents
  | PermissionControllerEvents
  ///: BEGIN:ONLY_INCLUDE_IF(snaps)
  | SnapsGlobalEvents
  ///: END:ONLY_INCLUDE_IF
  | SignatureControllerEvents
  | KeyringControllerEvents
  | PPOMControllerEvents
  | AccountsControllerEvents
  | PreferencesControllerEvents
  | TokensControllerEvents
  | TokenListControllerEvents;

type PermissionsByRpcMethod = ReturnType<typeof getPermissionSpecifications>;
type Permissions = PermissionsByRpcMethod[keyof PermissionsByRpcMethod];

export interface EngineState {
  AccountTrackerController: AccountTrackerState;
  AddressBookController: AddressBookState;
  AssetsContractController: BaseState;
  NftController: NftState;
  TokenListController: TokenListState;
  CurrencyRateController: CurrencyRateState;
  KeyringController: KeyringControllerState;
  NetworkController: NetworkState;
  PreferencesController: PreferencesState;
  PhishingController: PhishingControllerState;
  TokenBalancesController: TokenBalancesControllerState;
  TokenRatesController: TokenRatesState;
  TransactionController: TransactionState;
  SwapsController: SwapsState;
  GasFeeController: GasFeeState;
  TokensController: TokensState;
  TokenDetectionController: BaseState;
  NftDetectionController: BaseState;
  ///: BEGIN:ONLY_INCLUDE_IF(snaps)
  SnapController: PersistedSnapControllerState;
  SnapsRegistry: SnapsRegistryState;
  SubjectMetadataController: SubjectMetadataControllerState;
  ///: END:ONLY_INCLUDE_IF
  PermissionController: PermissionControllerState<Permissions>;
  ApprovalController: ApprovalControllerState;
  LoggingController: LoggingControllerState;
  PPOMController: PPOMState;
  AccountsController: AccountsControllerState;
}

/**
 * All mobile controllers, keyed by name
 */
interface Controllers {
  AccountsController: AccountsController;
  AccountTrackerController: AccountTrackerController;
  AddressBookController: AddressBookController;
  ApprovalController: ApprovalController;
  AssetsContractController: AssetsContractController;
  CurrencyRateController: CurrencyRateController;
  GasFeeController: GasFeeController;
  KeyringController: KeyringController;
  LoggingController: LoggingController;
  NetworkController: NetworkController;
  NftController: NftController;
  NftDetectionController: NftDetectionController;
  // TODO: Fix permission types
  PermissionController: PermissionController<any, any>;
  PhishingController: PhishingController;
  PreferencesController: PreferencesController;
  PPOMController: PPOMController;
  TokenBalancesController: TokenBalancesController;
  TokenListController: TokenListController;
  TokenDetectionController: TokenDetectionController;
  TokenRatesController: TokenRatesController;
  TokensController: TokensController;
  TransactionController: TransactionController;
  SignatureController: SignatureController;
  ///: BEGIN:ONLY_INCLUDE_IF(snaps)
  SnapController: SnapController;
  SubjectMetadataController: SubjectMetadataController;
  ///: END:ONLY_INCLUDE_IF
  SwapsController: SwapsController;
}

/**
 * Controllers that area always instantiated
 */
type RequiredControllers = Omit<Controllers, 'PPOMController'>;

/**
 * Controllers that are sometimes not instantiated
 */
type OptionalControllers = Pick<Controllers, 'PPOMController'>;

/**
 * Core controller responsible for composing other metamask controllers together
 * and exposing convenience methods for common wallet operations.
 */
class Engine {
  /**
   * The global Engine singleton
   */
  static instance: Engine | null;
  /**
   * A collection of all controller instances
   */
  context: RequiredControllers & Partial<OptionalControllers>;
  /**
   * The global controller messenger.
   */
  controllerMessenger: ControllerMessenger<GlobalActions, GlobalEvents>;
  /**
   * ComposableController reference containing all child controllers
   */
  datamodel: any;

  /**
   * Object containing the info for the latest incoming tx block
   * for each address and network
   */
  lastIncomingTxBlockInfo: any;

  ///: BEGIN:ONLY_INCLUDE_IF(snaps)
  /**
   * Object that runs and manages the execution of Snaps
   */
  snapExecutionService: WebViewExecutionService;

  ///: END:ONLY_INCLUDE_IF

  /**
   * Creates a CoreController instance
   */
  // eslint-disable-next-line @typescript-eslint/default-param-last
  constructor(
    initialState: Partial<EngineState> = {},
    initialKeyringState?: KeyringControllerState | null,
  ) {
    this.controllerMessenger = new ControllerMessenger();

    /**
     * Subscribes a listener to the state change events of Preferences Controller.
     *
     * @param listener - The callback function to execute when the state changes.
     */
    const onPreferencesStateChange = (
      listener: (preferencesState: PreferencesState) => void,
    ) => {
      const eventName = `PreferencesController:stateChange`;

      this.controllerMessenger.subscribe(eventName, listener);
    };

    const approvalController = new ApprovalController({
      // @ts-expect-error TODO: Resolve/patch mismatch between base-controller versions. Before: never, never. Now: string, string, which expects 3rd and 4th args to be informed for restrictedControllerMessengers
      messenger: this.controllerMessenger.getRestricted({
        name: 'ApprovalController',
        allowedEvents: [],
        allowedActions: [],
      }),
      showApprovalRequest: () => undefined,
      typesExcludedFromRateLimiting: [
        // TODO: Replace with ApprovalType enum from @metamask/controller-utils when breaking change is fixed
        'eth_sign',
        'personal_sign',
        'eth_signTypedData',
        'transaction',
        'wallet_watchAsset',
      ],
    });

    const preferencesController = new PreferencesController({
<<<<<<< HEAD
      //@ts-expect-error Misalign types because of Base Controller version
      messenger: this.controllerMessenger.getRestricted<
        'PreferencesController',
        never,
        'KeyringController:stateChange'
      >({
=======
      messenger: this.controllerMessenger.getRestricted({
>>>>>>> 953086c7
        name: 'PreferencesController',
        allowedActions: [],
        allowedEvents: ['KeyringController:stateChange'],
      }),
      state: {
        ipfsGateway: AppConstants.IPFS_DEFAULT_GATEWAY_URL,
        useTokenDetection:
          initialState?.PreferencesController?.useTokenDetection ?? true,
        useNftDetection: false,
        displayNftMedia: true,
        securityAlertsEnabled: true,
        ...initialState.PreferencesController,
      },
    });

    const networkControllerOpts = {
      infuraProjectId: process.env.MM_INFURA_PROJECT_ID || NON_EMPTY,
      state: initialState.NetworkController,
      messenger: this.controllerMessenger.getRestricted({
        name: 'NetworkController',
        allowedEvents: [],
        allowedActions: [],
      }),
      // Metrics event tracking is handled in this repository instead
      // TODO: Use events for controller metric events
      trackMetaMetricsEvent: () => {
        // noop
      },
    };
    const networkController = new NetworkController(networkControllerOpts);

    networkController.initializeProvider();

    const assetsContractController = new AssetsContractController({
      onPreferencesStateChange,
      onNetworkDidChange: (listener) =>
        this.controllerMessenger.subscribe(
          AppConstants.NETWORK_DID_CHANGE_EVENT,
          listener,
        ),
      chainId: networkController.state.providerConfig.chainId,
      getNetworkClientById:
        networkController.getNetworkClientById.bind(networkController),
    });
    const nftController = new NftController(
      {
        onPreferencesStateChange,
        onNetworkStateChange: (listener) =>
          this.controllerMessenger.subscribe(
            AppConstants.NETWORK_STATE_CHANGE_EVENT,
            listener,
          ),
        getNetworkClientById:
          networkController.getNetworkClientById.bind(networkController),
        messenger: this.controllerMessenger.getRestricted({
          name: 'NftController',
          allowedActions: [
            `${approvalController.name}:addRequest`,
            `${networkController.name}:getNetworkClientById`,
          ],
          allowedEvents: [],
        }),
        chainId: networkController.state.providerConfig.chainId,

        getERC721AssetName: assetsContractController.getERC721AssetName.bind(
          assetsContractController,
        ),
        getERC721AssetSymbol:
          assetsContractController.getERC721AssetSymbol.bind(
            assetsContractController,
          ),
        getERC721TokenURI: assetsContractController.getERC721TokenURI.bind(
          assetsContractController,
        ),
        getERC721OwnerOf: assetsContractController.getERC721OwnerOf.bind(
          assetsContractController,
        ),
        getERC1155BalanceOf: assetsContractController.getERC1155BalanceOf.bind(
          assetsContractController,
        ),
        getERC1155TokenURI: assetsContractController.getERC1155TokenURI.bind(
          assetsContractController,
        ),
      },
      {
        useIPFSSubdomains: false,
        chainId: networkController.state.providerConfig.chainId,
      },
    );

    const loggingController = new LoggingController({
      messenger: this.controllerMessenger.getRestricted<
        'LoggingController',
        never,
        never
      >({
        name: 'LoggingController',
        allowedActions: [],
        allowedEvents: [],
      }),
      state: initialState.LoggingController,
    });

    //@ts-expect-error Misalign types because of Base Controller version
    const accountsControllerMessenger: AccountsControllerMessenger =
      this.controllerMessenger.getRestricted({
        name: 'AccountsController',
        allowedEvents: [
          'SnapController:stateChange',
          'KeyringController:accountRemoved',
          'KeyringController:stateChange',
        ],
        allowedActions: [
          'KeyringController:getAccounts',
          'KeyringController:getKeyringsByType',
          'KeyringController:getKeyringForAccount',
        ],
      });

    const defaultAccountsControllerState: AccountsControllerState = {
      internalAccounts: {
        accounts: {},
        selectedAccount: '',
      },
    };

    const accountsController = new AccountsController({
      messenger: accountsControllerMessenger,
      state: initialState.AccountsController ?? defaultAccountsControllerState,
    });
    const tokensController = new TokensController({
      chainId: networkController.state.providerConfig.chainId,
      config: {
        provider: networkController.getProviderAndBlockTracker().provider,
        chainId: networkController.state.providerConfig.chainId,
        selectedAddress: preferencesController.state.selectedAddress,
      },
      messenger: this.controllerMessenger.getRestricted({
        name: 'TokensController',
        allowedActions: [`${approvalController.name}:addRequest`],
<<<<<<< HEAD
        allowedEvents: [],
=======
        allowedEvents: [
          'PreferencesController:stateChange',
          'NetworkController:networkDidChange',
          'TokenListController:stateChange',
        ],
>>>>>>> 953086c7
      }),
    });
    const tokenListController = new TokenListController({
      chainId: networkController.state.providerConfig.chainId,
      onNetworkStateChange: (listener) =>
        this.controllerMessenger.subscribe(
          AppConstants.NETWORK_STATE_CHANGE_EVENT,
          listener,
        ),
      messenger: this.controllerMessenger.getRestricted({
        name: 'TokenListController',
        allowedActions: [],
        allowedEvents: [`${networkController.name}:stateChange`],
      }),
    });
    const currencyRateController = new CurrencyRateController({
      messenger: this.controllerMessenger.getRestricted({
        name: 'CurrencyRateController',
        allowedActions: [`${networkController.name}:getNetworkClientById`],
        allowedEvents: [],
      }),
      state: initialState.CurrencyRateController,
    });
    currencyRateController.startPollingByNetworkClientId(
      networkController.state.selectedNetworkClientId,
    );
    const gasFeeController = new GasFeeController({
      messenger: this.controllerMessenger.getRestricted({
        name: 'GasFeeController',
        allowedActions: [
          `${networkController.name}:getNetworkClientById`,
          `${networkController.name}:getEIP1559Compatibility`,
        ],
        allowedEvents: [AppConstants.NETWORK_DID_CHANGE_EVENT],
      }),
      getProvider: () =>
        // @ts-expect-error at this point in time the provider will be defined by the `networkController.initializeProvider`
        networkController.getProviderAndBlockTracker().provider,
      onNetworkDidChange: (listener) =>
        this.controllerMessenger.subscribe(
          AppConstants.NETWORK_DID_CHANGE_EVENT,
          listener,
        ),
      getCurrentNetworkEIP1559Compatibility: async () =>
        (await networkController.getEIP1559Compatibility()) ?? false,
      getChainId: () => networkController.state.providerConfig.chainId,
      getCurrentNetworkLegacyGasAPICompatibility: () => {
        const chainId = networkController.state.providerConfig.chainId;
        return (
          isMainnetByChainId(chainId) ||
          chainId === addHexPrefix(swapsUtils.BSC_CHAIN_ID) ||
          chainId === addHexPrefix(swapsUtils.POLYGON_CHAIN_ID)
        );
      },
      clientId: AppConstants.SWAPS.CLIENT_ID,
      legacyAPIEndpoint:
        'https://gas.api.cx.metamask.io/networks/<chain_id>/gasPrices',
      EIP1559APIEndpoint:
        'https://gas.api.cx.metamask.io/networks/<chain_id>/suggestedGasFees',
    });

    const phishingController = new PhishingController({
      messenger: this.controllerMessenger.getRestricted({
        name: 'PhishingController',
        allowedActions: [],
        allowedEvents: [],
      }),
    });
    phishingController.maybeUpdateState();

    const qrKeyringBuilder = () => {
      const keyring = new QRHardwareKeyring();
      // to fix the bug in #9560, forgetDevice will reset all keyring properties to default.
      keyring.forgetDevice();
      return keyring;
    };
    qrKeyringBuilder.type = QRHardwareKeyring.type;

    const ledgerKeyringBuilder = () => new LedgerKeyring();
    ledgerKeyringBuilder.type = LedgerKeyring.type;

    const keyringController = new KeyringController({
      removeIdentity: preferencesController.removeIdentity.bind(
        preferencesController,
      ),
      encryptor,
<<<<<<< HEAD
      //@ts-expect-error Misalign types because of Base Controller version
      messenger: this.controllerMessenger.getRestricted<
        'KeyringController',
        never,
        never
      >({
=======
      messenger: this.controllerMessenger.getRestricted({
>>>>>>> 953086c7
        name: 'KeyringController',
        allowedActions: [],
        allowedEvents: [],
      }),
      state: initialKeyringState || initialState.KeyringController,
      // @ts-expect-error To Do: Update the type of QRHardwareKeyring to Keyring<Json>
      keyringBuilders: [qrKeyringBuilder, ledgerKeyringBuilder],
    });

    ///: BEGIN:ONLY_INCLUDE_IF(snaps)
    /**
     * Gets the mnemonic of the user's primary keyring.
     */
    const getPrimaryKeyringMnemonic = () => {
      const [keyring]: any = keyringController.getKeyringsByType(
        KeyringTypes.hd,
      );
      if (!keyring.mnemonic) {
        throw new Error('Primary keyring mnemonic unavailable.');
      }

      return keyring.mnemonic;
    };

    const getAppState = () => {
      const state = AppState.currentState;
      return state === 'active';
    };

    const getSnapPermissionSpecifications = () => ({
      ...buildSnapEndowmentSpecifications(Object.keys(ExcludedSnapEndowments)),
      ...buildSnapRestrictedMethodSpecifications(
        Object.keys(ExcludedSnapPermissions),
        {
          encrypt: encryptor.encrypt.bind(encryptor),
          decrypt: encryptor.decrypt.bind(encryptor),
          // eslint-disable-next-line @typescript-eslint/ban-ts-comment
          // @ts-ignore
          clearSnapState: this.controllerMessenger.call.bind(
            this.controllerMessenger,
            'SnapController:clearSnapState',
          ),
          getMnemonic: getPrimaryKeyringMnemonic.bind(this),
          getUnlockPromise: getAppState.bind(this),
          getSnap: this.controllerMessenger.call.bind(
            this.controllerMessenger,
            'SnapController:get',
          ),
          // eslint-disable-next-line @typescript-eslint/ban-ts-comment
          // @ts-ignore
          handleSnapRpcRequest: this.controllerMessenger.call.bind(
            this.controllerMessenger,
            'SnapController:handleRequest',
          ),
          // eslint-disable-next-line @typescript-eslint/ban-ts-comment
          // @ts-ignore
          getSnapState: this.controllerMessenger.call.bind(
            this.controllerMessenger,
            'SnapController:getSnapState',
          ),
          // eslint-disable-next-line @typescript-eslint/ban-ts-comment
          // @ts-ignore
          updateSnapState: this.controllerMessenger.call.bind(
            this.controllerMessenger,
            'SnapController:updateSnapState',
          ),
          // eslint-disable-next-line @typescript-eslint/ban-ts-comment
          // @ts-ignore
          maybeUpdatePhishingList: this.controllerMessenger.call.bind(
            this.controllerMessenger,
            'PhishingController:maybeUpdateState',
          ),
          isOnPhishingList: (origin: string) =>
            this.controllerMessenger.call<'PhishingController:testOrigin'>(
              'PhishingController:testOrigin',
              // eslint-disable-next-line @typescript-eslint/ban-ts-comment
              // @ts-ignore
              origin,
              // eslint-disable-next-line @typescript-eslint/ban-ts-comment
              // @ts-ignore
            ).result,
          showDialog: (
            origin: string,
            type: EnumToUnion<DialogType>,
            content: any, // should be Component from '@metamask/snaps-ui';
            placeholder?: any,
          ) =>
            approvalController.addAndShowApprovalRequest({
              origin,
              type,
              requestData: { content, placeholder },
            }),
          showInAppNotification: (origin: string, args: NotificationArgs) => {
            Logger.log(
              'Snaps/ showInAppNotification called with args: ',
              args,
              ' and origin: ',
              origin,
            );
          },
        },
      ),
    });
    ///: END:ONLY_INCLUDE_IF
    const accountTrackerController = new AccountTrackerController({
      onPreferencesStateChange,
      getIdentities: () => preferencesController.state.identities,
      getSelectedAddress: () => accountsController.getSelectedAccount().address,
      getMultiAccountBalancesEnabled: () =>
        preferencesController.state.isMultiAccountBalancesEnabled,
      getCurrentChainId: () =>
        toHexadecimal(networkController.state.providerConfig.chainId),
      getNetworkClientById:
        networkController.getNetworkClientById.bind(networkController),
    });
    const permissionController = new PermissionController({
      messenger: this.controllerMessenger.getRestricted({
        name: 'PermissionController',
        allowedActions: [
          `${approvalController.name}:addRequest`,
          `${approvalController.name}:hasRequest`,
          `${approvalController.name}:acceptRequest`,
          `${approvalController.name}:rejectRequest`,
          ///: BEGIN:ONLY_INCLUDE_IF(snaps)
          `SnapController:getPermitted`,
          `SnapController:install`,
          `SubjectMetadataController:getSubjectMetadata`,
          ///: END:ONLY_INCLUDE_IF
        ],
        allowedEvents: [],
      }),
      state: initialState.PermissionController,
      caveatSpecifications: getCaveatSpecifications({
        getInternalAccounts:
          accountsController.listAccounts.bind(accountsController),
      }),
      // @ts-expect-error Typecast permissionType from getPermissionSpecifications to be of type PermissionType.RestrictedMethod
      permissionSpecifications: {
        ...getPermissionSpecifications({
          getAllAccounts: () => keyringController.getAccounts(),
          getInternalAccounts:
            accountsController.listAccounts.bind(accountsController),
          captureKeyringTypesWithMissingIdentities: (
            internalAccounts = [],
            accounts = [],
          ) => {
            const accountsMissingIdentities = accounts.filter((address) => {
              const lowerCaseAddress = lowerCase(address);
              return !internalAccounts.some(
                (account) => account.address.toLowerCase() === lowerCaseAddress,
              );
            });
            const keyringTypesWithMissingIdentities =
              accountsMissingIdentities.map((address) =>
                keyringController.getAccountKeyringType(address),
              );

            const internalAccountCount = internalAccounts.length;

            const accountTrackerCount = Object.keys(
              accountTrackerController.state.accounts || {},
            ).length;

            captureException(
              new Error(
                `Attempt to get permission specifications failed because there were ${accounts.length} accounts, but ${internalAccountCount} identities, and the ${keyringTypesWithMissingIdentities} keyrings included accounts with missing identities. Meanwhile, there are ${accountTrackerCount} accounts in the account tracker.`,
              ),
            );
          },
        }),
        ///: BEGIN:ONLY_INCLUDE_IF(snaps)
        ...getSnapPermissionSpecifications(),
        ///: END:ONLY_INCLUDE_IF
      },
      unrestrictedMethods,
    });

    ///: BEGIN:ONLY_INCLUDE_IF(snaps)
    const subjectMetadataController = new SubjectMetadataController({
      // eslint-disable-next-line @typescript-eslint/ban-ts-comment
      // @ts-ignore TODO: Resolve/patch mismatch between base-controller versions. Before: never, never. Now: string, string, which expects 3rd and 4th args to be informed for restrictedControllerMessengers
      messenger: this.controllerMessenger.getRestricted({
        name: 'SubjectMetadataController',
        allowedActions: [`${permissionController.name}:hasPermissions`],
        allowedEvents: [],
      }),
      state: initialState.SubjectMetadataController || {},
      subjectCacheLimit: 100,
    });

    const setupSnapProvider = (snapId: string, connectionStream: Duplex) => {
      Logger.log(
        '[ENGINE LOG] Engine+setupSnapProvider: Setup stream for Snap',
        snapId,
      );
      // TO DO:
      // Develop a simpler getRpcMethodMiddleware object for SnapBridge
      // Consider developing an abstract class to derived custom implementations for each use case
      const bridge = new SnapBridge({
        snapId,
        connectionStream,
        getRPCMethodMiddleware: ({ hostname, getProviderState }) =>
          getRpcMethodMiddleware({
            hostname,
            getProviderState,
            navigation: null,
            getApprovedHosts: () => null,
            setApprovedHosts: () => null,
            approveHost: () => null,
            title: { current: 'Snap' },
            icon: { current: undefined },
            isHomepage: () => false,
            fromHomepage: { current: false },
            toggleUrlModal: () => null,
            wizardScrollAdjusted: { current: false },
            tabId: false,
            isWalletConnect: true,
            isMMSDK: false,
            url: { current: '' },
            analytics: {},
            injectHomePageScripts: () => null,
          }),
      });

      bridge.setupProviderConnection();
    };

    const requireAllowlist = process.env.METAMASK_BUILD_TYPE === 'main';
    const allowLocalSnaps = process.env.METAMASK_BUILD_TYPE === 'flask';
    //@ts-expect-error Misalign types because of Base Controller version
    const snapsRegistryMessenger: SnapsRegistryMessenger =
      this.controllerMessenger.getRestricted({
        name: 'SnapsRegistry',
        allowedEvents: [],
        allowedActions: [],
      });
    const snapsRegistry = new JsonSnapsRegistry({
      state: initialState.SnapsRegistry,
      messenger: snapsRegistryMessenger,
      refetchOnAllowlistMiss: requireAllowlist,
      failOnUnavailableRegistry: requireAllowlist,
      url: {
        registry: 'https://acl.execution.metamask.io/latest/registry.json',
        signature: 'https://acl.execution.metamask.io/latest/signature.json',
      },
      publicKey:
        '0x025b65308f0f0fb8bc7f7ff87bfc296e0330eee5d3c1d1ee4a048b2fd6a86fa0a6',
    });

    this.snapExecutionService = new WebViewExecutionService({
      //@ts-expect-error Misalign types because of Base Controller version
      messenger: this.controllerMessenger.getRestricted({
        name: 'ExecutionService',
        allowedActions: [],
        allowedEvents: [],
      }),
      setupSnapProvider: setupSnapProvider.bind(this),
      getWebView: () => getSnapsWebViewPromise,
    });

    const snapControllerMessenger = this.controllerMessenger.getRestricted({
      name: 'SnapController',
      allowedEvents: [
        'ExecutionService:unhandledError',
        'ExecutionService:outboundRequest',
        'ExecutionService:outboundResponse',
      ],
      allowedActions: [
        `${approvalController.name}:addRequest`,
        `${permissionController.name}:getEndowments`,
        `${permissionController.name}:getPermissions`,
        `${permissionController.name}:hasPermission`,
        `${permissionController.name}:hasPermissions`,
        `${permissionController.name}:requestPermissions`,
        `${permissionController.name}:revokeAllPermissions`,
        `${permissionController.name}:revokePermissions`,
        `${permissionController.name}:revokePermissionForAllSubjects`,
        `${permissionController.name}:getSubjectNames`,
        `${permissionController.name}:updateCaveat`,
        `${approvalController.name}:addRequest`,
        `${approvalController.name}:updateRequestState`,
        `${permissionController.name}:grantPermissions`,
        `${subjectMetadataController.name}:getSubjectMetadata`,
        `${subjectMetadataController.name}:addSubjectMetadata`,
        `${phishingController.name}:maybeUpdateState`,
        `${phishingController.name}:testOrigin`,
        `${snapsRegistry.name}:get`,
        `${snapsRegistry.name}:getMetadata`,
        `${snapsRegistry.name}:update`,
        'ExecutionService:executeSnap',
        'ExecutionService:terminateSnap',
        'ExecutionService:terminateAllSnaps',
        'ExecutionService:handleRpcRequest',
        'SnapsRegistry:get',
        'SnapsRegistry:getMetadata',
        'SnapsRegistry:update',
        'SnapsRegistry:resolveVersion',
      ],
    });

    const snapController = new SnapController({
      environmentEndowmentPermissions: Object.values(EndowmentPermissions),
      featureFlags: {
        // eslint-disable-next-line @typescript-eslint/ban-ts-comment
        // @ts-ignore
        requireAllowlist,
      },
      state: initialState.SnapController || undefined,
      messenger: snapControllerMessenger as any,
      detectSnapLocation: (
        location: string | URL,
        options?: DetectSnapLocationOptions,
      ) =>
        detectSnapLocation(location, {
          ...options,
          allowLocal: allowLocalSnaps,
          fetch: fetchFunction,
        }),
      //@ts-expect-error types need to be aligned with snaps-controllers
      preinstalledSnaps: PREINSTALLED_SNAPS,
    });
    ///: END:ONLY_INCLUDE_IF
    const codefiTokenApiV2 = new CodefiTokenPricesServiceV2();

    const controllers: Controllers[keyof Controllers][] = [
      keyringController,
      accountTrackerController,
      new AddressBookController(),
      assetsContractController,
      nftController,
      tokensController,
      tokenListController,
      new TokenDetectionController({
        messenger: this.controllerMessenger.getRestricted({
          name: 'TokenDetectionController',
          allowedActions: [
            'AccountsController:getSelectedAccount',
            'NetworkController:getNetworkClientById',
            'NetworkController:getNetworkConfigurationByNetworkClientId',
            'NetworkController:getState',
            'KeyringController:getState',
            'PreferencesController:getState',
            'TokenListController:getState',
            'TokensController:getState',
            'TokensController:addDetectedTokens',
          ],
          allowedEvents: [
            'AccountsController:selectedAccountChange',
            'KeyringController:lock',
            'KeyringController:unlock',
            'PreferencesController:stateChange',
            'NetworkController:networkDidChange',
            'TokenListController:stateChange',
            'TokensController:stateChange',
          ],
        }),
        trackMetaMetricsEvent: () =>
          MetaMetrics.getInstance().trackEvent(
            MetaMetricsEvents.TOKEN_DETECTED,
            {
              token_standard: 'ERC20',
              asset_type: 'token',
              chain_id: getDecimalChainId(
                networkController.state.providerConfig.chainId,
              ),
            },
          ),
        // Remove this when TokensController is extending Base Controller v2
        getTokensState: () => tokensController.state,
        getBalancesInSingleCall:
          assetsContractController.getBalancesInSingleCall.bind(
            assetsContractController,
          ),
      }),
      new NftDetectionController({
        onNftsStateChange: (listener) => nftController.subscribe(listener),
        onPreferencesStateChange,
        onNetworkStateChange: (listener) =>
          this.controllerMessenger.subscribe(
            AppConstants.NETWORK_STATE_CHANGE_EVENT,
            listener,
          ),
        chainId: networkController.state.providerConfig.chainId,
        getOpenSeaApiKey: () => nftController.openSeaApiKey,
        addNft: nftController.addNft.bind(nftController),
        getNftApi: nftController.getNftApi.bind(nftController),
        getNftState: () => nftController.state,
        getNetworkClientById:
          networkController.getNetworkClientById.bind(networkController),
      }),
      currencyRateController,
      networkController,
      phishingController,
      preferencesController,
      new TokenBalancesController({
        messenger: this.controllerMessenger.getRestricted({
          name: 'TokenBalancesController',
          allowedActions: ['PreferencesController:getState'],
          allowedEvents: ['TokensController:stateChange'],
        }),
        // onTokensStateChange will be removed when Tokens Controller extends Base Controller v2
        onTokensStateChange: (listener) => tokensController.subscribe(listener),
        getERC20BalanceOf: assetsContractController.getERC20BalanceOf.bind(
          assetsContractController,
        ),
        interval: 10000,
      }),
      new TokenRatesController({
        onTokensStateChange: (listener) => tokensController.subscribe(listener),
        onNetworkStateChange: (listener) =>
          this.controllerMessenger.subscribe(
            AppConstants.NETWORK_STATE_CHANGE_EVENT,
            listener,
          ),

        onPreferencesStateChange,
        chainId: networkController.state.providerConfig.chainId,
        ticker: networkController.state.providerConfig.ticker,
        selectedAddress: preferencesController.state.selectedAddress,
        tokenPricesService: codefiTokenApiV2,
        interval: 30 * 60 * 1000,
        getNetworkClientById:
          networkController.getNetworkClientById.bind(networkController),
      }),
      new TransactionController({
        // @ts-expect-error at this point in time the provider will be defined by the `networkController.initializeProvider`
        blockTracker:
          networkController.getProviderAndBlockTracker().blockTracker,
        disableSendFlowHistory: true,
        disableHistory: true,
        getGasFeeEstimates: () => gasFeeController.fetchGasFeeEstimates(),
        getCurrentNetworkEIP1559Compatibility:
          networkController.getEIP1559Compatibility.bind(networkController),
        //@ts-expect-error Expected due to Transaction Controller do not have controller utils containing linea-sepolia data
        // This can be removed when controller-utils be updated to v^9
        getNetworkState: () => networkController.state,
        getSelectedAddress: () =>
          accountsController.getSelectedAccount().address,
        incomingTransactions: {
          isEnabled: () => {
            const currentHexChainId =
              networkController.state.providerConfig.chainId;

            const showIncomingTransactions =
              preferencesController?.state?.showIncomingTransactions;

            return Boolean(
              hasProperty(showIncomingTransactions, currentChainId) &&
                showIncomingTransactions?.[currentHexChainId],
            );
          },
          updateTransactions: true,
        },
        // @ts-expect-error TODO: Resolve/patch mismatch between base-controller versions. Before: never, never. Now: string, string, which expects 3rd and 4th args to be informed for restrictedControllerMessengers
        messenger: this.controllerMessenger.getRestricted({
          name: 'TransactionController',
          allowedActions: [`${approvalController.name}:addRequest`],
          allowedEvents: [],
        }),
        onNetworkStateChange: (listener) =>
          this.controllerMessenger.subscribe(
            AppConstants.NETWORK_STATE_CHANGE_EVENT,
            //@ts-expect-error This is because the network type is still missing linea-sepolia
            // When transaction controller be updated to v^25
            listener,
          ),
        // @ts-expect-error at this point in time the provider will be defined by the `networkController.initializeProvider`
        provider: networkController.getProviderAndBlockTracker().provider,
      }),
      new SwapsController(
        {
          // @ts-expect-error TODO: Resolve mismatch between gas fee and swaps controller types
          fetchGasFeeEstimates: () => gasFeeController.fetchGasFeeEstimates(),
          // @ts-expect-error TODO: Resolve mismatch between gas fee and swaps controller types
          fetchEstimatedMultiLayerL1Fee,
        },
        {
          clientId: AppConstants.SWAPS.CLIENT_ID,
          fetchAggregatorMetadataThreshold:
            AppConstants.SWAPS.CACHE_AGGREGATOR_METADATA_THRESHOLD,
          fetchTokensThreshold: AppConstants.SWAPS.CACHE_TOKENS_THRESHOLD,
          fetchTopAssetsThreshold:
            AppConstants.SWAPS.CACHE_TOP_ASSETS_THRESHOLD,
          supportedChainIds: [
            swapsUtils.ETH_CHAIN_ID,
            swapsUtils.BSC_CHAIN_ID,
            swapsUtils.SWAPS_TESTNET_CHAIN_ID,
            swapsUtils.POLYGON_CHAIN_ID,
            swapsUtils.AVALANCHE_CHAIN_ID,
            swapsUtils.ARBITRUM_CHAIN_ID,
            swapsUtils.OPTIMISM_CHAIN_ID,
            swapsUtils.ZKSYNC_ERA_CHAIN_ID,
            swapsUtils.LINEA_CHAIN_ID,
          ],
        },
      ),
      gasFeeController,
      approvalController,
      permissionController,
      new SignatureController({
<<<<<<< HEAD
        //@ts-expect-error Misalign types because of Base Controller version
        messenger: this.controllerMessenger.getRestricted<
          'SignatureController',
          | 'ApprovalController:addRequest'
          | 'KeyringController:signPersonalMessage'
          | 'KeyringController:signMessage'
          | 'KeyringController:signTypedMessage'
          | 'LoggingController:add',
          never
        >({
=======
        messenger: this.controllerMessenger.getRestricted({
>>>>>>> 953086c7
          name: 'SignatureController',
          allowedActions: [
            `${approvalController.name}:addRequest`,
            `${keyringController.name}:signPersonalMessage`,
            `${keyringController.name}:signMessage`,
            `${keyringController.name}:signTypedMessage`,
            `${loggingController.name}:add`,
          ],
          allowedEvents: [],
        }),
        isEthSignEnabled: () =>
          Boolean(
            preferencesController.state?.disabledRpcMethodPreferences?.eth_sign,
          ),
        getAllState: () => store.getState(),
        getCurrentChainId: () => networkController.state.providerConfig.chainId,
      }),
      loggingController,
      ///: BEGIN:ONLY_INCLUDE_IF(snaps)
      snapController,
      subjectMetadataController,
      ///: END:ONLY_INCLUDE_IF
      accountsController,
    ];

    if (isBlockaidFeatureEnabled()) {
      const ppomController = new PPOMController({
        chainId: networkController.state.providerConfig.chainId,
        blockaidPublicKey: process.env.BLOCKAID_PUBLIC_KEY as string,
        cdnBaseUrl: process.env.BLOCKAID_FILE_CDN as string,
        // @ts-expect-error TODO: Resolve/patch mismatch between base-controller versions. Before: never, never. Now: string, string, which expects 3rd and 4th args to be informed for restrictedControllerMessengers
        messenger: this.controllerMessenger.getRestricted({
          name: 'PPOMController',
          allowedActions: [],
          allowedEvents: [`${networkController.name}:stateChange`],
        }),
        onPreferencesChange: (listener) =>
          this.controllerMessenger.subscribe(
            `${preferencesController.name}:stateChange`,
            listener,
          ),
        provider: networkController.getProviderAndBlockTracker()
          .provider as any,
        ppomProvider: {
          PPOM: PPOM as any,
          ppomInit,
        },
        storageBackend: new RNFSStorageBackend('PPOMDB'),
        securityAlertsEnabled:
          initialState.PreferencesController?.securityAlertsEnabled ?? false,
        state: initialState.PPOMController,
        nativeCrypto: Crypto as any,
      });
      controllers.push(ppomController);
    }

    // set initial state
    // TODO: Pass initial state into each controller constructor instead
    // This is being set post-construction for now to ensure it's functionally equivalent with
    // how the `ComponsedController` used to set initial state.
    //
    // The check for `controller.subscribe !== undefined` is to filter out BaseControllerV2
    // controllers. They should be initialized via the constructor instead.
    for (const controller of controllers) {
      if (
        hasProperty(initialState, controller.name) &&
        //@ts-expect-error Misalign types because of Base Controller version
        controller.subscribe !== undefined
      ) {
        // The following type error can be addressed by passing initial state into controller constructors instead
        // @ts-expect-error No type-level guarantee that the correct state is being applied to the correct controller here.
        controller.update(initialState[controller.name]);
      }
    }

    this.datamodel = new ComposableController(
      // @ts-expect-error The ComposableController needs to be updated to support BaseControllerV2
      controllers,
      this.controllerMessenger,
    );
    this.context = controllers.reduce<Partial<typeof this.context>>(
      (context, controller) => ({
        ...context,
        [controller.name]: controller,
      }),
      {},
    ) as typeof this.context;

    const {
      NftController: nfts,
      KeyringController: keyring,
      TransactionController: transaction,
    } = this.context;

    if (process.env.MM_OPENSEA_KEY) {
      nfts.setApiKey(process.env.MM_OPENSEA_KEY);
    }

    // @ts-expect-error TODO: Align transaction types between keyring and TransactionController
    transaction.configure({ sign: keyring.signTransaction.bind(keyring) });

    transaction.hub.on('incomingTransactionBlock', (blockNumber: number) => {
      NotificationManager.gotIncomingTransaction(blockNumber);
    });

    this.controllerMessenger.subscribe(
      AppConstants.NETWORK_STATE_CHANGE_EVENT,
      (state: NetworkState) => {
        if (
          state.networksMetadata[state.selectedNetworkClientId].status ===
            NetworkStatus.Available &&
          state.providerConfig.chainId !== currentChainId
        ) {
          // We should add a state or event emitter saying the provider changed
          setTimeout(() => {
            this.configureControllersOnNetworkChange();
            currentChainId = state.providerConfig.chainId;
          }, 500);
        }
      },
    );

    this.controllerMessenger.subscribe(
      AppConstants.NETWORK_STATE_CHANGE_EVENT,
      async () => {
        try {
          const networkId = await deprecatedGetNetworkId();
          store.dispatch(networkIdUpdated(networkId));
        } catch (error) {
          console.error(
            error,
            `Network ID not changed, current chainId: ${networkController.state.providerConfig.chainId}`,
          );
        }
      },
    );

    this.controllerMessenger.subscribe(
      `${networkController.name}:networkWillChange`,
      () => {
        store.dispatch(networkIdWillUpdate());
      },
    );

    this.configureControllersOnNetworkChange();
    this.startPolling();
    this.handleVaultBackup();

    Engine.instance = this;
  }

  handleVaultBackup() {
    this.controllerMessenger.subscribe(
      AppConstants.KEYRING_STATE_CHANGE_EVENT,
      (state: KeyringControllerState) =>
        backupVault(state)
          .then((result) => {
            if (result.success) {
              Logger.log('Engine', 'Vault back up successful');
            } else {
              Logger.log('Engine', 'Vault backup failed', result.error);
            }
          })
          .catch((error) => {
            Logger.error(error, 'Engine Vault backup failed');
          }),
    );
  }

  startPolling() {
    const {
      NftDetectionController,
      TokenDetectionController,
      TokenListController,
      TransactionController,
      TokenRatesController,
    } = this.context;

    TokenListController.start();
    NftDetectionController.start();
    TokenDetectionController.start();
    // leaving the reference of TransactionController here, rather than importing it from utils to avoid circular dependency
    TransactionController.startIncomingTransactionPolling();
    TokenRatesController.start();
  }

  configureControllersOnNetworkChange() {
    const {
      AccountTrackerController,
      AssetsContractController,
      TokenDetectionController,
      NftDetectionController,
      NetworkController,
      TransactionController,
      SwapsController,
    } = this.context;
    const { provider } = NetworkController.getProviderAndBlockTracker();

    // Skip configuration if this is called before the provider is initialized
    if (!provider) {
      return;
    }
    provider.sendAsync = provider.sendAsync.bind(provider);
    AccountTrackerController.configure({ provider });
    AssetsContractController.configure({ provider });

    SwapsController.configure({
      provider,
      chainId: NetworkController.state?.providerConfig?.chainId,
      pollCountLimit: AppConstants.SWAPS.POLL_COUNT_LIMIT,
    });
    TransactionController.hub.emit('networkChange');
    TokenDetectionController.detectTokens();
    NftDetectionController.detectNfts();
    AccountTrackerController.refresh();
  }

  getTotalFiatAccountBalance = (): {
    ethFiat: number;
    tokenFiat: number;
  } => {
    const {
      CurrencyRateController,
      PreferencesController,
      AccountTrackerController,
      TokenBalancesController,
      TokenRatesController,
      TokensController,
      NetworkController,
    } = this.context;
    const { selectedAddress } = PreferencesController.state;
    const { currentCurrency } = CurrencyRateController.state;
    const networkProvider = NetworkController.state.providerConfig;
    const conversionRate =
      CurrencyRateController.state?.currencyRates?.[networkProvider?.ticker]
        ?.conversionRate ?? 0;
    const { accountsByChainId } = AccountTrackerController.state;

    const { tokens } = TokensController.state;
    let ethFiat = 0;
    let tokenFiat = 0;
    const decimalsToShow = (currentCurrency === 'usd' && 2) || undefined;
    if (
      accountsByChainId?.[toHexadecimal(networkProvider.chainId)]?.[
        selectedAddress
      ]
    ) {
      ethFiat = weiToFiatNumber(
        accountsByChainId[toHexadecimal(networkProvider.chainId)][
          selectedAddress
        ].balance,
        conversionRate,
        decimalsToShow,
      );
    }
    if (tokens.length > 0) {
      const { contractBalances: tokenBalances } = TokenBalancesController.state;
      const { contractExchangeRates: tokenExchangeRates } =
        TokenRatesController.state;
      tokens.forEach(
        (item: { address: string; balance?: string; decimals: number }) => {
          const exchangeRate =
            item.address in tokenExchangeRates
              ? tokenExchangeRates[item.address]
              : undefined;
          const tokenBalance =
            item.balance ||
            (item.address in tokenBalances
              ? renderFromTokenMinimalUnit(
                  tokenBalances[item.address],
                  item.decimals,
                )
              : undefined);
          const tokenBalanceFiat = balanceToFiatNumber(
            // TODO: Fix this by handling or eliminating the undefined case
            // @ts-expect-error This variable can be `undefined`, which would break here.
            tokenBalance,
            conversionRate,
            exchangeRate,
            decimalsToShow,
          );
          tokenFiat += tokenBalanceFiat;
        },
      );
    }

    return {
      ethFiat: ethFiat ?? 0,
      tokenFiat: tokenFiat ?? 0,
    };
  };

  /**
   * Returns true or false whether the user has funds or not
   */
  hasFunds = () => {
    try {
      const {
        engine: { backgroundState },
      } = store.getState();
      // TODO: Check `allNfts[currentChainId]` property instead
      // @ts-expect-error This property does not exist
      const nfts = backgroundState.NftController.nfts;
      const tokens = backgroundState.TokensController.tokens;
      const tokenBalances =
        backgroundState.TokenBalancesController.contractBalances;

      let tokenFound = false;
      tokens.forEach((token: { address: string | number }) => {
        if (
          tokenBalances[token.address] &&
          !isZero(tokenBalances[token.address])
        ) {
          tokenFound = true;
        }
      });

      const fiatBalance = this.getTotalFiatAccountBalance() || 0;
      const totalFiatBalance = fiatBalance.ethFiat + fiatBalance.ethFiat;

      return totalFiatBalance > 0 || tokenFound || nfts.length > 0;
    } catch (e) {
      Logger.log('Error while getting user funds', e);
    }
  };

  resetState = async () => {
    // Whenever we are gonna start a new wallet
    // either imported or created, we need to
    // get rid of the old data from state
    const {
      TransactionController,
      TokensController,
      NftController,
      TokenBalancesController,
      TokenRatesController,
      PermissionController,
      LoggingController,
    } = this.context;

    // Remove all permissions.
    PermissionController?.clearState?.();

    //Clear assets info
    TokensController.update({
      allTokens: {},
      allIgnoredTokens: {},
      ignoredTokens: [],
      tokens: [],
    });
    NftController.update({
      allNftContracts: {},
      allNfts: {},
      ignoredNfts: [],
    });

    TokenBalancesController.reset();
    TokenRatesController.update({ contractExchangeRates: {} });

    TransactionController.update({
      methodData: {},
      transactions: [],
      lastFetchedBlockNumbers: {},
    });

    LoggingController.clear();
  };

  removeAllListeners() {
    this.controllerMessenger.clearSubscriptions();
  }

  async destroyEngineInstance() {
    Object.values(this.context).forEach((controller: any) => {
      if (controller.destroy) {
        controller.destroy();
      }
    });
    this.removeAllListeners();
    await this.resetState();
    Engine.instance = null;
  }

  rejectPendingApproval(
    id: string,
    reason: Error = providerErrors.userRejectedRequest(),
    opts: { ignoreMissing?: boolean; logErrors?: boolean } = {},
  ) {
    const { ApprovalController } = this.context;

    if (opts.ignoreMissing && !ApprovalController.has({ id })) {
      return;
    }

    try {
      ApprovalController.reject(id, reason);
    } catch (error: any) {
      if (opts.logErrors !== false) {
        Logger.error(
          error,
          'Reject while rejecting pending connection request',
        );
      }
    }
  }

  async acceptPendingApproval(
    id: string,
    requestData?: Record<string, Json>,
    opts: AcceptOptions & { handleErrors?: boolean } = {
      waitForResult: false,
      deleteAfterResult: false,
      handleErrors: true,
    },
  ) {
    const { ApprovalController } = this.context;

    try {
      return await ApprovalController.accept(id, requestData, {
        waitForResult: opts.waitForResult,
        deleteAfterResult: opts.deleteAfterResult,
      });
    } catch (err) {
      if (opts.handleErrors === false) {
        throw err;
      }
    }
  }

  // This should be used instead of directly calling PreferencesController.setSelectedAddress or AccountsController.setSelectedAccount
  setSelectedAccount(address: string) {
    const { AccountsController, PreferencesController } = this.context;
    const account = AccountsController.getAccountByAddress(address);
    if (account) {
      AccountsController.setSelectedAccount(account.id);
      PreferencesController.setSelectedAddress(address);
    } else {
      throw new Error(`No account found for address: ${address}`);
    }
  }

  /**
   * This should be used instead of directly calling PreferencesController.setAccountLabel or AccountsController.setAccountName in order to keep the names in sync
   * We are currently incrementally migrating the accounts data to the AccountsController so we must keep these values
   * in sync until the migration is complete.
   */
  setAccountLabel(address: string, label: string) {
    const { AccountsController, PreferencesController } = this.context;
    const accountToBeNamed = AccountsController.getAccountByAddress(address);
    if (accountToBeNamed === undefined) {
      throw new Error(`No account found for address: ${address}`);
    }
    AccountsController.setAccountName(accountToBeNamed.id, label);
    PreferencesController.setAccountLabel(address, label);
  }
}

/**
 * Assert that the given Engine instance has been initialized
 *
 * @param instance - Either an Engine instance, or null
 */
function assertEngineExists(
  instance: Engine | null,
): asserts instance is Engine {
  if (!instance) {
    throw new Error('Engine does not exist');
  }
}

let instance: Engine | null;

export default {
  get context() {
    assertEngineExists(instance);
    return instance.context;
  },
  get controllerMessenger() {
    assertEngineExists(instance);
    return instance.controllerMessenger;
  },
  get state() {
    assertEngineExists(instance);
    const {
      AccountTrackerController,
      AddressBookController,
      AssetsContractController,
      NftController,
      TokenListController,
      CurrencyRateController,
      KeyringController,
      NetworkController,
      PreferencesController,
      PhishingController,
      PPOMController,
      TokenBalancesController,
      TokenRatesController,
      TransactionController,
      SwapsController,
      GasFeeController,
      TokensController,
      TokenDetectionController,
      NftDetectionController,
      ///: BEGIN:ONLY_INCLUDE_IF(snaps)
      SnapController,
      SubjectMetadataController,
      ///: END:ONLY_INCLUDE_IF
      PermissionController,
      ApprovalController,
      LoggingController,
      AccountsController,
    } = instance.datamodel.state;

    // normalize `null` currencyRate to `0`
    // TODO: handle `null` currencyRate by hiding fiat values instead
    const modifiedCurrencyRateControllerState = {
      ...CurrencyRateController,
      conversionRate:
        CurrencyRateController.conversionRate === null
          ? 0
          : CurrencyRateController.conversionRate,
    };

    return {
      AccountTrackerController,
      AddressBookController,
      AssetsContractController,
      NftController,
      TokenListController,
      CurrencyRateController: modifiedCurrencyRateControllerState,
      KeyringController,
      NetworkController,
      PhishingController,
      PPOMController,
      PreferencesController,
      TokenBalancesController,
      TokenRatesController,
      TokensController,
      TransactionController,
      SwapsController,
      GasFeeController,
      TokenDetectionController,
      NftDetectionController,
      ///: BEGIN:ONLY_INCLUDE_IF(snaps)
      SnapController,
      SubjectMetadataController,
      ///: END:ONLY_INCLUDE_IF
      PermissionController,
      ApprovalController,
      LoggingController,
      AccountsController,
    };
  },
  get datamodel() {
    assertEngineExists(instance);
    return instance.datamodel;
  },
  getTotalFiatAccountBalance() {
    assertEngineExists(instance);
    return instance.getTotalFiatAccountBalance();
  },
  hasFunds() {
    assertEngineExists(instance);
    return instance.hasFunds();
  },
  resetState() {
    assertEngineExists(instance);
    return instance.resetState();
  },
  destroyEngine() {
    instance?.destroyEngineInstance();
    instance = null;
  },
  init(state: Record<string, never> | undefined, keyringState = null) {
    instance = Engine.instance || new Engine(state, keyringState);
    Object.freeze(instance);
    return instance;
  },
  acceptPendingApproval: async (
    id: string,
    requestData?: Record<string, Json>,
    opts?: AcceptOptions & { handleErrors?: boolean },
  ) => instance?.acceptPendingApproval(id, requestData, opts),
  rejectPendingApproval: (
    id: string,
    reason: Error,
    opts: {
      ignoreMissing?: boolean;
      logErrors?: boolean;
    } = {},
  ) => instance?.rejectPendingApproval(id, reason, opts),
  setSelectedAddress: (address: string) => {
    assertEngineExists(instance);
    instance.setSelectedAccount(address);
  },
  setAccountLabel: (address: string, label: string) => {
    assertEngineExists(instance);
    instance.setAccountLabel(address, label);
  },
};<|MERGE_RESOLUTION|>--- conflicted
+++ resolved
@@ -422,16 +422,8 @@
     });
 
     const preferencesController = new PreferencesController({
-<<<<<<< HEAD
       //@ts-expect-error Misalign types because of Base Controller version
-      messenger: this.controllerMessenger.getRestricted<
-        'PreferencesController',
-        never,
-        'KeyringController:stateChange'
-      >({
-=======
       messenger: this.controllerMessenger.getRestricted({
->>>>>>> 953086c7
         name: 'PreferencesController',
         allowedActions: [],
         allowedEvents: ['KeyringController:stateChange'],
@@ -461,6 +453,7 @@
         // noop
       },
     };
+    //@ts-expect-error Misalign types because of Base Controller version
     const networkController = new NetworkController(networkControllerOpts);
 
     networkController.initializeProvider();
@@ -486,6 +479,7 @@
           ),
         getNetworkClientById:
           networkController.getNetworkClientById.bind(networkController),
+        //@ts-expect-error Misalign types because of Base Controller version
         messenger: this.controllerMessenger.getRestricted({
           name: 'NftController',
           allowedActions: [
@@ -569,18 +563,15 @@
         chainId: networkController.state.providerConfig.chainId,
         selectedAddress: preferencesController.state.selectedAddress,
       },
+      //@ts-expect-error Misalign types because of Base Controller version
       messenger: this.controllerMessenger.getRestricted({
         name: 'TokensController',
         allowedActions: [`${approvalController.name}:addRequest`],
-<<<<<<< HEAD
-        allowedEvents: [],
-=======
         allowedEvents: [
           'PreferencesController:stateChange',
           'NetworkController:networkDidChange',
           'TokenListController:stateChange',
         ],
->>>>>>> 953086c7
       }),
     });
     const tokenListController = new TokenListController({
@@ -590,6 +581,7 @@
           AppConstants.NETWORK_STATE_CHANGE_EVENT,
           listener,
         ),
+      //@ts-expect-error Misalign types because of Base Controller version
       messenger: this.controllerMessenger.getRestricted({
         name: 'TokenListController',
         allowedActions: [],
@@ -597,6 +589,7 @@
       }),
     });
     const currencyRateController = new CurrencyRateController({
+      //@ts-expect-error Misalign types because of Base Controller version
       messenger: this.controllerMessenger.getRestricted({
         name: 'CurrencyRateController',
         allowedActions: [`${networkController.name}:getNetworkClientById`],
@@ -608,6 +601,7 @@
       networkController.state.selectedNetworkClientId,
     );
     const gasFeeController = new GasFeeController({
+      //@ts-expect-error Misalign types because of Base Controller version
       messenger: this.controllerMessenger.getRestricted({
         name: 'GasFeeController',
         allowedActions: [
@@ -667,16 +661,8 @@
         preferencesController,
       ),
       encryptor,
-<<<<<<< HEAD
       //@ts-expect-error Misalign types because of Base Controller version
-      messenger: this.controllerMessenger.getRestricted<
-        'KeyringController',
-        never,
-        never
-      >({
-=======
       messenger: this.controllerMessenger.getRestricted({
->>>>>>> 953086c7
         name: 'KeyringController',
         allowedActions: [],
         allowedEvents: [],
@@ -1010,6 +996,7 @@
       tokensController,
       tokenListController,
       new TokenDetectionController({
+        //@ts-expect-error Misalign types because of Base Controller version
         messenger: this.controllerMessenger.getRestricted({
           name: 'TokenDetectionController',
           allowedActions: [
@@ -1072,6 +1059,7 @@
       phishingController,
       preferencesController,
       new TokenBalancesController({
+        //@ts-expect-error Misalign types because of Base Controller version
         messenger: this.controllerMessenger.getRestricted({
           name: 'TokenBalancesController',
           allowedActions: ['PreferencesController:getState'],
@@ -1177,20 +1165,8 @@
       approvalController,
       permissionController,
       new SignatureController({
-<<<<<<< HEAD
         //@ts-expect-error Misalign types because of Base Controller version
-        messenger: this.controllerMessenger.getRestricted<
-          'SignatureController',
-          | 'ApprovalController:addRequest'
-          | 'KeyringController:signPersonalMessage'
-          | 'KeyringController:signMessage'
-          | 'KeyringController:signTypedMessage'
-          | 'LoggingController:add',
-          never
-        >({
-=======
         messenger: this.controllerMessenger.getRestricted({
->>>>>>> 953086c7
           name: 'SignatureController',
           allowedActions: [
             `${approvalController.name}:addRequest`,
