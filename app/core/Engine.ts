/* eslint-disable @typescript-eslint/no-shadow */
import Crypto from 'react-native-quick-crypto';
import {
  AccountTrackerController,
  AccountTrackerState,
  AssetsContractController,
  CurrencyRateController,
  CurrencyRateState,
  CurrencyRateStateChange,
  GetCurrencyRateState,
  GetTokenListState,
  NftController,
  NftDetectionController,
  NftState,
  TokenBalancesController,
  TokenDetectionController,
  TokenListController,
  TokenListState,
  TokenListStateChange,
  TokenRatesController,
  TokenRatesState,
  TokensController,
  TokensState,
  CodefiTokenPricesServiceV2,
  TokensControllerActions,
  TokensControllerEvents,
  TokenListControllerActions,
  TokenListControllerEvents,
  TokenBalancesControllerState,
} from '@metamask/assets-controllers';
///: BEGIN:ONLY_INCLUDE_IF(preinstalled-snaps,external-snaps)
import { AppState } from 'react-native';
import PREINSTALLED_SNAPS from '../lib/snaps/preinstalled-snaps';
///: END:ONLY_INCLUDE_IF
import {
  AddressBookController,
  AddressBookState,
} from '@metamask/address-book-controller';
import { BaseState } from '@metamask/base-controller';
import { ComposableController } from '@metamask/composable-controller';
import {
  KeyringController,
  KeyringControllerState,
  KeyringControllerActions,
  KeyringControllerEvents,
  ///: BEGIN:ONLY_INCLUDE_IF(preinstalled-snaps,external-snaps)
  KeyringTypes,
  ///: END:ONLY_INCLUDE_IF
} from '@metamask/keyring-controller';
import {
  NetworkController,
  NetworkControllerActions,
  NetworkControllerEvents,
  NetworkState,
  NetworkStatus,
} from '@metamask/network-controller';
import {
  PhishingController,
  PhishingControllerState,
} from '@metamask/phishing-controller';
import {
  PreferencesController,
  PreferencesControllerActions,
  PreferencesControllerEvents,
  PreferencesState,
} from '@metamask/preferences-controller';
import {
  TransactionController,
  TransactionControllerEvents,
  TransactionControllerState,
} from '@metamask/transaction-controller';
import {
  GasFeeController,
  GasFeeState,
  GasFeeStateChange,
  GetGasFeeState,
} from '@metamask/gas-fee-controller';
import {
  AcceptOptions,
  ApprovalController,
  ApprovalControllerActions,
  ApprovalControllerEvents,
  ApprovalControllerState,
} from '@metamask/approval-controller';
import {
  SelectedNetworkController,
  SelectedNetworkControllerState,
  SelectedNetworkControllerEvents,
  SelectedNetworkControllerActions,
} from '@metamask/selected-network-controller';
import {
  PermissionController,
  PermissionControllerActions,
  PermissionControllerEvents,
  PermissionControllerState,
  ///: BEGIN:ONLY_INCLUDE_IF(preinstalled-snaps,external-snaps)
  SubjectMetadataController,
  SubjectMetadataControllerActions,
  SubjectMetadataControllerEvents,
  SubjectMetadataControllerState,
  ///: END:ONLY_INCLUDE_IF
} from '@metamask/permission-controller';
import SwapsController, { swapsUtils } from '@metamask/swaps-controller';
import {
  PPOMController,
  PPOMControllerEvents,
  PPOMState,
} from '@metamask/ppom-validator';
///: BEGIN:ONLY_INCLUDE_IF(preinstalled-snaps,external-snaps)
import {
  JsonSnapsRegistry,
  AllowedActions as SnapsAllowedActions,
  AllowedEvents as SnapsAllowedEvents,
  SnapController,
  SnapsRegistryState,
  SnapControllerEvents,
  SnapControllerActions,
  PersistedSnapControllerState,
  SnapsRegistryMessenger,
} from '@metamask/snaps-controllers';

import { WebViewExecutionService } from '@metamask/snaps-controllers/react-native';
import { NotificationArgs } from '@metamask/snaps-rpc-methods/dist/types/restricted/notify';
import { getSnapsWebViewPromise } from '../lib/snaps';
import {
  buildSnapEndowmentSpecifications,
  buildSnapRestrictedMethodSpecifications,
} from '@metamask/snaps-rpc-methods';
import type { EnumToUnion, DialogType } from '@metamask/snaps-sdk';
// eslint-disable-next-line import/no-nodejs-modules
import { Duplex } from 'stream';
///: END:ONLY_INCLUDE_IF
import { MetaMaskKeyring as QRHardwareKeyring } from '@keystonehq/metamask-airgapped-keyring';
import {
  LoggingController,
  LoggingControllerState,
  LoggingControllerActions,
} from '@metamask/logging-controller';
import {
  LedgerKeyring,
  LedgerMobileBridge,
  LedgerTransportMiddleware,
} from '@metamask/eth-ledger-bridge-keyring';
import { Encryptor, LEGACY_DERIVATION_OPTIONS } from './Encryptor';
import {
  isMainnetByChainId,
  fetchEstimatedMultiLayerL1Fee,
  isTestNet,
  deprecatedGetNetworkId,
  getDecimalChainId,
} from '../util/networks';
import AppConstants from './AppConstants';
import { store } from '../store';
import {
  renderFromTokenMinimalUnit,
  balanceToFiatNumber,
  weiToFiatNumber,
  toHexadecimal,
  addHexPrefix,
} from '../util/number';
import NotificationManager from './NotificationManager';
import Logger from '../util/Logger';
import { isZero } from '../util/lodash';
import { MetaMetricsEvents, MetaMetrics } from './Analytics';

///: BEGIN:ONLY_INCLUDE_IF(preinstalled-snaps,external-snaps)
import {
  SnapBridge,
  ExcludedSnapEndowments,
  ExcludedSnapPermissions,
  EndowmentPermissions,
  detectSnapLocation,
  fetchFunction,
  DetectSnapLocationOptions,
} from './Snaps';
import { getRpcMethodMiddleware } from './RPCMethods/RPCMethodMiddleware';

import {
  AuthenticationController,
  UserStorageController,
} from '@metamask/profile-sync-controller';
import { NotificationServicesController } from '@metamask/notification-services-controller';
///: END:ONLY_INCLUDE_IF
import {
  getCaveatSpecifications,
  getPermissionSpecifications,
  unrestrictedMethods,
} from './Permissions/specifications.js';
import { backupVault } from './BackupVault';
import {
  SignatureController,
  SignatureControllerActions,
  SignatureControllerEvents,
} from '@metamask/signature-controller';
import { hasProperty, Hex, Json } from '@metamask/utils';
// TODO: Export this type from the package directly
import { SwapsState } from '@metamask/swaps-controller/dist/SwapsController';
import { providerErrors } from '@metamask/rpc-errors';

import { PPOM, ppomInit } from '../lib/ppom/PPOMView';
import RNFSStorageBackend from '../lib/ppom/ppom-storage-backend';
import {
  AccountsController,
  AccountsControllerActions,
  AccountsControllerEvents,
  AccountsControllerMessenger,
  AccountsControllerState,
} from '@metamask/accounts-controller';
import { captureException } from '@sentry/react-native';
import { lowerCase } from 'lodash';
import {
  networkIdUpdated,
  networkIdWillUpdate,
} from '../core/redux/slices/inpageProvider';
import SmartTransactionsController from '@metamask/smart-transactions-controller';
import { getAllowedSmartTransactionsChainIds } from '../../app/constants/smartTransactions';
import { selectShouldUseSmartTransaction } from '../selectors/smartTransactionsController';
import { selectSwapsChainFeatureFlags } from '../reducers/swaps';
import { SmartTransactionStatuses } from '@metamask/smart-transactions-controller/dist/types';
import { submitSmartTransactionHook } from '../util/smart-transactions/smart-publish-hook';
import { SmartTransactionsControllerState } from '@metamask/smart-transactions-controller/dist/SmartTransactionsController';
import { zeroAddress } from 'ethereumjs-util';
import { toChecksumHexAddress } from '@metamask/controller-utils';
import { ExtendedControllerMessenger } from './ExtendedControllerMessenger';
import EthQuery from '@metamask/eth-query';
import { TransactionControllerOptions } from '@metamask/transaction-controller/dist/types/TransactionController';
import DomainProxyMap from '../lib/DomainProxyMap/DomainProxyMap';

const NON_EMPTY = 'NON_EMPTY';

const encryptor = new Encryptor({
  keyDerivationOptions: LEGACY_DERIVATION_OPTIONS,
});
// TODO: Replace "any" with type
// eslint-disable-next-line @typescript-eslint/no-explicit-any
let currentChainId: any;

///: BEGIN:ONLY_INCLUDE_IF(preinstalled-snaps,external-snaps)
// TODO remove these custom types when the PhishingController is to version >= 7.0.0
interface MaybeUpdateState {
  type: `${PhishingController['name']}:maybeUpdateState`;
  handler: PhishingController['maybeUpdateState'];
}

interface TestOrigin {
  type: `${PhishingController['name']}:testOrigin`;
  handler: PhishingController['test'];
}

type PhishingControllerActions = MaybeUpdateState | TestOrigin;
type AuthenticationControllerActions = AuthenticationController.AllowedActions;
type UserStorageControllerActions = UserStorageController.AllowedActions;
type NotificationsServicesControllerActions =
  NotificationServicesController.AllowedActions;

type SnapsGlobalActions =
  | SnapControllerActions
  | SubjectMetadataControllerActions
  | PhishingControllerActions
  | SnapsAllowedActions;

type SnapsGlobalEvents =
  | SnapControllerEvents
  | SubjectMetadataControllerEvents
  | SnapsAllowedEvents;
///: END:ONLY_INCLUDE_IF

type GlobalActions =
  | ApprovalControllerActions
  | GetCurrencyRateState
  | GetGasFeeState
  | GetTokenListState
  | KeyringControllerActions
  | NetworkControllerActions
  | PermissionControllerActions
  | SignatureControllerActions
  | LoggingControllerActions
  ///: BEGIN:ONLY_INCLUDE_IF(preinstalled-snaps,external-snaps)
  | SnapsGlobalActions
  | AuthenticationControllerActions
  | UserStorageControllerActions
  | NotificationsServicesControllerActions
  ///: END:ONLY_INCLUDE_IF
  | KeyringControllerActions
  | AccountsControllerActions
  | PreferencesControllerActions
  | TokensControllerActions
  | TokenListControllerActions
  | SelectedNetworkControllerActions;

type GlobalEvents =
  | ApprovalControllerEvents
  | CurrencyRateStateChange
  | GasFeeStateChange
  | KeyringControllerEvents
  | TokenListStateChange
  | NetworkControllerEvents
  | PermissionControllerEvents
  ///: BEGIN:ONLY_INCLUDE_IF(preinstalled-snaps,external-snaps)
  | SnapsGlobalEvents
  ///: END:ONLY_INCLUDE_IF
  | SignatureControllerEvents
  | KeyringControllerEvents
  | PPOMControllerEvents
  | AccountsControllerEvents
  | PreferencesControllerEvents
  | TokensControllerEvents
  | TokenListControllerEvents
  | TransactionControllerEvents
  | SelectedNetworkControllerEvents;

type PermissionsByRpcMethod = ReturnType<typeof getPermissionSpecifications>;
type Permissions = PermissionsByRpcMethod[keyof PermissionsByRpcMethod];

export interface EngineState {
  AccountTrackerController: AccountTrackerState;
  AddressBookController: AddressBookState;
  AssetsContractController: BaseState;
  NftController: NftState;
  TokenListController: TokenListState;
  CurrencyRateController: CurrencyRateState;
  KeyringController: KeyringControllerState;
  NetworkController: NetworkState;
  PreferencesController: PreferencesState;
  PhishingController: PhishingControllerState;
  TokenBalancesController: TokenBalancesControllerState;
  TokenRatesController: TokenRatesState;
  TransactionController: TransactionControllerState;
  SmartTransactionsController: SmartTransactionsControllerState;
  SwapsController: SwapsState;
  GasFeeController: GasFeeState;
  TokensController: TokensState;
  TokenDetectionController: BaseState;
  NftDetectionController: BaseState;
  ///: BEGIN:ONLY_INCLUDE_IF(preinstalled-snaps,external-snaps)
  SnapController: PersistedSnapControllerState;
  SnapsRegistry: SnapsRegistryState;
  SubjectMetadataController: SubjectMetadataControllerState;
  AuthenticationController: AuthenticationController.AuthenticationControllerState;
  UserStorageController: UserStorageController.UserStorageControllerState;
  NotificationServicesController: NotificationServicesController.NotificationServicesControllerState;
  ///: END:ONLY_INCLUDE_IF
  PermissionController: PermissionControllerState<Permissions>;
  ApprovalController: ApprovalControllerState;
  LoggingController: LoggingControllerState;
  PPOMController: PPOMState;
  AccountsController: AccountsControllerState;
  SelectedNetworkController: SelectedNetworkControllerState;
}

/**
 * All mobile controllers, keyed by name
 */
interface Controllers {
  AccountsController: AccountsController;
  AccountTrackerController: AccountTrackerController;
  AddressBookController: AddressBookController;
  ApprovalController: ApprovalController;
  AssetsContractController: AssetsContractController;
  CurrencyRateController: CurrencyRateController;
  GasFeeController: GasFeeController;
  KeyringController: KeyringController;
  LoggingController: LoggingController;
  NetworkController: NetworkController;
  NftController: NftController;
  NftDetectionController: NftDetectionController;
  // TODO: Fix permission types
  // TODO: Replace "any" with type
  // eslint-disable-next-line @typescript-eslint/no-explicit-any
  PermissionController: PermissionController<any, any>;
  SelectedNetworkController: SelectedNetworkController;
  PhishingController: PhishingController;
  PreferencesController: PreferencesController;
  PPOMController: PPOMController;
  TokenBalancesController: TokenBalancesController;
  TokenListController: TokenListController;
  TokenDetectionController: TokenDetectionController;
  TokenRatesController: TokenRatesController;
  TokensController: TokensController;
  TransactionController: TransactionController;
  SmartTransactionsController: SmartTransactionsController;
  SignatureController: SignatureController;
  ///: BEGIN:ONLY_INCLUDE_IF(preinstalled-snaps,external-snaps)
  SnapController: SnapController;
  SubjectMetadataController: SubjectMetadataController;
  AuthenticationController: AuthenticationController.Controller;
  UserStorageController: UserStorageController.Controller;
  NotificationServicesController: NotificationServicesController.Controller;
  ///: END:ONLY_INCLUDE_IF
  SwapsController: SwapsController;
}

/**
 * Controllers that area always instantiated
 */
type RequiredControllers = Omit<Controllers, 'PPOMController'>;

/**
 * Controllers that are sometimes not instantiated
 */
type OptionalControllers = Pick<Controllers, 'PPOMController'>;

/**
 * Core controller responsible for composing other metamask controllers together
 * and exposing convenience methods for common wallet operations.
 */
class Engine {
  /**
   * The global Engine singleton
   */
  static instance: Engine | null;
  /**
   * A collection of all controller instances
   */
  context: RequiredControllers & Partial<OptionalControllers>;
  /**
   * The global controller messenger.
   */
  controllerMessenger: ExtendedControllerMessenger<GlobalActions, GlobalEvents>;
  /**
   * ComposableController reference containing all child controllers
   */
  // TODO: Replace "any" with type
  // eslint-disable-next-line @typescript-eslint/no-explicit-any
  datamodel: any;

  /**
   * Object containing the info for the latest incoming tx block
   * for each address and network
   */
  // TODO: Replace "any" with type
  // eslint-disable-next-line @typescript-eslint/no-explicit-any
  lastIncomingTxBlockInfo: any;

  ///: BEGIN:ONLY_INCLUDE_IF(preinstalled-snaps,external-snaps)
  /**
   * Object that runs and manages the execution of Snaps
   */
  snapExecutionService: WebViewExecutionService;

  ///: END:ONLY_INCLUDE_IF

  transactionController: TransactionController;
  smartTransactionsController: SmartTransactionsController;

  /**
   * Creates a CoreController instance
   */
  // eslint-disable-next-line @typescript-eslint/default-param-last
  constructor(
    initialState: Partial<EngineState> = {},
    initialKeyringState?: KeyringControllerState | null,
  ) {
    this.controllerMessenger = new ExtendedControllerMessenger();

    /**
     * Subscribes a listener to the state change events of Preferences Controller.
     *
     * @param listener - The callback function to execute when the state changes.
     */
    const onPreferencesStateChange = (
      listener: (preferencesState: PreferencesState) => void,
    ) => {
      const eventName = `PreferencesController:stateChange`;

      this.controllerMessenger.subscribe(eventName, listener);
    };

    const approvalController = new ApprovalController({
      // @ts-expect-error TODO: Resolve mismatch between base-controller versions.
      messenger: this.controllerMessenger.getRestricted({
        name: 'ApprovalController',
        allowedEvents: [],
        allowedActions: [],
      }),
      showApprovalRequest: () => undefined,
      typesExcludedFromRateLimiting: [
        // TODO: Replace with ApprovalType enum from @metamask/controller-utils when breaking change is fixed
        'eth_sign',
        'personal_sign',
        'eth_signTypedData',
        'transaction',
        'wallet_watchAsset',
      ],
    });

    const preferencesController = new PreferencesController({
      // @ts-expect-error TODO: Resolve mismatch between base-controller versions.
      messenger: this.controllerMessenger.getRestricted({
        name: 'PreferencesController',
        allowedActions: [],
        allowedEvents: ['KeyringController:stateChange'],
      }),
      state: {
        ipfsGateway: AppConstants.IPFS_DEFAULT_GATEWAY_URL,
        useTokenDetection:
          initialState?.PreferencesController?.useTokenDetection ?? true,
        useNftDetection: true, // set this to true to enable nft detection by default to new users
        displayNftMedia: true,
        securityAlertsEnabled: true,
        ...initialState.PreferencesController,
      },
    });

    const networkControllerOpts = {
      infuraProjectId: process.env.MM_INFURA_PROJECT_ID || NON_EMPTY,
      state: initialState.NetworkController,
      messenger: this.controllerMessenger.getRestricted({
        name: 'NetworkController',
        allowedEvents: [],
        allowedActions: [],
      }),
      // Metrics event tracking is handled in this repository instead
      // TODO: Use events for controller metric events
      trackMetaMetricsEvent: () => {
        // noop
      },
    };
    // @ts-expect-error TODO: Resolve mismatch between base-controller versions.
    const networkController = new NetworkController(networkControllerOpts);

    networkController.initializeProvider();

    const assetsContractController = new AssetsContractController({
      onPreferencesStateChange,
      onNetworkDidChange: (listener) =>
        this.controllerMessenger.subscribe(
          AppConstants.NETWORK_DID_CHANGE_EVENT,
          listener,
        ),
      chainId: networkController.state.providerConfig.chainId,
      // @ts-expect-error TODO: Resolve mismatch between base-controller versions.
      getNetworkClientById:
        networkController.getNetworkClientById.bind(networkController),
    });
    const nftController = new NftController(
      {
        onPreferencesStateChange,
        onNetworkStateChange: (listener) =>
          this.controllerMessenger.subscribe(
            AppConstants.NETWORK_STATE_CHANGE_EVENT,
            listener,
          ),
        // @ts-expect-error TODO: Resolve mismatch between base-controller versions.
        getNetworkClientById:
          networkController.getNetworkClientById.bind(networkController),
        // @ts-expect-error TODO: Resolve mismatch between base-controller versions.
        messenger: this.controllerMessenger.getRestricted({
          name: 'NftController',
          allowedActions: [
            `${approvalController.name}:addRequest`,
            `${networkController.name}:getNetworkClientById`,
          ],
          allowedEvents: [],
        }),
        chainId: networkController.state.providerConfig.chainId,

        getERC721AssetName: assetsContractController.getERC721AssetName.bind(
          assetsContractController,
        ),
        getERC721AssetSymbol:
          assetsContractController.getERC721AssetSymbol.bind(
            assetsContractController,
          ),
        getERC721TokenURI: assetsContractController.getERC721TokenURI.bind(
          assetsContractController,
        ),
        getERC721OwnerOf: assetsContractController.getERC721OwnerOf.bind(
          assetsContractController,
        ),
        getERC1155BalanceOf: assetsContractController.getERC1155BalanceOf.bind(
          assetsContractController,
        ),
        getERC1155TokenURI: assetsContractController.getERC1155TokenURI.bind(
          assetsContractController,
        ),
      },
      {
        useIPFSSubdomains: false,
        chainId: networkController.state.providerConfig.chainId,
      },
    );

    const loggingController = new LoggingController({
      // @ts-expect-error TODO: Resolve mismatch between base-controller versions.
      messenger: this.controllerMessenger.getRestricted<
        'LoggingController',
        never,
        never
      >({
        name: 'LoggingController',
        allowedActions: [],
        allowedEvents: [],
      }),
      state: initialState.LoggingController,
    });
<<<<<<< HEAD

=======
>>>>>>> 9d09b247
    // @ts-expect-error TODO: Resolve mismatch between base-controller versions.
    const accountsControllerMessenger: AccountsControllerMessenger =
      this.controllerMessenger.getRestricted({
        name: 'AccountsController',
        allowedEvents: [
          'SnapController:stateChange',
          'KeyringController:accountRemoved',
          'KeyringController:stateChange',
        ],
        allowedActions: [
          'KeyringController:getAccounts',
          'KeyringController:getKeyringsByType',
          'KeyringController:getKeyringForAccount',
        ],
      });

    const defaultAccountsControllerState: AccountsControllerState = {
      internalAccounts: {
        accounts: {},
        selectedAccount: '',
      },
    };

    const accountsController = new AccountsController({
      messenger: accountsControllerMessenger,
      state: initialState.AccountsController ?? defaultAccountsControllerState,
    });
    const tokensController = new TokensController({
      chainId: networkController.state.providerConfig.chainId,
      config: {
        // @ts-expect-error TODO: Resolve mismatch between network-controller versions.
        provider: networkController.getProviderAndBlockTracker().provider,
        chainId: networkController.state.providerConfig.chainId,
        selectedAddress: preferencesController.state.selectedAddress,
      },
      state: initialState.TokensController,
      // @ts-expect-error TODO: Resolve mismatch between base-controller versions.
      messenger: this.controllerMessenger.getRestricted({
        name: 'TokensController',
        allowedActions: [
          `${approvalController.name}:addRequest`,
          'NetworkController:getNetworkClientById',
        ],
        allowedEvents: [
          'PreferencesController:stateChange',
          'NetworkController:networkDidChange',
          'TokenListController:stateChange',
        ],
      }),
    });
    const tokenListController = new TokenListController({
      chainId: networkController.state.providerConfig.chainId,
      onNetworkStateChange: (listener) =>
        this.controllerMessenger.subscribe(
          AppConstants.NETWORK_STATE_CHANGE_EVENT,
          listener,
        ),
      // @ts-expect-error TODO: Resolve mismatch between base-controller versions.
      messenger: this.controllerMessenger.getRestricted({
        name: 'TokenListController',
        allowedActions: [],
        allowedEvents: [`${networkController.name}:stateChange`],
      }),
    });
    const currencyRateController = new CurrencyRateController({
      // @ts-expect-error TODO: Resolve mismatch between base-controller versions.
      messenger: this.controllerMessenger.getRestricted({
        name: 'CurrencyRateController',
        allowedActions: [`${networkController.name}:getNetworkClientById`],
        allowedEvents: [],
      }),
      state: initialState.CurrencyRateController,
    });
    currencyRateController.startPollingByNetworkClientId(
      networkController.state.selectedNetworkClientId,
    );
    const gasFeeController = new GasFeeController({
      // @ts-expect-error TODO: Resolve mismatch between base-controller versions.
      messenger: this.controllerMessenger.getRestricted({
        name: 'GasFeeController',
        allowedActions: [
          `${networkController.name}:getNetworkClientById`,
          `${networkController.name}:getEIP1559Compatibility`,
          `${networkController.name}:getState`,
        ],
        allowedEvents: [AppConstants.NETWORK_DID_CHANGE_EVENT],
      }),
      getProvider: () =>
        // @ts-expect-error at this point in time the provider will be defined by the `networkController.initializeProvider`
        networkController.getProviderAndBlockTracker().provider,
      getCurrentNetworkEIP1559Compatibility: async () =>
        (await networkController.getEIP1559Compatibility()) ?? false,
      getCurrentNetworkLegacyGasAPICompatibility: () => {
        const chainId = networkController.state.providerConfig.chainId;
        return (
          isMainnetByChainId(chainId) ||
          chainId === addHexPrefix(swapsUtils.BSC_CHAIN_ID) ||
          chainId === addHexPrefix(swapsUtils.POLYGON_CHAIN_ID)
        );
      },
      clientId: AppConstants.SWAPS.CLIENT_ID,
      legacyAPIEndpoint:
        'https://gas.api.cx.metamask.io/networks/<chain_id>/gasPrices',
      EIP1559APIEndpoint:
        'https://gas.api.cx.metamask.io/networks/<chain_id>/suggestedGasFees',
    });

    const phishingController = new PhishingController({
      // @ts-expect-error TODO: Resolve mismatch between base-controller versions.
      messenger: this.controllerMessenger.getRestricted({
        name: 'PhishingController',
        allowedActions: [],
        allowedEvents: [],
      }),
    });
    phishingController.maybeUpdateState();

    const qrKeyringBuilder = () => {
      const keyring = new QRHardwareKeyring();
      // to fix the bug in #9560, forgetDevice will reset all keyring properties to default.
      keyring.forgetDevice();
      return keyring;
    };
    qrKeyringBuilder.type = QRHardwareKeyring.type;

    const bridge = new LedgerMobileBridge(new LedgerTransportMiddleware());
    const ledgerKeyringBuilder = () => new LedgerKeyring({ bridge });
    ledgerKeyringBuilder.type = LedgerKeyring.type;

    const keyringController = new KeyringController({
      removeIdentity: preferencesController.removeIdentity.bind(
        preferencesController,
      ),
      encryptor,
      // @ts-expect-error TODO: Resolve mismatch between base-controller versions.
      messenger: this.controllerMessenger.getRestricted({
        name: 'KeyringController',
        allowedActions: [],
        allowedEvents: [],
      }),
      state: initialKeyringState || initialState.KeyringController,
      // @ts-expect-error To Do: Update the type of QRHardwareKeyring to Keyring<Json>
      keyringBuilders: [qrKeyringBuilder, ledgerKeyringBuilder],
    });

    ///: BEGIN:ONLY_INCLUDE_IF(preinstalled-snaps,external-snaps)
    /**
     * Gets the mnemonic of the user's primary keyring.
     */
    const getPrimaryKeyringMnemonic = () => {
      // TODO: Replace "any" with type
      // eslint-disable-next-line @typescript-eslint/no-explicit-any
      const [keyring]: any = keyringController.getKeyringsByType(
        KeyringTypes.hd,
      );
      if (!keyring.mnemonic) {
        throw new Error('Primary keyring mnemonic unavailable.');
      }

      return keyring.mnemonic;
    };

    const getAppState = () => {
      const state = AppState.currentState;
      return state === 'active';
    };

    const getSnapPermissionSpecifications = () => ({
      ...buildSnapEndowmentSpecifications(Object.keys(ExcludedSnapEndowments)),
      ...buildSnapRestrictedMethodSpecifications(
        Object.keys(ExcludedSnapPermissions),
        {
          // eslint-disable-next-line @typescript-eslint/ban-ts-comment
          // @ts-ignore
          clearSnapState: this.controllerMessenger.call.bind(
            this.controllerMessenger,
            'SnapController:clearSnapState',
          ),
          getMnemonic: getPrimaryKeyringMnemonic.bind(this),
          getUnlockPromise: getAppState.bind(this),
          getSnap: this.controllerMessenger.call.bind(
            this.controllerMessenger,
            'SnapController:get',
          ),
          // eslint-disable-next-line @typescript-eslint/ban-ts-comment
          // @ts-ignore
          handleSnapRpcRequest: this.controllerMessenger.call.bind(
            this.controllerMessenger,
            'SnapController:handleRequest',
          ),
          // eslint-disable-next-line @typescript-eslint/ban-ts-comment
          // @ts-ignore
          getSnapState: this.controllerMessenger.call.bind(
            this.controllerMessenger,
            'SnapController:getSnapState',
          ),
          // eslint-disable-next-line @typescript-eslint/ban-ts-comment
          // @ts-ignore
          updateSnapState: this.controllerMessenger.call.bind(
            this.controllerMessenger,
            'SnapController:updateSnapState',
          ),
          // eslint-disable-next-line @typescript-eslint/ban-ts-comment
          // @ts-ignore
          maybeUpdatePhishingList: this.controllerMessenger.call.bind(
            this.controllerMessenger,
            'PhishingController:maybeUpdateState',
          ),
          isOnPhishingList: (origin: string) =>
            this.controllerMessenger.call<'PhishingController:testOrigin'>(
              'PhishingController:testOrigin',
              // eslint-disable-next-line @typescript-eslint/ban-ts-comment
              // @ts-ignore
              origin,
              // eslint-disable-next-line @typescript-eslint/ban-ts-comment
              // @ts-ignore
            ).result,
          showDialog: (
            origin: string,
            type: EnumToUnion<DialogType>,
            // TODO: Replace "any" with type
            // eslint-disable-next-line @typescript-eslint/no-explicit-any
            content: any, // should be Component from '@metamask/snaps-ui';
            // TODO: Replace "any" with type
            // eslint-disable-next-line @typescript-eslint/no-explicit-any
            placeholder?: any,
          ) =>
            approvalController.addAndShowApprovalRequest({
              origin,
              type,
              requestData: { content, placeholder },
            }),
          showInAppNotification: (origin: string, args: NotificationArgs) => {
            Logger.log(
              'Snaps/ showInAppNotification called with args: ',
              args,
              ' and origin: ',
              origin,
            );
          },
        },
      ),
    });
    ///: END:ONLY_INCLUDE_IF
    const accountTrackerController = new AccountTrackerController({
      onPreferencesStateChange,
      getIdentities: () => preferencesController.state.identities,
      getSelectedAddress: () => accountsController.getSelectedAccount().address,
      getMultiAccountBalancesEnabled: () =>
        preferencesController.state.isMultiAccountBalancesEnabled,
      getCurrentChainId: () =>
        toHexadecimal(networkController.state.providerConfig.chainId),
      // @ts-expect-error TODO: Resolve mismatch between base-controller versions.
      getNetworkClientById:
        networkController.getNetworkClientById.bind(networkController),
    });
    const permissionController = new PermissionController({
      // @ts-expect-error TODO: Resolve mismatch between base-controller versions.
      messenger: this.controllerMessenger.getRestricted({
        name: 'PermissionController',
        allowedActions: [
          `${approvalController.name}:addRequest`,
          `${approvalController.name}:hasRequest`,
          `${approvalController.name}:acceptRequest`,
          `${approvalController.name}:rejectRequest`,
          ///: BEGIN:ONLY_INCLUDE_IF(preinstalled-snaps,external-snaps)
          `SnapController:getPermitted`,
          `SnapController:install`,
          `SubjectMetadataController:getSubjectMetadata`,
          ///: END:ONLY_INCLUDE_IF
        ],
        allowedEvents: [],
      }),
      state: initialState.PermissionController,
      caveatSpecifications: getCaveatSpecifications({
        getInternalAccounts:
          accountsController.listAccounts.bind(accountsController),
      }),
      // @ts-expect-error Typecast permissionType from getPermissionSpecifications to be of type PermissionType.RestrictedMethod
      permissionSpecifications: {
        ...getPermissionSpecifications({
          getAllAccounts: () => keyringController.getAccounts(),
          getInternalAccounts:
            accountsController.listAccounts.bind(accountsController),
          captureKeyringTypesWithMissingIdentities: (
            internalAccounts = [],
            accounts = [],
          ) => {
            const accountsMissingIdentities = accounts.filter((address) => {
              const lowerCaseAddress = lowerCase(address);
              return !internalAccounts.some(
                (account) => account.address.toLowerCase() === lowerCaseAddress,
              );
            });
            const keyringTypesWithMissingIdentities =
              accountsMissingIdentities.map((address) =>
                keyringController.getAccountKeyringType(address),
              );

            const internalAccountCount = internalAccounts.length;

            const accountTrackerCount = Object.keys(
              accountTrackerController.state.accounts || {},
            ).length;

            captureException(
              new Error(
                `Attempt to get permission specifications failed because there were ${accounts.length} accounts, but ${internalAccountCount} identities, and the ${keyringTypesWithMissingIdentities} keyrings included accounts with missing identities. Meanwhile, there are ${accountTrackerCount} accounts in the account tracker.`,
              ),
            );
          },
        }),
        ///: BEGIN:ONLY_INCLUDE_IF(preinstalled-snaps,external-snaps)
        ...getSnapPermissionSpecifications(),
        ///: END:ONLY_INCLUDE_IF
      },
      unrestrictedMethods,
    });

    const selectedNetworkController = new SelectedNetworkController({
      // @ts-expect-error TODO: Resolve mismatch between base-controller versions.
      messenger: this.controllerMessenger.getRestricted({
        name: 'SelectedNetworkController',
        allowedActions: [
          'NetworkController:getNetworkClientById',
          'NetworkController:getState',
          'NetworkController:getSelectedNetworkClient',
          'PermissionController:hasPermissions',
          'PermissionController:getSubjectNames',
        ],
        allowedEvents: [
          'NetworkController:stateChange',
          'PermissionController:stateChange',
        ],
      }),
      state: initialState.SelectedNetworkController || { domains: {} },
      useRequestQueuePreference: !!process.env.MULTICHAIN_V1,
      // TODO we need to modify core PreferencesController for better cross client support
      onPreferencesStateChange: (
        listener: ({ useRequestQueue }: { useRequestQueue: boolean }) => void,
      ) => listener({ useRequestQueue: !!process.env.MULTICHAIN_V1 }),
      domainProxyMap: new DomainProxyMap(),
    });

    ///: BEGIN:ONLY_INCLUDE_IF(preinstalled-snaps,external-snaps)
    const subjectMetadataController = new SubjectMetadataController({
      // @ts-expect-error TODO: Resolve mismatch between base-controller versions.
      messenger: this.controllerMessenger.getRestricted({
        name: 'SubjectMetadataController',
        allowedActions: [`${permissionController.name}:hasPermissions`],
        allowedEvents: [],
      }),
      state: initialState.SubjectMetadataController || {},
      subjectCacheLimit: 100,
    });

    const setupSnapProvider = (snapId: string, connectionStream: Duplex) => {
      Logger.log(
        '[ENGINE LOG] Engine+setupSnapProvider: Setup stream for Snap',
        snapId,
      );
      // TO DO:
      // Develop a simpler getRpcMethodMiddleware object for SnapBridge
      // Consider developing an abstract class to derived custom implementations for each use case
      const bridge = new SnapBridge({
        snapId,
        connectionStream,
        getRPCMethodMiddleware: ({ hostname, getProviderState }) =>
          getRpcMethodMiddleware({
            hostname,
            getProviderState,
            navigation: null,
            getApprovedHosts: () => null,
            setApprovedHosts: () => null,
            approveHost: () => null,
            title: { current: 'Snap' },
            icon: { current: undefined },
            isHomepage: () => false,
            fromHomepage: { current: false },
            toggleUrlModal: () => null,
            wizardScrollAdjusted: { current: false },
            tabId: false,
            isWalletConnect: true,
            isMMSDK: false,
            url: { current: '' },
            analytics: {},
            injectHomePageScripts: () => null,
          }),
      });

      bridge.setupProviderConnection();
    };

    const requireAllowlist = process.env.METAMASK_BUILD_TYPE === 'main';
    const disableSnapInstallation = process.env.METAMASK_BUILD_TYPE === 'main';
    const allowLocalSnaps = process.env.METAMASK_BUILD_TYPE === 'flask';
    // @ts-expect-error TODO: Resolve mismatch between base-controller versions.
    const snapsRegistryMessenger: SnapsRegistryMessenger =
      this.controllerMessenger.getRestricted({
        name: 'SnapsRegistry',
        allowedEvents: [],
        allowedActions: [],
      });
    const snapsRegistry = new JsonSnapsRegistry({
      state: initialState.SnapsRegistry,
      messenger: snapsRegistryMessenger,
      refetchOnAllowlistMiss: requireAllowlist,
      url: {
        registry: 'https://acl.execution.metamask.io/latest/registry.json',
        signature: 'https://acl.execution.metamask.io/latest/signature.json',
      },
      publicKey:
        '0x025b65308f0f0fb8bc7f7ff87bfc296e0330eee5d3c1d1ee4a048b2fd6a86fa0a6',
    });

    this.snapExecutionService = new WebViewExecutionService({
      // @ts-expect-error TODO: Resolve mismatch between base-controller versions.
      messenger: this.controllerMessenger.getRestricted({
        name: 'ExecutionService',
        allowedActions: [],
        allowedEvents: [],
      }),
      setupSnapProvider: setupSnapProvider.bind(this),
      getWebView: () => getSnapsWebViewPromise,
    });

    const snapControllerMessenger = this.controllerMessenger.getRestricted({
      name: 'SnapController',
      allowedEvents: [
        'ExecutionService:unhandledError',
        'ExecutionService:outboundRequest',
        'ExecutionService:outboundResponse',
      ],
      allowedActions: [
        `${approvalController.name}:addRequest`,
        `${permissionController.name}:getEndowments`,
        `${permissionController.name}:getPermissions`,
        `${permissionController.name}:hasPermission`,
        `${permissionController.name}:hasPermissions`,
        `${permissionController.name}:requestPermissions`,
        `${permissionController.name}:revokeAllPermissions`,
        `${permissionController.name}:revokePermissions`,
        `${permissionController.name}:revokePermissionForAllSubjects`,
        `${permissionController.name}:getSubjectNames`,
        `${permissionController.name}:updateCaveat`,
        `${approvalController.name}:addRequest`,
        `${approvalController.name}:updateRequestState`,
        `${permissionController.name}:grantPermissions`,
        `${subjectMetadataController.name}:getSubjectMetadata`,
        `${subjectMetadataController.name}:addSubjectMetadata`,
        `${phishingController.name}:maybeUpdateState`,
        `${phishingController.name}:testOrigin`,
        `${snapsRegistry.name}:get`,
        `${snapsRegistry.name}:getMetadata`,
        `${snapsRegistry.name}:update`,
        'ExecutionService:executeSnap',
        'ExecutionService:terminateSnap',
        'ExecutionService:terminateAllSnaps',
        'ExecutionService:handleRpcRequest',
        'SnapsRegistry:get',
        'SnapsRegistry:getMetadata',
        'SnapsRegistry:update',
        'SnapsRegistry:resolveVersion',
      ],
    });

    const snapController = new SnapController({
      environmentEndowmentPermissions: Object.values(EndowmentPermissions),
      featureFlags: {
        requireAllowlist,
        allowLocalSnaps,
        disableSnapInstallation,
      },
      state: initialState.SnapController || undefined,
      // TODO: Replace "any" with type
      // eslint-disable-next-line @typescript-eslint/no-explicit-any
      messenger: snapControllerMessenger as any,
      detectSnapLocation: (
        location: string | URL,
        options?: DetectSnapLocationOptions,
      ) =>
        detectSnapLocation(location, {
          ...options,
          fetch: fetchFunction,
        }),
      //@ts-expect-error types need to be aligned with snaps-controllers
      preinstalledSnaps: PREINSTALLED_SNAPS,
      //@ts-expect-error types need to be aligned between new encryptor and snaps-controllers
      encryptor,
      getMnemonic: getPrimaryKeyringMnemonic.bind(this),
      getFeatureFlags: () => ({
        disableSnaps:
          store.getState().settings.basicFunctionalityEnabled === false,
      }),
    });

    const authenticationController = new AuthenticationController.Controller({
      state: initialState.AuthenticationController,
      // @ts-expect-error TODO: Resolve mismatch between base-controller versions.
      messenger: this.controllerMessenger.getRestricted({
        name: 'AuthenticationController',
        allowedActions: [
          'KeyringController:getState',
          'KeyringController:getAccounts',

          'SnapController:handleRequest',
          'UserStorageController:enableProfileSyncing',
        ],
        allowedEvents: ['KeyringController:unlock', 'KeyringController:lock'],
      }),
      metametrics: {
        agent: 'mobile',
        getMetaMetricsId: async () =>
          (await MetaMetrics.getInstance().getMetaMetricsId()) || '',
      },
    });

    const userStorageController = new UserStorageController.Controller({
      getMetaMetricsState: () => MetaMetrics.getInstance().isEnabled(),
      env: {
        isAccountSyncingEnabled: true,
      },
      state: initialState.UserStorageController,
      // @ts-expect-error TODO: Resolve mismatch between base-controller versions.
      messenger: this.controllerMessenger.getRestricted({
        name: 'UserStorageController',
        allowedActions: [
          'SnapController:handleRequest',
          'KeyringController:getState',
          'KeyringController:addNewAccount',
          'AuthenticationController:getBearerToken',
          'AuthenticationController:getSessionProfile',
          'AuthenticationController:isSignedIn',
          'AuthenticationController:performSignOut',
          'AuthenticationController:performSignIn',
          'NotificationServicesController:disableNotificationServices',
          'NotificationServicesController:selectIsNotificationServicesEnabled',
          'AccountsController:listAccounts',
          'AccountsController:updateAccountMetadata',
        ],
        allowedEvents: [
          'KeyringController:unlock',
          'KeyringController:lock',
          'AccountsController:accountAdded',
          'AccountsController:accountRenamed',
        ],
      }),
    });

    const notificationServicesController =
      new NotificationServicesController.Controller({
        // @ts-expect-error TODO: Resolve mismatch between base-controller versions.
        messenger: this.controllerMessenger.getRestricted({
          name: 'NotificationServicesController',
          allowedActions: [
            'KeyringController:getState',
            'KeyringController:getAccounts',
            'AuthenticationController:getBearerToken',
            'AuthenticationController:isSignedIn',
            'UserStorageController:enableProfileSyncing',
            'UserStorageController:getStorageKey',
            'UserStorageController:performGetStorage',
            'UserStorageController:performSetStorage',
          ],
          allowedEvents: [
            'KeyringController:unlock',
            'KeyringController:lock',
            'KeyringController:stateChange',
          ],
        }),
        state: initialState.NotificationServicesController,
        env: {
          isPushIntegrated: false,
          featureAnnouncements: {
            platform: 'mobile',
            accessToken: process.env
              .FEATURES_ANNOUNCEMENTS_ACCESS_TOKEN as string,
            spaceId: process.env.FEATURES_ANNOUNCEMENTS_SPACE_ID as string,
          },
        },
      });
    ///: END:ONLY_INCLUDE_IF

    this.transactionController = new TransactionController({
      // @ts-expect-error at this point in time the provider will be defined by the `networkController.initializeProvider`
      blockTracker: networkController.getProviderAndBlockTracker().blockTracker,
      disableHistory: true,
      disableSendFlowHistory: true,
      disableSwaps: true,
      // @ts-expect-error TransactionController is missing networkClientId argument in type
      getCurrentNetworkEIP1559Compatibility:
        networkController.getEIP1559Compatibility.bind(networkController),
      // eslint-disable-next-line @typescript-eslint/ban-ts-comment
      // @ts-ignore
      getExternalPendingTransactions: (address: string) =>
        this.smartTransactionsController.getTransactions({
          addressFrom: address,
          status: SmartTransactionStatuses.PENDING,
        }),
      getGasFeeEstimates:
        gasFeeController.fetchGasFeeEstimates.bind(gasFeeController),
      // but only breaking change is Node version and bumped dependencies
      getNetworkClientRegistry:
        networkController.getNetworkClientRegistry.bind(networkController),
      getNetworkState: () => networkController.state,
      hooks: {
        publish: (transactionMeta) => {
          const shouldUseSmartTransaction = selectShouldUseSmartTransaction(
            store.getState(),
          );

          return submitSmartTransactionHook({
            transactionMeta,
            transactionController: this.transactionController,
            smartTransactionsController: this.smartTransactionsController,
            shouldUseSmartTransaction,
            approvalController,
            featureFlags: selectSwapsChainFeatureFlags(store.getState()),
          }) as Promise<{ transactionHash: string }>;
        },
      },
      incomingTransactions: {
        isEnabled: () => {
          const currentHexChainId =
            networkController.state.providerConfig.chainId;

          const showIncomingTransactions =
            preferencesController?.state?.showIncomingTransactions;

          return Boolean(
            hasProperty(showIncomingTransactions, currentChainId) &&
              showIncomingTransactions?.[currentHexChainId],
          );
        },
        updateTransactions: true,
      },
      isSimulationEnabled: () =>
        preferencesController.state.useTransactionSimulations,
      // @ts-expect-error TODO: Resolve mismatch between base-controller versions.
      messenger: this.controllerMessenger.getRestricted({
        name: 'TransactionController',
        allowedActions: [
          `${accountsController.name}:getSelectedAccount`,
          `${approvalController.name}:addRequest`,
          `${networkController.name}:getNetworkClientById`,
          `${networkController.name}:findNetworkClientIdByChainId`,
        ],
        allowedEvents: [`NetworkController:stateChange`],
      }),
      onNetworkStateChange: (listener) =>
        this.controllerMessenger.subscribe(
          AppConstants.NETWORK_STATE_CHANGE_EVENT,
          listener,
        ),
      pendingTransactions: {
        isResubmitEnabled: () => false,
      },
      // @ts-expect-error at this point in time the provider will be defined by the `networkController.initializeProvider`
      provider: networkController.getProviderAndBlockTracker().provider,
      sign: keyringController.signTransaction.bind(
        keyringController,
      ) as unknown as TransactionControllerOptions['sign'],
      state: initialState.TransactionController,
    });

    const codefiTokenApiV2 = new CodefiTokenPricesServiceV2();

    const smartTransactionsControllerTrackMetaMetricsEvent = (params: {
      event: string;
      category: string;
      // TODO: Replace "any" with type
      // eslint-disable-next-line @typescript-eslint/no-explicit-any
      sensitiveProperties: any;
    }) => {
      const { event, category, ...restParams } = params;

      MetaMetrics.getInstance().trackEvent(
        {
          category,
          properties: {
            name: event,
          },
        },
        restParams,
      );
    };
    this.smartTransactionsController = new SmartTransactionsController(
      {
        confirmExternalTransaction:
          this.transactionController.confirmExternalTransaction.bind(
            this.transactionController,
          ),
        getNetworkClientById:
          networkController.getNetworkClientById.bind(networkController),
        getNonceLock: this.transactionController.getNonceLock.bind(
          this.transactionController,
        ),
        getTransactions: this.transactionController.getTransactions.bind(
          this.transactionController,
        ),
        onNetworkStateChange: (listener) =>
          this.controllerMessenger.subscribe(
            AppConstants.NETWORK_STATE_CHANGE_EVENT,
            listener,
          ),

        // TODO: Replace "any" with type
        provider:
          // eslint-disable-next-line @typescript-eslint/no-explicit-any
          networkController.getProviderAndBlockTracker().provider as any,

        trackMetaMetricsEvent: smartTransactionsControllerTrackMetaMetricsEvent,
        getMetaMetricsProps: () => Promise.resolve({}), // Return MetaMetrics props once we enable HW wallets for smart transactions.
      },
      {
        // @ts-expect-error TODO: resolve types
        supportedChainIds: getAllowedSmartTransactionsChainIds(),
      },
      initialState.SmartTransactionsController,
    );

    const controllers: Controllers[keyof Controllers][] = [
      keyringController,
      accountTrackerController,
      new AddressBookController(),
      assetsContractController,
      nftController,
      tokensController,
      tokenListController,
      new TokenDetectionController({
        // @ts-expect-error TODO: Resolve mismatch between base-controller versions.
        messenger: this.controllerMessenger.getRestricted({
          name: 'TokenDetectionController',
          allowedActions: [
            'AccountsController:getSelectedAccount',
            'NetworkController:getNetworkClientById',
            'NetworkController:getNetworkConfigurationByNetworkClientId',
            'NetworkController:getState',
            'KeyringController:getState',
            'PreferencesController:getState',
            'TokenListController:getState',
            'TokensController:getState',
            'TokensController:addDetectedTokens',
          ],
          allowedEvents: [
            'AccountsController:selectedAccountChange',
            'KeyringController:lock',
            'KeyringController:unlock',
            'PreferencesController:stateChange',
            'NetworkController:networkDidChange',
            'TokenListController:stateChange',
            'TokensController:stateChange',
          ],
        }),
        trackMetaMetricsEvent: () =>
          MetaMetrics.getInstance().trackEvent(
            MetaMetricsEvents.TOKEN_DETECTED,
            {
              token_standard: 'ERC20',
              asset_type: 'token',
              chain_id: getDecimalChainId(
                networkController.state.providerConfig.chainId,
              ),
            },
          ),
        // Remove this when TokensController is extending Base Controller v2
        getTokensState: () => tokensController.state,
        getBalancesInSingleCall:
          assetsContractController.getBalancesInSingleCall.bind(
            assetsContractController,
          ),
      }),
      new NftDetectionController({
        onNftsStateChange: (listener) => nftController.subscribe(listener),
        onPreferencesStateChange,
        onNetworkStateChange: (listener) =>
          this.controllerMessenger.subscribe(
            AppConstants.NETWORK_STATE_CHANGE_EVENT,
            listener,
          ),
        chainId: networkController.state.providerConfig.chainId,
        getOpenSeaApiKey: () => nftController.openSeaApiKey,
        addNft: nftController.addNft.bind(nftController),
        getNftApi: nftController.getNftApi.bind(nftController),
        getNftState: () => nftController.state,
        // @ts-expect-error TODO: Resolve mismatch between base-controller versions.
        getNetworkClientById:
          networkController.getNetworkClientById.bind(networkController),
        disabled: false,
        selectedAddress: preferencesController.state.selectedAddress,
      }),
      currencyRateController,
      networkController,
      phishingController,
      preferencesController,
      new TokenBalancesController({
        // @ts-expect-error TODO: Resolve mismatch between base-controller versions.
        messenger: this.controllerMessenger.getRestricted({
          name: 'TokenBalancesController',
          allowedActions: ['PreferencesController:getState'],
          allowedEvents: ['TokensController:stateChange'],
        }),
        //@ts-expect-error onTokensStateChange will be removed when Tokens Controller extends Base Controller v2
        onTokensStateChange: (listener) => tokensController.subscribe(listener),
        getERC20BalanceOf: assetsContractController.getERC20BalanceOf.bind(
          assetsContractController,
        ),
        interval: 180000,
      }),
      new TokenRatesController({
        onTokensStateChange: (listener) => tokensController.subscribe(listener),
        onNetworkStateChange: (listener) =>
          this.controllerMessenger.subscribe(
            AppConstants.NETWORK_STATE_CHANGE_EVENT,
            listener,
          ),
        onPreferencesStateChange,
        chainId: networkController.state.providerConfig.chainId,
        ticker: networkController.state.providerConfig.ticker,
        selectedAddress: preferencesController.state.selectedAddress,
        tokenPricesService: codefiTokenApiV2,
        interval: 30 * 60 * 1000,
        // @ts-expect-error TODO: Resolve mismatch between base-controller versions.
        getNetworkClientById:
          networkController.getNetworkClientById.bind(networkController),
      }),
      this.transactionController,
      this.smartTransactionsController,
      new SwapsController(
        {
          fetchGasFeeEstimates: () => gasFeeController.fetchGasFeeEstimates(),
          // @ts-expect-error TODO: Resolve mismatch between gas fee and swaps controller types
          fetchEstimatedMultiLayerL1Fee,
        },
        {
          clientId: AppConstants.SWAPS.CLIENT_ID,
          fetchAggregatorMetadataThreshold:
            AppConstants.SWAPS.CACHE_AGGREGATOR_METADATA_THRESHOLD,
          fetchTokensThreshold: AppConstants.SWAPS.CACHE_TOKENS_THRESHOLD,
          fetchTopAssetsThreshold:
            AppConstants.SWAPS.CACHE_TOP_ASSETS_THRESHOLD,
          supportedChainIds: [
            swapsUtils.ETH_CHAIN_ID,
            swapsUtils.BSC_CHAIN_ID,
            swapsUtils.SWAPS_TESTNET_CHAIN_ID,
            swapsUtils.POLYGON_CHAIN_ID,
            swapsUtils.AVALANCHE_CHAIN_ID,
            swapsUtils.ARBITRUM_CHAIN_ID,
            swapsUtils.OPTIMISM_CHAIN_ID,
            swapsUtils.ZKSYNC_ERA_CHAIN_ID,
            swapsUtils.LINEA_CHAIN_ID,
            swapsUtils.BASE_CHAIN_ID,
          ],
        },
      ),
      gasFeeController,
      approvalController,
      permissionController,
      selectedNetworkController,
      new SignatureController({
        // @ts-expect-error TODO: Resolve mismatch between base-controller versions.
        messenger: this.controllerMessenger.getRestricted({
          name: 'SignatureController',
          allowedActions: [
            `${approvalController.name}:addRequest`,
            `${keyringController.name}:signPersonalMessage`,
            `${keyringController.name}:signMessage`,
            `${keyringController.name}:signTypedMessage`,
            `${loggingController.name}:add`,
          ],
          allowedEvents: [],
        }),
        isEthSignEnabled: () =>
          Boolean(
            preferencesController.state?.disabledRpcMethodPreferences?.eth_sign,
          ),
        getAllState: () => store.getState(),
        getCurrentChainId: () => networkController.state.providerConfig.chainId,
      }),
      loggingController,
      ///: BEGIN:ONLY_INCLUDE_IF(preinstalled-snaps,external-snaps)
      snapController,
      subjectMetadataController,
      authenticationController,
      userStorageController,
      notificationServicesController,
      ///: END:ONLY_INCLUDE_IF
      accountsController,
      new PPOMController({
        chainId: networkController.state.providerConfig.chainId,
        blockaidPublicKey: process.env.BLOCKAID_PUBLIC_KEY as string,
        cdnBaseUrl: process.env.BLOCKAID_FILE_CDN as string,
        // @ts-expect-error TODO: Resolve/patch mismatch between base-controller versions. Before: never, never. Now: string, string, which expects 3rd and 4th args to be informed for restrictedControllerMessengers
        messenger: this.controllerMessenger.getRestricted({
          name: 'PPOMController',
          allowedActions: [],
          allowedEvents: [`${networkController.name}:stateChange`],
        }),
        onPreferencesChange: (listener) =>
          this.controllerMessenger.subscribe(
            `${preferencesController.name}:stateChange`,
            listener,
          ),
        // TODO: Replace "any" with type
        provider:
          // eslint-disable-next-line @typescript-eslint/no-explicit-any
          networkController.getProviderAndBlockTracker().provider as any,
        ppomProvider: {
          // TODO: Replace "any" with type
          // eslint-disable-next-line @typescript-eslint/no-explicit-any
          PPOM: PPOM as any,
          ppomInit,
        },
        storageBackend: new RNFSStorageBackend('PPOMDB'),
        securityAlertsEnabled:
          initialState.PreferencesController?.securityAlertsEnabled ?? false,
        state: initialState.PPOMController,
        // TODO: Replace "any" with type
        // eslint-disable-next-line @typescript-eslint/no-explicit-any
        nativeCrypto: Crypto as any,
      }),
    ];

    // set initial state
    // TODO: Pass initial state into each controller constructor instead
    // This is being set post-construction for now to ensure it's functionally equivalent with
    // how the `ComponsedController` used to set initial state.
    //
    // The check for `controller.subscribe !== undefined` is to filter out BaseControllerV2
    // controllers. They should be initialized via the constructor instead.
    for (const controller of controllers) {
      if (
        hasProperty(initialState, controller.name) &&
        // Use `in` operator here because the `subscribe` function is one level up the prototype chain
        'subscribe' in controller &&
        controller.subscribe !== undefined
      ) {
        // The following type error can be addressed by passing initial state into controller constructors instead
        // @ts-expect-error No type-level guarantee that the correct state is being applied to the correct controller here.
        controller.update(initialState[controller.name]);
      }
    }

    this.datamodel = new ComposableController(
      // @ts-expect-error The ComposableController needs to be updated to support BaseControllerV2
      controllers,
      this.controllerMessenger,
    );
    this.context = controllers.reduce<Partial<typeof this.context>>(
      (context, controller) => ({
        ...context,
        [controller.name]: controller,
      }),
      {},
    ) as typeof this.context;

    const { NftController: nfts } = this.context;

    if (process.env.MM_OPENSEA_KEY) {
      nfts.setApiKey(process.env.MM_OPENSEA_KEY);
    }

    this.controllerMessenger.subscribe(
      'TransactionController:incomingTransactionBlockReceived',
      (blockNumber: number) => {
        NotificationManager.gotIncomingTransaction(blockNumber);
      },
    );

    this.controllerMessenger.subscribe(
      AppConstants.NETWORK_STATE_CHANGE_EVENT,
      (state: NetworkState) => {
        if (
          state.networksMetadata[state.selectedNetworkClientId].status ===
            NetworkStatus.Available &&
          state.providerConfig.chainId !== currentChainId
        ) {
          // We should add a state or event emitter saying the provider changed
          setTimeout(() => {
            this.configureControllersOnNetworkChange();
            currentChainId = state.providerConfig.chainId;
          }, 500);
        }
      },
    );

    this.controllerMessenger.subscribe(
      AppConstants.NETWORK_STATE_CHANGE_EVENT,
      async () => {
        try {
          const networkId = await deprecatedGetNetworkId();
          store.dispatch(networkIdUpdated(networkId));
        } catch (error) {
          console.error(
            error,
            `Network ID not changed, current chainId: ${networkController.state.providerConfig.chainId}`,
          );
        }
      },
    );

    this.controllerMessenger.subscribe(
      `${networkController.name}:networkWillChange`,
      () => {
        store.dispatch(networkIdWillUpdate());
      },
    );

    this.configureControllersOnNetworkChange();
    this.startPolling();
    this.handleVaultBackup();
    this.transactionController.clearUnapprovedTransactions();

    Engine.instance = this;
  }

  handleVaultBackup() {
    this.controllerMessenger.subscribe(
      AppConstants.KEYRING_STATE_CHANGE_EVENT,
      (state: KeyringControllerState) =>
        backupVault(state)
          .then((result) => {
            if (result.success) {
              Logger.log('Engine', 'Vault back up successful');
            } else {
              Logger.log('Engine', 'Vault backup failed', result.error);
            }
          })
          .catch((error) => {
            Logger.error(error, 'Engine Vault backup failed');
          }),
    );
  }

  startPolling() {
    const {
      TokenDetectionController,
      TokenListController,
      TransactionController,
      TokenRatesController,
    } = this.context;

    TokenListController.start();
    TokenDetectionController.start();
    // leaving the reference of TransactionController here, rather than importing it from utils to avoid circular dependency
    TransactionController.startIncomingTransactionPolling();
    TokenRatesController.start();
  }

  configureControllersOnNetworkChange() {
    const {
      AccountTrackerController,
      AssetsContractController,
      TokenDetectionController,
      NetworkController,
      SwapsController,
    } = this.context;
    const { provider } = NetworkController.getProviderAndBlockTracker();

    // Skip configuration if this is called before the provider is initialized
    if (!provider) {
      return;
    }
    provider.sendAsync = provider.sendAsync.bind(provider);
    AccountTrackerController.configure({ provider });
    // @ts-expect-error TODO: Resolve mismatch between base-controller versions.
    AssetsContractController.configure({ provider });

    SwapsController.configure({
      provider,
      chainId: NetworkController.state?.providerConfig?.chainId,
      pollCountLimit: AppConstants.SWAPS.POLL_COUNT_LIMIT,
    });
    TokenDetectionController.detectTokens();
    AccountTrackerController.refresh();
  }

  getTotalFiatAccountBalance = (): {
    ethFiat: number;
    tokenFiat: number;
    tokenFiat1dAgo: number;
    ethFiat1dAgo: number;
  } => {
    const {
      CurrencyRateController,
      AccountsController,
      AccountTrackerController,
      TokenBalancesController,
      TokenRatesController,
      TokensController,
      NetworkController,
    } = this.context;

    const selectedInternalAccount = AccountsController.getAccount(
      AccountsController.state.internalAccounts.selectedAccount,
    );

    if (selectedInternalAccount) {
      const selectSelectedInternalAccountChecksummedAddress =
        toChecksumHexAddress(selectedInternalAccount.address);
      const { currentCurrency } = CurrencyRateController.state;
      const { chainId, ticker } = NetworkController.state.providerConfig;
      const { settings: { showFiatOnTestnets } = {} } = store.getState();

      if (isTestNet(chainId) && !showFiatOnTestnets) {
        return { ethFiat: 0, tokenFiat: 0, ethFiat1dAgo: 0, tokenFiat1dAgo: 0 };
      }

      const conversionRate =
        CurrencyRateController.state?.currencyRates?.[ticker]?.conversionRate ??
        0;

      const { accountsByChainId } = AccountTrackerController.state;
      const { tokens } = TokensController.state;
      const { marketData } = TokenRatesController.state;
      const tokenExchangeRates = marketData?.[toHexadecimal(chainId)];

      let ethFiat = 0;
      let ethFiat1dAgo = 0;
      let tokenFiat = 0;
      let tokenFiat1dAgo = 0;
      const decimalsToShow = (currentCurrency === 'usd' && 2) || undefined;
      if (
        accountsByChainId?.[toHexadecimal(chainId)]?.[
          selectSelectedInternalAccountChecksummedAddress
        ]
      ) {
        ethFiat = weiToFiatNumber(
          accountsByChainId[toHexadecimal(chainId)][
            selectSelectedInternalAccountChecksummedAddress
          ].balance,
          conversionRate,
          decimalsToShow,
        );
      }

      const ethPricePercentChange1d =
        tokenExchangeRates?.[zeroAddress() as Hex]?.pricePercentChange1d;

      ethFiat1dAgo =
        ethPricePercentChange1d !== undefined
          ? ethFiat / (1 + ethPricePercentChange1d / 100)
          : ethFiat;

      if (tokens.length > 0) {
        const { contractBalances: tokenBalances } =
          TokenBalancesController.state;
        tokens.forEach(
          (item: { address: string; balance?: string; decimals: number }) => {
            const exchangeRate =
              tokenExchangeRates?.[item.address as Hex]?.price;

            const tokenBalance =
              item.balance ||
              (item.address in tokenBalances
                ? renderFromTokenMinimalUnit(
                    tokenBalances[item.address],
                    item.decimals,
                  )
                : undefined);
            const tokenBalanceFiat = balanceToFiatNumber(
              // TODO: Fix this by handling or eliminating the undefined case
              // @ts-expect-error This variable can be `undefined`, which would break here.
              tokenBalance,
              conversionRate,
              exchangeRate,
              decimalsToShow,
            );

            const tokenPricePercentChange1d =
              tokenExchangeRates?.[item.address as Hex]?.pricePercentChange1d;

            const tokenBalance1dAgo =
              tokenPricePercentChange1d !== undefined
                ? tokenBalanceFiat / (1 + tokenPricePercentChange1d / 100)
                : tokenBalanceFiat;

            tokenFiat += tokenBalanceFiat;
            tokenFiat1dAgo += tokenBalance1dAgo;
          },
        );
      }

      return {
        ethFiat: ethFiat ?? 0,
        ethFiat1dAgo: ethFiat1dAgo ?? 0,
        tokenFiat: tokenFiat ?? 0,
        tokenFiat1dAgo: tokenFiat1dAgo ?? 0,
      };
    }
    // if selectedInternalAccount is undefined, return default 0 value.
    return {
      ethFiat: 0,
      tokenFiat: 0,
      ethFiat1dAgo: 0,
      tokenFiat1dAgo: 0,
    };
  };

  /**
   * Returns true or false whether the user has funds or not
   */
  hasFunds = () => {
    try {
      const {
        engine: { backgroundState },
      } = store.getState();
      // TODO: Check `allNfts[currentChainId]` property instead
      // @ts-expect-error This property does not exist
      const nfts = backgroundState.NftController.nfts;
      const tokens = backgroundState.TokensController.tokens;
      const tokenBalances =
        backgroundState.TokenBalancesController.contractBalances;

      let tokenFound = false;
      tokens.forEach((token: { address: string | number }) => {
        if (
          tokenBalances[token.address] &&
          !isZero(tokenBalances[token.address])
        ) {
          tokenFound = true;
        }
      });

      const fiatBalance = this.getTotalFiatAccountBalance() || 0;
      const totalFiatBalance = fiatBalance.ethFiat + fiatBalance.ethFiat;

      return totalFiatBalance > 0 || tokenFound || nfts.length > 0;
    } catch (e) {
      Logger.log('Error while getting user funds', e);
    }
  };

  resetState = async () => {
    // Whenever we are gonna start a new wallet
    // either imported or created, we need to
    // get rid of the old data from state
    const {
      TransactionController,
      TokensController,
      NftController,
      TokenBalancesController,
      TokenRatesController,
      PermissionController,
      // SelectedNetworkController,
      ///: BEGIN:ONLY_INCLUDE_IF(preinstalled-snaps,external-snaps)
      SnapController,
      ///: END:ONLY_INCLUDE_IF
      LoggingController,
    } = this.context;

    // Remove all permissions.
    PermissionController?.clearState?.();
    ///: BEGIN:ONLY_INCLUDE_IF(preinstalled-snaps,external-snaps)
    SnapController.clearState();
    ///: END:ONLY_INCLUDE_IF

    // Clear selected network
    // TODO implement this method on SelectedNetworkController
    // SelectedNetworkController.unsetAllDomains()
    //Clear assets info
    TokensController.update({
      allTokens: {},
      allIgnoredTokens: {},
      ignoredTokens: [],
      tokens: [],
    });
    NftController.update({
      allNftContracts: {},
      allNfts: {},
      ignoredNfts: [],
    });

    TokenBalancesController.reset();
    TokenRatesController.update({ marketData: {} });

    // eslint-disable-next-line @typescript-eslint/no-explicit-any
    (TransactionController as any).update(() => ({
      methodData: {},
      transactions: [],
      lastFetchedBlockNumbers: {},
      submitHistory: [],
      swapsTransactions: {}
    }));

    LoggingController.clear();
  };

  removeAllListeners() {
    this.controllerMessenger.clearSubscriptions();
  }

  async destroyEngineInstance() {
    // TODO: Replace "any" with type
    // eslint-disable-next-line @typescript-eslint/no-explicit-any
    Object.values(this.context).forEach((controller: any) => {
      if (controller.destroy) {
        controller.destroy();
      }
    });
    this.removeAllListeners();
    await this.resetState();
    Engine.instance = null;
  }

  rejectPendingApproval(
    id: string,
    reason: Error = providerErrors.userRejectedRequest(),
    opts: { ignoreMissing?: boolean; logErrors?: boolean } = {},
  ) {
    const { ApprovalController } = this.context;

    if (opts.ignoreMissing && !ApprovalController.has({ id })) {
      return;
    }

    try {
      ApprovalController.reject(id, reason);
      // TODO: Replace "any" with type
      // eslint-disable-next-line @typescript-eslint/no-explicit-any
    } catch (error: any) {
      if (opts.logErrors !== false) {
        Logger.error(
          error,
          'Reject while rejecting pending connection request',
        );
      }
    }
  }

  async acceptPendingApproval(
    id: string,
    requestData?: Record<string, Json>,
    opts: AcceptOptions & { handleErrors?: boolean } = {
      waitForResult: false,
      deleteAfterResult: false,
      handleErrors: true,
    },
  ) {
    const { ApprovalController } = this.context;

    try {
      return await ApprovalController.accept(id, requestData, {
        waitForResult: opts.waitForResult,
        deleteAfterResult: opts.deleteAfterResult,
      });
    } catch (err) {
      if (opts.handleErrors === false) {
        throw err;
      }
    }
  }

  // This should be used instead of directly calling PreferencesController.setSelectedAddress or AccountsController.setSelectedAccount
  setSelectedAccount(address: string) {
    const { AccountsController, PreferencesController } = this.context;
    const account = AccountsController.getAccountByAddress(address);
    if (account) {
      AccountsController.setSelectedAccount(account.id);
      PreferencesController.setSelectedAddress(address);
    } else {
      throw new Error(`No account found for address: ${address}`);
    }
  }

  /**
   * This should be used instead of directly calling PreferencesController.setAccountLabel or AccountsController.setAccountName in order to keep the names in sync
   * We are currently incrementally migrating the accounts data to the AccountsController so we must keep these values
   * in sync until the migration is complete.
   */
  setAccountLabel(address: string, label: string) {
    const { AccountsController, PreferencesController } = this.context;
    const accountToBeNamed = AccountsController.getAccountByAddress(address);
    if (accountToBeNamed === undefined) {
      throw new Error(`No account found for address: ${address}`);
    }
    AccountsController.setAccountName(accountToBeNamed.id, label);
    PreferencesController.setAccountLabel(address, label);
  }

  getGlobalEthQuery(): EthQuery {
    const { NetworkController } = this.context;
    const { provider } = NetworkController.getSelectedNetworkClient() ?? {};

    if (!provider) {
      throw new Error('No selected network client');
    }

    return new EthQuery(provider);
  }
}

/**
 * Assert that the given Engine instance has been initialized
 *
 * @param instance - Either an Engine instance, or null
 */
function assertEngineExists(
  instance: Engine | null,
): asserts instance is Engine {
  if (!instance) {
    throw new Error('Engine does not exist');
  }
}

let instance: Engine | null;

export default {
  get context() {
    assertEngineExists(instance);
    return instance.context;
  },

  get controllerMessenger() {
    assertEngineExists(instance);
    return instance.controllerMessenger;
  },

  get state() {
    assertEngineExists(instance);
    const {
      AccountTrackerController,
      AddressBookController,
      AssetsContractController,
      NftController,
      TokenListController,
      CurrencyRateController,
      KeyringController,
      NetworkController,
      PreferencesController,
      PhishingController,
      PPOMController,
      TokenBalancesController,
      TokenRatesController,
      TransactionController,
      SmartTransactionsController,
      SwapsController,
      GasFeeController,
      TokensController,
      TokenDetectionController,
      NftDetectionController,
      ///: BEGIN:ONLY_INCLUDE_IF(preinstalled-snaps,external-snaps)
      SnapController,
      SubjectMetadataController,
      AuthenticationController,
      UserStorageController,
      NotificationServicesController,
      ///: END:ONLY_INCLUDE_IF
      PermissionController,
      SelectedNetworkController,
      ApprovalController,
      LoggingController,
      AccountsController,
    } = instance.datamodel.state;

    // normalize `null` currencyRate to `0`
    // TODO: handle `null` currencyRate by hiding fiat values instead
    const modifiedCurrencyRateControllerState = {
      ...CurrencyRateController,
      conversionRate:
        CurrencyRateController.conversionRate === null
          ? 0
          : CurrencyRateController.conversionRate,
    };

    return {
      AccountTrackerController,
      AddressBookController,
      AssetsContractController,
      NftController,
      TokenListController,
      CurrencyRateController: modifiedCurrencyRateControllerState,
      KeyringController,
      NetworkController,
      PhishingController,
      PPOMController,
      PreferencesController,
      TokenBalancesController,
      TokenRatesController,
      TokensController,
      TransactionController,
      SmartTransactionsController,
      SwapsController,
      GasFeeController,
      TokenDetectionController,
      NftDetectionController,
      ///: BEGIN:ONLY_INCLUDE_IF(preinstalled-snaps,external-snaps)
      SnapController,
      SubjectMetadataController,
      AuthenticationController,
      UserStorageController,
      NotificationServicesController,
      ///: END:ONLY_INCLUDE_IF
      PermissionController,
      SelectedNetworkController,
      ApprovalController,
      LoggingController,
      AccountsController,
    };
  },

  get datamodel() {
    assertEngineExists(instance);
    return instance.datamodel;
  },

  getTotalFiatAccountBalance() {
    assertEngineExists(instance);
    return instance.getTotalFiatAccountBalance();
  },

  hasFunds() {
    assertEngineExists(instance);
    return instance.hasFunds();
  },

  resetState() {
    assertEngineExists(instance);
    return instance.resetState();
  },

  destroyEngine() {
    instance?.destroyEngineInstance();
    instance = null;
  },

  init(state: Record<string, never> | undefined, keyringState = null) {
    instance = Engine.instance || new Engine(state, keyringState);
    Object.freeze(instance);
    return instance;
  },

  acceptPendingApproval: async (
    id: string,
    requestData?: Record<string, Json>,
    opts?: AcceptOptions & { handleErrors?: boolean },
  ) => instance?.acceptPendingApproval(id, requestData, opts),

  rejectPendingApproval: (
    id: string,
    reason: Error,
    opts: {
      ignoreMissing?: boolean;
      logErrors?: boolean;
    } = {},
  ) => instance?.rejectPendingApproval(id, reason, opts),

  setSelectedAddress: (address: string) => {
    assertEngineExists(instance);
    instance.setSelectedAccount(address);
  },

  setAccountLabel: (address: string, label: string) => {
    assertEngineExists(instance);
    instance.setAccountLabel(address, label);
  },

  getGlobalEthQuery: (): EthQuery => {
    assertEngineExists(instance);
    return instance.getGlobalEthQuery();
  },
};<|MERGE_RESOLUTION|>--- conflicted
+++ resolved
@@ -594,10 +594,6 @@
       }),
       state: initialState.LoggingController,
     });
-<<<<<<< HEAD
-
-=======
->>>>>>> 9d09b247
     // @ts-expect-error TODO: Resolve mismatch between base-controller versions.
     const accountsControllerMessenger: AccountsControllerMessenger =
       this.controllerMessenger.getRestricted({
@@ -1880,7 +1876,7 @@
       transactions: [],
       lastFetchedBlockNumbers: {},
       submitHistory: [],
-      swapsTransactions: {}
+      swapsTransactions: {},
     }));
 
     LoggingController.clear();
