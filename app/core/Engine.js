import {
	AccountTrackerController,
	AddressBookController,
	AssetsContractController,
	AssetsDetectionController,
	ControllerMessenger,
	ComposableController,
	CurrencyRateController,
	KeyringController,
	PersonalMessageManager,
	MessageManager,
	NetworkController,
	PhishingController,
	PreferencesController,
	TokenBalancesController,
	TokenRatesController,
	TransactionController,
	TypedMessageManager,
	WalletDevice,
<<<<<<< HEAD
	GasFeeController
=======
	TokensController,
	CollectiblesController
>>>>>>> 3f94f737
} from '@metamask/controllers';

import SwapsController, { swapsUtils } from '@metamask/swaps-controller';

import AsyncStorage from '@react-native-community/async-storage';
import Encryptor from './Encryptor';
import { toChecksumAddress } from 'ethereumjs-util';
import Networks, { isMainnetByChainId } from '../util/networks';
import AppConstants from './AppConstants';
import { store } from '../store';
import { renderFromTokenMinimalUnit, balanceToFiatNumber, weiToFiatNumber } from '../util/number';
import NotificationManager from './NotificationManager';
import contractMap from '@metamask/contract-metadata';
import Logger from '../util/Logger';
import { LAST_INCOMING_TX_BLOCK_INFO } from '../constants/storage';

const NON_EMPTY = 'NON_EMPTY';

const encryptor = new Encryptor();
let currentChainId;

/**
 * Core controller responsible for composing other metamask controllers together
 * and exposing convenience methods for common wallet operations.
 */
class Engine {
	/**
	 * ComposableController reference containing all child controllers
	 */
	datamodel;

	/**
	 * Object containing the info for the latest incoming tx block
	 * for each address and network
	 */
	lastIncomingTxBlockInfo;

	/**
	 * Creates a CoreController instance
	 */
	constructor(initialState = {}) {
		if (!Engine.instance) {
			const preferencesController = new PreferencesController(
				{},
				{
					ipfsGateway: AppConstants.IPFS_DEFAULT_GATEWAY_URL
				}
			);
			const networkController = new NetworkController({
				infuraProjectId: process.env.MM_INFURA_PROJECT_ID || NON_EMPTY,
				providerConfig: {
					static: {
						eth_sendTransaction: async (payload, next, end) => {
							const { TransactionController } = this.context;
							try {
								const hash = await (await TransactionController.addTransaction(
									payload.params[0],
									payload.origin,
									WalletDevice.MM_MOBILE
								)).result;
								end(undefined, hash);
							} catch (error) {
								end(error);
							}
						}
					},
					getAccounts: (end, payload) => {
						const { approvedHosts, privacyMode } = store.getState();
						const isEnabled = !privacyMode || approvedHosts[payload.hostname];
						const { KeyringController } = this.context;
						const isUnlocked = KeyringController.isUnlocked();
						const selectedAddress = this.context.PreferencesController.state.selectedAddress;
						end(null, isUnlocked && isEnabled && selectedAddress ? [selectedAddress] : []);
					}
				}
			});
			const assetsContractController = new AssetsContractController();
			const collectiblesController = new CollectiblesController({
				onPreferencesStateChange: listener => preferencesController.subscribe(listener),
				onNetworkStateChange: listener => networkController.subscribe(listener),
				getAssetName: assetsContractController.getAssetName.bind(assetsContractController),
				getAssetSymbol: assetsContractController.getAssetSymbol.bind(assetsContractController),
				getCollectibleTokenURI: assetsContractController.getCollectibleTokenURI.bind(assetsContractController)
			});

			const tokensController = new TokensController({
				onPreferencesStateChange: listener => preferencesController.subscribe(listener),
				onNetworkStateChange: listener => networkController.subscribe(listener),
				config: { provider: networkController.provider }
			});
			this.controllerMessenger = new ControllerMessenger();
			const currencyRateController = new CurrencyRateController({
				messenger: this.controllerMessenger,
				state: initialState.CurrencyRateController
			});
			currencyRateController.start();

			const gasFeeController = new GasFeeController({
				messenger: this.controllerMessenger,
				getProvider: () => networkController.provider,
				onNetworkStateChange: listener => networkController.subscribe(listener),
				getCurrentNetworkEIP1559Compatibility: async () => await networkController.getEIP1559Compatibility(),
				getChainId: () => networkController.state.provider.chainId,
				getCurrentNetworkLegacyGasAPICompatibility: () =>
					isMainnetByChainId(networkController.state.provider.chainId) ||
					networkController.state.provider.chainId === swapsUtils.BSC_CHAIN_ID,
				legacyAPIEndpoint: 'https://gas-api.metaswap.codefi.network/networks/<chain_id>/gasPrices',
				EIP1559APIEndpoint: 'https://gas-api.metaswap.codefi.network/networks/<chain_id>/suggestedGasFees'
			});

			const controllers = [
				new KeyringController(
					{
						removeIdentity: preferencesController.removeIdentity.bind(preferencesController),
						syncIdentities: preferencesController.syncIdentities.bind(preferencesController),
						updateIdentities: preferencesController.updateIdentities.bind(preferencesController),
						setSelectedAddress: preferencesController.setSelectedAddress.bind(preferencesController)
					},
					{ encryptor },
					initialState.KeyringController
				),
				new AccountTrackerController({
					onPreferencesStateChange: listener => preferencesController.subscribe(listener),
					getIdentities: () => preferencesController.state.identities
				}),
				new AddressBookController(),
				assetsContractController,
				collectiblesController,
				tokensController,
				new AssetsDetectionController({
					onCollectiblesStateChange: listener => collectiblesController.subscribe(listener),
					onTokensStateChange: listener => tokensController.subscribe(listener),
					onPreferencesStateChange: listener => preferencesController.subscribe(listener),
					onNetworkStateChange: listener => networkController.subscribe(listener),
					getOpenSeaApiKey: () => collectiblesController.openSeaApiKey,
					getBalancesInSingleCall: assetsContractController.getBalancesInSingleCall.bind(
						assetsContractController
					),
					addTokens: tokensController.addTokens.bind(tokensController),
					addCollectible: collectiblesController.addCollectible.bind(collectiblesController),
					removeCollectible: collectiblesController.removeCollectible.bind(collectiblesController),
					getCollectiblesState: () => collectiblesController.state,
					getTokenState: () => tokensController.state,
					//TODO: replace during Token List Refactor
					getTokenListState: () => {
						const tokenList = Object.entries(contractMap).reduce((final, [key, value]) => {
							if (value.erc20) {
								final[key] = value;
							}
							return final;
						}, {});
						return { tokenList };
					}
				}),
				currencyRateController,
				new PersonalMessageManager(),
				new MessageManager(),
				networkController,
				new PhishingController(),
				preferencesController,
				new TokenBalancesController(
					{
						onTokensStateChange: listener => tokensController.subscribe(listener),
						getSelectedAddress: () => preferencesController.state.selectedAddress,
						getBalanceOf: assetsContractController.getBalanceOf.bind(assetsContractController)
					},
					{ interval: 10000 }
				),
				new TokenRatesController({
					onTokensStateChange: listener => tokensController.subscribe(listener),
					onCurrencyRateStateChange: listener =>
						this.controllerMessenger.subscribe(`${currencyRateController.name}:stateChange`, listener),
					onNetworkStateChange: listener => networkController.subscribe(listener)
				}),
				new TransactionController({
					getNetworkState: () => networkController.state,
					onNetworkStateChange: listener => networkController.subscribe(listener),
					getProvider: () => networkController.provider
				}),
				new TypedMessageManager(),
				new SwapsController({
					clientId: AppConstants.SWAPS.CLIENT_ID,
					fetchAggregatorMetadataThreshold: AppConstants.SWAPS.CACHE_AGGREGATOR_METADATA_THRESHOLD,
					fetchTokensThreshold: AppConstants.SWAPS.CACHE_TOKENS_THRESHOLD,
					fetchTopAssetsThreshold: AppConstants.SWAPS.CACHE_TOP_ASSETS_THRESHOLD,
					fetchGasFeeEstimates: () => gasFeeController.fetchGasFeeEstimates()
				}),
				gasFeeController
			];
			// set initial state
			// TODO: Pass initial state into each controller constructor instead
			// This is being set post-construction for now to ensure it's functionally equivalent with
			// how the `ComponsedController` used to set initial state.
			//
			// The check for `controller.subscribe !== undefined` is to filter out BaseControllerV2
			// controllers. They should be initialized via the constructor instead.
			for (const controller of controllers) {
				if (initialState[controller.name] && controller.subscribe !== undefined) {
					controller.update(initialState[controller.name]);
				}
			}
			this.datamodel = new ComposableController(controllers, this.controllerMessenger);
			this.context = controllers.reduce((context, controller) => {
				context[controller.name] = controller;
				return context;
			}, {});

			const {
				CollectiblesController: collectibles,
				KeyringController: keyring,
				NetworkController: network,
				TransactionController: transaction
			} = this.context;

			collectibles.setApiKey(process.env.MM_OPENSEA_KEY);
			network.refreshNetwork();
			transaction.configure({ sign: keyring.signTransaction.bind(keyring) });
			network.subscribe(state => {
				if (state.network !== 'loading' && state.provider.chainId !== currentChainId) {
					// We should add a state or event emitter saying the provider changed
					setTimeout(() => {
						this.configureControllersOnNetworkChange();
						currentChainId = state.provider.chainId;
					}, 500);
				}
			});
			this.configureControllersOnNetworkChange();
			Engine.instance = this;
		}
		return Engine.instance;
	}

	configureControllersOnNetworkChange() {
		const {
			AccountTrackerController,
			AssetsContractController,
			AssetsDetectionController,
			NetworkController: { provider, state: NetworkControllerState },
			TransactionController,
			SwapsController
		} = this.context;

		provider.sendAsync = provider.sendAsync.bind(provider);
		AccountTrackerController.configure({ provider });
		AssetsContractController.configure({ provider });

		SwapsController.configure({
			provider,
			chainId: NetworkControllerState?.provider?.chainId,
			pollCountLimit: AppConstants.SWAPS.POLL_COUNT_LIMIT,
			quotePollingInterval: AppConstants.SWAPS.POLLING_INTERVAL
		});
		TransactionController.configure({ provider });
		TransactionController.hub.emit('networkChange');
		AssetsDetectionController.detectAssets();
		AccountTrackerController.refresh();
	}

	refreshTransactionHistory = async forceCheck => {
		const { TransactionController, PreferencesController, NetworkController } = this.context;
		const { selectedAddress } = PreferencesController.state;
		const { type: networkType } = NetworkController.state.provider;
		const { networkId } = Networks[networkType];
		try {
			const lastIncomingTxBlockInfoStr = await AsyncStorage.getItem(LAST_INCOMING_TX_BLOCK_INFO);
			const allLastIncomingTxBlocks =
				(lastIncomingTxBlockInfoStr && JSON.parse(lastIncomingTxBlockInfoStr)) || {};
			let blockNumber = null;
			if (
				allLastIncomingTxBlocks[`${selectedAddress}`] &&
				allLastIncomingTxBlocks[`${selectedAddress}`][`${networkId}`]
			) {
				blockNumber = allLastIncomingTxBlocks[`${selectedAddress}`][`${networkId}`].blockNumber;
				// Let's make sure we're not doing this too often...
				const timeSinceLastCheck = allLastIncomingTxBlocks[`${selectedAddress}`][`${networkId}`].lastCheck;
				const delta = Date.now() - timeSinceLastCheck;
				if (delta < AppConstants.TX_CHECK_MAX_FREQUENCY && !forceCheck) {
					return false;
				}
			} else {
				allLastIncomingTxBlocks[`${selectedAddress}`] = {};
			}
			//Fetch txs and get the new lastIncomingTxBlock number
			const newlastIncomingTxBlock = await TransactionController.fetchAll(selectedAddress, {
				blockNumber,
				etherscanApiKey: process.env.MM_ETHERSCAN_KEY
			});
			// Check if it's a newer block and store it so next time we ask for the newer txs only
			if (
				allLastIncomingTxBlocks[`${selectedAddress}`][`${networkId}`] &&
				allLastIncomingTxBlocks[`${selectedAddress}`][`${networkId}`].blockNumber !== newlastIncomingTxBlock &&
				newlastIncomingTxBlock &&
				newlastIncomingTxBlock !== blockNumber
			) {
				allLastIncomingTxBlocks[`${selectedAddress}`][`${networkId}`] = {
					blockNumber: newlastIncomingTxBlock,
					lastCheck: Date.now()
				};

				NotificationManager.gotIncomingTransaction(newlastIncomingTxBlock);
			} else {
				allLastIncomingTxBlocks[`${selectedAddress}`][`${networkId}`] = {
					...allLastIncomingTxBlocks[`${selectedAddress}`][`${networkId}`],
					lastCheck: Date.now()
				};
			}
			await AsyncStorage.setItem(LAST_INCOMING_TX_BLOCK_INFO, JSON.stringify(allLastIncomingTxBlocks));
		} catch (e) {
			// Logger.log('Error while fetching all txs', e);
		}
	};

	getTotalFiatAccountBalance = () => {
		const {
			CurrencyRateController,
			PreferencesController,
			AccountTrackerController,
			TokenBalancesController,
			TokenRatesController,
			TokensController
		} = this.context;
		const { selectedAddress } = PreferencesController.state;
		const { currentCurrency } = CurrencyRateController.state;
		const conversionRate =
			CurrencyRateController.state.conversionRate === null ? 0 : CurrencyRateController.state.conversionRate;
		const { accounts } = AccountTrackerController.state;
		const { tokens } = TokensController.state;
		let ethFiat = 0;
		let tokenFiat = 0;
		const decimalsToShow = (currentCurrency === 'usd' && 2) || undefined;
		if (accounts[selectedAddress]) {
			ethFiat = weiToFiatNumber(accounts[selectedAddress].balance, conversionRate, decimalsToShow);
		}
		if (tokens.length > 0) {
			const { contractBalances: tokenBalances } = TokenBalancesController.state;
			const { contractExchangeRates: tokenExchangeRates } = TokenRatesController.state;
			tokens.forEach(item => {
				const exchangeRate = item.address in tokenExchangeRates ? tokenExchangeRates[item.address] : undefined;
				const tokenBalance =
					item.balance ||
					(item.address in tokenBalances
						? renderFromTokenMinimalUnit(tokenBalances[item.address], item.decimals)
						: undefined);
				const tokenBalanceFiat = balanceToFiatNumber(
					tokenBalance,
					conversionRate,
					exchangeRate,
					decimalsToShow
				);
				tokenFiat += tokenBalanceFiat;
			});
		}

		const total = ethFiat + tokenFiat;
		return total;
	};

	/**
	 * Returns true or false whether the user has funds or not
	 */
	hasFunds = () => {
		try {
			const {
				engine: { backgroundState }
			} = store.getState();
			const collectibles = backgroundState.CollectiblesController.collectibles;
			const tokens = backgroundState.TokensController.tokens;
			const tokenBalances = backgroundState.TokenBalancesController.contractBalances;

			let tokenFound = false;
			tokens.forEach(token => {
				if (tokenBalances[token.address] && !tokenBalances[token.address]?.isZero()) {
					tokenFound = true;
				}
			});

			const fiatBalance = this.getTotalFiatAccountBalance();

			return fiatBalance > 0 || tokenFound || collectibles.length > 0;
		} catch (e) {
			Logger.log('Error while getting user funds', e);
		}
	};

	resetState = async () => {
		// Whenever we are gonna start a new wallet
		// either imported or created, we need to
		// get rid of the old data from state
		const {
			TransactionController,
			CollectiblesController,
			TokenBalancesController,
			TokenRatesController,
			TokensController
		} = this.context;

		//Clear assets info
		CollectiblesController.update({
			allCollectibleContracts: {},
			allCollectibles: {},
			collectibleContracts: [],
			collectibles: [],
			ignoredCollectibles: []
		});

		TokensController.update({
			allTokens: {},
			ignoredTokens: [],
			tokens: [],
			suggestedAssets: []
		});

		TokenBalancesController.update({ contractBalances: {} });
		TokenRatesController.update({ contractExchangeRates: {} });

		TransactionController.update({
			internalTransactions: [],
			swapsTransactions: {},
			methodData: {},
			transactions: []
		});
	};

	sync = async ({ accounts, preferences, network, transactions, seed, pass, importedAccounts }) => {
		const {
			KeyringController,
			PreferencesController,
			NetworkController,
			TransactionController,
			TokensController
		} = this.context;

		// Select same network ?
		await NetworkController.setProviderType(network.provider.type);

		// Recreate accounts
		await KeyringController.createNewVaultAndRestore(pass, seed);
		for (let i = 0; i < accounts.hd.length - 1; i++) {
			await KeyringController.addNewAccount();
		}

		// Recreate imported accounts
		if (importedAccounts) {
			for (let i = 0; i < importedAccounts.length; i++) {
				await KeyringController.importAccountWithStrategy('privateKey', [importedAccounts[i]]);
			}
		}
		// Sync tokens
		const allTokens = {};
		Object.keys(preferences.accountTokens).forEach(address => {
			const checksummedAddress = toChecksumAddress(address);
			allTokens[checksummedAddress] = {};
			Object.keys(preferences.accountTokens[address]).forEach(chainId => {
				const network = Object.values(Networks).find(
					({ hexChainId: networkChainId }) => networkChainId === chainId
				);
				const networkType = network?.networkType;
				// !networkType this will probably happen on custom rpc networks
				if (!networkType) return;
				allTokens[checksummedAddress][networkType] =
					chainId !== `0x1`
						? preferences.accountTokens[address][chainId]
						: preferences.accountTokens[address][chainId]
								.filter(({ address }) =>
									contractMap[toChecksumAddress(address)]
										? contractMap[toChecksumAddress(address)].erc20
										: true
								)
								.map(token => ({ ...token, address: toChecksumAddress(token.address) }));
			});
		});
		await TokensController.update({ allTokens });

		// Restore preferences
		const updatedPref = { ...preferences, identities: {} };
		Object.keys(preferences.identities).forEach(address => {
			const checksummedAddress = toChecksumAddress(address);
			if (accounts.hd.includes(checksummedAddress) || accounts.simpleKeyPair.includes(checksummedAddress)) {
				updatedPref.identities[checksummedAddress] = preferences.identities[address];
				updatedPref.identities[checksummedAddress].importTime = Date.now();
			}
		});
		await PreferencesController.update(updatedPref);

		if (accounts.hd.includes(toChecksumAddress(updatedPref.selectedAddress))) {
			PreferencesController.setSelectedAddress(updatedPref.selectedAddress);
		} else {
			PreferencesController.setSelectedAddress(accounts.hd[0]);
		}

		const mapTx = tx => ({
			id: tx.id,
			networkID: tx.metamaskNetworkId,
			origin: tx.origin,
			status: tx.status,
			time: tx.time,
			transactionHash: tx.hash,
			rawTx: tx.rawTx,
			transaction: {
				from: tx.txParams.from,
				to: tx.txParams.to,
				nonce: tx.txParams.nonce,
				gas: tx.txParams.gas,
				gasPrice: tx.txParams.gasPrice,
				value: tx.txParams.value,
				maxFeePerGas: tx.txParams.maxFeePerGas,
				maxPriorityFeePerGas: tx.txParams.maxPriorityFeePerGas
			}
		});

		await TransactionController.update({
			transactions: transactions.map(mapTx)
		});

		return true;
	};
}

let instance;

export default {
	get context() {
		return instance && instance.context;
	},
	get controllerMessenger() {
		return instance && instance.controllerMessenger;
	},
	get state() {
		const {
			AccountTrackerController,
			AddressBookController,
			AssetsContractController,
			CollectiblesController,
			AssetsDetectionController,
			CurrencyRateController,
			KeyringController,
			PersonalMessageManager,
			NetworkController,
			PreferencesController,
			PhishingController,
			TokenBalancesController,
			TokenRatesController,
			TransactionController,
			TypedMessageManager,
			SwapsController,
<<<<<<< HEAD
			GasFeeController
=======
			TokensController
>>>>>>> 3f94f737
		} = instance.datamodel.state;

		// normalize `null` currencyRate to `0`
		// TODO: handle `null` currencyRate by hiding fiat values instead
		const modifiedCurrencyRateControllerState = {
			...CurrencyRateController,
			conversionRate: CurrencyRateController.conversionRate === null ? 0 : CurrencyRateController.conversionRate
		};

		return {
			AccountTrackerController,
			AddressBookController,
			AssetsContractController,
			CollectiblesController,
			AssetsDetectionController,
			CurrencyRateController: modifiedCurrencyRateControllerState,
			KeyringController,
			PersonalMessageManager,
			NetworkController,
			PhishingController,
			PreferencesController,
			TokenBalancesController,
			TokenRatesController,
			TokensController,
			TransactionController,
			TypedMessageManager,
			SwapsController,
			GasFeeController
		};
	},
	get datamodel() {
		return instance.datamodel;
	},
	getTotalFiatAccountBalance() {
		return instance.getTotalFiatAccountBalance();
	},
	hasFunds() {
		return instance.hasFunds();
	},
	resetState() {
		return instance.resetState();
	},
	sync(data) {
		return instance.sync(data);
	},
	refreshTransactionHistory(forceCheck = false) {
		return instance.refreshTransactionHistory(forceCheck);
	},
	init(state) {
		instance = new Engine(state);
		Object.freeze(instance);
		return instance;
	}
};<|MERGE_RESOLUTION|>--- conflicted
+++ resolved
@@ -17,12 +17,9 @@
 	TransactionController,
 	TypedMessageManager,
 	WalletDevice,
-<<<<<<< HEAD
-	GasFeeController
-=======
+	GasFeeController,
 	TokensController,
 	CollectiblesController
->>>>>>> 3f94f737
 } from '@metamask/controllers';
 
 import SwapsController, { swapsUtils } from '@metamask/swaps-controller';
@@ -568,11 +565,8 @@
 			TransactionController,
 			TypedMessageManager,
 			SwapsController,
-<<<<<<< HEAD
-			GasFeeController
-=======
+			GasFeeController,
 			TokensController
->>>>>>> 3f94f737
 		} = instance.datamodel.state;
 
 		// normalize `null` currencyRate to `0`
