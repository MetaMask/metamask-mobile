--- conflicted
+++ resolved
@@ -181,22 +181,14 @@
 					addTokens: tokensController.addTokens.bind(tokensController),
 					getTokensState: () => tokensController.state,
 					getTokenListState: () => tokenListController.state,
-<<<<<<< HEAD
-=======
 					getBalancesInSingleCall:
 						assetsContractController.getBalancesInSingleCall.bind(assetsContractController),
->>>>>>> 94936838
 				}),
 				new CollectibleDetectionController({
 					onCollectiblesStateChange: (listener) => collectiblesController.subscribe(listener),
 					onPreferencesStateChange: (listener) => preferencesController.subscribe(listener),
 					onNetworkStateChange: (listener) => networkController.subscribe(listener),
 					getOpenSeaApiKey: () => collectiblesController.openSeaApiKey,
-<<<<<<< HEAD
-					getBalancesInSingleCall:
-						assetsContractController.getBalancesInSingleCall.bind(assetsContractController),
-=======
->>>>>>> 94936838
 					addCollectible: collectiblesController.addCollectible.bind(collectiblesController),
 					getCollectiblesState: () => collectiblesController.state,
 				}),
