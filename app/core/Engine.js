--- conflicted
+++ resolved
@@ -87,7 +87,6 @@
 										} catch (error) {
 											end(error);
 										}
-<<<<<<< HEAD
 									},
 									eth_signTypedData: async (payload, next, end) => {
 										const { TypedMessageManager } = this.datamodel.context;
@@ -118,8 +117,6 @@
 										} catch (error) {
 											end(error);
 										}
-=======
->>>>>>> 44fd8450
 									}
 								},
 								getAccounts: end => {
