import {
	AccountTrackerController,
	AddressBookController,
	BlockHistoryController,
	ComposableController,
	CurrencyRateController,
	KeyringController,
	NetworkController,
	NetworkStatusController,
	PhishingController,
	PreferencesController,
	ShapeShiftController,
	TokenRatesController,
	TransactionController
} from 'gaba';

import BlockTracker from 'eth-block-tracker';
import Encryptor from './Encryptor';

const encryptor = new Encryptor();

/**
 * Core controller responsible for composing other GABA controllers together
 * and exposing convenience methods for common wallet operations.
 */
class Engine {
	/**
	 * ComposableController reference containing all child controllers
	 */
	datamodel;

	/**
	 * Creates a CoreController instance
	 */
	constructor(_initialState = {}) {
		if (!Engine.instance) {
<<<<<<< HEAD
			this.datamodel = new ComposableController(this.api, _initialState);
			this.api.network.subscribe(this.refreshNetwork);
=======
			const keychain = new KeyringController({}, { encryptor });
			this.datamodel = new ComposableController([
				keychain,
				new AccountTrackerController(),
				new AddressBookController(),
				new BlockHistoryController(),
				new CurrencyRateController(),
				new NetworkController(undefined, { providerConfig: {} }),
				new NetworkStatusController(),
				new PhishingController(),
				new PreferencesController(),
				new ShapeShiftController(),
				new TokenRatesController(),
				new TransactionController(undefined, { sign: keychain.keyring.signTransaction.bind(keychain.keyring) })
			]);
			this.datamodel.context.NetworkController.subscribe(this.refreshNetwork);
>>>>>>> 1b18d502
			this.refreshNetwork();
			Engine.instance = this;
		}
		return Engine.instance;
	}

	/**
	 * Refreshes all controllers that depend on the network
	 */
	refreshNetwork = () => {
		const {
			AccountTrackerController,
			BlockHistoryController,
			NetworkController: { provider },
			TransactionController
		} = this.datamodel.context;
		provider.sendAsync = provider.sendAsync.bind(provider);
		const blockTracker = new BlockTracker({ provider });
		BlockHistoryController.configure({ provider, blockTracker });
		AccountTrackerController.configure({ provider, blockTracker });
		TransactionController.configure({ provider });
		blockTracker.start();
	};
}

const instance = new Engine();

Object.freeze(instance);

export default instance;<|MERGE_RESOLUTION|>--- conflicted
+++ resolved
@@ -32,12 +32,8 @@
 	/**
 	 * Creates a CoreController instance
 	 */
-	constructor(_initialState = {}) {
+	constructor() {
 		if (!Engine.instance) {
-<<<<<<< HEAD
-			this.datamodel = new ComposableController(this.api, _initialState);
-			this.api.network.subscribe(this.refreshNetwork);
-=======
 			const keychain = new KeyringController({}, { encryptor });
 			this.datamodel = new ComposableController([
 				keychain,
@@ -54,7 +50,6 @@
 				new TransactionController(undefined, { sign: keychain.keyring.signTransaction.bind(keychain.keyring) })
 			]);
 			this.datamodel.context.NetworkController.subscribe(this.refreshNetwork);
->>>>>>> 1b18d502
 			this.refreshNetwork();
 			Engine.instance = this;
 		}
