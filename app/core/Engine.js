--- conflicted
+++ resolved
@@ -69,10 +69,7 @@
 					useStaticTokenList:
 						initialState?.PreferencesController?.useStaticTokenList === undefined ||
 						initialState.PreferencesController.useStaticTokenList,
-<<<<<<< HEAD
-=======
 					// TODO: Use previous value when preferences UI is available
->>>>>>> 8b0e9150
 					useCollectibleDetection: true,
 					openSeaEnabled: true,
 				}
