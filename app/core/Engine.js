--- conflicted
+++ resolved
@@ -118,7 +118,6 @@
 		AssetsContractController.configure({ provider });
 		AccountTrackerController.configure({ provider });
 		TransactionController.configure({ provider });
-<<<<<<< HEAD
 	};
 
 	refreshTransactionHistory = async forceCheck => {
@@ -156,8 +155,6 @@
 		} catch (e) {
 			Logger.error('Error while fetching all txs', e);
 		}
-=======
->>>>>>> da874ec5
 	};
 
 	sync = async ({ accounts, preferences, network, transactions, seed, pass }) => {
