--- conflicted
+++ resolved
@@ -112,7 +112,7 @@
 			});
 			this.controllerMessenger = new ControllerMessenger();
 			const tokenListController = new TokenListController({
-				chainId: networkController.provider.chainId, // Should this use networkController.state.provider.chainId instead?
+				chainId: networkController.provider.chainId,
 				onNetworkStateChange: listener => networkController.subscribe(listener),
 				useStaticTokenList: preferencesController.state.useStaticTokenList,
 				onPreferencesStateChange: listener => preferencesController.subscribe(listener),
@@ -438,8 +438,6 @@
 			ignoredCollectibles: []
 		});
 
-<<<<<<< HEAD
-=======
 		TokensController.update({
 			allTokens: {},
 			allIgnoredTokens: {},
@@ -448,7 +446,6 @@
 			suggestedAssets: []
 		});
 
->>>>>>> fad464c2
 		TokenBalancesController.update({ contractBalances: {} });
 		TokenRatesController.update({ contractExchangeRates: {} });
 
@@ -475,10 +472,8 @@
 			PreferencesController,
 			NetworkController,
 			TransactionController,
-			TokensController,
-			TokenListController
+			TokensController
 		} = this.context;
-		const tokenList = TokenListController.state.tokenList;
 
 		// Select same network ?
 		await NetworkController.setProviderType(network.provider.type);
@@ -495,39 +490,9 @@
 				await KeyringController.importAccountWithStrategy('privateKey', [importedAccounts[i]]);
 			}
 		}
-<<<<<<< HEAD
-		// Sync tokens
-		await TokenListController.syncTokens();
-
-		const allTokens = {};
-		Object.keys(preferences.accountTokens).forEach(address => {
-			const checksummedAddress = toChecksumAddress(address);
-			allTokens[checksummedAddress] = {};
-			Object.keys(preferences.accountTokens[address]).forEach(chainId => {
-				const network = Object.values(Networks).find(
-					({ hexChainId: networkChainId }) => networkChainId === chainId
-				);
-				const networkType = network?.networkType;
-				// !networkType this will probably happen on custom rpc networks
-				if (!networkType) return;
-				allTokens[checksummedAddress][networkType] =
-					chainId !== `0x1`
-						? preferences.accountTokens[address][chainId]
-						: preferences.accountTokens[address][chainId]
-								.filter(({ address }) =>
-									tokenList[toChecksumAddress(address)]
-										? tokenList[toChecksumAddress(address)].erc20
-										: true
-								)
-								.map(token => ({ ...token, address: toChecksumAddress(token.address) }));
-			});
-		});
-		await TokensController.update({ allTokens });
-=======
 
 		// Restore tokens
 		await TokensController.update({ allTokens, allIgnoredTokens });
->>>>>>> fad464c2
 
 		// Restore preferences
 		const updatedPref = { ...preferences, identities: {} };
