import {
	AccountTrackerController,
	AddressBookController,
	BlockHistoryController,
	ComposableController,
	CurrencyRateController,
	KeyringController,
	NetworkController,
	NetworkStatusController,
	PhishingController,
	PreferencesController,
	ShapeShiftController,
	TokenRatesController
} from 'gaba';

import BlockTracker from 'eth-block-tracker';
import Encryptor from './Encryptor';

/**
 * Core controller responsible for composing other GABA controllers together
 * and exposing convenience methods for common wallet operations.
 */
<<<<<<< HEAD

const encryptor = new Encryptor();
export class Engine {
=======
class Engine {
>>>>>>> 15aa2f03
	/**
	 * Child controller instances keyed by controller name
	 */
	api = {
		accountTracker: new AccountTrackerController(),
		addressBook: new AddressBookController(),
		blockHistory: new BlockHistoryController(),
		currencyRate: new CurrencyRateController(),
		keyring: new KeyringController(
			{},
			{
				encryptor
			}
		),
		network: new NetworkController(undefined, {
			providerConfig: {}
		}),
		networkStatus: new NetworkStatusController(),
		phishing: new PhishingController(),
		preferences: new PreferencesController(),
		shapeShift: new ShapeShiftController(),
		tokenRates: new TokenRatesController()
	};

	/**
	 * ComposableController reference containing all child controllers
	 */
	datamodel;

	/**
	 * Creates a CoreController instance
	 */
	constructor() {
		if (!Engine.instance) {
			this.datamodel = new ComposableController(this.api);
			this.api.network.subscribe(this.refreshNetwork);
			this.refreshNetwork();
			Engine.instance = this;
		}
		return Engine.instance;
	}

	/**
	 * Refreshes all controllers that depend on the network
	 */
	refreshNetwork = () => {
		const {
			accountTracker,
			blockHistory,
			network: { provider }
		} = this.api;
		provider.sendAsync = provider.sendAsync.bind(provider);
		const blockTracker = new BlockTracker({ provider });
		blockHistory.configure({ provider, blockTracker });
		accountTracker.configure({ provider, blockTracker });
		blockTracker.start();
	};
}

const instance = new Engine();

Object.freeze(instance);

export default instance;<|MERGE_RESOLUTION|>--- conflicted
+++ resolved
@@ -20,13 +20,9 @@
  * Core controller responsible for composing other GABA controllers together
  * and exposing convenience methods for common wallet operations.
  */
-<<<<<<< HEAD
 
 const encryptor = new Encryptor();
-export class Engine {
-=======
 class Engine {
->>>>>>> 15aa2f03
 	/**
 	 * Child controller instances keyed by controller name
 	 */
