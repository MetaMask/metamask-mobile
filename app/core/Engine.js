import {
	AccountTrackerController,
	AddressBookController,
	AssetsContractController,
	AssetsDetectionController,
	TokenListController,
	ControllerMessenger,
	ComposableController,
	CurrencyRateController,
	KeyringController,
	PersonalMessageManager,
	MessageManager,
	NetworkController,
	PhishingController,
	PreferencesController,
	TokenBalancesController,
	TokenRatesController,
	TransactionController,
	TypedMessageManager,
	WalletDevice,
	GasFeeController,
	TokensController,
	CollectiblesController
} from '@metamask/controllers';

import SwapsController, { swapsUtils } from '@metamask/swaps-controller';

import AsyncStorage from '@react-native-community/async-storage';
import Encryptor from './Encryptor';
import { toChecksumAddress } from 'ethereumjs-util';
import Networks, { isMainnetByChainId } from '../util/networks';
import AppConstants from './AppConstants';
import { store } from '../store';
import { renderFromTokenMinimalUnit, balanceToFiatNumber, weiToFiatNumber } from '../util/number';
import NotificationManager from './NotificationManager';
import Logger from '../util/Logger';
import { LAST_INCOMING_TX_BLOCK_INFO } from '../constants/storage';

const NON_EMPTY = 'NON_EMPTY';

const encryptor = new Encryptor();
let currentChainId;

/**
 * Core controller responsible for composing other metamask controllers together
 * and exposing convenience methods for common wallet operations.
 */
class Engine {
	/**
	 * ComposableController reference containing all child controllers
	 */
	datamodel;

	/**
	 * Object containing the info for the latest incoming tx block
	 * for each address and network
	 */
	lastIncomingTxBlockInfo;

	/**
	 * Creates a CoreController instance
	 */
	constructor(initialState = {}) {
		if (!Engine.instance) {
			const preferencesController = new PreferencesController(
				{},
				{
					ipfsGateway: AppConstants.IPFS_DEFAULT_GATEWAY_URL,
					useStaticTokenList:
						(initialState.PreferencesController && initialState.PreferencesController.useStaticTokenList) ||
						undefined
				}
			);
			const networkController = new NetworkController({
				infuraProjectId: process.env.MM_INFURA_PROJECT_ID || NON_EMPTY,
				providerConfig: {
					static: {
						eth_sendTransaction: async (payload, next, end) => {
							const { TransactionController } = this.context;
							try {
								const hash = await (await TransactionController.addTransaction(
									payload.params[0],
									payload.origin,
									WalletDevice.MM_MOBILE
								)).result;
								end(undefined, hash);
							} catch (error) {
								end(error);
							}
						}
					},
					getAccounts: (end, payload) => {
						const { approvedHosts, privacyMode } = store.getState();
						const isEnabled = !privacyMode || approvedHosts[payload.hostname];
						const { KeyringController } = this.context;
						const isUnlocked = KeyringController.isUnlocked();
						const selectedAddress = this.context.PreferencesController.state.selectedAddress;
						end(null, isUnlocked && isEnabled && selectedAddress ? [selectedAddress] : []);
					}
				}
			});
			const assetsContractController = new AssetsContractController();
			const collectiblesController = new CollectiblesController({
				onPreferencesStateChange: listener => preferencesController.subscribe(listener),
				onNetworkStateChange: listener => networkController.subscribe(listener),
				getAssetName: assetsContractController.getAssetName.bind(assetsContractController),
				getAssetSymbol: assetsContractController.getAssetSymbol.bind(assetsContractController),
				getCollectibleTokenURI: assetsContractController.getCollectibleTokenURI.bind(assetsContractController)
			});
			const tokensController = new TokensController({
				onPreferencesStateChange: listener => preferencesController.subscribe(listener),
				onNetworkStateChange: listener => networkController.subscribe(listener),
				config: { provider: networkController.provider }
			});
			this.controllerMessenger = new ControllerMessenger();
			const tokenListController = new TokenListController({
				chainId: networkController.provider.chainId, // Should this use networkController.state.provider.chainId instead?
				onNetworkStateChange: listener => networkController.subscribe(listener),
				useStaticTokenList: preferencesController.state.useStaticTokenList,
				onPreferencesStateChange: listener => preferencesController.subscribe(listener),
				messenger: this.controllerMessenger
			});
			const currencyRateController = new CurrencyRateController({
				messenger: this.controllerMessenger,
				state: initialState.CurrencyRateController
			});
			currencyRateController.start();

			const gasFeeController = new GasFeeController({
				messenger: this.controllerMessenger,
				getProvider: () => networkController.provider,
				onNetworkStateChange: listener => networkController.subscribe(listener),
				getCurrentNetworkEIP1559Compatibility: async () => await networkController.getEIP1559Compatibility(),
				getChainId: () => networkController.state.provider.chainId,
				getCurrentNetworkLegacyGasAPICompatibility: () =>
					isMainnetByChainId(networkController.state.provider.chainId) ||
					networkController.state.provider.chainId === swapsUtils.BSC_CHAIN_ID,
				legacyAPIEndpoint: 'https://gas-api.metaswap.codefi.network/networks/<chain_id>/gasPrices',
				EIP1559APIEndpoint: 'https://gas-api.metaswap.codefi.network/networks/<chain_id>/suggestedGasFees'
			});

			const controllers = [
				new KeyringController(
					{
						removeIdentity: preferencesController.removeIdentity.bind(preferencesController),
						syncIdentities: preferencesController.syncIdentities.bind(preferencesController),
						updateIdentities: preferencesController.updateIdentities.bind(preferencesController),
						setSelectedAddress: preferencesController.setSelectedAddress.bind(preferencesController)
					},
					{ encryptor },
					initialState.KeyringController
				),
				new AccountTrackerController({
					onPreferencesStateChange: listener => preferencesController.subscribe(listener),
					getIdentities: () => preferencesController.state.identities
				}),
				new AddressBookController(),
				assetsContractController,
				collectiblesController,
				tokensController,
				tokenListController,
				new AssetsDetectionController({
					onCollectiblesStateChange: listener => collectiblesController.subscribe(listener),
					onTokensStateChange: listener => tokensController.subscribe(listener),
					onPreferencesStateChange: listener => preferencesController.subscribe(listener),
					onNetworkStateChange: listener => networkController.subscribe(listener),
					getOpenSeaApiKey: () => collectiblesController.openSeaApiKey,
					getBalancesInSingleCall: assetsContractController.getBalancesInSingleCall.bind(
						assetsContractController
					),
					addTokens: tokensController.addTokens.bind(tokensController),
					addCollectible: collectiblesController.addCollectible.bind(collectiblesController),
<<<<<<< HEAD
					getTokensState: () => tokensController.state,
					getTokenListState: () => tokenListController.state,
					getCollectiblesState: () => collectiblesController.state
=======
					getCollectiblesState: () => collectiblesController.state,
					getTokensState: () => tokensController.state,
					getTokenListState: () => {
						const tokenList = Object.entries(contractMap).reduce((final, [key, value]) => {
							if (value.erc20) {
								final[key] = value;
							}
							return final;
						}, {});
						return { tokenList };
					}
>>>>>>> 09a4ed48
				}),
				currencyRateController,
				new PersonalMessageManager(),
				new MessageManager(),
				networkController,
				new PhishingController(),
				preferencesController,
				new TokenBalancesController(
					{
						onTokensStateChange: listener => tokensController.subscribe(listener),
						getSelectedAddress: () => preferencesController.state.selectedAddress,
						getBalanceOf: assetsContractController.getBalanceOf.bind(assetsContractController)
					},
					{ interval: 10000 }
				),
				new TokenRatesController({
					onTokensStateChange: listener => tokensController.subscribe(listener),
					onCurrencyRateStateChange: listener =>
						this.controllerMessenger.subscribe(`${currencyRateController.name}:stateChange`, listener),
					onNetworkStateChange: listener => networkController.subscribe(listener)
				}),
				new TransactionController({
					getNetworkState: () => networkController.state,
					onNetworkStateChange: listener => networkController.subscribe(listener),
					getProvider: () => networkController.provider
				}),
				new TypedMessageManager(),
				new SwapsController({
					clientId: AppConstants.SWAPS.CLIENT_ID,
					fetchAggregatorMetadataThreshold: AppConstants.SWAPS.CACHE_AGGREGATOR_METADATA_THRESHOLD,
					fetchTokensThreshold: AppConstants.SWAPS.CACHE_TOKENS_THRESHOLD,
					fetchTopAssetsThreshold: AppConstants.SWAPS.CACHE_TOP_ASSETS_THRESHOLD,
					fetchGasFeeEstimates: () => gasFeeController.fetchGasFeeEstimates()
				}),
				gasFeeController
			];
			// set initial state
			// TODO: Pass initial state into each controller constructor instead
			// This is being set post-construction for now to ensure it's functionally equivalent with
			// how the `ComponsedController` used to set initial state.
			//
			// The check for `controller.subscribe !== undefined` is to filter out BaseControllerV2
			// controllers. They should be initialized via the constructor instead.
			for (const controller of controllers) {
				if (initialState[controller.name] && controller.subscribe !== undefined) {
					controller.update(initialState[controller.name]);
				}
			}
			this.datamodel = new ComposableController(controllers, this.controllerMessenger);
			this.context = controllers.reduce((context, controller) => {
				context[controller.name] = controller;
				return context;
			}, {});

			const {
				CollectiblesController: collectibles,
				KeyringController: keyring,
				NetworkController: network,
				TransactionController: transaction,
				TokenListController: tokenList
			} = this.context;

			// Start polling tokens
			tokenList.start();
			collectibles.setApiKey(process.env.MM_OPENSEA_KEY);
			network.refreshNetwork();
			transaction.configure({ sign: keyring.signTransaction.bind(keyring) });
			network.subscribe(state => {
				if (state.network !== 'loading' && state.provider.chainId !== currentChainId) {
					// We should add a state or event emitter saying the provider changed
					setTimeout(() => {
						this.configureControllersOnNetworkChange();
						currentChainId = state.provider.chainId;
					}, 500);
				}
			});
			this.configureControllersOnNetworkChange();
			Engine.instance = this;
		}
		return Engine.instance;
	}

	configureControllersOnNetworkChange() {
		const {
			AccountTrackerController,
			AssetsContractController,
			AssetsDetectionController,
			NetworkController: { provider, state: NetworkControllerState },
			TransactionController,
			SwapsController
		} = this.context;

		provider.sendAsync = provider.sendAsync.bind(provider);
		AccountTrackerController.configure({ provider });
		AssetsContractController.configure({ provider });

		SwapsController.configure({
			provider,
			chainId: NetworkControllerState?.provider?.chainId,
			pollCountLimit: AppConstants.SWAPS.POLL_COUNT_LIMIT,
			quotePollingInterval: AppConstants.SWAPS.POLLING_INTERVAL
		});
		TransactionController.configure({ provider });
		TransactionController.hub.emit('networkChange');
		AssetsDetectionController.detectAssets();
		AccountTrackerController.refresh();
	}

	refreshTransactionHistory = async forceCheck => {
		const { TransactionController, PreferencesController, NetworkController } = this.context;
		const { selectedAddress } = PreferencesController.state;
		const { type: networkType } = NetworkController.state.provider;
		const { networkId } = Networks[networkType];
		try {
			const lastIncomingTxBlockInfoStr = await AsyncStorage.getItem(LAST_INCOMING_TX_BLOCK_INFO);
			const allLastIncomingTxBlocks =
				(lastIncomingTxBlockInfoStr && JSON.parse(lastIncomingTxBlockInfoStr)) || {};
			let blockNumber = null;
			if (
				allLastIncomingTxBlocks[`${selectedAddress}`] &&
				allLastIncomingTxBlocks[`${selectedAddress}`][`${networkId}`]
			) {
				blockNumber = allLastIncomingTxBlocks[`${selectedAddress}`][`${networkId}`].blockNumber;
				// Let's make sure we're not doing this too often...
				const timeSinceLastCheck = allLastIncomingTxBlocks[`${selectedAddress}`][`${networkId}`].lastCheck;
				const delta = Date.now() - timeSinceLastCheck;
				if (delta < AppConstants.TX_CHECK_MAX_FREQUENCY && !forceCheck) {
					return false;
				}
			} else {
				allLastIncomingTxBlocks[`${selectedAddress}`] = {};
			}
			//Fetch txs and get the new lastIncomingTxBlock number
			const newlastIncomingTxBlock = await TransactionController.fetchAll(selectedAddress, {
				blockNumber,
				etherscanApiKey: process.env.MM_ETHERSCAN_KEY
			});
			// Check if it's a newer block and store it so next time we ask for the newer txs only
			if (
				allLastIncomingTxBlocks[`${selectedAddress}`][`${networkId}`] &&
				allLastIncomingTxBlocks[`${selectedAddress}`][`${networkId}`].blockNumber !== newlastIncomingTxBlock &&
				newlastIncomingTxBlock &&
				newlastIncomingTxBlock !== blockNumber
			) {
				allLastIncomingTxBlocks[`${selectedAddress}`][`${networkId}`] = {
					blockNumber: newlastIncomingTxBlock,
					lastCheck: Date.now()
				};

				NotificationManager.gotIncomingTransaction(newlastIncomingTxBlock);
			} else {
				allLastIncomingTxBlocks[`${selectedAddress}`][`${networkId}`] = {
					...allLastIncomingTxBlocks[`${selectedAddress}`][`${networkId}`],
					lastCheck: Date.now()
				};
			}
			await AsyncStorage.setItem(LAST_INCOMING_TX_BLOCK_INFO, JSON.stringify(allLastIncomingTxBlocks));
		} catch (e) {
			// Logger.log('Error while fetching all txs', e);
		}
	};

	getTotalFiatAccountBalance = () => {
		const {
			CurrencyRateController,
			PreferencesController,
			AccountTrackerController,
			TokenBalancesController,
			TokenRatesController,
			TokensController
		} = this.context;
		const { selectedAddress } = PreferencesController.state;
		const { currentCurrency } = CurrencyRateController.state;
		const conversionRate =
			CurrencyRateController.state.conversionRate === null ? 0 : CurrencyRateController.state.conversionRate;
		const { accounts } = AccountTrackerController.state;
		const { tokens } = TokensController.state;
		let ethFiat = 0;
		let tokenFiat = 0;
		const decimalsToShow = (currentCurrency === 'usd' && 2) || undefined;
		if (accounts[selectedAddress]) {
			ethFiat = weiToFiatNumber(accounts[selectedAddress].balance, conversionRate, decimalsToShow);
		}
		if (tokens.length > 0) {
			const { contractBalances: tokenBalances } = TokenBalancesController.state;
			const { contractExchangeRates: tokenExchangeRates } = TokenRatesController.state;
			tokens.forEach(item => {
				const exchangeRate = item.address in tokenExchangeRates ? tokenExchangeRates[item.address] : undefined;
				const tokenBalance =
					item.balance ||
					(item.address in tokenBalances
						? renderFromTokenMinimalUnit(tokenBalances[item.address], item.decimals)
						: undefined);
				const tokenBalanceFiat = balanceToFiatNumber(
					tokenBalance,
					conversionRate,
					exchangeRate,
					decimalsToShow
				);
				tokenFiat += tokenBalanceFiat;
			});
		}

		const total = ethFiat + tokenFiat;
		return total;
	};

	/**
	 * Returns true or false whether the user has funds or not
	 */
	hasFunds = () => {
		try {
			const {
				engine: { backgroundState }
			} = store.getState();
			const collectibles = backgroundState.CollectiblesController.collectibles;
			const tokens = backgroundState.TokensController.tokens;
			const tokenBalances = backgroundState.TokenBalancesController.contractBalances;

			let tokenFound = false;
			tokens.forEach(token => {
				if (tokenBalances[token.address] && !tokenBalances[token.address]?.isZero()) {
					tokenFound = true;
				}
			});

			const fiatBalance = this.getTotalFiatAccountBalance();

			return fiatBalance > 0 || tokenFound || collectibles.length > 0;
		} catch (e) {
			Logger.log('Error while getting user funds', e);
		}
	};

	resetState = async () => {
		// Whenever we are gonna start a new wallet
		// either imported or created, we need to
		// get rid of the old data from state
		const {
			TransactionController,
			TokensController,
			CollectiblesController,
			TokenBalancesController,
			TokenRatesController
		} = this.context;

		//Clear assets info
		TokensController.update({
			allTokens: {},
			ignoredTokens: [],
			tokens: [],
			suggestedAssets: []
		});
		CollectiblesController.update({
			allCollectibleContracts: {},
			allCollectibles: {},
			collectibleContracts: [],
			collectibles: [],
			ignoredCollectibles: []
		});

		TokenBalancesController.update({ contractBalances: {} });
		TokenRatesController.update({ contractExchangeRates: {} });

		TransactionController.update({
			internalTransactions: [],
			swapsTransactions: {},
			methodData: {},
			transactions: []
		});
	};

	sync = async ({ accounts, preferences, network, transactions, seed, pass, importedAccounts }) => {
		const {
			KeyringController,
			PreferencesController,
			NetworkController,
			TransactionController,
			TokensController,
			TokenListController
		} = this.context;
		const tokenList = TokenListController.state.tokenList;

		// Select same network ?
		await NetworkController.setProviderType(network.provider.type);

		// Recreate accounts
		await KeyringController.createNewVaultAndRestore(pass, seed);
		for (let i = 0; i < accounts.hd.length - 1; i++) {
			await KeyringController.addNewAccount();
		}

		// Recreate imported accounts
		if (importedAccounts) {
			for (let i = 0; i < importedAccounts.length; i++) {
				await KeyringController.importAccountWithStrategy('privateKey', [importedAccounts[i]]);
			}
		}
		// Sync tokens
		await TokenListController.syncTokens();

		const allTokens = {};
		Object.keys(preferences.accountTokens).forEach(address => {
			const checksummedAddress = toChecksumAddress(address);
			allTokens[checksummedAddress] = {};
			Object.keys(preferences.accountTokens[address]).forEach(chainId => {
				const network = Object.values(Networks).find(
					({ hexChainId: networkChainId }) => networkChainId === chainId
				);
				const networkType = network?.networkType;
				// !networkType this will probably happen on custom rpc networks
				if (!networkType) return;
				allTokens[checksummedAddress][networkType] =
					chainId !== `0x1`
						? preferences.accountTokens[address][chainId]
						: preferences.accountTokens[address][chainId]
								.filter(({ address }) =>
									tokenList[toChecksumAddress(address)]
										? tokenList[toChecksumAddress(address)].erc20
										: true
								)
								.map(token => ({ ...token, address: toChecksumAddress(token.address) }));
			});
		});
		await TokensController.update({ allTokens });

		// Restore preferences
		const updatedPref = { ...preferences, identities: {} };
		Object.keys(preferences.identities).forEach(address => {
			const checksummedAddress = toChecksumAddress(address);
			if (accounts.hd.includes(checksummedAddress) || accounts.simpleKeyPair.includes(checksummedAddress)) {
				updatedPref.identities[checksummedAddress] = preferences.identities[address];
				updatedPref.identities[checksummedAddress].importTime = Date.now();
			}
		});
		await PreferencesController.update(updatedPref);

		if (accounts.hd.includes(toChecksumAddress(updatedPref.selectedAddress))) {
			PreferencesController.setSelectedAddress(updatedPref.selectedAddress);
		} else {
			PreferencesController.setSelectedAddress(accounts.hd[0]);
		}

		const mapTx = tx => ({
			id: tx.id,
			networkID: tx.metamaskNetworkId,
			origin: tx.origin,
			status: tx.status,
			time: tx.time,
			transactionHash: tx.hash,
			rawTx: tx.rawTx,
			transaction: {
				from: tx.txParams.from,
				to: tx.txParams.to,
				nonce: tx.txParams.nonce,
				gas: tx.txParams.gas,
				gasPrice: tx.txParams.gasPrice,
				value: tx.txParams.value,
				maxFeePerGas: tx.txParams.maxFeePerGas,
				maxPriorityFeePerGas: tx.txParams.maxPriorityFeePerGas
			}
		});

		await TransactionController.update({
			transactions: transactions.map(mapTx)
		});

		return true;
	};
}

let instance;

export default {
	get context() {
		return instance && instance.context;
	},
	get controllerMessenger() {
		return instance && instance.controllerMessenger;
	},
	get state() {
		const {
			AccountTrackerController,
			AddressBookController,
			AssetsContractController,
			CollectiblesController,
			AssetsDetectionController,
			TokenListController,
			CurrencyRateController,
			KeyringController,
			PersonalMessageManager,
			NetworkController,
			PreferencesController,
			PhishingController,
			TokenBalancesController,
			TokenRatesController,
			TransactionController,
			TypedMessageManager,
			SwapsController,
			GasFeeController,
			TokensController
		} = instance.datamodel.state;

		// normalize `null` currencyRate to `0`
		// TODO: handle `null` currencyRate by hiding fiat values instead
		const modifiedCurrencyRateControllerState = {
			...CurrencyRateController,
			conversionRate: CurrencyRateController.conversionRate === null ? 0 : CurrencyRateController.conversionRate
		};

		return {
			AccountTrackerController,
			AddressBookController,
			AssetsContractController,
			CollectiblesController,
			AssetsDetectionController,
			TokenListController,
			CurrencyRateController: modifiedCurrencyRateControllerState,
			KeyringController,
			PersonalMessageManager,
			NetworkController,
			PhishingController,
			PreferencesController,
			TokenBalancesController,
			TokenRatesController,
			TokensController,
			TransactionController,
			TypedMessageManager,
			SwapsController,
			GasFeeController
		};
	},
	get datamodel() {
		return instance.datamodel;
	},
	getTotalFiatAccountBalance() {
		return instance.getTotalFiatAccountBalance();
	},
	hasFunds() {
		return instance.hasFunds();
	},
	resetState() {
		return instance.resetState();
	},
	sync(data) {
		return instance.sync(data);
	},
	refreshTransactionHistory(forceCheck = false) {
		return instance.refreshTransactionHistory(forceCheck);
	},
	init(state) {
		instance = new Engine(state);
		Object.freeze(instance);
		return instance;
	}
};<|MERGE_RESOLUTION|>--- conflicted
+++ resolved
@@ -170,23 +170,9 @@
 					),
 					addTokens: tokensController.addTokens.bind(tokensController),
 					addCollectible: collectiblesController.addCollectible.bind(collectiblesController),
-<<<<<<< HEAD
 					getTokensState: () => tokensController.state,
 					getTokenListState: () => tokenListController.state,
 					getCollectiblesState: () => collectiblesController.state
-=======
-					getCollectiblesState: () => collectiblesController.state,
-					getTokensState: () => tokensController.state,
-					getTokenListState: () => {
-						const tokenList = Object.entries(contractMap).reduce((final, [key, value]) => {
-							if (value.erc20) {
-								final[key] = value;
-							}
-							return final;
-						}, {});
-						return { tokenList };
-					}
->>>>>>> 09a4ed48
 				}),
 				currencyRateController,
 				new PersonalMessageManager(),
