--- conflicted
+++ resolved
@@ -35,7 +35,6 @@
 import { MetaMaskKeyring as QRHardwareKeyring } from '@keystonehq/metamask-airgapped-keyring';
 import Encryptor from './Encryptor';
 import { toChecksumAddress } from 'ethereumjs-util';
-import { MetaMetricsEvents } from '../core/Analytics';
 import Networks, {
   isMainnetByChainId,
   getDecimalChainId,
@@ -52,17 +51,13 @@
 import Logger from '../util/Logger';
 import { LAST_INCOMING_TX_BLOCK_INFO } from '../constants/storage';
 import { isZero } from '../util/lodash';
-<<<<<<< HEAD
+import { MetaMetricsEvents } from '../core/Analytics';
 import { trackEvent } from '../util/analyticsV2';
-=======
-import { MetaMetricsEvents } from '../core/Analytics';
-import AnalyticsV2 from '../util/analyticsV2';
 import {
   getCaveatSpecifications,
   getPermissionSpecifications,
   unrestrictedMethods,
 } from './Permissions/specifications.js';
->>>>>>> 264a509a
 
 const NON_EMPTY = 'NON_EMPTY';
 
