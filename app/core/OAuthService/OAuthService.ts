import Engine from '../Engine';
import Logger from '../../util/Logger';
import ReduxService from '../redux';

import { UserActionType } from '../../actions/user';
import {
  HandleOAuthLoginResult,
  AuthConnection,
  AuthResponse,
  OAuthUserInfo,
  OAuthLoginResultType,
} from './OAuthInterface';
import { Web3AuthNetwork } from '@metamask/seedless-onboarding-controller';
import {
  AuthConnectionId,
  AuthServerUrl,
  web3AuthNetwork as currentWeb3AuthNetwork,
  GroupedAuthConnectionId,
} from './OAuthLoginHandlers/constants';
import { OAuthError, OAuthErrorType } from './error';
import { BaseLoginHandler } from './OAuthLoginHandlers/baseHandler';

export interface OAuthServiceConfig {
  authConnectionId: string;
  groupedAuthConnectionId?: string;
  web3AuthNetwork: Web3AuthNetwork;
  authServerUrl: string;
}

interface OAuthServiceLocalState {
  userId?: string;
  accountName?: string;
  loginInProgress: boolean;
  oauthLoginSuccess: boolean;
  oauthLoginError: string | null;
}
export class OAuthService {
  public localState: OAuthServiceLocalState;

  public config: OAuthServiceConfig;

  constructor(config: OAuthServiceConfig) {
    const {
      authServerUrl,
      web3AuthNetwork,
      authConnectionId,
      groupedAuthConnectionId,
    } = config;
    this.localState = {
      loginInProgress: false,
      userId: undefined,
      accountName: undefined,
      oauthLoginSuccess: false,
      oauthLoginError: null,
    };
    this.config = {
      authConnectionId,
      groupedAuthConnectionId,
      web3AuthNetwork,
      authServerUrl,
    };
  }

  #dispatchLogin = () => {
    this.resetOauthState();
    this.updateLocalState({ loginInProgress: true });
    ReduxService.store.dispatch({
      type: UserActionType.LOADING_SET,
    });
  };

  #dispatchPostLogin = (result: HandleOAuthLoginResult) => {
    const stateToUpdate: Partial<OAuthService['localState']> = {
      loginInProgress: false,
    };
    if (result.type === OAuthLoginResultType.SUCCESS) {
      stateToUpdate.oauthLoginSuccess = true;
      stateToUpdate.oauthLoginError = null;
    } else {
      stateToUpdate.oauthLoginSuccess = false;
      stateToUpdate.oauthLoginError = result.error;
    }
    this.updateLocalState(stateToUpdate);
    ReduxService.store.dispatch({
      type: UserActionType.LOADING_UNSET,
    });
  };

  handleSeedlessAuthenticate = async (
    data: AuthResponse,
    authConnection: AuthConnection,
  ): Promise<HandleOAuthLoginResult> => {
    try {
      const { userId, accountName } = this.localState;

      if (!userId) {
        throw new Error('No user id found');
      }

      const result =
        await Engine.context.SeedlessOnboardingController.authenticate({
          idTokens: Object.values(data.jwt_tokens),
          authConnection,
          authConnectionId: this.config.authConnectionId,
          groupedAuthConnectionId: this.config.groupedAuthConnectionId,
          userId,
          socialLoginEmail: accountName,
        });
      Logger.log('handleCodeFlow: result', result);
      return {
        type: OAuthLoginResultType.SUCCESS,
        existingUser: !result.isNewUser,
        accountName,
      };
    } catch (error) {
      Logger.log(error as Error, {
        message: 'handleCodeFlow',
      });
      throw error;
    }
  };

  handleOAuthLogin = async (
    loginHandler: BaseLoginHandler,
  ): Promise<HandleOAuthLoginResult> => {
    const web3AuthNetwork = this.config.web3AuthNetwork;

    if (this.localState.loginInProgress) {
      throw new OAuthError(
        'Login already in progress',
        OAuthErrorType.LoginInProgress,
      );
    }
    this.#dispatchLogin();

    try {
      const result = await loginHandler.login();
      const authConnection = loginHandler.authConnection;

      Logger.log('handleOAuthLogin: result', result);
      if (result) {
        const data = await loginHandler.getAuthTokens(
          { ...result, web3AuthNetwork },
          this.config.authServerUrl,
        );
<<<<<<< HEAD
        Logger.log('handlegetAuthToken: data', data);
=======

>>>>>>> 35ce634a
        const audience = 'metamask';

        if (!data.jwt_tokens[audience]) {
          throw new OAuthError('No token found', OAuthErrorType.LoginError);
        }

        const jwtPayload = JSON.parse(
          loginHandler.decodeIdToken(data.jwt_tokens[audience]),
        ) as Partial<OAuthUserInfo>;
        const userId = jwtPayload.sub ?? '';
        const accountName = jwtPayload.email ?? '';

        this.updateLocalState({
          userId,
          accountName,
        });
        const handleCodeFlowResult = await this.handleSeedlessAuthenticate(
          data,
          authConnection,
        );
        this.#dispatchPostLogin(handleCodeFlowResult);
        return handleCodeFlowResult;
      }
      throw new OAuthError('No result', OAuthErrorType.LoginError);
    } catch (error) {
      Logger.log(error as Error, {
        message: 'handleOAuthLogin',
      });
      this.#dispatchPostLogin({
        type: OAuthLoginResultType.ERROR,
        existingUser: false,
        error: error instanceof Error ? error.message : 'Unknown error',
      });
      if (error instanceof OAuthError) {
        throw error;
      }
      throw new OAuthError(
        error instanceof Error ? error : 'Unknown error',
        OAuthErrorType.LoginError,
      );
    }
  };

  updateLocalState = (newState: Partial<OAuthService['localState']>) => {
    this.localState = {
      ...this.localState,
      ...newState,
    };
  };

  getAuthDetails = () => ({
    authConnectionId: this.config.authConnectionId,
    groupedAuthConnectionId: this.config.groupedAuthConnectionId,
    userId: this.localState.userId,
  });

  clearAuthDetails = () => {
    this.updateLocalState({
      userId: undefined,
      accountName: undefined,
    });
  };

  resetOauthState = () => {
    this.updateLocalState({
      loginInProgress: false,
      oauthLoginSuccess: false,
      oauthLoginError: null,
    });
  };
}

export default new OAuthService({
  web3AuthNetwork: currentWeb3AuthNetwork as Web3AuthNetwork,
  authConnectionId: AuthConnectionId,
  groupedAuthConnectionId: GroupedAuthConnectionId,
  authServerUrl: AuthServerUrl,
});<|MERGE_RESOLUTION|>--- conflicted
+++ resolved
@@ -143,11 +143,6 @@
           { ...result, web3AuthNetwork },
           this.config.authServerUrl,
         );
-<<<<<<< HEAD
-        Logger.log('handlegetAuthToken: data', data);
-=======
-
->>>>>>> 35ce634a
         const audience = 'metamask';
 
         if (!data.jwt_tokens[audience]) {
