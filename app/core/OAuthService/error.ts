--- conflicted
+++ resolved
@@ -7,11 +7,8 @@
   UnsupportedPlatform = 10006,
   LoginInProgress = 10007,
   AuthServerError = 10008,
-<<<<<<< HEAD
   InvalidGetAuthTokenParams = 10009,
-=======
   InvalidOauthStateError = 10010,
->>>>>>> be707664
 }
 
 export const OAuthErrorMessages: Record<OAuthErrorType, string> = {
@@ -23,11 +20,8 @@
   [OAuthErrorType.UnsupportedPlatform]: 'Unsupported platform',
   [OAuthErrorType.LoginInProgress]: 'Login in progress',
   [OAuthErrorType.AuthServerError]: 'Auth server error',
-<<<<<<< HEAD
   [OAuthErrorType.InvalidGetAuthTokenParams]: 'Invalid auth token params',
-=======
   [OAuthErrorType.InvalidOauthStateError]: 'Invalid OAuth state',
->>>>>>> be707664
 } as const;
 
 export class OAuthError extends Error {
