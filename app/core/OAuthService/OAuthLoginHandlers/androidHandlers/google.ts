--- conflicted
+++ resolved
@@ -85,13 +85,10 @@
             OAuthErrorType.UserCancelled,
           );
         } else if (ACM_ERRORS_REGEX.NO_CREDENTIAL.test(error.message)) {
-<<<<<<< HEAD
-=======
           if (!this.retried) {
             this.retried = true;
             return await this.login();
           }
->>>>>>> 72548a9d
           throw new OAuthError(
             'handleGoogleLogin: Google login has no credential',
             OAuthErrorType.GoogleLoginNoCredential,
@@ -99,13 +96,10 @@
         } else if (
           ACM_ERRORS_REGEX.NO_MATCHING_CREDENTIAL.test(error.message)
         ) {
-<<<<<<< HEAD
-=======
           if (!this.retried) {
             this.retried = true;
             return await this.login();
           }
->>>>>>> 72548a9d
           throw new OAuthError(
             'handleGoogleLogin: Google login has no matching credential',
             OAuthErrorType.GoogleLoginNoMatchingCredential,
