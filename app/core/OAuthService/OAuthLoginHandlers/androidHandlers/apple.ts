--- conflicted
+++ resolved
@@ -8,13 +8,10 @@
 } from '../../OAuthInterface';
 import { BaseHandlerOptions, BaseLoginHandler } from '../baseHandler';
 import { OAuthError, OAuthErrorType } from '../../error';
-<<<<<<< HEAD
 import { sha256 } from '@noble/hashes/sha256';
 import { bytesToBase64 } from '@metamask/utils';
-export interface AndroidAppleLoginHandlerParams {
-=======
+
 export interface AndroidAppleLoginHandlerParams extends BaseHandlerOptions {
->>>>>>> be707664
   clientId: string;
   redirectUri: string;
   appRedirectUri: string;
