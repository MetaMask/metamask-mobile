import Engine from './Engine';
import Logger from '../util/Logger';
import { KeyringTypes } from '@metamask/keyring-controller';
import { withLedgerKeyring } from './Ledger/Ledger';
import {
  MultichainWalletSnapFactory,
  WalletClientType,
} from './SnapKeyring/MultichainWalletSnapClient';
import {
  BtcAccountType,
  BtcScope,
  SolAccountType,
  SolScope,
} from '@metamask/keyring-api';
import ReduxService from './redux';
import { areAddressesEqual } from '../util/address';
<<<<<<< HEAD
=======
import {
  SeedlessOnboardingControllerError,
  SeedlessOnboardingControllerErrorType,
} from './Engine/controllers/seedless-onboarding-controller/error';

>>>>>>> 6ebbae54
import { selectSeedlessOnboardingLoginFlow } from '../selectors/seedlessOnboardingController';

/**
 * Restore the given serialized QR keyring.
 *
 * @param {unknown} serializedQrKeyring - A serialized QR keyring.
 */
export const restoreQRKeyring = async (serializedQrKeyring) => {
  const { KeyringController } = Engine.context;

  try {
    await KeyringController.restoreQRKeyring(serializedQrKeyring);
  } catch (e) {
    Logger.error(e, 'error while trying to get qr accounts on recreate vault');
  }
};

/**
 * Restore the given serialized Ledger keyring.
 *
 * @param {unknown} serializedLedgerKeyring - A serialized Ledger keyring.
 */
export const restoreLedgerKeyring = async (serializedLedgerKeyring) => {
  try {
    await withLedgerKeyring(async (keyring) => {
      await keyring.deserialize(serializedLedgerKeyring);
    });
  } catch (e) {
    Logger.error(
      e,
      'error while trying to restore Ledger accounts on recreate vault',
    );
  }
};

export const restoreImportedSrp = async (seedPhrase, numberOfAccounts) => {
  const { KeyringController } = Engine.context;
  try {
    const { id: keyringId } = await KeyringController.addNewKeyring(
      KeyringTypes.hd,
      {
        mnemonic: seedPhrase,
      },
    );

    for (let i = 0; i < numberOfAccounts; i++) {
      await KeyringController.withKeyring(
        { id: keyringId },
        async ({ keyring }) => await keyring.addAccounts(1),
      );
    }

    return keyringId;
  } catch (e) {
    Logger.error(
      e,
      'error while trying to restore imported srp accounts on recreate vault',
    );
  }
};

export const restoreSnapAccounts = async (accountType, entropySource) => {
  let walletClientType;
  let scope;
  switch (accountType) {
    case SolAccountType.DataAccount: {
      walletClientType = WalletClientType.Solana;
      scope = SolScope.Mainnet;
      break;
    }
    case BtcAccountType.P2wpkh: {
      walletClientType = WalletClientType.Bitcoin;
      scope = BtcScope.Mainnet;
      break;
    }
    default:
      throw new Error('Unsupported account type');
  }

  try {
    const client = MultichainWalletSnapFactory.createClient(walletClientType);
    await client.createAccount({
      entropySource,
      scope,
    });
  } catch (e) {
    Logger.error(
      e,
      'error while trying to restore snap accounts on recreate vault',
    );
  }
};

/**
 * Returns current vault seed phrase
 * It does it using an empty password or a password set by the user
 * depending on the state the app is currently in
 */
export const getSeedPhrase = async (password = '', keyringId) => {
  const { KeyringController } = Engine.context;
  return await KeyringController.exportSeedPhrase(password, keyringId);
};

/**
 * Recreates a vault with the new password
 *
 * @param password - current password
 * @param newPassword - new password
 * @param selectedAddress
 */
export const recreateVaultWithNewPassword = async (
  password,
  newPassword,
  selectedAddress,
) => {
  const { KeyringController, AccountsController } = Engine.context;
  const hdKeyringsWithMetadata = KeyringController.state.keyrings.filter(
    (keyring) => keyring.type === KeyringTypes.hd,
  );

  const seedPhrases = await Promise.all(
    hdKeyringsWithMetadata.map(async (keyring) => {
      try {
        return await getSeedPhrase(password, keyring.metadata.id);
      } catch (e) {
        Logger.error(
          e,
          'error while trying to get seed phrase on recreate vault',
        );
        return null;
      }
    }),
  );
  const [primaryKeyringSeedPhrase, ...otherSeedPhrases] = seedPhrases;
  if (!primaryKeyringSeedPhrase) {
    throw new Error('error while trying to get seed phrase on recreate vault');
  }

  // START: Getting accounts to be reimported

  let importedAccounts = [];
  try {
    // Get imported accounts
    const simpleKeyrings = KeyringController.state.keyrings.filter(
      (keyring) => keyring.type === KeyringTypes.simple,
    );
    for (let i = 0; i < simpleKeyrings.length; i++) {
      const simpleKeyring = simpleKeyrings[i];
      const simpleKeyringAccounts = await Promise.all(
        simpleKeyring.accounts.map((account) =>
          KeyringController.exportAccount(password, account),
        ),
      );
      importedAccounts = [...importedAccounts, ...simpleKeyringAccounts];
    }
  } catch (e) {
    Logger.error(
      e,
      'error while trying to get imported accounts on recreate vault',
    );
  }
  const firstPartySnapAccounts =
    AccountsController.listMultichainAccounts().filter(
      (account) =>
        account.options?.entropySource &&
        account.metadata.keyring.type === KeyringTypes.snap,
    );
  // Get props to restore vault
  const hdKeyringsAccountCount = hdKeyringsWithMetadata.map(
    (keyring) => keyring.accounts.length,
  );
  const [primaryKeyringAccountCount, ...otherKeyringAccountCounts] =
    hdKeyringsAccountCount;

  // END: Getting accounts to be reimported

  const serializedLedgerKeyring = hasKeyringType(
    KeyringController.state,
    KeyringTypes.ledger,
  )
    ? await getSerializedKeyring(KeyringTypes.ledger)
    : undefined;
  const serializedQrKeyring = hasKeyringType(
    KeyringController.state,
    KeyringTypes.qr,
  )
    ? await getSerializedKeyring(KeyringTypes.qr)
    : undefined;

  // Recreate keyring with password given to this method
  await KeyringController.createNewVaultAndRestore(
    newPassword,
    primaryKeyringSeedPhrase,
  );
  const [newPrimaryKeyring] = KeyringController.state.keyrings;
  const newPrimaryKeyringId = newPrimaryKeyring.metadata.id;

  // START: Restoring keyrings

  const { SeedlessOnboardingController } = Engine.context;
  let seedlessChangePasswordError = null;
  if (selectSeedlessOnboardingLoginFlow(ReduxService.store.getState())) {
    try {
      await SeedlessOnboardingController.changePassword(newPassword, password);
    } catch (error) {
      Logger.error(error);
      await KeyringController.createNewVaultAndRestore(
        password,
        primaryKeyringSeedPhrase,
      );
<<<<<<< HEAD
      seedlessChangePasswordError = error;
=======
      seedlessChangePasswordError = new SeedlessOnboardingControllerError(
        error || 'Password change failed',
        SeedlessOnboardingControllerErrorType.ChangePasswordError,
      );
>>>>>>> 6ebbae54
    }
  }

  if (serializedQrKeyring !== undefined) {
    await restoreQRKeyring(serializedQrKeyring);
  }
  if (serializedLedgerKeyring !== undefined) {
    await restoreLedgerKeyring(serializedLedgerKeyring);
  }

  // Create previous accounts again
  for (let i = 0; i < primaryKeyringAccountCount - 1; i++) {
    await KeyringController.addNewAccount();
  }

  try {
    // Import imported accounts again
    for (let i = 0; i < importedAccounts.length; i++) {
      await KeyringController.importAccountWithStrategy('privateKey', [
        importedAccounts[i],
      ]);
    }
  } catch (e) {
    Logger.error(e, 'error while trying to import accounts on recreate vault');
  }

  // recreate import srp accounts
  const importedSrpKeyringIds = [];
  ///: BEGIN:ONLY_INCLUDE_IF(multi-srp)
  for (const [index, otherSeedPhrase] of otherSeedPhrases.entries()) {
    const importedSrpKeyring = await restoreImportedSrp(
      otherSeedPhrase,
      otherKeyringAccountCounts[index],
    );
    importedSrpKeyringIds.push(importedSrpKeyring);
  }
  ///: END:ONLY_INCLUDE_IF(multi-srp)

  const newHdKeyringIds = [newPrimaryKeyringId, ...importedSrpKeyringIds];
  // map old keyring id to new keyring id
  const keyringIdMap = new Map();
  for (const [index, keyring] of hdKeyringsWithMetadata.entries()) {
    keyringIdMap.set(keyring.metadata.id, newHdKeyringIds[index]);
  }

  // recreate snap accounts
  for (const snapAccount of firstPartySnapAccounts) {
    await restoreSnapAccounts(
      snapAccount.type,
      keyringIdMap.get(snapAccount.options.entropySource),
    );
  }

  // END: Restoring keyrings

  const recreatedKeyrings = KeyringController.state.keyrings;
  // Reselect previous selected account if still available
  for (const keyring of recreatedKeyrings) {
    if (
      keyring.accounts.some((account) =>
        areAddressesEqual(account, selectedAddress),
      )
    ) {
      Engine.setSelectedAddress(selectedAddress);

      // If seedless change password failed, throw the error message
      // note the vault is recreated successfully, but the password is not changed
      if (seedlessChangePasswordError) {
        throw seedlessChangePasswordError;
      }
      return;
    }
  }
};

/**
 * Recreates a vault with the same password for the purpose of using the newest encryption methods
 *
 * @param password - Password to recreate and set the vault with
 */
export const recreateVaultWithSamePassword = async (
  password = '',
  selectedAddress,
) => recreateVaultWithNewPassword(password, password, selectedAddress);

/**
 * Checks whether the given keyring type exists in the given state.
 *
 * @param {KeyringControllerState} state - The KeyringController state.
 * @param {KeyringTypes} type - The keyring type to check for.
 * @returns Whether the type was found in state.
 */
function hasKeyringType(state, type) {
  return state?.keyrings?.some((keyring) => keyring.type === type);
}

/**
 * Get the serialized state from the first keyring found of the given type.
 *
 * @param {KeyringTypes} type - The type of keyring to serialize.
 * @returns The serialized state for the first keyring found of the given type.
 */
async function getSerializedKeyring(type) {
  const { KeyringController } = Engine.context;
  return await KeyringController.withKeyring({ type }, ({ keyring }) =>
    keyring.serialize(),
  );
}<|MERGE_RESOLUTION|>--- conflicted
+++ resolved
@@ -14,14 +14,11 @@
 } from '@metamask/keyring-api';
 import ReduxService from './redux';
 import { areAddressesEqual } from '../util/address';
-<<<<<<< HEAD
-=======
 import {
   SeedlessOnboardingControllerError,
   SeedlessOnboardingControllerErrorType,
 } from './Engine/controllers/seedless-onboarding-controller/error';
 
->>>>>>> 6ebbae54
 import { selectSeedlessOnboardingLoginFlow } from '../selectors/seedlessOnboardingController';
 
 /**
@@ -232,14 +229,10 @@
         password,
         primaryKeyringSeedPhrase,
       );
-<<<<<<< HEAD
-      seedlessChangePasswordError = error;
-=======
       seedlessChangePasswordError = new SeedlessOnboardingControllerError(
         error || 'Password change failed',
         SeedlessOnboardingControllerErrorType.ChangePasswordError,
       );
->>>>>>> 6ebbae54
     }
   }
 
