--- conflicted
+++ resolved
@@ -20,11 +20,8 @@
 } from './Engine/controllers/seedless-onboarding-controller/error';
 
 import { selectSeedlessOnboardingLoginFlow } from '../selectors/seedlessOnboardingController';
-<<<<<<< HEAD
 import { Authentication } from './Authentication/Authentication';
-=======
 import { endTrace, trace, TraceName, TraceOperation } from '../util/trace';
->>>>>>> 9d8183de
 
 /**
  * Restore the given serialized QR keyring.
@@ -237,11 +234,8 @@
         op: TraceOperation.OnboardingSecurityOp,
       });
       await SeedlessOnboardingController.changePassword(newPassword, password);
-<<<<<<< HEAD
       await Authentication.syncKeyringEncryptionKey();
-=======
       specificTraceSucceeded = true;
->>>>>>> 9d8183de
     } catch (error) {
       const errorMessage =
         error instanceof Error ? error.message : 'Unknown error';
@@ -268,15 +262,12 @@
         error || 'Password change failed',
         SeedlessOnboardingControllerErrorType.ChangePasswordError,
       );
-<<<<<<< HEAD
       await Authentication.syncKeyringEncryptionKey();
-=======
     } finally {
       endTrace({
         name: TraceName.OnboardingResetPassword,
         data: { success: specificTraceSucceeded },
       });
->>>>>>> 9d8183de
     }
   }
 
