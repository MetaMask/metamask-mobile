import Engine from './Engine';
import ReduxService from './redux';
import {
  SeedlessOnboardingControllerError,
  SeedlessOnboardingControllerErrorType,
} from './Engine/controllers/seedless-onboarding-controller/error';

import { selectSeedlessOnboardingLoginFlow } from '../selectors/seedlessOnboardingController';
<<<<<<< HEAD
import { captureException } from '@sentry/react-native';
=======
import { endTrace, trace, TraceName, TraceOperation } from '../util/trace';

/**
 * Restore the given serialized QR keyring.
 *
 * @param {unknown} serializedQrKeyring - A serialized QR keyring.
 */
export const restoreQRKeyring = async (serializedQrKeyring) => {
  const { KeyringController } = Engine.context;

  try {
    await KeyringController.restoreQRKeyring(serializedQrKeyring);
  } catch (e) {
    Logger.error(e, 'error while trying to get qr accounts on recreate vault');
  }
};

/**
 * Restore the given serialized Ledger keyring.
 *
 * @param {unknown} serializedLedgerKeyring - A serialized Ledger keyring.
 */
export const restoreLedgerKeyring = async (serializedLedgerKeyring) => {
  try {
    await withLedgerKeyring(async (keyring) => {
      await keyring.deserialize(serializedLedgerKeyring);
    });
  } catch (e) {
    Logger.error(
      e,
      'error while trying to restore Ledger accounts on recreate vault',
    );
  }
};

export const restoreImportedSrp = async (seedPhrase, numberOfAccounts) => {
  const { KeyringController } = Engine.context;
  try {
    const { id: keyringId } = await KeyringController.addNewKeyring(
      KeyringTypes.hd,
      {
        mnemonic: seedPhrase,
      },
    );

    for (let i = 0; i < numberOfAccounts; i++) {
      await KeyringController.withKeyring(
        { id: keyringId },
        async ({ keyring }) => await keyring.addAccounts(1),
      );
    }

    return keyringId;
  } catch (e) {
    Logger.error(
      e,
      'error while trying to restore imported srp accounts on recreate vault',
    );
  }
};

export const restoreSnapAccounts = async (accountType, entropySource) => {
  let walletClientType;
  let scope;
  switch (accountType) {
    case SolAccountType.DataAccount: {
      walletClientType = WalletClientType.Solana;
      scope = SolScope.Mainnet;
      break;
    }
    case BtcAccountType.P2wpkh: {
      walletClientType = WalletClientType.Bitcoin;
      scope = BtcScope.Mainnet;
      break;
    }
    default:
      throw new Error('Unsupported account type');
  }

  try {
    const client = MultichainWalletSnapFactory.createClient(walletClientType);
    await client.createAccount({
      entropySource,
      scope,
    });
  } catch (e) {
    Logger.error(
      e,
      'error while trying to restore snap accounts on recreate vault',
    );
  }
};
>>>>>>> 31fea557

/**
 * Returns current vault seed phrase
 * It does it using an empty password or a password set by the user
 * depending on the state the app is currently in
 */
export const getSeedPhrase = async (password = '', keyringId) => {
  const { KeyringController } = Engine.context;
  return await KeyringController.exportSeedPhrase(password, keyringId);
};

/**
 * Recreates a vault with the new password
 *
 * @param password - current password
 * @param newPassword - new password
 * @param selectedAddress
 */
export const recreateVaultWithNewPassword = async (
  password,
  newPassword,
  selectedAddress,
  skipSeedlessOnboardingPWChange = false,
) => {
  const { KeyringController, SeedlessOnboardingController } = Engine.context;
  const { setSelectedAddress } = Engine;

  if (!selectedAddress) {
    throw new Error('No selected address');
  }

  await KeyringController.verifyPassword(password);

  let seedlessChangePasswordError = null;
  await KeyringController.changePassword(newPassword);

  if (
    !skipSeedlessOnboardingPWChange &&
    selectSeedlessOnboardingLoginFlow(ReduxService.store.getState())
  ) {
    let specificTraceSucceeded = false;
    try {
      trace({
        name: TraceName.OnboardingResetPassword,
        op: TraceOperation.OnboardingSecurityOp,
      });
      await SeedlessOnboardingController.changePassword(newPassword, password);
      specificTraceSucceeded = true;
    } catch (error) {
<<<<<<< HEAD
=======
      const errorMessage =
        error instanceof Error ? error.message : 'Unknown error';

      trace({
        name: TraceName.OnboardingResetPasswordError,
        op: TraceOperation.OnboardingError,
        tags: { errorMessage },
      });
      endTrace({
        name: TraceName.OnboardingResetPasswordError,
      });

      Logger.error(
        error,
        '[recreateVaultWithNewPassword] seedless onboarding pw change error',
      );
      // restore keyring with old password if seedless onboarding pw change fails
      await KeyringController.createNewVaultAndRestore(
        password,
        primaryKeyringSeedPhrase,
      );
>>>>>>> 31fea557
      seedlessChangePasswordError = new SeedlessOnboardingControllerError(
        error || 'Password change failed',
        SeedlessOnboardingControllerErrorType.ChangePasswordError,
      );
<<<<<<< HEAD
=======
    } finally {
      endTrace({
        name: TraceName.OnboardingResetPassword,
        data: { success: specificTraceSucceeded },
      });
    }
  }

  if (serializedQrKeyring !== undefined) {
    await restoreQRKeyring(serializedQrKeyring);
  }
  if (serializedLedgerKeyring !== undefined) {
    await restoreLedgerKeyring(serializedLedgerKeyring);
  }
>>>>>>> 31fea557

      captureException(seedlessChangePasswordError);
      // restore the vault with the old password
      await KeyringController.changePassword(password);
      throw seedlessChangePasswordError;
    }
  }

  setSelectedAddress(selectedAddress);
};

/**
 * Recreates a vault with the same password for the purpose of using the newest encryption methods
 *
 * @param password - Password to recreate and set the vault with
 */
export const recreateVaultWithSamePassword = async (
  password = '',
  selectedAddress,
) => recreateVaultWithNewPassword(password, password, selectedAddress);<|MERGE_RESOLUTION|>--- conflicted
+++ resolved
@@ -6,102 +6,9 @@
 } from './Engine/controllers/seedless-onboarding-controller/error';
 
 import { selectSeedlessOnboardingLoginFlow } from '../selectors/seedlessOnboardingController';
-<<<<<<< HEAD
 import { captureException } from '@sentry/react-native';
-=======
 import { endTrace, trace, TraceName, TraceOperation } from '../util/trace';
-
-/**
- * Restore the given serialized QR keyring.
- *
- * @param {unknown} serializedQrKeyring - A serialized QR keyring.
- */
-export const restoreQRKeyring = async (serializedQrKeyring) => {
-  const { KeyringController } = Engine.context;
-
-  try {
-    await KeyringController.restoreQRKeyring(serializedQrKeyring);
-  } catch (e) {
-    Logger.error(e, 'error while trying to get qr accounts on recreate vault');
-  }
-};
-
-/**
- * Restore the given serialized Ledger keyring.
- *
- * @param {unknown} serializedLedgerKeyring - A serialized Ledger keyring.
- */
-export const restoreLedgerKeyring = async (serializedLedgerKeyring) => {
-  try {
-    await withLedgerKeyring(async (keyring) => {
-      await keyring.deserialize(serializedLedgerKeyring);
-    });
-  } catch (e) {
-    Logger.error(
-      e,
-      'error while trying to restore Ledger accounts on recreate vault',
-    );
-  }
-};
-
-export const restoreImportedSrp = async (seedPhrase, numberOfAccounts) => {
-  const { KeyringController } = Engine.context;
-  try {
-    const { id: keyringId } = await KeyringController.addNewKeyring(
-      KeyringTypes.hd,
-      {
-        mnemonic: seedPhrase,
-      },
-    );
-
-    for (let i = 0; i < numberOfAccounts; i++) {
-      await KeyringController.withKeyring(
-        { id: keyringId },
-        async ({ keyring }) => await keyring.addAccounts(1),
-      );
-    }
-
-    return keyringId;
-  } catch (e) {
-    Logger.error(
-      e,
-      'error while trying to restore imported srp accounts on recreate vault',
-    );
-  }
-};
-
-export const restoreSnapAccounts = async (accountType, entropySource) => {
-  let walletClientType;
-  let scope;
-  switch (accountType) {
-    case SolAccountType.DataAccount: {
-      walletClientType = WalletClientType.Solana;
-      scope = SolScope.Mainnet;
-      break;
-    }
-    case BtcAccountType.P2wpkh: {
-      walletClientType = WalletClientType.Bitcoin;
-      scope = BtcScope.Mainnet;
-      break;
-    }
-    default:
-      throw new Error('Unsupported account type');
-  }
-
-  try {
-    const client = MultichainWalletSnapFactory.createClient(walletClientType);
-    await client.createAccount({
-      entropySource,
-      scope,
-    });
-  } catch (e) {
-    Logger.error(
-      e,
-      'error while trying to restore snap accounts on recreate vault',
-    );
-  }
-};
->>>>>>> 31fea557
+import Logger from '../util/Logger';
 
 /**
  * Returns current vault seed phrase
@@ -151,8 +58,6 @@
       await SeedlessOnboardingController.changePassword(newPassword, password);
       specificTraceSucceeded = true;
     } catch (error) {
-<<<<<<< HEAD
-=======
       const errorMessage =
         error instanceof Error ? error.message : 'Unknown error';
 
@@ -169,38 +74,20 @@
         error,
         '[recreateVaultWithNewPassword] seedless onboarding pw change error',
       );
-      // restore keyring with old password if seedless onboarding pw change fails
-      await KeyringController.createNewVaultAndRestore(
-        password,
-        primaryKeyringSeedPhrase,
-      );
->>>>>>> 31fea557
       seedlessChangePasswordError = new SeedlessOnboardingControllerError(
         error || 'Password change failed',
         SeedlessOnboardingControllerErrorType.ChangePasswordError,
       );
-<<<<<<< HEAD
-=======
+
+      captureException(seedlessChangePasswordError);
+      // restore the vault with the old password
+      await KeyringController.changePassword(password);
+      throw seedlessChangePasswordError;
     } finally {
       endTrace({
         name: TraceName.OnboardingResetPassword,
         data: { success: specificTraceSucceeded },
       });
-    }
-  }
-
-  if (serializedQrKeyring !== undefined) {
-    await restoreQRKeyring(serializedQrKeyring);
-  }
-  if (serializedLedgerKeyring !== undefined) {
-    await restoreLedgerKeyring(serializedLedgerKeyring);
-  }
->>>>>>> 31fea557
-
-      captureException(seedlessChangePasswordError);
-      // restore the vault with the old password
-      await KeyringController.changePassword(password);
-      throw seedlessChangePasswordError;
     }
   }
 
