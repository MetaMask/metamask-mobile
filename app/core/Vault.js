--- conflicted
+++ resolved
@@ -2,8 +2,6 @@
 import Logger from '../util/Logger';
 import { syncPrefs, syncAccounts } from '../util/sync';
 import { KeyringTypes } from '@metamask/keyring-controller';
-<<<<<<< HEAD
-=======
 
 /**
  * Restores the QR keyring if it exists.
@@ -25,7 +23,6 @@
     }
   }
 };
->>>>>>> c6892d1c
 
 /**
  * Returns current vault seed phrase
@@ -77,12 +74,6 @@
     );
   }
 
-<<<<<<< HEAD
-  const qrKeyring = await KeyringController.getOrAddQRKeyring();
-  const serializedQRKeyring = await qrKeyring.serialize();
-
-=======
->>>>>>> c6892d1c
   // Get props to restore vault
   const hdKeyring = KeyringController.state.keyrings[0];
   const existingAccountCount = hdKeyring.accounts.length;
@@ -90,11 +81,7 @@
   // Recreate keyring with password given to this method
   await KeyringController.createNewVaultAndRestore(newPassword, seedPhrase);
 
-<<<<<<< HEAD
-  await KeyringController.restoreQRKeyring(serializedQRKeyring);
-=======
   await restoreQRKeyring();
->>>>>>> c6892d1c
 
   // Create previous accounts again
   for (let i = 0; i < existingAccountCount - 1; i++) {
