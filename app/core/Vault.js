--- conflicted
+++ resolved
@@ -12,9 +12,6 @@
   SolAccountType,
   SolScope,
 } from '@metamask/keyring-api';
-<<<<<<< HEAD
-import { toFormattedAddress, areAddressesEqual } from '../util/address';
-=======
 import ReduxService from './redux';
 import { areAddressesEqual } from '../util/address';
 import {
@@ -23,7 +20,6 @@
 } from './Engine/controllers/seedless-onboarding-controller/error';
 
 import { selectSeedlessOnboardingLoginFlow } from '../selectors/seedlessOnboardingController';
->>>>>>> 05d3e30f
 
 /**
  * Restore the given serialized QR keyring.
@@ -221,8 +217,6 @@
   const newPrimaryKeyringId = newPrimaryKeyring.metadata.id;
 
   // START: Restoring keyrings
-<<<<<<< HEAD
-=======
 
   const { SeedlessOnboardingController } = Engine.context;
   let seedlessChangePasswordError = null;
@@ -241,7 +235,6 @@
       );
     }
   }
->>>>>>> 05d3e30f
 
   if (serializedQrKeyring !== undefined) {
     await restoreQRKeyring(serializedQrKeyring);
