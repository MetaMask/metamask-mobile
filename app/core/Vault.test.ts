import {
  EthAccountType,
  SolAccountType,
  SolScope,
} from '@metamask/keyring-api';
import Logger from '../util/Logger';
import Engine from './Engine';
import { withLedgerKeyring } from './Ledger/Ledger';

import {
  restoreLedgerKeyring,
  restoreQRKeyring,
  restoreSnapAccounts,
  restoreImportedSrp,
  recreateVaultWithNewPassword,
} from './Vault';
import { KeyringSelector, KeyringTypes } from '@metamask/keyring-controller';
import {
  createMockInternalAccount,
  createMockSnapInternalAccount,
} from '../util/test/accountsControllerTestUtils';
<<<<<<< HEAD
import ReduxService from './redux/ReduxService';
import { RootState } from '../reducers';
import {
  bufferedEndTrace,
  bufferedTrace,
  TraceName,
  TraceOperation,
} from '../util/trace';
=======
import ReduxService, { ReduxStore } from './redux';
>>>>>>> ecdadd39

const mockAddNewKeyring = jest.fn();
const mockWithKeyring = jest.fn();
const mockExportSeedPhrase = jest.fn();
const mockListMultichainAccounts = jest.fn();
const mockCreateNewVaultAndRestore = jest.fn();
const mockAddNewAccount = jest.fn();
const mockRestoreQRKeyring = jest.fn();
const mockRestoreLedgerKeyring = jest.fn();
const mockExportAccount = jest.fn();
const mockImportAccountWithStrategy = jest.fn();

const mockHdAccount1 = createMockInternalAccount(
  '0x67B2fAf7959fB61eb9746571041476Bbd0672569',
  'Hd Account 1',
  KeyringTypes.hd,
  EthAccountType.Eoa,
);
const mockHdAccount2 = createMockInternalAccount(
  '0xf57E323fD8C7Bb908A13557b1cE4441c8213824c',
  'Hd Account 2',
  KeyringTypes.hd,
  EthAccountType.Eoa,
);
const mockHdAccount3 = createMockInternalAccount(
  '0x67B2fAf7959fB61eb9746571041476Bbd0672569',
  'Hd Account 3',
  KeyringTypes.hd,
  EthAccountType.Eoa,
);
const mockHdAccount4 = createMockInternalAccount(
  '0xf57E323fD8C7Bb908A13557b1cE4441c8213824c',
  'Hd Account 4',
  KeyringTypes.hd,
  EthAccountType.Eoa,
);
const mockQrAccount = createMockInternalAccount(
  '0xB6ce536fe74d9d5a25356B249424E1D3BDaADC57',
  'Qr Account',
  KeyringTypes.qr,
  EthAccountType.Eoa,
);
const mockLedgerAccount = createMockInternalAccount(
  '0xE3D19DCfE5255C3448CB80299906ac15Dee2cF29',
  'Ledger Account',
  KeyringTypes.ledger,
  EthAccountType.Eoa,
);
const mockSolanaAccount = createMockSnapInternalAccount(
  '',
  'Solana Account 1',
  SolAccountType.DataAccount,
  'hd-keyring-id-2',
);
const mockThirdPartySnapAccount = createMockSnapInternalAccount(
  '0x571CE5f203f93662301D43A5020aDB895f842cC9',
  'Third Party Snap Account',
  EthAccountType.Eoa,
);

const mockPrivateKeyAccount = createMockInternalAccount(
  '0x15fB9d189aEa6233bE7487294702A431a7656810',
  'Private Key Account',
  KeyringTypes.simple,
  EthAccountType.Eoa,
);
const mockHdKeyringMetadata = {
  id: 'hd-keyring-id',
  name: '',
};

const mockHdKeyringMetadata2 = {
  id: 'hd-keyring-id-2',
  name: '',
};

const mockQrKeyringMetadata = {
  id: 'qr-keyring-id',
  name: '',
};

const mockLedgerKeyringMetadata = {
  id: 'ledger-keyring-id',
  name: '',
};

const mockSnapKeyringMetadata = {
  id: 'snap-keyring-id',
  name: '',
};

const mockSimpleKeyringMetadata = {
  id: 'simple-keyring-id',
  name: '',
};

const mockHdKeyring = {
  type: KeyringTypes.hd,
  accounts: [mockHdAccount1.address, mockHdAccount2.address],
  metadata: mockHdKeyringMetadata,
};

const mockHdKeyring2 = {
  type: KeyringTypes.hd,
  accounts: [mockHdAccount3.address, mockHdAccount4.address],
  metadata: mockHdKeyringMetadata2,
};

const mockQrKeyring = {
  type: KeyringTypes.qr,
  accounts: [mockQrAccount.address],
  metadata: mockQrKeyringMetadata,
};

const mockLedgerKeyring = {
  type: KeyringTypes.ledger,
  accounts: [mockLedgerAccount.address],
  metadata: mockLedgerKeyringMetadata,
};

const mockSnapKeyring = {
  type: KeyringTypes.snap,
  accounts: [mockSolanaAccount.address, mockThirdPartySnapAccount.address],
  metadata: mockSnapKeyringMetadata,
};

const mockSimpleKeyring = {
  type: KeyringTypes.simple,
  accounts: [mockPrivateKeyAccount.address],
  metadata: mockSimpleKeyringMetadata,
};

jest.mock('./Engine', () => ({
  context: {
    KeyringController: {
      // Using any to mock any callback.
      // eslint-disable-next-line @typescript-eslint/no-explicit-any
      withKeyring: (selectedKeyring: KeyringSelector, callback: any) =>
        mockWithKeyring(selectedKeyring, callback),
      addNewKeyring: (type: KeyringTypes, options: { mnemonic?: string }) =>
        mockAddNewKeyring(type, options),
      exportSeedPhrase: (password: string, keyringId: string) =>
        mockExportSeedPhrase(password, keyringId),
      createNewVaultAndRestore: (password: string, seedPhrase: string) =>
        mockCreateNewVaultAndRestore(password, seedPhrase),
      addNewAccount: () => mockAddNewAccount(),
      restoreQRKeyring: (serializedKeyring: string) =>
        mockRestoreQRKeyring(serializedKeyring),
      restoreLedgerKeyring: (serializedKeyring: string) =>
        mockRestoreLedgerKeyring(serializedKeyring),
      exportAccount: (password: string, account: string) =>
        mockExportAccount(password, account),
      importAccountWithStrategy: (strategy: string, accounts: string[]) =>
        mockImportAccountWithStrategy(strategy, accounts),
      state: {
        get keyrings() {
          return [
            mockHdKeyring,
            mockHdKeyring2,
            mockQrKeyring,
            mockLedgerKeyring,
            mockSnapKeyring,
            mockSimpleKeyring,
          ];
        },
      },
    },
    AccountsController: {
      listMultichainAccounts: () => mockListMultichainAccounts(),
    },
    SeedlessOnboardingController: {
      changePassword: jest.fn(),
    },
  },
  setSelectedAddress: jest.fn(),
}));
jest.mocked(Engine);

jest.mock('./Ledger/Ledger', () => ({
  withLedgerKeyring: jest.fn(),
}));
const mockWithLedgerKeyring = jest.mocked(withLedgerKeyring);

jest.mock('./redux/ReduxService', () => ({
  store: {
    getState: jest.fn().mockReturnValue({
      engine: {
        backgroundState: {
          SeedlessOnboardingController: {
            vault: null,
          },
        },
      },
    }),
  },
}));

jest.mock('../util/Logger', () => ({
  error: jest.fn(),
}));

jest.mock('../util/trace', () => ({
  ...jest.requireActual('../util/trace'),
  bufferedTrace: jest.fn(),
  bufferedEndTrace: jest.fn(),
}));

const mockMultichainWalletSnapClient = {
  createAccount: jest.fn(),
};

jest.mock('./SnapKeyring/MultichainWalletSnapClient', () => ({
  ...jest.requireActual('./SnapKeyring/MultichainWalletSnapClient'),
  MultichainWalletSnapFactory: {
    createClient: jest
      .fn()
      .mockImplementation(() => mockMultichainWalletSnapClient),
  },
}));

describe('Vault', () => {
  beforeEach(() => {
    jest.clearAllMocks();

    // Mock ReduxService store
    jest.spyOn(ReduxService, 'store', 'get').mockReturnValue({
      getState: jest.fn().mockReturnValue({
        engine: {
          backgroundState: {
            SeedlessOnboardingController: {
              vault: undefined,
            },
          },
        },
      }),
      dispatch: jest.fn(),
    } as unknown as ReduxStore);
  });
  describe('restoreQRKeyring', () => {
    it('should restore QR keyring if it exists', async () => {
      const mockSerializedQrKeyring = 'serialized-keyring';

      await restoreQRKeyring(mockSerializedQrKeyring);

      expect(mockRestoreQRKeyring).toHaveBeenCalled();
      expect(mockRestoreQRKeyring).toHaveBeenCalledWith(
        mockSerializedQrKeyring,
      );
    });

    it('should log error if an exception is thrown', async () => {
      const error = new Error('Test error');
      mockRestoreQRKeyring.mockRejectedValue(error);
      const mockSerializedQrKeyring = 'serialized-keyring';

      await restoreQRKeyring(mockSerializedQrKeyring);

      expect(Logger.error).toHaveBeenCalledWith(
        error,
        'error while trying to get qr accounts on recreate vault',
      );
    });
  });

  describe('restoreLedgerKeyring', () => {
    it('should restore ledger keyring if it exists', async () => {
      const mockLedgerKeyringInstance = {
        deserialize: jest.fn(),
      };
      mockWithLedgerKeyring.mockImplementation(
        // @ts-expect-error The Ledger keyring is not compatible with our keyring type yet
        (operation) => operation(mockLedgerKeyringInstance),
      );
      const mockSerializedLedgerKeyring = 'serialized-keyring';

      await restoreLedgerKeyring(mockSerializedLedgerKeyring);

      expect(mockLedgerKeyringInstance.deserialize).toHaveBeenCalledWith(
        mockSerializedLedgerKeyring,
      );
    });

    it('should log error if the Ledger keyring throws an error', async () => {
      const error = new Error('Test error');
      const mockLedgerKeyringInstance = {
        deserialize: jest.fn().mockRejectedValue(error),
      };
      mockWithLedgerKeyring.mockImplementation(
        // @ts-expect-error The Ledger keyring is not compatible with our keyring type yet
        (operation) => operation(mockLedgerKeyringInstance),
      );
      const mockSerializedLedgerKeyring = 'serialized-keyring';

      await restoreLedgerKeyring(mockSerializedLedgerKeyring);

      expect(Logger.error).toHaveBeenCalledWith(
        error,
        'error while trying to restore Ledger accounts on recreate vault',
      );
    });

    it('should log error if the KeyringController throws an error', async () => {
      const error = new Error('Test error');
      mockWithLedgerKeyring.mockRejectedValue(error);
      const mockSerializedLedgerKeyring = 'serialized-keyring';

      await restoreLedgerKeyring(mockSerializedLedgerKeyring);

      expect(Logger.error).toHaveBeenCalledWith(
        error,
        'error while trying to restore Ledger accounts on recreate vault',
      );
    });
  });

  describe('restoreSnapAccounts', () => {
    it('creates a snap account if it exists', async () => {
      await restoreSnapAccounts(SolAccountType.DataAccount, 'entropy-source');

      expect(mockMultichainWalletSnapClient.createAccount).toHaveBeenCalledWith(
        {
          entropySource: 'entropy-source',
          scope: SolScope.Mainnet,
        },
      );
    });

    it('logs error if snap account creation fails', async () => {
      const error = new Error('Test error');
      mockMultichainWalletSnapClient.createAccount.mockRejectedValue(error);

      await restoreSnapAccounts(SolAccountType.DataAccount, 'entropy-source');

      expect(Logger.error).toHaveBeenCalledWith(
        error,
        'error while trying to restore snap accounts on recreate vault',
      );
    });
  });
  describe('restoreImportedSrp', () => {
    it('restore imported srp accounts if they exist', async () => {
      mockAddNewKeyring.mockResolvedValue({ id: 'keyring-id' });
      mockWithKeyring.mockResolvedValue(null);
      await restoreImportedSrp('seed-phrase', 5);

      expect(mockAddNewKeyring).toHaveBeenCalledWith(KeyringTypes.hd, {
        mnemonic: 'seed-phrase',
      });

      expect(mockWithKeyring).toHaveBeenCalledTimes(5);
      expect(mockWithKeyring).toHaveBeenCalledWith(
        { id: 'keyring-id' },
        expect.any(Function),
      );
    });

    it('logs error if srp account creation fails', async () => {
      const error = new Error('Test error');
      mockAddNewKeyring.mockRejectedValue(error);

      await restoreImportedSrp('seed-phrase', 5);

      expect(Logger.error).toHaveBeenCalledWith(
        error,
        'error while trying to restore imported srp accounts on recreate vault',
      );
    });
  });

  describe('recreateVaultWithNewPassword', () => {
    const mockReduxState = jest.mocked(ReduxService.store.getState);
    const mockBufferedTrace = jest.mocked(bufferedTrace);
    const mockBufferedEndTrace = jest.mocked(bufferedEndTrace);

    it('should recreate vault with new password', async () => {
      const newPassword = 'new-password';
      const primarySeedPhrase = 'seed-phrase';
      const secondarySeedPhrase = 'seed-phrase-2';
      const mockNewKeyringIdForSecondSrp = 'new-keyring-id';
      const mockPrivateKey = 'very-private-key';

      mockExportSeedPhrase
        .mockResolvedValueOnce([primarySeedPhrase])
        .mockResolvedValueOnce([secondarySeedPhrase]);
      mockListMultichainAccounts.mockReturnValue([
        mockHdAccount1,
        mockHdAccount2,
        mockQrAccount,
        mockLedgerAccount,
        mockSolanaAccount,
        mockThirdPartySnapAccount,
      ]);
      mockCreateNewVaultAndRestore.mockResolvedValue(null);
      mockAddNewAccount.mockResolvedValue('');
      mockRestoreQRKeyring.mockResolvedValue(null);
      mockRestoreLedgerKeyring.mockResolvedValue(null);
      mockAddNewKeyring.mockResolvedValue({ id: mockNewKeyringIdForSecondSrp }); // New srp index
      mockWithKeyring
        // 1st call is to get serialized ledger keyring
        .mockResolvedValueOnce(mockLedgerKeyring)
        // 2nd call is to get serialized qr keyring
        .mockResolvedValueOnce(mockQrKeyring)
        // 3rd call is to add accounts when restoring imported srp
        .mockResolvedValueOnce(null);
      mockExportAccount.mockResolvedValue(mockPrivateKey);

      await recreateVaultWithNewPassword(
        'password',
        newPassword,
        mockHdAccount1.address,
      );

      // There are 2 hd keyrings, so 2 seed phrases are exported
      expect(mockExportSeedPhrase).toHaveBeenCalledWith(
        'password',
        mockHdKeyringMetadata.id,
      );
      expect(mockExportSeedPhrase).toHaveBeenCalledWith(
        'password',
        mockHdKeyringMetadata2.id,
      );

      expect(mockCreateNewVaultAndRestore).toHaveBeenCalledWith(newPassword, [
        primarySeedPhrase,
      ]);

      // Only 2 account is in the primary keyring
      expect(mockAddNewAccount).toHaveBeenCalledTimes(1);
      expect(mockAddNewAccount).toHaveBeenCalledWith();

      // Import private key accounts
      expect(mockExportAccount).toHaveBeenCalledWith(
        'password',
        mockPrivateKeyAccount.address,
      );
      expect(mockImportAccountWithStrategy).toHaveBeenCalledWith('privateKey', [
        mockPrivateKey,
      ]);

      // Ledger accounts
      expect(mockWithKeyring).toHaveBeenNthCalledWith(
        1,
        { type: KeyringTypes.ledger },
        expect.any(Function),
      );
      expect(withLedgerKeyring).toHaveBeenCalledWith(expect.any(Function));

      // QR Accounts
      expect(mockWithKeyring).toHaveBeenNthCalledWith(
        2,
        { type: KeyringTypes.qr },
        expect.any(Function),
      );
      expect(mockRestoreQRKeyring).toHaveBeenCalledWith(mockQrKeyring);

      // Imported SRP Accounts
      expect(mockAddNewKeyring).toHaveBeenCalledWith(KeyringTypes.hd, {
        mnemonic: [secondarySeedPhrase],
      });
      // 3rd and 4th call is to add accounts when restoring imported srp
      expect(mockWithKeyring).toHaveBeenNthCalledWith(
        3,
        {
          id: mockNewKeyringIdForSecondSrp,
        },
        expect.any(Function),
      );
      expect(mockWithKeyring).toHaveBeenNthCalledWith(
        4,
        {
          id: mockNewKeyringIdForSecondSrp,
        },
        expect.any(Function),
      );

      // Snap accounts
      // only called once because third party snaps are not restored
      expect(
        mockMultichainWalletSnapClient.createAccount,
      ).toHaveBeenCalledTimes(1);
      expect(mockMultichainWalletSnapClient.createAccount).toHaveBeenCalledWith(
        {
          entropySource: mockNewKeyringIdForSecondSrp,
          scope: SolScope.Mainnet,
        },
      );

      // Selected address should be restored since it exists in recreated keyrings
      expect(Engine.setSelectedAddress).toHaveBeenCalledWith(
        mockHdAccount1.address,
      );
    });

<<<<<<< HEAD
    it('should handle seedless onboarding vault password change successfully', async () => {
      const newPassword = 'new-password';
      const primarySeedPhrase = 'seed-phrase';
=======
    it('SeedlessOnboardingController.changePassword is called when vault exists', async () => {
      const newPassword = 'new-password';
      const primarySeedPhrase = 'seed-phrase';
      const mockChangePassword = jest.fn().mockResolvedValue(undefined);

      // Mock ReduxService to return a vault
      jest.spyOn(ReduxService, 'store', 'get').mockReturnValue({
        getState: jest.fn().mockReturnValue({
          engine: {
            backgroundState: {
              SeedlessOnboardingController: {
                vault: 'existing-vault',
              },
            },
          },
        }),
        dispatch: jest.fn(),
      } as unknown as ReduxStore);

      // Use the existing SeedlessOnboardingController mock from Engine.context
      const mockChangePasswordSpy = jest
        .spyOn(Engine.context.SeedlessOnboardingController, 'changePassword')
        .mockImplementation(mockChangePassword);
>>>>>>> ecdadd39

      mockExportSeedPhrase.mockResolvedValue([primarySeedPhrase]);
      mockListMultichainAccounts.mockReturnValue([mockHdAccount1]);
      mockCreateNewVaultAndRestore.mockResolvedValue(null);
<<<<<<< HEAD
      mockReduxState.mockReturnValue({
        engine: {
          backgroundState: {
            SeedlessOnboardingController: {
              vault: 'vault-data',
            },
          },
        },
      } as unknown as RootState);
      const mockSeedlessOnboardingController = {
        changePassword: jest.fn().mockResolvedValue(null),
      };
      (Engine.context as Record<string, unknown>).SeedlessOnboardingController =
        mockSeedlessOnboardingController;
=======
      mockAddNewAccount.mockResolvedValue('');
      mockRestoreQRKeyring.mockResolvedValue(null);
      mockRestoreLedgerKeyring.mockResolvedValue(null);
      mockWithKeyring.mockResolvedValue(null);
      mockExportAccount.mockResolvedValue('');
>>>>>>> ecdadd39

      await recreateVaultWithNewPassword(
        'password',
        newPassword,
        mockHdAccount1.address,
      );
<<<<<<< HEAD
      expect(mockCreateNewVaultAndRestore).toHaveBeenCalledTimes(1);
      expect(mockCreateNewVaultAndRestore).toHaveBeenCalledWith(newPassword, [
        primarySeedPhrase,
      ]);
      expect(
        mockSeedlessOnboardingController.changePassword,
      ).toHaveBeenCalledWith(newPassword, 'password');
      expect(mockBufferedTrace).toHaveBeenCalledWith({
        name: TraceName.OnboardingResetPassword,
        op: TraceOperation.OnboardingSecurityOp,
      });
      expect(mockBufferedEndTrace).toHaveBeenCalledWith({
        name: TraceName.OnboardingResetPassword,
        data: { success: true },
      });
    });

    it('should handle seedless onboarding vault password change error', async () => {
      const newPassword = 'new-password';
      const primarySeedPhrase = 'seed-phrase';
      const error = new Error('Password change failed in controller');
=======

      // Verify that changePassword was called with the correct parameters
      expect(mockChangePasswordSpy).toHaveBeenCalledWith(
        newPassword,
        'password',
      );
    });

    it('SeedlessOnboardingController.changePassword called when password change fails', async () => {
      const newPassword = 'new-password';
      const primarySeedPhrase = 'seed-phrase';
      const error = new Error('Password change failed');
      const mockChangePassword = jest.fn().mockRejectedValue(error);

      // Mock ReduxService to return a vault
      jest.spyOn(ReduxService, 'store', 'get').mockReturnValue({
        getState: jest.fn().mockReturnValue({
          engine: {
            backgroundState: {
              SeedlessOnboardingController: {
                vault: 'existing-vault',
              },
            },
          },
        }),
        dispatch: jest.fn(),
      } as unknown as ReduxStore);

      // Use the existing SeedlessOnboardingController mock from Engine.context
      const mockChangePasswordSpy = jest
        .spyOn(Engine.context.SeedlessOnboardingController, 'changePassword')
        .mockImplementation(mockChangePassword);
>>>>>>> ecdadd39

      mockExportSeedPhrase.mockResolvedValue([primarySeedPhrase]);
      mockListMultichainAccounts.mockReturnValue([mockHdAccount1]);
      mockCreateNewVaultAndRestore.mockResolvedValue(null);
<<<<<<< HEAD
      mockReduxState.mockReturnValue({
        engine: {
          backgroundState: {
            SeedlessOnboardingController: {
              vault: { some: 'vault-data' },
            },
          },
        },
      } as unknown as RootState);
      const mockSeedlessOnboardingController = {
        changePassword: jest.fn().mockRejectedValueOnce(error),
      };
      (Engine.context as Record<string, unknown>).SeedlessOnboardingController =
        mockSeedlessOnboardingController;

=======
      mockAddNewAccount.mockResolvedValue('');
      mockRestoreQRKeyring.mockResolvedValue(null);
      mockRestoreLedgerKeyring.mockResolvedValue(null);
      mockWithKeyring.mockResolvedValue(null);
      mockExportAccount.mockResolvedValue('');

      // Expect the function to throw an error
>>>>>>> ecdadd39
      await expect(
        recreateVaultWithNewPassword(
          'password',
          newPassword,
          mockHdAccount1.address,
        ),
      ).rejects.toThrow('Password change failed');
<<<<<<< HEAD
      expect(Logger.error).toHaveBeenCalledWith(error);
      expect(mockCreateNewVaultAndRestore).toHaveBeenCalledTimes(2);
      expect(mockCreateNewVaultAndRestore).toHaveBeenNthCalledWith(
        1,
        newPassword,
        [primarySeedPhrase],
      );
      expect(mockCreateNewVaultAndRestore).toHaveBeenNthCalledWith(
        2,
        'password',
        [primarySeedPhrase],
      );
      expect(mockBufferedTrace).toHaveBeenCalledWith({
        name: TraceName.OnboardingResetPassword,
        op: TraceOperation.OnboardingSecurityOp,
      });
      expect(mockBufferedTrace).toHaveBeenCalledWith({
        name: TraceName.OnboardingResetPasswordError,
        op: TraceOperation.OnboardingError,
        tags: { errorMessage: 'Password change failed in controller' },
      });
      expect(mockBufferedEndTrace).toHaveBeenCalledWith({
        name: TraceName.OnboardingResetPasswordError,
      });
      expect(mockBufferedEndTrace).toHaveBeenCalledWith({
        name: TraceName.OnboardingResetPassword,
        data: { success: false },
      });
    });

    it('should throw error when getSeedPhrase fails', async () => {
      const newPassword = 'new-password';
      const error = new Error('Failed to get seed phrase');

      mockExportSeedPhrase.mockRejectedValue(error);

      await expect(
        recreateVaultWithNewPassword(
          'password',
          newPassword,
          mockHdAccount1.address,
        ),
      ).rejects.toThrow(
        'error while trying to get seed phrase on recreate vault',
      );
      expect(Logger.error).toHaveBeenCalledWith(
        error,
        'error while trying to get seed phrase on recreate vault',
      );
      expect(mockBufferedTrace).not.toHaveBeenCalled();
      expect(mockBufferedEndTrace).not.toHaveBeenCalled();
    });

    it('should log error when getting imported accounts fails', async () => {
      const newPassword = 'new-password';
      const primarySeedPhrase = 'seed-phrase';
      const error = new Error('Failed to export account');

      mockExportSeedPhrase.mockResolvedValue([primarySeedPhrase]);
      mockExportAccount.mockRejectedValue(error);
      mockListMultichainAccounts.mockReturnValue([mockHdAccount1]);
      mockWithKeyring.mockResolvedValue(null);
      mockCreateNewVaultAndRestore.mockResolvedValue(null);

      await recreateVaultWithNewPassword(
        'password',
        newPassword,
        mockHdAccount1.address,
      );

      expect(Logger.error).toHaveBeenCalledWith(
        error,
        'error while trying to get imported accounts on recreate vault',
      );
      expect(mockCreateNewVaultAndRestore).toHaveBeenCalledTimes(1);
      expect(mockCreateNewVaultAndRestore).toHaveBeenCalledWith(newPassword, [
        primarySeedPhrase,
      ]);
      expect(mockBufferedTrace).toHaveBeenCalledWith({
        name: TraceName.OnboardingResetPassword,
        op: TraceOperation.OnboardingSecurityOp,
      });
      expect(mockBufferedEndTrace).toHaveBeenCalledWith({
        name: TraceName.OnboardingResetPassword,
        data: { success: true },
      });
    });

    it('should log error when importing accounts with strategy fails', async () => {
      const newPassword = 'new-password';
      const primarySeedPhrase = 'seed-phrase';
      const mockPrivateKey = 'very-private-key';
      const error = new Error('Failed to import account');

      mockExportSeedPhrase.mockResolvedValue([primarySeedPhrase]);
      mockExportAccount.mockResolvedValue(mockPrivateKey);
      mockListMultichainAccounts.mockReturnValue([mockHdAccount1]);
      mockWithKeyring.mockResolvedValue(null);
      mockCreateNewVaultAndRestore.mockResolvedValue(null);
      mockImportAccountWithStrategy.mockRejectedValue(error);

      await recreateVaultWithNewPassword(
        'password',
        newPassword,
        mockHdAccount1.address,
      );

      expect(Logger.error).toHaveBeenCalledWith(
        error,
        'error while trying to import accounts on recreate vault',
      );
      expect(mockCreateNewVaultAndRestore).toHaveBeenCalledTimes(1);
      expect(mockCreateNewVaultAndRestore).toHaveBeenCalledWith(newPassword, [
        primarySeedPhrase,
      ]);
      expect(mockImportAccountWithStrategy).toHaveBeenCalledWith('privateKey', [
        mockPrivateKey,
      ]);
      expect(mockBufferedTrace).toHaveBeenCalledWith({
        name: TraceName.OnboardingResetPassword,
        op: TraceOperation.OnboardingSecurityOp,
      });
      expect(mockBufferedEndTrace).toHaveBeenCalledWith({
        name: TraceName.OnboardingResetPassword,
        data: { success: true },
      });
=======

      // Verify that changePassword was called
      expect(mockChangePasswordSpy).toHaveBeenCalledWith(
        newPassword,
        'password',
      );

      // Verify that Logger.error was called with the error
      expect(Logger.error).toHaveBeenCalledWith(error);

      // Verify that createNewVaultAndRestore was called again to restore the original state
      expect(mockCreateNewVaultAndRestore).toHaveBeenCalledWith('password', [
        primarySeedPhrase,
      ]);
>>>>>>> ecdadd39
    });
  });
});<|MERGE_RESOLUTION|>--- conflicted
+++ resolved
@@ -19,8 +19,7 @@
   createMockInternalAccount,
   createMockSnapInternalAccount,
 } from '../util/test/accountsControllerTestUtils';
-<<<<<<< HEAD
-import ReduxService from './redux/ReduxService';
+import ReduxService, { ReduxStore } from './redux';
 import { RootState } from '../reducers';
 import {
   bufferedEndTrace,
@@ -28,9 +27,6 @@
   TraceName,
   TraceOperation,
 } from '../util/trace';
-=======
-import ReduxService, { ReduxStore } from './redux';
->>>>>>> ecdadd39
 
 const mockAddNewKeyring = jest.fn();
 const mockWithKeyring = jest.fn();
@@ -524,40 +520,13 @@
       );
     });
 
-<<<<<<< HEAD
     it('should handle seedless onboarding vault password change successfully', async () => {
       const newPassword = 'new-password';
       const primarySeedPhrase = 'seed-phrase';
-=======
-    it('SeedlessOnboardingController.changePassword is called when vault exists', async () => {
-      const newPassword = 'new-password';
-      const primarySeedPhrase = 'seed-phrase';
-      const mockChangePassword = jest.fn().mockResolvedValue(undefined);
-
-      // Mock ReduxService to return a vault
-      jest.spyOn(ReduxService, 'store', 'get').mockReturnValue({
-        getState: jest.fn().mockReturnValue({
-          engine: {
-            backgroundState: {
-              SeedlessOnboardingController: {
-                vault: 'existing-vault',
-              },
-            },
-          },
-        }),
-        dispatch: jest.fn(),
-      } as unknown as ReduxStore);
-
-      // Use the existing SeedlessOnboardingController mock from Engine.context
-      const mockChangePasswordSpy = jest
-        .spyOn(Engine.context.SeedlessOnboardingController, 'changePassword')
-        .mockImplementation(mockChangePassword);
->>>>>>> ecdadd39
 
       mockExportSeedPhrase.mockResolvedValue([primarySeedPhrase]);
       mockListMultichainAccounts.mockReturnValue([mockHdAccount1]);
       mockCreateNewVaultAndRestore.mockResolvedValue(null);
-<<<<<<< HEAD
       mockReduxState.mockReturnValue({
         engine: {
           backgroundState: {
@@ -572,20 +541,12 @@
       };
       (Engine.context as Record<string, unknown>).SeedlessOnboardingController =
         mockSeedlessOnboardingController;
-=======
-      mockAddNewAccount.mockResolvedValue('');
-      mockRestoreQRKeyring.mockResolvedValue(null);
-      mockRestoreLedgerKeyring.mockResolvedValue(null);
-      mockWithKeyring.mockResolvedValue(null);
-      mockExportAccount.mockResolvedValue('');
->>>>>>> ecdadd39
 
       await recreateVaultWithNewPassword(
         'password',
         newPassword,
         mockHdAccount1.address,
       );
-<<<<<<< HEAD
       expect(mockCreateNewVaultAndRestore).toHaveBeenCalledTimes(1);
       expect(mockCreateNewVaultAndRestore).toHaveBeenCalledWith(newPassword, [
         primarySeedPhrase,
@@ -607,45 +568,10 @@
       const newPassword = 'new-password';
       const primarySeedPhrase = 'seed-phrase';
       const error = new Error('Password change failed in controller');
-=======
-
-      // Verify that changePassword was called with the correct parameters
-      expect(mockChangePasswordSpy).toHaveBeenCalledWith(
-        newPassword,
-        'password',
-      );
-    });
-
-    it('SeedlessOnboardingController.changePassword called when password change fails', async () => {
-      const newPassword = 'new-password';
-      const primarySeedPhrase = 'seed-phrase';
-      const error = new Error('Password change failed');
-      const mockChangePassword = jest.fn().mockRejectedValue(error);
-
-      // Mock ReduxService to return a vault
-      jest.spyOn(ReduxService, 'store', 'get').mockReturnValue({
-        getState: jest.fn().mockReturnValue({
-          engine: {
-            backgroundState: {
-              SeedlessOnboardingController: {
-                vault: 'existing-vault',
-              },
-            },
-          },
-        }),
-        dispatch: jest.fn(),
-      } as unknown as ReduxStore);
-
-      // Use the existing SeedlessOnboardingController mock from Engine.context
-      const mockChangePasswordSpy = jest
-        .spyOn(Engine.context.SeedlessOnboardingController, 'changePassword')
-        .mockImplementation(mockChangePassword);
->>>>>>> ecdadd39
 
       mockExportSeedPhrase.mockResolvedValue([primarySeedPhrase]);
       mockListMultichainAccounts.mockReturnValue([mockHdAccount1]);
       mockCreateNewVaultAndRestore.mockResolvedValue(null);
-<<<<<<< HEAD
       mockReduxState.mockReturnValue({
         engine: {
           backgroundState: {
@@ -661,15 +587,6 @@
       (Engine.context as Record<string, unknown>).SeedlessOnboardingController =
         mockSeedlessOnboardingController;
 
-=======
-      mockAddNewAccount.mockResolvedValue('');
-      mockRestoreQRKeyring.mockResolvedValue(null);
-      mockRestoreLedgerKeyring.mockResolvedValue(null);
-      mockWithKeyring.mockResolvedValue(null);
-      mockExportAccount.mockResolvedValue('');
-
-      // Expect the function to throw an error
->>>>>>> ecdadd39
       await expect(
         recreateVaultWithNewPassword(
           'password',
@@ -677,7 +594,6 @@
           mockHdAccount1.address,
         ),
       ).rejects.toThrow('Password change failed');
-<<<<<<< HEAD
       expect(Logger.error).toHaveBeenCalledWith(error);
       expect(mockCreateNewVaultAndRestore).toHaveBeenCalledTimes(2);
       expect(mockCreateNewVaultAndRestore).toHaveBeenNthCalledWith(
@@ -804,22 +720,6 @@
         name: TraceName.OnboardingResetPassword,
         data: { success: true },
       });
-=======
-
-      // Verify that changePassword was called
-      expect(mockChangePasswordSpy).toHaveBeenCalledWith(
-        newPassword,
-        'password',
-      );
-
-      // Verify that Logger.error was called with the error
-      expect(Logger.error).toHaveBeenCalledWith(error);
-
-      // Verify that createNewVaultAndRestore was called again to restore the original state
-      expect(mockCreateNewVaultAndRestore).toHaveBeenCalledWith('password', [
-        primarySeedPhrase,
-      ]);
->>>>>>> ecdadd39
     });
   });
 });