import { EthAccountType, SolAccountType } from '@metamask/keyring-api';
import Engine from './Engine';

import { KeyringTypes } from '@metamask/keyring-controller';
import {
  createMockInternalAccount,
  createMockSnapInternalAccount,
} from '../util/test/accountsControllerTestUtils';
<<<<<<< HEAD
import { recreateVaultWithNewPassword } from './Vault';
=======
import ReduxService, { ReduxStore } from './redux';
>>>>>>> bc588f2f

const mockVerifyPassword = jest.fn().mockResolvedValue(undefined);
const mockChangePassword = jest.fn();

const mockHdAccount1 = createMockInternalAccount(
  '0x67B2fAf7959fB61eb9746571041476Bbd0672569',
  'Hd Account 1',
  KeyringTypes.hd,
  EthAccountType.Eoa,
);
const mockHdAccount2 = createMockInternalAccount(
  '0xf57E323fD8C7Bb908A13557b1cE4441c8213824c',
  'Hd Account 2',
  KeyringTypes.hd,
  EthAccountType.Eoa,
);
const mockHdAccount3 = createMockInternalAccount(
  '0x67B2fAf7959fB61eb9746571041476Bbd0672569',
  'Hd Account 3',
  KeyringTypes.hd,
  EthAccountType.Eoa,
);
const mockHdAccount4 = createMockInternalAccount(
  '0xf57E323fD8C7Bb908A13557b1cE4441c8213824c',
  'Hd Account 4',
  KeyringTypes.hd,
  EthAccountType.Eoa,
);
const mockQrAccount = createMockInternalAccount(
  '0xB6ce536fe74d9d5a25356B249424E1D3BDaADC57',
  'Qr Account',
  KeyringTypes.qr,
  EthAccountType.Eoa,
);
const mockLedgerAccount = createMockInternalAccount(
  '0xE3D19DCfE5255C3448CB80299906ac15Dee2cF29',
  'Ledger Account',
  KeyringTypes.ledger,
  EthAccountType.Eoa,
);
const mockSolanaAccount = createMockSnapInternalAccount(
  '',
  'Solana Account 1',
  SolAccountType.DataAccount,
  'hd-keyring-id-2',
);
const mockThirdPartySnapAccount = createMockSnapInternalAccount(
  '0x571CE5f203f93662301D43A5020aDB895f842cC9',
  'Third Party Snap Account',
  EthAccountType.Eoa,
);

const mockPrivateKeyAccount = createMockInternalAccount(
  '0x15fB9d189aEa6233bE7487294702A431a7656810',
  'Private Key Account',
  KeyringTypes.simple,
  EthAccountType.Eoa,
);
const mockHdKeyringMetadata = {
  id: 'hd-keyring-id',
  name: '',
};

const mockHdKeyringMetadata2 = {
  id: 'hd-keyring-id-2',
  name: '',
};

const mockQrKeyringMetadata = {
  id: 'qr-keyring-id',
  name: '',
};

const mockLedgerKeyringMetadata = {
  id: 'ledger-keyring-id',
  name: '',
};

const mockSnapKeyringMetadata = {
  id: 'snap-keyring-id',
  name: '',
};

const mockSimpleKeyringMetadata = {
  id: 'simple-keyring-id',
  name: '',
};

const mockHdKeyring = {
  type: KeyringTypes.hd,
  accounts: [mockHdAccount1.address, mockHdAccount2.address],
  metadata: mockHdKeyringMetadata,
};

const mockHdKeyring2 = {
  type: KeyringTypes.hd,
  accounts: [mockHdAccount3.address, mockHdAccount4.address],
  metadata: mockHdKeyringMetadata2,
};

const mockQrKeyring = {
  type: KeyringTypes.qr,
  accounts: [mockQrAccount.address],
  metadata: mockQrKeyringMetadata,
};

const mockLedgerKeyring = {
  type: KeyringTypes.ledger,
  accounts: [mockLedgerAccount.address],
  metadata: mockLedgerKeyringMetadata,
};

const mockSnapKeyring = {
  type: KeyringTypes.snap,
  accounts: [mockSolanaAccount.address, mockThirdPartySnapAccount.address],
  metadata: mockSnapKeyringMetadata,
};

const mockSimpleKeyring = {
  type: KeyringTypes.simple,
  accounts: [mockPrivateKeyAccount.address],
  metadata: mockSimpleKeyringMetadata,
};

jest.mock('./Engine', () => ({
  context: {
    KeyringController: {
      verifyPassword: (password: string) => mockVerifyPassword(password),
      changePassword: (password: string, newPassword: string) =>
        mockChangePassword(password, newPassword),
      state: {
        get keyrings() {
          return [
            mockHdKeyring,
            mockHdKeyring2,
            mockQrKeyring,
            mockLedgerKeyring,
            mockSnapKeyring,
            mockSimpleKeyring,
          ];
        },
      },
    },
<<<<<<< HEAD
=======
    AccountsController: {
      listMultichainAccounts: () => mockListMultichainAccounts(),
    },
    SeedlessOnboardingController: {
      changePassword: jest.fn(),
    },
>>>>>>> bc588f2f
  },
  setSelectedAddress: jest.fn(),
}));
jest.mocked(Engine);

jest.mock('../util/Logger', () => ({
  error: jest.fn(),
}));

describe('Vault', () => {
  beforeEach(() => {
    jest.clearAllMocks();

    // Mock ReduxService store
    jest.spyOn(ReduxService, 'store', 'get').mockReturnValue({
      getState: jest.fn().mockReturnValue({
        engine: {
          backgroundState: {
            SeedlessOnboardingController: {
              vault: undefined,
            },
          },
        },
      }),
      dispatch: jest.fn(),
    } as unknown as ReduxStore);
  });
  describe('recreateVaultWithNewPassword', () => {
    it('should recreate vault with new password', async () => {
      const newPassword = 'new-password';

      await recreateVaultWithNewPassword(
        'password',
        newPassword,
        mockHdAccount1.address,
      );

      expect(mockVerifyPassword).toHaveBeenCalledWith('password');
      expect(mockChangePassword).toHaveBeenCalledWith('password', newPassword);

      // Selected address should be restored since it exists in recreated keyrings
      expect(Engine.setSelectedAddress).toHaveBeenCalledWith(
        mockHdAccount1.address,
      );
    });

    it('SeedlessOnboardingController.changePassword is called when vault exists', async () => {
      const newPassword = 'new-password';
      const primarySeedPhrase = 'seed-phrase';
      const mockChangePassword = jest.fn().mockResolvedValue(undefined);

      // Mock ReduxService to return a vault
      jest.spyOn(ReduxService, 'store', 'get').mockReturnValue({
        getState: jest.fn().mockReturnValue({
          engine: {
            backgroundState: {
              SeedlessOnboardingController: {
                vault: 'existing-vault',
              },
            },
          },
        }),
        dispatch: jest.fn(),
      } as unknown as ReduxStore);

      // Use the existing SeedlessOnboardingController mock from Engine.context
      const mockChangePasswordSpy = jest
        .spyOn(Engine.context.SeedlessOnboardingController, 'changePassword')
        .mockImplementation(mockChangePassword);

      mockExportSeedPhrase.mockResolvedValue([primarySeedPhrase]);
      mockListMultichainAccounts.mockReturnValue([mockHdAccount1]);
      mockCreateNewVaultAndRestore.mockResolvedValue(null);
      mockAddNewAccount.mockResolvedValue('');
      mockRestoreQRKeyring.mockResolvedValue(null);
      mockRestoreLedgerKeyring.mockResolvedValue(null);
      mockWithKeyring.mockResolvedValue(null);
      mockExportAccount.mockResolvedValue('');

      await recreateVaultWithNewPassword(
        'password',
        newPassword,
        mockHdAccount1.address,
      );

      // Verify that changePassword was called with the correct parameters
      expect(mockChangePasswordSpy).toHaveBeenCalledWith(
        newPassword,
        'password',
      );
    });

    it('SeedlessOnboardingController.changePassword called when password change fails', async () => {
      const newPassword = 'new-password';
      const primarySeedPhrase = 'seed-phrase';
      const error = new Error('Password change failed');
      const mockChangePassword = jest.fn().mockRejectedValue(error);

      // Mock ReduxService to return a vault
      jest.spyOn(ReduxService, 'store', 'get').mockReturnValue({
        getState: jest.fn().mockReturnValue({
          engine: {
            backgroundState: {
              SeedlessOnboardingController: {
                vault: 'existing-vault',
              },
            },
          },
        }),
        dispatch: jest.fn(),
      } as unknown as ReduxStore);

      // Use the existing SeedlessOnboardingController mock from Engine.context
      const mockChangePasswordSpy = jest
        .spyOn(Engine.context.SeedlessOnboardingController, 'changePassword')
        .mockImplementation(mockChangePassword);

      mockExportSeedPhrase.mockResolvedValue([primarySeedPhrase]);
      mockListMultichainAccounts.mockReturnValue([mockHdAccount1]);
      mockCreateNewVaultAndRestore.mockResolvedValue(null);
      mockAddNewAccount.mockResolvedValue('');
      mockRestoreQRKeyring.mockResolvedValue(null);
      mockRestoreLedgerKeyring.mockResolvedValue(null);
      mockWithKeyring.mockResolvedValue(null);
      mockExportAccount.mockResolvedValue('');

      // Expect the function to throw an error
      await expect(
        recreateVaultWithNewPassword(
          'password',
          newPassword,
          mockHdAccount1.address,
        ),
      ).rejects.toThrow('Password change failed');

      // Verify that changePassword was called
      expect(mockChangePasswordSpy).toHaveBeenCalledWith(
        newPassword,
        'password',
      );

      // Verify that Logger.error was called with the error
      expect(Logger.error).toHaveBeenCalledWith(error);

      // Verify that createNewVaultAndRestore was called again to restore the original state
      expect(mockCreateNewVaultAndRestore).toHaveBeenCalledWith('password', [
        primarySeedPhrase,
      ]);
    });
  });
});<|MERGE_RESOLUTION|>--- conflicted
+++ resolved
@@ -6,14 +6,13 @@
   createMockInternalAccount,
   createMockSnapInternalAccount,
 } from '../util/test/accountsControllerTestUtils';
-<<<<<<< HEAD
 import { recreateVaultWithNewPassword } from './Vault';
-=======
 import ReduxService, { ReduxStore } from './redux';
->>>>>>> bc588f2f
 
 const mockVerifyPassword = jest.fn().mockResolvedValue(undefined);
 const mockChangePassword = jest.fn();
+const mockExportSeedPhrase = jest.fn();
+const mockCreateNewVaultAndRestore = jest.fn();
 
 const mockHdAccount1 = createMockInternalAccount(
   '0x67B2fAf7959fB61eb9746571041476Bbd0672569',
@@ -141,6 +140,9 @@
       verifyPassword: (password: string) => mockVerifyPassword(password),
       changePassword: (password: string, newPassword: string) =>
         mockChangePassword(password, newPassword),
+      exportSeedPhrase: (password: string) => mockExportSeedPhrase(password),
+      createNewVaultAndRestore: (password: string, seedPhrases: string[]) =>
+        mockCreateNewVaultAndRestore(password, seedPhrases),
       state: {
         get keyrings() {
           return [
@@ -154,15 +156,9 @@
         },
       },
     },
-<<<<<<< HEAD
-=======
-    AccountsController: {
-      listMultichainAccounts: () => mockListMultichainAccounts(),
-    },
     SeedlessOnboardingController: {
       changePassword: jest.fn(),
     },
->>>>>>> bc588f2f
   },
   setSelectedAddress: jest.fn(),
 }));
@@ -175,6 +171,11 @@
 describe('Vault', () => {
   beforeEach(() => {
     jest.clearAllMocks();
+
+    // Reset mock implementations
+    mockChangePassword.mockResolvedValue(undefined);
+    mockExportSeedPhrase.mockResolvedValue([]);
+    mockCreateNewVaultAndRestore.mockResolvedValue(null);
 
     // Mock ReduxService store
     jest.spyOn(ReduxService, 'store', 'get').mockReturnValue({
@@ -200,7 +201,6 @@
         mockHdAccount1.address,
       );
 
-      expect(mockVerifyPassword).toHaveBeenCalledWith('password');
       expect(mockChangePassword).toHaveBeenCalledWith('password', newPassword);
 
       // Selected address should be restored since it exists in recreated keyrings
@@ -212,7 +212,8 @@
     it('SeedlessOnboardingController.changePassword is called when vault exists', async () => {
       const newPassword = 'new-password';
       const primarySeedPhrase = 'seed-phrase';
-      const mockChangePassword = jest.fn().mockResolvedValue(undefined);
+      mockExportSeedPhrase.mockResolvedValue([primarySeedPhrase]);
+      mockChangePassword.mockResolvedValue(undefined);
 
       // Mock ReduxService to return a vault
       jest.spyOn(ReduxService, 'store', 'get').mockReturnValue({
@@ -233,15 +234,6 @@
         .spyOn(Engine.context.SeedlessOnboardingController, 'changePassword')
         .mockImplementation(mockChangePassword);
 
-      mockExportSeedPhrase.mockResolvedValue([primarySeedPhrase]);
-      mockListMultichainAccounts.mockReturnValue([mockHdAccount1]);
-      mockCreateNewVaultAndRestore.mockResolvedValue(null);
-      mockAddNewAccount.mockResolvedValue('');
-      mockRestoreQRKeyring.mockResolvedValue(null);
-      mockRestoreLedgerKeyring.mockResolvedValue(null);
-      mockWithKeyring.mockResolvedValue(null);
-      mockExportAccount.mockResolvedValue('');
-
       await recreateVaultWithNewPassword(
         'password',
         newPassword,
@@ -254,63 +246,5 @@
         'password',
       );
     });
-
-    it('SeedlessOnboardingController.changePassword called when password change fails', async () => {
-      const newPassword = 'new-password';
-      const primarySeedPhrase = 'seed-phrase';
-      const error = new Error('Password change failed');
-      const mockChangePassword = jest.fn().mockRejectedValue(error);
-
-      // Mock ReduxService to return a vault
-      jest.spyOn(ReduxService, 'store', 'get').mockReturnValue({
-        getState: jest.fn().mockReturnValue({
-          engine: {
-            backgroundState: {
-              SeedlessOnboardingController: {
-                vault: 'existing-vault',
-              },
-            },
-          },
-        }),
-        dispatch: jest.fn(),
-      } as unknown as ReduxStore);
-
-      // Use the existing SeedlessOnboardingController mock from Engine.context
-      const mockChangePasswordSpy = jest
-        .spyOn(Engine.context.SeedlessOnboardingController, 'changePassword')
-        .mockImplementation(mockChangePassword);
-
-      mockExportSeedPhrase.mockResolvedValue([primarySeedPhrase]);
-      mockListMultichainAccounts.mockReturnValue([mockHdAccount1]);
-      mockCreateNewVaultAndRestore.mockResolvedValue(null);
-      mockAddNewAccount.mockResolvedValue('');
-      mockRestoreQRKeyring.mockResolvedValue(null);
-      mockRestoreLedgerKeyring.mockResolvedValue(null);
-      mockWithKeyring.mockResolvedValue(null);
-      mockExportAccount.mockResolvedValue('');
-
-      // Expect the function to throw an error
-      await expect(
-        recreateVaultWithNewPassword(
-          'password',
-          newPassword,
-          mockHdAccount1.address,
-        ),
-      ).rejects.toThrow('Password change failed');
-
-      // Verify that changePassword was called
-      expect(mockChangePasswordSpy).toHaveBeenCalledWith(
-        newPassword,
-        'password',
-      );
-
-      // Verify that Logger.error was called with the error
-      expect(Logger.error).toHaveBeenCalledWith(error);
-
-      // Verify that createNewVaultAndRestore was called again to restore the original state
-      expect(mockCreateNewVaultAndRestore).toHaveBeenCalledWith('password', [
-        primarySeedPhrase,
-      ]);
-    });
   });
 });