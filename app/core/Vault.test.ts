import {
  EthAccountType,
  SolAccountType,
  SolScope,
} from '@metamask/keyring-api';
import Logger from '../util/Logger';
import Engine from './Engine';
import { withLedgerKeyring } from './Ledger/Ledger';

import {
  restoreLedgerKeyring,
  restoreQRKeyring,
  restoreSnapAccounts,
  restoreImportedSrp,
  recreateVaultWithNewPassword,
} from './Vault';
import { KeyringSelector, KeyringTypes } from '@metamask/keyring-controller';
import {
  createMockInternalAccount,
  createMockSnapInternalAccount,
} from '../util/test/accountsControllerTestUtils';
<<<<<<< HEAD
=======
import ReduxService, { ReduxStore } from './redux';
>>>>>>> 05d3e30f

const mockAddNewKeyring = jest.fn();
const mockWithKeyring = jest.fn();
const mockExportSeedPhrase = jest.fn();
const mockListMultichainAccounts = jest.fn();
const mockCreateNewVaultAndRestore = jest.fn();
const mockAddNewAccount = jest.fn();
const mockRestoreQRKeyring = jest.fn();
const mockRestoreLedgerKeyring = jest.fn();
const mockExportAccount = jest.fn();
const mockImportAccountWithStrategy = jest.fn();

const mockHdAccount1 = createMockInternalAccount(
  '0x67B2fAf7959fB61eb9746571041476Bbd0672569',
  'Hd Account 1',
  KeyringTypes.hd,
  EthAccountType.Eoa,
);
const mockHdAccount2 = createMockInternalAccount(
  '0xf57E323fD8C7Bb908A13557b1cE4441c8213824c',
  'Hd Account 2',
  KeyringTypes.hd,
  EthAccountType.Eoa,
);
const mockHdAccount3 = createMockInternalAccount(
  '0x67B2fAf7959fB61eb9746571041476Bbd0672569',
  'Hd Account 3',
  KeyringTypes.hd,
  EthAccountType.Eoa,
);
const mockHdAccount4 = createMockInternalAccount(
  '0xf57E323fD8C7Bb908A13557b1cE4441c8213824c',
  'Hd Account 4',
  KeyringTypes.hd,
  EthAccountType.Eoa,
);
const mockQrAccount = createMockInternalAccount(
  '0xB6ce536fe74d9d5a25356B249424E1D3BDaADC57',
  'Qr Account',
  KeyringTypes.qr,
  EthAccountType.Eoa,
);
const mockLedgerAccount = createMockInternalAccount(
  '0xE3D19DCfE5255C3448CB80299906ac15Dee2cF29',
  'Ledger Account',
  KeyringTypes.ledger,
  EthAccountType.Eoa,
);
const mockSolanaAccount = createMockSnapInternalAccount(
  '',
  'Solana Account 1',
  SolAccountType.DataAccount,
  'hd-keyring-id-2',
);
const mockThirdPartySnapAccount = createMockSnapInternalAccount(
  '0x571CE5f203f93662301D43A5020aDB895f842cC9',
  'Third Party Snap Account',
  EthAccountType.Eoa,
);

const mockPrivateKeyAccount = createMockInternalAccount(
  '0x15fB9d189aEa6233bE7487294702A431a7656810',
  'Private Key Account',
  KeyringTypes.simple,
  EthAccountType.Eoa,
);
const mockHdKeyringMetadata = {
  id: 'hd-keyring-id',
  name: '',
};

const mockHdKeyringMetadata2 = {
  id: 'hd-keyring-id-2',
  name: '',
};

const mockQrKeyringMetadata = {
  id: 'qr-keyring-id',
  name: '',
};

const mockLedgerKeyringMetadata = {
  id: 'ledger-keyring-id',
  name: '',
};

const mockSnapKeyringMetadata = {
  id: 'snap-keyring-id',
  name: '',
};

const mockSimpleKeyringMetadata = {
  id: 'simple-keyring-id',
  name: '',
};

const mockHdKeyring = {
  type: KeyringTypes.hd,
  accounts: [mockHdAccount1.address, mockHdAccount2.address],
  metadata: mockHdKeyringMetadata,
};

const mockHdKeyring2 = {
  type: KeyringTypes.hd,
  accounts: [mockHdAccount3.address, mockHdAccount4.address],
  metadata: mockHdKeyringMetadata2,
};

const mockQrKeyring = {
  type: KeyringTypes.qr,
  accounts: [mockQrAccount.address],
  metadata: mockQrKeyringMetadata,
};

const mockLedgerKeyring = {
  type: KeyringTypes.ledger,
  accounts: [mockLedgerAccount.address],
  metadata: mockLedgerKeyringMetadata,
};

const mockSnapKeyring = {
  type: KeyringTypes.snap,
  accounts: [mockSolanaAccount.address, mockThirdPartySnapAccount.address],
  metadata: mockSnapKeyringMetadata,
};

const mockSimpleKeyring = {
  type: KeyringTypes.simple,
  accounts: [mockPrivateKeyAccount.address],
  metadata: mockSimpleKeyringMetadata,
};

jest.mock('./Engine', () => ({
  context: {
    KeyringController: {
      // Using any to mock any callback.
      // eslint-disable-next-line @typescript-eslint/no-explicit-any
      withKeyring: (selectedKeyring: KeyringSelector, callback: any) =>
        mockWithKeyring(selectedKeyring, callback),
      addNewKeyring: (type: KeyringTypes, options: { mnemonic?: string }) =>
        mockAddNewKeyring(type, options),
      exportSeedPhrase: (password: string, keyringId: string) =>
        mockExportSeedPhrase(password, keyringId),
      createNewVaultAndRestore: (password: string, seedPhrase: string) =>
        mockCreateNewVaultAndRestore(password, seedPhrase),
      addNewAccount: () => mockAddNewAccount(),
      restoreQRKeyring: (serializedKeyring: string) =>
        mockRestoreQRKeyring(serializedKeyring),
      restoreLedgerKeyring: (serializedKeyring: string) =>
        mockRestoreLedgerKeyring(serializedKeyring),
      exportAccount: (password: string, account: string) =>
        mockExportAccount(password, account),
      importAccountWithStrategy: (strategy: string, accounts: string[]) =>
        mockImportAccountWithStrategy(strategy, accounts),
      state: {
        get keyrings() {
          return [
            mockHdKeyring,
            mockHdKeyring2,
            mockQrKeyring,
            mockLedgerKeyring,
            mockSnapKeyring,
            mockSimpleKeyring,
          ];
        },
      },
    },
    AccountsController: {
      listMultichainAccounts: () => mockListMultichainAccounts(),
<<<<<<< HEAD
=======
    },
    SeedlessOnboardingController: {
      changePassword: jest.fn(),
>>>>>>> 05d3e30f
    },
  },
  setSelectedAddress: jest.fn(),
}));
jest.mocked(Engine);

jest.mock('./Ledger/Ledger', () => ({
  withLedgerKeyring: jest.fn(),
}));
const mockWithLedgerKeyring = jest.mocked(withLedgerKeyring);

jest.mock('../util/Logger', () => ({
  error: jest.fn(),
}));

const mockMultichainWalletSnapClient = {
  createAccount: jest.fn(),
};

jest.mock('./SnapKeyring/MultichainWalletSnapClient', () => ({
  ...jest.requireActual('./SnapKeyring/MultichainWalletSnapClient'),
  MultichainWalletSnapFactory: {
    createClient: jest
      .fn()
      .mockImplementation(() => mockMultichainWalletSnapClient),
  },
}));

describe('Vault', () => {
  beforeEach(() => {
    jest.clearAllMocks();

    // Mock ReduxService store
    jest.spyOn(ReduxService, 'store', 'get').mockReturnValue({
      getState: jest.fn().mockReturnValue({
        engine: {
          backgroundState: {
            SeedlessOnboardingController: {
              vault: undefined,
            },
          },
        },
      }),
      dispatch: jest.fn(),
    } as unknown as ReduxStore);
  });
  describe('restoreQRKeyring', () => {
    it('should restore QR keyring if it exists', async () => {
      const mockSerializedQrKeyring = 'serialized-keyring';

      await restoreQRKeyring(mockSerializedQrKeyring);

      expect(mockRestoreQRKeyring).toHaveBeenCalled();
      expect(mockRestoreQRKeyring).toHaveBeenCalledWith(
        mockSerializedQrKeyring,
      );
    });

    it('should log error if an exception is thrown', async () => {
      const error = new Error('Test error');
      mockRestoreQRKeyring.mockRejectedValue(error);
      const mockSerializedQrKeyring = 'serialized-keyring';

      await restoreQRKeyring(mockSerializedQrKeyring);

      expect(Logger.error).toHaveBeenCalledWith(
        error,
        'error while trying to get qr accounts on recreate vault',
      );
    });
  });

  describe('restoreLedgerKeyring', () => {
    it('should restore ledger keyring if it exists', async () => {
      const mockLedgerKeyringInstance = {
        deserialize: jest.fn(),
      };
      mockWithLedgerKeyring.mockImplementation(
        // @ts-expect-error The Ledger keyring is not compatible with our keyring type yet
        (operation) => operation(mockLedgerKeyringInstance),
      );
      const mockSerializedLedgerKeyring = 'serialized-keyring';

      await restoreLedgerKeyring(mockSerializedLedgerKeyring);

      expect(mockLedgerKeyringInstance.deserialize).toHaveBeenCalledWith(
        mockSerializedLedgerKeyring,
      );
    });

    it('should log error if the Ledger keyring throws an error', async () => {
      const error = new Error('Test error');
      const mockLedgerKeyringInstance = {
        deserialize: jest.fn().mockRejectedValue(error),
      };
      mockWithLedgerKeyring.mockImplementation(
        // @ts-expect-error The Ledger keyring is not compatible with our keyring type yet
        (operation) => operation(mockLedgerKeyringInstance),
      );
      const mockSerializedLedgerKeyring = 'serialized-keyring';

      await restoreLedgerKeyring(mockSerializedLedgerKeyring);

      expect(Logger.error).toHaveBeenCalledWith(
        error,
        'error while trying to restore Ledger accounts on recreate vault',
      );
    });

    it('should log error if the KeyringController throws an error', async () => {
      const error = new Error('Test error');
      mockWithLedgerKeyring.mockRejectedValue(error);
      const mockSerializedLedgerKeyring = 'serialized-keyring';

      await restoreLedgerKeyring(mockSerializedLedgerKeyring);

      expect(Logger.error).toHaveBeenCalledWith(
        error,
        'error while trying to restore Ledger accounts on recreate vault',
      );
    });
  });

  describe('restoreSnapAccounts', () => {
    it('creates a snap account if it exists', async () => {
      await restoreSnapAccounts(SolAccountType.DataAccount, 'entropy-source');

      expect(mockMultichainWalletSnapClient.createAccount).toHaveBeenCalledWith(
        {
          entropySource: 'entropy-source',
          scope: SolScope.Mainnet,
        },
      );
    });

    it('logs error if snap account creation fails', async () => {
      const error = new Error('Test error');
      mockMultichainWalletSnapClient.createAccount.mockRejectedValue(error);

      await restoreSnapAccounts(SolAccountType.DataAccount, 'entropy-source');

      expect(Logger.error).toHaveBeenCalledWith(
        error,
        'error while trying to restore snap accounts on recreate vault',
      );
    });
  });
  describe('restoreImportedSrp', () => {
    it('restore imported srp accounts if they exist', async () => {
      mockAddNewKeyring.mockResolvedValue({ id: 'keyring-id' });
      mockWithKeyring.mockResolvedValue(null);
      await restoreImportedSrp('seed-phrase', 5);

      expect(mockAddNewKeyring).toHaveBeenCalledWith(KeyringTypes.hd, {
        mnemonic: 'seed-phrase',
      });

      expect(mockWithKeyring).toHaveBeenCalledTimes(5);
      expect(mockWithKeyring).toHaveBeenCalledWith(
        { id: 'keyring-id' },
        expect.any(Function),
      );
    });

    it('logs error if srp account creation fails', async () => {
      const error = new Error('Test error');
      mockAddNewKeyring.mockRejectedValue(error);

      await restoreImportedSrp('seed-phrase', 5);

      expect(Logger.error).toHaveBeenCalledWith(
        error,
        'error while trying to restore imported srp accounts on recreate vault',
      );
    });
  });

  describe('recreateVaultWithNewPassword', () => {
    it('should recreate vault with new password', async () => {
      const newPassword = 'new-password';
      const primarySeedPhrase = 'seed-phrase';
      const secondarySeedPhrase = 'seed-phrase-2';
      const mockNewKeyringIdForSecondSrp = 'new-keyring-id';
      const mockPrivateKey = 'very-private-key';

      mockExportSeedPhrase
        .mockResolvedValueOnce([primarySeedPhrase])
        .mockResolvedValueOnce([secondarySeedPhrase]);
      mockListMultichainAccounts.mockReturnValue([
        mockHdAccount1,
        mockHdAccount2,
        mockQrAccount,
        mockLedgerAccount,
        mockSolanaAccount,
        mockThirdPartySnapAccount,
      ]);
      mockCreateNewVaultAndRestore.mockResolvedValue(null);
      mockAddNewAccount.mockResolvedValue('');
      mockRestoreQRKeyring.mockResolvedValue(null);
      mockRestoreLedgerKeyring.mockResolvedValue(null);
      mockAddNewKeyring.mockResolvedValue({ id: mockNewKeyringIdForSecondSrp }); // New srp index
      mockWithKeyring
        // 1st call is to get serialized ledger keyring
        .mockResolvedValueOnce(mockLedgerKeyring)
        // 2nd call is to get serialized qr keyring
        .mockResolvedValueOnce(mockQrKeyring)
        // 3rd call is to add accounts when restoring imported srp
        .mockResolvedValueOnce(null);
      mockExportAccount.mockResolvedValue(mockPrivateKey);

      await recreateVaultWithNewPassword(
        'password',
        newPassword,
        mockHdAccount1.address,
      );

      // There are 2 hd keyrings, so 2 seed phrases are exported
      expect(mockExportSeedPhrase).toHaveBeenCalledWith(
        'password',
        mockHdKeyringMetadata.id,
      );
      expect(mockExportSeedPhrase).toHaveBeenCalledWith(
        'password',
        mockHdKeyringMetadata2.id,
      );

      expect(mockCreateNewVaultAndRestore).toHaveBeenCalledWith(newPassword, [
        primarySeedPhrase,
      ]);

      // Only 2 account is in the primary keyring
      expect(mockAddNewAccount).toHaveBeenCalledTimes(1);
      expect(mockAddNewAccount).toHaveBeenCalledWith();

      // Import private key accounts
      expect(mockExportAccount).toHaveBeenCalledWith(
        'password',
        mockPrivateKeyAccount.address,
      );
      expect(mockImportAccountWithStrategy).toHaveBeenCalledWith('privateKey', [
        mockPrivateKey,
      ]);

      // Ledger accounts
      expect(mockWithKeyring).toHaveBeenNthCalledWith(
        1,
        { type: KeyringTypes.ledger },
        expect.any(Function),
      );
      expect(withLedgerKeyring).toHaveBeenCalledWith(expect.any(Function));

      // QR Accounts
      expect(mockWithKeyring).toHaveBeenNthCalledWith(
        2,
        { type: KeyringTypes.qr },
        expect.any(Function),
      );
      expect(mockRestoreQRKeyring).toHaveBeenCalledWith(mockQrKeyring);

      // Imported SRP Accounts
      expect(mockAddNewKeyring).toHaveBeenCalledWith(KeyringTypes.hd, {
        mnemonic: [secondarySeedPhrase],
      });
      // 3rd and 4th call is to add accounts when restoring imported srp
      expect(mockWithKeyring).toHaveBeenNthCalledWith(
        3,
        {
          id: mockNewKeyringIdForSecondSrp,
        },
        expect.any(Function),
      );
      expect(mockWithKeyring).toHaveBeenNthCalledWith(
        4,
        {
          id: mockNewKeyringIdForSecondSrp,
        },
        expect.any(Function),
      );

      // Snap accounts
      // only called once because third party snaps are not restored
      expect(
        mockMultichainWalletSnapClient.createAccount,
      ).toHaveBeenCalledTimes(1);
      expect(mockMultichainWalletSnapClient.createAccount).toHaveBeenCalledWith(
        {
          entropySource: mockNewKeyringIdForSecondSrp,
          scope: SolScope.Mainnet,
        },
      );

      // Selected address should be restored since it exists in recreated keyrings
      expect(Engine.setSelectedAddress).toHaveBeenCalledWith(
        mockHdAccount1.address,
      );
    });
<<<<<<< HEAD
=======

    it('SeedlessOnboardingController.changePassword is called when vault exists', async () => {
      const newPassword = 'new-password';
      const primarySeedPhrase = 'seed-phrase';
      const mockChangePassword = jest.fn().mockResolvedValue(undefined);

      // Mock ReduxService to return a vault
      jest.spyOn(ReduxService, 'store', 'get').mockReturnValue({
        getState: jest.fn().mockReturnValue({
          engine: {
            backgroundState: {
              SeedlessOnboardingController: {
                vault: 'existing-vault',
              },
            },
          },
        }),
        dispatch: jest.fn(),
      } as unknown as ReduxStore);

      // Use the existing SeedlessOnboardingController mock from Engine.context
      const mockChangePasswordSpy = jest
        .spyOn(Engine.context.SeedlessOnboardingController, 'changePassword')
        .mockImplementation(mockChangePassword);

      mockExportSeedPhrase.mockResolvedValue([primarySeedPhrase]);
      mockListMultichainAccounts.mockReturnValue([mockHdAccount1]);
      mockCreateNewVaultAndRestore.mockResolvedValue(null);
      mockAddNewAccount.mockResolvedValue('');
      mockRestoreQRKeyring.mockResolvedValue(null);
      mockRestoreLedgerKeyring.mockResolvedValue(null);
      mockWithKeyring.mockResolvedValue(null);
      mockExportAccount.mockResolvedValue('');

      await recreateVaultWithNewPassword(
        'password',
        newPassword,
        mockHdAccount1.address,
      );

      // Verify that changePassword was called with the correct parameters
      expect(mockChangePasswordSpy).toHaveBeenCalledWith(
        newPassword,
        'password',
      );
    });

    it('SeedlessOnboardingController.changePassword called when password change fails', async () => {
      const newPassword = 'new-password';
      const primarySeedPhrase = 'seed-phrase';
      const error = new Error('Password change failed');
      const mockChangePassword = jest.fn().mockRejectedValue(error);

      // Mock ReduxService to return a vault
      jest.spyOn(ReduxService, 'store', 'get').mockReturnValue({
        getState: jest.fn().mockReturnValue({
          engine: {
            backgroundState: {
              SeedlessOnboardingController: {
                vault: 'existing-vault',
              },
            },
          },
        }),
        dispatch: jest.fn(),
      } as unknown as ReduxStore);

      // Use the existing SeedlessOnboardingController mock from Engine.context
      const mockChangePasswordSpy = jest
        .spyOn(Engine.context.SeedlessOnboardingController, 'changePassword')
        .mockImplementation(mockChangePassword);

      mockExportSeedPhrase.mockResolvedValue([primarySeedPhrase]);
      mockListMultichainAccounts.mockReturnValue([mockHdAccount1]);
      mockCreateNewVaultAndRestore.mockResolvedValue(null);
      mockAddNewAccount.mockResolvedValue('');
      mockRestoreQRKeyring.mockResolvedValue(null);
      mockRestoreLedgerKeyring.mockResolvedValue(null);
      mockWithKeyring.mockResolvedValue(null);
      mockExportAccount.mockResolvedValue('');

      // Expect the function to throw an error
      await expect(
        recreateVaultWithNewPassword(
          'password',
          newPassword,
          mockHdAccount1.address,
        ),
      ).rejects.toThrow('Password change failed');

      // Verify that changePassword was called
      expect(mockChangePasswordSpy).toHaveBeenCalledWith(
        newPassword,
        'password',
      );

      // Verify that Logger.error was called with the error
      expect(Logger.error).toHaveBeenCalledWith(error);

      // Verify that createNewVaultAndRestore was called again to restore the original state
      expect(mockCreateNewVaultAndRestore).toHaveBeenCalledWith('password', [
        primarySeedPhrase,
      ]);
    });
>>>>>>> 05d3e30f
  });
});<|MERGE_RESOLUTION|>--- conflicted
+++ resolved
@@ -19,10 +19,7 @@
   createMockInternalAccount,
   createMockSnapInternalAccount,
 } from '../util/test/accountsControllerTestUtils';
-<<<<<<< HEAD
-=======
 import ReduxService, { ReduxStore } from './redux';
->>>>>>> 05d3e30f
 
 const mockAddNewKeyring = jest.fn();
 const mockWithKeyring = jest.fn();
@@ -192,12 +189,9 @@
     },
     AccountsController: {
       listMultichainAccounts: () => mockListMultichainAccounts(),
-<<<<<<< HEAD
-=======
     },
     SeedlessOnboardingController: {
       changePassword: jest.fn(),
->>>>>>> 05d3e30f
     },
   },
   setSelectedAddress: jest.fn(),
@@ -494,8 +488,6 @@
         mockHdAccount1.address,
       );
     });
-<<<<<<< HEAD
-=======
 
     it('SeedlessOnboardingController.changePassword is called when vault exists', async () => {
       const newPassword = 'new-password';
@@ -600,6 +592,5 @@
         primarySeedPhrase,
       ]);
     });
->>>>>>> 05d3e30f
   });
 });