--- conflicted
+++ resolved
@@ -6,7 +6,6 @@
   createMockInternalAccount,
   createMockSnapInternalAccount,
 } from '../util/test/accountsControllerTestUtils';
-<<<<<<< HEAD
 import { recreateVaultWithNewPassword } from './Vault';
 import ReduxService, { ReduxStore } from './redux';
 import { captureException } from '@sentry/react-native';
@@ -14,11 +13,9 @@
   SeedlessOnboardingControllerError,
   SeedlessOnboardingControllerErrorType,
 } from './Engine/controllers/seedless-onboarding-controller/error';
-=======
-import ReduxService from './redux';
 import { RootState } from '../reducers';
 import { endTrace, trace, TraceName, TraceOperation } from '../util/trace';
->>>>>>> 31fea557
+import Logger from '../util/Logger';
 
 const mockVerifyPassword = jest.fn().mockResolvedValue(undefined);
 const mockChangePassword = jest.fn();
@@ -178,13 +175,6 @@
 }));
 jest.mocked(Engine);
 
-<<<<<<< HEAD
-=======
-jest.mock('./Ledger/Ledger', () => ({
-  withLedgerKeyring: jest.fn(),
-}));
-const mockWithLedgerKeyring = jest.mocked(withLedgerKeyring);
-
 jest.mock('./redux/ReduxService', () => ({
   store: {
     getState: jest.fn().mockReturnValue({
@@ -199,59 +189,19 @@
   },
 }));
 
->>>>>>> 31fea557
 jest.mock('../util/Logger', () => ({
   error: jest.fn(),
 }));
 
-<<<<<<< HEAD
-describe('Vault', () => {
-  beforeEach(() => {
-    jest.clearAllMocks();
-
-    // Reset mock implementations
-    mockChangePassword.mockResolvedValue(undefined);
-    mockExportSeedPhrase.mockResolvedValue([]);
-    mockCreateNewVaultAndRestore.mockResolvedValue(null);
-    mockVerifyPassword.mockResolvedValue(undefined);
-
-    // Mock ReduxService store
-    jest.spyOn(ReduxService, 'store', 'get').mockReturnValue({
-      getState: jest.fn().mockReturnValue({
-        engine: {
-          backgroundState: {
-            SeedlessOnboardingController: {
-              vault: undefined,
-            },
-          },
-        },
-      }),
-      dispatch: jest.fn(),
-    } as unknown as ReduxStore);
-=======
 jest.mock('../util/trace', () => ({
   ...jest.requireActual('../util/trace'),
   trace: jest.fn(),
   endTrace: jest.fn(),
 }));
 
-const mockMultichainWalletSnapClient = {
-  createAccount: jest.fn(),
-};
-
-jest.mock('./SnapKeyring/MultichainWalletSnapClient', () => ({
-  ...jest.requireActual('./SnapKeyring/MultichainWalletSnapClient'),
-  MultichainWalletSnapFactory: {
-    createClient: jest
-      .fn()
-      .mockImplementation(() => mockMultichainWalletSnapClient),
-  },
-}));
-
 describe('Vault', () => {
   beforeEach(() => {
     jest.clearAllMocks();
->>>>>>> 31fea557
   });
   describe('recreateVaultWithNewPassword', () => {
     const mockReduxState = jest.mocked(ReduxService.store.getState);
@@ -278,35 +228,7 @@
     it('should handle seedless onboarding vault password change successfully', async () => {
       const newPassword = 'new-password';
       const primarySeedPhrase = 'seed-phrase';
-<<<<<<< HEAD
-      mockExportSeedPhrase.mockResolvedValue([primarySeedPhrase]);
-      mockChangePassword.mockResolvedValue(undefined);
-      mockVerifyPassword.mockResolvedValue(undefined);
-
-      // Mock ReduxService to return a vault
-      jest.spyOn(ReduxService, 'store', 'get').mockReturnValue({
-        getState: jest.fn().mockReturnValue({
-          engine: {
-            backgroundState: {
-              SeedlessOnboardingController: {
-                vault: 'existing-vault',
-              },
-            },
-          },
-        }),
-        dispatch: jest.fn(),
-      } as unknown as ReduxStore);
-
-      // Use the existing SeedlessOnboardingController mock from Engine.context
-      const mockChangePasswordSpy = jest
-        .spyOn(Engine.context.SeedlessOnboardingController, 'changePassword')
-        .mockImplementation(mockChangePassword);
-
-=======
-
-      mockExportSeedPhrase.mockResolvedValue([primarySeedPhrase]);
-      mockListMultichainAccounts.mockReturnValue([mockHdAccount1]);
-      mockCreateNewVaultAndRestore.mockResolvedValue(null);
+
       mockReduxState.mockReturnValue({
         engine: {
           backgroundState: {
@@ -322,16 +244,11 @@
       (Engine.context as Record<string, unknown>).SeedlessOnboardingController =
         mockSeedlessOnboardingController;
 
->>>>>>> 31fea557
       await recreateVaultWithNewPassword(
         'password',
         newPassword,
         mockHdAccount1.address,
       );
-      expect(mockCreateNewVaultAndRestore).toHaveBeenCalledTimes(1);
-      expect(mockCreateNewVaultAndRestore).toHaveBeenCalledWith(newPassword, [
-        primarySeedPhrase,
-      ]);
       expect(
         mockSeedlessOnboardingController.changePassword,
       ).toHaveBeenCalledWith(newPassword, 'password');
@@ -345,45 +262,11 @@
       });
     });
 
-<<<<<<< HEAD
-    it('will revert to the old password if SeedlessOnboardingController.changePassword fails', async () => {
-      const newPassword = 'new-password';
-      const primarySeedPhrase = 'seed-phrase';
-      const expectedError = new Error('test error');
-      mockExportSeedPhrase.mockResolvedValue([primarySeedPhrase]);
-      mockChangePassword.mockResolvedValue(undefined);
-      mockVerifyPassword.mockResolvedValue(undefined);
-
-      // Mock ReduxService to return a vault
-      jest.spyOn(ReduxService, 'store', 'get').mockReturnValue({
-        getState: jest.fn().mockReturnValue({
-          engine: {
-            backgroundState: {
-              SeedlessOnboardingController: {
-                vault: 'existing-vault',
-              },
-            },
-          },
-        }),
-        dispatch: jest.fn(),
-      } as unknown as ReduxStore);
-
-      // Use the existing SeedlessOnboardingController mock from Engine.context
-      jest
-        .spyOn(Engine.context.SeedlessOnboardingController, 'changePassword')
-        .mockImplementation(() => {
-          throw expectedError;
-        });
-
-=======
     it('should handle seedless onboarding vault password change error', async () => {
       const newPassword = 'new-password';
       const primarySeedPhrase = 'seed-phrase';
       const error = new Error('Password change failed in controller');
 
-      mockExportSeedPhrase.mockResolvedValue([primarySeedPhrase]);
-      mockListMultichainAccounts.mockReturnValue([mockHdAccount1]);
-      mockCreateNewVaultAndRestore.mockResolvedValue(null);
       mockReduxState.mockReturnValue({
         engine: {
           backgroundState: {
@@ -399,15 +282,13 @@
       (Engine.context as Record<string, unknown>).SeedlessOnboardingController =
         mockSeedlessOnboardingController;
 
->>>>>>> 31fea557
       await expect(
         recreateVaultWithNewPassword(
           'password',
           newPassword,
           mockHdAccount1.address,
         ),
-<<<<<<< HEAD
-      ).rejects.toThrow('Change password error - Error: test error');
+      ).rejects.toThrow('Password change failed');
 
       // Expect change password on the keyring controller to be called twice
       // The second call should be to revert to the old password
@@ -416,28 +297,15 @@
 
       expect(captureException).toHaveBeenCalledWith(
         new SeedlessOnboardingControllerError(
-          expectedError,
+          error,
           SeedlessOnboardingControllerErrorType.ChangePasswordError,
         ),
       );
-=======
-      ).rejects.toThrow('Password change failed');
       expect(Logger.error).toHaveBeenNthCalledWith(
         1,
         error,
         '[recreateVaultWithNewPassword] seedless onboarding pw change error',
       );
-      expect(mockCreateNewVaultAndRestore).toHaveBeenCalledTimes(2);
-      expect(mockCreateNewVaultAndRestore).toHaveBeenNthCalledWith(
-        1,
-        newPassword,
-        [primarySeedPhrase],
-      );
-      expect(mockCreateNewVaultAndRestore).toHaveBeenNthCalledWith(
-        2,
-        'password',
-        [primarySeedPhrase],
-      );
       expect(mockTrace).toHaveBeenCalledWith({
         name: TraceName.OnboardingResetPassword,
         op: TraceOperation.OnboardingSecurityOp,
@@ -455,104 +323,5 @@
         data: { success: false },
       });
     });
-
-    it('should throw error when getSeedPhrase fails', async () => {
-      const newPassword = 'new-password';
-      const error = new Error('Failed to get seed phrase');
-
-      mockExportSeedPhrase.mockRejectedValue(error);
-
-      await expect(
-        recreateVaultWithNewPassword(
-          'password',
-          newPassword,
-          mockHdAccount1.address,
-        ),
-      ).rejects.toThrow(
-        'error while trying to get seed phrase on recreate vault',
-      );
-      expect(Logger.error).toHaveBeenCalledWith(
-        error,
-        'error while trying to get seed phrase on recreate vault',
-      );
-      expect(mockTrace).not.toHaveBeenCalled();
-      expect(mockEndTrace).not.toHaveBeenCalled();
-    });
-
-    it('should log error when getting imported accounts fails', async () => {
-      const newPassword = 'new-password';
-      const primarySeedPhrase = 'seed-phrase';
-      const error = new Error('Failed to export account');
-
-      mockExportSeedPhrase.mockResolvedValue([primarySeedPhrase]);
-      mockExportAccount.mockRejectedValue(error);
-      mockListMultichainAccounts.mockReturnValue([mockHdAccount1]);
-      mockWithKeyring.mockResolvedValue(null);
-      mockCreateNewVaultAndRestore.mockResolvedValue(null);
-
-      await recreateVaultWithNewPassword(
-        'password',
-        newPassword,
-        mockHdAccount1.address,
-      );
-
-      expect(Logger.error).toHaveBeenCalledWith(
-        error,
-        'error while trying to get imported accounts on recreate vault',
-      );
-      expect(mockCreateNewVaultAndRestore).toHaveBeenCalledTimes(1);
-      expect(mockCreateNewVaultAndRestore).toHaveBeenCalledWith(newPassword, [
-        primarySeedPhrase,
-      ]);
-      expect(mockTrace).toHaveBeenCalledWith({
-        name: TraceName.OnboardingResetPassword,
-        op: TraceOperation.OnboardingSecurityOp,
-      });
-      expect(mockEndTrace).toHaveBeenCalledWith({
-        name: TraceName.OnboardingResetPassword,
-        data: { success: true },
-      });
-    });
-
-    it('should log error when importing accounts with strategy fails', async () => {
-      const newPassword = 'new-password';
-      const primarySeedPhrase = 'seed-phrase';
-      const mockPrivateKey = 'very-private-key';
-      const error = new Error('Failed to import account');
-
-      mockExportSeedPhrase.mockResolvedValue([primarySeedPhrase]);
-      mockExportAccount.mockResolvedValue(mockPrivateKey);
-      mockListMultichainAccounts.mockReturnValue([mockHdAccount1]);
-      mockWithKeyring.mockResolvedValue(null);
-      mockCreateNewVaultAndRestore.mockResolvedValue(null);
-      mockImportAccountWithStrategy.mockRejectedValue(error);
-
-      await recreateVaultWithNewPassword(
-        'password',
-        newPassword,
-        mockHdAccount1.address,
-      );
-
-      expect(Logger.error).toHaveBeenCalledWith(
-        error,
-        'error while trying to import accounts on recreate vault',
-      );
-      expect(mockCreateNewVaultAndRestore).toHaveBeenCalledTimes(1);
-      expect(mockCreateNewVaultAndRestore).toHaveBeenCalledWith(newPassword, [
-        primarySeedPhrase,
-      ]);
-      expect(mockImportAccountWithStrategy).toHaveBeenCalledWith('privateKey', [
-        mockPrivateKey,
-      ]);
-      expect(mockTrace).toHaveBeenCalledWith({
-        name: TraceName.OnboardingResetPassword,
-        op: TraceOperation.OnboardingSecurityOp,
-      });
-      expect(mockEndTrace).toHaveBeenCalledWith({
-        name: TraceName.OnboardingResetPassword,
-        data: { success: true },
-      });
->>>>>>> 31fea557
-    });
   });
 });