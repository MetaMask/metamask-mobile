--- conflicted
+++ resolved
@@ -1,18 +1,5 @@
 'use strict';
 
-<<<<<<< HEAD
-import notifee, { AuthorizationStatus } from '@notifee/react-native';
-import Engine from './Engine';
-import { hexToBN, renderFromWei } from '../util/number';
-import Device from '../util/device';
-import Logger from '../util/Logger';
-import AppConstants from '../core/AppConstants';
-import { strings } from '../../locales/i18n';
-import { AppState, Alert } from 'react-native';
-import { NotificationTransactionTypes } from '../util/notifications/types';
-import { STORAGE_IDS } from '../util/notifications/settings/storage/constants';
-import { mmStorage } from '../util/notifications/settings/storage';
-=======
 import notifee from '@notifee/react-native';
 import Engine from './Engine';
 import { hexToBN, renderFromWei } from '../util/number';
@@ -22,7 +9,6 @@
 import { AppState } from 'react-native';
 import { NotificationTransactionTypes } from '../util/notifications/types';
 
->>>>>>> d2fb83fd
 import { safeToChecksumAddress } from '../util/address';
 import ReviewManager from './ReviewManager';
 import { selectChainId } from '../selectors/networkController';
@@ -247,11 +233,7 @@
 
         Device.isIos() &&
           setTimeout(() => {
-<<<<<<< HEAD
-            this.requestPushNotificationsPermission();
-=======
             requestPushNotificationsPermission();
->>>>>>> d2fb83fd
           }, 5000);
 
         // Prompt review
@@ -312,62 +294,6 @@
     this._showNotification(data);
   }
 
-<<<<<<< HEAD
-  requestPushNotificationsPermission = async () => {
-    try {
-      const promptCount = mmStorage.getLocal(
-        STORAGE_IDS.PUSH_NOTIFICATIONS_PROMPT_COUNT,
-      );
-      let permissionStatus;
-      permissionStatus = await notifee.requestPermission();
-
-      if (
-        !promptCount ||
-        promptCount < AppConstants.MAX_PUSH_NOTIFICATION_PROMPT_TIMES
-      ) {
-        if (
-          permissionStatus.authorizationStatus < AuthorizationStatus.AUTHORIZED
-        ) {
-          Alert.alert(
-            strings('notifications.prompt_title'),
-            strings('notifications.prompt_desc'),
-            [
-              {
-                text: strings('notifications.prompt_cancel'),
-                onPress: () => false,
-                style: 'default',
-              },
-              {
-                text: strings('notifications.prompt_ok'),
-                onPress: async () => {
-                  if (Device.isIos()) {
-                    permissionStatus = await notifee.requestPermission({
-                      provisional: true,
-                    });
-                  } else {
-                    permissionStatus = await notifee.requestPermission();
-                  }
-                  // await saveFCMToken();
-                },
-              },
-            ],
-            { cancelable: false },
-          );
-        }
-        const times = promptCount + 1 || 1;
-        mmStorage.saveLocal(STORAGE_IDS.PUSH_NOTIFICATIONS_PROMPT_COUNT, times);
-        mmStorage.saveLocal(
-          STORAGE_IDS.PUSH_NOTIFICATIONS_PROMPT_TIME,
-          Date.now().toString(),
-        );
-      }
-      return permissionStatus;
-    } catch (e) {
-      Logger.error(e, strings('notifications.error_checking_permission'));
-    }
-  };
-=======
->>>>>>> d2fb83fd
   /**
    * Returns the id of the transaction that should
    * be displayed and removes it from memory
