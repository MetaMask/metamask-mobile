--- conflicted
+++ resolved
@@ -404,14 +404,9 @@
 
       const selectedInternalAccount = AccountsController.getSelectedAccount();
 
-<<<<<<< HEAD
       const selectedInternalAccountChecksummedAddress = safeToChecksumAddress(
         selectedInternalAccount.address,
       );
-=======
-    /// Find the incoming TX
-    const transactions = TransactionController.getTransactions();
->>>>>>> 00826989
 
       const ticker = selectTicker(store.getState());
 
