--- conflicted
+++ resolved
@@ -1,10 +1,6 @@
-<<<<<<< HEAD
-import { BaseControllerMessenger } from '../Engine';
-=======
-import { ControllerMessenger } from '../Engine';
+import type { BaseControllerMessenger } from '../Engine';
+import type { HandleSnapRequestArgs } from './types';
 import { SnapControllerHandleRequestAction } from '../Engine/controllers/SnapController/constants';
->>>>>>> fb481759
-import { HandleSnapRequestArgs } from './types';
 
 /**
  * Passes a JSON-RPC request object to the SnapController for execution.
