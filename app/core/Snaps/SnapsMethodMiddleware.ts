--- conflicted
+++ resolved
@@ -35,10 +35,7 @@
 import { MetricsEventBuilder } from '../Analytics/MetricsEventBuilder';
 import { Json } from '@metamask/utils';
 import { SchedulableBackgroundEvent } from '@metamask/snaps-controllers';
-<<<<<<< HEAD
-=======
 import { endTrace, trace } from '../../util/trace';
->>>>>>> 05d3e30f
 
 export function getSnapIdFromRequest(
   request: Record<string, unknown>,
@@ -134,11 +131,8 @@
       controllerMessenger,
       SnapControllerGetSnapAction,
     ),
-<<<<<<< HEAD
-=======
     trackError: (error: Error) =>
       captureException(error),
->>>>>>> 05d3e30f
     trackEvent: (eventPayload: {
       event: string;
       properties: Record<string, Json>;
@@ -152,8 +146,6 @@
         }).build(),
       );
     },
-<<<<<<< HEAD
-=======
     openWebSocket: controllerMessenger.call.bind(
       controllerMessenger,
       WebSocketServiceOpenAction,
@@ -174,7 +166,6 @@
       WebSocketServiceGetAllAction,
       origin as SnapId,
     ),
->>>>>>> 05d3e30f
     updateInterfaceState: controllerMessenger.call.bind(
       controllerMessenger,
       SnapInterfaceControllerUpdateInterfaceStateAction,
