///: BEGIN:ONLY_INCLUDE_IF(preinstalled-snaps,external-snaps)
import { createSnapsMethodMiddleware } from '@metamask/snaps-rpc-methods';
import {
  RequestedPermissions,
  SubjectType,
} from '@metamask/permission-controller';
import { SnapRpcHookArgs } from '@metamask/snaps-utils';
import { RestrictedMethods } from '../Permissions/constants';
import { keyringSnapPermissionsBuilder } from '../SnapKeyring/keyringSnapsPermissions';
import { BackgroundEvent, SnapId } from '@metamask/snaps-sdk';
import { BaseControllerMessenger, EngineContext } from '../Engine';
import { handleSnapRequest } from './utils';
import {
  CronjobControllerCancelBackgroundEventAction,
  CronjobControllerGetBackgroundEventsAction,
  SnapControllerClearSnapStateAction,
  SnapControllerGetPermittedSnapsAction,
  SnapControllerGetSnapAction,
  SnapControllerGetSnapFileAction,
  SnapControllerGetSnapStateAction,
  SnapControllerInstallSnapsAction,
  SnapControllerUpdateSnapStateAction,
  SnapInterfaceControllerCreateInterfaceAction,
  SnapInterfaceControllerResolveInterfaceAction,
  SnapInterfaceControllerUpdateInterfaceAction,
  SnapInterfaceControllerUpdateInterfaceStateAction,
} from '../Engine/controllers/snaps';
import { KeyringTypes } from '@metamask/keyring-controller';

export function getSnapIdFromRequest(
  request: Record<string, unknown>,
): SnapId | null {
  const { snapId } = request;
  return typeof snapId === 'string' ? (snapId as SnapId) : null;
}
// Snaps middleware
/*
    from extension https://github.dev/MetaMask/metamask-extension/blob/1d5e8a78400d7aaaf2b3cbdb30cff9399061df34/app/scripts/metamask-controller.js#L3830-L3861
    */
const snapMethodMiddlewareBuilder = (
  engineContext: EngineContext,
  controllerMessenger: BaseControllerMessenger,
  origin: string,
  subjectType: SubjectType,
) =>
  createSnapsMethodMiddleware(subjectType === SubjectType.Snap, {
    getUnlockPromise: () => {
      if (engineContext.KeyringController.isUnlocked()) {
        return Promise.resolve();
      }
      return new Promise<void>((resolve) => {
        controllerMessenger.subscribeOnceIf(
          'KeyringController:unlock',
          resolve,
          () => true,
        );
      });
    },
    getSnaps: controllerMessenger.call.bind(
      controllerMessenger,
      SnapControllerGetPermittedSnapsAction,
      origin,
    ),
    requestPermissions: async (requestedPermissions: RequestedPermissions) =>
      await engineContext.PermissionController.requestPermissions(
        { origin },
        requestedPermissions,
      ),
    getPermissions: engineContext.PermissionController.getPermissions.bind(
      engineContext.PermissionController,
      origin,
    ),
    hasPermission: engineContext.PermissionController.hasPermission.bind(
      engineContext.PermissionController,
      origin,
    ),
    getAllowedKeyringMethods: keyringSnapPermissionsBuilder(origin),
    getSnapFile: controllerMessenger.call.bind(
      controllerMessenger,
      SnapControllerGetSnapFileAction,
      origin as SnapId,
    ),
    installSnaps: controllerMessenger.call.bind(
      controllerMessenger,
      SnapControllerInstallSnapsAction,
      origin,
    ),
    invokeSnap: engineContext.PermissionController.executeRestrictedMethod.bind(
      engineContext.PermissionController,
      origin,
      RestrictedMethods.wallet_snap,
    ),
    createInterface: controllerMessenger.call.bind(
      controllerMessenger,
<<<<<<< HEAD
      'SnapInterfaceController:createInterface',
      origin,
    ),
    updateInterface: controllerMessenger.call.bind(
      controllerMessenger,
      'SnapInterfaceController:updateInterface',
      origin,
    ),
    // eslint-disable-next-line @typescript-eslint/no-explicit-any
    getInterfaceContext: (...args: any) =>
      controllerMessenger.call(
        'SnapInterfaceController:getInterface',
        origin,
        ...args,
      ).context,
    // eslint-disable-next-line @typescript-eslint/no-explicit-any
    getInterfaceState: (...args: any) =>
      controllerMessenger.call(
        'SnapInterfaceController:getInterface',
        origin,
        ...args,
      ).state,
    resolveInterface: controllerMessenger.call.bind(
      controllerMessenger,
      'SnapInterfaceController:resolveInterface',
      origin,
=======
      SnapInterfaceControllerCreateInterfaceAction,
      origin as SnapId,
    ),
    updateInterface: controllerMessenger.call.bind(
      controllerMessenger,
      SnapInterfaceControllerUpdateInterfaceAction,
      origin as SnapId,
    ),
    getInterfaceContext: (id: string) =>
      controllerMessenger.call(
        'SnapInterfaceController:getInterface',
        origin as SnapId,
        id,
      ).context,
    getInterfaceState: (id: string) =>
      controllerMessenger.call(
        'SnapInterfaceController:getInterface',
        origin as SnapId,
        id,
      ).state,
    resolveInterface: controllerMessenger.call.bind(
      controllerMessenger,
      SnapInterfaceControllerResolveInterfaceAction,
      origin as SnapId,
>>>>>>> f1910d80
    ),
    getSnap: controllerMessenger.call.bind(
      controllerMessenger,
      SnapControllerGetSnapAction,
    ),
    updateInterfaceState: controllerMessenger.call.bind(
      controllerMessenger,
<<<<<<< HEAD
      'SnapInterfaceController:updateInterfaceState',
      origin,
=======
      SnapInterfaceControllerUpdateInterfaceStateAction,
      origin as SnapId,
>>>>>>> f1910d80
    ),
    handleSnapRpcRequest: async (request: Omit<SnapRpcHookArgs, 'origin'>) => {
      const snapId = getSnapIdFromRequest(request);

      if (!snapId) {
        throw new Error(
          'snapMethodMiddlewareBuilder handleSnapRpcRequest: Invalid snap request: snapId not found',
        );
      }

      return await handleSnapRequest(controllerMessenger, {
        snapId,
        origin,
        handler: request.handler,
        request: request.request,
      });
    },
    requestUserApproval:
      engineContext.ApprovalController.addAndShowApprovalRequest.bind(
        engineContext.ApprovalController,
      ),
<<<<<<< HEAD
=======
    getIsLocked: () => !engineContext.KeyringController.isUnlocked(),
    getEntropySources: () => {
      const state = controllerMessenger.call('KeyringController:getState');

      return state.keyrings
        .map((keyring, index) => {
          if (keyring.type === KeyringTypes.hd) {
            return {
              id: state.keyringsMetadata[index].id,
              name: state.keyringsMetadata[index].name,
              type: 'mnemonic',
              primary: index === 0,
            };
          }

          return null;
        })
        .filter(Boolean);
    },
    clearSnapState: controllerMessenger.call.bind(
      controllerMessenger,
      SnapControllerClearSnapStateAction,
      origin as SnapId,
    ),
    getSnapState: controllerMessenger.call.bind(
      controllerMessenger,
      SnapControllerGetSnapStateAction,
      origin as SnapId,
    ),
    updateSnapState: controllerMessenger.call.bind(
      controllerMessenger,
      SnapControllerUpdateSnapStateAction,
      origin as SnapId,
    ),
    scheduleBackgroundEvent: (
      event: Omit<BackgroundEvent, 'id' | 'scheduledAt'>,
    ) =>
      controllerMessenger.call('CronjobController:scheduleBackgroundEvent', {
        ...event,
        snapId: origin as SnapId,
      }),
    cancelBackgroundEvent: controllerMessenger.call.bind(
      controllerMessenger,
      CronjobControllerCancelBackgroundEventAction,
      origin as SnapId,
    ),
    getBackgroundEvents: controllerMessenger.call.bind(
      controllerMessenger,
      CronjobControllerGetBackgroundEventsAction,
      origin as SnapId,
    ),
    getNetworkConfigurationByChainId: controllerMessenger.call.bind(
      controllerMessenger,
      'NetworkController:getNetworkConfigurationByChainId',
    ),
    getNetworkClientById: controllerMessenger.call.bind(
      controllerMessenger,
      'NetworkController:getNetworkClientById',
    ),
>>>>>>> f1910d80
  });

export default snapMethodMiddlewareBuilder;
///: END:ONLY_INCLUDE_IF<|MERGE_RESOLUTION|>--- conflicted
+++ resolved
@@ -92,34 +92,6 @@
     ),
     createInterface: controllerMessenger.call.bind(
       controllerMessenger,
-<<<<<<< HEAD
-      'SnapInterfaceController:createInterface',
-      origin,
-    ),
-    updateInterface: controllerMessenger.call.bind(
-      controllerMessenger,
-      'SnapInterfaceController:updateInterface',
-      origin,
-    ),
-    // eslint-disable-next-line @typescript-eslint/no-explicit-any
-    getInterfaceContext: (...args: any) =>
-      controllerMessenger.call(
-        'SnapInterfaceController:getInterface',
-        origin,
-        ...args,
-      ).context,
-    // eslint-disable-next-line @typescript-eslint/no-explicit-any
-    getInterfaceState: (...args: any) =>
-      controllerMessenger.call(
-        'SnapInterfaceController:getInterface',
-        origin,
-        ...args,
-      ).state,
-    resolveInterface: controllerMessenger.call.bind(
-      controllerMessenger,
-      'SnapInterfaceController:resolveInterface',
-      origin,
-=======
       SnapInterfaceControllerCreateInterfaceAction,
       origin as SnapId,
     ),
@@ -144,7 +116,6 @@
       controllerMessenger,
       SnapInterfaceControllerResolveInterfaceAction,
       origin as SnapId,
->>>>>>> f1910d80
     ),
     getSnap: controllerMessenger.call.bind(
       controllerMessenger,
@@ -152,13 +123,8 @@
     ),
     updateInterfaceState: controllerMessenger.call.bind(
       controllerMessenger,
-<<<<<<< HEAD
-      'SnapInterfaceController:updateInterfaceState',
-      origin,
-=======
       SnapInterfaceControllerUpdateInterfaceStateAction,
       origin as SnapId,
->>>>>>> f1910d80
     ),
     handleSnapRpcRequest: async (request: Omit<SnapRpcHookArgs, 'origin'>) => {
       const snapId = getSnapIdFromRequest(request);
@@ -180,8 +146,6 @@
       engineContext.ApprovalController.addAndShowApprovalRequest.bind(
         engineContext.ApprovalController,
       ),
-<<<<<<< HEAD
-=======
     getIsLocked: () => !engineContext.KeyringController.isUnlocked(),
     getEntropySources: () => {
       const state = controllerMessenger.call('KeyringController:getState');
@@ -241,7 +205,6 @@
       controllerMessenger,
       'NetworkController:getNetworkClientById',
     ),
->>>>>>> f1910d80
   });
 
 export default snapMethodMiddlewareBuilder;
