import SecureKeychain from '../SecureKeychain';
import Engine from '../Engine';
import {
  BIOMETRY_CHOICE_DISABLED,
  TRUE,
  PASSCODE_DISABLED,
  SEED_PHRASE_HINTS,
} from '../../constants/storage';
import {
  authSuccess,
  authError,
  logIn,
  logOut,
  passwordSet,
  setExistingUser,
  setIsConnectionRemoved,
} from '../../actions/user';
import AUTHENTICATION_TYPE from '../../constants/userProperties';
import AuthenticationError from './AuthenticationError';
import { UserCredentials, BIOMETRY_TYPE } from 'react-native-keychain';
import {
  AUTHENTICATION_APP_TRIGGERED_AUTH_ERROR,
  AUTHENTICATION_APP_TRIGGERED_AUTH_NO_CREDENTIALS,
  AUTHENTICATION_FAILED_TO_LOGIN,
  AUTHENTICATION_FAILED_WALLET_CREATION,
  AUTHENTICATION_RESET_PASSWORD_FAILED,
  AUTHENTICATION_RESET_PASSWORD_FAILED_MESSAGE,
  AUTHENTICATION_STORE_PASSWORD_FAILED,
} from '../../constants/error';
import StorageWrapper from '../../store/storage-wrapper';
import NavigationService from '../NavigationService';
import Routes from '../../constants/navigation/Routes';
import { isMultichainAccountsState2Enabled } from '../../multichain-accounts/remote-feature-flag';
import { TraceName, TraceOperation, trace, endTrace } from '../../util/trace';
import { discoverAndCreateAccounts } from '../../multichain-accounts/discovery';
import ReduxService from '../redux';
import { retryWithExponentialDelay } from '../../util/exponential-retry';
import {
  WALLET_SNAP_MAP,
  MultichainWalletSnapFactory,
  WalletClientType,
} from '../SnapKeyring/MultichainWalletSnapClient';

import { selectExistingUser } from '../../reducers/user/selectors';
import { wordlist } from '@metamask/scure-bip39/dist/wordlists/english';
import {
  convertEnglishWordlistIndicesToCodepoints,
  convertMnemonicToWordlistIndices,
  uint8ArrayToMnemonic,
} from '../../util/mnemonic';
import Logger from '../../util/Logger';
import { clearAllVaultBackups } from '../BackupVault/backupVault';
import OAuthService from '../OAuthService/OAuthService';
import {
  AccountImportStrategy,
  KeyringMetadata,
  KeyringTypes,
} from '@metamask/keyring-controller';
import {
  SecretType,
  SeedlessOnboardingControllerErrorMessage,
} from '@metamask/seedless-onboarding-controller';
import { mnemonicPhraseToBytes } from '@metamask/key-tree';
import { selectSeedlessOnboardingLoginFlow } from '../../selectors/seedlessOnboardingController';
import {
  SeedlessOnboardingControllerError,
  SeedlessOnboardingControllerErrorType,
} from '../Engine/controllers/seedless-onboarding-controller/error';
import { add0x, bytesToHex, hexToBytes, remove0x } from '@metamask/utils';
import { getTraceTags } from '../../util/sentry/tags';
import { toChecksumHexAddress } from '@metamask/controller-utils';
import AccountTreeInitService from '../../multichain-accounts/AccountTreeInitService';
import { renewSeedlessControllerRefreshTokens } from '../OAuthService/SeedlessControllerHelper';
import { EntropySourceId } from '@metamask/keyring-api';

/**
 * Holds auth data used to determine auth configuration
 */
export interface AuthData {
  currentAuthType: AUTHENTICATION_TYPE; //Enum used to show type for authentication
  availableBiometryType?: BIOMETRY_TYPE;
  oauth2Login?: boolean;
}

class AuthenticationService {
  private authData: AuthData = { currentAuthType: AUTHENTICATION_TYPE.UNKNOWN };

  private async dispatchLogin(): Promise<void> {
    await AccountTreeInitService.initializeAccountTree();
    const { MultichainAccountService } = Engine.context;
    await MultichainAccountService.init();

    ReduxService.store.dispatch(logIn());
  }

  private dispatchPasswordSet(): void {
    ReduxService.store.dispatch(passwordSet());
  }

  private dispatchLogout(): void {
    ReduxService.store.dispatch(logOut());
  }

  private dispatchOauthReset(): void {
    OAuthService.resetOauthState();
  }

  /**
   * This method gets the primary entropy source ID. It assumes it's always being defined, which means, vault
   * creation must have been executed beforehand.
   * @returns Primary entropy source ID (similar to keyring ID).
   */
  private getPrimaryEntropySourceId(): EntropySourceId {
    return Engine.context.KeyringController.state.keyrings[0].metadata.id;
  }

  /**
   * This method recreates the vault upon login if user is new and is not using the latest encryption lib
   * @param password - password entered on login
   */
  private loginVaultCreation = async (password: string): Promise<void> => {
    // Restore vault with user entered password
    const { KeyringController, SeedlessOnboardingController } = Engine.context;
    await KeyringController.submitPassword(password);

    if (selectSeedlessOnboardingLoginFlow(ReduxService.store.getState())) {
      await SeedlessOnboardingController.submitPassword(password);
<<<<<<< HEAD
      SeedlessOnboardingController.revokeRefreshToken(password).catch((err) => {
        Logger.log(err, 'Failed to revoke refresh token');
=======

      // renew refresh token
      renewSeedlessControllerRefreshTokens(password).catch((err) => {
        Logger.error(err, 'Failed to renew refresh token');
>>>>>>> e06bee90
      });
    }
    password = this.wipeSensitiveData();
  };

  /**
   * This method creates a new vault and restores with seed phrase and existing user data
   * @param password - password provided by user, biometric, pincode
   * @param parsedSeed - provided seed
   * @param clearEngine - clear the engine state before restoring vault
   */
  private newWalletVaultAndRestore = async (
    password: string,
    parsedSeed: string,
    clearEngine: boolean,
  ): Promise<void> => {
    // Restore vault with user entered password
    const { KeyringController } = Engine.context;
    if (clearEngine) await Engine.resetState();
    const parsedSeedUint8Array = mnemonicPhraseToBytes(parsedSeed);
    await KeyringController.createNewVaultAndRestore(
      password,
      parsedSeedUint8Array,
    );

    if (isMultichainAccountsState2Enabled()) {
      await this.attemptMultichainAccountWalletDiscovery();
    } else {
      await Promise.all(
        Object.values(WalletClientType).map(async (clientType) => {
          const { discoveryStorageId } = WALLET_SNAP_MAP[clientType];

          try {
            await this.attemptAccountDiscovery(clientType);
          } catch (error) {
            console.warn(
              'Account discovery failed during wallet creation:',
              clientType,
              error,
            );
            // Store flag to retry on next unlock
            await StorageWrapper.setItem(discoveryStorageId, TRUE);
          }
        }),
      );
    }

    password = this.wipeSensitiveData();
    parsedSeed = this.wipeSensitiveData();
  };

  private retryAccountDiscovery = async (discovery: () => Promise<void>) => {
    try {
      await retryWithExponentialDelay(
        discovery,
        3, // maxRetries
        1000, // baseDelay
        10000, // maxDelay
      );
    } catch (error) {
      console.error('Account discovery failed after all retries:', error);
    }
  };

  private attemptAccountDiscovery = async (
    clientType: WalletClientType,
  ): Promise<void> => {
    await this.retryAccountDiscovery(async (): Promise<void> => {
      const primaryHdKeyringId =
        Engine.context.KeyringController.state.keyrings[0].metadata.id;
      const client = MultichainWalletSnapFactory.createClient(clientType, {
        setSelectedAccount: false,
      });
      const { discoveryScope, discoveryStorageId } =
        WALLET_SNAP_MAP[clientType];

      await client.addDiscoveredAccounts(primaryHdKeyringId, discoveryScope);
      await StorageWrapper.removeItem(discoveryStorageId);
    });
  };

  private attemptMultichainAccountWalletDiscovery = async (
    entropySource?: EntropySourceId,
  ): Promise<void> => {
    await this.retryAccountDiscovery(async (): Promise<void> => {
      await discoverAndCreateAccounts(
        entropySource ?? this.getPrimaryEntropySourceId(),
      );
    });
  };

  private retryDiscoveryIfPending = async (): Promise<void> => {
    if (isMultichainAccountsState2Enabled()) {
      // We just re-run the same discovery here. Each wallets know their highest group index and restart
      // the discovery from there, thus acting as a "retry".
      await this.attemptMultichainAccountWalletDiscovery();
    } else {
      await Promise.all(
        Object.values(WalletClientType).map(async (clientType) => {
          const { discoveryStorageId } = WALLET_SNAP_MAP[clientType];

          try {
            const isPending = await StorageWrapper.getItem(discoveryStorageId);
            if (isPending === TRUE) {
              await this.attemptAccountDiscovery(clientType);
            }
          } catch (error) {
            console.warn('Failed to check/retry discovery:', clientType, error);
          }
        }),
      );
    }
  };

  /**
   * This method creates a new wallet with all new data
   * @param password - password provided by user, biometric, pincode
   */
  private createWalletVaultAndKeychain = async (
    password: string,
  ): Promise<void> => {
    // TODO: Replace "any" with type
    // eslint-disable-next-line @typescript-eslint/no-explicit-any
    const { KeyringController }: any = Engine.context;
    await Engine.resetState();
    await KeyringController.createNewVaultAndKeychain(password);

    if (isMultichainAccountsState2Enabled()) {
      await this.attemptMultichainAccountWalletDiscovery();
    } else {
      await Promise.all(
        Object.values(WalletClientType).map(async (clientType) => {
          const { discoveryStorageId } = WALLET_SNAP_MAP[clientType];

          try {
            await this.attemptAccountDiscovery(clientType);
          } catch (error) {
            console.warn(
              'Account discovery failed during wallet creation:',
              error,
            );
            // Store flag to retry on next unlock
            await StorageWrapper.setItem(discoveryStorageId, TRUE);
          }
        }),
      );
    }

    password = this.wipeSensitiveData();
  };

  /**
   * This method is used for password memory obfuscation
   * It simply returns an empty string so we can reset all the sensitive params like passwords and SRPs.
   * Since we cannot control memory in JS the best we can do is remove the pointer to sensitive information in memory
   * - see this thread for more details: https://security.stackexchange.com/questions/192387/how-to-securely-erase-javascript-parameters-after-use
   * [Future improvement] to fully remove these values from memory we can convert these params to Buffers or UInt8Array as is done in extension
   * - see: https://github.com/MetaMask/metamask-extension/commit/98f187c301176152a7f697e62e2ba6d78b018b68
   */
  private wipeSensitiveData = () => '';

  /**
   * Checks the authetincation type configured in the previous login
   * @returns @AuthData
   */
  private checkAuthenticationMethod = async (): Promise<AuthData> => {
    // TODO: Replace "any" with type
    // eslint-disable-next-line @typescript-eslint/no-explicit-any
    const availableBiometryType: any =
      await SecureKeychain.getSupportedBiometryType();
    const biometryPreviouslyDisabled = await StorageWrapper.getItem(
      BIOMETRY_CHOICE_DISABLED,
    );
    const passcodePreviouslyDisabled = await StorageWrapper.getItem(
      PASSCODE_DISABLED,
    );

    if (
      availableBiometryType &&
      !(biometryPreviouslyDisabled && biometryPreviouslyDisabled === TRUE)
    ) {
      return {
        currentAuthType: AUTHENTICATION_TYPE.BIOMETRIC,
        availableBiometryType,
      };
    } else if (
      availableBiometryType &&
      !(passcodePreviouslyDisabled && passcodePreviouslyDisabled === TRUE)
    ) {
      return {
        currentAuthType: AUTHENTICATION_TYPE.PASSCODE,
        availableBiometryType,
      };
    }
    const existingUser = selectExistingUser(ReduxService.store.getState());
    if (existingUser) {
      if (await SecureKeychain.getGenericPassword()) {
        return {
          currentAuthType: AUTHENTICATION_TYPE.REMEMBER_ME,
          availableBiometryType,
        };
      }
    }
    return {
      currentAuthType: AUTHENTICATION_TYPE.PASSWORD,
      availableBiometryType,
    };
  };

  /**
   * Reset vault will empty password used to clear/reset vault upon errors during login/creation
   */
  resetVault = async (): Promise<void> => {
    const { KeyringController, SeedlessOnboardingController } = Engine.context;
    // Restore vault with empty password
    await KeyringController.submitPassword('');
    if (selectSeedlessOnboardingLoginFlow(ReduxService.store.getState())) {
      await SeedlessOnboardingController.clearState();
    }
    await this.resetPassword();
  };

  /**
   * Stores a user password in the secure keychain with a specific auth type
   * @param password - password provided by user
   * @param authType - type of authentication required to fetch password from keychain
   */
  storePassword = async (
    password: string,
    authType: AUTHENTICATION_TYPE,
  ): Promise<void> => {
    try {
      switch (authType) {
        case AUTHENTICATION_TYPE.BIOMETRIC:
          await SecureKeychain.setGenericPassword(
            password,
            SecureKeychain.TYPES.BIOMETRICS,
          );
          break;
        case AUTHENTICATION_TYPE.PASSCODE:
          await SecureKeychain.setGenericPassword(
            password,
            SecureKeychain.TYPES.PASSCODE,
          );
          break;
        case AUTHENTICATION_TYPE.REMEMBER_ME:
          await SecureKeychain.setGenericPassword(
            password,
            SecureKeychain.TYPES.REMEMBER_ME,
          );
          break;
        case AUTHENTICATION_TYPE.PASSWORD:
          await SecureKeychain.setGenericPassword(password, undefined);
          break;
        default:
          await SecureKeychain.setGenericPassword(password, undefined);
          break;
      }
    } catch (error) {
      throw new AuthenticationError(
        (error as Error).message,
        AUTHENTICATION_STORE_PASSWORD_FAILED,
        this.authData,
      );
    }
    password = this.wipeSensitiveData();
  };

  resetPassword = async () => {
    try {
      await SecureKeychain.resetGenericPassword();
    } catch (error) {
      throw new AuthenticationError(
        `${AUTHENTICATION_RESET_PASSWORD_FAILED_MESSAGE} ${
          (error as Error).message
        }`,
        AUTHENTICATION_RESET_PASSWORD_FAILED,
        this.authData,
      );
    }
  };

  /**
   * Fetches the password from the keychain using the auth method it was originally stored
   */
  getPassword: () => Promise<false | UserCredentials | null> = async () =>
    await SecureKeychain.getGenericPassword();

  /**
   * Takes a component's input to determine what @enum {AuthData} should be provided when creating a new password, wallet, etc..
   * @param biometryChoice - type of biometric choice selected
   * @param rememberMe - remember me setting (//TODO: to be removed)
   * @returns @AuthData
   */
  componentAuthenticationType = async (
    biometryChoice: boolean,
    rememberMe: boolean,
  ): Promise<AuthData> => {
    // TODO: Replace "any" with type
    // eslint-disable-next-line @typescript-eslint/no-explicit-any
    const availableBiometryType: any =
      await SecureKeychain.getSupportedBiometryType();
    const biometryPreviouslyDisabled = await StorageWrapper.getItem(
      BIOMETRY_CHOICE_DISABLED,
    );
    const passcodePreviouslyDisabled = await StorageWrapper.getItem(
      PASSCODE_DISABLED,
    );

    if (
      availableBiometryType &&
      biometryChoice &&
      !(biometryPreviouslyDisabled && biometryPreviouslyDisabled === TRUE)
    ) {
      return {
        currentAuthType: AUTHENTICATION_TYPE.BIOMETRIC,
        availableBiometryType,
      };
    } else if (
      rememberMe &&
      ReduxService.store.getState().security.allowLoginWithRememberMe
    ) {
      return {
        currentAuthType: AUTHENTICATION_TYPE.REMEMBER_ME,
        availableBiometryType,
      };
    } else if (
      availableBiometryType &&
      biometryChoice &&
      !(passcodePreviouslyDisabled && passcodePreviouslyDisabled === TRUE)
    ) {
      return {
        currentAuthType: AUTHENTICATION_TYPE.PASSCODE,
        availableBiometryType,
      };
    }
    return {
      currentAuthType: AUTHENTICATION_TYPE.PASSWORD,
      availableBiometryType,
    };
  };

  /**
   * Setting up a new wallet for new users
   * @param password - password provided by user
   * @param authData - type of authentication required to fetch password from keychain
   */
  newWalletAndKeychain = async (
    password: string,
    authData: AuthData,
  ): Promise<void> => {
    try {
      // check for oauth2 login
      if (authData.oauth2Login) {
        await this.createAndBackupSeedPhrase(password);
      } else {
        await this.createWalletVaultAndKeychain(password);
      }

      await this.storePassword(password, authData?.currentAuthType);
      ReduxService.store.dispatch(setExistingUser(true));
      await StorageWrapper.removeItem(SEED_PHRASE_HINTS);

      await this.dispatchLogin();
      this.authData = authData;
      // TODO: Replace "any" with type
      // eslint-disable-next-line @typescript-eslint/no-explicit-any
    } catch (e: any) {
      this.lockApp({ reset: false });
      throw new AuthenticationError(
        (e as Error).message,
        AUTHENTICATION_FAILED_WALLET_CREATION,
        this.authData,
      );
    }
    password = this.wipeSensitiveData();
  };

  /**
   * This method is used when a user is creating a new wallet in onboarding flow or resetting their password
   * @param password - password provided by user
   * @param authData - type of authentication required to fetch password from keychain
   * @param parsedSeed - provides the parsed SRP
   * @param clearEngine - this boolean clears the engine data on new wallet
   */
  newWalletAndRestore = async (
    password: string,
    authData: AuthData,
    parsedSeed: string,
    clearEngine: boolean,
  ): Promise<void> => {
    try {
      await this.newWalletVaultAndRestore(password, parsedSeed, clearEngine);
      await this.storePassword(password, authData.currentAuthType);
      ReduxService.store.dispatch(setExistingUser(true));
      await StorageWrapper.removeItem(SEED_PHRASE_HINTS);
      await this.dispatchLogin();
      this.authData = authData;
      // TODO: Replace "any" with type
      // eslint-disable-next-line @typescript-eslint/no-explicit-any
    } catch (e: any) {
      this.lockApp({ reset: false });
      throw new AuthenticationError(
        (e as Error).message,
        AUTHENTICATION_FAILED_WALLET_CREATION,
        this.authData,
      );
    }
    password = this.wipeSensitiveData();
    parsedSeed = this.wipeSensitiveData();
  };

  /**
   * Manual user password entry for login
   * @param password - password provided by user
   * @param authData - type of authentication required to fetch password from keychain
   */
  userEntryAuth = async (
    password: string,
    authData: AuthData,
  ): Promise<void> => {
    try {
      trace({
        name: TraceName.VaultCreation,
        op: TraceOperation.VaultCreation,
      });

      if (authData.oauth2Login) {
        // if seedless flow - rehydrate
        await this.rehydrateSeedPhrase(password);
      } else if (await this.checkIsSeedlessPasswordOutdated(false)) {
        // if seedless flow completed && seedless password is outdated, sync the password and unlock the wallet
        await this.syncPasswordAndUnlockWallet(password);
      } else {
        // else srp flow
        await this.loginVaultCreation(password);
      }

      endTrace({ name: TraceName.VaultCreation });

      await this.storePassword(password, authData.currentAuthType);
      await this.dispatchLogin();
      this.authData = authData;
      this.dispatchPasswordSet();

      // Try to complete any pending account discovery
      this.retryDiscoveryIfPending();

      // TODO: Replace "any" with type
      // eslint-disable-next-line @typescript-eslint/no-explicit-any
    } catch (e: any) {
      if (e instanceof SeedlessOnboardingControllerError) {
        throw e;
      }

      if ((e as Error).message.includes('SeedlessOnboardingController')) {
        throw e;
      }

      throw new AuthenticationError(
        (e as Error).message,
        AUTHENTICATION_FAILED_TO_LOGIN,
        this.authData,
      );
    }
    password = this.wipeSensitiveData();
  };

  /**
   * Attempts to use biometric/pin code/remember me to login
   * @param bioStateMachineId - ID associated with each biometric session.
   * @param disableAutoLogout - Boolean that determines if the function should auto-lock when error is thrown.
   */
  appTriggeredAuth = async (
    options: {
      bioStateMachineId?: string;
      disableAutoLogout?: boolean;
    } = {},
  ): Promise<void> => {
    const bioStateMachineId = options?.bioStateMachineId;
    const disableAutoLogout = options?.disableAutoLogout;
    try {
      // TODO: Replace "any" with type
      // eslint-disable-next-line @typescript-eslint/no-explicit-any
      const credentials: any = await SecureKeychain.getGenericPassword();

      const password = credentials?.password;
      if (!password) {
        throw new AuthenticationError(
          AUTHENTICATION_APP_TRIGGERED_AUTH_NO_CREDENTIALS,
          AUTHENTICATION_APP_TRIGGERED_AUTH_ERROR,
          this.authData,
        );
      }
      trace({
        name: TraceName.VaultCreation,
        op: TraceOperation.VaultCreation,
      });
      // check for seedless password outdated
      const isSeedlessPasswordOutdated =
        await this.checkIsSeedlessPasswordOutdated(false);
      if (isSeedlessPasswordOutdated) {
        throw new AuthenticationError(
          'Seedless password is outdated',
          AUTHENTICATION_APP_TRIGGERED_AUTH_ERROR,
          this.authData,
        );
      } else {
        await this.loginVaultCreation(password);
      }
      endTrace({ name: TraceName.VaultCreation });

      await this.dispatchLogin();
      ReduxService.store.dispatch(authSuccess(bioStateMachineId));
      this.dispatchPasswordSet();

      // Try to complete any pending account discovery
      this.retryDiscoveryIfPending();

      // TODO: Replace "any" with type
      // eslint-disable-next-line @typescript-eslint/no-explicit-any
    } catch (e: any) {
      ReduxService.store.dispatch(authError(bioStateMachineId));
      !disableAutoLogout && this.lockApp({ reset: false });
      throw new AuthenticationError(
        (e as Error).message,
        AUTHENTICATION_APP_TRIGGERED_AUTH_ERROR,
        this.authData,
      );
    }
  };

  /**
   * Logout and lock keyring contoller. Will require user to enter password. Wipes biometric/pin-code/remember me
   */
  lockApp = async ({
    reset = true,
    locked = false,
    navigateToLogin = true,
  } = {}): Promise<void> => {
    const { KeyringController } = Engine.context;
    if (reset) await this.resetPassword();
    if (KeyringController.isUnlocked()) {
      await KeyringController.setLocked();
    }
    // async check seedless password outdated skip cache when app lock
    this.checkIsSeedlessPasswordOutdated(true).catch((err: Error) => {
      Logger.log(err, 'Error in lockApp: checking seedless password outdated');
    });

    this.authData = { currentAuthType: AUTHENTICATION_TYPE.UNKNOWN };
    this.dispatchLogout();
    if (navigateToLogin) {
      NavigationService.navigation?.reset({
        routes: [{ name: Routes.ONBOARDING.LOGIN, params: { locked } }],
      });
    }
  };

  getType = async (): Promise<AuthData> =>
    await this.checkAuthenticationMethod();

  createAndBackupSeedPhrase = async (password: string): Promise<void> => {
    const { SeedlessOnboardingController, KeyringController } = Engine.context;
    await this.createWalletVaultAndKeychain(password);
    // submit password to unlock keyring ?
    await KeyringController.submitPassword(password);
    try {
      const keyringId = KeyringController.state.keyrings[0]?.metadata.id;
      if (!keyringId) {
        throw new Error('No keyring metadata found');
      }

      const seedPhrase = await KeyringController.exportSeedPhrase(
        password,
        keyringId,
      );

      let createKeyAndBackupSrpSuccess = false;
      try {
        trace({
          name: TraceName.OnboardingCreateKeyAndBackupSrp,
          op: TraceOperation.OnboardingSecurityOp,
        });
        await SeedlessOnboardingController.createToprfKeyAndBackupSeedPhrase(
          password,
          seedPhrase,
          keyringId,
        );
        createKeyAndBackupSrpSuccess = true;
      } catch (error) {
        const errorMessage =
          error instanceof Error ? error.message : 'Unknown error';

        trace({
          name: TraceName.OnboardingCreateKeyAndBackupSrpError,
          op: TraceOperation.OnboardingError,
          tags: { errorMessage },
        });
        endTrace({
          name: TraceName.OnboardingCreateKeyAndBackupSrpError,
        });

        throw error;
      } finally {
        endTrace({
          name: TraceName.OnboardingCreateKeyAndBackupSrp,
          data: { success: createKeyAndBackupSrpSuccess },
        });
      }

      await this.syncKeyringEncryptionKey();

      this.dispatchOauthReset();
    } catch (error) {
      await this.newWalletAndKeychain(`${Date.now()}`, {
        currentAuthType: AUTHENTICATION_TYPE.UNKNOWN,
      });
      await clearAllVaultBackups();
      SeedlessOnboardingController.clearState();
      throw error;
    }
  };

  syncSeedPhrases = async (): Promise<void> => {
    const { SeedlessOnboardingController } = Engine.context;
    if (!selectSeedlessOnboardingLoginFlow(ReduxService.store.getState())) {
      return;
    }

    // 1. fetch all seed phrases
    const [rootSecret, ...otherSecrets] =
      await SeedlessOnboardingController.fetchAllSecretData();
    if (!rootSecret) {
      throw new Error('No root SRP found');
    }

    for (const secret of otherSecrets) {
      // import SRP secret
      // Get the SRP hash, and find the hash in the local state
      const secretDataHash =
        SeedlessOnboardingController.getSecretDataBackupState(
          secret.data,
          secret.type,
        );

      if (!secretDataHash) {
        // If SRP is not in the local state, import it to the vault

        // import private key secret
        if (secret.type === SecretType.PrivateKey) {
          await this.importAccountFromPrivateKey(bytesToHex(secret.data), {
            shouldCreateSocialBackup: false,
            shouldSelectAccount: false,
          });
          continue;
        } else if (secret.type === SecretType.Mnemonic) {
          // convert the seed phrase to a mnemonic (string)
          const encodedSrp = convertEnglishWordlistIndicesToCodepoints(
            secret.data,
            wordlist,
          );
          const mnemonicToRestore = Buffer.from(encodedSrp).toString('utf8');

          // import the new mnemonic to the current vault
          const keyringMetadata = await this.importSeedlessMnemonicToVault(
            mnemonicToRestore,
          );

          // discover multichain accounts from imported srp
          if (isMultichainAccountsState2Enabled()) {
            // NOTE: Initial implementation of discovery was not awaited, thus we also follow this pattern here.
            this.attemptMultichainAccountWalletDiscovery(keyringMetadata.id);
          } else {
            this.addMultichainAccounts([keyringMetadata]);
          }
        } else {
          Logger.log(new Error('Unknown secret type'), secret.type);
        }
      }
    }
  };

  importSeedlessMnemonicToVault = async (
    mnemonic: string,
  ): Promise<KeyringMetadata> => {
    const isSeedlessOnboardingFlow = selectSeedlessOnboardingLoginFlow(
      ReduxService.store.getState(),
    );
    if (!isSeedlessOnboardingFlow) {
      throw new Error('Not in seedless onboarding flow');
    }
    const { KeyringController, SeedlessOnboardingController } = Engine.context;

    const keyringMetadata = await KeyringController.addNewKeyring(
      KeyringTypes.hd,
      {
        mnemonic,
        numberOfAccounts: 1,
      },
    );

    const id = keyringMetadata.id;

    const [newAccountAddress] = await KeyringController.withKeyring(
      { id },
      async ({ keyring }) => keyring.getAccounts(),
    );

    // if social backup is requested, add the seed phrase backup
    const seedPhraseAsBuffer = Buffer.from(mnemonic, 'utf8');
    const seedPhraseAsUint8Array = convertMnemonicToWordlistIndices(
      seedPhraseAsBuffer,
      wordlist,
    );

    try {
      SeedlessOnboardingController.updateBackupMetadataState({
        keyringId: id,
        data: seedPhraseAsUint8Array,
        type: SecretType.Mnemonic,
      });
    } catch (error) {
      // handle seedless controller import error by reverting keyring controller mnemonic import
      // KeyringController.removeAccount will remove keyring when it's emptied, currently there are no other method in keyring controller to remove keyring
      await KeyringController.removeAccount(newAccountAddress);
      throw error;
    }

    return keyringMetadata;
  };

  addNewPrivateKeyBackup = async (
    privateKey: string,
    keyringId: string,
    syncWithSocial = true,
  ): Promise<void> => {
    const { SeedlessOnboardingController } = Engine.context;
    const bufferedPrivateKey = hexToBytes(add0x(privateKey));

    if (syncWithSocial) {
      await SeedlessOnboardingController.addNewSecretData(
        bufferedPrivateKey,
        SecretType.PrivateKey,
        {
          keyringId,
        },
      );
    } else {
      // Do not sync the key to the server, only update the local state
      SeedlessOnboardingController.updateBackupMetadataState({
        keyringId,
        data: bufferedPrivateKey,
        type: SecretType.PrivateKey,
      });
    }
  };

  importAccountFromPrivateKey = async (
    privateKey: string,
    options = {
      shouldCreateSocialBackup: true,
      shouldSelectAccount: true,
    },
  ): Promise<void> => {
    trace({
      name: TraceName.ImportEvmAccount,
      op: TraceOperation.ImportAccount,
      tags: getTraceTags(ReduxService.store.getState()),
    });

    const { KeyringController } = Engine.context;
    const importedAccountAddress =
      await KeyringController.importAccountWithStrategy(
        AccountImportStrategy.privateKey,
        [remove0x(privateKey)],
      );

    const isSocialLoginFlow = selectSeedlessOnboardingLoginFlow(
      ReduxService.store.getState(),
    );
    if (isSocialLoginFlow) {
      try {
        await this.addNewPrivateKeyBackup(
          privateKey,
          importedAccountAddress,
          options.shouldCreateSocialBackup,
        );
      } catch (error) {
        // handle seedless controller import error by reverting keyring controller mnemonic import
        // KeyringController.removeAccount will remove keyring when it's emptied, currently there are no other method in keyring controller to remove keyring
        await KeyringController.removeAccount(importedAccountAddress);
        throw error;
      }
    }

    if (options.shouldSelectAccount) {
      const checksummedAddress = toChecksumHexAddress(importedAccountAddress);
      Engine.setSelectedAddress(checksummedAddress);
    }

    endTrace({
      name: TraceName.ImportEvmAccount,
    });
  };

  /**
   * Temporary function until the attempt discovery support multi srp acccount discovery
   * Add multichain accounts to the keyring
   *
   * @param keyringMetadataList - List of keyring metadata
   */
  addMultichainAccounts = async (
    keyringMetadataList: KeyringMetadata[],
  ): Promise<void> => {
    for (const keyringMetadata of keyringMetadataList) {
      for (const clientType of Object.values(WalletClientType)) {
        const id = keyringMetadata.id;
        const { discoveryScope } = WALLET_SNAP_MAP[clientType];
        const multichainClient =
          MultichainWalletSnapFactory.createClient(clientType);

        await multichainClient.addDiscoveredAccounts(id, discoveryScope);
      }
    }
  };

  rehydrateSeedPhrase = async (password: string): Promise<void> => {
    try {
      const { SeedlessOnboardingController } = Engine.context;
      let allSRPs: Awaited<
        ReturnType<typeof SeedlessOnboardingController.fetchAllSecretData>
      > | null = null;
      let fetchSrpsSuccess = false;
      try {
        trace({
          name: TraceName.OnboardingFetchSrps,
          op: TraceOperation.OnboardingSecurityOp,
        });
        allSRPs = await SeedlessOnboardingController.fetchAllSecretData(
          password,
        );
        fetchSrpsSuccess = true;
      } catch (error) {
        const errorMessage =
          error instanceof Error ? error.message : 'Unknown error';

        trace({
          name: TraceName.OnboardingFetchSrpsError,
          op: TraceOperation.OnboardingError,
          tags: { errorMessage },
        });
        endTrace({
          name: TraceName.OnboardingFetchSrpsError,
        });

        throw error;
      } finally {
        endTrace({
          name: TraceName.OnboardingFetchSrps,
          data: { success: fetchSrpsSuccess },
        });
      }

      if (allSRPs.length > 0) {
        const [firstSeedPhrase, ...restOfSeedPhrases] = allSRPs;
        if (!firstSeedPhrase?.data) {
          throw new Error('No seed phrase found');
        }

        const seedPhrase = uint8ArrayToMnemonic(firstSeedPhrase.data, wordlist);

        await this.newWalletVaultAndRestore(password, seedPhrase, false);
        // add in more srps
        const keyringMetadataList: KeyringMetadata[] = [];
        if (restOfSeedPhrases.length > 0) {
          for (const item of restOfSeedPhrases) {
            try {
              // add new private key
              if (item.type === SecretType.PrivateKey) {
                await this.importAccountFromPrivateKey(bytesToHex(item.data), {
                  shouldCreateSocialBackup: false,
                  shouldSelectAccount: false,
                });
              } else if (item.type === SecretType.Mnemonic) {
                const mnemonic = uint8ArrayToMnemonic(item.data, wordlist);
                const keyringMetadata =
                  await this.importSeedlessMnemonicToVault(mnemonic);
                keyringMetadataList.push(keyringMetadata);
              } else {
                Logger.log(new Error('Unknown secret type'), item.type);
              }
            } catch (error) {
              // catch error to prevent unable to login
              Logger.log(error);
            }
          }
        }
        await this.syncKeyringEncryptionKey();

        if (isMultichainAccountsState2Enabled()) {
          for (const { id } of keyringMetadataList) {
            // NOTE: Initial implementation of discovery was not awaited, thus we also follow this pattern here.
            this.attemptMultichainAccountWalletDiscovery(id);
          }
        } else {
          this.addMultichainAccounts(keyringMetadataList);
        }

        this.dispatchOauthReset();

        ReduxService.store.dispatch(setExistingUser(true));
        await StorageWrapper.removeItem(SEED_PHRASE_HINTS);
      } else {
        throw new Error('No account data found');
      }
    } catch (error) {
      this.lockApp({ reset: false, navigateToLogin: false });
      Logger.log(error);
      throw error;
    }
  };

  /**
   * Sync latest global seedless password and override the current device password with latest global password.
   * Unlock the vault with the latest global password.
   *
   * @param {string} globalPassword - latest global seedless password
   */
  syncPasswordAndUnlockWallet = async (
    globalPassword: string,
  ): Promise<void> => {
    const { SeedlessOnboardingController, KeyringController } = Engine.context;

    const { success: isKeyringPasswordValid } =
      await KeyringController.verifyPassword(globalPassword)
        .then(() => ({ success: true, error: null }))
        .catch((err) => ({ success: false, error: err }));

    // recover the current keyring encryption key
    // here e could be invalid password or outdated password error, which can result in following cases:
    // 1. Seedless controller password verification succeeded.
    // 2. Seedless controller failed but Keyring controller password verification succeeded.
    // 3. Both keyring and seedless controller password verification failed.
    const { success, error: seedlessSyncError } =
      await SeedlessOnboardingController.submitGlobalPassword({
        globalPassword,
        maxKeyChainLength: 20,
      })
        .then(() => ({ success: true, error: null }))
        .catch((err) => ({ success: false, error: err }));

    if (!success) {
      const errorMessage = (seedlessSyncError as Error).message;
      Logger.log(
        seedlessSyncError,
        `error while submitting global password: ${errorMessage}`,
      );

      if (
        errorMessage ===
        SeedlessOnboardingControllerErrorMessage.MaxKeyChainLengthExceeded
      ) {
        // we are unable to recover the old pwd enc key as user is on a very old device.
        // create a new vault and encrypt the new vault with the latest global password.
        // also show a info popup to user.

        // rehydrate with social accounts if max keychain length exceeded
        await SeedlessOnboardingController.refreshAuthTokens();
        await this.rehydrateSeedPhrase(globalPassword);
        // skip the rest of the flow ( change password and sync keyring encryption key)
        ReduxService.store.dispatch(setIsConnectionRemoved(true));
        return;
      } else if (
        errorMessage ===
        SeedlessOnboardingControllerErrorMessage.IncorrectPassword
      ) {
        // Case 2: Keyring controller password verification succeeds and seedless controller failed.
        if (isKeyringPasswordValid) {
          throw new SeedlessOnboardingControllerError(
            SeedlessOnboardingControllerErrorType.PasswordRecentlyUpdated,
          );
        } else {
          throw seedlessSyncError;
        }
      } else {
        throw seedlessSyncError;
      }
    }

    // password synced successfully
    const keyringEncryptionKey =
      await SeedlessOnboardingController.loadKeyringEncryptionKey();

    // use encryption key to unlock the keyringController vault
    await KeyringController.submitEncryptionKey(keyringEncryptionKey);

    try {
      // update vault password to global password
      await SeedlessOnboardingController.syncLatestGlobalPassword({
        globalPassword,
      });
      await KeyringController.changePassword(globalPassword);
      await this.syncKeyringEncryptionKey();
<<<<<<< HEAD
      SeedlessOnboardingController.revokeRefreshToken(globalPassword).catch(
        (err) => {
          Logger.log(err, 'Failed to revoke refresh token');
        },
      );
=======
      renewSeedlessControllerRefreshTokens(globalPassword).catch((err) => {
        Logger.error(err, 'Failed to renew refresh token');
      });
>>>>>>> e06bee90
    } catch (err) {
      // lock app again on error after submitPassword succeeded
      await this.lockApp({ locked: true });
      throw err;
    }
    await this.resetPassword();
  };

  /**
   * Checks if the seedless password is outdated.
   *
   * @param {boolean} skipCache - whether to skip the cache
   * @returns {Promise<boolean>} true if the password is outdated, false otherwise, undefined if the flow is not seedless
   */
  checkIsSeedlessPasswordOutdated = async (
    skipCache: boolean = true,
  ): Promise<boolean> => {
    const { SeedlessOnboardingController } = Engine.context;
    if (!selectSeedlessOnboardingLoginFlow(ReduxService.store.getState())) {
      return false;
    }
    try {
      const isSeedlessPasswordOutdated =
        await SeedlessOnboardingController.checkIsPasswordOutdated({
          skipCache,
        });
      return isSeedlessPasswordOutdated;
    } catch (error) {
      Logger.log(error, 'Error in checkIsSeedlessPasswordOutdated');
      return false;
    }
  };

  /**
   * Syncs the keyring encryption key with the seedless onboarding controller.
   *
   * @returns {Promise<void>}
   */
  syncKeyringEncryptionKey = async (): Promise<void> => {
    const { KeyringController, SeedlessOnboardingController } = Engine.context;
    // store the keyring encryption key in the seedless onboarding controller
    const keyringEncryptionKey = await KeyringController.exportEncryptionKey();
    await SeedlessOnboardingController.storeKeyringEncryptionKey(
      keyringEncryptionKey,
    );
  };
}

export const Authentication = new AuthenticationService();<|MERGE_RESOLUTION|>--- conflicted
+++ resolved
@@ -125,15 +125,10 @@
 
     if (selectSeedlessOnboardingLoginFlow(ReduxService.store.getState())) {
       await SeedlessOnboardingController.submitPassword(password);
-<<<<<<< HEAD
-      SeedlessOnboardingController.revokeRefreshToken(password).catch((err) => {
-        Logger.log(err, 'Failed to revoke refresh token');
-=======
 
       // renew refresh token
       renewSeedlessControllerRefreshTokens(password).catch((err) => {
         Logger.error(err, 'Failed to renew refresh token');
->>>>>>> e06bee90
       });
     }
     password = this.wipeSensitiveData();
@@ -1138,17 +1133,9 @@
       });
       await KeyringController.changePassword(globalPassword);
       await this.syncKeyringEncryptionKey();
-<<<<<<< HEAD
-      SeedlessOnboardingController.revokeRefreshToken(globalPassword).catch(
-        (err) => {
-          Logger.log(err, 'Failed to revoke refresh token');
-        },
-      );
-=======
       renewSeedlessControllerRefreshTokens(globalPassword).catch((err) => {
         Logger.error(err, 'Failed to renew refresh token');
       });
->>>>>>> e06bee90
     } catch (err) {
       // lock app again on error after submitPassword succeeded
       await this.lockApp({ locked: true });
