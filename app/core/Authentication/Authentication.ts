--- conflicted
+++ resolved
@@ -881,19 +881,16 @@
   ): Promise<void> => {
     try {
       const { SeedlessOnboardingController } = Engine.context;
-<<<<<<< HEAD
-      const allSRPs = await SeedlessOnboardingController.fetchAllSecretData(
-        password,
-      );
-=======
-      let result: SecretMetadata[] | null = null;
+      let allSRPs: Awaited<
+        ReturnType<typeof SeedlessOnboardingController.fetchAllSecretData>
+      > | null = null;
       let fetchSrpsSuccess = false;
       try {
         trace({
           name: TraceName.OnboardingFetchSrps,
           op: TraceOperation.OnboardingSecurityOp,
         });
-        result = await SeedlessOnboardingController.fetchAllSecretData(
+        allSRPs = await SeedlessOnboardingController.fetchAllSecretData(
           password,
         );
         fetchSrpsSuccess = true;
@@ -917,10 +914,6 @@
           data: { success: fetchSrpsSuccess },
         });
       }
-      const allSRPs = result
-        .filter((item) => item.type === SecretType.Mnemonic)
-        .map((item) => item.data);
->>>>>>> 1b337e23
 
       if (allSRPs.length > 0) {
         const { KeyringController } = Engine.context;
