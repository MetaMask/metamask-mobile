import SecureKeychain from '../SecureKeychain';
import Engine from '../Engine';
import {
  EXISTING_USER,
  BIOMETRY_CHOICE_DISABLED,
  TRUE,
  PASSCODE_DISABLED,
  SEED_PHRASE_HINTS,
  SOLANA_DISCOVERY_PENDING,
} from '../../constants/storage';
import {
  authSuccess,
  authError,
  logIn,
  logOut,
  passwordSet,
} from '../../actions/user';
import AUTHENTICATION_TYPE from '../../constants/userProperties';
import AuthenticationError from './AuthenticationError';
import { UserCredentials, BIOMETRY_TYPE } from 'react-native-keychain';
import {
  AUTHENTICATION_APP_TRIGGERED_AUTH_ERROR,
  AUTHENTICATION_APP_TRIGGERED_AUTH_NO_CREDENTIALS,
  AUTHENTICATION_FAILED_TO_LOGIN,
  AUTHENTICATION_FAILED_WALLET_CREATION,
  AUTHENTICATION_RESET_PASSWORD_FAILED,
  AUTHENTICATION_RESET_PASSWORD_FAILED_MESSAGE,
  AUTHENTICATION_STORE_PASSWORD_FAILED,
} from '../../constants/error';
import StorageWrapper from '../../store/storage-wrapper';
import NavigationService from '../NavigationService';
import Routes from '../../constants/navigation/Routes';
import { TraceName, TraceOperation, endTrace, trace } from '../../util/trace';
import ReduxService from '../redux';
import { retryWithExponentialDelay } from '../../util/exponential-retry';
///: BEGIN:ONLY_INCLUDE_IF(solana)
import {
  MultichainWalletSnapFactory,
  WalletClientType,
} from '../SnapKeyring/MultichainWalletSnapClient';
///: END:ONLY_INCLUDE_IF
<<<<<<< HEAD
=======

import { wordlist } from '@metamask/scure-bip39/dist/wordlists/english';
import { uint8ArrayToMnemonic } from '../../util/mnemonic';
import Logger from '../../util/Logger';
import { clearAllVaultBackups } from '../BackupVault/backupVault';
import OAuthService from '../OAuthService/OAuthService';
import { KeyringTypes } from '@metamask/keyring-controller';
>>>>>>> b6e9c40b

/**
 * Holds auth data used to determine auth configuration
 */
export interface AuthData {
  currentAuthType: AUTHENTICATION_TYPE; //Enum used to show type for authentication
  availableBiometryType?: BIOMETRY_TYPE;
  oauth2Login?: boolean;
}

class AuthenticationService {
  private authData: AuthData = { currentAuthType: AUTHENTICATION_TYPE.UNKNOWN };

  private dispatchLogin(): void {
    ReduxService.store.dispatch(logIn());
  }

  private dispatchPasswordSet(): void {
    ReduxService.store.dispatch(passwordSet());
  }

  private dispatchLogout(): void {
    ReduxService.store.dispatch(logOut());
  }

  private dispatchOauthReset(): void {
    OAuthService.resetOauthState();
  }

  /**
   * This method recreates the vault upon login if user is new and is not using the latest encryption lib
   * @param password - password entered on login
   */
  private loginVaultCreation = async (password: string): Promise<void> => {
    // Restore vault with user entered password
    // TODO: Replace "any" with type
    // eslint-disable-next-line @typescript-eslint/no-explicit-any
    const { KeyringController }: any = Engine.context;
    await KeyringController.submitPassword(password);
    password = this.wipeSensitiveData();
  };

  /**
   * This method creates a new vault and restores with seed phrase and existing user data
   * @param password - password provided by user, biometric, pincode
   * @param parsedSeed - provided seed
   * @param clearEngine - clear the engine state before restoring vault
   */
  private newWalletVaultAndRestore = async (
    password: string,
    parsedSeed: string,
    clearEngine: boolean,
  ): Promise<void> => {
    // Restore vault with user entered password
    // TODO: Replace "any" with type
    // eslint-disable-next-line @typescript-eslint/no-explicit-any
    const { KeyringController }: any = Engine.context;
    if (clearEngine) await Engine.resetState();
    await KeyringController.createNewVaultAndRestore(password, parsedSeed);
    ///: BEGIN:ONLY_INCLUDE_IF(solana)
    this.attemptSolanaAccountDiscovery().catch((error) => {
<<<<<<< HEAD
      console.warn('Solana account discovery failed during wallet creation:', error);
=======
      console.warn(
        'Solana account discovery failed during wallet creation:',
        error,
      );
>>>>>>> b6e9c40b
      // Store flag to retry on next unlock
      StorageWrapper.setItem(SOLANA_DISCOVERY_PENDING, TRUE);
    });
    ///: END:ONLY_INCLUDE_IF
<<<<<<< HEAD
    
=======

>>>>>>> b6e9c40b
    password = this.wipeSensitiveData();
    parsedSeed = this.wipeSensitiveData();
  };

  ///: BEGIN:ONLY_INCLUDE_IF(solana)
  private attemptSolanaAccountDiscovery = async (): Promise<void> => {
    const performSolanaAccountDiscovery = async (): Promise<void> => {
      const primaryHdKeyringId =
        Engine.context.KeyringController.state.keyrings[0].metadata.id;
      const client = MultichainWalletSnapFactory.createClient(
        WalletClientType.Solana,
        {
          setSelectedAccount: false,
        },
      );
      await client.addDiscoveredAccounts(primaryHdKeyringId);
<<<<<<< HEAD
      
=======

>>>>>>> b6e9c40b
      await StorageWrapper.removeItem(SOLANA_DISCOVERY_PENDING);
    };

    try {
      await retryWithExponentialDelay(
        performSolanaAccountDiscovery,
<<<<<<< HEAD
        3, // maxRetries 
=======
        3, // maxRetries
>>>>>>> b6e9c40b
        1000, // baseDelay
        10000, // maxDelay
      );
    } catch (error) {
<<<<<<< HEAD
      console.error('Solana account discovery failed after all retries:', error);
=======
      console.error(
        'Solana account discovery failed after all retries:',
        error,
      );
>>>>>>> b6e9c40b
    }
  };

  private retrySolanaDiscoveryIfPending = async (): Promise<void> => {
    try {
      const isPending = await StorageWrapper.getItem(SOLANA_DISCOVERY_PENDING);
      if (isPending === 'true') {
        await this.attemptSolanaAccountDiscovery();
      }
    } catch (error) {
      console.warn('Failed to check/retry Solana discovery:', error);
    }
  };
  ///: END:ONLY_INCLUDE_IF

  /**
   * This method creates a new wallet with all new data
   * @param password - password provided by user, biometric, pincode
   */
  private createWalletVaultAndKeychain = async (
    password: string,
  ): Promise<void> => {
    // TODO: Replace "any" with type
    // eslint-disable-next-line @typescript-eslint/no-explicit-any
    const { KeyringController }: any = Engine.context;
    await Engine.resetState();
    await KeyringController.createNewVaultAndKeychain(password);

    ///: BEGIN:ONLY_INCLUDE_IF(solana)
    this.attemptSolanaAccountDiscovery().catch((error) => {
<<<<<<< HEAD
      console.warn('Solana account discovery failed during wallet creation:', error);
=======
      console.warn(
        'Solana account discovery failed during wallet creation:',
        error,
      );
>>>>>>> b6e9c40b
      StorageWrapper.setItem(SOLANA_DISCOVERY_PENDING, 'true');
    });
    ///: END:ONLY_INCLUDE_IF
    password = this.wipeSensitiveData();
  };

  /**
   * This method is used for password memory obfuscation
   * It simply returns an empty string so we can reset all the sensitive params like passwords and SRPs.
   * Since we cannot control memory in JS the best we can do is remove the pointer to sensitive information in memory
   * - see this thread for more details: https://security.stackexchange.com/questions/192387/how-to-securely-erase-javascript-parameters-after-use
   * [Future improvement] to fully remove these values from memory we can convert these params to Buffers or UInt8Array as is done in extension
   * - see: https://github.com/MetaMask/metamask-extension/commit/98f187c301176152a7f697e62e2ba6d78b018b68
   */
  private wipeSensitiveData = () => '';

  /**
   * Checks the authetincation type configured in the previous login
   * @returns @AuthData
   */
  private checkAuthenticationMethod = async (): Promise<AuthData> => {
    // TODO: Replace "any" with type
    // eslint-disable-next-line @typescript-eslint/no-explicit-any
    const availableBiometryType: any =
      await SecureKeychain.getSupportedBiometryType();
    const biometryPreviouslyDisabled = await StorageWrapper.getItem(
      BIOMETRY_CHOICE_DISABLED,
    );
    const passcodePreviouslyDisabled = await StorageWrapper.getItem(
      PASSCODE_DISABLED,
    );

    if (
      availableBiometryType &&
      !(biometryPreviouslyDisabled && biometryPreviouslyDisabled === TRUE)
    ) {
      return {
        currentAuthType: AUTHENTICATION_TYPE.BIOMETRIC,
        availableBiometryType,
      };
    } else if (
      availableBiometryType &&
      !(passcodePreviouslyDisabled && passcodePreviouslyDisabled === TRUE)
    ) {
      return {
        currentAuthType: AUTHENTICATION_TYPE.PASSCODE,
        availableBiometryType,
      };
    }
    const existingUser = await StorageWrapper.getItem(EXISTING_USER);
    if (existingUser) {
      if (await SecureKeychain.getGenericPassword()) {
        return {
          currentAuthType: AUTHENTICATION_TYPE.REMEMBER_ME,
          availableBiometryType,
        };
      }
    }
    return {
      currentAuthType: AUTHENTICATION_TYPE.PASSWORD,
      availableBiometryType,
    };
  };

  /**
   * Reset vault will empty password used to clear/reset vault upon errors during login/creation
   */
  resetVault = async (): Promise<void> => {
    // TODO: Replace "any" with type
    // eslint-disable-next-line @typescript-eslint/no-explicit-any
    const { KeyringController }: any = Engine.context;
    // Restore vault with empty password
    await KeyringController.submitPassword('');
    await this.resetPassword();
  };

  /**
   * Stores a user password in the secure keychain with a specific auth type
   * @param password - password provided by user
   * @param authType - type of authentication required to fetch password from keychain
   */
  storePassword = async (
    password: string,
    authType: AUTHENTICATION_TYPE,
  ): Promise<void> => {
    try {
      switch (authType) {
        case AUTHENTICATION_TYPE.BIOMETRIC:
          await SecureKeychain.setGenericPassword(
            password,
            SecureKeychain.TYPES.BIOMETRICS,
          );
          break;
        case AUTHENTICATION_TYPE.PASSCODE:
          await SecureKeychain.setGenericPassword(
            password,
            SecureKeychain.TYPES.PASSCODE,
          );
          break;
        case AUTHENTICATION_TYPE.REMEMBER_ME:
          await SecureKeychain.setGenericPassword(
            password,
            SecureKeychain.TYPES.REMEMBER_ME,
          );
          break;
        case AUTHENTICATION_TYPE.PASSWORD:
          await SecureKeychain.setGenericPassword(password, undefined);
          break;
        default:
          await SecureKeychain.setGenericPassword(password, undefined);
          break;
      }
    } catch (error) {
      throw new AuthenticationError(
        (error as Error).message,
        AUTHENTICATION_STORE_PASSWORD_FAILED,
        this.authData,
      );
    }
    password = this.wipeSensitiveData();
  };

  resetPassword = async () => {
    try {
      await SecureKeychain.resetGenericPassword();
    } catch (error) {
      throw new AuthenticationError(
        `${AUTHENTICATION_RESET_PASSWORD_FAILED_MESSAGE} ${
          (error as Error).message
        }`,
        AUTHENTICATION_RESET_PASSWORD_FAILED,
        this.authData,
      );
    }
  };

  /**
   * Fetches the password from the keychain using the auth method it was originally stored
   */
  getPassword: () => Promise<false | UserCredentials | null> = async () =>
    await SecureKeychain.getGenericPassword();

  /**
   * Takes a component's input to determine what @enum {AuthData} should be provided when creating a new password, wallet, etc..
   * @param biometryChoice - type of biometric choice selected
   * @param rememberMe - remember me setting (//TODO: to be removed)
   * @returns @AuthData
   */
  componentAuthenticationType = async (
    biometryChoice: boolean,
    rememberMe: boolean,
  ): Promise<AuthData> => {
    // TODO: Replace "any" with type
    // eslint-disable-next-line @typescript-eslint/no-explicit-any
    const availableBiometryType: any =
      await SecureKeychain.getSupportedBiometryType();
    const biometryPreviouslyDisabled = await StorageWrapper.getItem(
      BIOMETRY_CHOICE_DISABLED,
    );
    const passcodePreviouslyDisabled = await StorageWrapper.getItem(
      PASSCODE_DISABLED,
    );

    if (
      availableBiometryType &&
      biometryChoice &&
      !(biometryPreviouslyDisabled && biometryPreviouslyDisabled === TRUE)
    ) {
      return {
        currentAuthType: AUTHENTICATION_TYPE.BIOMETRIC,
        availableBiometryType,
      };
    } else if (
      rememberMe &&
      ReduxService.store.getState().security.allowLoginWithRememberMe
    ) {
      return {
        currentAuthType: AUTHENTICATION_TYPE.REMEMBER_ME,
        availableBiometryType,
      };
    } else if (
      availableBiometryType &&
      biometryChoice &&
      !(passcodePreviouslyDisabled && passcodePreviouslyDisabled === TRUE)
    ) {
      return {
        currentAuthType: AUTHENTICATION_TYPE.PASSCODE,
        availableBiometryType,
      };
    }
    return {
      currentAuthType: AUTHENTICATION_TYPE.PASSWORD,
      availableBiometryType,
    };
  };

  /**
   * Setting up a new wallet for new users
   * @param password - password provided by user
   * @param authData - type of authentication required to fetch password from keychain
   */
  newWalletAndKeychain = async (
    password: string,
    authData: AuthData,
  ): Promise<void> => {
    try {
      // check for oauth2 login
      if (authData.oauth2Login) {
        await this.createAndBackupSeedPhrase(password);
      } else {
        await this.createWalletVaultAndKeychain(password);
      }

      await this.storePassword(password, authData?.currentAuthType);
      await StorageWrapper.setItem(EXISTING_USER, TRUE);
      await StorageWrapper.removeItem(SEED_PHRASE_HINTS);

      this.dispatchLogin();
      this.authData = authData;
      // TODO: Replace "any" with type
      // eslint-disable-next-line @typescript-eslint/no-explicit-any
    } catch (e: any) {
      this.lockApp({ reset: false });
      throw new AuthenticationError(
        (e as Error).message,
        AUTHENTICATION_FAILED_WALLET_CREATION,
        this.authData,
      );
    }
    password = this.wipeSensitiveData();
  };

  /**
   * This method is used when a user is creating a new wallet in onboarding flow or resetting their password
   * @param password - password provided by user
   * @param authData - type of authentication required to fetch password from keychain
   * @param parsedSeed - provides the parsed SRP
   * @param clearEngine - this boolean clears the engine data on new wallet
   */
  newWalletAndRestore = async (
    password: string,
    authData: AuthData,
    parsedSeed: string,
    clearEngine: boolean,
  ): Promise<void> => {
    try {
      await this.newWalletVaultAndRestore(password, parsedSeed, clearEngine);
      await this.storePassword(password, authData.currentAuthType);
      await StorageWrapper.setItem(EXISTING_USER, TRUE);
      await StorageWrapper.removeItem(SEED_PHRASE_HINTS);
      this.dispatchLogin();
      this.authData = authData;
      // TODO: Replace "any" with type
      // eslint-disable-next-line @typescript-eslint/no-explicit-any
    } catch (e: any) {
      this.lockApp({ reset: false });
      throw new AuthenticationError(
        (e as Error).message,
        AUTHENTICATION_FAILED_WALLET_CREATION,
        this.authData,
      );
    }
    password = this.wipeSensitiveData();
    parsedSeed = this.wipeSensitiveData();
  };

  /**
   * Manual user password entry for login
   * @param password - password provided by user
   * @param authData - type of authentication required to fetch password from keychain
   */
  userEntryAuth = async (
    password: string,
    authData: AuthData,
  ): Promise<void> => {
    try {
      trace({
        name: TraceName.VaultCreation,
        op: TraceOperation.VaultCreation,
      });
      await this.loginVaultCreation(password);
      endTrace({ name: TraceName.VaultCreation });

      await this.storePassword(password, authData.currentAuthType);
      this.dispatchLogin();
      this.authData = authData;
      this.dispatchPasswordSet();
<<<<<<< HEAD
      
=======

>>>>>>> b6e9c40b
      // Try to complete any pending Solana account discovery
      ///: BEGIN:ONLY_INCLUDE_IF(solana)
      this.retrySolanaDiscoveryIfPending();
      ///: END:ONLY_INCLUDE_IF
<<<<<<< HEAD
      
=======

>>>>>>> b6e9c40b
      // TODO: Replace "any" with type
      // eslint-disable-next-line @typescript-eslint/no-explicit-any
    } catch (e: any) {
      throw new AuthenticationError(
        (e as Error).message,
        AUTHENTICATION_FAILED_TO_LOGIN,
        this.authData,
      );
    }
    password = this.wipeSensitiveData();
  };

  /**
   * Attempts to use biometric/pin code/remember me to login
   * @param bioStateMachineId - ID associated with each biometric session.
   * @param disableAutoLogout - Boolean that determines if the function should auto-lock when error is thrown.
   */
  appTriggeredAuth = async (
    options: {
      bioStateMachineId?: string;
      disableAutoLogout?: boolean;
    } = {},
  ): Promise<void> => {
    const bioStateMachineId = options?.bioStateMachineId;
    const disableAutoLogout = options?.disableAutoLogout;
    try {
      // TODO: Replace "any" with type
      // eslint-disable-next-line @typescript-eslint/no-explicit-any
      const credentials: any = await SecureKeychain.getGenericPassword();

      const password = credentials?.password;
      if (!password) {
        throw new AuthenticationError(
          AUTHENTICATION_APP_TRIGGERED_AUTH_NO_CREDENTIALS,
          AUTHENTICATION_APP_TRIGGERED_AUTH_ERROR,
          this.authData,
        );
      }
      trace({
        name: TraceName.VaultCreation,
        op: TraceOperation.VaultCreation,
      });
      await this.loginVaultCreation(password);
      endTrace({ name: TraceName.VaultCreation });

      this.dispatchLogin();
      ReduxService.store.dispatch(authSuccess(bioStateMachineId));
      this.dispatchPasswordSet();
<<<<<<< HEAD
      
=======

>>>>>>> b6e9c40b
      // Try to complete any pending Solana account discovery
      ///: BEGIN:ONLY_INCLUDE_IF(solana)
      this.retrySolanaDiscoveryIfPending();
      ///: END:ONLY_INCLUDE_IF
<<<<<<< HEAD
      
=======

>>>>>>> b6e9c40b
      // TODO: Replace "any" with type
      // eslint-disable-next-line @typescript-eslint/no-explicit-any
    } catch (e: any) {
      ReduxService.store.dispatch(authError(bioStateMachineId));
      !disableAutoLogout && this.lockApp({ reset: false });
      throw new AuthenticationError(
        (e as Error).message,
        AUTHENTICATION_APP_TRIGGERED_AUTH_ERROR,
        this.authData,
      );
    }
  };

  /**
   * Logout and lock keyring contoller. Will require user to enter password. Wipes biometric/pin-code/remember me
   */
  lockApp = async ({ reset = true, locked = false } = {}): Promise<void> => {
    const { KeyringController } = Engine.context;
    if (reset) await this.resetPassword();
    if (KeyringController.isUnlocked()) {
      await KeyringController.setLocked();
    }
    this.authData = { currentAuthType: AUTHENTICATION_TYPE.UNKNOWN };
    this.dispatchLogout();
    NavigationService.navigation?.reset({
      routes: [{ name: Routes.ONBOARDING.LOGIN, params: { locked } }],
    });
  };

  getType = async (): Promise<AuthData> =>
    await this.checkAuthenticationMethod();

  createAndBackupSeedPhrase = async (password: string): Promise<void> => {
    const { SeedlessOnboardingController, KeyringController } = Engine.context;
    // rollback on fail ( reset wallet )
    await this.createWalletVaultAndKeychain(password);
    try {
      const keyring = KeyringController.state.keyrings.at(0);
      if (!keyring) {
        throw new Error('No keyring metadata found');
      }
      const keyringMetadata = keyring.metadata;
      const seedPhrase = await KeyringController.exportSeedPhrase(
        password,
        keyringMetadata.id,
      );

      Logger.log(
        'SeedlessOnboardingController state',
        SeedlessOnboardingController.state,
      );

      await SeedlessOnboardingController.createToprfKeyAndBackupSeedPhrase(
        password,
        seedPhrase,
        keyringMetadata.id,
      );

      this.dispatchOauthReset();
    } catch (error) {
      await this.newWalletAndKeychain(`${Date.now()}`, {
        currentAuthType: AUTHENTICATION_TYPE.UNKNOWN,
      });
      await clearAllVaultBackups();
      SeedlessOnboardingController.clearState();
      throw error;
    }

    Logger.log(
      'SeedlessOnboardingController state',
      SeedlessOnboardingController.state,
    );
  };

  rehydrateSeedPhrase = async (
    password: string,
    authData: AuthData,
  ): Promise<void> => {
    try {
      const { SeedlessOnboardingController } = Engine.context;
      const result = await SeedlessOnboardingController.fetchAllSeedPhrases(
        password,
      );

      if (result.length > 0) {
        const { KeyringController } = Engine.context;

        const [firstSeedPhrase, ...restOfSeedPhrases] = result;
        if (!firstSeedPhrase) {
          throw new Error('No seed phrase found');
        }

        const seedPhrase = uint8ArrayToMnemonic(firstSeedPhrase, wordlist);
        await this.newWalletAndRestore(password, authData, seedPhrase, false);
        // add in more srps
        if (restOfSeedPhrases.length > 0) {
          for (const item of restOfSeedPhrases) {
            // vault add new seedphrase
            try {
              const keyringMetadata = await KeyringController.addNewKeyring(
                KeyringTypes.hd,
                {
                  mnemonic: uint8ArrayToMnemonic(item, wordlist),
                  numberOfAccounts: 1,
                },
              );
              SeedlessOnboardingController.updateBackupMetadataState({
                keyringId: keyringMetadata.id,
                seedPhrase: item,
              });
            } catch (error) {
              // catch error to prevent unable to login
              Logger.error(error as Error);
            }
          }
        }

        this.dispatchLogin();
        this.dispatchPasswordSet();
        this.dispatchOauthReset();
      } else {
        throw new Error('No account data found');
      }
    } catch (error) {
      Logger.error(error as Error);
      throw error;
    }
  };
}

export const Authentication = new AuthenticationService();<|MERGE_RESOLUTION|>--- conflicted
+++ resolved
@@ -39,8 +39,6 @@
   WalletClientType,
 } from '../SnapKeyring/MultichainWalletSnapClient';
 ///: END:ONLY_INCLUDE_IF
-<<<<<<< HEAD
-=======
 
 import { wordlist } from '@metamask/scure-bip39/dist/wordlists/english';
 import { uint8ArrayToMnemonic } from '../../util/mnemonic';
@@ -48,7 +46,6 @@
 import { clearAllVaultBackups } from '../BackupVault/backupVault';
 import OAuthService from '../OAuthService/OAuthService';
 import { KeyringTypes } from '@metamask/keyring-controller';
->>>>>>> b6e9c40b
 
 /**
  * Holds auth data used to determine auth configuration
@@ -110,23 +107,15 @@
     await KeyringController.createNewVaultAndRestore(password, parsedSeed);
     ///: BEGIN:ONLY_INCLUDE_IF(solana)
     this.attemptSolanaAccountDiscovery().catch((error) => {
-<<<<<<< HEAD
-      console.warn('Solana account discovery failed during wallet creation:', error);
-=======
       console.warn(
         'Solana account discovery failed during wallet creation:',
         error,
       );
->>>>>>> b6e9c40b
       // Store flag to retry on next unlock
       StorageWrapper.setItem(SOLANA_DISCOVERY_PENDING, TRUE);
     });
     ///: END:ONLY_INCLUDE_IF
-<<<<<<< HEAD
-    
-=======
-
->>>>>>> b6e9c40b
+
     password = this.wipeSensitiveData();
     parsedSeed = this.wipeSensitiveData();
   };
@@ -143,34 +132,22 @@
         },
       );
       await client.addDiscoveredAccounts(primaryHdKeyringId);
-<<<<<<< HEAD
-      
-=======
-
->>>>>>> b6e9c40b
+
       await StorageWrapper.removeItem(SOLANA_DISCOVERY_PENDING);
     };
 
     try {
       await retryWithExponentialDelay(
         performSolanaAccountDiscovery,
-<<<<<<< HEAD
-        3, // maxRetries 
-=======
         3, // maxRetries
->>>>>>> b6e9c40b
         1000, // baseDelay
         10000, // maxDelay
       );
     } catch (error) {
-<<<<<<< HEAD
-      console.error('Solana account discovery failed after all retries:', error);
-=======
       console.error(
         'Solana account discovery failed after all retries:',
         error,
       );
->>>>>>> b6e9c40b
     }
   };
 
@@ -201,14 +178,10 @@
 
     ///: BEGIN:ONLY_INCLUDE_IF(solana)
     this.attemptSolanaAccountDiscovery().catch((error) => {
-<<<<<<< HEAD
-      console.warn('Solana account discovery failed during wallet creation:', error);
-=======
       console.warn(
         'Solana account discovery failed during wallet creation:',
         error,
       );
->>>>>>> b6e9c40b
       StorageWrapper.setItem(SOLANA_DISCOVERY_PENDING, 'true');
     });
     ///: END:ONLY_INCLUDE_IF
@@ -496,20 +469,12 @@
       this.dispatchLogin();
       this.authData = authData;
       this.dispatchPasswordSet();
-<<<<<<< HEAD
-      
-=======
-
->>>>>>> b6e9c40b
+
       // Try to complete any pending Solana account discovery
       ///: BEGIN:ONLY_INCLUDE_IF(solana)
       this.retrySolanaDiscoveryIfPending();
       ///: END:ONLY_INCLUDE_IF
-<<<<<<< HEAD
-      
-=======
-
->>>>>>> b6e9c40b
+
       // TODO: Replace "any" with type
       // eslint-disable-next-line @typescript-eslint/no-explicit-any
     } catch (e: any) {
@@ -558,20 +523,12 @@
       this.dispatchLogin();
       ReduxService.store.dispatch(authSuccess(bioStateMachineId));
       this.dispatchPasswordSet();
-<<<<<<< HEAD
-      
-=======
-
->>>>>>> b6e9c40b
+
       // Try to complete any pending Solana account discovery
       ///: BEGIN:ONLY_INCLUDE_IF(solana)
       this.retrySolanaDiscoveryIfPending();
       ///: END:ONLY_INCLUDE_IF
-<<<<<<< HEAD
-      
-=======
-
->>>>>>> b6e9c40b
+
       // TODO: Replace "any" with type
       // eslint-disable-next-line @typescript-eslint/no-explicit-any
     } catch (e: any) {
