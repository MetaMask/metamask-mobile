--- conflicted
+++ resolved
@@ -100,11 +100,7 @@
       StorageWrapper.setItem(SOLANA_DISCOVERY_PENDING, TRUE);
     });
     ///: END:ONLY_INCLUDE_IF
-<<<<<<< HEAD
-    
-=======
-
->>>>>>> 961a5281
+
     password = this.wipeSensitiveData();
     parsedSeed = this.wipeSensitiveData();
   };
@@ -121,22 +117,14 @@
         },
       );
       await client.addDiscoveredAccounts(primaryHdKeyringId);
-<<<<<<< HEAD
-      
-=======
-
->>>>>>> 961a5281
+
       await StorageWrapper.removeItem(SOLANA_DISCOVERY_PENDING);
     };
 
     try {
       await retryWithExponentialDelay(
         performSolanaAccountDiscovery,
-<<<<<<< HEAD
-        3, // maxRetries 
-=======
         3, // maxRetries
->>>>>>> 961a5281
         1000, // baseDelay
         10000, // maxDelay
       );
@@ -453,20 +441,12 @@
       this.dispatchLogin();
       this.authData = authData;
       this.dispatchPasswordSet();
-<<<<<<< HEAD
-      
-=======
-
->>>>>>> 961a5281
+
       // Try to complete any pending Solana account discovery
       ///: BEGIN:ONLY_INCLUDE_IF(solana)
       this.retrySolanaDiscoveryIfPending();
       ///: END:ONLY_INCLUDE_IF
-<<<<<<< HEAD
-      
-=======
-
->>>>>>> 961a5281
+
       // TODO: Replace "any" with type
       // eslint-disable-next-line @typescript-eslint/no-explicit-any
     } catch (e: any) {
@@ -515,20 +495,12 @@
       this.dispatchLogin();
       ReduxService.store.dispatch(authSuccess(bioStateMachineId));
       this.dispatchPasswordSet();
-<<<<<<< HEAD
-      
-=======
-
->>>>>>> 961a5281
+
       // Try to complete any pending Solana account discovery
       ///: BEGIN:ONLY_INCLUDE_IF(solana)
       this.retrySolanaDiscoveryIfPending();
       ///: END:ONLY_INCLUDE_IF
-<<<<<<< HEAD
-      
-=======
-
->>>>>>> 961a5281
+
       // TODO: Replace "any" with type
       // eslint-disable-next-line @typescript-eslint/no-explicit-any
     } catch (e: any) {
