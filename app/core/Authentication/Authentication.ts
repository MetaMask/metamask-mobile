--- conflicted
+++ resolved
@@ -1081,7 +1081,6 @@
       throw err;
     }
     await this.resetPassword();
-<<<<<<< HEAD
 
     // set discovery pending to true
     for (const clientType of Object.values(WalletClientType)) {
@@ -1089,8 +1088,6 @@
       await StorageWrapper.setItem(discoveryStorageId, TRUE);
     }
     return false;
-=======
->>>>>>> 390dee8b
   };
 
   /**
