import SecureKeychain from '../SecureKeychain';
import Engine from '../Engine';
import {
  BIOMETRY_CHOICE_DISABLED,
  TRUE,
  PASSCODE_DISABLED,
  SEED_PHRASE_HINTS,
} from '../../constants/storage';
import {
  authSuccess,
  authError,
  logIn,
  logOut,
  passwordSet,
  setExistingUser,
} from '../../actions/user';
import AUTHENTICATION_TYPE from '../../constants/userProperties';
import AuthenticationError from './AuthenticationError';
import { UserCredentials, BIOMETRY_TYPE } from 'react-native-keychain';
import {
  AUTHENTICATION_APP_TRIGGERED_AUTH_ERROR,
  AUTHENTICATION_APP_TRIGGERED_AUTH_NO_CREDENTIALS,
  AUTHENTICATION_FAILED_TO_LOGIN,
  AUTHENTICATION_FAILED_WALLET_CREATION,
  AUTHENTICATION_RESET_PASSWORD_FAILED,
  AUTHENTICATION_RESET_PASSWORD_FAILED_MESSAGE,
  AUTHENTICATION_STORE_PASSWORD_FAILED,
} from '../../constants/error';
import StorageWrapper from '../../store/storage-wrapper';
import NavigationService from '../NavigationService';
import Routes from '../../constants/navigation/Routes';
import { TraceName, TraceOperation, trace, endTrace } from '../../util/trace';
import ReduxService from '../redux';
import { retryWithExponentialDelay } from '../../util/exponential-retry';
import {
  WALLET_SNAP_MAP,
  MultichainWalletSnapFactory,
  WalletClientType,
} from '../SnapKeyring/MultichainWalletSnapClient';

import { selectExistingUser } from '../../reducers/user/selectors';
import { wordlist } from '@metamask/scure-bip39/dist/wordlists/english';
import {
  convertEnglishWordlistIndicesToCodepoints,
  convertMnemonicToWordlistIndices,
  uint8ArrayToMnemonic,
} from '../../util/mnemonic';
import Logger from '../../util/Logger';
import { clearAllVaultBackups } from '../BackupVault/backupVault';
import OAuthService from '../OAuthService/OAuthService';
import {
  AccountImportStrategy,
  KeyringTypes,
} from '@metamask/keyring-controller';
import {
  SecretType,
  SeedlessOnboardingControllerErrorMessage,
} from '@metamask/seedless-onboarding-controller';
import { mnemonicPhraseToBytes } from '@metamask/key-tree';
import { selectSeedlessOnboardingLoginFlow } from '../../selectors/seedlessOnboardingController';
import {
  SeedlessOnboardingControllerError,
  SeedlessOnboardingControllerErrorType,
} from '../Engine/controllers/seedless-onboarding-controller/error';
import { add0x, bytesToHex, hexToBytes, remove0x } from '@metamask/utils';
import { getTraceTags } from '../../util/sentry/tags';
import { toChecksumHexAddress } from '@metamask/controller-utils';

/**
 * Holds auth data used to determine auth configuration
 */
export interface AuthData {
  currentAuthType: AUTHENTICATION_TYPE; //Enum used to show type for authentication
  availableBiometryType?: BIOMETRY_TYPE;
  oauth2Login?: boolean;
}

class AuthenticationService {
  private authData: AuthData = { currentAuthType: AUTHENTICATION_TYPE.UNKNOWN };

  private dispatchLogin(): void {
    ReduxService.store.dispatch(logIn());
  }

  private dispatchPasswordSet(): void {
    ReduxService.store.dispatch(passwordSet());
  }

  private dispatchLogout(): void {
    ReduxService.store.dispatch(logOut());
  }

  private dispatchOauthReset(): void {
    OAuthService.resetOauthState();
  }

  /**
   * This method recreates the vault upon login if user is new and is not using the latest encryption lib
   * @param password - password entered on login
   */
  private loginVaultCreation = async (password: string): Promise<void> => {
    // Restore vault with user entered password
    const { KeyringController, SeedlessOnboardingController } = Engine.context;
    await KeyringController.submitPassword(password);
    if (selectSeedlessOnboardingLoginFlow(ReduxService.store.getState())) {
      await SeedlessOnboardingController.submitPassword(password);
      SeedlessOnboardingController.revokeRefreshToken(password).catch((err) => {
        Logger.error(err, 'Failed to revoke refresh token');
      });
    }
    password = this.wipeSensitiveData();
  };

  /**
   * This method creates a new vault and restores with seed phrase and existing user data
   * @param password - password provided by user, biometric, pincode
   * @param parsedSeed - provided seed
   * @param clearEngine - clear the engine state before restoring vault
   */
  private newWalletVaultAndRestore = async (
    password: string,
    parsedSeed: string,
    clearEngine: boolean,
  ): Promise<void> => {
    // Restore vault with user entered password
    const { KeyringController } = Engine.context;
    if (clearEngine) await Engine.resetState();
    const parsedSeedUint8Array = mnemonicPhraseToBytes(parsedSeed);
    await KeyringController.createNewVaultAndRestore(
      password,
      parsedSeedUint8Array,
    );

    await Promise.all(
      Object.values(WalletClientType).map(async (clientType) => {
        const { discoveryStorageId } = WALLET_SNAP_MAP[clientType];

        try {
          await this.attemptAccountDiscovery(clientType);
        } catch (error) {
          console.warn(
            'Account discovery failed during wallet creation:',
            clientType,
            error,
          );
          // Store flag to retry on next unlock
          await StorageWrapper.setItem(discoveryStorageId, TRUE);
        }
      }),
    );

    password = this.wipeSensitiveData();
    parsedSeed = this.wipeSensitiveData();
  };

  private attemptAccountDiscovery = async (
    clientType: WalletClientType,
  ): Promise<void> => {
    const performAccountDiscovery = async (): Promise<void> => {
      const primaryHdKeyringId =
        Engine.context.KeyringController.state.keyrings[0].metadata.id;
      const client = MultichainWalletSnapFactory.createClient(clientType, {
        setSelectedAccount: false,
      });
      const { discoveryScope, discoveryStorageId } =
        WALLET_SNAP_MAP[clientType];

      await client.addDiscoveredAccounts(primaryHdKeyringId, discoveryScope);
      await StorageWrapper.removeItem(discoveryStorageId);
    };

    try {
      await retryWithExponentialDelay(
        performAccountDiscovery,
        3, // maxRetries
        1000, // baseDelay
        10000, // maxDelay
      );
    } catch (error) {
      console.error('Account discovery failed after all retries:', error);
    }
  };

  private retryDiscoveryIfPending = async (): Promise<void> => {
    await Promise.all(
      Object.values(WalletClientType).map(async (clientType) => {
        const { discoveryStorageId } = WALLET_SNAP_MAP[clientType];

        try {
          const isPending = await StorageWrapper.getItem(discoveryStorageId);
          if (isPending === TRUE) {
            await this.attemptAccountDiscovery(clientType);
          }
        } catch (error) {
          console.warn('Failed to check/retry discovery:', clientType, error);
        }
      }),
    );
  };

  /**
   * This method creates a new wallet with all new data
   * @param password - password provided by user, biometric, pincode
   */
  private createWalletVaultAndKeychain = async (
    password: string,
  ): Promise<void> => {
    // TODO: Replace "any" with type
    // eslint-disable-next-line @typescript-eslint/no-explicit-any
    const { KeyringController }: any = Engine.context;
    await Engine.resetState();
    await KeyringController.createNewVaultAndKeychain(password);

    await Promise.all(
      Object.values(WalletClientType).map(async (clientType) => {
        const { discoveryStorageId } = WALLET_SNAP_MAP[clientType];

        try {
          await this.attemptAccountDiscovery(clientType);
        } catch (error) {
          console.warn(
            'Account discovery failed during wallet creation:',
            error,
          );
          // Store flag to retry on next unlock
          await StorageWrapper.setItem(discoveryStorageId, TRUE);
        }
      }),
    );

    password = this.wipeSensitiveData();
  };

  /**
   * This method is used for password memory obfuscation
   * It simply returns an empty string so we can reset all the sensitive params like passwords and SRPs.
   * Since we cannot control memory in JS the best we can do is remove the pointer to sensitive information in memory
   * - see this thread for more details: https://security.stackexchange.com/questions/192387/how-to-securely-erase-javascript-parameters-after-use
   * [Future improvement] to fully remove these values from memory we can convert these params to Buffers or UInt8Array as is done in extension
   * - see: https://github.com/MetaMask/metamask-extension/commit/98f187c301176152a7f697e62e2ba6d78b018b68
   */
  private wipeSensitiveData = () => '';

  /**
   * Checks the authetincation type configured in the previous login
   * @returns @AuthData
   */
  private checkAuthenticationMethod = async (): Promise<AuthData> => {
    // TODO: Replace "any" with type
    // eslint-disable-next-line @typescript-eslint/no-explicit-any
    const availableBiometryType: any =
      await SecureKeychain.getSupportedBiometryType();
    const biometryPreviouslyDisabled = await StorageWrapper.getItem(
      BIOMETRY_CHOICE_DISABLED,
    );
    const passcodePreviouslyDisabled = await StorageWrapper.getItem(
      PASSCODE_DISABLED,
    );

    if (
      availableBiometryType &&
      !(biometryPreviouslyDisabled && biometryPreviouslyDisabled === TRUE)
    ) {
      return {
        currentAuthType: AUTHENTICATION_TYPE.BIOMETRIC,
        availableBiometryType,
      };
    } else if (
      availableBiometryType &&
      !(passcodePreviouslyDisabled && passcodePreviouslyDisabled === TRUE)
    ) {
      return {
        currentAuthType: AUTHENTICATION_TYPE.PASSCODE,
        availableBiometryType,
      };
    }
    const existingUser = selectExistingUser(ReduxService.store.getState());
    if (existingUser) {
      if (await SecureKeychain.getGenericPassword()) {
        return {
          currentAuthType: AUTHENTICATION_TYPE.REMEMBER_ME,
          availableBiometryType,
        };
      }
    }
    return {
      currentAuthType: AUTHENTICATION_TYPE.PASSWORD,
      availableBiometryType,
    };
  };

  /**
   * Reset vault will empty password used to clear/reset vault upon errors during login/creation
   */
  resetVault = async (): Promise<void> => {
    const { KeyringController, SeedlessOnboardingController } = Engine.context;
    // Restore vault with empty password
    await KeyringController.submitPassword('');
    if (selectSeedlessOnboardingLoginFlow(ReduxService.store.getState())) {
      await SeedlessOnboardingController.clearState();
    }
    await this.resetPassword();
  };

  /**
   * Stores a user password in the secure keychain with a specific auth type
   * @param password - password provided by user
   * @param authType - type of authentication required to fetch password from keychain
   */
  storePassword = async (
    password: string,
    authType: AUTHENTICATION_TYPE,
  ): Promise<void> => {
    try {
      switch (authType) {
        case AUTHENTICATION_TYPE.BIOMETRIC:
          await SecureKeychain.setGenericPassword(
            password,
            SecureKeychain.TYPES.BIOMETRICS,
          );
          break;
        case AUTHENTICATION_TYPE.PASSCODE:
          await SecureKeychain.setGenericPassword(
            password,
            SecureKeychain.TYPES.PASSCODE,
          );
          break;
        case AUTHENTICATION_TYPE.REMEMBER_ME:
          await SecureKeychain.setGenericPassword(
            password,
            SecureKeychain.TYPES.REMEMBER_ME,
          );
          break;
        case AUTHENTICATION_TYPE.PASSWORD:
          await SecureKeychain.setGenericPassword(password, undefined);
          break;
        default:
          await SecureKeychain.setGenericPassword(password, undefined);
          break;
      }
    } catch (error) {
      throw new AuthenticationError(
        (error as Error).message,
        AUTHENTICATION_STORE_PASSWORD_FAILED,
        this.authData,
      );
    }
    password = this.wipeSensitiveData();
  };

  resetPassword = async () => {
    try {
      await SecureKeychain.resetGenericPassword();
    } catch (error) {
      throw new AuthenticationError(
        `${AUTHENTICATION_RESET_PASSWORD_FAILED_MESSAGE} ${
          (error as Error).message
        }`,
        AUTHENTICATION_RESET_PASSWORD_FAILED,
        this.authData,
      );
    }
  };

  /**
   * Fetches the password from the keychain using the auth method it was originally stored
   */
  getPassword: () => Promise<false | UserCredentials | null> = async () =>
    await SecureKeychain.getGenericPassword();

  /**
   * Takes a component's input to determine what @enum {AuthData} should be provided when creating a new password, wallet, etc..
   * @param biometryChoice - type of biometric choice selected
   * @param rememberMe - remember me setting (//TODO: to be removed)
   * @returns @AuthData
   */
  componentAuthenticationType = async (
    biometryChoice: boolean,
    rememberMe: boolean,
  ): Promise<AuthData> => {
    // TODO: Replace "any" with type
    // eslint-disable-next-line @typescript-eslint/no-explicit-any
    const availableBiometryType: any =
      await SecureKeychain.getSupportedBiometryType();
    const biometryPreviouslyDisabled = await StorageWrapper.getItem(
      BIOMETRY_CHOICE_DISABLED,
    );
    const passcodePreviouslyDisabled = await StorageWrapper.getItem(
      PASSCODE_DISABLED,
    );

    if (
      availableBiometryType &&
      biometryChoice &&
      !(biometryPreviouslyDisabled && biometryPreviouslyDisabled === TRUE)
    ) {
      return {
        currentAuthType: AUTHENTICATION_TYPE.BIOMETRIC,
        availableBiometryType,
      };
    } else if (
      rememberMe &&
      ReduxService.store.getState().security.allowLoginWithRememberMe
    ) {
      return {
        currentAuthType: AUTHENTICATION_TYPE.REMEMBER_ME,
        availableBiometryType,
      };
    } else if (
      availableBiometryType &&
      biometryChoice &&
      !(passcodePreviouslyDisabled && passcodePreviouslyDisabled === TRUE)
    ) {
      return {
        currentAuthType: AUTHENTICATION_TYPE.PASSCODE,
        availableBiometryType,
      };
    }
    return {
      currentAuthType: AUTHENTICATION_TYPE.PASSWORD,
      availableBiometryType,
    };
  };

  /**
   * Setting up a new wallet for new users
   * @param password - password provided by user
   * @param authData - type of authentication required to fetch password from keychain
   */
  newWalletAndKeychain = async (
    password: string,
    authData: AuthData,
  ): Promise<void> => {
    try {
      // check for oauth2 login
      if (authData.oauth2Login) {
        await this.createAndBackupSeedPhrase(password);
      } else {
        await this.createWalletVaultAndKeychain(password);
      }

      await this.storePassword(password, authData?.currentAuthType);
      ReduxService.store.dispatch(setExistingUser(true));
      await StorageWrapper.removeItem(SEED_PHRASE_HINTS);

      this.dispatchLogin();
      this.authData = authData;
      // TODO: Replace "any" with type
      // eslint-disable-next-line @typescript-eslint/no-explicit-any
    } catch (e: any) {
      this.lockApp({ reset: false });
      throw new AuthenticationError(
        (e as Error).message,
        AUTHENTICATION_FAILED_WALLET_CREATION,
        this.authData,
      );
    }
    password = this.wipeSensitiveData();
  };

  /**
   * This method is used when a user is creating a new wallet in onboarding flow or resetting their password
   * @param password - password provided by user
   * @param authData - type of authentication required to fetch password from keychain
   * @param parsedSeed - provides the parsed SRP
   * @param clearEngine - this boolean clears the engine data on new wallet
   */
  newWalletAndRestore = async (
    password: string,
    authData: AuthData,
    parsedSeed: string,
    clearEngine: boolean,
  ): Promise<void> => {
    try {
      await this.newWalletVaultAndRestore(password, parsedSeed, clearEngine);
      await this.storePassword(password, authData.currentAuthType);
      ReduxService.store.dispatch(setExistingUser(true));
      await StorageWrapper.removeItem(SEED_PHRASE_HINTS);
      this.dispatchLogin();
      this.authData = authData;
      // TODO: Replace "any" with type
      // eslint-disable-next-line @typescript-eslint/no-explicit-any
    } catch (e: any) {
      this.lockApp({ reset: false });
      throw new AuthenticationError(
        (e as Error).message,
        AUTHENTICATION_FAILED_WALLET_CREATION,
        this.authData,
      );
    }
    password = this.wipeSensitiveData();
    parsedSeed = this.wipeSensitiveData();
  };

  /**
   * Manual user password entry for login
   * @param password - password provided by user
   * @param authData - type of authentication required to fetch password from keychain
   */
  userEntryAuth = async (
    password: string,
    authData: AuthData,
  ): Promise<boolean> => {
    let isConnectionRemoved = false;
    try {
      trace({
        name: TraceName.VaultCreation,
        op: TraceOperation.VaultCreation,
      });

      if (authData.oauth2Login) {
        // if seedless flow - rehydrate
        await this.rehydrateSeedPhrase(password, authData);
      } else if (await this.checkIsSeedlessPasswordOutdated()) {
        // if seedless flow completed && seedless password is outdated, sync the password and unlock the wallet
        isConnectionRemoved = await this.syncPasswordAndUnlockWallet(
          password,
          authData,
        );
      } else {
        // else srp flow
        await this.loginVaultCreation(password);
      }

      endTrace({ name: TraceName.VaultCreation });

      await this.storePassword(password, authData.currentAuthType);
      this.dispatchLogin();
      this.authData = authData;
      this.dispatchPasswordSet();

      // Try to complete any pending account discovery
      this.retryDiscoveryIfPending();

      // TODO: Replace "any" with type
      // eslint-disable-next-line @typescript-eslint/no-explicit-any
    } catch (e: any) {
      if (e instanceof SeedlessOnboardingControllerError) {
        throw e;
      }

      if ((e as Error).message.includes('SeedlessOnboardingController')) {
        throw e;
      }

      throw new AuthenticationError(
        (e as Error).message,
        AUTHENTICATION_FAILED_TO_LOGIN,
        this.authData,
      );
    }
    password = this.wipeSensitiveData();
    return isConnectionRemoved;
  };

  /**
   * Attempts to use biometric/pin code/remember me to login
   * @param bioStateMachineId - ID associated with each biometric session.
   * @param disableAutoLogout - Boolean that determines if the function should auto-lock when error is thrown.
   */
  appTriggeredAuth = async (
    options: {
      bioStateMachineId?: string;
      disableAutoLogout?: boolean;
    } = {},
  ): Promise<void> => {
    const bioStateMachineId = options?.bioStateMachineId;
    const disableAutoLogout = options?.disableAutoLogout;
    try {
      // TODO: Replace "any" with type
      // eslint-disable-next-line @typescript-eslint/no-explicit-any
      const credentials: any = await SecureKeychain.getGenericPassword();

      const password = credentials?.password;
      if (!password) {
        throw new AuthenticationError(
          AUTHENTICATION_APP_TRIGGERED_AUTH_NO_CREDENTIALS,
          AUTHENTICATION_APP_TRIGGERED_AUTH_ERROR,
          this.authData,
        );
      }
      trace({
        name: TraceName.VaultCreation,
        op: TraceOperation.VaultCreation,
      });
      // check for seedless password outdated
      const isSeedlessPasswordOutdated =
        await this.checkIsSeedlessPasswordOutdated(false);
      if (isSeedlessPasswordOutdated) {
        throw new AuthenticationError(
          'Seedless password is outdated',
          AUTHENTICATION_APP_TRIGGERED_AUTH_ERROR,
          this.authData,
        );
      } else {
        await this.loginVaultCreation(password);
      }
      endTrace({ name: TraceName.VaultCreation });

      this.dispatchLogin();
      ReduxService.store.dispatch(authSuccess(bioStateMachineId));
      this.dispatchPasswordSet();

      // Try to complete any pending account discovery
      this.retryDiscoveryIfPending();

      // TODO: Replace "any" with type
      // eslint-disable-next-line @typescript-eslint/no-explicit-any
    } catch (e: any) {
      ReduxService.store.dispatch(authError(bioStateMachineId));
      !disableAutoLogout && this.lockApp({ reset: false });
      throw new AuthenticationError(
        (e as Error).message,
        AUTHENTICATION_APP_TRIGGERED_AUTH_ERROR,
        this.authData,
      );
    }
  };

  /**
   * Logout and lock keyring contoller. Will require user to enter password. Wipes biometric/pin-code/remember me
   */
  lockApp = async ({ reset = true, locked = false } = {}): Promise<void> => {
    const { KeyringController } = Engine.context;
    if (reset) await this.resetPassword();
    if (KeyringController.isUnlocked()) {
      await KeyringController.setLocked();
    }
    // async check seedless password outdated skip cache when app lock
    this.checkIsSeedlessPasswordOutdated(true).catch((err: Error) => {
      Logger.error(
        err,
        'Error in lockApp: checking seedless password outdated',
      );
    });

    this.authData = { currentAuthType: AUTHENTICATION_TYPE.UNKNOWN };
    this.dispatchLogout();
    NavigationService.navigation?.reset({
      routes: [{ name: Routes.ONBOARDING.LOGIN, params: { locked } }],
    });
  };

  getType = async (): Promise<AuthData> =>
    await this.checkAuthenticationMethod();

  createAndBackupSeedPhrase = async (password: string): Promise<void> => {
    const { SeedlessOnboardingController, KeyringController } = Engine.context;
    await this.createWalletVaultAndKeychain(password);
    // submit password to unlock keyring ?
    await KeyringController.submitPassword(password);
    try {
      const keyringId = KeyringController.state.keyrings[0]?.metadata.id;
      if (!keyringId) {
        throw new Error('No keyring metadata found');
      }

      const seedPhrase = await KeyringController.exportSeedPhrase(
        password,
        keyringId,
      );

      let createKeyAndBackupSrpSuccess = false;
      try {
        trace({
          name: TraceName.OnboardingCreateKeyAndBackupSrp,
          op: TraceOperation.OnboardingSecurityOp,
        });
        await SeedlessOnboardingController.createToprfKeyAndBackupSeedPhrase(
          password,
          seedPhrase,
          keyringId,
        );
        createKeyAndBackupSrpSuccess = true;
      } catch (error) {
        const errorMessage =
          error instanceof Error ? error.message : 'Unknown error';

        trace({
          name: TraceName.OnboardingCreateKeyAndBackupSrpError,
          op: TraceOperation.OnboardingError,
          tags: { errorMessage },
        });
        endTrace({
          name: TraceName.OnboardingCreateKeyAndBackupSrpError,
        });

        throw error;
      } finally {
        endTrace({
          name: TraceName.OnboardingCreateKeyAndBackupSrp,
          data: { success: createKeyAndBackupSrpSuccess },
        });
      }

      await this.syncKeyringEncryptionKey();

      this.dispatchOauthReset();
    } catch (error) {
      await this.newWalletAndKeychain(`${Date.now()}`, {
        currentAuthType: AUTHENTICATION_TYPE.UNKNOWN,
      });
      await clearAllVaultBackups();
      SeedlessOnboardingController.clearState();
      throw error;
    }
  };

  syncSeedPhrases = async (): Promise<void> => {
    const { SeedlessOnboardingController } = Engine.context;
    if (!selectSeedlessOnboardingLoginFlow(ReduxService.store.getState())) {
      return;
    }

    // 1. fetch all seed phrases
    const [rootSecret, ...otherSecrets] =
      await SeedlessOnboardingController.fetchAllSecretData();
    if (!rootSecret) {
      throw new Error('No root SRP found');
    }

    for (const secret of otherSecrets) {
      // import SRP secret
      // Get the SRP hash, and find the hash in the local state
      const secretDataHash =
        SeedlessOnboardingController.getSecretDataBackupState(
          secret.data,
          secret.type,
        );

      if (!secretDataHash) {
        // If SRP is not in the local state, import it to the vault

        // import private key secret
        if (secret.type === SecretType.PrivateKey) {
          await this.importAccountFromPrivateKey(bytesToHex(secret.data), {
            shouldCreateSocialBackup: false,
            shouldSelectAccount: false,
          });
          continue;
        } else if (secret.type === SecretType.Mnemonic) {
          // convert the seed phrase to a mnemonic (string)
          const encodedSrp = convertEnglishWordlistIndicesToCodepoints(
            secret.data,
            wordlist,
          );
          const mnemonicToRestore = Buffer.from(encodedSrp).toString('utf8');

          // import the new mnemonic to the current vault
          await this.importMnemonicToVault(mnemonicToRestore, {
            shouldCreateSocialBackup: false,
            shouldSelectAccount: false,
            shouldImportAccounts: true,
          });
        } else {
          Logger.error(new Error('Unknown secret type'), secret.type);
        }
      }
    }
  };

  importMnemonicToVault = async (
    mnemonic: string,
    options: {
      shouldCreateSocialBackup: boolean;
      shouldSelectAccount: boolean;
      shouldImportAccounts: boolean;
    },
  ): Promise<{
    newAccountAddress: string;
    discoveredAccountsCount: number;
  }> => {
    const { KeyringController, SeedlessOnboardingController } = Engine.context;

    const { id } = await KeyringController.addNewKeyring(KeyringTypes.hd, {
      mnemonic,
      numberOfAccounts: 1,
    });

    const [newAccountAddress] = await KeyringController.withKeyring(
      { id },
      async ({ keyring }) => keyring.getAccounts(),
    );

    const isSeedlessOnboardingFlow = selectSeedlessOnboardingLoginFlow(
      ReduxService.store.getState(),
    );
    if (isSeedlessOnboardingFlow) {
      // if social backup is requested, add the seed phrase backup
      const seedPhraseAsBuffer = Buffer.from(mnemonic, 'utf8');
      const seedPhraseAsUint8Array = convertMnemonicToWordlistIndices(
        seedPhraseAsBuffer,
        wordlist,
      );

      try {
        if (options.shouldCreateSocialBackup) {
          await SeedlessOnboardingController.addNewSecretData(
            seedPhraseAsUint8Array,
            SecretType.Mnemonic,
            {
              keyringId: id,
            },
          );
        } else {
          SeedlessOnboardingController.updateBackupMetadataState({
            keyringId: id,
            data: seedPhraseAsUint8Array,
            type: SecretType.Mnemonic,
          });
        }
      } catch (error) {
        // handle seedless controller import error by reverting keyring controller mnemonic import
        // KeyringController.removeAccount will remove keyring when it's emptied, currently there are no other method in keyring controller to remove keyring
        await KeyringController.removeAccount(newAccountAddress);
        throw error;
      }
    }

    if (options.shouldSelectAccount) {
      Engine.setSelectedAddress(newAccountAddress);
    }

    const discoveredAccountsCount = options.shouldImportAccounts
      ? (
          await Promise.all(
            Object.values(WalletClientType).map(async (clientType) => {
              const { discoveryScope } = WALLET_SNAP_MAP[clientType];
              const multichainClient =
                MultichainWalletSnapFactory.createClient(clientType);

              return await multichainClient.addDiscoveredAccounts(
                id,
                discoveryScope,
              );
            }),
          )
        ).reduce((acc, count) => acc + count || 0, 0)
      : 0;

    return {
      newAccountAddress,
      discoveredAccountsCount,
    };
  };

  addNewPrivateKeyBackup = async (
    privateKey: string,
    keyringId: string,
    syncWithSocial = true,
  ): Promise<void> => {
    const { SeedlessOnboardingController } = Engine.context;
    const bufferedPrivateKey = hexToBytes(add0x(privateKey));

    if (syncWithSocial) {
      await SeedlessOnboardingController.addNewSecretData(
        bufferedPrivateKey,
        SecretType.PrivateKey,
        {
          keyringId,
        },
      );
    } else {
      // Do not sync the key to the server, only update the local state
      SeedlessOnboardingController.updateBackupMetadataState({
        keyringId,
        data: bufferedPrivateKey,
        type: SecretType.PrivateKey,
      });
    }
  };

  importAccountFromPrivateKey = async (
    privateKey: string,
    options = {
      shouldCreateSocialBackup: true,
      shouldSelectAccount: true,
    },
  ): Promise<void> => {
    trace({
      name: TraceName.ImportEvmAccount,
      op: TraceOperation.ImportAccount,
      tags: getTraceTags(ReduxService.store.getState()),
    });

    const { KeyringController } = Engine.context;
    const importedAccountAddress =
      await KeyringController.importAccountWithStrategy(
        AccountImportStrategy.privateKey,
        [remove0x(privateKey)],
      );

    const isSocialLoginFlow = selectSeedlessOnboardingLoginFlow(
      ReduxService.store.getState(),
    );
    if (isSocialLoginFlow) {
      try {
        await this.addNewPrivateKeyBackup(
          privateKey,
          importedAccountAddress,
          options.shouldCreateSocialBackup,
        );
      } catch (error) {
        // handle seedless controller import error by reverting keyring controller mnemonic import
        // KeyringController.removeAccount will remove keyring when it's emptied, currently there are no other method in keyring controller to remove keyring
        await KeyringController.removeAccount(importedAccountAddress);
        throw error;
      }
    }

    if (options.shouldSelectAccount) {
      const checksummedAddress = toChecksumHexAddress(importedAccountAddress);
      Engine.setSelectedAddress(checksummedAddress);
    }

    endTrace({
      name: TraceName.ImportEvmAccount,
    });
  };

  rehydrateSeedPhrase = async (
    password: string,
    authData: AuthData,
  ): Promise<void> => {
    try {
      const { SeedlessOnboardingController } = Engine.context;
      let allSRPs: Awaited<
        ReturnType<typeof SeedlessOnboardingController.fetchAllSecretData>
      > | null = null;
      let fetchSrpsSuccess = false;
      try {
        trace({
          name: TraceName.OnboardingFetchSrps,
          op: TraceOperation.OnboardingSecurityOp,
        });
        allSRPs = await SeedlessOnboardingController.fetchAllSecretData(
          password,
        );
        fetchSrpsSuccess = true;
      } catch (error) {
        const errorMessage =
          error instanceof Error ? error.message : 'Unknown error';

        trace({
          name: TraceName.OnboardingFetchSrpsError,
          op: TraceOperation.OnboardingError,
          tags: { errorMessage },
        });
        endTrace({
          name: TraceName.OnboardingFetchSrpsError,
        });

        throw error;
      } finally {
        endTrace({
          name: TraceName.OnboardingFetchSrps,
          data: { success: fetchSrpsSuccess },
        });
      }

      if (allSRPs.length > 0) {
        const [firstSeedPhrase, ...restOfSeedPhrases] = allSRPs;
        if (!firstSeedPhrase?.data) {
          throw new Error('No seed phrase found');
        }

        const seedPhrase = uint8ArrayToMnemonic(firstSeedPhrase.data, wordlist);
        await this.newWalletAndRestore(password, authData, seedPhrase, false);
        // add in more srps
        if (restOfSeedPhrases.length > 0) {
          for (const item of restOfSeedPhrases) {
            try {
              // add new private key
              if (item.type === SecretType.PrivateKey) {
                await this.importAccountFromPrivateKey(bytesToHex(item.data), {
                  shouldCreateSocialBackup: false,
                  shouldSelectAccount: false,
                });
              } else if (item.type === SecretType.Mnemonic) {
                const mnemonic = uint8ArrayToMnemonic(item.data, wordlist);
                await this.importMnemonicToVault(mnemonic, {
                  shouldCreateSocialBackup: false,
                  shouldSelectAccount: false,
                  shouldImportAccounts: true,
                });
              } else {
                Logger.error(new Error('Unknown secret type'), item.type);
              }
            } catch (error) {
              // catch error to prevent unable to login
              Logger.error(error as Error);
            }
          }
        }

        await this.syncKeyringEncryptionKey();

        this.dispatchOauthReset();
      } else {
        throw new Error('No account data found');
      }
    } catch (error) {
      Logger.error(error as Error);
      throw error;
    }
  };

  /**
   * Sync latest global seedless password and override the current device password with latest global password.
   * Unlock the vault with the latest global password.
   *
   * @param {string} globalPassword - latest global seedless password
   */
  syncPasswordAndUnlockWallet = async (
    globalPassword: string,
    authData: AuthData,
  ): Promise<boolean> => {
    const { SeedlessOnboardingController, KeyringController } = Engine.context;

    const { success: isKeyringPasswordValid } =
      await KeyringController.verifyPassword(globalPassword)
        .then(() => ({ success: true, error: null }))
        .catch((err) => ({ success: false, error: err }));

    // recover the current keyring encryption key
    // here e could be invalid password or outdated password error, which can result in following cases:
    // 1. Seedless controller password verification succeeded.
    // 2. Seedless controller failed but Keyring controller password verification succeeded.
    // 3. Both keyring and seedless controller password verification failed.
    const { success, error: seedlessSyncError } =
      await SeedlessOnboardingController.submitGlobalPassword({
        globalPassword,
        maxKeyChainLength: 20,
      })
        .then(() => ({ success: true, error: null }))
        .catch((err) => ({ success: false, error: err }));

    if (!success) {
      const errorMessage = (seedlessSyncError as Error).message;
      Logger.error(
        seedlessSyncError as Error,
        `error while submitting global password: ${errorMessage}`,
      );

      if (
        errorMessage ===
        SeedlessOnboardingControllerErrorMessage.MaxKeyChainLengthExceeded
      ) {
        // we are unable to recover the old pwd enc key as user is on a very old device.
        // create a new vault and encrypt the new vault with the latest global password.
        // also show a info popup to user.

        // rehydrate with social accounts if max keychain length exceeded
        await SeedlessOnboardingController.refreshAuthTokens();
        await this.rehydrateSeedPhrase(globalPassword, authData);
        // skip the rest of the flow ( change password and sync keyring encryption key)
        return true;
      } else if (
        errorMessage ===
        SeedlessOnboardingControllerErrorMessage.IncorrectPassword
      ) {
        // Case 2: Keyring controller password verification succeeds and seedless controller failed.
        if (isKeyringPasswordValid) {
          throw new SeedlessOnboardingControllerError(
            SeedlessOnboardingControllerErrorType.PasswordRecentlyUpdated,
          );
        } else {
          throw seedlessSyncError;
        }
      } else {
        throw seedlessSyncError;
      }
    }

    // password synced successfully
    const keyringEncryptionKey =
      await SeedlessOnboardingController.loadKeyringEncryptionKey();

    // use encryption key to unlock the keyringController vault
    await KeyringController.submitEncryptionKey(keyringEncryptionKey);

    try {
      // update vault password to global password
      await SeedlessOnboardingController.syncLatestGlobalPassword({
        globalPassword,
      });
      await KeyringController.changePassword(globalPassword);
      await this.syncKeyringEncryptionKey();
      SeedlessOnboardingController.revokeRefreshToken(globalPassword).catch(
        (err) => {
          Logger.error(err, 'Failed to revoke refresh token');
        },
      );
    } catch (err) {
      // lock app again on error after submitPassword succeeded
      await this.lockApp({ locked: true });
      throw err;
    }
    await this.resetPassword();

<<<<<<< HEAD
    // set solana discovery pending to true
    ///: BEGIN:ONLY_INCLUDE_IF(solana)
    StorageWrapper.setItem(SOLANA_DISCOVERY_PENDING, TRUE);
    ///: END:ONLY_INCLUDE_IF

    return false;
=======
    // set discovery pending to true
    for (const clientType of Object.values(WalletClientType)) {
      const { discoveryStorageId } = WALLET_SNAP_MAP[clientType];
      await StorageWrapper.setItem(discoveryStorageId, TRUE);
    }
>>>>>>> bae9e4bd
  };

  /**
   * Checks if the seedless password is outdated.
   *
   * @param {boolean} skipCache - whether to skip the cache
   * @returns {Promise<boolean>} true if the password is outdated, false otherwise, undefined if the flow is not seedless
   */
  checkIsSeedlessPasswordOutdated = async (
    skipCache: boolean = true,
  ): Promise<boolean> => {
    const { SeedlessOnboardingController } = Engine.context;
    if (!selectSeedlessOnboardingLoginFlow(ReduxService.store.getState())) {
      return false;
    }
    try {
      const isSeedlessPasswordOutdated =
        await SeedlessOnboardingController.checkIsPasswordOutdated({
          skipCache,
        });
      return isSeedlessPasswordOutdated;
    } catch (error) {
      Logger.error(error as Error, 'Error in checkIsSeedlessPasswordOutdated');
      return false;
    }
  };

  /**
   * Syncs the keyring encryption key with the seedless onboarding controller.
   *
   * @returns {Promise<void>}
   */
  syncKeyringEncryptionKey = async (): Promise<void> => {
    const { KeyringController, SeedlessOnboardingController } = Engine.context;
    // store the keyring encryption key in the seedless onboarding controller
    const keyringEncryptionKey = await KeyringController.exportEncryptionKey();
    await SeedlessOnboardingController.storeKeyringEncryptionKey(
      keyringEncryptionKey,
    );
  };
}

export const Authentication = new AuthenticationService();<|MERGE_RESOLUTION|>--- conflicted
+++ resolved
@@ -1098,20 +1098,12 @@
     }
     await this.resetPassword();
 
-<<<<<<< HEAD
-    // set solana discovery pending to true
-    ///: BEGIN:ONLY_INCLUDE_IF(solana)
-    StorageWrapper.setItem(SOLANA_DISCOVERY_PENDING, TRUE);
-    ///: END:ONLY_INCLUDE_IF
-
-    return false;
-=======
     // set discovery pending to true
     for (const clientType of Object.values(WalletClientType)) {
       const { discoveryStorageId } = WALLET_SNAP_MAP[clientType];
       await StorageWrapper.setItem(discoveryStorageId, TRUE);
     }
->>>>>>> bae9e4bd
+    return false;
   };
 
   /**
