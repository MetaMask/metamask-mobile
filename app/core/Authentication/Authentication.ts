--- conflicted
+++ resolved
@@ -563,30 +563,6 @@
 
   createAndBackupSeedPhrase = async (password: string): Promise<void> => {
     const { SeedlessOnboardingController, KeyringController } = Engine.context;
-<<<<<<< HEAD
-    // rollback on fail ( reset wallet )
-    await this.createWalletVaultAndKeychain(password);
-    try {
-      const keyring = KeyringController.state.keyrings.at(0);
-      if (!keyring) {
-        throw new Error('No keyring metadata found');
-      }
-      const keyringMetadata = keyring.metadata;
-      const seedPhrase = await KeyringController.exportSeedPhrase(
-        password,
-        keyringMetadata.id,
-      );
-
-      Logger.log(
-        'SeedlessOnboardingController state',
-        SeedlessOnboardingController.state,
-      );
-
-      await SeedlessOnboardingController.createToprfKeyAndBackupSeedPhrase(
-        password,
-        seedPhrase,
-        keyringMetadata.id,
-=======
     await this.createWalletVaultAndKeychain(password);
     // submit password to unlock keyring ?
     await KeyringController.submitPassword(password);
@@ -604,7 +580,6 @@
         password,
         seedPhrase,
         keyringId,
->>>>>>> 0385ea0f
       );
 
       this.dispatchOauthReset();
@@ -616,14 +591,6 @@
       SeedlessOnboardingController.clearState();
       throw error;
     }
-<<<<<<< HEAD
-
-    Logger.log(
-      'SeedlessOnboardingController state',
-      SeedlessOnboardingController.state,
-    );
-=======
->>>>>>> 0385ea0f
   };
 
   rehydrateSeedPhrase = async (
