import SecureKeychain from '../SecureKeychain';
import Engine from '../Engine';
import {
  BIOMETRY_CHOICE_DISABLED,
  TRUE,
  PASSCODE_DISABLED,
  SEED_PHRASE_HINTS,
  SOLANA_DISCOVERY_PENDING,
} from '../../constants/storage';
import {
  authSuccess,
  authError,
  logIn,
  logOut,
  passwordSet,
  setExistingUser,
} from '../../actions/user';
import AUTHENTICATION_TYPE from '../../constants/userProperties';
import AuthenticationError from './AuthenticationError';
import { UserCredentials, BIOMETRY_TYPE } from 'react-native-keychain';
import {
  AUTHENTICATION_APP_TRIGGERED_AUTH_ERROR,
  AUTHENTICATION_APP_TRIGGERED_AUTH_NO_CREDENTIALS,
  AUTHENTICATION_FAILED_TO_LOGIN,
  AUTHENTICATION_FAILED_WALLET_CREATION,
  AUTHENTICATION_RESET_PASSWORD_FAILED,
  AUTHENTICATION_RESET_PASSWORD_FAILED_MESSAGE,
  AUTHENTICATION_STORE_PASSWORD_FAILED,
} from '../../constants/error';
import StorageWrapper from '../../store/storage-wrapper';
import NavigationService from '../NavigationService';
import Routes from '../../constants/navigation/Routes';
import { TraceName, TraceOperation, trace, endTrace } from '../../util/trace';
import ReduxService from '../redux';
import { retryWithExponentialDelay } from '../../util/exponential-retry';
///: BEGIN:ONLY_INCLUDE_IF(solana)
import {
  MultichainWalletSnapFactory,
  WalletClientType,
} from '../SnapKeyring/MultichainWalletSnapClient';
///: END:ONLY_INCLUDE_IF

import { selectExistingUser } from '../../reducers/user/selectors';
import { wordlist } from '@metamask/scure-bip39/dist/wordlists/english';
import { uint8ArrayToMnemonic } from '../../util/mnemonic';
import Logger from '../../util/Logger';
import { clearAllVaultBackups } from '../BackupVault/backupVault';
import OAuthService from '../OAuthService/OAuthService';
import { KeyringTypes } from '@metamask/keyring-controller';
import {
  SecretType,
  SeedlessOnboardingControllerErrorMessage,
} from '@metamask/seedless-onboarding-controller';
import { mnemonicPhraseToBytes } from '@metamask/key-tree';
import { SolScope } from '@metamask/keyring-api';
import { selectSeedlessOnboardingLoginFlow } from '../../selectors/seedlessOnboardingController';
<<<<<<< HEAD
import { SeedlessOnboardingControllerError } from '../Engine/controllers/seedless-onboarding-controller/error';
=======
import {
  SeedlessOnboardingControllerError,
  SeedlessOnboardingControllerErrorType,
} from '../Engine/controllers/seedless-onboarding-controller/error';
>>>>>>> 93a11706

// to replace with SecretMetadata type from seedless-onboarding-controller when it is exported
interface SecretMetadata {
  data: Uint8Array;
  type: SecretType;
}

/**
 * Holds auth data used to determine auth configuration
 */
export interface AuthData {
  currentAuthType: AUTHENTICATION_TYPE; //Enum used to show type for authentication
  availableBiometryType?: BIOMETRY_TYPE;
  oauth2Login?: boolean;
}

class AuthenticationService {
  private authData: AuthData = { currentAuthType: AUTHENTICATION_TYPE.UNKNOWN };

  private dispatchLogin(): void {
    ReduxService.store.dispatch(logIn());
  }

  private dispatchPasswordSet(): void {
    ReduxService.store.dispatch(passwordSet());
  }

  private dispatchLogout(): void {
    ReduxService.store.dispatch(logOut());
  }

  private dispatchOauthReset(): void {
    OAuthService.resetOauthState();
  }

  /**
   * This method recreates the vault upon login if user is new and is not using the latest encryption lib
   * @param password - password entered on login
   */
  private loginVaultCreation = async (password: string): Promise<void> => {
    // Restore vault with user entered password
    const { KeyringController, SeedlessOnboardingController } = Engine.context;
    await KeyringController.submitPassword(password);
    if (selectSeedlessOnboardingLoginFlow(ReduxService.store.getState())) {
      await SeedlessOnboardingController.submitPassword(password);
    }
    password = this.wipeSensitiveData();
  };

  /**
   * This method creates a new vault and restores with seed phrase and existing user data
   * @param password - password provided by user, biometric, pincode
   * @param parsedSeed - provided seed
   * @param clearEngine - clear the engine state before restoring vault
   */
  private newWalletVaultAndRestore = async (
    password: string,
    parsedSeed: string,
    clearEngine: boolean,
  ): Promise<void> => {
    // Restore vault with user entered password
    const { KeyringController } = Engine.context;
    if (clearEngine) await Engine.resetState();
    const parsedSeedUint8Array = mnemonicPhraseToBytes(parsedSeed);
    await KeyringController.createNewVaultAndRestore(
      password,
      parsedSeedUint8Array,
    );
    ///: BEGIN:ONLY_INCLUDE_IF(solana)
    this.attemptSolanaAccountDiscovery().catch((error) => {
      console.warn(
        'Solana account discovery failed during wallet creation:',
        error,
      );
      // Store flag to retry on next unlock
      StorageWrapper.setItem(SOLANA_DISCOVERY_PENDING, TRUE);
    });
    ///: END:ONLY_INCLUDE_IF

    password = this.wipeSensitiveData();
    parsedSeed = this.wipeSensitiveData();
  };

  ///: BEGIN:ONLY_INCLUDE_IF(solana)
  private attemptSolanaAccountDiscovery = async (): Promise<void> => {
    const performSolanaAccountDiscovery = async (): Promise<void> => {
      const primaryHdKeyringId =
        Engine.context.KeyringController.state.keyrings[0].metadata.id;
      const client = MultichainWalletSnapFactory.createClient(
        WalletClientType.Solana,
        {
          setSelectedAccount: false,
        },
      );
      await client.addDiscoveredAccounts(primaryHdKeyringId, SolScope.Mainnet);

      await StorageWrapper.removeItem(SOLANA_DISCOVERY_PENDING);
    };

    try {
      await retryWithExponentialDelay(
        performSolanaAccountDiscovery,
        3, // maxRetries
        1000, // baseDelay
        10000, // maxDelay
      );
    } catch (error) {
      console.error(
        'Solana account discovery failed after all retries:',
        error,
      );
    }
  };

  private retrySolanaDiscoveryIfPending = async (): Promise<void> => {
    try {
      const isPending = await StorageWrapper.getItem(SOLANA_DISCOVERY_PENDING);
      if (isPending === 'true') {
        await this.attemptSolanaAccountDiscovery();
      }
    } catch (error) {
      console.warn('Failed to check/retry Solana discovery:', error);
    }
  };
  ///: END:ONLY_INCLUDE_IF

  /**
   * This method creates a new wallet with all new data
   * @param password - password provided by user, biometric, pincode
   */
  private createWalletVaultAndKeychain = async (
    password: string,
  ): Promise<void> => {
    // TODO: Replace "any" with type
    // eslint-disable-next-line @typescript-eslint/no-explicit-any
    const { KeyringController }: any = Engine.context;
    await Engine.resetState();
    await KeyringController.createNewVaultAndKeychain(password);

    ///: BEGIN:ONLY_INCLUDE_IF(solana)
    this.attemptSolanaAccountDiscovery().catch((error) => {
      console.warn(
        'Solana account discovery failed during wallet creation:',
        error,
      );
      StorageWrapper.setItem(SOLANA_DISCOVERY_PENDING, 'true');
    });
    ///: END:ONLY_INCLUDE_IF
    password = this.wipeSensitiveData();
  };

  /**
   * This method is used for password memory obfuscation
   * It simply returns an empty string so we can reset all the sensitive params like passwords and SRPs.
   * Since we cannot control memory in JS the best we can do is remove the pointer to sensitive information in memory
   * - see this thread for more details: https://security.stackexchange.com/questions/192387/how-to-securely-erase-javascript-parameters-after-use
   * [Future improvement] to fully remove these values from memory we can convert these params to Buffers or UInt8Array as is done in extension
   * - see: https://github.com/MetaMask/metamask-extension/commit/98f187c301176152a7f697e62e2ba6d78b018b68
   */
  private wipeSensitiveData = () => '';

  /**
   * Checks the authetincation type configured in the previous login
   * @returns @AuthData
   */
  private checkAuthenticationMethod = async (): Promise<AuthData> => {
    // TODO: Replace "any" with type
    // eslint-disable-next-line @typescript-eslint/no-explicit-any
    const availableBiometryType: any =
      await SecureKeychain.getSupportedBiometryType();
    const biometryPreviouslyDisabled = await StorageWrapper.getItem(
      BIOMETRY_CHOICE_DISABLED,
    );
    const passcodePreviouslyDisabled = await StorageWrapper.getItem(
      PASSCODE_DISABLED,
    );

    if (
      availableBiometryType &&
      !(biometryPreviouslyDisabled && biometryPreviouslyDisabled === TRUE)
    ) {
      return {
        currentAuthType: AUTHENTICATION_TYPE.BIOMETRIC,
        availableBiometryType,
      };
    } else if (
      availableBiometryType &&
      !(passcodePreviouslyDisabled && passcodePreviouslyDisabled === TRUE)
    ) {
      return {
        currentAuthType: AUTHENTICATION_TYPE.PASSCODE,
        availableBiometryType,
      };
    }
    const existingUser = selectExistingUser(ReduxService.store.getState());
    if (existingUser) {
      if (await SecureKeychain.getGenericPassword()) {
        return {
          currentAuthType: AUTHENTICATION_TYPE.REMEMBER_ME,
          availableBiometryType,
        };
      }
    }
    return {
      currentAuthType: AUTHENTICATION_TYPE.PASSWORD,
      availableBiometryType,
    };
  };

  /**
   * Reset vault will empty password used to clear/reset vault upon errors during login/creation
   */
  resetVault = async (): Promise<void> => {
    const { KeyringController, SeedlessOnboardingController } = Engine.context;
    // Restore vault with empty password
    await KeyringController.submitPassword('');
    if (selectSeedlessOnboardingLoginFlow(ReduxService.store.getState())) {
      await SeedlessOnboardingController.clearState();
    }
    await this.resetPassword();
  };

  /**
   * Stores a user password in the secure keychain with a specific auth type
   * @param password - password provided by user
   * @param authType - type of authentication required to fetch password from keychain
   */
  storePassword = async (
    password: string,
    authType: AUTHENTICATION_TYPE,
  ): Promise<void> => {
    try {
      switch (authType) {
        case AUTHENTICATION_TYPE.BIOMETRIC:
          await SecureKeychain.setGenericPassword(
            password,
            SecureKeychain.TYPES.BIOMETRICS,
          );
          break;
        case AUTHENTICATION_TYPE.PASSCODE:
          await SecureKeychain.setGenericPassword(
            password,
            SecureKeychain.TYPES.PASSCODE,
          );
          break;
        case AUTHENTICATION_TYPE.REMEMBER_ME:
          await SecureKeychain.setGenericPassword(
            password,
            SecureKeychain.TYPES.REMEMBER_ME,
          );
          break;
        case AUTHENTICATION_TYPE.PASSWORD:
          await SecureKeychain.setGenericPassword(password, undefined);
          break;
        default:
          await SecureKeychain.setGenericPassword(password, undefined);
          break;
      }
    } catch (error) {
      throw new AuthenticationError(
        (error as Error).message,
        AUTHENTICATION_STORE_PASSWORD_FAILED,
        this.authData,
      );
    }
    password = this.wipeSensitiveData();
  };

  resetPassword = async () => {
    try {
      await SecureKeychain.resetGenericPassword();
    } catch (error) {
      throw new AuthenticationError(
        `${AUTHENTICATION_RESET_PASSWORD_FAILED_MESSAGE} ${
          (error as Error).message
        }`,
        AUTHENTICATION_RESET_PASSWORD_FAILED,
        this.authData,
      );
    }
  };

  /**
   * Fetches the password from the keychain using the auth method it was originally stored
   */
  getPassword: () => Promise<false | UserCredentials | null> = async () =>
    await SecureKeychain.getGenericPassword();

  /**
   * Takes a component's input to determine what @enum {AuthData} should be provided when creating a new password, wallet, etc..
   * @param biometryChoice - type of biometric choice selected
   * @param rememberMe - remember me setting (//TODO: to be removed)
   * @returns @AuthData
   */
  componentAuthenticationType = async (
    biometryChoice: boolean,
    rememberMe: boolean,
  ): Promise<AuthData> => {
    // TODO: Replace "any" with type
    // eslint-disable-next-line @typescript-eslint/no-explicit-any
    const availableBiometryType: any =
      await SecureKeychain.getSupportedBiometryType();
    const biometryPreviouslyDisabled = await StorageWrapper.getItem(
      BIOMETRY_CHOICE_DISABLED,
    );
    const passcodePreviouslyDisabled = await StorageWrapper.getItem(
      PASSCODE_DISABLED,
    );

    if (
      availableBiometryType &&
      biometryChoice &&
      !(biometryPreviouslyDisabled && biometryPreviouslyDisabled === TRUE)
    ) {
      return {
        currentAuthType: AUTHENTICATION_TYPE.BIOMETRIC,
        availableBiometryType,
      };
    } else if (
      rememberMe &&
      ReduxService.store.getState().security.allowLoginWithRememberMe
    ) {
      return {
        currentAuthType: AUTHENTICATION_TYPE.REMEMBER_ME,
        availableBiometryType,
      };
    } else if (
      availableBiometryType &&
      biometryChoice &&
      !(passcodePreviouslyDisabled && passcodePreviouslyDisabled === TRUE)
    ) {
      return {
        currentAuthType: AUTHENTICATION_TYPE.PASSCODE,
        availableBiometryType,
      };
    }
    return {
      currentAuthType: AUTHENTICATION_TYPE.PASSWORD,
      availableBiometryType,
    };
  };

  /**
   * Setting up a new wallet for new users
   * @param password - password provided by user
   * @param authData - type of authentication required to fetch password from keychain
   */
  newWalletAndKeychain = async (
    password: string,
    authData: AuthData,
  ): Promise<void> => {
    try {
      // check for oauth2 login
      if (authData.oauth2Login) {
        await this.createAndBackupSeedPhrase(password);
      } else {
        await this.createWalletVaultAndKeychain(password);
      }

      await this.storePassword(password, authData?.currentAuthType);
      ReduxService.store.dispatch(setExistingUser(true));
      await StorageWrapper.removeItem(SEED_PHRASE_HINTS);

      this.dispatchLogin();
      this.authData = authData;
      // TODO: Replace "any" with type
      // eslint-disable-next-line @typescript-eslint/no-explicit-any
    } catch (e: any) {
      this.lockApp({ reset: false });
      throw new AuthenticationError(
        (e as Error).message,
        AUTHENTICATION_FAILED_WALLET_CREATION,
        this.authData,
      );
    }
    password = this.wipeSensitiveData();
  };

  /**
   * This method is used when a user is creating a new wallet in onboarding flow or resetting their password
   * @param password - password provided by user
   * @param authData - type of authentication required to fetch password from keychain
   * @param parsedSeed - provides the parsed SRP
   * @param clearEngine - this boolean clears the engine data on new wallet
   */
  newWalletAndRestore = async (
    password: string,
    authData: AuthData,
    parsedSeed: string,
    clearEngine: boolean,
  ): Promise<void> => {
    try {
      await this.newWalletVaultAndRestore(password, parsedSeed, clearEngine);
      await this.storePassword(password, authData.currentAuthType);
      ReduxService.store.dispatch(setExistingUser(true));
      await StorageWrapper.removeItem(SEED_PHRASE_HINTS);
      this.dispatchLogin();
      this.authData = authData;
      // TODO: Replace "any" with type
      // eslint-disable-next-line @typescript-eslint/no-explicit-any
    } catch (e: any) {
      this.lockApp({ reset: false });
      throw new AuthenticationError(
        (e as Error).message,
        AUTHENTICATION_FAILED_WALLET_CREATION,
        this.authData,
      );
    }
    password = this.wipeSensitiveData();
    parsedSeed = this.wipeSensitiveData();
  };

  /**
   * Manual user password entry for login
   * @param password - password provided by user
   * @param authData - type of authentication required to fetch password from keychain
   */
  userEntryAuth = async (
    password: string,
    authData: AuthData,
  ): Promise<void> => {
    try {
      trace({
        name: TraceName.VaultCreation,
        op: TraceOperation.VaultCreation,
      });

      if (authData.oauth2Login) {
        // if seedless flow - rehydrate
        await this.rehydrateSeedPhrase(password, authData);
      } else if (await this.checkIsSeedlessPasswordOutdated()) {
        // if seedless flow completed && seedless password is outdated, sync the password and unlock the wallet
<<<<<<< HEAD
        await this.syncPasswordAndUnlockWallet(password);
=======
        await this.syncPasswordAndUnlockWallet(password, authData);
>>>>>>> 93a11706
      } else {
        // else srp flow
        await this.loginVaultCreation(password);
      }

      endTrace({ name: TraceName.VaultCreation });

      await this.storePassword(password, authData.currentAuthType);
      this.dispatchLogin();
      this.authData = authData;
      this.dispatchPasswordSet();

      // Try to complete any pending Solana account discovery
      ///: BEGIN:ONLY_INCLUDE_IF(solana)
      this.retrySolanaDiscoveryIfPending();
      ///: END:ONLY_INCLUDE_IF

      // TODO: Replace "any" with type
      // eslint-disable-next-line @typescript-eslint/no-explicit-any
    } catch (e: any) {
      if (e instanceof SeedlessOnboardingControllerError) {
        throw e;
      }

      if ((e as Error).message.includes('SeedlessOnboardingController')) {
        throw e;
      }

      throw new AuthenticationError(
        (e as Error).message,
        AUTHENTICATION_FAILED_TO_LOGIN,
        this.authData,
      );
    }
    password = this.wipeSensitiveData();
  };

  /**
   * Attempts to use biometric/pin code/remember me to login
   * @param bioStateMachineId - ID associated with each biometric session.
   * @param disableAutoLogout - Boolean that determines if the function should auto-lock when error is thrown.
   */
  appTriggeredAuth = async (
    options: {
      bioStateMachineId?: string;
      disableAutoLogout?: boolean;
    } = {},
  ): Promise<void> => {
    const bioStateMachineId = options?.bioStateMachineId;
    const disableAutoLogout = options?.disableAutoLogout;
    try {
      // TODO: Replace "any" with type
      // eslint-disable-next-line @typescript-eslint/no-explicit-any
      const credentials: any = await SecureKeychain.getGenericPassword();

      const password = credentials?.password;
      if (!password) {
        throw new AuthenticationError(
          AUTHENTICATION_APP_TRIGGERED_AUTH_NO_CREDENTIALS,
          AUTHENTICATION_APP_TRIGGERED_AUTH_ERROR,
          this.authData,
        );
      }
      trace({
        name: TraceName.VaultCreation,
        op: TraceOperation.VaultCreation,
      });
      // check for seedless password outdated
      const isSeedlessPasswordOutdated =
        await this.checkIsSeedlessPasswordOutdated(false);
      if (isSeedlessPasswordOutdated) {
        throw new AuthenticationError(
          'Seedless password is outdated',
          AUTHENTICATION_APP_TRIGGERED_AUTH_ERROR,
          this.authData,
        );
      } else {
        await this.loginVaultCreation(password);
      }
      endTrace({ name: TraceName.VaultCreation });

      this.dispatchLogin();
      ReduxService.store.dispatch(authSuccess(bioStateMachineId));
      this.dispatchPasswordSet();

      // Try to complete any pending Solana account discovery
      ///: BEGIN:ONLY_INCLUDE_IF(solana)
      this.retrySolanaDiscoveryIfPending();
      ///: END:ONLY_INCLUDE_IF

      // TODO: Replace "any" with type
      // eslint-disable-next-line @typescript-eslint/no-explicit-any
    } catch (e: any) {
      ReduxService.store.dispatch(authError(bioStateMachineId));
      !disableAutoLogout && this.lockApp({ reset: false });
      throw new AuthenticationError(
        (e as Error).message,
        AUTHENTICATION_APP_TRIGGERED_AUTH_ERROR,
        this.authData,
      );
    }
  };

  /**
   * Logout and lock keyring contoller. Will require user to enter password. Wipes biometric/pin-code/remember me
   */
  lockApp = async ({ reset = true, locked = false } = {}): Promise<void> => {
    const { KeyringController } = Engine.context;
    if (reset) await this.resetPassword();
    if (KeyringController.isUnlocked()) {
      await KeyringController.setLocked();
    }
    // async check seedless password outdated skip cache when app lock
    this.checkIsSeedlessPasswordOutdated(true).catch((err: Error) => {
      Logger.error(
        err,
        'Error in lockApp: checking seedless password outdated',
      );
    });

    this.authData = { currentAuthType: AUTHENTICATION_TYPE.UNKNOWN };
    this.dispatchLogout();
    NavigationService.navigation?.reset({
      routes: [{ name: Routes.ONBOARDING.LOGIN, params: { locked } }],
    });
  };

  getType = async (): Promise<AuthData> =>
    await this.checkAuthenticationMethod();

  createAndBackupSeedPhrase = async (password: string): Promise<void> => {
    const { SeedlessOnboardingController, KeyringController } = Engine.context;
    await this.createWalletVaultAndKeychain(password);
    // submit password to unlock keyring ?
    await KeyringController.submitPassword(password);
    try {
      const keyringId = KeyringController.state.keyrings[0]?.metadata.id;
      if (!keyringId) {
        throw new Error('No keyring metadata found');
      }

      const seedPhrase = await KeyringController.exportSeedPhrase(
        password,
        keyringId,
      );

      let createKeyAndBackupSrpSuccess = false;
      try {
        trace({
          name: TraceName.OnboardingCreateKeyAndBackupSrp,
          op: TraceOperation.OnboardingSecurityOp,
        });
        await SeedlessOnboardingController.createToprfKeyAndBackupSeedPhrase(
          password,
          seedPhrase,
          keyringId,
        );
        createKeyAndBackupSrpSuccess = true;
      } catch (error) {
        const errorMessage =
          error instanceof Error ? error.message : 'Unknown error';

        trace({
          name: TraceName.OnboardingCreateKeyAndBackupSrpError,
          op: TraceOperation.OnboardingError,
          tags: { errorMessage },
        });
        endTrace({
          name: TraceName.OnboardingCreateKeyAndBackupSrpError,
        });

        throw error;
      } finally {
        endTrace({
          name: TraceName.OnboardingCreateKeyAndBackupSrp,
          data: { success: createKeyAndBackupSrpSuccess },
        });
      }

      await this.syncKeyringEncryptionKey();

      this.dispatchOauthReset();
    } catch (error) {
      await this.newWalletAndKeychain(`${Date.now()}`, {
        currentAuthType: AUTHENTICATION_TYPE.UNKNOWN,
      });
      await clearAllVaultBackups();
      SeedlessOnboardingController.clearState();
      throw error;
    }
  };

  rehydrateSeedPhrase = async (
    password: string,
    authData: AuthData,
  ): Promise<void> => {
    try {
      const { SeedlessOnboardingController } = Engine.context;
      let result: SecretMetadata[] | null = null;
      let fetchSrpsSuccess = false;
      try {
        trace({
          name: TraceName.OnboardingFetchSrps,
          op: TraceOperation.OnboardingSecurityOp,
        });
        result = await SeedlessOnboardingController.fetchAllSecretData(
          password,
        );
        fetchSrpsSuccess = true;
      } catch (error) {
        const errorMessage =
          error instanceof Error ? error.message : 'Unknown error';

        trace({
          name: TraceName.OnboardingFetchSrpsError,
          op: TraceOperation.OnboardingError,
          tags: { errorMessage },
        });
        endTrace({
          name: TraceName.OnboardingFetchSrpsError,
        });

        throw error;
      } finally {
        endTrace({
          name: TraceName.OnboardingFetchSrps,
          data: { success: fetchSrpsSuccess },
        });
      }
      const allSRPs = result
        .filter((item) => item.type === SecretType.Mnemonic)
        .map((item) => item.data);

      if (allSRPs.length > 0) {
        const { KeyringController } = Engine.context;

        const [firstSeedPhrase, ...restOfSeedPhrases] = allSRPs;
        if (!firstSeedPhrase) {
          throw new Error('No seed phrase found');
        }

        const seedPhrase = uint8ArrayToMnemonic(firstSeedPhrase, wordlist);
        await this.newWalletAndRestore(password, authData, seedPhrase, false);
        // add in more srps
        if (restOfSeedPhrases.length > 0) {
          for (const item of restOfSeedPhrases) {
            // vault add new seedphrase
            try {
              const keyringMetadata = await KeyringController.addNewKeyring(
                KeyringTypes.hd,
                {
                  mnemonic: uint8ArrayToMnemonic(item, wordlist),
                  numberOfAccounts: 1,
                },
              );
              SeedlessOnboardingController.updateBackupMetadataState({
                keyringId: keyringMetadata.id,
                data: item,
                type: SecretType.Mnemonic,
              });
            } catch (error) {
              // catch error to prevent unable to login
              Logger.error(error as Error);
            }
          }
        }

        await this.syncKeyringEncryptionKey();

        this.dispatchOauthReset();
      } else {
        throw new Error('No account data found');
      }
    } catch (error) {
      Logger.error(error as Error);
      throw error;
    }
  };

  /**
   * Sync latest global seedless password and override the current device password with latest global password.
   * Unlock the vault with the latest global password.
   *
   * @param {string} globalPassword - latest global seedless password
   */
  syncPasswordAndUnlockWallet = async (
    globalPassword: string,
    authData: AuthData,
  ): Promise<void> => {
    const { SeedlessOnboardingController, KeyringController } = Engine.context;

<<<<<<< HEAD
    const { success: isKeyringPasswordValid, error: keyringError } =
      await KeyringController.verifyPassword(globalPassword)
        .then(() => ({ success: true, error: null }))
        .catch((err) => ({ success: false, error: err }));

    // throw if not valid password and not incorrect password error
    if (!isKeyringPasswordValid) {
      if (!(keyringError as Error).message.includes('Incorrect password'))
        throw keyringError;
    }

    // recover the current keyring encryption key
    // here e could be invalid password or outdated password error, which can result in following cases:
    // 1. Seedless controller password verification succeeded.
    // 2. Seedless controller failed but Keyring controller password verification succeeded.
    // 3. Both keyring and seedless controller password verification failed.
    const { success, error: seedlessSyncError } =
      await SeedlessOnboardingController.submitGlobalPassword({
        globalPassword,
        maxKeyChainLength: 20,
      })
        .then(() => ({ success: true, error: null }))
        .catch((err) => ({ success: false, error: err }));

=======
    const { success: isKeyringPasswordValid } =
      await KeyringController.verifyPassword(globalPassword)
        .then(() => ({ success: true, error: null }))
        .catch((err) => ({ success: false, error: err }));

    // recover the current keyring encryption key
    // here e could be invalid password or outdated password error, which can result in following cases:
    // 1. Seedless controller password verification succeeded.
    // 2. Seedless controller failed but Keyring controller password verification succeeded.
    // 3. Both keyring and seedless controller password verification failed.
    const { success, error: seedlessSyncError } =
      await SeedlessOnboardingController.submitGlobalPassword({
        globalPassword,
        maxKeyChainLength: 20,
      })
        .then(() => ({ success: true, error: null }))
        .catch((err) => ({ success: false, error: err }));

>>>>>>> 93a11706
    if (!success) {
      const errorMessage = (seedlessSyncError as Error).message;
      Logger.error(
        seedlessSyncError as Error,
        `error while submitting global password: ${errorMessage}`,
      );

      if (
        errorMessage ===
        SeedlessOnboardingControllerErrorMessage.MaxKeyChainLengthExceeded
      ) {
        // we are unable to recover the old pwd enc key as user is on a very old device.
        // create a new vault and encrypt the new vault with the latest global password.
        // also show a info popup to user.

        // rehydrate with social accounts if max keychain length exceeded
        await SeedlessOnboardingController.refreshAuthTokens();
        await this.rehydrateSeedPhrase(globalPassword, authData);
        // skip the rest of the flow ( change password and sync keyring encryption key)
        return;
      } else if (
        errorMessage ===
        SeedlessOnboardingControllerErrorMessage.IncorrectPassword
      ) {
        // Case 2: Keyring controller password verification succeeds and seedless controller failed.
        if (isKeyringPasswordValid) {
<<<<<<< HEAD
          throw new Error(
            SeedlessOnboardingControllerErrorMessage.OutdatedPassword,
=======
          throw new SeedlessOnboardingControllerError(
            SeedlessOnboardingControllerErrorType.PasswordRecentlyUpdated,
>>>>>>> 93a11706
          );
        } else {
          throw seedlessSyncError;
        }
      } else {
        throw seedlessSyncError;
      }
    }

    // password synced successfully
    const keyringEncryptionKey =
      await SeedlessOnboardingController.loadKeyringEncryptionKey();

    // use encryption key to unlock the keyringController vault
    await KeyringController.submitEncryptionKey(keyringEncryptionKey);

    try {
      // update vault password to global password
      await SeedlessOnboardingController.syncLatestGlobalPassword({
        globalPassword,
      });
      await KeyringController.changePassword(globalPassword);
      await this.syncKeyringEncryptionKey();
    } catch (err) {
      // lock app again on error after submitPassword succeeded
      await this.lockApp({ locked: true });
      throw err;
    }
    await this.resetPassword();
<<<<<<< HEAD
=======

    // set solana discovery pending to true
    ///: BEGIN:ONLY_INCLUDE_IF(solana)
    StorageWrapper.setItem(SOLANA_DISCOVERY_PENDING, TRUE);
    ///: END:ONLY_INCLUDE_IF
>>>>>>> 93a11706
  };

  /**
   * Checks if the seedless password is outdated.
   *
   * @param {boolean} skipCache - whether to skip the cache
   * @returns {Promise<boolean>} true if the password is outdated, false otherwise, undefined if the flow is not seedless
   */
  checkIsSeedlessPasswordOutdated = async (
    skipCache: boolean = true,
  ): Promise<boolean> => {
    const { SeedlessOnboardingController } = Engine.context;
    if (!selectSeedlessOnboardingLoginFlow(ReduxService.store.getState())) {
      return false;
    }
    try {
      const isSeedlessPasswordOutdated =
        await SeedlessOnboardingController.checkIsPasswordOutdated({
          skipCache,
        });
      return isSeedlessPasswordOutdated;
    } catch (error) {
      Logger.error(error as Error, 'Error in checkIsSeedlessPasswordOutdated');
      return false;
    }
  };

  /**
   * Syncs the keyring encryption key with the seedless onboarding controller.
   *
   * @returns {Promise<void>}
   */
  syncKeyringEncryptionKey = async (): Promise<void> => {
    const { KeyringController, SeedlessOnboardingController } = Engine.context;
    // store the keyring encryption key in the seedless onboarding controller
    const keyringEncryptionKey = await KeyringController.exportEncryptionKey();
    await SeedlessOnboardingController.storeKeyringEncryptionKey(
      keyringEncryptionKey,
    );
  };
}

export const Authentication = new AuthenticationService();<|MERGE_RESOLUTION|>--- conflicted
+++ resolved
@@ -54,14 +54,10 @@
 import { mnemonicPhraseToBytes } from '@metamask/key-tree';
 import { SolScope } from '@metamask/keyring-api';
 import { selectSeedlessOnboardingLoginFlow } from '../../selectors/seedlessOnboardingController';
-<<<<<<< HEAD
-import { SeedlessOnboardingControllerError } from '../Engine/controllers/seedless-onboarding-controller/error';
-=======
 import {
   SeedlessOnboardingControllerError,
   SeedlessOnboardingControllerErrorType,
 } from '../Engine/controllers/seedless-onboarding-controller/error';
->>>>>>> 93a11706
 
 // to replace with SecretMetadata type from seedless-onboarding-controller when it is exported
 interface SecretMetadata {
@@ -494,11 +490,7 @@
         await this.rehydrateSeedPhrase(password, authData);
       } else if (await this.checkIsSeedlessPasswordOutdated()) {
         // if seedless flow completed && seedless password is outdated, sync the password and unlock the wallet
-<<<<<<< HEAD
-        await this.syncPasswordAndUnlockWallet(password);
-=======
         await this.syncPasswordAndUnlockWallet(password, authData);
->>>>>>> 93a11706
       } else {
         // else srp flow
         await this.loginVaultCreation(password);
@@ -790,17 +782,10 @@
   ): Promise<void> => {
     const { SeedlessOnboardingController, KeyringController } = Engine.context;
 
-<<<<<<< HEAD
-    const { success: isKeyringPasswordValid, error: keyringError } =
+    const { success: isKeyringPasswordValid } =
       await KeyringController.verifyPassword(globalPassword)
         .then(() => ({ success: true, error: null }))
         .catch((err) => ({ success: false, error: err }));
-
-    // throw if not valid password and not incorrect password error
-    if (!isKeyringPasswordValid) {
-      if (!(keyringError as Error).message.includes('Incorrect password'))
-        throw keyringError;
-    }
 
     // recover the current keyring encryption key
     // here e could be invalid password or outdated password error, which can result in following cases:
@@ -815,26 +800,6 @@
         .then(() => ({ success: true, error: null }))
         .catch((err) => ({ success: false, error: err }));
 
-=======
-    const { success: isKeyringPasswordValid } =
-      await KeyringController.verifyPassword(globalPassword)
-        .then(() => ({ success: true, error: null }))
-        .catch((err) => ({ success: false, error: err }));
-
-    // recover the current keyring encryption key
-    // here e could be invalid password or outdated password error, which can result in following cases:
-    // 1. Seedless controller password verification succeeded.
-    // 2. Seedless controller failed but Keyring controller password verification succeeded.
-    // 3. Both keyring and seedless controller password verification failed.
-    const { success, error: seedlessSyncError } =
-      await SeedlessOnboardingController.submitGlobalPassword({
-        globalPassword,
-        maxKeyChainLength: 20,
-      })
-        .then(() => ({ success: true, error: null }))
-        .catch((err) => ({ success: false, error: err }));
-
->>>>>>> 93a11706
     if (!success) {
       const errorMessage = (seedlessSyncError as Error).message;
       Logger.error(
@@ -861,13 +826,8 @@
       ) {
         // Case 2: Keyring controller password verification succeeds and seedless controller failed.
         if (isKeyringPasswordValid) {
-<<<<<<< HEAD
-          throw new Error(
-            SeedlessOnboardingControllerErrorMessage.OutdatedPassword,
-=======
           throw new SeedlessOnboardingControllerError(
             SeedlessOnboardingControllerErrorType.PasswordRecentlyUpdated,
->>>>>>> 93a11706
           );
         } else {
           throw seedlessSyncError;
@@ -897,14 +857,6 @@
       throw err;
     }
     await this.resetPassword();
-<<<<<<< HEAD
-=======
-
-    // set solana discovery pending to true
-    ///: BEGIN:ONLY_INCLUDE_IF(solana)
-    StorageWrapper.setItem(SOLANA_DISCOVERY_PENDING, TRUE);
-    ///: END:ONLY_INCLUDE_IF
->>>>>>> 93a11706
   };
 
   /**
