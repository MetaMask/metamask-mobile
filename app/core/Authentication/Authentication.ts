--- conflicted
+++ resolved
@@ -65,11 +65,8 @@
 import { add0x, bytesToHex, hexToBytes, remove0x } from '@metamask/utils';
 import { getTraceTags } from '../../util/sentry/tags';
 import { toChecksumHexAddress } from '@metamask/controller-utils';
-<<<<<<< HEAD
 import { OAuthError, OAuthErrorType } from '../OAuthService/error';
-=======
 import AccountTreeInitService from '../../multichain-accounts/AccountTreeInitService';
->>>>>>> 2c3a4649
 
 /**
  * Holds auth data used to determine auth configuration
