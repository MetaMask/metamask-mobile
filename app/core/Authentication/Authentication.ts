import SecureKeychain from '../SecureKeychain';
import Engine from '../Engine';
import {
  BIOMETRY_CHOICE_DISABLED,
  TRUE,
  PASSCODE_DISABLED,
  SEED_PHRASE_HINTS,
  SOLANA_DISCOVERY_PENDING,
} from '../../constants/storage';
import {
  authSuccess,
  authError,
  logIn,
  logOut,
  passwordSet,
  setExistingUser,
} from '../../actions/user';
import AUTHENTICATION_TYPE from '../../constants/userProperties';
import AuthenticationError from './AuthenticationError';
import { UserCredentials, BIOMETRY_TYPE } from 'react-native-keychain';
import {
  AUTHENTICATION_APP_TRIGGERED_AUTH_ERROR,
  AUTHENTICATION_APP_TRIGGERED_AUTH_NO_CREDENTIALS,
  AUTHENTICATION_FAILED_TO_LOGIN,
  AUTHENTICATION_FAILED_WALLET_CREATION,
  AUTHENTICATION_RESET_PASSWORD_FAILED,
  AUTHENTICATION_RESET_PASSWORD_FAILED_MESSAGE,
  AUTHENTICATION_STORE_PASSWORD_FAILED,
} from '../../constants/error';
import StorageWrapper from '../../store/storage-wrapper';
import NavigationService from '../NavigationService';
import Routes from '../../constants/navigation/Routes';
import { TraceName, TraceOperation, trace, endTrace } from '../../util/trace';
import ReduxService from '../redux';
import { retryWithExponentialDelay } from '../../util/exponential-retry';
///: BEGIN:ONLY_INCLUDE_IF(solana)
import {
  MultichainWalletSnapFactory,
  WalletClientType,
} from '../SnapKeyring/MultichainWalletSnapClient';
///: END:ONLY_INCLUDE_IF

import { selectExistingUser } from '../../reducers/user/selectors';
import { wordlist } from '@metamask/scure-bip39/dist/wordlists/english';
import { uint8ArrayToMnemonic } from '../../util/mnemonic';
import Logger from '../../util/Logger';
import { clearAllVaultBackups } from '../BackupVault/backupVault';
import OAuthService from '../OAuthService/OAuthService';
import { KeyringTypes } from '@metamask/keyring-controller';
import { SecretType } from '@metamask/seedless-onboarding-controller';
import { mnemonicPhraseToBytes } from '@metamask/key-tree';
import { selectSeedlessOnboardingLoginFlow } from '../../selectors/seedlessOnboardingController';
import {
  SeedlessOnboardingControllerError,
  SeedlessOnboardingControllerErrorType,
} from '../Engine/controllers/seedless-onboarding-controller/error';

/**
 * Holds auth data used to determine auth configuration
 */
export interface AuthData {
  currentAuthType: AUTHENTICATION_TYPE; //Enum used to show type for authentication
  availableBiometryType?: BIOMETRY_TYPE;
  oauth2Login?: boolean;
}

class AuthenticationService {
  private authData: AuthData = { currentAuthType: AUTHENTICATION_TYPE.UNKNOWN };

  private dispatchLogin(): void {
    ReduxService.store.dispatch(logIn());
  }

  private dispatchPasswordSet(): void {
    ReduxService.store.dispatch(passwordSet());
  }

  private dispatchLogout(): void {
    ReduxService.store.dispatch(logOut());
  }

  private dispatchOauthReset(): void {
    OAuthService.resetOauthState();
  }

  /**
   * This method recreates the vault upon login if user is new and is not using the latest encryption lib
   * @param password - password entered on login
   */
  private loginVaultCreation = async (password: string): Promise<void> => {
    // Restore vault with user entered password
    const { KeyringController, SeedlessOnboardingController } = Engine.context;
    await KeyringController.submitPassword(password);
    if (selectSeedlessOnboardingLoginFlow(ReduxService.store.getState())) {
      await SeedlessOnboardingController.submitPassword(password);
    }
    password = this.wipeSensitiveData();
  };

  /**
   * This method creates a new vault and restores with seed phrase and existing user data
   * @param password - password provided by user, biometric, pincode
   * @param parsedSeed - provided seed
   * @param clearEngine - clear the engine state before restoring vault
   */
  private newWalletVaultAndRestore = async (
    password: string,
    parsedSeed: string,
    clearEngine: boolean,
  ): Promise<void> => {
    // Restore vault with user entered password
    const { KeyringController } = Engine.context;
    if (clearEngine) await Engine.resetState();
    const parsedSeedUint8Array = mnemonicPhraseToBytes(parsedSeed);
    await KeyringController.createNewVaultAndRestore(
      password,
      parsedSeedUint8Array,
    );
    ///: BEGIN:ONLY_INCLUDE_IF(solana)
    this.attemptSolanaAccountDiscovery().catch((error) => {
      console.warn(
        'Solana account discovery failed during wallet creation:',
        error,
      );
      // Store flag to retry on next unlock
      StorageWrapper.setItem(SOLANA_DISCOVERY_PENDING, TRUE);
    });
    ///: END:ONLY_INCLUDE_IF

    password = this.wipeSensitiveData();
    parsedSeed = this.wipeSensitiveData();
  };

  ///: BEGIN:ONLY_INCLUDE_IF(solana)
  private attemptSolanaAccountDiscovery = async (): Promise<void> => {
    const performSolanaAccountDiscovery = async (): Promise<void> => {
      const primaryHdKeyringId =
        Engine.context.KeyringController.state.keyrings[0].metadata.id;
      const client = MultichainWalletSnapFactory.createClient(
        WalletClientType.Solana,
        {
          setSelectedAccount: false,
        },
      );
      await client.addDiscoveredAccounts(primaryHdKeyringId);

      await StorageWrapper.removeItem(SOLANA_DISCOVERY_PENDING);
    };

    try {
      await retryWithExponentialDelay(
        performSolanaAccountDiscovery,
        3, // maxRetries
        1000, // baseDelay
        10000, // maxDelay
      );
    } catch (error) {
      console.error(
        'Solana account discovery failed after all retries:',
        error,
      );
    }
  };

  private retrySolanaDiscoveryIfPending = async (): Promise<void> => {
    try {
      const isPending = await StorageWrapper.getItem(SOLANA_DISCOVERY_PENDING);
      if (isPending === 'true') {
        await this.attemptSolanaAccountDiscovery();
      }
    } catch (error) {
      console.warn('Failed to check/retry Solana discovery:', error);
    }
  };
  ///: END:ONLY_INCLUDE_IF

  /**
   * This method creates a new wallet with all new data
   * @param password - password provided by user, biometric, pincode
   */
  private createWalletVaultAndKeychain = async (
    password: string,
  ): Promise<void> => {
    // TODO: Replace "any" with type
    // eslint-disable-next-line @typescript-eslint/no-explicit-any
    const { KeyringController }: any = Engine.context;
    await Engine.resetState();
    await KeyringController.createNewVaultAndKeychain(password);

    ///: BEGIN:ONLY_INCLUDE_IF(solana)
    this.attemptSolanaAccountDiscovery().catch((error) => {
      console.warn(
        'Solana account discovery failed during wallet creation:',
        error,
      );
      StorageWrapper.setItem(SOLANA_DISCOVERY_PENDING, 'true');
    });
    ///: END:ONLY_INCLUDE_IF
    password = this.wipeSensitiveData();
  };

  /**
   * This method is used for password memory obfuscation
   * It simply returns an empty string so we can reset all the sensitive params like passwords and SRPs.
   * Since we cannot control memory in JS the best we can do is remove the pointer to sensitive information in memory
   * - see this thread for more details: https://security.stackexchange.com/questions/192387/how-to-securely-erase-javascript-parameters-after-use
   * [Future improvement] to fully remove these values from memory we can convert these params to Buffers or UInt8Array as is done in extension
   * - see: https://github.com/MetaMask/metamask-extension/commit/98f187c301176152a7f697e62e2ba6d78b018b68
   */
  private wipeSensitiveData = () => '';

  /**
   * Checks the authetincation type configured in the previous login
   * @returns @AuthData
   */
  private checkAuthenticationMethod = async (): Promise<AuthData> => {
    // TODO: Replace "any" with type
    // eslint-disable-next-line @typescript-eslint/no-explicit-any
    const availableBiometryType: any =
      await SecureKeychain.getSupportedBiometryType();
    const biometryPreviouslyDisabled = await StorageWrapper.getItem(
      BIOMETRY_CHOICE_DISABLED,
    );
    const passcodePreviouslyDisabled = await StorageWrapper.getItem(
      PASSCODE_DISABLED,
    );

    if (
      availableBiometryType &&
      !(biometryPreviouslyDisabled && biometryPreviouslyDisabled === TRUE)
    ) {
      return {
        currentAuthType: AUTHENTICATION_TYPE.BIOMETRIC,
        availableBiometryType,
      };
    } else if (
      availableBiometryType &&
      !(passcodePreviouslyDisabled && passcodePreviouslyDisabled === TRUE)
    ) {
      return {
        currentAuthType: AUTHENTICATION_TYPE.PASSCODE,
        availableBiometryType,
      };
    }
    const existingUser = selectExistingUser(ReduxService.store.getState());
    if (existingUser) {
      if (await SecureKeychain.getGenericPassword()) {
        return {
          currentAuthType: AUTHENTICATION_TYPE.REMEMBER_ME,
          availableBiometryType,
        };
      }
    }
    return {
      currentAuthType: AUTHENTICATION_TYPE.PASSWORD,
      availableBiometryType,
    };
  };

  /**
   * Reset vault will empty password used to clear/reset vault upon errors during login/creation
   */
  resetVault = async (): Promise<void> => {
    const { KeyringController, SeedlessOnboardingController } = Engine.context;
    // Restore vault with empty password
    await KeyringController.submitPassword('');
    if (selectSeedlessOnboardingLoginFlow(ReduxService.store.getState())) {
      await SeedlessOnboardingController.clearState();
    }
    await this.resetPassword();
  };

  /**
   * Stores a user password in the secure keychain with a specific auth type
   * @param password - password provided by user
   * @param authType - type of authentication required to fetch password from keychain
   */
  storePassword = async (
    password: string,
    authType: AUTHENTICATION_TYPE,
  ): Promise<void> => {
    try {
      switch (authType) {
        case AUTHENTICATION_TYPE.BIOMETRIC:
          await SecureKeychain.setGenericPassword(
            password,
            SecureKeychain.TYPES.BIOMETRICS,
          );
          break;
        case AUTHENTICATION_TYPE.PASSCODE:
          await SecureKeychain.setGenericPassword(
            password,
            SecureKeychain.TYPES.PASSCODE,
          );
          break;
        case AUTHENTICATION_TYPE.REMEMBER_ME:
          await SecureKeychain.setGenericPassword(
            password,
            SecureKeychain.TYPES.REMEMBER_ME,
          );
          break;
        case AUTHENTICATION_TYPE.PASSWORD:
          await SecureKeychain.setGenericPassword(password, undefined);
          break;
        default:
          await SecureKeychain.setGenericPassword(password, undefined);
          break;
      }
    } catch (error) {
      throw new AuthenticationError(
        (error as Error).message,
        AUTHENTICATION_STORE_PASSWORD_FAILED,
        this.authData,
      );
    }
    password = this.wipeSensitiveData();
  };

  resetPassword = async () => {
    try {
      await SecureKeychain.resetGenericPassword();
    } catch (error) {
      throw new AuthenticationError(
        `${AUTHENTICATION_RESET_PASSWORD_FAILED_MESSAGE} ${
          (error as Error).message
        }`,
        AUTHENTICATION_RESET_PASSWORD_FAILED,
        this.authData,
      );
    }
  };

  /**
   * Fetches the password from the keychain using the auth method it was originally stored
   */
  getPassword: () => Promise<false | UserCredentials | null> = async () =>
    await SecureKeychain.getGenericPassword();

  /**
   * Takes a component's input to determine what @enum {AuthData} should be provided when creating a new password, wallet, etc..
   * @param biometryChoice - type of biometric choice selected
   * @param rememberMe - remember me setting (//TODO: to be removed)
   * @returns @AuthData
   */
  componentAuthenticationType = async (
    biometryChoice: boolean,
    rememberMe: boolean,
  ): Promise<AuthData> => {
    // TODO: Replace "any" with type
    // eslint-disable-next-line @typescript-eslint/no-explicit-any
    const availableBiometryType: any =
      await SecureKeychain.getSupportedBiometryType();
    const biometryPreviouslyDisabled = await StorageWrapper.getItem(
      BIOMETRY_CHOICE_DISABLED,
    );
    const passcodePreviouslyDisabled = await StorageWrapper.getItem(
      PASSCODE_DISABLED,
    );

    if (
      availableBiometryType &&
      biometryChoice &&
      !(biometryPreviouslyDisabled && biometryPreviouslyDisabled === TRUE)
    ) {
      return {
        currentAuthType: AUTHENTICATION_TYPE.BIOMETRIC,
        availableBiometryType,
      };
    } else if (
      rememberMe &&
      ReduxService.store.getState().security.allowLoginWithRememberMe
    ) {
      return {
        currentAuthType: AUTHENTICATION_TYPE.REMEMBER_ME,
        availableBiometryType,
      };
    } else if (
      availableBiometryType &&
      biometryChoice &&
      !(passcodePreviouslyDisabled && passcodePreviouslyDisabled === TRUE)
    ) {
      return {
        currentAuthType: AUTHENTICATION_TYPE.PASSCODE,
        availableBiometryType,
      };
    }
    return {
      currentAuthType: AUTHENTICATION_TYPE.PASSWORD,
      availableBiometryType,
    };
  };

  /**
   * Setting up a new wallet for new users
   * @param password - password provided by user
   * @param authData - type of authentication required to fetch password from keychain
   */
  newWalletAndKeychain = async (
    password: string,
    authData: AuthData,
  ): Promise<void> => {
    try {
      // check for oauth2 login
      if (authData.oauth2Login) {
        await this.createAndBackupSeedPhrase(password);
      } else {
        await this.createWalletVaultAndKeychain(password);
      }

      await this.storePassword(password, authData?.currentAuthType);
      ReduxService.store.dispatch(setExistingUser(true));
      await StorageWrapper.removeItem(SEED_PHRASE_HINTS);

      this.dispatchLogin();
      this.authData = authData;
      // TODO: Replace "any" with type
      // eslint-disable-next-line @typescript-eslint/no-explicit-any
    } catch (e: any) {
      this.lockApp({ reset: false });
      throw new AuthenticationError(
        (e as Error).message,
        AUTHENTICATION_FAILED_WALLET_CREATION,
        this.authData,
      );
    }
    password = this.wipeSensitiveData();
  };

  /**
   * This method is used when a user is creating a new wallet in onboarding flow or resetting their password
   * @param password - password provided by user
   * @param authData - type of authentication required to fetch password from keychain
   * @param parsedSeed - provides the parsed SRP
   * @param clearEngine - this boolean clears the engine data on new wallet
   */
  newWalletAndRestore = async (
    password: string,
    authData: AuthData,
    parsedSeed: string,
    clearEngine: boolean,
  ): Promise<void> => {
    try {
      await this.newWalletVaultAndRestore(password, parsedSeed, clearEngine);
      await this.storePassword(password, authData.currentAuthType);
      ReduxService.store.dispatch(setExistingUser(true));
      await StorageWrapper.removeItem(SEED_PHRASE_HINTS);
      this.dispatchLogin();
      this.authData = authData;
      // TODO: Replace "any" with type
      // eslint-disable-next-line @typescript-eslint/no-explicit-any
    } catch (e: any) {
      this.lockApp({ reset: false });
      throw new AuthenticationError(
        (e as Error).message,
        AUTHENTICATION_FAILED_WALLET_CREATION,
        this.authData,
      );
    }
    password = this.wipeSensitiveData();
    parsedSeed = this.wipeSensitiveData();
  };

  /**
   * Manual user password entry for login
   * @param password - password provided by user
   * @param authData - type of authentication required to fetch password from keychain
   */
  userEntryAuth = async (
    password: string,
    authData: AuthData,
  ): Promise<void> => {
    try {
      trace({
        name: TraceName.VaultCreation,
        op: TraceOperation.VaultCreation,
      });

      if (authData.oauth2Login) {
        // if seedless flow - rehydrate
        await this.rehydrateSeedPhrase(password, authData);
      } else if (await this.checkIsSeedlessPasswordOutdated()) {
        // if seedless flow completed && seedless password is outdated, sync the password and unlock the wallet
        await this.syncPasswordAndUnlockWallet(password);
      } else {
        // else srp flow
        await this.loginVaultCreation(password);
      }

      endTrace({ name: TraceName.VaultCreation });

      await this.storePassword(password, authData.currentAuthType);
      this.dispatchLogin();
      this.authData = authData;
      this.dispatchPasswordSet();

      // Try to complete any pending Solana account discovery
      ///: BEGIN:ONLY_INCLUDE_IF(solana)
      this.retrySolanaDiscoveryIfPending();
      ///: END:ONLY_INCLUDE_IF

      // TODO: Replace "any" with type
      // eslint-disable-next-line @typescript-eslint/no-explicit-any
    } catch (e: any) {
      if (e instanceof SeedlessOnboardingControllerError) {
        throw e;
      }

      if ((e as Error).message.includes('SeedlessOnboardingController')) {
        throw e;
      }

      throw new AuthenticationError(
        (e as Error).message,
        AUTHENTICATION_FAILED_TO_LOGIN,
        this.authData,
      );
    }
    password = this.wipeSensitiveData();
  };

  /**
   * Attempts to use biometric/pin code/remember me to login
   * @param bioStateMachineId - ID associated with each biometric session.
   * @param disableAutoLogout - Boolean that determines if the function should auto-lock when error is thrown.
   */
  appTriggeredAuth = async (
    options: {
      bioStateMachineId?: string;
      disableAutoLogout?: boolean;
    } = {},
  ): Promise<void> => {
    const bioStateMachineId = options?.bioStateMachineId;
    const disableAutoLogout = options?.disableAutoLogout;
    try {
      // TODO: Replace "any" with type
      // eslint-disable-next-line @typescript-eslint/no-explicit-any
      const credentials: any = await SecureKeychain.getGenericPassword();

      const password = credentials?.password;
      if (!password) {
        throw new AuthenticationError(
          AUTHENTICATION_APP_TRIGGERED_AUTH_NO_CREDENTIALS,
          AUTHENTICATION_APP_TRIGGERED_AUTH_ERROR,
          this.authData,
        );
      }
      trace({
        name: TraceName.VaultCreation,
        op: TraceOperation.VaultCreation,
      });
      // check for seedless password outdated
      const isSeedlessPasswordOutdated =
        await this.checkIsSeedlessPasswordOutdated(false);
      if (isSeedlessPasswordOutdated) {
        throw new AuthenticationError(
          'Seedless password is outdated',
          AUTHENTICATION_APP_TRIGGERED_AUTH_ERROR,
          this.authData,
        );
      } else {
        await this.loginVaultCreation(password);
      }
      endTrace({ name: TraceName.VaultCreation });

      this.dispatchLogin();
      ReduxService.store.dispatch(authSuccess(bioStateMachineId));
      this.dispatchPasswordSet();

      // Try to complete any pending Solana account discovery
      ///: BEGIN:ONLY_INCLUDE_IF(solana)
      this.retrySolanaDiscoveryIfPending();
      ///: END:ONLY_INCLUDE_IF

      // TODO: Replace "any" with type
      // eslint-disable-next-line @typescript-eslint/no-explicit-any
    } catch (e: any) {
      ReduxService.store.dispatch(authError(bioStateMachineId));
      !disableAutoLogout && this.lockApp({ reset: false });
      throw new AuthenticationError(
        (e as Error).message,
        AUTHENTICATION_APP_TRIGGERED_AUTH_ERROR,
        this.authData,
      );
    }
  };

  /**
   * Logout and lock keyring contoller. Will require user to enter password. Wipes biometric/pin-code/remember me
   */
  lockApp = async ({ reset = true, locked = false } = {}): Promise<void> => {
    const { KeyringController } = Engine.context;
    if (reset) await this.resetPassword();
    if (KeyringController.isUnlocked()) {
      await KeyringController.setLocked();
    }
    // async check seedless password outdated skip cache when app lock
    this.checkIsSeedlessPasswordOutdated(true).catch((err: Error) => {
      Logger.error(
        err,
        'Error in lockApp: checking seedless password outdated',
      );
    });

    this.authData = { currentAuthType: AUTHENTICATION_TYPE.UNKNOWN };
    this.dispatchLogout();
    NavigationService.navigation?.reset({
      routes: [{ name: Routes.ONBOARDING.LOGIN, params: { locked } }],
    });
  };

  getType = async (): Promise<AuthData> =>
    await this.checkAuthenticationMethod();

  createAndBackupSeedPhrase = async (password: string): Promise<void> => {
    const { SeedlessOnboardingController, KeyringController } = Engine.context;
    await this.createWalletVaultAndKeychain(password);
    // submit password to unlock keyring ?
    await KeyringController.submitPassword(password);
    try {
      const keyringId = KeyringController.state.keyrings[0]?.metadata.id;
      if (!keyringId) {
        throw new Error('No keyring metadata found');
      }

      const seedPhrase = await KeyringController.exportSeedPhrase(
        password,
        keyringId,
      );

<<<<<<< HEAD
      await SeedlessOnboardingController.createToprfKeyAndBackupSeedPhrase(
        password,
        seedPhrase,
        keyringId,
      );
=======
      let createKeyAndBackupSrpSuccess = false;
      try {
        trace({
          name: TraceName.OnboardingCreateKeyAndBackupSrp,
          op: TraceOperation.OnboardingSecurityOp,
        });
        await SeedlessOnboardingController.createToprfKeyAndBackupSeedPhrase(
          password,
          seedPhrase,
          keyringId,
        );
        createKeyAndBackupSrpSuccess = true;
      } catch (error) {
        const errorMessage =
          error instanceof Error ? error.message : 'Unknown error';

        trace({
          name: TraceName.OnboardingCreateKeyAndBackupSrpError,
          op: TraceOperation.OnboardingError,
          tags: { errorMessage },
        });
        endTrace({
          name: TraceName.OnboardingCreateKeyAndBackupSrpError,
        });

        throw error;
      } finally {
        endTrace({
          name: TraceName.OnboardingCreateKeyAndBackupSrp,
          data: { success: createKeyAndBackupSrpSuccess },
        });
      }
>>>>>>> 9d8183de

      await this.syncKeyringEncryptionKey();

      this.dispatchOauthReset();
    } catch (error) {
      await this.newWalletAndKeychain(`${Date.now()}`, {
        currentAuthType: AUTHENTICATION_TYPE.UNKNOWN,
      });
      await clearAllVaultBackups();
      SeedlessOnboardingController.clearState();
      throw error;
    }
  };

  rehydrateSeedPhrase = async (
    password: string,
    authData: AuthData,
  ): Promise<void> => {
    try {
      const { SeedlessOnboardingController } = Engine.context;
<<<<<<< HEAD
      const result = await SeedlessOnboardingController.fetchAllSecretData(
        password,
      );

      const allSRPs = result
        .filter((item) => item.type === SecretType.Mnemonic)
        .map((item) => item.data);

      if (allSRPs.length > 0) {
=======
      let result: Uint8Array[] | null = null;
      let fetchSrpsSuccess = false;
      try {
        trace({
          name: TraceName.OnboardingFetchSrps,
          op: TraceOperation.OnboardingSecurityOp,
        });
        result = await SeedlessOnboardingController.fetchAllSeedPhrases(
          password,
        );
        fetchSrpsSuccess = true;
      } catch (error) {
        const errorMessage =
          error instanceof Error ? error.message : 'Unknown error';

        trace({
          name: TraceName.OnboardingFetchSrpsError,
          op: TraceOperation.OnboardingError,
          tags: { errorMessage },
        });
        endTrace({
          name: TraceName.OnboardingFetchSrpsError,
        });

        throw error;
      } finally {
        endTrace({
          name: TraceName.OnboardingFetchSrps,
          data: { success: fetchSrpsSuccess },
        });
      }
      if (result.length > 0) {
>>>>>>> 9d8183de
        const { KeyringController } = Engine.context;

        const [firstSeedPhrase, ...restOfSeedPhrases] = allSRPs;
        if (!firstSeedPhrase) {
          throw new Error('No seed phrase found');
        }

        const seedPhrase = uint8ArrayToMnemonic(firstSeedPhrase, wordlist);
        await this.newWalletAndRestore(password, authData, seedPhrase, false);
        // add in more srps
        if (restOfSeedPhrases.length > 0) {
          for (const item of restOfSeedPhrases) {
            // vault add new seedphrase
            try {
              const keyringMetadata = await KeyringController.addNewKeyring(
                KeyringTypes.hd,
                {
                  mnemonic: uint8ArrayToMnemonic(item, wordlist),
                  numberOfAccounts: 1,
                },
              );
              SeedlessOnboardingController.updateBackupMetadataState({
                keyringId: keyringMetadata.id,
                data: item,
                type: SecretType.Mnemonic,
              });
            } catch (error) {
              // catch error to prevent unable to login
              Logger.error(error as Error);
            }
          }
        }

        await this.syncKeyringEncryptionKey();

        this.dispatchOauthReset();
      } else {
        throw new Error('No account data found');
      }
    } catch (error) {
      Logger.error(error as Error);
      throw error;
    }
  };

  /**
   * Sync latest global seedless password and override the current device password with latest global password.
   * Unlock the vault with the latest global password.
   *
   * @param {string} globalPassword - latest global seedless password
   */
  syncPasswordAndUnlockWallet = async (
    globalPassword: string,
  ): Promise<void> => {
    const { SeedlessOnboardingController, KeyringController } = Engine.context;

    try {
      await KeyringController.submitPassword(globalPassword);
      throw new SeedlessOnboardingControllerError(
        'Password Recently Updated',
        SeedlessOnboardingControllerErrorType.PasswordRecentlyUpdated,
      );
    } catch (error) {
      if (error instanceof SeedlessOnboardingControllerError) {
        if (
          error.code ===
          SeedlessOnboardingControllerErrorType.PasswordRecentlyUpdated
        ) {
          throw error;
        }
      }
    }

    // recover the current keyring encryption key
    await SeedlessOnboardingController.submitGlobalPassword({
      globalPassword,
    });
    const keyringEncryptionKey =
      await SeedlessOnboardingController.loadKeyringEncryptionKey();

    // use encryption key to unlock the keyringController vault
    await KeyringController.submitEncryptionKey(keyringEncryptionKey);

    try {
      // update vault password to global password
      await SeedlessOnboardingController.syncLatestGlobalPassword({
        globalPassword,
      });
      await KeyringController.changePassword(globalPassword);
      await this.syncKeyringEncryptionKey();
    } catch (err) {
      // lock app again on error after submitPassword succeeded
      await this.lockApp({ locked: true });
      throw err;
    }
    await this.resetPassword();
  };

  /**
   * Checks if the seedless password is outdated.
   *
   * @param {boolean} skipCache - whether to skip the cache
   * @returns {Promise<boolean>} true if the password is outdated, false otherwise, undefined if the flow is not seedless
   */
  checkIsSeedlessPasswordOutdated = async (
    skipCache: boolean = true,
  ): Promise<boolean> => {
    const { SeedlessOnboardingController } = Engine.context;
    if (!selectSeedlessOnboardingLoginFlow(ReduxService.store.getState())) {
      return false;
    }
    try {
      const isSeedlessPasswordOutdated =
        await SeedlessOnboardingController.checkIsPasswordOutdated({
          skipCache,
        });
      return isSeedlessPasswordOutdated;
    } catch (error) {
      Logger.error(error as Error, 'Error in checkIsSeedlessPasswordOutdated');
      return false;
    }
  };

  /**
   * Syncs the keyring encryption key with the seedless onboarding controller.
   *
   * @returns {Promise<void>}
   */
  syncKeyringEncryptionKey = async (): Promise<void> => {
    const { KeyringController, SeedlessOnboardingController } = Engine.context;
    // store the keyring encryption key in the seedless onboarding controller
    const keyringEncryptionKey = await KeyringController.exportEncryptionKey();
    await SeedlessOnboardingController.storeKeyringEncryptionKey(
      keyringEncryptionKey,
    );
  };
}

export const Authentication = new AuthenticationService();<|MERGE_RESOLUTION|>--- conflicted
+++ resolved
@@ -627,13 +627,6 @@
         keyringId,
       );
 
-<<<<<<< HEAD
-      await SeedlessOnboardingController.createToprfKeyAndBackupSeedPhrase(
-        password,
-        seedPhrase,
-        keyringId,
-      );
-=======
       let createKeyAndBackupSrpSuccess = false;
       try {
         trace({
@@ -666,7 +659,6 @@
           data: { success: createKeyAndBackupSrpSuccess },
         });
       }
->>>>>>> 9d8183de
 
       await this.syncKeyringEncryptionKey();
 
@@ -687,25 +679,14 @@
   ): Promise<void> => {
     try {
       const { SeedlessOnboardingController } = Engine.context;
-<<<<<<< HEAD
-      const result = await SeedlessOnboardingController.fetchAllSecretData(
-        password,
-      );
-
-      const allSRPs = result
-        .filter((item) => item.type === SecretType.Mnemonic)
-        .map((item) => item.data);
-
-      if (allSRPs.length > 0) {
-=======
-      let result: Uint8Array[] | null = null;
+      let result: SecretMetadata[] | null = null;
       let fetchSrpsSuccess = false;
       try {
         trace({
           name: TraceName.OnboardingFetchSrps,
           op: TraceOperation.OnboardingSecurityOp,
         });
-        result = await SeedlessOnboardingController.fetchAllSeedPhrases(
+        result = await SeedlessOnboardingController.fetchAllSecretData(
           password,
         );
         fetchSrpsSuccess = true;
@@ -729,8 +710,11 @@
           data: { success: fetchSrpsSuccess },
         });
       }
-      if (result.length > 0) {
->>>>>>> 9d8183de
+      const allSRPs = result
+        .filter((item) => item.type === SecretType.Mnemonic)
+        .map((item) => item.data);
+
+      if (allSRPs.length > 0) {
         const { KeyringController } = Engine.context;
 
         const [firstSeedPhrase, ...restOfSeedPhrases] = allSRPs;
