--- conflicted
+++ resolved
@@ -47,7 +47,6 @@
 import { clearAllVaultBackups } from '../BackupVault/backupVault';
 import OAuthService from '../OAuthService/OAuthService';
 import { KeyringTypes } from '@metamask/keyring-controller';
-<<<<<<< HEAD
 import { SecretType } from '@metamask/seedless-onboarding-controller';
 import { mnemonicPhraseToBytes } from '@metamask/key-tree';
 import { selectSeedlessOnboardingLoginFlow } from '../../selectors/seedlessOnboardingController';
@@ -55,11 +54,6 @@
   SeedlessOnboardingControllerError,
   SeedlessOnboardingControllerErrorType,
 } from '../Engine/controllers/seedless-onboarding-controller/error';
-=======
-import { recreateVaultWithNewPassword } from '../Vault';
-import { selectSelectedInternalAccountFormattedAddress } from '../../selectors/accountsController';
-import { selectSeedlessOnboardingLoginFlow } from '../../selectors/seedlessOnboardingController';
->>>>>>> 77df2b1f
 
 /**
  * Holds auth data used to determine auth configuration
@@ -713,7 +707,6 @@
   };
 
   /**
-<<<<<<< HEAD
    * Sync latest global seedless password and override the current device password with latest global password.
    * Unlock the vault with the latest global password.
    *
@@ -759,57 +752,12 @@
       });
       await KeyringController.changePassword(globalPassword);
       await this.syncKeyringEncryptionKey();
-=======
-   * Sync latest global seedless password.
-   * Swap current device password with latest global password.
-   *
-   * @param {string} globalPassword - latest global seedless password
-   */
-  submitLatestGlobalSeedlessPassword = async (
-    globalPassword: string,
-    authType: AuthData,
-  ): Promise<void> => {
-    const { SeedlessOnboardingController } = Engine.context;
-    // recover the current device password
-    const { password: currentDevicePassword } =
-      await SeedlessOnboardingController.recoverCurrentDevicePassword({
-        globalPassword,
-      });
-    // use current device password to unlock the keyringController vault
-    await this.userEntryAuth(currentDevicePassword, authType);
-
-    try {
-      // update seedlessOnboardingController to use latest global password
-      await SeedlessOnboardingController.syncLatestGlobalPassword({
-        oldPassword: currentDevicePassword,
-        globalPassword,
-      });
-
-      // update vault password to global password
-      await recreateVaultWithNewPassword(
-        currentDevicePassword,
-        globalPassword,
-        selectSelectedInternalAccountFormattedAddress(
-          ReduxService.store.getState(),
-        ),
-        true,
-      );
-      await this.resetPassword();
-
-      // check password outdated again skip cache to reset the cache after successful syncing
-      await SeedlessOnboardingController.checkIsPasswordOutdated({
-        skipCache: true,
-      });
->>>>>>> 77df2b1f
     } catch (err) {
       // lock app again on error after submitPassword succeeded
       await this.lockApp({ locked: true });
       throw err;
     }
-<<<<<<< HEAD
     // releaseLock();
-=======
->>>>>>> 77df2b1f
   };
 
   /**
@@ -822,19 +770,15 @@
     skipCache: boolean = false,
   ): Promise<boolean> => {
     const { SeedlessOnboardingController } = Engine.context;
-<<<<<<< HEAD
-=======
     if (!selectSeedlessOnboardingLoginFlow(ReduxService.store.getState())) {
       return false;
     }
->>>>>>> 77df2b1f
     const isSeedlessPasswordOutdated =
       await SeedlessOnboardingController.checkIsPasswordOutdated({
         skipCache,
       });
     return isSeedlessPasswordOutdated ?? false;
   };
-<<<<<<< HEAD
 
   /**
    * Syncs the keyring encryption key with the seedless onboarding controller.
@@ -849,8 +793,6 @@
       keyringEncryptionKey,
     );
   };
-=======
->>>>>>> 77df2b1f
 }
 
 export const Authentication = new AuthenticationService();