--- conflicted
+++ resolved
@@ -30,9 +30,7 @@
 import StorageWrapper from '../../store/storage-wrapper';
 import NavigationService from '../NavigationService';
 import Routes from '../../constants/navigation/Routes';
-import { isMultichainAccountsState2Enabled } from '../../multichain-accounts/remote-feature-flag';
 import { TraceName, TraceOperation, trace, endTrace } from '../../util/trace';
-import { discoverAndCreateAccounts } from '../../multichain-accounts/discovery';
 import ReduxService from '../redux';
 
 import { selectExistingUser } from '../../reducers/user/selectors';
@@ -64,12 +62,9 @@
 import { getTraceTags } from '../../util/sentry/tags';
 import { toChecksumHexAddress } from '@metamask/controller-utils';
 import AccountTreeInitService from '../../multichain-accounts/AccountTreeInitService';
-<<<<<<< HEAD
 import AccountDiscovery from '../AccountDiscovery';
-=======
 import { renewSeedlessControllerRefreshTokens } from '../OAuthService/SeedlessControllerHelper';
 import { EntropySourceId } from '@metamask/keyring-api';
->>>>>>> 5033b0d9
 
 /**
  * Holds auth data used to determine auth configuration
@@ -152,104 +147,13 @@
       parsedSeedUint8Array,
     );
 
-<<<<<<< HEAD
     await AccountDiscovery.addKeyringForAcccountDiscovery([
       Engine.context.KeyringController.state.keyrings[0].metadata.id,
     ]);
-=======
-    if (isMultichainAccountsState2Enabled()) {
-      await this.attemptMultichainAccountWalletDiscovery();
-    } else {
-      await Promise.all(
-        Object.values(WalletClientType).map(async (clientType) => {
-          const { discoveryStorageId } = WALLET_SNAP_MAP[clientType];
-
-          try {
-            await this.attemptAccountDiscovery(clientType);
-          } catch (error) {
-            console.warn(
-              'Account discovery failed during wallet creation:',
-              clientType,
-              error,
-            );
-            // Store flag to retry on next unlock
-            await StorageWrapper.setItem(discoveryStorageId, TRUE);
-          }
-        }),
-      );
-    }
-
->>>>>>> 5033b0d9
     password = this.wipeSensitiveData();
     parsedSeed = this.wipeSensitiveData();
   };
 
-<<<<<<< HEAD
-=======
-  private retryAccountDiscovery = async (discovery: () => Promise<void>) => {
-    try {
-      await retryWithExponentialDelay(
-        discovery,
-        3, // maxRetries
-        1000, // baseDelay
-        10000, // maxDelay
-      );
-    } catch (error) {
-      console.error('Account discovery failed after all retries:', error);
-    }
-  };
-
-  private attemptAccountDiscovery = async (
-    clientType: WalletClientType,
-  ): Promise<void> => {
-    await this.retryAccountDiscovery(async (): Promise<void> => {
-      const primaryHdKeyringId =
-        Engine.context.KeyringController.state.keyrings[0].metadata.id;
-      const client = MultichainWalletSnapFactory.createClient(clientType, {
-        setSelectedAccount: false,
-      });
-      const { discoveryScope, discoveryStorageId } =
-        WALLET_SNAP_MAP[clientType];
-
-      await client.addDiscoveredAccounts(primaryHdKeyringId, discoveryScope);
-      await StorageWrapper.removeItem(discoveryStorageId);
-    });
-  };
-
-  private attemptMultichainAccountWalletDiscovery = async (
-    entropySource?: EntropySourceId,
-  ): Promise<void> => {
-    await this.retryAccountDiscovery(async (): Promise<void> => {
-      await discoverAndCreateAccounts(
-        entropySource ?? this.getPrimaryEntropySourceId(),
-      );
-    });
-  };
-
-  private retryDiscoveryIfPending = async (): Promise<void> => {
-    if (isMultichainAccountsState2Enabled()) {
-      // We just re-run the same discovery here. Each wallets know their highest group index and restart
-      // the discovery from there, thus acting as a "retry".
-      await this.attemptMultichainAccountWalletDiscovery();
-    } else {
-      await Promise.all(
-        Object.values(WalletClientType).map(async (clientType) => {
-          const { discoveryStorageId } = WALLET_SNAP_MAP[clientType];
-
-          try {
-            const isPending = await StorageWrapper.getItem(discoveryStorageId);
-            if (isPending === TRUE) {
-              await this.attemptAccountDiscovery(clientType);
-            }
-          } catch (error) {
-            console.warn('Failed to check/retry discovery:', clientType, error);
-          }
-        }),
-      );
-    }
-  };
-
->>>>>>> 5033b0d9
   /**
    * This method creates a new wallet with all new data
    * @param password - password provided by user, biometric, pincode
@@ -263,32 +167,9 @@
     await Engine.resetState();
     await KeyringController.createNewVaultAndKeychain(password);
 
-<<<<<<< HEAD
     const primaryHdKeyringId =
       Engine.context.KeyringController.state.keyrings[0].metadata.id;
     await AccountDiscovery.addKeyringForAcccountDiscovery([primaryHdKeyringId]);
-=======
-    if (isMultichainAccountsState2Enabled()) {
-      await this.attemptMultichainAccountWalletDiscovery();
-    } else {
-      await Promise.all(
-        Object.values(WalletClientType).map(async (clientType) => {
-          const { discoveryStorageId } = WALLET_SNAP_MAP[clientType];
-
-          try {
-            await this.attemptAccountDiscovery(clientType);
-          } catch (error) {
-            console.warn(
-              'Account discovery failed during wallet creation:',
-              error,
-            );
-            // Store flag to retry on next unlock
-            await StorageWrapper.setItem(discoveryStorageId, TRUE);
-          }
-        }),
-      );
-    }
->>>>>>> 5033b0d9
 
     password = this.wipeSensitiveData();
   };
@@ -811,18 +692,9 @@
           );
 
           // discover multichain accounts from imported srp
-<<<<<<< HEAD
           await AccountDiscovery.addKeyringForAcccountDiscovery([
             keyringMetadata.id,
           ]);
-=======
-          if (isMultichainAccountsState2Enabled()) {
-            // NOTE: Initial implementation of discovery was not awaited, thus we also follow this pattern here.
-            this.attemptMultichainAccountWalletDiscovery(keyringMetadata.id);
-          } else {
-            this.addMultichainAccounts([keyringMetadata]);
-          }
->>>>>>> 5033b0d9
         } else {
           Logger.error(
             new Error('SeedlessOnboardingController: Unknown secret type'),
@@ -1060,20 +932,9 @@
         }
         await this.syncKeyringEncryptionKey();
 
-<<<<<<< HEAD
         await AccountDiscovery.addKeyringForAcccountDiscovery(
           keyringMetadataList.map((item) => item.id),
         );
-=======
-        if (isMultichainAccountsState2Enabled()) {
-          for (const { id } of keyringMetadataList) {
-            // NOTE: Initial implementation of discovery was not awaited, thus we also follow this pattern here.
-            this.attemptMultichainAccountWalletDiscovery(id);
-          }
-        } else {
-          this.addMultichainAccounts(keyringMetadataList);
-        }
->>>>>>> 5033b0d9
 
         this.dispatchOauthReset();
 
