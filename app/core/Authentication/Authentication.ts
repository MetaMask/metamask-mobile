--- conflicted
+++ resolved
@@ -53,10 +53,6 @@
 import {
   SeedlessOnboardingControllerError,
   SeedlessOnboardingControllerErrorType,
-<<<<<<< HEAD
-  SeedlessOnboardingControllerErrorType,
-=======
->>>>>>> 485313ea
 } from '../Engine/controllers/seedless-onboarding-controller/error';
 
 /**
@@ -700,15 +696,7 @@
 
         await this.syncKeyringEncryptionKey();
 
-<<<<<<< HEAD
-        this.dispatchLogin();
-        this.dispatchPasswordSet();
-=======
->>>>>>> 485313ea
         this.dispatchOauthReset();
-        ///: BEGIN:ONLY_INCLUDE_IF(solana)
-        this.retrySolanaDiscoveryIfPending();
-        ///: END:ONLY_INCLUDE_IF
       } else {
         throw new Error('No account data found');
       }
@@ -728,20 +716,12 @@
     globalPassword: string,
   ): Promise<void> => {
     const { SeedlessOnboardingController, KeyringController } = Engine.context;
-<<<<<<< HEAD
-    // If vault is not created, user is not using social login, return undefined
-    if (!selectSeedlessOnboardingLoginFlow(ReduxService.store.getState())) {
-      // this is only available for seedless onboarding flow
-      throw new Error(
-        'This method is only available for seedless onboarding flow',
-=======
 
     try {
       await KeyringController.submitPassword(globalPassword);
       throw new SeedlessOnboardingControllerError(
         'Password Recently Updated',
         SeedlessOnboardingControllerErrorType.PasswordRecentlyUpdated,
->>>>>>> 485313ea
       );
     } catch (error) {
       if (error instanceof SeedlessOnboardingControllerError) {
@@ -754,26 +734,6 @@
       }
     }
 
-<<<<<<< HEAD
-    try {
-      await KeyringController.submitPassword(globalPassword);
-      throw new SeedlessOnboardingControllerError(
-        'Password Recently Updated',
-        SeedlessOnboardingControllerErrorType.PasswordRecentlyUpdated,
-      );
-    } catch (error) {
-      if (error instanceof SeedlessOnboardingControllerError) {
-        if (
-          error.code ===
-          SeedlessOnboardingControllerErrorType.PasswordRecentlyUpdated
-        ) {
-          throw error;
-        }
-      }
-    }
-
-=======
->>>>>>> 485313ea
     // const releaseLock = await this.syncSeedlessGlobalPasswordMutex.acquire();
     // recover the current keyring encryption key
     await SeedlessOnboardingController.submitGlobalPassword({
@@ -781,32 +741,14 @@
     });
     const keyringEncryptionKey =
       await SeedlessOnboardingController.loadKeyringEncryptionKey();
-<<<<<<< HEAD
 
     // use encryption key to unlock the keyringController vault
     await KeyringController.submitEncryptionKey(keyringEncryptionKey);
 
-=======
-
-    // use encryption key to unlock the keyringController vault
-    await KeyringController.submitEncryptionKey(keyringEncryptionKey);
-
->>>>>>> 485313ea
     try {
       // update vault password to global password
       await SeedlessOnboardingController.syncLatestGlobalPassword({
         globalPassword,
-<<<<<<< HEAD
-      });
-      await KeyringController.changePassword(globalPassword);
-      await this.syncKeyringEncryptionKey();
-      await this.resetPassword();
-
-      // check password outdated again skip cache to reset the cache after successful syncing
-      await SeedlessOnboardingController.checkIsPasswordOutdated({
-        skipCache: true,
-=======
->>>>>>> 485313ea
       });
       await KeyringController.changePassword(globalPassword);
       await this.syncKeyringEncryptionKey();
@@ -815,10 +757,7 @@
       await this.lockApp({ locked: true });
       throw err;
     }
-<<<<<<< HEAD
-=======
     this.resetPassword();
->>>>>>> 485313ea
     // releaseLock();
   };
 
@@ -855,20 +794,6 @@
       keyringEncryptionKey,
     );
   };
-
-  /**
-   * Syncs the keyring encryption key with the seedless onboarding controller.
-   *
-   * @returns {Promise<void>}
-   */
-  syncKeyringEncryptionKey = async (): Promise<void> => {
-    const { KeyringController, SeedlessOnboardingController } = Engine.context;
-    // store the keyring encryption key in the seedless onboarding controller
-    const keyringEncryptionKey = await KeyringController.exportEncryptionKey();
-    await SeedlessOnboardingController.storeKeyringEncryptionKey(
-      keyringEncryptionKey,
-    );
-  };
 }
 
 export const Authentication = new AuthenticationService();