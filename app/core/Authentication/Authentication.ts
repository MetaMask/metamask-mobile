--- conflicted
+++ resolved
@@ -793,7 +793,6 @@
             secret.data,
             secret.type,
           );
-<<<<<<< HEAD
 
         if (!secretDataHash) {
           // If SRP is not in the local state, import it to the vault
@@ -811,32 +810,9 @@
             const mnemonicToRestore = encodedSrp;
 
             // import the new mnemonic to the current vault
-            const keyringMetadata = await this.importSeedlessMnemonicToVault(
-              mnemonicToRestore,
-            );
-
-=======
-
-        if (!secretDataHash) {
-          // If SRP is not in the local state, import it to the vault
-
-          // import private key secret
-          if (secret.type === SecretType.PrivateKey) {
-            await this.importAccountFromPrivateKey(bytesToHex(secret.data), {
-              shouldCreateSocialBackup: false,
-              shouldSelectAccount: false,
-            });
-            continue;
-          } else if (secret.type === SecretType.Mnemonic) {
-            // convert the seed phrase to a mnemonic (string)
-            const encodedSrp = uint8ArrayToMnemonic(secret.data, wordlist);
-            const mnemonicToRestore = encodedSrp;
-
-            // import the new mnemonic to the current vault
             const keyringMetadata =
               await this.importSeedlessMnemonicToVault(mnemonicToRestore);
 
->>>>>>> 338177c4
             // discover multichain accounts from imported srp
             if (isMultichainAccountsState2Enabled()) {
               // NOTE: Initial implementation of discovery was not awaited, thus we also follow this pattern here.
