--- conflicted
+++ resolved
@@ -715,15 +715,7 @@
   syncPasswordAndUnlockWallet = async (
     globalPassword: string,
   ): Promise<void> => {
-<<<<<<< HEAD
     const { SeedlessOnboardingController, KeyringController } = Engine.context;
-    // If vault is not created, user is not using social login, return undefined
-    if (!selectSeedlessOnboardingLoginFlow(ReduxService.store.getState())) {
-      // this is only available for seedless onboarding flow
-      throw new Error(
-        'This method is only available for seedless onboarding flow',
-      );
-    }
 
     try {
       await KeyringController.submitPassword(globalPassword);
@@ -752,16 +744,6 @@
 
     // use encryption key to unlock the keyringController vault
     await KeyringController.submitEncryptionKey(keyringEncryptionKey);
-=======
-    const { SeedlessOnboardingController } = Engine.context;
-    // recover the current device password
-    const { password: currentDevicePassword } =
-      await SeedlessOnboardingController.recoverCurrentDevicePassword({
-        globalPassword,
-      });
-    // use current device password to unlock the keyringController vault
-    await this.userEntryAuth(currentDevicePassword, authType);
->>>>>>> fc96c671
 
     try {
       // update vault password to global password
@@ -770,10 +752,6 @@
       });
       await KeyringController.changePassword(globalPassword);
       await this.syncKeyringEncryptionKey();
-      // check password outdated again skip cache to reset the cache after successful syncing
-      await SeedlessOnboardingController.checkIsPasswordOutdated({
-        skipCache: true,
-      });
     } catch (err) {
       // lock app again on error after submitPassword succeeded
       await this.lockApp({ locked: true });
@@ -792,13 +770,6 @@
     skipCache: boolean = false,
   ): Promise<boolean> => {
     const { SeedlessOnboardingController } = Engine.context;
-<<<<<<< HEAD
-    if (!selectSeedlessOnboardingLoginFlow(ReduxService.store.getState())) {
-      return false;
-    }
-
-=======
->>>>>>> fc96c671
     const isSeedlessPasswordOutdated =
       await SeedlessOnboardingController.checkIsPasswordOutdated({
         skipCache,
