--- conflicted
+++ resolved
@@ -24,10 +24,7 @@
 import {
   SecretType,
   SeedlessOnboardingController,
-<<<<<<< HEAD
-=======
   SeedlessOnboardingControllerErrorMessage,
->>>>>>> 93a11706
 } from '@metamask/seedless-onboarding-controller';
 import { KeyringController, KeyringTypes } from '@metamask/keyring-controller';
 import { EncryptionKey } from '@metamask/browser-passworder';
@@ -1335,15 +1332,12 @@
     });
 
     it(`throw when old password is provided`, async () => {
-<<<<<<< HEAD
-=======
       Engine.context.SeedlessOnboardingController.submitGlobalPassword = jest
         .fn()
         .mockRejectedValue(
           new Error(SeedlessOnboardingControllerErrorMessage.IncorrectPassword),
         );
 
->>>>>>> 93a11706
       Engine.context.KeyringController.verifyPassword = jest
         .fn()
         .mockResolvedValueOnce('');
@@ -1381,18 +1375,12 @@
         Authentication.userEntryAuth(mockGlobalPassword, mockAuthType),
       ).rejects.toThrow(
         new SeedlessOnboardingControllerError(
-<<<<<<< HEAD
-          'Password Recently Updated',
-=======
->>>>>>> 93a11706
           SeedlessOnboardingControllerErrorType.PasswordRecentlyUpdated,
         ),
       );
       expect(spySyncPasswordAndUnlockWallet).toHaveBeenCalled();
     });
 
-<<<<<<< HEAD
-=======
     it(`throw when incorrect password is provided`, async () => {
       Engine.context.SeedlessOnboardingController.submitGlobalPassword = jest
         .fn()
@@ -1548,7 +1536,6 @@
       expect(spyRehydrateSeedPhrase).toHaveBeenCalled();
     });
 
->>>>>>> 93a11706
     it('successfully syncs latest global seedless password', async () => {
       (
         Engine.context.SeedlessOnboardingController
@@ -1563,10 +1550,6 @@
           .checkIsPasswordOutdated as jest.Mock
       ).mockResolvedValueOnce(true);
 
-<<<<<<< HEAD
-      recreateVaultWithNewPassword.mockResolvedValueOnce(undefined);
-=======
->>>>>>> 93a11706
       Engine.context.KeyringController.submitEncryptionKey = jest.fn();
       Engine.context.KeyringController.isUnlocked = jest.fn();
       Engine.context.KeyringController.changePassword = jest.fn();
@@ -1605,14 +1588,10 @@
       expect(spySyncPasswordAndUnlockWallet).toHaveBeenCalled();
       expect(
         Engine.context.SeedlessOnboardingController.submitGlobalPassword,
-<<<<<<< HEAD
-      ).toHaveBeenCalledWith({ globalPassword: mockGlobalPassword });
-=======
       ).toHaveBeenCalledWith({
         globalPassword: mockGlobalPassword,
         maxKeyChainLength: 20,
       });
->>>>>>> 93a11706
       expect(
         Engine.context.SeedlessOnboardingController.syncLatestGlobalPassword,
       ).toHaveBeenCalledWith({
@@ -1655,13 +1634,9 @@
       } as unknown as ReduxStore);
 
       await expect(
-<<<<<<< HEAD
-        Authentication.syncPasswordAndUnlockWallet(mockGlobalPassword),
-=======
         Authentication.syncPasswordAndUnlockWallet(mockGlobalPassword, {
           currentAuthType: AUTHENTICATION_TYPE.PASSWORD,
         }),
->>>>>>> 93a11706
       ).rejects.toThrow('change password failed');
 
       expect(Authentication.lockApp).toHaveBeenCalledWith({ locked: true });
