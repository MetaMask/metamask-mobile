--- conflicted
+++ resolved
@@ -113,12 +113,8 @@
 
   it('should return a type AUTHENTICATION_TYPE.PASSWORD if the user exists and there are no available biometrics options but the password does not exist in the keychain', async () => {
     SecureKeychain.getSupportedBiometryType = jest.fn().mockReturnValue(null);
-<<<<<<< HEAD
     await StorageWrapper.setItem(EXISTING_USER, TRUE);
-=======
-    await AsyncStorage.setItem(EXISTING_USER, TRUE);
     SecureKeychain.getGenericPassword = jest.fn().mockReturnValue(null);
->>>>>>> ee371b20
     const result = await Authentication.getType();
     expect(result.availableBiometryType).toBeNull();
     expect(result.currentAuthType).toEqual(AUTHENTICATION_TYPE.PASSWORD);
@@ -126,15 +122,11 @@
 
   it('should return a type AUTHENTICATION_TYPE.PASSWORD if the user does not exist and there are no available biometrics options', async () => {
     SecureKeychain.getSupportedBiometryType = jest.fn().mockReturnValue(null);
-<<<<<<< HEAD
     const mockCredentials = { username: 'test', password: 'test' };
     SecureKeychain.getGenericPassword = jest
       .fn()
       .mockReturnValue(mockCredentials);
     await StorageWrapper.setItem(EXISTING_USER, TRUE);
-=======
-    await AsyncStorage.setItem(EXISTING_USER, null);
->>>>>>> ee371b20
     const result = await Authentication.getType();
     expect(result.availableBiometryType).toBeNull();
     expect(result.currentAuthType).toEqual(AUTHENTICATION_TYPE.PASSWORD);
