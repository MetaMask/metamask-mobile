import StorageWrapper from '../../store/storage-wrapper';
import {
  BIOMETRY_CHOICE_DISABLED,
  TRUE,
  PASSCODE_DISABLED,
<<<<<<< HEAD
=======
  EXISTING_USER,
  SOLANA_DISCOVERY_PENDING,
>>>>>>> bff50fb1
} from '../../constants/storage';
import { Authentication } from './Authentication';
import AUTHENTICATION_TYPE from '../../constants/userProperties';
// eslint-disable-next-line import/no-namespace
import * as Keychain from 'react-native-keychain';
import SecureKeychain from '../SecureKeychain';
import ReduxService, { ReduxStore } from '../redux';

const storage: Record<string, unknown> = {};

jest.mock('../../store/storage-wrapper', () => ({
  getItem: jest.fn((key) => Promise.resolve(storage[key] ?? null)),
  setItem: jest.fn((key, value) => {
    storage[key] = value;
    return Promise.resolve();
  }),
  removeItem: jest.fn((key) => {
    delete storage[key];
    return Promise.resolve();
  }),
  clearAll: jest.fn(() => {
    Object.keys(storage).forEach((key) => delete storage[key]);
    return Promise.resolve();
  }),
}));

const mockSnapClient = {
  addDiscoveredAccounts: jest.fn(),
};

jest.mock('../SnapKeyring/MultichainWalletSnapClient', () => ({
  MultichainWalletSnapFactory: {
    createClient: () => mockSnapClient,
  },
  WalletClientType: {
    Solana: 'solana',
  },
}));

jest.mock('../Engine', () => ({
  resetState: jest.fn(),
  context: {
    KeyringController: {
      createNewVaultAndKeychain: jest.fn(),
      createNewVaultAndRestore: jest.fn(),
      submitPassword: jest.fn(),
      setLocked: jest.fn(),
      isUnlocked: jest.fn(() => true),
      state: {
        keyrings: [{ metadata: { id: 'test-keyring-id' } }],
      },
    },
  },
}));

jest.mock('../NavigationService', () => ({
  navigation: {
    reset: jest.fn(),
  },
}));

jest.mock('../SecureKeychain', () => ({
  getSupportedBiometryType: jest.fn(),
  getGenericPassword: jest.fn(),
  setGenericPassword: jest.fn(),
  resetGenericPassword: jest.fn(),
  TYPES: {
    BIOMETRICS: 'biometrics',
    PASSCODE: 'passcode',
    REMEMBER_ME: 'rememberMe',
  },
}));

describe('Authentication', () => {
  afterEach(() => {
    StorageWrapper.clearAll();
    jest.restoreAllMocks();
  });

  it('should return a type password', async () => {
    SecureKeychain.getSupportedBiometryType = jest
      .fn()
      .mockReturnValue(Keychain.BIOMETRY_TYPE.FACE_ID);
    await StorageWrapper.setItem(BIOMETRY_CHOICE_DISABLED, TRUE);
    await StorageWrapper.setItem(PASSCODE_DISABLED, TRUE);
    const result = await Authentication.getType();
    expect(result.availableBiometryType).toEqual('FaceID');
    expect(result.currentAuthType).toEqual(AUTHENTICATION_TYPE.PASSWORD);
  });

  it('should return a type biometric', async () => {
    SecureKeychain.getSupportedBiometryType = jest
      .fn()
      .mockReturnValue(Keychain.BIOMETRY_TYPE.FACE_ID);
    const result = await Authentication.getType();
    expect(result.availableBiometryType).toEqual('FaceID');
    expect(result.currentAuthType).toEqual(AUTHENTICATION_TYPE.BIOMETRIC);
  });

  it('should return a type passcode', async () => {
    SecureKeychain.getSupportedBiometryType = jest
      .fn()
      .mockReturnValue(Keychain.BIOMETRY_TYPE.FINGERPRINT);
    await StorageWrapper.setItem(BIOMETRY_CHOICE_DISABLED, TRUE);
    const result = await Authentication.getType();
    expect(result.availableBiometryType).toEqual('Fingerprint');
    expect(result.currentAuthType).toEqual(AUTHENTICATION_TYPE.PASSCODE);
  });

  it('should return a type password with biometric & pincode disabled', async () => {
    SecureKeychain.getSupportedBiometryType = jest
      .fn()
      .mockReturnValue(Keychain.BIOMETRY_TYPE.FINGERPRINT);
    await StorageWrapper.setItem(BIOMETRY_CHOICE_DISABLED, TRUE);
    await StorageWrapper.setItem(PASSCODE_DISABLED, TRUE);
    const result = await Authentication.getType();
    expect(result.availableBiometryType).toEqual('Fingerprint');
    expect(result.currentAuthType).toEqual(AUTHENTICATION_TYPE.PASSWORD);
  });

  it('should return a type AUTHENTICATION_TYPE.REMEMBER_ME if the user exists and there are no available biometrics options and the password exist in the keychain', async () => {
    SecureKeychain.getSupportedBiometryType = jest.fn().mockReturnValue(null);
    const mockCredentials = { username: 'test', password: 'test' };
    SecureKeychain.getGenericPassword = jest
      .fn()
      .mockReturnValue(mockCredentials);
    
    // Mock Redux store to return existingUser: true
    jest.spyOn(ReduxService, 'store', 'get').mockReturnValue({
      getState: () => ({ 
        user: { existingUser: true },
        security: { allowLoginWithRememberMe: true } 
      }),
    } as unknown as ReduxStore);

    const result = await Authentication.getType();
    expect(result.availableBiometryType).toBeNull();
    expect(result.currentAuthType).toEqual(AUTHENTICATION_TYPE.REMEMBER_ME);
  });

  it('should return a type AUTHENTICATION_TYPE.PASSWORD if the user exists and there are no available biometrics options but the password does not exist in the keychain', async () => {
    SecureKeychain.getSupportedBiometryType = jest.fn().mockReturnValue(null);
    SecureKeychain.getGenericPassword = jest.fn().mockReturnValue(null);
    
    // Mock Redux store to return existingUser: true
    jest.spyOn(ReduxService, 'store', 'get').mockReturnValue({
      getState: () => ({ 
        user: { existingUser: true },
        security: { allowLoginWithRememberMe: true } 
      }),
    } as unknown as ReduxStore);

    const result = await Authentication.getType();
    expect(result.availableBiometryType).toBeNull();
    expect(result.currentAuthType).toEqual(AUTHENTICATION_TYPE.PASSWORD);
  });

  it('should return a type AUTHENTICATION_TYPE.PASSWORD if the user does not exist and there are no available biometrics options', async () => {
    SecureKeychain.getSupportedBiometryType = jest.fn().mockReturnValue(null);
    
    // Mock Redux store to return existingUser: false
    jest.spyOn(ReduxService, 'store', 'get').mockReturnValue({
      getState: () => ({ 
        user: { existingUser: false },
        security: { allowLoginWithRememberMe: true } 
      }),
    } as unknown as ReduxStore);

    const result = await Authentication.getType();
    expect(result.availableBiometryType).toBeNull();
    expect(result.currentAuthType).toEqual(AUTHENTICATION_TYPE.PASSWORD);
  });

  it('should return a auth type for components AUTHENTICATION_TYPE.REMEMBER_ME', async () => {
    jest.spyOn(ReduxService, 'store', 'get').mockReturnValue({
      getState: () => ({ security: { allowLoginWithRememberMe: true } }),
    } as unknown as ReduxStore);

    SecureKeychain.getSupportedBiometryType = jest
      .fn()
      .mockReturnValue(Keychain.BIOMETRY_TYPE.FINGERPRINT);
    await StorageWrapper.setItem(BIOMETRY_CHOICE_DISABLED, TRUE);
    const result = await Authentication.componentAuthenticationType(
      false,
      true,
    );
    expect(result.availableBiometryType).toEqual('Fingerprint');
    expect(result.currentAuthType).toEqual(AUTHENTICATION_TYPE.REMEMBER_ME);
  });

  it('should return a auth type for components AUTHENTICATION_TYPE.PASSWORD', async () => {
    SecureKeychain.getSupportedBiometryType = jest
      .fn()
      .mockReturnValue(Keychain.BIOMETRY_TYPE.FINGERPRINT);
    await StorageWrapper.setItem(BIOMETRY_CHOICE_DISABLED, TRUE);
    await StorageWrapper.setItem(PASSCODE_DISABLED, TRUE);
    const result = await Authentication.componentAuthenticationType(
      false,
      false,
    );
    expect(result.availableBiometryType).toEqual('Fingerprint');
    expect(result.currentAuthType).toEqual(AUTHENTICATION_TYPE.PASSWORD);
  });

  it('should return a auth type for components AUTHENTICATION_TYPE.PASSCODE', async () => {
    SecureKeychain.getSupportedBiometryType = jest
      .fn()
      .mockReturnValue(Keychain.BIOMETRY_TYPE.FINGERPRINT);
    await StorageWrapper.setItem(BIOMETRY_CHOICE_DISABLED, TRUE);
    const result = await Authentication.componentAuthenticationType(
      true,
      false,
    );
    expect(result.availableBiometryType).toEqual('Fingerprint');
    expect(result.currentAuthType).toEqual(AUTHENTICATION_TYPE.PASSCODE);
  });

  it('should return a auth type for components AUTHENTICATION_TYPE.BIOMETRIC', async () => {
    SecureKeychain.getSupportedBiometryType = jest
      .fn()
      .mockReturnValue(Keychain.BIOMETRY_TYPE.FINGERPRINT);
    const result = await Authentication.componentAuthenticationType(
      true,
      false,
    );
    expect(result.availableBiometryType).toEqual('Fingerprint');
    expect(result.currentAuthType).toEqual(AUTHENTICATION_TYPE.BIOMETRIC);
  });

  it('should return set a password using PASSWORD', async () => {
    let methodCalled = false;
    SecureKeychain.resetGenericPassword = jest
      .fn()
      .mockReturnValue((methodCalled = true));
    await Authentication.storePassword('1234', AUTHENTICATION_TYPE.UNKNOWN);
    expect(methodCalled).toBeTruthy();
  });

  describe('Multichain - discoverAccounts', () => {
    it('calls discoverAccounts after vault creation in newWalletAndKeychain', async () => {
      jest.spyOn(ReduxService, 'store', 'get').mockReturnValue({
        dispatch: jest.fn(),
        getState: () => ({ security: { allowLoginWithRememberMe: true } }),
      } as unknown as ReduxStore);
      await Authentication.newWalletAndKeychain('1234', {
        currentAuthType: AUTHENTICATION_TYPE.UNKNOWN,
      });
      expect(mockSnapClient.addDiscoveredAccounts).toHaveBeenCalledWith(
        expect.any(String), // mock entropySource
      );
    });

    it('calls discoverAccounts in newWalletVaultAndRestore', async () => {
      jest.spyOn(ReduxService, 'store', 'get').mockReturnValue({
        dispatch: jest.fn(),
        getState: () => ({ security: { allowLoginWithRememberMe: true } }),
      } as unknown as ReduxStore);
      await Authentication.newWalletAndRestore(
        '1234',
        {
          currentAuthType: AUTHENTICATION_TYPE.UNKNOWN,
        },
        '1234',
        false,
      );
      expect(mockSnapClient.addDiscoveredAccounts).toHaveBeenCalledWith(
        expect.any(String), // mock entropySource
      );
    });

    describe('Solana account discovery failure handling', () => {
      beforeEach(() => {
        jest.spyOn(ReduxService, 'store', 'get').mockReturnValue({
          dispatch: jest.fn(),
          getState: () => ({ security: { allowLoginWithRememberMe: true } }),
        } as unknown as ReduxStore);
        jest.spyOn(console, 'warn').mockImplementation();
        jest.spyOn(console, 'log').mockImplementation();
        jest.spyOn(console, 'error').mockImplementation();
        jest.clearAllMocks();
        mockSnapClient.addDiscoveredAccounts.mockClear();
      });

      afterEach(() => {
        jest.restoreAllMocks();
      });

      it('completes wallet creation when Solana discovery fails', async () => {
        mockSnapClient.addDiscoveredAccounts.mockRejectedValueOnce(new Error('Solana RPC error'));

        await expect(
          Authentication.newWalletAndKeychain('1234', {
            currentAuthType: AUTHENTICATION_TYPE.PASSWORD,
          })
        ).resolves.not.toThrow();

        // Verify Solana discovery was attempted
        expect(mockSnapClient.addDiscoveredAccounts).toHaveBeenCalled();
      });

      it('completes wallet restore when Solana discovery fails', async () => {
        // Mock Solana discovery to fail
        mockSnapClient.addDiscoveredAccounts.mockRejectedValueOnce(new Error('Network timeout'));

        // Wallet restore should succeed despite Solana failure
        await expect(
          Authentication.newWalletAndRestore(
            '1234',
            { currentAuthType: AUTHENTICATION_TYPE.PASSWORD },
            'test seed phrase',
            true
          )
        ).resolves.not.toThrow();

        // Verify Solana discovery was attempted
        expect(mockSnapClient.addDiscoveredAccounts).toHaveBeenCalled();
      });

      it('does not break authentication flow when Solana discovery fails', async () => {
        // Set up pending discovery that will be checked on unlock
        await StorageWrapper.setItem(SOLANA_DISCOVERY_PENDING, 'true');

        const mockCredentials = { username: 'test', password: 'test' };
        SecureKeychain.getGenericPassword = jest.fn().mockReturnValue(mockCredentials);

        // App unlock should succeed even if retry fails
        await expect(Authentication.appTriggeredAuth()).resolves.not.toThrow();
      });

      describe('retrySolanaDiscoveryIfPending behavior', () => {
        let mockAttemptSolanaAccountDiscovery: jest.SpyInstance;

        beforeEach(() => {
          // Spy on the private method
          mockAttemptSolanaAccountDiscovery = jest.spyOn(
            Authentication as unknown as { attemptSolanaAccountDiscovery: () => Promise<void> },
            'attemptSolanaAccountDiscovery'
          ).mockResolvedValue(undefined);
        });

        afterEach(() => {
          mockAttemptSolanaAccountDiscovery.mockRestore();
        });

        it('calls attemptSolanaAccountDiscovery when flag is set to true', async () => {
          await StorageWrapper.setItem(SOLANA_DISCOVERY_PENDING, 'true');

          const mockCredentials = { username: 'test', password: 'test' };
          SecureKeychain.getGenericPassword = jest.fn().mockReturnValue(mockCredentials);

          await Authentication.appTriggeredAuth();

          expect(mockAttemptSolanaAccountDiscovery).toHaveBeenCalled();
        });

        it('does not call attemptSolanaAccountDiscovery when flag is not set', async () => {
          await StorageWrapper.removeItem(SOLANA_DISCOVERY_PENDING);

          const mockCredentials = { username: 'test', password: 'test' };
          SecureKeychain.getGenericPassword = jest.fn().mockReturnValue(mockCredentials);

          await Authentication.appTriggeredAuth();

          expect(mockAttemptSolanaAccountDiscovery).not.toHaveBeenCalled();
        });

        it('does not call attemptSolanaAccountDiscovery when flag is false', async () => {
          await StorageWrapper.setItem(SOLANA_DISCOVERY_PENDING, 'false');

          const mockCredentials = { username: 'test', password: 'test' };
          SecureKeychain.getGenericPassword = jest.fn().mockReturnValue(mockCredentials);

          await Authentication.appTriggeredAuth();

          expect(mockAttemptSolanaAccountDiscovery).not.toHaveBeenCalled();
        });

        it('retries on userEntryAuth when flag is set', async () => {
          await StorageWrapper.setItem(SOLANA_DISCOVERY_PENDING, 'true');

          await Authentication.userEntryAuth('1234', {
            currentAuthType: AUTHENTICATION_TYPE.PASSWORD,
          });

          expect(mockAttemptSolanaAccountDiscovery).toHaveBeenCalled();
        });

        it('handles storage errors gracefully without breaking authentication', async () => {
          const originalGetItem = StorageWrapper.getItem;
          StorageWrapper.getItem = jest.fn().mockRejectedValueOnce(new Error('Storage read error'));

          const mockCredentials = { username: 'test', password: 'test' };
          SecureKeychain.getGenericPassword = jest.fn().mockReturnValue(mockCredentials);

          await expect(Authentication.appTriggeredAuth()).resolves.not.toThrow();

          expect(console.warn).toHaveBeenCalledWith(
            'Failed to check/retry Solana discovery:',
            expect.any(Error)
          );

          // Should not attempt discovery due to storage error
          expect(mockAttemptSolanaAccountDiscovery).not.toHaveBeenCalled();

          // Restore original method
          StorageWrapper.getItem = originalGetItem;
        });

        it('handles discovery attempt errors gracefully', async () => {
          await StorageWrapper.setItem(SOLANA_DISCOVERY_PENDING, 'true');
          mockAttemptSolanaAccountDiscovery.mockRejectedValueOnce(new Error('Discovery failed'));

          const mockCredentials = { username: 'test', password: 'test' };
          SecureKeychain.getGenericPassword = jest.fn().mockReturnValue(mockCredentials);

          // Should not throw and should complete authentication
          await expect(Authentication.appTriggeredAuth()).resolves.not.toThrow();

          expect(mockAttemptSolanaAccountDiscovery).toHaveBeenCalled();
          expect(console.warn).toHaveBeenCalledWith(
            'Failed to check/retry Solana discovery:',
            expect.any(Error)
          );
        });
      });
    });
  });
});<|MERGE_RESOLUTION|>--- conflicted
+++ resolved
@@ -3,11 +3,8 @@
   BIOMETRY_CHOICE_DISABLED,
   TRUE,
   PASSCODE_DISABLED,
-<<<<<<< HEAD
-=======
   EXISTING_USER,
   SOLANA_DISCOVERY_PENDING,
->>>>>>> bff50fb1
 } from '../../constants/storage';
 import { Authentication } from './Authentication';
 import AUTHENTICATION_TYPE from '../../constants/userProperties';
