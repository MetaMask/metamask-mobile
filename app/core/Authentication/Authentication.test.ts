--- conflicted
+++ resolved
@@ -1105,8 +1105,6 @@
           }
         });
 
-<<<<<<< HEAD
-=======
         it('resync accounts after login - state 2', async () => {
           mockIsMultichainAccountsState2Enabled.mockReturnValue(true);
 
@@ -1124,7 +1122,6 @@
           expect(mockResyncAccounts).toHaveBeenCalled();
         });
 
->>>>>>> f4e8f8d0
         it('runs discovery and alignment on all HD wallets - state 2', async () => {
           const Engine = jest.requireMock('../Engine');
           Engine.context.KeyringController.state.keyrings = [
@@ -1143,12 +1140,9 @@
 
           await Authentication.appTriggeredAuth();
 
-<<<<<<< HEAD
-=======
           // Wait for the asynchronous call to `postLoginAsyncOperations`.
           await Promise.resolve();
 
->>>>>>> f4e8f8d0
           // We should have ran discovery + alignment on all HD keyrings only.
           expect(
             mockAttemptMultichainAccountWalletDiscovery,
