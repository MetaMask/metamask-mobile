--- conflicted
+++ resolved
@@ -26,10 +26,7 @@
 import { SeedlessOnboardingController } from '@metamask/seedless-onboarding-controller';
 import { KeyringController, KeyringTypes } from '@metamask/keyring-controller';
 import { EncryptionKey } from '@metamask/browser-passworder';
-<<<<<<< HEAD
-=======
 import { uint8ArrayToMnemonic } from '../../util/mnemonic';
->>>>>>> 6d17990b
 
 jest.useFakeTimers();
 
@@ -110,10 +107,6 @@
   clearAllVaultBackups: jest.fn(),
 }));
 
-<<<<<<< HEAD
-jest.mock('../../util/mnemonic', () => ({
-  uint8ArrayToMnemonic: jest.fn(),
-=======
 const mockUint8ArrayToMnemonic = jest
   .fn()
   .mockImplementation((uint8Array: Uint8Array) => uint8Array.toString());
@@ -121,7 +114,6 @@
 jest.mock('../../util/mnemonic', () => ({
   uint8ArrayToMnemonic: (mnemonic: Uint8Array, wordlist: string[]) =>
     mockUint8ArrayToMnemonic(mnemonic, wordlist),
->>>>>>> 6d17990b
 }));
 
 jest.mock('../../util/Logger', () => ({
@@ -610,7 +602,6 @@
           expect(console.warn).toHaveBeenCalledWith(
             'Failed to check/retry Solana discovery:',
             expect.any(Error),
-<<<<<<< HEAD
           );
         });
 
@@ -675,8 +666,6 @@
           // Mock KeyringController.createNewVaultAndRestore to throw an error
           Engine.context.KeyringController.createNewVaultAndRestore.mockRejectedValueOnce(
             new Error('Wallet creation failed'),
-=======
->>>>>>> 6d17990b
           );
 
           try {
@@ -729,120 +718,6 @@
             );
           }
         });
-
-        it('throws AuthenticationError when appTriggeredAuth fails', async () => {
-          const mockDispatch = jest.fn();
-          jest.spyOn(ReduxService, 'store', 'get').mockReturnValue({
-            dispatch: mockDispatch,
-            getState: () => ({ security: { allowLoginWithRememberMe: true } }),
-          } as unknown as ReduxStore);
-
-          // Mock getGenericPassword to return null to trigger error
-          SecureKeychain.getGenericPassword = jest.fn().mockReturnValue(null);
-
-          try {
-            await Authentication.appTriggeredAuth();
-            throw new Error('Expected an error to be thrown');
-          } catch (error) {
-            expect(mockDispatch).toHaveBeenCalledWith(logOut());
-            expect(error).toBeInstanceOf(AuthenticationError);
-            expect((error as AuthenticationError).customErrorMessage).toBe(
-              AUTHENTICATION_APP_TRIGGERED_AUTH_ERROR,
-            );
-            expect((error as AuthenticationError).message).toBe(
-              AUTHENTICATION_APP_TRIGGERED_AUTH_NO_CREDENTIALS,
-            );
-          }
-        });
-
-        it('throws AuthenticationError when userEntryAuth fails', async () => {
-          const Engine = jest.requireMock('../Engine');
-
-          // Mock KeyringController.submitPassword to throw an error
-          Engine.context.KeyringController.submitPassword.mockRejectedValueOnce(
-            new Error('Invalid password'),
-          );
-
-          try {
-            await Authentication.userEntryAuth('wrong-password', {
-              currentAuthType: AUTHENTICATION_TYPE.PASSWORD,
-            });
-            throw new Error('Expected an error to be thrown');
-          } catch (error) {
-            expect(error).toBeInstanceOf(AuthenticationError);
-            expect((error as AuthenticationError).customErrorMessage).toBe(
-              AUTHENTICATION_FAILED_TO_LOGIN,
-            );
-            expect((error as AuthenticationError).message).toBe(
-              'Invalid password',
-            );
-          }
-        });
-
-        it('throws AuthenticationError when newWalletAndRestore fails', async () => {
-          const mockDispatch = jest.fn();
-          jest.spyOn(ReduxService, 'store', 'get').mockReturnValue({
-            dispatch: mockDispatch,
-            getState: () => ({ security: { allowLoginWithRememberMe: true } }),
-          } as unknown as ReduxStore);
-
-          const Engine = jest.requireMock('../Engine');
-
-          // Mock KeyringController.createNewVaultAndRestore to throw an error
-          Engine.context.KeyringController.createNewVaultAndRestore.mockRejectedValueOnce(
-            new Error('Wallet creation failed'),
-          );
-
-          try {
-            await Authentication.newWalletAndRestore(
-              'password',
-              { currentAuthType: AUTHENTICATION_TYPE.PASSWORD },
-              'test seed phrase',
-              false,
-            );
-            throw new Error('Expected an error to be thrown');
-          } catch (error) {
-            expect(mockDispatch).toHaveBeenCalledWith(logOut());
-            expect(error).toBeInstanceOf(AuthenticationError);
-            expect((error as AuthenticationError).customErrorMessage).toBe(
-              AUTHENTICATION_FAILED_WALLET_CREATION,
-            );
-            expect((error as AuthenticationError).message).toBe(
-              'Wallet creation failed',
-            );
-          }
-        });
-
-        it('throws AuthenticationError when newWalletAndKeychain fails', async () => {
-          const mockDispatch = jest.fn();
-          jest.spyOn(ReduxService, 'store', 'get').mockReturnValue({
-            dispatch: mockDispatch,
-            getState: () => ({ security: { allowLoginWithRememberMe: true } }),
-          } as unknown as ReduxStore);
-
-          const Engine = jest.requireMock('../Engine');
-
-          // Mock KeyringController.createNewVaultAndKeychain to throw an error
-          Engine.context.KeyringController.createNewVaultAndKeychain.mockRejectedValueOnce(
-            new Error('Keychain creation failed'),
-          );
-
-          try {
-            await Authentication.newWalletAndKeychain('password', {
-              currentAuthType: AUTHENTICATION_TYPE.PASSWORD,
-            });
-            throw new Error('Expected an error to be thrown');
-          } catch (error) {
-            expect(mockDispatch).toHaveBeenCalledWith(logOut());
-            expect(error).toBeInstanceOf(AuthenticationError);
-            expect((error as AuthenticationError).customErrorMessage).toBe(
-              AUTHENTICATION_FAILED_WALLET_CREATION,
-            );
-            expect((error as AuthenticationError).message).toBe(
-              'Keychain creation failed',
-            );
-          }
-        });
       });
     });
   });
@@ -982,28 +857,13 @@
     const mockAuthData = { currentAuthType: AUTHENTICATION_TYPE.PASSWORD };
     const mockSeedPhrase1 = new Uint8Array([1]);
     const mockSeedPhrase2 = new Uint8Array([2]);
-<<<<<<< HEAD
-    const mockMnemonic1 = 'mnemonic-1';
 
     let Engine: typeof import('../Engine').default;
     let OAuthService: typeof import('../OAuthService/OAuthService').default;
-    let uint8ArrayToMnemonic: jest.Mock;
-=======
-
-    let Engine: typeof import('../Engine').default;
-    let OAuthService: typeof import('../OAuthService/OAuthService').default;
->>>>>>> 6d17990b
     let Logger: jest.Mocked<typeof import('../../util/Logger').default>;
 
     beforeEach(() => {
       Engine = jest.requireMock('../Engine');
-<<<<<<< HEAD
-      uint8ArrayToMnemonic = jest.requireMock(
-        '../../util/mnemonic',
-      ).uint8ArrayToMnemonic;
-=======
-
->>>>>>> 6d17990b
       OAuthService = jest.requireMock('../OAuthService/OAuthService');
       Logger = jest.requireMock('../../util/Logger');
 
@@ -1036,10 +896,6 @@
         Engine.context.SeedlessOnboardingController
           .fetchAllSeedPhrases as jest.Mock
       ).mockResolvedValueOnce([mockSeedPhrase1]);
-<<<<<<< HEAD
-      uint8ArrayToMnemonic.mockReturnValueOnce(mockMnemonic1);
-=======
->>>>>>> 6d17990b
       const newWalletAndRestoreSpy = jest
         .spyOn(Authentication, 'newWalletAndRestore')
         .mockResolvedValueOnce(undefined);
@@ -1049,22 +905,14 @@
       expect(
         Engine.context.SeedlessOnboardingController.fetchAllSeedPhrases,
       ).toHaveBeenCalledWith(mockPassword);
-<<<<<<< HEAD
-      expect(uint8ArrayToMnemonic).toHaveBeenCalledWith(
-=======
       expect(mockUint8ArrayToMnemonic).toHaveBeenCalledWith(
->>>>>>> 6d17990b
         mockSeedPhrase1,
         expect.any(Object),
       );
       expect(newWalletAndRestoreSpy).toHaveBeenCalledWith(
         mockPassword,
         mockAuthData,
-<<<<<<< HEAD
-        mockMnemonic1,
-=======
         uint8ArrayToMnemonic(mockSeedPhrase1, []),
->>>>>>> 6d17990b
         false,
       );
       expect(ReduxService.store.dispatch).toHaveBeenCalledTimes(2); // logIn and passwordSet
@@ -1076,10 +924,6 @@
         Engine.context.SeedlessOnboardingController
           .fetchAllSeedPhrases as jest.Mock
       ).mockResolvedValueOnce([mockSeedPhrase1, mockSeedPhrase2]);
-<<<<<<< HEAD
-      uint8ArrayToMnemonic.mockReturnValueOnce(mockMnemonic1);
-=======
->>>>>>> 6d17990b
       const newWalletAndRestoreSpy = jest
         .spyOn(Authentication, 'newWalletAndRestore')
         .mockResolvedValueOnce(undefined);
@@ -1091,12 +935,6 @@
 
       await Authentication.rehydrateSeedPhrase(mockPassword, mockAuthData);
 
-<<<<<<< HEAD
-      expect(
-        Engine.context.SeedlessOnboardingController.fetchAllSeedPhrases,
-      ).toHaveBeenCalledWith(mockPassword);
-      expect(uint8ArrayToMnemonic).toHaveBeenCalledWith(
-=======
       const mockMnemonic1 = uint8ArrayToMnemonic(mockSeedPhrase1, []);
       const mockMnemonic2 = uint8ArrayToMnemonic(mockSeedPhrase2, []);
 
@@ -1104,7 +942,6 @@
         Engine.context.SeedlessOnboardingController.fetchAllSeedPhrases,
       ).toHaveBeenCalledWith(mockPassword);
       expect(mockUint8ArrayToMnemonic).toHaveBeenCalledWith(
->>>>>>> 6d17990b
         mockSeedPhrase1,
         expect.any(Object),
       );
@@ -1117,11 +954,7 @@
       expect(
         Engine.context.KeyringController.addNewKeyring,
       ).toHaveBeenCalledWith(KeyringTypes.hd, {
-<<<<<<< HEAD
-        mnemonic: mockSeedPhrase2,
-=======
         mnemonic: mockMnemonic2,
->>>>>>> 6d17990b
         numberOfAccounts: 1,
       });
       expect(
@@ -1160,10 +993,6 @@
         Engine.context.SeedlessOnboardingController
           .fetchAllSeedPhrases as jest.Mock
       ).mockResolvedValueOnce([mockSeedPhrase1, mockSeedPhrase2]);
-<<<<<<< HEAD
-      uint8ArrayToMnemonic.mockReturnValueOnce(mockMnemonic1);
-=======
->>>>>>> 6d17990b
       const newWalletAndRestoreSpy = jest
         .spyOn(Authentication, 'newWalletAndRestore')
         .mockResolvedValueOnce(undefined);
