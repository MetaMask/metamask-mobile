--- conflicted
+++ resolved
@@ -1365,11 +1365,7 @@
       );
 
       await expect(
-<<<<<<< HEAD
-        Authentication.syncPasswordAndUnlockWallet(mockGlobalPassword),
-=======
         Authentication.userEntryAuth(mockGlobalPassword, mockAuthType),
->>>>>>> 485313ea
       ).rejects.toThrow(
         new SeedlessOnboardingControllerError(
           'Password Recently Updated',
@@ -1399,9 +1395,6 @@
       Engine.context.KeyringController.changePassword = jest.fn();
       Engine.context.KeyringController.exportEncryptionKey = jest.fn();
 
-<<<<<<< HEAD
-      await Authentication.syncPasswordAndUnlockWallet(mockGlobalPassword);
-=======
       Engine.context.KeyringController.submitPassword = jest
         .fn()
         .mockRejectedValueOnce(new Error('submit password failed'));
@@ -1431,7 +1424,6 @@
         'syncPasswordAndUnlockWallet',
       );
       await Authentication.userEntryAuth(mockGlobalPassword, mockAuthType);
->>>>>>> 485313ea
 
       expect(spySyncPasswordAndUnlockWallet).toHaveBeenCalled();
       expect(
@@ -1480,11 +1472,7 @@
 
       await expect(
         Authentication.syncPasswordAndUnlockWallet(mockGlobalPassword),
-<<<<<<< HEAD
-      ).rejects.toThrow('Vault recreation failed');
-=======
       ).rejects.toThrow('change password failed');
->>>>>>> 485313ea
 
       expect(Authentication.lockApp).toHaveBeenCalledWith({ locked: true });
     });
