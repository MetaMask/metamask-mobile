--- conflicted
+++ resolved
@@ -24,18 +24,13 @@
 import {
   SecretType,
   SeedlessOnboardingController,
-<<<<<<< HEAD
+  SeedlessOnboardingControllerErrorMessage,
 } from '@metamask/seedless-onboarding-controller';
 import {
   KeyringController,
   KeyringTypes,
   AccountImportStrategy,
 } from '@metamask/keyring-controller';
-=======
-  SeedlessOnboardingControllerErrorMessage,
-} from '@metamask/seedless-onboarding-controller';
-import { KeyringController, KeyringTypes } from '@metamask/keyring-controller';
->>>>>>> 93a11706
 import { EncryptionKey } from '@metamask/browser-passworder';
 import { uint8ArrayToMnemonic } from '../../util/mnemonic';
 import { SolScope } from '@metamask/keyring-api';
@@ -45,10 +40,7 @@
   SeedlessOnboardingControllerError,
   SeedlessOnboardingControllerErrorType,
 } from '../Engine/controllers/seedless-onboarding-controller/error';
-<<<<<<< HEAD
 import { TraceName, TraceOperation } from '../../util/trace';
-=======
->>>>>>> 93a11706
 
 export type RecursivePartial<T> = {
   [P in keyof T]?: RecursivePartial<T[P]>;
@@ -1183,7 +1175,6 @@
           type: SecretType.Mnemonic,
         },
       ]);
-<<<<<<< HEAD
       const mockStateLocal: RecursivePartial<RootState> = {
         engine: {
           backgroundState: {
@@ -1200,8 +1191,6 @@
         getState: jest.fn(() => mockStateLocal),
       } as unknown as ReduxStore);
 
-=======
->>>>>>> 93a11706
       const newWalletAndRestoreSpy = jest
         .spyOn(Authentication, 'newWalletAndRestore')
         .mockResolvedValueOnce(undefined);
@@ -1235,11 +1224,7 @@
       expect(
         Engine.context.SeedlessOnboardingController.updateBackupMetadataState,
       ).toHaveBeenCalledWith({
-<<<<<<< HEAD
         data: new Uint8Array([1, 2, 3, 4]),
-=======
-        data: mockSeedPhrase2,
->>>>>>> 93a11706
         keyringId: 'new-keyring-id',
         type: 'mnemonic',
       });
@@ -1512,15 +1497,12 @@
     });
 
     it(`throw when old password is provided`, async () => {
-<<<<<<< HEAD
-=======
       Engine.context.SeedlessOnboardingController.submitGlobalPassword = jest
         .fn()
         .mockRejectedValue(
           new Error(SeedlessOnboardingControllerErrorMessage.IncorrectPassword),
         );
 
->>>>>>> 93a11706
       Engine.context.KeyringController.verifyPassword = jest
         .fn()
         .mockResolvedValueOnce('');
@@ -1558,18 +1540,12 @@
         Authentication.userEntryAuth(mockGlobalPassword, mockAuthType),
       ).rejects.toThrow(
         new SeedlessOnboardingControllerError(
-<<<<<<< HEAD
-          'Password Recently Updated',
-=======
->>>>>>> 93a11706
           SeedlessOnboardingControllerErrorType.PasswordRecentlyUpdated,
         ),
       );
       expect(spySyncPasswordAndUnlockWallet).toHaveBeenCalled();
     });
 
-<<<<<<< HEAD
-=======
     it(`throw when incorrect password is provided`, async () => {
       Engine.context.SeedlessOnboardingController.submitGlobalPassword = jest
         .fn()
@@ -1725,7 +1701,6 @@
       expect(spyRehydrateSeedPhrase).toHaveBeenCalled();
     });
 
->>>>>>> 93a11706
     it('successfully syncs latest global seedless password', async () => {
       (
         Engine.context.SeedlessOnboardingController
@@ -1740,10 +1715,6 @@
           .checkIsPasswordOutdated as jest.Mock
       ).mockResolvedValueOnce(true);
 
-<<<<<<< HEAD
-      recreateVaultWithNewPassword.mockResolvedValueOnce(undefined);
-=======
->>>>>>> 93a11706
       Engine.context.KeyringController.submitEncryptionKey = jest.fn();
       Engine.context.KeyringController.isUnlocked = jest.fn();
       Engine.context.KeyringController.changePassword = jest.fn();
@@ -1782,14 +1753,10 @@
       expect(spySyncPasswordAndUnlockWallet).toHaveBeenCalled();
       expect(
         Engine.context.SeedlessOnboardingController.submitGlobalPassword,
-<<<<<<< HEAD
-      ).toHaveBeenCalledWith({ globalPassword: mockGlobalPassword });
-=======
       ).toHaveBeenCalledWith({
         globalPassword: mockGlobalPassword,
         maxKeyChainLength: 20,
       });
->>>>>>> 93a11706
       expect(
         Engine.context.SeedlessOnboardingController.syncLatestGlobalPassword,
       ).toHaveBeenCalledWith({
@@ -1832,13 +1799,9 @@
       } as unknown as ReduxStore);
 
       await expect(
-<<<<<<< HEAD
-        Authentication.syncPasswordAndUnlockWallet(mockGlobalPassword),
-=======
         Authentication.syncPasswordAndUnlockWallet(mockGlobalPassword, {
           currentAuthType: AUTHENTICATION_TYPE.PASSWORD,
         }),
->>>>>>> 93a11706
       ).rejects.toThrow('change password failed');
 
       expect(Authentication.lockApp).toHaveBeenCalledWith({ locked: true });
