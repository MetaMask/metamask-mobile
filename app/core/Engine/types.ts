import { ExtendedControllerMessenger } from '../ExtendedControllerMessenger';
import {
  AccountTrackerController,
  AccountTrackerControllerState,
  AccountTrackerControllerActions,
  AccountTrackerControllerEvents,
  CurrencyRateController,
  CurrencyRateState,
  CurrencyRateControllerActions,
  CurrencyRateControllerEvents,
  NftController,
  NftControllerState,
  NftControllerActions,
  NftControllerEvents,
  NftDetectionController,
  TokenListController,
  TokenListControllerActions,
  TokenListControllerEvents,
  TokenListState,
  TokensController,
  TokensControllerActions,
  TokensControllerEvents,
  TokensControllerState,
  TokenBalancesController,
  TokenBalancesControllerState,
  TokenBalancesControllerActions,
  TokenBalancesControllerEvents,
  TokenDetectionController,
  TokenRatesController,
  TokenRatesControllerState,
  TokenRatesControllerActions,
  TokenRatesControllerEvents,
  AssetsContractController,
  AssetsContractControllerActions,
  AssetsContractControllerEvents,
  ///: BEGIN:ONLY_INCLUDE_IF(keyring-snaps)
  MultichainBalancesControllerState,
  MultichainBalancesController,
  MultichainBalancesControllerEvents,
  MultichainBalancesControllerActions,
  RatesControllerState,
  RatesController,
  RatesControllerEvents,
  RatesControllerActions,
  MultichainAssetsController,
  MultichainAssetsControllerState,
  MultichainAssetsControllerEvents,
  MultichainAssetsControllerActions,
  ///: END:ONLY_INCLUDE_IF
} from '@metamask/assets-controllers';
import {
  AddressBookController,
  AddressBookControllerActions,
  AddressBookControllerEvents,
  AddressBookControllerState,
} from '@metamask/address-book-controller';
import {
  KeyringController,
  KeyringControllerActions,
  KeyringControllerEvents,
  KeyringControllerState,
} from '@metamask/keyring-controller';
import {
  NetworkController,
  NetworkControllerActions,
  NetworkControllerEvents,
  NetworkState,
} from '@metamask/network-controller';
import {
  PhishingController,
  PhishingControllerActions,
  PhishingControllerEvents,
  PhishingControllerState,
} from '@metamask/phishing-controller';
import {
  PreferencesController,
  PreferencesControllerActions,
  PreferencesControllerEvents,
  PreferencesState,
} from '@metamask/preferences-controller';
import {
  TransactionController,
  TransactionControllerActions,
  TransactionControllerEvents,
  TransactionControllerState,
  TransactionMeta,
} from '@metamask/transaction-controller';
import {
  GasFeeController,
  GasFeeState,
  GasFeeControllerActions,
  GasFeeControllerEvents,
} from '@metamask/gas-fee-controller';
import {
  ApprovalController,
  ApprovalControllerActions,
  ApprovalControllerEvents,
  ApprovalControllerState,
} from '@metamask/approval-controller';
import {
  SelectedNetworkController,
  SelectedNetworkControllerEvents,
  SelectedNetworkControllerActions,
  SelectedNetworkControllerState,
} from '@metamask/selected-network-controller';
import {
  PermissionController,
  PermissionControllerActions,
  PermissionControllerEvents,
  PermissionControllerState,
  ///: BEGIN:ONLY_INCLUDE_IF(preinstalled-snaps,external-snaps)
  SubjectMetadataController,
  SubjectMetadataControllerActions,
  SubjectMetadataControllerEvents,
  SubjectMetadataControllerState,
  ///: END:ONLY_INCLUDE_IF
} from '@metamask/permission-controller';
import SwapsController, {
  SwapsControllerState,
  SwapsControllerActions,
  SwapsControllerEvents,
} from '@metamask/swaps-controller';
import {
  PPOMController,
  PPOMControllerActions,
  PPOMControllerEvents,
  PPOMState,
} from '@metamask/ppom-validator';
///: BEGIN:ONLY_INCLUDE_IF(preinstalled-snaps,external-snaps)
import {
  SnapController,
  AllowedActions as SnapsAllowedActions,
  AllowedEvents as SnapsAllowedEvents,
  PersistedSnapControllerState,
  SnapControllerEvents,
  SnapControllerActions,
  JsonSnapsRegistry as SnapsRegistry,
  SnapsRegistryState,
  SnapsRegistryActions,
  SnapsRegistryEvents,
} from '@metamask/snaps-controllers';
///: END:ONLY_INCLUDE_IF
import {
  LoggingController,
  LoggingControllerActions,
  LoggingControllerEvents,
  LoggingControllerState,
} from '@metamask/logging-controller';
import {
  SignatureController,
  SignatureControllerActions,
  SignatureControllerEvents,
  SignatureControllerState,
} from '@metamask/signature-controller';
import SmartTransactionsController, {
  type SmartTransactionsControllerActions,
  type SmartTransactionsControllerEvents,
  SmartTransactionsControllerState,
} from '@metamask/smart-transactions-controller';
///: BEGIN:ONLY_INCLUDE_IF(preinstalled-snaps,external-snaps)
import {
  AuthenticationController,
  UserStorageController,
} from '@metamask/profile-sync-controller';
import {
  NotificationServicesPushController,
  NotificationServicesController,
} from '@metamask/notification-services-controller';
///: END:ONLY_INCLUDE_IF
import {
  AccountsController,
  AccountsControllerActions,
  AccountsControllerEvents,
  AccountsControllerState,
} from '@metamask/accounts-controller';
import { getPermissionSpecifications } from '../Permissions/specifications.js';
import { ComposableControllerEvents } from '@metamask/composable-controller';
import { STATELESS_NON_CONTROLLER_NAMES } from './constants';
import {
  RemoteFeatureFlagController,
  RemoteFeatureFlagControllerState,
} from '@metamask/remote-feature-flag-controller';
import {
  RemoteFeatureFlagControllerActions,
  RemoteFeatureFlagControllerEvents,
} from '@metamask/remote-feature-flag-controller/dist/remote-feature-flag-controller.cjs';
import {
  RestrictedMessenger,
  ActionConstraint,
  EventConstraint,
} from '@metamask/base-controller';
import {
  TokenSearchDiscoveryController,
  TokenSearchDiscoveryControllerState,
} from '@metamask/token-search-discovery-controller';
import {
  TokenSearchDiscoveryControllerActions,
  TokenSearchDiscoveryControllerEvents,
} from '@metamask/token-search-discovery-controller/dist/token-search-discovery-controller.cjs';
import { SnapKeyringEvents } from '@metamask/eth-snap-keyring';
import {
<<<<<<< HEAD
  EarnController,
  EarnControllerState,
  EarnControllerEvents,
  EarnControllerActions,
} from '@metamask/earn-controller';
=======
  MultichainNetworkController,
  MultichainNetworkControllerActions,
  MultichainNetworkControllerState,
  MultichainNetworkControllerEvents,
} from '@metamask/multichain-network-controller';
>>>>>>> 1243314d

/**
 * Controllers that area always instantiated
 */
type RequiredControllers = Omit<Controllers, 'PPOMController'>;

/**
 * Controllers that are sometimes not instantiated
 */
type OptionalControllers = Pick<Controllers, 'PPOMController'>;

/**
 * Controllers that are defined with state.
 */
export type StatefulControllers = Omit<
  Controllers,
  (typeof STATELESS_NON_CONTROLLER_NAMES)[number]
>;

type PermissionsByRpcMethod = ReturnType<typeof getPermissionSpecifications>;
type Permissions = PermissionsByRpcMethod[keyof PermissionsByRpcMethod];

///: BEGIN:ONLY_INCLUDE_IF(preinstalled-snaps,external-snaps)
// TODO: Abstract this into controller utils for SnapsController
type SnapsGlobalActions =
  | SnapControllerActions
  | SnapsRegistryActions
  | SubjectMetadataControllerActions
  | PhishingControllerActions
  | SnapsAllowedActions;
type SnapsGlobalEvents =
  | SnapControllerEvents
  | SnapsRegistryEvents
  | SubjectMetadataControllerEvents
  | PhishingControllerEvents
  | SnapsAllowedEvents;
///: END:ONLY_INCLUDE_IF

type GlobalActions =
  | AccountTrackerControllerActions
  | NftControllerActions
  | SwapsControllerActions
  | AddressBookControllerActions
  | ApprovalControllerActions
  | CurrencyRateControllerActions
  | GasFeeControllerActions
  | KeyringControllerActions
  | NetworkControllerActions
  | PermissionControllerActions
  | SignatureControllerActions
  | LoggingControllerActions
  ///: BEGIN:ONLY_INCLUDE_IF(preinstalled-snaps,external-snaps)
  | SnapsGlobalActions
  | AuthenticationController.Actions
  | UserStorageController.Actions
  | NotificationServicesController.Actions
  | NotificationServicesPushController.Actions
  ///: END:ONLY_INCLUDE_IF
  ///: BEGIN:ONLY_INCLUDE_IF(keyring-snaps)
  | MultichainBalancesControllerActions
  | RatesControllerActions
  | MultichainAssetsControllerActions
  ///: END:ONLY_INCLUDE_IF
  | AccountsControllerActions
  | PreferencesControllerActions
  | PPOMControllerActions
  | TokenBalancesControllerActions
  | TokensControllerActions
  | TokenRatesControllerActions
  | TokenListControllerActions
  | TransactionControllerActions
  | SelectedNetworkControllerActions
  | SmartTransactionsControllerActions
  | AssetsContractControllerActions
  | RemoteFeatureFlagControllerActions
<<<<<<< HEAD
  | EarnControllerActions;
=======
  | TokenSearchDiscoveryControllerActions
  | MultichainNetworkControllerActions;
>>>>>>> 1243314d

type GlobalEvents =
  | ComposableControllerEvents<EngineState>
  | AccountTrackerControllerEvents
  | NftControllerEvents
  | SwapsControllerEvents
  | AddressBookControllerEvents
  | ApprovalControllerEvents
  | CurrencyRateControllerEvents
  | GasFeeControllerEvents
  | KeyringControllerEvents
  | NetworkControllerEvents
  | PermissionControllerEvents
  ///: BEGIN:ONLY_INCLUDE_IF(preinstalled-snaps,external-snaps)
  | SnapsGlobalEvents
  | AuthenticationController.Events
  | UserStorageController.Events
  | NotificationServicesController.Events
  | NotificationServicesPushController.Events
  ///: END:ONLY_INCLUDE_IF
  ///: BEGIN:ONLY_INCLUDE_IF(keyring-snaps)
  | MultichainBalancesControllerEvents
  | RatesControllerEvents
  | MultichainAssetsControllerEvents
  ///: END:ONLY_INCLUDE_IF
  | SignatureControllerEvents
  | LoggingControllerEvents
  | PPOMControllerEvents
  | AccountsControllerEvents
  | PreferencesControllerEvents
  | TokenBalancesControllerEvents
  | TokensControllerEvents
  | TokenRatesControllerEvents
  | TokenListControllerEvents
  | TransactionControllerEvents
  | SelectedNetworkControllerEvents
  | SmartTransactionsControllerEvents
  | AssetsContractControllerEvents
  | RemoteFeatureFlagControllerEvents
<<<<<<< HEAD
  | SnapKeyringEvents
  | EarnControllerEvents;
=======
  | TokenSearchDiscoveryControllerEvents
  | SnapKeyringEvents
  | MultichainNetworkControllerEvents;
>>>>>>> 1243314d

// TODO: Abstract this into controller utils for TransactionController
export interface TransactionEventPayload {
  transactionMeta: TransactionMeta;
  actionId?: string;
  error?: string;
}

/**
 * Type definition for the controller messenger used in the Engine.
 * It extends the base ControllerMessenger with global actions and events.
 */
export type BaseControllerMessenger = ExtendedControllerMessenger<
  GlobalActions,
  GlobalEvents
>;

/**
 * All mobile controllers, keyed by name
 */
// Interfaces are incompatible with our controllers and state types by default.
// Adding an index signature fixes this, but at the cost of widening the type unnecessarily.
// eslint-disable-next-line @typescript-eslint/consistent-type-definitions
export type Controllers = {
  AccountsController: AccountsController;
  AccountTrackerController: AccountTrackerController;
  AddressBookController: AddressBookController;
  ApprovalController: ApprovalController;
  AssetsContractController: AssetsContractController;
  CurrencyRateController: CurrencyRateController;
  GasFeeController: GasFeeController;
  KeyringController: KeyringController;
  LoggingController: LoggingController;
  NetworkController: NetworkController;
  NftController: NftController;
  NftDetectionController: NftDetectionController;
  // TODO: Fix permission types
  // TODO: Replace "any" with type
  // eslint-disable-next-line @typescript-eslint/no-explicit-any
  PermissionController: PermissionController<any, any>;
  SelectedNetworkController: SelectedNetworkController;
  PhishingController: PhishingController;
  PreferencesController: PreferencesController;
  RemoteFeatureFlagController: RemoteFeatureFlagController;
  PPOMController: PPOMController;
  TokenBalancesController: TokenBalancesController;
  TokenListController: TokenListController;
  TokenDetectionController: TokenDetectionController;
  TokenRatesController: TokenRatesController;
  TokenSearchDiscoveryController: TokenSearchDiscoveryController;
  TokensController: TokensController;
  TransactionController: TransactionController;
  SmartTransactionsController: SmartTransactionsController;
  SignatureController: SignatureController;
  ///: BEGIN:ONLY_INCLUDE_IF(preinstalled-snaps,external-snaps)
  SnapController: SnapController;
  SnapsRegistry: SnapsRegistry;
  SubjectMetadataController: SubjectMetadataController;
  AuthenticationController: AuthenticationController.Controller;
  UserStorageController: UserStorageController.Controller;
  NotificationServicesController: NotificationServicesController.Controller;
  NotificationServicesPushController: NotificationServicesPushController.Controller;
  ///: END:ONLY_INCLUDE_IF
  SwapsController: SwapsController;
  ///: BEGIN:ONLY_INCLUDE_IF(keyring-snaps)
  MultichainBalancesController: MultichainBalancesController;
  RatesController: RatesController;
  MultichainAssetsController: MultichainAssetsController;
  ///: END:ONLY_INCLUDE_IF
<<<<<<< HEAD
  EarnController: EarnController;
=======
  MultichainNetworkController: MultichainNetworkController;
>>>>>>> 1243314d
};

/**
 * Combines required and optional controllers for the Engine context type.
 */
export type EngineContext = RequiredControllers & Partial<OptionalControllers>;

/**
 * All engine state, keyed by controller name
 */
// Interfaces are incompatible with our controllers and state types by default.
// Adding an index signature fixes this, but at the cost of widening the type unnecessarily.
// eslint-disable-next-line @typescript-eslint/consistent-type-definitions
export type EngineState = {
  AccountTrackerController: AccountTrackerControllerState;
  AddressBookController: AddressBookControllerState;
  NftController: NftControllerState;
  TokenListController: TokenListState;
  CurrencyRateController: CurrencyRateState;
  KeyringController: KeyringControllerState;
  NetworkController: NetworkState;
  PreferencesController: PreferencesState;
  RemoteFeatureFlagController: RemoteFeatureFlagControllerState;
  PhishingController: PhishingControllerState;
  TokenBalancesController: TokenBalancesControllerState;
  TokenRatesController: TokenRatesControllerState;
  TokenSearchDiscoveryController: TokenSearchDiscoveryControllerState;
  TransactionController: TransactionControllerState;
  SmartTransactionsController: SmartTransactionsControllerState;
  SwapsController: SwapsControllerState;
  GasFeeController: GasFeeState;
  TokensController: TokensControllerState;
  ///: BEGIN:ONLY_INCLUDE_IF(preinstalled-snaps,external-snaps)
  SnapController: PersistedSnapControllerState;
  SnapsRegistry: SnapsRegistryState;
  SubjectMetadataController: SubjectMetadataControllerState;
  AuthenticationController: AuthenticationController.AuthenticationControllerState;
  UserStorageController: UserStorageController.UserStorageControllerState;
  NotificationServicesController: NotificationServicesController.NotificationServicesControllerState;
  NotificationServicesPushController: NotificationServicesPushController.NotificationServicesPushControllerState;
  ///: END:ONLY_INCLUDE_IF
  PermissionController: PermissionControllerState<Permissions>;
  ApprovalController: ApprovalControllerState;
  LoggingController: LoggingControllerState;
  PPOMController: PPOMState;
  AccountsController: AccountsControllerState;
  SelectedNetworkController: SelectedNetworkControllerState;
  SignatureController: SignatureControllerState;
  ///: BEGIN:ONLY_INCLUDE_IF(keyring-snaps)
  MultichainBalancesController: MultichainBalancesControllerState;
  RatesController: RatesControllerState;
  MultichainAssetsController: MultichainAssetsControllerState;
  ///: END:ONLY_INCLUDE_IF
<<<<<<< HEAD
  EarnController: EarnControllerState;
=======
  MultichainNetworkController: MultichainNetworkControllerState;
};

/** Controller names */
export type ControllerName = keyof Controllers;

/**
 * Controller type
 */
export type Controller = Controllers[ControllerName];

/** Map of controllers by name. */
export type ControllerByName = {
  [Name in ControllerName]: Controllers[Name];
};

/**
 * A restricted version of the controller messenger
 */
export type BaseRestrictedControllerMessenger = RestrictedMessenger<
  string,
  ActionConstraint,
  EventConstraint,
  string,
  string
>;

/**
 * Specify controllers to initialize.
 */
export type ControllersToInitialize = 'AccountsController';

/**
 * Callback that returns a controller messenger for a specific controller.
 */
type ControllerMessengerCallback = (
  baseControllerMessenger: BaseControllerMessenger,
) => BaseRestrictedControllerMessenger;

/**
 * Persisted state for all controllers.
 * e.g. `{ TransactionController: { transactions: [] } }`.
 */
type ControllerPersistedState = Partial<{
  [Name in Exclude<
    ControllerName,
    (typeof STATELESS_NON_CONTROLLER_NAMES)[number]
  >]: Partial<ControllerByName[Name]['state']>;
}>;

/**
 * Map of controller messengers by controller name.
 */
export type ControllerMessengerByControllerName = {
  [key in ControllersToInitialize]: {
    getMessenger: ControllerMessengerCallback;
  };
};

/**
 * Request to initialize and return a controller instance.
 * Includes standard data and methods not coupled to any specific controller.
 */
// eslint-disable-next-line @typescript-eslint/consistent-type-definitions
export type ControllerInitRequest<
  ControllerMessengerType extends BaseRestrictedControllerMessenger,
> = {
  /**
   * Controller messenger for the client.
   * Used to generate controller for each controller.
   */
  controllerMessenger: ControllerMessengerType;

  /**
   * Retrieve a controller instance by name.
   * Throws an error if the controller is not yet initialized.
   *
   * @param name - The name of the controller to retrieve.
   */
  getController<Name extends ControllerName>(
    name: Name,
  ): ControllerByName[Name];

  /**
   * The full persisted state for all controllers.
   * Includes controller name properties.
   * e.g. `{ TransactionController: { transactions: [] } }`.
   */
  persistedState: ControllerPersistedState;
};

/**
 * Function to initialize a controller instance and return associated data.
 */
export type ControllerInitFunction<
  ControllerType extends Controller,
  ControllerMessengerType extends BaseRestrictedControllerMessenger,
> = (request: ControllerInitRequest<ControllerMessengerType>) => {
  controller: ControllerType;
};

/**
 * Map of controller init functions by controller name.
 */
type ControllerInitFunctionByControllerName = {
  [Name in ControllersToInitialize]: ControllerInitFunction<
    ControllerByName[Name],
    ReturnType<ControllerMessengerByControllerName[Name]['getMessenger']>
  >;
};

/**
 * Function to initialize the controllers in the engine.
 */
export type InitModularizedControllersFunction = (request: {
  controllerInitFunctions: ControllerInitFunctionByControllerName;
  persistedState: ControllerPersistedState;
  existingControllersByName?: Partial<ControllerByName>;
  baseControllerMessenger: BaseControllerMessenger;
}) => {
  controllersByName: ControllerByName;
>>>>>>> 1243314d
};<|MERGE_RESOLUTION|>--- conflicted
+++ resolved
@@ -199,19 +199,17 @@
 } from '@metamask/token-search-discovery-controller/dist/token-search-discovery-controller.cjs';
 import { SnapKeyringEvents } from '@metamask/eth-snap-keyring';
 import {
-<<<<<<< HEAD
-  EarnController,
-  EarnControllerState,
-  EarnControllerEvents,
-  EarnControllerActions,
-} from '@metamask/earn-controller';
-=======
   MultichainNetworkController,
   MultichainNetworkControllerActions,
   MultichainNetworkControllerState,
   MultichainNetworkControllerEvents,
 } from '@metamask/multichain-network-controller';
->>>>>>> 1243314d
+import {
+    EarnController,
+    EarnControllerState,
+    EarnControllerEvents,
+    EarnControllerActions,
+} from '@metamask/earn-controller';
 
 /**
  * Controllers that area always instantiated
@@ -287,12 +285,10 @@
   | SmartTransactionsControllerActions
   | AssetsContractControllerActions
   | RemoteFeatureFlagControllerActions
-<<<<<<< HEAD
+  | TokenSearchDiscoveryControllerActions
+  | MultichainNetworkControllerActions
   | EarnControllerActions;
-=======
-  | TokenSearchDiscoveryControllerActions
-  | MultichainNetworkControllerActions;
->>>>>>> 1243314d
+
 
 type GlobalEvents =
   | ComposableControllerEvents<EngineState>
@@ -332,14 +328,11 @@
   | SmartTransactionsControllerEvents
   | AssetsContractControllerEvents
   | RemoteFeatureFlagControllerEvents
-<<<<<<< HEAD
-  | SnapKeyringEvents
-  | EarnControllerEvents;
-=======
   | TokenSearchDiscoveryControllerEvents
   | SnapKeyringEvents
-  | MultichainNetworkControllerEvents;
->>>>>>> 1243314d
+  | MultichainNetworkControllerEvents
+  | EarnControllerEvents;
+
 
 // TODO: Abstract this into controller utils for TransactionController
 export interface TransactionEventPayload {
@@ -409,11 +402,8 @@
   RatesController: RatesController;
   MultichainAssetsController: MultichainAssetsController;
   ///: END:ONLY_INCLUDE_IF
-<<<<<<< HEAD
+  MultichainNetworkController: MultichainNetworkController;
   EarnController: EarnController;
-=======
-  MultichainNetworkController: MultichainNetworkController;
->>>>>>> 1243314d
 };
 
 /**
@@ -467,10 +457,8 @@
   RatesController: RatesControllerState;
   MultichainAssetsController: MultichainAssetsControllerState;
   ///: END:ONLY_INCLUDE_IF
-<<<<<<< HEAD
+  MultichainNetworkController: MultichainNetworkControllerState;
   EarnController: EarnControllerState;
-=======
-  MultichainNetworkController: MultichainNetworkControllerState;
 };
 
 /** Controller names */
@@ -591,5 +579,4 @@
   baseControllerMessenger: BaseControllerMessenger;
 }) => {
   controllersByName: ControllerByName;
->>>>>>> 1243314d
 };