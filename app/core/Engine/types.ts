--- conflicted
+++ resolved
@@ -402,12 +402,8 @@
   | MultichainNetworkControllerEvents
   | BridgeControllerEvents
   | BridgeStatusControllerEvents
-<<<<<<< HEAD
-  | EarnControllerEvents;
-=======
   | EarnControllerEvents
   | AppMetadataControllerEvents;
->>>>>>> 733bad1a
 
 /**
  * Type definition for the controller messenger used in the Engine.
@@ -582,10 +578,7 @@
   | 'SnapsRegistry'
   | 'NotificationServicesController'
   | 'NotificationServicesPushController'
-<<<<<<< HEAD
-=======
   | 'AppMetadataController'
->>>>>>> 733bad1a
   ///: END:ONLY_INCLUDE_IF
   ///: BEGIN:ONLY_INCLUDE_IF(keyring-snaps)
   | 'MultichainAssetsController'
@@ -597,12 +590,8 @@
   | 'AccountsController'
   | 'MultichainNetworkController'
   | 'TransactionController'
-<<<<<<< HEAD
-  | 'GasFeeController';
-=======
   | 'GasFeeController'
   | 'SignatureController';
->>>>>>> 733bad1a
 
 /**
  * Callback that returns a controller messenger for a specific controller.
