--- conflicted
+++ resolved
@@ -216,9 +216,6 @@
   RemoteFeatureFlagControllerActions,
   RemoteFeatureFlagControllerEvents,
 } from '@metamask/remote-feature-flag-controller/dist/remote-feature-flag-controller.cjs';
-<<<<<<< HEAD
-import { SnapKeyringEvents } from '@metamask/eth-snap-keyring';
-=======
 import {
   RestrictedMessenger,
   ActionConstraint,
@@ -261,7 +258,6 @@
 
 import { CONTROLLER_MESSENGERS } from './messengers';
 import type { RootState } from '../../reducers';
->>>>>>> 40610f96
 
 /**
  * Controllers that area always instantiated
@@ -389,16 +385,12 @@
   | SmartTransactionsControllerEvents
   | AssetsContractControllerEvents
   | RemoteFeatureFlagControllerEvents
-<<<<<<< HEAD
-  | SnapKeyringEvents;
-=======
   | TokenSearchDiscoveryControllerEvents
   | SnapKeyringEvents
   | MultichainNetworkControllerEvents
   | BridgeControllerEvents
   | BridgeStatusControllerEvents
   | EarnControllerEvents;
->>>>>>> 40610f96
 
 // TODO: Abstract this into controller utils for TransactionController
 export interface TransactionEventPayload {
