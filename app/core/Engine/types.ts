--- conflicted
+++ resolved
@@ -325,17 +325,14 @@
   GatorPermissionsController,
   GatorPermissionsControllerState,
 } from '@metamask/gator-permissions-controller';
-<<<<<<< HEAD
 import { DelegationController } from '@metamask/delegation-controller';
 import {
   DelegationControllerActions,
   DelegationControllerEvents,
   DelegationControllerState,
 } from '@metamask/delegation-controller/dist/types.cjs';
-=======
 import { SnapKeyringBuilder } from '../SnapKeyring/SnapKeyring';
 import { QrKeyringDeferredPromiseBridge } from '@metamask/eth-qr-keyring';
->>>>>>> b7eaf375
 
 /**
  * Controllers that area always instantiated
@@ -728,11 +725,8 @@
   | 'NetworkEnablementController'
   | 'RewardsController'
   | 'GatorPermissionsController'
-<<<<<<< HEAD
-  | 'DelegationController';
-=======
+  | 'DelegationController'
   | 'SelectedNetworkController';
->>>>>>> b7eaf375
 
 /**
  * Callback that returns a controller messenger for a specific controller.
