--- conflicted
+++ resolved
@@ -637,14 +637,10 @@
   | 'GasFeeController'
   | 'MultichainNetworkController'
   | 'SignatureController'
-<<<<<<< HEAD
   ///: BEGIN:ONLY_INCLUDE_IF(seedless-onboarding)
   | 'SeedlessOnboardingController'
   ///: END:ONLY_INCLUDE_IF(seedless-onboarding)
-  | 'DeFiPositionsController';
-=======
   | 'TransactionController';
->>>>>>> aeda2925
 
 /**
  * Callback that returns a controller messenger for a specific controller.
