///: BEGIN:ONLY_INCLUDE_IF(sample-feature)
import {
  SamplePetnamesController,
  SamplePetnamesControllerState,
  SamplePetnamesControllerEvents,
} from '@metamask/sample-controllers';
///: END:ONLY_INCLUDE_IF
import { ExtendedControllerMessenger } from '../ExtendedControllerMessenger';
import {
  AccountTrackerController,
  AccountTrackerControllerState,
  AccountTrackerControllerActions,
  AccountTrackerControllerEvents,
  CurrencyRateController,
  CurrencyRateState,
  CurrencyRateControllerActions,
  CurrencyRateControllerEvents,
  NftController,
  NftControllerState,
  NftControllerActions,
  NftControllerEvents,
  NftDetectionController,
  TokenListController,
  TokenListControllerActions,
  TokenListControllerEvents,
  TokenListState,
  TokensController,
  TokensControllerActions,
  TokensControllerEvents,
  TokensControllerState,
  TokenBalancesController,
  TokenBalancesControllerState,
  TokenBalancesControllerActions,
  TokenBalancesControllerEvents,
  TokenDetectionController,
  TokenRatesController,
  TokenRatesControllerState,
  TokenRatesControllerActions,
  TokenRatesControllerEvents,
  AssetsContractController,
  AssetsContractControllerActions,
  AssetsContractControllerEvents,
  DeFiPositionsController,
  DeFiPositionsControllerState,
  DeFiPositionsControllerEvents,
  DeFiPositionsControllerActions,
  ///: BEGIN:ONLY_INCLUDE_IF(keyring-snaps)
  MultichainBalancesControllerState,
  MultichainBalancesController,
  MultichainBalancesControllerEvents,
  MultichainBalancesControllerActions,
  RatesControllerState,
  RatesController,
  RatesControllerEvents,
  RatesControllerActions,
  TokenSearchDiscoveryDataController,
  TokenSearchDiscoveryDataControllerState,
  TokenSearchDiscoveryDataControllerActions,
  TokenSearchDiscoveryDataControllerEvents,
  MultichainAssetsController,
  MultichainAssetsControllerState,
  MultichainAssetsControllerEvents,
  MultichainAssetsControllerActions,
  MultichainAssetsRatesController,
  MultichainAssetsRatesControllerState,
  MultichainAssetsRatesControllerEvents,
  MultichainAssetsRatesControllerActions,
  CodefiTokenPricesServiceV2,
  ///: END:ONLY_INCLUDE_IF
} from '@metamask/assets-controllers';
///: BEGIN:ONLY_INCLUDE_IF(keyring-snaps)
import {
  MultichainTransactionsController,
  MultichainTransactionsControllerState,
} from '@metamask/multichain-transactions-controller';
import {
  MultichainTransactionsControllerEvents,
  MultichainTransactionsControllerActions,
} from './messengers/multichain-transactions-controller-messenger/types';
///: END:ONLY_INCLUDE_IF
import {
  AddressBookController,
  AddressBookControllerActions,
  AddressBookControllerEvents,
  AddressBookControllerState,
} from '@metamask/address-book-controller';
import {
  KeyringController,
  KeyringControllerActions,
  KeyringControllerEvents,
  KeyringControllerState,
} from '@metamask/keyring-controller';
import {
  NetworkController,
  NetworkControllerActions,
  NetworkControllerEvents,
  NetworkState,
} from '@metamask/network-controller';
import {
  NetworkEnablementController,
  NetworkEnablementControllerActions,
  NetworkEnablementControllerEvents,
  NetworkEnablementControllerState,
} from '@metamask/network-enablement-controller';
import {
  PhishingController,
  PhishingControllerActions,
  PhishingControllerEvents,
  PhishingControllerState,
} from '@metamask/phishing-controller';
import {
  PreferencesController,
  PreferencesControllerActions,
  PreferencesControllerEvents,
  PreferencesState,
} from '@metamask/preferences-controller';
import {
  TransactionController,
  TransactionControllerActions,
  TransactionControllerEvents,
  TransactionControllerState,
} from '@metamask/transaction-controller';
import {
  GasFeeController,
  GasFeeState,
  GasFeeControllerActions,
  GasFeeControllerEvents,
} from '@metamask/gas-fee-controller';
import {
  ApprovalController,
  ApprovalControllerActions,
  ApprovalControllerEvents,
  ApprovalControllerState,
} from '@metamask/approval-controller';
import {
  SelectedNetworkController,
  SelectedNetworkControllerEvents,
  SelectedNetworkControllerActions,
  SelectedNetworkControllerState,
} from '@metamask/selected-network-controller';
import {
  PermissionController,
  PermissionControllerActions,
  PermissionControllerEvents,
  PermissionControllerState,
  ///: BEGIN:ONLY_INCLUDE_IF(preinstalled-snaps,external-snaps)
  SubjectMetadataController,
  SubjectMetadataControllerActions,
  SubjectMetadataControllerEvents,
  SubjectMetadataControllerState,
  ///: END:ONLY_INCLUDE_IF
} from '@metamask/permission-controller';
import SwapsController, {
  SwapsControllerState,
  SwapsControllerActions,
  SwapsControllerEvents,
} from '@metamask/swaps-controller';
import {
  PPOMController,
  PPOMControllerActions,
  PPOMControllerEvents,
  PPOMState,
} from '@metamask/ppom-validator';
///: BEGIN:ONLY_INCLUDE_IF(preinstalled-snaps,external-snaps)
import {
  SnapController,
  ExecutionService,
  PersistedSnapControllerState,
  SnapControllerEvents,
  SnapControllerActions,
  JsonSnapsRegistry as SnapsRegistry,
  SnapsRegistryState,
  SnapInterfaceControllerState,
  SnapInterfaceControllerEvents,
  SnapInterfaceControllerActions,
  SnapInterfaceController,
  SnapsRegistryActions,
  SnapsRegistryEvents,
  CronjobControllerState,
  CronjobControllerEvents,
  CronjobControllerActions,
  CronjobController,
  MultichainRouterActions,
  WebSocketService,
  WebSocketServiceActions,
  WebSocketServiceEvents,
  MultichainRouter,
} from '@metamask/snaps-controllers';
///: END:ONLY_INCLUDE_IF
import {
  LoggingController,
  LoggingControllerActions,
  LoggingControllerEvents,
  LoggingControllerState,
} from '@metamask/logging-controller';
import {
  SignatureController,
  SignatureControllerActions,
  SignatureControllerEvents,
  SignatureControllerState,
} from '@metamask/signature-controller';
import {
  SmartTransactionsController,
  type SmartTransactionsControllerActions,
  type SmartTransactionsControllerEvents,
  SmartTransactionsControllerState,
} from '@metamask/smart-transactions-controller';
///: BEGIN:ONLY_INCLUDE_IF(preinstalled-snaps,external-snaps)
import {
  AuthenticationController,
  UserStorageController,
} from '@metamask/profile-sync-controller';
import type {
  Controller as NotificationServicesController,
  Actions as NotificationServicesControllerMessengerActions,
  Events as NotificationServicesControllerMessengerEvents,
  NotificationServicesControllerState,
} from '@metamask/notification-services-controller/notification-services';
import type {
  Controller as NotificationServicesPushController,
  Actions as NotificationServicesPushControllerActions,
  Events as NotificationServicesPushControllerEvents,
  NotificationServicesPushControllerState,
} from '@metamask/notification-services-controller/push-services';

///: END:ONLY_INCLUDE_IF
import {
  BackendWebSocketService,
  BackendWebSocketServiceActions,
  BackendWebSocketServiceEvents,
  AccountActivityService,
  AccountActivityServiceActions,
  AccountActivityServiceEvents,
} from '@metamask/core-backend';
import {
  AccountsController,
  AccountsControllerActions,
  AccountsControllerEvents,
  AccountsControllerState,
} from '@metamask/accounts-controller';
import { getPermissionSpecifications } from '../Permissions/specifications.js';
import { ComposableControllerEvents } from '@metamask/composable-controller';
import { STATELESS_NON_CONTROLLER_NAMES } from './constants';
import {
  RemoteFeatureFlagController,
  RemoteFeatureFlagControllerState,
  RemoteFeatureFlagControllerActions,
  RemoteFeatureFlagControllerEvents,
} from '@metamask/remote-feature-flag-controller';
import {
  RestrictedMessenger,
  ActionConstraint,
  EventConstraint,
} from '@metamask/base-controller';
import {
  TokenSearchDiscoveryController,
  TokenSearchDiscoveryControllerState,
  TokenSearchDiscoveryControllerActions,
  TokenSearchDiscoveryControllerEvents,
} from '@metamask/token-search-discovery-controller';
import { SnapKeyringEvents } from '@metamask/eth-snap-keyring';
import {
  MultichainNetworkController,
  MultichainNetworkControllerActions,
  MultichainNetworkControllerState,
  MultichainNetworkControllerEvents,
} from '@metamask/multichain-network-controller';
import {
  BridgeController,
  BridgeControllerActions,
  type BridgeControllerEvents,
  type BridgeControllerState,
} from '@metamask/bridge-controller';
import type {
  BridgeStatusController,
  BridgeStatusControllerActions,
  BridgeStatusControllerEvents,
  BridgeStatusControllerState,
} from '@metamask/bridge-status-controller';
import {
  EarnController,
  EarnControllerActions,
  EarnControllerEvents,
  EarnControllerState,
} from '@metamask/earn-controller';
import {
  PerpsController,
  PerpsControllerState,
  PerpsControllerActions,
  PerpsControllerEvents,
} from '../../components/UI/Perps/controllers/PerpsController';
import { RewardsController } from './controllers/rewards-controller/RewardsController';
import {
  RewardsDataService,
  RewardsDataServiceActions,
} from './controllers/rewards-controller/services/rewards-data-service';
import type {
  RewardsControllerState,
  RewardsControllerEvents,
  RewardsControllerActions,
} from './controllers/rewards-controller/types';
import {
  PredictController,
  PredictControllerState,
  PredictControllerActions,
  PredictControllerEvents,
} from '../../components/UI/Predict/controllers/PredictController';
import {
  SeedlessOnboardingController,
  SeedlessOnboardingControllerState,
  SeedlessOnboardingControllerEvents,
} from '@metamask/seedless-onboarding-controller';
import { EncryptionKey } from '../Encryptor/types';

import { Hex } from '@metamask/utils';

import { CONTROLLER_MESSENGERS } from './messengers';
import type { RootState } from '../../reducers';
import {
  AppMetadataController,
  AppMetadataControllerActions,
  AppMetadataControllerEvents,
  AppMetadataControllerState,
} from '@metamask/app-metadata-controller';
import type {
  ErrorReportingService,
  ErrorReportingServiceActions,
} from '@metamask/error-reporting-service';
import {
  AccountTreeController,
  AccountTreeControllerState,
  AccountTreeControllerActions,
  AccountTreeControllerEvents,
} from '@metamask/account-tree-controller';
import {
  MultichainAccountService,
  MultichainAccountServiceActions,
  MultichainAccountServiceEvents,
} from '@metamask/multichain-account-service';
import {
  GatorPermissionsController,
  GatorPermissionsControllerState,
} from '@metamask/gator-permissions-controller';
<<<<<<< HEAD
=======
import { DelegationController } from '@metamask/delegation-controller';
import {
  DelegationControllerActions,
  DelegationControllerEvents,
  DelegationControllerState,
} from '@metamask/delegation-controller/dist/types.cjs';
import { SnapKeyringBuilder } from '../SnapKeyring/SnapKeyring';
import { QrKeyringDeferredPromiseBridge } from '@metamask/eth-qr-keyring';
>>>>>>> d5ca588d

/**
 * Controllers that area always instantiated
 */
type RequiredControllers = Omit<
  Controllers,
  | 'ErrorReportingService'
  | 'MultichainRouter'
  | 'PPOMController'
  | 'RewardsDataService'
  | 'SnapKeyringBuilder'
>;

/**
 * Controllers that are sometimes not instantiated
 */
type OptionalControllers = Pick<
  Controllers,
  | 'ErrorReportingService'
  | 'MultichainRouter'
  | 'PPOMController'
  | 'RewardsDataService'
  | 'SnapKeyringBuilder'
>;

/**
 * Controllers that are defined with state.
 */
export type StatefulControllers = Omit<
  Controllers,
  (typeof STATELESS_NON_CONTROLLER_NAMES)[number]
>;

type PermissionsByRpcMethod = ReturnType<typeof getPermissionSpecifications>;
type Permissions = PermissionsByRpcMethod[keyof PermissionsByRpcMethod];

///: BEGIN:ONLY_INCLUDE_IF(preinstalled-snaps,external-snaps)
// TODO: Abstract this into controller utils for SnapsController
type SnapsGlobalActions =
  | SnapControllerActions
  | SnapsRegistryActions
  | SubjectMetadataControllerActions
  | PhishingControllerActions;
type SnapsGlobalEvents =
  | SnapControllerEvents
  | SnapsRegistryEvents
  | SubjectMetadataControllerEvents
  | PhishingControllerEvents;
///: END:ONLY_INCLUDE_IF

type GlobalActions =
  | AccountTrackerControllerActions
  | NftControllerActions
  | SwapsControllerActions
  | AddressBookControllerActions
  | ApprovalControllerActions
  | CurrencyRateControllerActions
  | GasFeeControllerActions
  | KeyringControllerActions
  | NetworkControllerActions
  | NetworkEnablementControllerActions
  | PermissionControllerActions
  | SignatureControllerActions
  | LoggingControllerActions
  ///: BEGIN:ONLY_INCLUDE_IF(preinstalled-snaps,external-snaps)
  | SnapsGlobalActions
  | SnapInterfaceControllerActions
  | AuthenticationController.Actions
  | UserStorageController.Actions
  | NotificationServicesControllerMessengerActions
  | NotificationServicesPushControllerActions
  | CronjobControllerActions
  | WebSocketServiceActions
  ///: END:ONLY_INCLUDE_IF
  | BackendWebSocketServiceActions
  | AccountActivityServiceActions
  ///: BEGIN:ONLY_INCLUDE_IF(keyring-snaps)
  | MultichainBalancesControllerActions
  | RatesControllerActions
  | MultichainAssetsControllerActions
  | MultichainAssetsRatesControllerActions
  | MultichainTransactionsControllerActions
  | MultichainAccountServiceActions
  ///: END:ONLY_INCLUDE_IF
  | AccountsControllerActions
  | AccountTreeControllerActions
  | PreferencesControllerActions
  | PPOMControllerActions
  | TokenBalancesControllerActions
  | TokensControllerActions
  | TokenRatesControllerActions
  | TokenListControllerActions
  | TransactionControllerActions
  | SelectedNetworkControllerActions
  | SmartTransactionsControllerActions
  | AssetsContractControllerActions
  | RemoteFeatureFlagControllerActions
  | TokenSearchDiscoveryControllerActions
  | TokenSearchDiscoveryDataControllerActions
  | MultichainNetworkControllerActions
  | BridgeControllerActions
  | BridgeStatusControllerActions
  | EarnControllerActions
  | PerpsControllerActions
  | PredictControllerActions
  | RewardsControllerActions
  | RewardsDataServiceActions
  | AppMetadataControllerActions
  | MultichainRouterActions
  | DeFiPositionsControllerActions
  | ErrorReportingServiceActions
  | DelegationControllerActions;

type GlobalEvents =
  ///: BEGIN:ONLY_INCLUDE_IF(sample-feature)
  | SamplePetnamesControllerEvents
  ///: END:ONLY_INCLUDE_IF
  | ComposableControllerEvents<EngineState>
  | AccountTrackerControllerEvents
  | NftControllerEvents
  | SwapsControllerEvents
  | AddressBookControllerEvents
  | ApprovalControllerEvents
  | CurrencyRateControllerEvents
  | GasFeeControllerEvents
  | KeyringControllerEvents
  | NetworkControllerEvents
  | NetworkEnablementControllerEvents
  | PermissionControllerEvents
  ///: BEGIN:ONLY_INCLUDE_IF(preinstalled-snaps,external-snaps)
  | SnapsGlobalEvents
  | SnapInterfaceControllerEvents
  | AuthenticationController.Events
  | UserStorageController.Events
  | NotificationServicesControllerMessengerEvents
  | NotificationServicesPushControllerEvents
  | CronjobControllerEvents
  | WebSocketServiceEvents
  ///: END:ONLY_INCLUDE_IF
  | BackendWebSocketServiceEvents
  | AccountActivityServiceEvents
  ///: BEGIN:ONLY_INCLUDE_IF(keyring-snaps)
  | MultichainBalancesControllerEvents
  | RatesControllerEvents
  | MultichainAssetsControllerEvents
  | MultichainAssetsRatesControllerEvents
  | MultichainTransactionsControllerEvents
  | MultichainAccountServiceEvents
  ///: END:ONLY_INCLUDE_IF
  | SignatureControllerEvents
  | LoggingControllerEvents
  | PPOMControllerEvents
  | AccountsControllerEvents
  | PreferencesControllerEvents
  | TokenBalancesControllerEvents
  | TokensControllerEvents
  | TokenRatesControllerEvents
  | TokenListControllerEvents
  | TransactionControllerEvents
  | SelectedNetworkControllerEvents
  | SmartTransactionsControllerEvents
  | AssetsContractControllerEvents
  | RemoteFeatureFlagControllerEvents
  | TokenSearchDiscoveryControllerEvents
  | TokenSearchDiscoveryDataControllerEvents
  | SnapKeyringEvents
  | MultichainNetworkControllerEvents
  | BridgeControllerEvents
  | BridgeStatusControllerEvents
  | EarnControllerEvents
  | PerpsControllerEvents
  | PredictControllerEvents
  | RewardsControllerEvents
  | AppMetadataControllerEvents
  | SeedlessOnboardingControllerEvents
  | DeFiPositionsControllerEvents
  | AccountTreeControllerEvents
  | DelegationControllerEvents;

/**
 * Type definition for the controller messenger used in the Engine.
 * It extends the base ControllerMessenger with global actions and events.
 */
export type BaseControllerMessenger = ExtendedControllerMessenger<
  GlobalActions,
  GlobalEvents
>;

/**
 * All mobile controllers, keyed by name
 */
// Interfaces are incompatible with our controllers and state types by default.
// Adding an index signature fixes this, but at the cost of widening the type unnecessarily.
// eslint-disable-next-line @typescript-eslint/consistent-type-definitions
export type Controllers = {
  ///: BEGIN:ONLY_INCLUDE_IF(sample-feature)
  SamplePetnamesController: SamplePetnamesController;
  ///: END:ONLY_INCLUDE_IF
  AccountsController: AccountsController;
  AccountTreeController: AccountTreeController;
  AccountTrackerController: AccountTrackerController;
  AddressBookController: AddressBookController;
  AppMetadataController: AppMetadataController;
  ApprovalController: ApprovalController;
  AssetsContractController: AssetsContractController;
  CurrencyRateController: CurrencyRateController;
  ErrorReportingService: ErrorReportingService;
  GasFeeController: GasFeeController;
  KeyringController: KeyringController;
  LoggingController: LoggingController;
  NetworkController: NetworkController;
  NetworkEnablementController: NetworkEnablementController;
  NftController: NftController;
  NftDetectionController: NftDetectionController;
  // TODO: Fix permission types
  // TODO: Replace "any" with type
  // eslint-disable-next-line @typescript-eslint/no-explicit-any
  PermissionController: PermissionController<any, any>;
  SelectedNetworkController: SelectedNetworkController;
  PhishingController: PhishingController;
  PreferencesController: PreferencesController;
  RemoteFeatureFlagController: RemoteFeatureFlagController;
  PPOMController: PPOMController;
  TokenBalancesController: TokenBalancesController;
  TokenListController: TokenListController;
  TokenDetectionController: TokenDetectionController;
  TokenRatesController: TokenRatesController;
  TokenSearchDiscoveryController: TokenSearchDiscoveryController;
  TokensController: TokensController;
  DeFiPositionsController: DeFiPositionsController;
  TransactionController: TransactionController;
  SmartTransactionsController: SmartTransactionsController;
  SignatureController: SignatureController;
  ///: BEGIN:ONLY_INCLUDE_IF(preinstalled-snaps,external-snaps)
  ExecutionService: ExecutionService;
  SnapController: SnapController;
  SnapsRegistry: SnapsRegistry;
  SubjectMetadataController: SubjectMetadataController;
  AuthenticationController: AuthenticationController.Controller;
  UserStorageController: UserStorageController.Controller;
  NotificationServicesController: NotificationServicesController;
  NotificationServicesPushController: NotificationServicesPushController;
  SnapInterfaceController: SnapInterfaceController;
  CronjobController: CronjobController;
  WebSocketService: WebSocketService;
  ///: END:ONLY_INCLUDE_IF
  BackendWebSocketService: BackendWebSocketService;
  AccountActivityService: AccountActivityService;
  SwapsController: SwapsController;
  ///: BEGIN:ONLY_INCLUDE_IF(keyring-snaps)
  MultichainBalancesController: MultichainBalancesController;
  MultichainAssetsRatesController: MultichainAssetsRatesController;
  RatesController: RatesController;
  MultichainAssetsController: MultichainAssetsController;
  MultichainRouter: MultichainRouter;
  MultichainTransactionsController: MultichainTransactionsController;
  MultichainAccountService: MultichainAccountService;
  SnapKeyringBuilder: SnapKeyringBuilder;
  ///: END:ONLY_INCLUDE_IF
  TokenSearchDiscoveryDataController: TokenSearchDiscoveryDataController;
  MultichainNetworkController: MultichainNetworkController;
  BridgeController: BridgeController;
  BridgeStatusController: BridgeStatusController;
  EarnController: EarnController;
  PerpsController: PerpsController;
  PredictController: PredictController;
  RewardsController: RewardsController;
  RewardsDataService: RewardsDataService;
  SeedlessOnboardingController: SeedlessOnboardingController<EncryptionKey>;
  GatorPermissionsController: GatorPermissionsController;
<<<<<<< HEAD
=======
  DelegationController: DelegationController;
>>>>>>> d5ca588d
};

/**
 * Combines required and optional controllers for the Engine context type.
 */
export type EngineContext = RequiredControllers & Partial<OptionalControllers>;

/**
 * All engine state, keyed by controller name
 */
// Interfaces are incompatible with our controllers and state types by default.
// Adding an index signature fixes this, but at the cost of widening the type unnecessarily.
// eslint-disable-next-line @typescript-eslint/consistent-type-definitions
export type EngineState = {
  AccountTrackerController: AccountTrackerControllerState;
  AddressBookController: AddressBookControllerState;
  AppMetadataController: AppMetadataControllerState;
  NftController: NftControllerState;
  TokenListController: TokenListState;
  CurrencyRateController: CurrencyRateState;
  KeyringController: KeyringControllerState;
  NetworkController: NetworkState;
  NetworkEnablementController: NetworkEnablementControllerState;
  PreferencesController: PreferencesState;
  RemoteFeatureFlagController: RemoteFeatureFlagControllerState;
  PhishingController: PhishingControllerState;
  TokenBalancesController: TokenBalancesControllerState;
  TokenRatesController: TokenRatesControllerState;
  TokenSearchDiscoveryController: TokenSearchDiscoveryControllerState;
  TransactionController: TransactionControllerState;
  SmartTransactionsController: SmartTransactionsControllerState;
  SwapsController: SwapsControllerState;
  GasFeeController: GasFeeState;
  TokensController: TokensControllerState;
  DeFiPositionsController: DeFiPositionsControllerState;
  ///: BEGIN:ONLY_INCLUDE_IF(preinstalled-snaps,external-snaps)
  SnapController: PersistedSnapControllerState;
  SnapsRegistry: SnapsRegistryState;
  SubjectMetadataController: SubjectMetadataControllerState;
  AuthenticationController: AuthenticationController.AuthenticationControllerState;
  UserStorageController: UserStorageController.UserStorageControllerState;
  NotificationServicesController: NotificationServicesControllerState;
  NotificationServicesPushController: NotificationServicesPushControllerState;
  SnapInterfaceController: SnapInterfaceControllerState;
  CronjobController: CronjobControllerState;
  ///: END:ONLY_INCLUDE_IF
  PermissionController: PermissionControllerState<Permissions>;
  ApprovalController: ApprovalControllerState;
  LoggingController: LoggingControllerState;
  PPOMController: PPOMState;
  AccountsController: AccountsControllerState;
  AccountTreeController: AccountTreeControllerState;
  SelectedNetworkController: SelectedNetworkControllerState;
  SignatureController: SignatureControllerState;
  ///: BEGIN:ONLY_INCLUDE_IF(keyring-snaps)
  MultichainBalancesController: MultichainBalancesControllerState;
  RatesController: RatesControllerState;
  MultichainAssetsController: MultichainAssetsControllerState;
  MultichainAssetsRatesController: MultichainAssetsRatesControllerState;
  MultichainTransactionsController: MultichainTransactionsControllerState;
  ///: END:ONLY_INCLUDE_IF
  TokenSearchDiscoveryDataController: TokenSearchDiscoveryDataControllerState;
  MultichainNetworkController: MultichainNetworkControllerState;
  BridgeController: BridgeControllerState;
  BridgeStatusController: BridgeStatusControllerState;
  EarnController: EarnControllerState;
  PerpsController: PerpsControllerState;
  PredictController: PredictControllerState;
  RewardsController: RewardsControllerState;
  SeedlessOnboardingController: SeedlessOnboardingControllerState;
<<<<<<< HEAD
  GatorPermissionsController: GatorPermissionsControllerState;
=======
  ///: BEGIN:ONLY_INCLUDE_IF(sample-feature)
  SamplePetnamesController: SamplePetnamesControllerState;
  ///: END:ONLY_INCLUDE_IF
  GatorPermissionsController: GatorPermissionsControllerState;
  DelegationController: DelegationControllerState;
>>>>>>> d5ca588d
};

/** Controller names */
export type ControllerName = keyof Controllers;

/**
 * Controller type
 */
export type Controller = Controllers[ControllerName];

/** Map of controllers by name. */
export type ControllerByName = {
  [Name in ControllerName]: Controllers[Name];
};

/**
 * A restricted version of the controller messenger
 */
export type BaseRestrictedControllerMessenger = RestrictedMessenger<
  string,
  ActionConstraint,
  EventConstraint,
  string,
  string
>;

/**
 * Specify controllers to initialize.
 */
export type ControllersToInitialize =
  ///: BEGIN:ONLY_INCLUDE_IF(sample-feature)
  | 'SamplePetnamesController'
  ///: END:ONLY_INCLUDE_IF
  | 'AccountTrackerController'
  | 'AddressBookController'
  | 'AssetsContractController'
  ///: BEGIN:ONLY_INCLUDE_IF(preinstalled-snaps,external-snaps)
  | 'AuthenticationController'
  | 'CronjobController'
  | 'ExecutionService'
  | 'SnapController'
  | 'SnapInterfaceController'
  | 'SnapsRegistry'
  | 'WebSocketService'
  | 'NotificationServicesController'
  | 'NotificationServicesPushController'
  | 'AppMetadataController'
  | 'SubjectMetadataController'
<<<<<<< HEAD
=======
  | 'UserStorageController'
>>>>>>> d5ca588d
  ///: END:ONLY_INCLUDE_IF
  | 'BackendWebSocketService'
  | 'AccountActivityService'
  ///: BEGIN:ONLY_INCLUDE_IF(keyring-snaps)
  | 'MultichainAssetsController'
  | 'MultichainAssetsRatesController'
  | 'MultichainBalancesController'
  | 'MultichainRouter'
  | 'MultichainTransactionsController'
  | 'MultichainAccountService'
  | 'RatesController'
  | 'SnapKeyringBuilder'
  ///: END:ONLY_INCLUDE_IF
  | 'EarnController'
  | 'ErrorReportingService'
  | 'LoggingController'
  | 'NetworkController'
  | 'AccountTreeController'
  | 'AccountsController'
  | 'ApprovalController'
  | 'CurrencyRateController'
  | 'DeFiPositionsController'
  | 'GasFeeController'
  | 'KeyringController'
  | 'MultichainNetworkController'
  | 'NftController'
  | 'NftDetectionController'
  | 'PhishingController'
  | 'RemoteFeatureFlagController'
  | 'SignatureController'
  | 'SeedlessOnboardingController'
  | 'SmartTransactionsController'
  | 'SwapsController'
  | 'TokenBalancesController'
  | 'TokenDetectionController'
  | 'TokenListController'
  | 'TokenRatesController'
  | 'TokensController'
  | 'TokenSearchDiscoveryController'
  | 'TokenSearchDiscoveryDataController'
  | 'TransactionController'
  | 'PermissionController'
  | 'PerpsController'
  | 'PredictController'
  | 'PreferencesController'
  | 'BridgeController'
  | 'BridgeStatusController'
  | 'NetworkEnablementController'
<<<<<<< HEAD
  | 'RewardsController'
  | 'GatorPermissionsController'
=======
  | 'PPOMController'
  | 'RewardsController'
  | 'RewardsDataService'
  | 'GatorPermissionsController'
  | 'DelegationController'
>>>>>>> d5ca588d
  | 'SelectedNetworkController';

/**
 * Callback that returns a controller messenger for a specific controller.
 */
export type ControllerMessengerCallback = (
  baseControllerMessenger: BaseControllerMessenger,
) => BaseRestrictedControllerMessenger;

/**
 * Persisted state for all controllers.
 * e.g. `{ TransactionController: { transactions: [] } }`.
 */
type ControllerPersistedState = Partial<{
  [Name in Exclude<
    ControllerName,
    (typeof STATELESS_NON_CONTROLLER_NAMES)[number]
  >]: Partial<ControllerByName[Name]['state']>;
}>;

/**
 * Map of controller messengers by controller name.
 */
export type ControllerMessengerByControllerName = typeof CONTROLLER_MESSENGERS;

/**
 * Request to initialize and return a controller instance.
 * Includes standard data and methods not coupled to any specific controller.
 */
// eslint-disable-next-line @typescript-eslint/consistent-type-definitions
export type ControllerInitRequest<
  ControllerMessengerType extends BaseRestrictedControllerMessenger,
  InitMessengerType extends void | BaseRestrictedControllerMessenger = void,
> = {
  /**
   * The token API service instance.
   */
  codefiTokenApiV2: CodefiTokenPricesServiceV2;

  /**
   * Controller messenger for the client.
   * Used to generate controller for each controller.
   */
  controllerMessenger: ControllerMessengerType;

  /**
   * Retrieve a controller instance by name.
   * Throws an error if the controller is not yet initialized.
   *
   * @param name - The name of the controller to retrieve.
   */
  getController<Name extends ControllerName>(
    name: Name,
  ): ControllerByName[Name];

  /**
   * Retrieve the chain ID of the globally selected network.
   *
   * @deprecated Will be removed in the future pending multi-chain support.
   */
  getGlobalChainId: () => Hex;

  /**
   * Get the UI state of the app, returning the current Redux state including transient UI data,
   * whereas `persistedState` contains only the subset of state persisted across sessions.
   * For example: `{ settings, user, engine: { backgroundState: EngineState } }`.
   */
  getState: () => RootState;

  /**
   * The MetaMetrics ID to use for tracking.
   */
  metaMetricsId?: string;

  ///: BEGIN:ONLY_INCLUDE_IF(keyring-snaps)
  /**
   * Remove an account from all controllers that manage accounts.
   *
   * @param address - The address of the account to remove.
   */
  removeAccount(address: string): Promise<void>;
  ///: END:ONLY_INCLUDE_IF

  /**
   * The initial state of the keyring controller, if applicable.
   */
  initialKeyringState?: KeyringControllerState | null;

  /**
   * QR keyring scanner bridge.
   */
  qrKeyringScanner: QrKeyringDeferredPromiseBridge;

  /**
   * Required initialization messenger instance.
   * Generated using the callback specified in `getInitMessenger`.
   */
  initMessenger: InitMessengerType;

  /**
   * The full persisted state for all controllers.
   * Includes controller name properties.
   * e.g. `{ TransactionController: { transactions: [] } }`.
   */
  persistedState: ControllerPersistedState;
};

/**
 * Function to initialize a controller instance and return associated data.
 */
export type ControllerInitFunction<
  ControllerType extends Controller,
  ControllerMessengerType extends BaseRestrictedControllerMessenger,
  InitMessengerType extends void | BaseRestrictedControllerMessenger = void,
> = (
  request: ControllerInitRequest<ControllerMessengerType, InitMessengerType>,
) => {
  controller: ControllerType;
};

/**
 * Map of controller init functions by controller name.
 */
export type ControllerInitFunctionByControllerName = {
  [Name in ControllersToInitialize]: ControllerInitFunction<
    ControllerByName[Name],
    ReturnType<(typeof CONTROLLER_MESSENGERS)[Name]['getMessenger']>,
    ReturnType<(typeof CONTROLLER_MESSENGERS)[Name]['getInitMessenger']>
  >;
};

export interface InitModularizedControllersFunctionRequest {
  baseControllerMessenger: BaseControllerMessenger;
  controllerInitFunctions: ControllerInitFunctionByControllerName;
  existingControllersByName?: Partial<ControllerByName>;
  getGlobalChainId: () => Hex;
  getState: () => RootState;
  metaMetricsId?: string;
  initialKeyringState?: KeyringControllerState | null;
  qrKeyringScanner: QrKeyringDeferredPromiseBridge;
  codefiTokenApiV2: CodefiTokenPricesServiceV2;
  ///: BEGIN:ONLY_INCLUDE_IF(keyring-snaps)
  removeAccount: (address: string) => Promise<void>;
  ///: END:ONLY_INCLUDE_IF
  persistedState: ControllerPersistedState;
}

/**
 * Function to initialize the controllers in the engine.
 */
export type InitModularizedControllersFunction = (
  request: InitModularizedControllersFunctionRequest,
) => {
  controllersByName: ControllerByName;
};<|MERGE_RESOLUTION|>--- conflicted
+++ resolved
@@ -341,8 +341,6 @@
   GatorPermissionsController,
   GatorPermissionsControllerState,
 } from '@metamask/gator-permissions-controller';
-<<<<<<< HEAD
-=======
 import { DelegationController } from '@metamask/delegation-controller';
 import {
   DelegationControllerActions,
@@ -351,7 +349,6 @@
 } from '@metamask/delegation-controller/dist/types.cjs';
 import { SnapKeyringBuilder } from '../SnapKeyring/SnapKeyring';
 import { QrKeyringDeferredPromiseBridge } from '@metamask/eth-qr-keyring';
->>>>>>> d5ca588d
 
 /**
  * Controllers that area always instantiated
@@ -622,10 +619,7 @@
   RewardsDataService: RewardsDataService;
   SeedlessOnboardingController: SeedlessOnboardingController<EncryptionKey>;
   GatorPermissionsController: GatorPermissionsController;
-<<<<<<< HEAD
-=======
   DelegationController: DelegationController;
->>>>>>> d5ca588d
 };
 
 /**
@@ -696,15 +690,11 @@
   PredictController: PredictControllerState;
   RewardsController: RewardsControllerState;
   SeedlessOnboardingController: SeedlessOnboardingControllerState;
-<<<<<<< HEAD
-  GatorPermissionsController: GatorPermissionsControllerState;
-=======
   ///: BEGIN:ONLY_INCLUDE_IF(sample-feature)
   SamplePetnamesController: SamplePetnamesControllerState;
   ///: END:ONLY_INCLUDE_IF
   GatorPermissionsController: GatorPermissionsControllerState;
   DelegationController: DelegationControllerState;
->>>>>>> d5ca588d
 };
 
 /** Controller names */
@@ -753,10 +743,7 @@
   | 'NotificationServicesPushController'
   | 'AppMetadataController'
   | 'SubjectMetadataController'
-<<<<<<< HEAD
-=======
   | 'UserStorageController'
->>>>>>> d5ca588d
   ///: END:ONLY_INCLUDE_IF
   | 'BackendWebSocketService'
   | 'AccountActivityService'
@@ -805,16 +792,11 @@
   | 'BridgeController'
   | 'BridgeStatusController'
   | 'NetworkEnablementController'
-<<<<<<< HEAD
-  | 'RewardsController'
-  | 'GatorPermissionsController'
-=======
   | 'PPOMController'
   | 'RewardsController'
   | 'RewardsDataService'
   | 'GatorPermissionsController'
   | 'DelegationController'
->>>>>>> d5ca588d
   | 'SelectedNetworkController';
 
 /**
