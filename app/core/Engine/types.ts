import { ExtendedControllerMessenger } from '../ExtendedControllerMessenger';
import {
  AccountTrackerController,
  AccountTrackerControllerState,
  AccountTrackerControllerActions,
  AccountTrackerControllerEvents,
  CurrencyRateController,
  CurrencyRateState,
  CurrencyRateControllerActions,
  CurrencyRateControllerEvents,
  NftController,
  NftControllerState,
  NftControllerActions,
  NftControllerEvents,
  NftDetectionController,
  TokenListController,
  TokenListControllerActions,
  TokenListControllerEvents,
  TokenListState,
  TokensController,
  TokensControllerActions,
  TokensControllerEvents,
  TokensControllerState,
  TokenBalancesController,
  TokenBalancesControllerState,
  TokenBalancesControllerActions,
  TokenBalancesControllerEvents,
  TokenDetectionController,
  TokenRatesController,
  TokenRatesControllerState,
  TokenRatesControllerActions,
  TokenRatesControllerEvents,
  AssetsContractController,
  AssetsContractControllerActions,
  AssetsContractControllerEvents,
  ///: BEGIN:ONLY_INCLUDE_IF(keyring-snaps)
  MultichainBalancesControllerState,
  MultichainBalancesController,
  MultichainBalancesControllerEvents,
  MultichainBalancesControllerActions,
  RatesControllerState,
  RatesController,
  RatesControllerEvents,
  RatesControllerActions,
  TokenSearchDiscoveryDataController,
  TokenSearchDiscoveryDataControllerState,
  MultichainAssetsController,
  MultichainAssetsControllerState,
  MultichainAssetsControllerEvents,
  MultichainAssetsControllerActions,
  MultichainAssetsRatesController,
  MultichainAssetsRatesControllerState,
  MultichainAssetsRatesControllerEvents,
  MultichainAssetsRatesControllerActions,
  ///: END:ONLY_INCLUDE_IF
} from '@metamask/assets-controllers';
import {
  AddressBookController,
  AddressBookControllerActions,
  AddressBookControllerEvents,
  AddressBookControllerState,
} from '@metamask/address-book-controller';
import {
  KeyringController,
  KeyringControllerActions,
  KeyringControllerEvents,
  KeyringControllerState,
} from '@metamask/keyring-controller';
import {
  NetworkController,
  NetworkControllerActions,
  NetworkControllerEvents,
  NetworkState,
} from '@metamask/network-controller';
import {
  PhishingController,
  PhishingControllerActions,
  PhishingControllerEvents,
  PhishingControllerState,
} from '@metamask/phishing-controller';
import {
  PreferencesController,
  PreferencesControllerActions,
  PreferencesControllerEvents,
  PreferencesState,
} from '@metamask/preferences-controller';
import {
  TransactionController,
  TransactionControllerActions,
  TransactionControllerEvents,
  TransactionControllerState,
  TransactionMeta,
} from '@metamask/transaction-controller';
import {
  GasFeeController,
  GasFeeState,
  GasFeeControllerActions,
  GasFeeControllerEvents,
} from '@metamask/gas-fee-controller';
import {
  ApprovalController,
  ApprovalControllerActions,
  ApprovalControllerEvents,
  ApprovalControllerState,
} from '@metamask/approval-controller';
import {
  SelectedNetworkController,
  SelectedNetworkControllerEvents,
  SelectedNetworkControllerActions,
  SelectedNetworkControllerState,
} from '@metamask/selected-network-controller';
import {
  PermissionController,
  PermissionControllerActions,
  PermissionControllerEvents,
  PermissionControllerState,
  ///: BEGIN:ONLY_INCLUDE_IF(preinstalled-snaps,external-snaps)
  SubjectMetadataController,
  SubjectMetadataControllerActions,
  SubjectMetadataControllerEvents,
  SubjectMetadataControllerState,
  ///: END:ONLY_INCLUDE_IF
} from '@metamask/permission-controller';
import SwapsController, {
  SwapsControllerState,
  SwapsControllerActions,
  SwapsControllerEvents,
} from '@metamask/swaps-controller';
import {
  PPOMController,
  PPOMControllerActions,
  PPOMControllerEvents,
  PPOMState,
} from '@metamask/ppom-validator';
///: BEGIN:ONLY_INCLUDE_IF(preinstalled-snaps,external-snaps)
import {
  SnapController,
  AllowedActions as SnapsAllowedActions,
  AllowedEvents as SnapsAllowedEvents,
  PersistedSnapControllerState,
  SnapControllerEvents,
  SnapControllerActions,
  JsonSnapsRegistry as SnapsRegistry,
  SnapsRegistryState,
  SnapInterfaceControllerState,
  SnapInterfaceControllerEvents,
  SnapInterfaceControllerActions,
  SnapInterfaceController,
  SnapsRegistryActions,
  SnapsRegistryEvents,
  CronjobControllerState,
  CronjobControllerEvents,
  CronjobControllerActions,
  CronjobController,
} from '@metamask/snaps-controllers';
///: END:ONLY_INCLUDE_IF
import {
  LoggingController,
  LoggingControllerActions,
  LoggingControllerEvents,
  LoggingControllerState,
} from '@metamask/logging-controller';
import {
  SignatureController,
  SignatureControllerActions,
  SignatureControllerEvents,
  SignatureControllerState,
} from '@metamask/signature-controller';
import SmartTransactionsController, {
  type SmartTransactionsControllerActions,
  type SmartTransactionsControllerEvents,
  SmartTransactionsControllerState,
} from '@metamask/smart-transactions-controller';
///: BEGIN:ONLY_INCLUDE_IF(preinstalled-snaps,external-snaps)
import {
  AuthenticationController,
  UserStorageController,
} from '@metamask/profile-sync-controller';
import type {
  Controller as NotificationServicesController,
  Actions as NotificationServicesControllerMessengerActions,
  Events as NotificationServicesControllerMessengerEvents,
  NotificationServicesControllerState,
} from '@metamask/notification-services-controller/notification-services';
import type {
  Controller as NotificationServicesPushController,
  Actions as NotificationServicesPushControllerActions,
  Events as NotificationServicesPushControllerEvents,
  NotificationServicesPushControllerState,
} from '@metamask/notification-services-controller/push-services';

///: END:ONLY_INCLUDE_IF
import {
  AccountsController,
  AccountsControllerActions,
  AccountsControllerEvents,
  AccountsControllerState,
} from '@metamask/accounts-controller';
import { getPermissionSpecifications } from '../Permissions/specifications.js';
import { ComposableControllerEvents } from '@metamask/composable-controller';
import { STATELESS_NON_CONTROLLER_NAMES } from './constants';
import {
  RemoteFeatureFlagController,
  RemoteFeatureFlagControllerState,
} from '@metamask/remote-feature-flag-controller';
import {
  RemoteFeatureFlagControllerActions,
  RemoteFeatureFlagControllerEvents,
} from '@metamask/remote-feature-flag-controller/dist/remote-feature-flag-controller.cjs';
import {
  RestrictedMessenger,
  ActionConstraint,
  EventConstraint,
} from '@metamask/base-controller';
import {
  TokenSearchDiscoveryController,
  TokenSearchDiscoveryControllerState,
} from '@metamask/token-search-discovery-controller';
import {
  TokenSearchDiscoveryControllerActions,
  TokenSearchDiscoveryControllerEvents,
} from '@metamask/token-search-discovery-controller/dist/token-search-discovery-controller.cjs';
import { SnapKeyringEvents } from '@metamask/eth-snap-keyring';
import {
  MultichainNetworkController,
  MultichainNetworkControllerActions,
  MultichainNetworkControllerState,
  MultichainNetworkControllerEvents,
} from '@metamask/multichain-network-controller';
import {
  BridgeController,
  BridgeControllerActions,
  type BridgeControllerEvents,
  type BridgeControllerState,
} from '@metamask/bridge-controller';
import type {
  BridgeStatusController,
  BridgeStatusControllerActions,
  BridgeStatusControllerEvents,
  BridgeStatusControllerState,
} from '@metamask/bridge-status-controller';
import {
  EarnController,
  EarnControllerActions,
  EarnControllerEvents,
  EarnControllerState,
} from '@metamask/earn-controller';

/**
 * Controllers that area always instantiated
 */
type RequiredControllers = Omit<Controllers, 'PPOMController'>;

/**
 * Controllers that are sometimes not instantiated
 */
type OptionalControllers = Pick<Controllers, 'PPOMController'>;

/**
 * Controllers that are defined with state.
 */
export type StatefulControllers = Omit<
  Controllers,
  (typeof STATELESS_NON_CONTROLLER_NAMES)[number]
>;

type PermissionsByRpcMethod = ReturnType<typeof getPermissionSpecifications>;
type Permissions = PermissionsByRpcMethod[keyof PermissionsByRpcMethod];

///: BEGIN:ONLY_INCLUDE_IF(preinstalled-snaps,external-snaps)
// TODO: Abstract this into controller utils for SnapsController
type SnapsGlobalActions =
  | SnapControllerActions
  | SnapsRegistryActions
  | SubjectMetadataControllerActions
  | PhishingControllerActions
  | SnapsAllowedActions;
type SnapsGlobalEvents =
  | SnapControllerEvents
  | SnapsRegistryEvents
  | SubjectMetadataControllerEvents
  | PhishingControllerEvents
  | SnapsAllowedEvents;
///: END:ONLY_INCLUDE_IF

type GlobalActions =
  | AccountTrackerControllerActions
  | NftControllerActions
  | SwapsControllerActions
  | AddressBookControllerActions
  | ApprovalControllerActions
  | CurrencyRateControllerActions
  | GasFeeControllerActions
  | KeyringControllerActions
  | NetworkControllerActions
  | PermissionControllerActions
  | SignatureControllerActions
  | LoggingControllerActions
  ///: BEGIN:ONLY_INCLUDE_IF(preinstalled-snaps,external-snaps)
  | SnapsGlobalActions
  | SnapInterfaceControllerActions
  | AuthenticationController.Actions
  | UserStorageController.Actions
  | NotificationServicesControllerMessengerActions
  | NotificationServicesPushControllerActions
  | CronjobControllerActions
  ///: END:ONLY_INCLUDE_IF
  ///: BEGIN:ONLY_INCLUDE_IF(keyring-snaps)
  | MultichainBalancesControllerActions
  | RatesControllerActions
  | MultichainAssetsControllerActions
  | MultichainAssetsRatesControllerActions
  ///: END:ONLY_INCLUDE_IF
  | AccountsControllerActions
  | PreferencesControllerActions
  | PPOMControllerActions
  | TokenBalancesControllerActions
  | TokensControllerActions
  | TokenRatesControllerActions
  | TokenListControllerActions
  | TransactionControllerActions
  | SelectedNetworkControllerActions
  | SmartTransactionsControllerActions
  | AssetsContractControllerActions
  | RemoteFeatureFlagControllerActions
  | TokenSearchDiscoveryControllerActions
<<<<<<< HEAD
  | TokenSearchDiscoveryControllerActions
  | MultichainNetworkControllerActions;
=======
  | MultichainNetworkControllerActions
  | BridgeControllerActions
  | BridgeStatusControllerActions
  | EarnControllerActions;
>>>>>>> 260866e5

type GlobalEvents =
  | ComposableControllerEvents<EngineState>
  | AccountTrackerControllerEvents
  | NftControllerEvents
  | SwapsControllerEvents
  | AddressBookControllerEvents
  | ApprovalControllerEvents
  | CurrencyRateControllerEvents
  | GasFeeControllerEvents
  | KeyringControllerEvents
  | NetworkControllerEvents
  | PermissionControllerEvents
  ///: BEGIN:ONLY_INCLUDE_IF(preinstalled-snaps,external-snaps)
  | SnapsGlobalEvents
  | SnapInterfaceControllerEvents
  | AuthenticationController.Events
  | UserStorageController.Events
  | NotificationServicesControllerMessengerEvents
  | NotificationServicesPushControllerEvents
  | CronjobControllerEvents
  ///: END:ONLY_INCLUDE_IF
  ///: BEGIN:ONLY_INCLUDE_IF(keyring-snaps)
  | MultichainBalancesControllerEvents
  | RatesControllerEvents
  | MultichainAssetsControllerEvents
  | MultichainAssetsRatesControllerEvents
  ///: END:ONLY_INCLUDE_IF
  | SignatureControllerEvents
  | LoggingControllerEvents
  | PPOMControllerEvents
  | AccountsControllerEvents
  | PreferencesControllerEvents
  | TokenBalancesControllerEvents
  | TokensControllerEvents
  | TokenRatesControllerEvents
  | TokenListControllerEvents
  | TransactionControllerEvents
  | SelectedNetworkControllerEvents
  | SmartTransactionsControllerEvents
  | AssetsContractControllerEvents
  | RemoteFeatureFlagControllerEvents
  | TokenSearchDiscoveryControllerEvents
  | TokenSearchDiscoveryControllerEvents
  | SnapKeyringEvents
  | MultichainNetworkControllerEvents
  | BridgeControllerEvents
  | BridgeStatusControllerEvents
  | EarnControllerEvents;

// TODO: Abstract this into controller utils for TransactionController
export interface TransactionEventPayload {
  transactionMeta: TransactionMeta;
  actionId?: string;
  error?: string;
}

/**
 * Type definition for the controller messenger used in the Engine.
 * It extends the base ControllerMessenger with global actions and events.
 */
export type BaseControllerMessenger = ExtendedControllerMessenger<
  GlobalActions,
  GlobalEvents
>;

/**
 * All mobile controllers, keyed by name
 */
// Interfaces are incompatible with our controllers and state types by default.
// Adding an index signature fixes this, but at the cost of widening the type unnecessarily.
// eslint-disable-next-line @typescript-eslint/consistent-type-definitions
export type Controllers = {
  AccountsController: AccountsController;
  AccountTrackerController: AccountTrackerController;
  AddressBookController: AddressBookController;
  ApprovalController: ApprovalController;
  AssetsContractController: AssetsContractController;
  CurrencyRateController: CurrencyRateController;
  GasFeeController: GasFeeController;
  KeyringController: KeyringController;
  LoggingController: LoggingController;
  NetworkController: NetworkController;
  NftController: NftController;
  NftDetectionController: NftDetectionController;
  // TODO: Fix permission types
  // TODO: Replace "any" with type
  // eslint-disable-next-line @typescript-eslint/no-explicit-any
  PermissionController: PermissionController<any, any>;
  SelectedNetworkController: SelectedNetworkController;
  PhishingController: PhishingController;
  PreferencesController: PreferencesController;
  RemoteFeatureFlagController: RemoteFeatureFlagController;
  PPOMController: PPOMController;
  TokenBalancesController: TokenBalancesController;
  TokenListController: TokenListController;
  TokenDetectionController: TokenDetectionController;
  TokenRatesController: TokenRatesController;
  TokenSearchDiscoveryController: TokenSearchDiscoveryController;
  TokensController: TokensController;
  TransactionController: TransactionController;
  SmartTransactionsController: SmartTransactionsController;
  SignatureController: SignatureController;
  ///: BEGIN:ONLY_INCLUDE_IF(preinstalled-snaps,external-snaps)
  SnapController: SnapController;
  SnapsRegistry: SnapsRegistry;
  SubjectMetadataController: SubjectMetadataController;
  AuthenticationController: AuthenticationController.Controller;
  UserStorageController: UserStorageController.Controller;
  NotificationServicesController: NotificationServicesController;
  NotificationServicesPushController: NotificationServicesPushController;
  SnapInterfaceController: SnapInterfaceController;
  CronjobController: CronjobController;
  ///: END:ONLY_INCLUDE_IF
  SwapsController: SwapsController;
  ///: BEGIN:ONLY_INCLUDE_IF(keyring-snaps)
  MultichainBalancesController: MultichainBalancesController;
  MultichainAssetsRatesController: MultichainAssetsRatesController;
  RatesController: RatesController;
  MultichainAssetsController: MultichainAssetsController;
  ///: END:ONLY_INCLUDE_IF
  TokenSearchDiscoveryDataController: TokenSearchDiscoveryDataController;
  MultichainNetworkController: MultichainNetworkController;
  BridgeController: BridgeController;
  BridgeStatusController: BridgeStatusController;
  EarnController: EarnController;
};

/**
 * Combines required and optional controllers for the Engine context type.
 */
export type EngineContext = RequiredControllers & Partial<OptionalControllers>;

/**
 * All engine state, keyed by controller name
 */
// Interfaces are incompatible with our controllers and state types by default.
// Adding an index signature fixes this, but at the cost of widening the type unnecessarily.
// eslint-disable-next-line @typescript-eslint/consistent-type-definitions
export type EngineState = {
  AccountTrackerController: AccountTrackerControllerState;
  AddressBookController: AddressBookControllerState;
  NftController: NftControllerState;
  TokenListController: TokenListState;
  CurrencyRateController: CurrencyRateState;
  KeyringController: KeyringControllerState;
  NetworkController: NetworkState;
  PreferencesController: PreferencesState;
  RemoteFeatureFlagController: RemoteFeatureFlagControllerState;
  PhishingController: PhishingControllerState;
  TokenBalancesController: TokenBalancesControllerState;
  TokenRatesController: TokenRatesControllerState;
  TokenSearchDiscoveryController: TokenSearchDiscoveryControllerState;
  TransactionController: TransactionControllerState;
  SmartTransactionsController: SmartTransactionsControllerState;
  SwapsController: SwapsControllerState;
  GasFeeController: GasFeeState;
  TokensController: TokensControllerState;
  ///: BEGIN:ONLY_INCLUDE_IF(preinstalled-snaps,external-snaps)
  SnapController: PersistedSnapControllerState;
  SnapsRegistry: SnapsRegistryState;
  SubjectMetadataController: SubjectMetadataControllerState;
  AuthenticationController: AuthenticationController.AuthenticationControllerState;
  UserStorageController: UserStorageController.UserStorageControllerState;
  NotificationServicesController: NotificationServicesControllerState;
  NotificationServicesPushController: NotificationServicesPushControllerState;
  SnapInterfaceController: SnapInterfaceControllerState;
  CronjobController: CronjobControllerState;
  ///: END:ONLY_INCLUDE_IF
  PermissionController: PermissionControllerState<Permissions>;
  ApprovalController: ApprovalControllerState;
  LoggingController: LoggingControllerState;
  PPOMController: PPOMState;
  AccountsController: AccountsControllerState;
  SelectedNetworkController: SelectedNetworkControllerState;
  SignatureController: SignatureControllerState;
  ///: BEGIN:ONLY_INCLUDE_IF(keyring-snaps)
  MultichainBalancesController: MultichainBalancesControllerState;
  RatesController: RatesControllerState;
  MultichainAssetsController: MultichainAssetsControllerState;
  MultichainAssetsRatesController: MultichainAssetsRatesControllerState;
  ///: END:ONLY_INCLUDE_IF
  TokenSearchDiscoveryDataController: TokenSearchDiscoveryDataControllerState;
  MultichainNetworkController: MultichainNetworkControllerState;
  BridgeController: BridgeControllerState;
  BridgeStatusController: BridgeStatusControllerState;
  EarnController: EarnControllerState;
};

/** Controller names */
export type ControllerName = keyof Controllers;

/**
 * Controller type
 */
export type Controller = Controllers[ControllerName];

/** Map of controllers by name. */
export type ControllerByName = {
  [Name in ControllerName]: Controllers[Name];
};

/**
 * A restricted version of the controller messenger
 */
export type BaseRestrictedControllerMessenger = RestrictedMessenger<
  string,
  ActionConstraint,
  EventConstraint,
  string,
  string
>;

/**
 * Specify controllers to initialize.
 */
export type ControllersToInitialize =
  ///: BEGIN:ONLY_INCLUDE_IF(preinstalled-snaps,external-snaps)
  | 'CronjobController'
  ///: END:ONLY_INCLUDE_IF
  ///: BEGIN:ONLY_INCLUDE_IF(keyring-snaps)
  | 'MultichainAssetsController'
  | 'MultichainAssetsRatesController'
  | 'MultichainBalancesController'
  ///: END:ONLY_INCLUDE_IF
  | 'CurrencyRateController'
  | 'AccountsController'
  | 'MultichainNetworkController';

/**
 * Callback that returns a controller messenger for a specific controller.
 */
type ControllerMessengerCallback = (
  baseControllerMessenger: BaseControllerMessenger,
) => BaseRestrictedControllerMessenger;

/**
 * Persisted state for all controllers.
 * e.g. `{ TransactionController: { transactions: [] } }`.
 */
type ControllerPersistedState = Partial<{
  [Name in Exclude<
    ControllerName,
    (typeof STATELESS_NON_CONTROLLER_NAMES)[number]
  >]: Partial<ControllerByName[Name]['state']>;
}>;

/**
 * Map of controller messengers by controller name.
 */
export type ControllerMessengerByControllerName = {
  [key in ControllersToInitialize]: {
    getMessenger: ControllerMessengerCallback;
  };
};

/**
 * Request to initialize and return a controller instance.
 * Includes standard data and methods not coupled to any specific controller.
 */
// eslint-disable-next-line @typescript-eslint/consistent-type-definitions
export type ControllerInitRequest<
  ControllerMessengerType extends BaseRestrictedControllerMessenger,
> = {
  /**
   * Controller messenger for the client.
   * Used to generate controller for each controller.
   */
  controllerMessenger: ControllerMessengerType;

  /**
   * Retrieve a controller instance by name.
   * Throws an error if the controller is not yet initialized.
   *
   * @param name - The name of the controller to retrieve.
   */
  getController<Name extends ControllerName>(
    name: Name,
  ): ControllerByName[Name];

  /**
   * The full persisted state for all controllers.
   * Includes controller name properties.
   * e.g. `{ TransactionController: { transactions: [] } }`.
   */
  persistedState: ControllerPersistedState;
};

/**
 * Function to initialize a controller instance and return associated data.
 */
export type ControllerInitFunction<
  ControllerType extends Controller,
  ControllerMessengerType extends BaseRestrictedControllerMessenger,
> = (request: ControllerInitRequest<ControllerMessengerType>) => {
  controller: ControllerType;
};

/**
 * Map of controller init functions by controller name.
 */
type ControllerInitFunctionByControllerName = {
  [Name in ControllersToInitialize]: ControllerInitFunction<
    ControllerByName[Name],
    ReturnType<ControllerMessengerByControllerName[Name]['getMessenger']>
  >;
};

/**
 * Function to initialize the controllers in the engine.
 */
export type InitModularizedControllersFunction = (request: {
  controllerInitFunctions: ControllerInitFunctionByControllerName;
  persistedState: ControllerPersistedState;
  existingControllersByName?: Partial<ControllerByName>;
  baseControllerMessenger: BaseControllerMessenger;
}) => {
  controllersByName: ControllerByName;
};<|MERGE_RESOLUTION|>--- conflicted
+++ resolved
@@ -324,15 +324,11 @@
   | AssetsContractControllerActions
   | RemoteFeatureFlagControllerActions
   | TokenSearchDiscoveryControllerActions
-<<<<<<< HEAD
   | TokenSearchDiscoveryControllerActions
-  | MultichainNetworkControllerActions;
-=======
   | MultichainNetworkControllerActions
   | BridgeControllerActions
   | BridgeStatusControllerActions
   | EarnControllerActions;
->>>>>>> 260866e5
 
 type GlobalEvents =
   | ComposableControllerEvents<EngineState>
