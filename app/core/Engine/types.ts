import { ExtendedControllerMessenger } from '../ExtendedControllerMessenger';
import {
  AccountTrackerController,
  AccountTrackerControllerState,
  AccountTrackerControllerActions,
  AccountTrackerControllerEvents,
  CurrencyRateController,
  CurrencyRateState,
  CurrencyRateControllerActions,
  CurrencyRateControllerEvents,
  NftController,
  NftControllerState,
  NftControllerActions,
  NftControllerEvents,
  NftDetectionController,
  TokenListController,
  TokenListControllerActions,
  TokenListControllerEvents,
  TokenListState,
  TokensController,
  TokensControllerActions,
  TokensControllerEvents,
  TokensControllerState,
  TokenBalancesController,
  TokenBalancesControllerState,
  TokenBalancesControllerActions,
  TokenBalancesControllerEvents,
  TokenDetectionController,
  TokenRatesController,
  TokenRatesControllerState,
  TokenRatesControllerActions,
  TokenRatesControllerEvents,
  AssetsContractController,
  AssetsContractControllerActions,
  AssetsContractControllerEvents,
  DeFiPositionsController,
  DeFiPositionsControllerState,
  DeFiPositionsControllerEvents,
  DeFiPositionsControllerActions,
  ///: BEGIN:ONLY_INCLUDE_IF(keyring-snaps)
  MultichainBalancesControllerState,
  MultichainBalancesController,
  MultichainBalancesControllerEvents,
  MultichainBalancesControllerActions,
  RatesControllerState,
  RatesController,
  RatesControllerEvents,
  RatesControllerActions,
  TokenSearchDiscoveryDataController,
  TokenSearchDiscoveryDataControllerState,
  TokenSearchDiscoveryDataControllerActions,
  TokenSearchDiscoveryDataControllerEvents,
  MultichainAssetsController,
  MultichainAssetsControllerState,
  MultichainAssetsControllerEvents,
  MultichainAssetsControllerActions,
  MultichainAssetsRatesController,
  MultichainAssetsRatesControllerState,
  MultichainAssetsRatesControllerEvents,
  MultichainAssetsRatesControllerActions,
  ///: END:ONLY_INCLUDE_IF
} from '@metamask/assets-controllers';
///: BEGIN:ONLY_INCLUDE_IF(keyring-snaps)
import {
  MultichainTransactionsController,
  MultichainTransactionsControllerState,
} from '@metamask/multichain-transactions-controller';
import {
  MultichainTransactionsControllerEvents,
  MultichainTransactionsControllerActions,
} from './messengers/multichain-transactions-controller-messenger/types';
///: END:ONLY_INCLUDE_IF
import {
  AddressBookController,
  AddressBookControllerActions,
  AddressBookControllerEvents,
  AddressBookControllerState,
} from '@metamask/address-book-controller';
import {
  KeyringController,
  KeyringControllerActions,
  KeyringControllerEvents,
  KeyringControllerState,
} from '@metamask/keyring-controller';
import {
  NetworkController,
  NetworkControllerActions,
  NetworkControllerEvents,
  NetworkState,
} from '@metamask/network-controller';
import {
  NetworkEnablementController,
  NetworkEnablementControllerActions,
  NetworkEnablementControllerEvents,
  NetworkEnablementControllerState,
} from '@metamask/network-enablement-controller';
import {
  PhishingController,
  PhishingControllerActions,
  PhishingControllerEvents,
  PhishingControllerState,
} from '@metamask/phishing-controller';
import {
  PreferencesController,
  PreferencesControllerActions,
  PreferencesControllerEvents,
  PreferencesState,
} from '@metamask/preferences-controller';
import {
  TransactionController,
  TransactionControllerActions,
  TransactionControllerEvents,
  TransactionControllerState,
} from '@metamask/transaction-controller';
import {
  GasFeeController,
  GasFeeState,
  GasFeeControllerActions,
  GasFeeControllerEvents,
} from '@metamask/gas-fee-controller';
import {
  ApprovalController,
  ApprovalControllerActions,
  ApprovalControllerEvents,
  ApprovalControllerState,
} from '@metamask/approval-controller';
import {
  SelectedNetworkController,
  SelectedNetworkControllerEvents,
  SelectedNetworkControllerActions,
  SelectedNetworkControllerState,
} from '@metamask/selected-network-controller';
import {
  PermissionController,
  PermissionControllerActions,
  PermissionControllerEvents,
  PermissionControllerState,
  ///: BEGIN:ONLY_INCLUDE_IF(preinstalled-snaps,external-snaps)
  SubjectMetadataController,
  SubjectMetadataControllerActions,
  SubjectMetadataControllerEvents,
  SubjectMetadataControllerState,
  ///: END:ONLY_INCLUDE_IF
} from '@metamask/permission-controller';
import SwapsController, {
  SwapsControllerState,
  SwapsControllerActions,
  SwapsControllerEvents,
} from '@metamask/swaps-controller';
import {
  PPOMController,
  PPOMControllerActions,
  PPOMControllerEvents,
  PPOMState,
} from '@metamask/ppom-validator';
///: BEGIN:ONLY_INCLUDE_IF(preinstalled-snaps,external-snaps)
import {
  SnapController,
  ExecutionService,
  PersistedSnapControllerState,
  SnapControllerEvents,
  SnapControllerActions,
  JsonSnapsRegistry as SnapsRegistry,
  SnapsRegistryState,
  SnapInterfaceControllerState,
  SnapInterfaceControllerEvents,
  SnapInterfaceControllerActions,
  SnapInterfaceController,
  SnapsRegistryActions,
  SnapsRegistryEvents,
  CronjobControllerState,
  CronjobControllerEvents,
  CronjobControllerActions,
  CronjobController,
  MultichainRouterActions,
  WebSocketService,
  WebSocketServiceActions,
  WebSocketServiceEvents,
} from '@metamask/snaps-controllers';
///: END:ONLY_INCLUDE_IF
import {
  LoggingController,
  LoggingControllerActions,
  LoggingControllerEvents,
  LoggingControllerState,
} from '@metamask/logging-controller';
import {
  SignatureController,
  SignatureControllerActions,
  SignatureControllerEvents,
  SignatureControllerState,
} from '@metamask/signature-controller';
import SmartTransactionsController, {
  type SmartTransactionsControllerActions,
  type SmartTransactionsControllerEvents,
  SmartTransactionsControllerState,
} from '@metamask/smart-transactions-controller';
///: BEGIN:ONLY_INCLUDE_IF(preinstalled-snaps,external-snaps)
import {
  AuthenticationController,
  UserStorageController,
} from '@metamask/profile-sync-controller';
import type {
  Controller as NotificationServicesController,
  Actions as NotificationServicesControllerMessengerActions,
  Events as NotificationServicesControllerMessengerEvents,
  NotificationServicesControllerState,
} from '@metamask/notification-services-controller/notification-services';
import type {
  Controller as NotificationServicesPushController,
  Actions as NotificationServicesPushControllerActions,
  Events as NotificationServicesPushControllerEvents,
  NotificationServicesPushControllerState,
} from '@metamask/notification-services-controller/push-services';

///: END:ONLY_INCLUDE_IF
import {
  AccountsController,
  AccountsControllerActions,
  AccountsControllerEvents,
  AccountsControllerState,
} from '@metamask/accounts-controller';
import { getPermissionSpecifications } from '../Permissions/specifications.js';
import { ComposableControllerEvents } from '@metamask/composable-controller';
import { STATELESS_NON_CONTROLLER_NAMES } from './constants';
import {
  RemoteFeatureFlagController,
  RemoteFeatureFlagControllerState,
} from '@metamask/remote-feature-flag-controller';
import {
  RemoteFeatureFlagControllerActions,
  RemoteFeatureFlagControllerEvents,
} from '@metamask/remote-feature-flag-controller/dist/remote-feature-flag-controller.cjs';
import {
  RestrictedMessenger,
  ActionConstraint,
  EventConstraint,
} from '@metamask/base-controller';
import {
  TokenSearchDiscoveryController,
  TokenSearchDiscoveryControllerState,
} from '@metamask/token-search-discovery-controller';
import {
  TokenSearchDiscoveryControllerActions,
  TokenSearchDiscoveryControllerEvents,
} from '@metamask/token-search-discovery-controller/dist/token-search-discovery-controller.cjs';
import { SnapKeyringEvents } from '@metamask/eth-snap-keyring';
import {
  MultichainNetworkController,
  MultichainNetworkControllerActions,
  MultichainNetworkControllerState,
  MultichainNetworkControllerEvents,
} from '@metamask/multichain-network-controller';
import {
  BridgeController,
  BridgeControllerActions,
  type BridgeControllerEvents,
  type BridgeControllerState,
} from '@metamask/bridge-controller';
import type {
  BridgeStatusController,
  BridgeStatusControllerActions,
  BridgeStatusControllerEvents,
  BridgeStatusControllerState,
} from '@metamask/bridge-status-controller';
import {
  EarnController,
  EarnControllerActions,
  EarnControllerEvents,
  EarnControllerState,
} from '@metamask/earn-controller';
import {
  PerpsController,
  PerpsControllerState,
  PerpsControllerActions,
  PerpsControllerEvents,
} from '../../components/UI/Perps/controllers/PerpsController';
import { RewardsController } from './controllers/rewards-controller/RewardsController';
import { RewardsDataService } from './controllers/rewards-controller/services/rewards-data-service';
import type {
  RewardsControllerState,
  RewardsControllerEvents,
  RewardsControllerActions,
} from './controllers/rewards-controller/types';
import {
  SeedlessOnboardingController,
  SeedlessOnboardingControllerState,
  SeedlessOnboardingControllerEvents,
} from '@metamask/seedless-onboarding-controller';
import { EncryptionKey } from '../Encryptor/types';

import { Hex } from '@metamask/utils';
///: BEGIN:ONLY_INCLUDE_IF(sample-feature)
import {
  SamplePetnamesController,
  SamplePetnamesControllerState,
} from '@metamask/sample-controllers';
///: END:ONLY_INCLUDE_IF

import { CONTROLLER_MESSENGERS } from './messengers';
import type { RootState } from '../../reducers';
import {
  AppMetadataController,
  AppMetadataControllerActions,
  AppMetadataControllerEvents,
  AppMetadataControllerState,
} from '@metamask/app-metadata-controller';
import type { ErrorReportingServiceActions } from '@metamask/error-reporting-service';
import {
  AccountTreeController,
  AccountTreeControllerState,
  AccountTreeControllerActions,
  AccountTreeControllerEvents,
} from '@metamask/account-tree-controller';
import {
  MultichainAccountService,
  MultichainAccountServiceActions,
  MultichainAccountServiceEvents,
} from '@metamask/multichain-account-service';

/**
 * Controllers that area always instantiated
 */
type RequiredControllers = Omit<
  Controllers,
  'PPOMController' | 'RewardsDataService'
>;

/**
 * Controllers that are sometimes not instantiated
 */
type OptionalControllers = Pick<
  Controllers,
  'PPOMController' | 'RewardsDataService'
>;

/**
 * Controllers that are defined with state.
 */
export type StatefulControllers = Omit<
  Controllers,
  (typeof STATELESS_NON_CONTROLLER_NAMES)[number]
>;

type PermissionsByRpcMethod = ReturnType<typeof getPermissionSpecifications>;
type Permissions = PermissionsByRpcMethod[keyof PermissionsByRpcMethod];

///: BEGIN:ONLY_INCLUDE_IF(preinstalled-snaps,external-snaps)
// TODO: Abstract this into controller utils for SnapsController
type SnapsGlobalActions =
  | SnapControllerActions
  | SnapsRegistryActions
  | SubjectMetadataControllerActions
  | PhishingControllerActions;
type SnapsGlobalEvents =
  | SnapControllerEvents
  | SnapsRegistryEvents
  | SubjectMetadataControllerEvents
  | PhishingControllerEvents;
///: END:ONLY_INCLUDE_IF

type GlobalActions =
  | AccountTrackerControllerActions
  | NftControllerActions
  | SwapsControllerActions
  | AddressBookControllerActions
  | ApprovalControllerActions
  | CurrencyRateControllerActions
  | GasFeeControllerActions
  | KeyringControllerActions
  | NetworkControllerActions
  | NetworkEnablementControllerActions
  | PermissionControllerActions
  | SignatureControllerActions
  | LoggingControllerActions
  ///: BEGIN:ONLY_INCLUDE_IF(preinstalled-snaps,external-snaps)
  | SnapsGlobalActions
  | SnapInterfaceControllerActions
  | AuthenticationController.Actions
  | UserStorageController.Actions
  | NotificationServicesControllerMessengerActions
  | NotificationServicesPushControllerActions
  | CronjobControllerActions
  | WebSocketServiceActions
  ///: END:ONLY_INCLUDE_IF
  ///: BEGIN:ONLY_INCLUDE_IF(keyring-snaps)
  | MultichainBalancesControllerActions
  | RatesControllerActions
  | MultichainAssetsControllerActions
  | MultichainAssetsRatesControllerActions
  | MultichainTransactionsControllerActions
  | MultichainAccountServiceActions
  ///: END:ONLY_INCLUDE_IF
  | AccountsControllerActions
  | AccountTreeControllerActions
  | PreferencesControllerActions
  | PPOMControllerActions
  | TokenBalancesControllerActions
  | TokensControllerActions
  | TokenRatesControllerActions
  | TokenListControllerActions
  | TransactionControllerActions
  | SelectedNetworkControllerActions
  | SmartTransactionsControllerActions
  | AssetsContractControllerActions
  | RemoteFeatureFlagControllerActions
  | TokenSearchDiscoveryControllerActions
  | TokenSearchDiscoveryDataControllerActions
  | MultichainNetworkControllerActions
  | BridgeControllerActions
  | BridgeStatusControllerActions
  | EarnControllerActions
  | PerpsControllerActions
  | RewardsControllerActions
  | AppMetadataControllerActions
  | MultichainRouterActions
  | DeFiPositionsControllerActions
  | ErrorReportingServiceActions;

type GlobalEvents =
  | ComposableControllerEvents<EngineState>
  | AccountTrackerControllerEvents
  | NftControllerEvents
  | SwapsControllerEvents
  | AddressBookControllerEvents
  | ApprovalControllerEvents
  | CurrencyRateControllerEvents
  | GasFeeControllerEvents
  | KeyringControllerEvents
  | NetworkControllerEvents
  | NetworkEnablementControllerEvents
  | PermissionControllerEvents
  ///: BEGIN:ONLY_INCLUDE_IF(preinstalled-snaps,external-snaps)
  | SnapsGlobalEvents
  | SnapInterfaceControllerEvents
  | AuthenticationController.Events
  | UserStorageController.Events
  | NotificationServicesControllerMessengerEvents
  | NotificationServicesPushControllerEvents
  | CronjobControllerEvents
  | WebSocketServiceEvents
  ///: END:ONLY_INCLUDE_IF
  ///: BEGIN:ONLY_INCLUDE_IF(keyring-snaps)
  | MultichainBalancesControllerEvents
  | RatesControllerEvents
  | MultichainAssetsControllerEvents
  | MultichainAssetsRatesControllerEvents
  | MultichainTransactionsControllerEvents
  | MultichainAccountServiceEvents
  ///: END:ONLY_INCLUDE_IF
  | SignatureControllerEvents
  | LoggingControllerEvents
  | PPOMControllerEvents
  | AccountsControllerEvents
  | PreferencesControllerEvents
  | TokenBalancesControllerEvents
  | TokensControllerEvents
  | TokenRatesControllerEvents
  | TokenListControllerEvents
  | TransactionControllerEvents
  | SelectedNetworkControllerEvents
  | SmartTransactionsControllerEvents
  | AssetsContractControllerEvents
  | RemoteFeatureFlagControllerEvents
  | TokenSearchDiscoveryControllerEvents
  | TokenSearchDiscoveryDataControllerEvents
  | SnapKeyringEvents
  | MultichainNetworkControllerEvents
  | BridgeControllerEvents
  | BridgeStatusControllerEvents
  | EarnControllerEvents
  | PerpsControllerEvents
  | RewardsControllerEvents
  | AppMetadataControllerEvents
  | SeedlessOnboardingControllerEvents
  | DeFiPositionsControllerEvents
  | AccountTreeControllerEvents
  ///: BEGIN:ONLY_INCLUDE_IF(sample-feature)
  | SamplePetnamesControllerEvents;
///: END:ONLY_INCLUDE_IF

/**
 * Type definition for the controller messenger used in the Engine.
 * It extends the base ControllerMessenger with global actions and events.
 */
export type BaseControllerMessenger = ExtendedControllerMessenger<
  GlobalActions,
  GlobalEvents
>;

/**
 * All mobile controllers, keyed by name
 */
// Interfaces are incompatible with our controllers and state types by default.
// Adding an index signature fixes this, but at the cost of widening the type unnecessarily.
// eslint-disable-next-line @typescript-eslint/consistent-type-definitions
export type Controllers = {
  AccountsController: AccountsController;
  AccountTreeController: AccountTreeController;
  AccountTrackerController: AccountTrackerController;
  AddressBookController: AddressBookController;
  AppMetadataController: AppMetadataController;
  ApprovalController: ApprovalController;
  AssetsContractController: AssetsContractController;
  CurrencyRateController: CurrencyRateController;
  GasFeeController: GasFeeController;
  KeyringController: KeyringController;
  LoggingController: LoggingController;
  NetworkController: NetworkController;
  NetworkEnablementController: NetworkEnablementController;
  NftController: NftController;
  NftDetectionController: NftDetectionController;
  // TODO: Fix permission types
  // TODO: Replace "any" with type
  // eslint-disable-next-line @typescript-eslint/no-explicit-any
  PermissionController: PermissionController<any, any>;
  SelectedNetworkController: SelectedNetworkController;
  PhishingController: PhishingController;
  PreferencesController: PreferencesController;
  RemoteFeatureFlagController: RemoteFeatureFlagController;
  PPOMController: PPOMController;
  ///: BEGIN:ONLY_INCLUDE_IF(sample-feature)
  SamplePetnamesController: SamplePetnamesController;
  ///: END:ONLY_INCLUDE_IF
  TokenBalancesController: TokenBalancesController;
  TokenListController: TokenListController;
  TokenDetectionController: TokenDetectionController;
  TokenRatesController: TokenRatesController;
  TokenSearchDiscoveryController: TokenSearchDiscoveryController;
  TokensController: TokensController;
  DeFiPositionsController: DeFiPositionsController;
  TransactionController: TransactionController;
  SmartTransactionsController: SmartTransactionsController;
  SignatureController: SignatureController;
  ///: BEGIN:ONLY_INCLUDE_IF(preinstalled-snaps,external-snaps)
  ExecutionService: ExecutionService;
  SnapController: SnapController;
  SnapsRegistry: SnapsRegistry;
  SubjectMetadataController: SubjectMetadataController;
  AuthenticationController: AuthenticationController.Controller;
  UserStorageController: UserStorageController.Controller;
  NotificationServicesController: NotificationServicesController;
  NotificationServicesPushController: NotificationServicesPushController;
  SnapInterfaceController: SnapInterfaceController;
  CronjobController: CronjobController;
  WebSocketService: WebSocketService;
  ///: END:ONLY_INCLUDE_IF
  SwapsController: SwapsController;
  ///: BEGIN:ONLY_INCLUDE_IF(keyring-snaps)
  MultichainBalancesController: MultichainBalancesController;
  MultichainAssetsRatesController: MultichainAssetsRatesController;
  RatesController: RatesController;
  MultichainAssetsController: MultichainAssetsController;
  MultichainTransactionsController: MultichainTransactionsController;
  MultichainAccountService: MultichainAccountService;
  ///: END:ONLY_INCLUDE_IF
  TokenSearchDiscoveryDataController: TokenSearchDiscoveryDataController;
  MultichainNetworkController: MultichainNetworkController;
  BridgeController: BridgeController;
  BridgeStatusController: BridgeStatusController;
  EarnController: EarnController;
  PerpsController: PerpsController;
  RewardsController: RewardsController;
  RewardsDataService: RewardsDataService;
  SeedlessOnboardingController: SeedlessOnboardingController<EncryptionKey>;
};

/**
 * Combines required and optional controllers for the Engine context type.
 */
export type EngineContext = RequiredControllers & Partial<OptionalControllers>;

/**
 * All engine state, keyed by controller name
 */
// Interfaces are incompatible with our controllers and state types by default.
// Adding an index signature fixes this, but at the cost of widening the type unnecessarily.
// eslint-disable-next-line @typescript-eslint/consistent-type-definitions
export type EngineState = {
  AccountTrackerController: AccountTrackerControllerState;
  AddressBookController: AddressBookControllerState;
  AppMetadataController: AppMetadataControllerState;
  NftController: NftControllerState;
  TokenListController: TokenListState;
  CurrencyRateController: CurrencyRateState;
  KeyringController: KeyringControllerState;
  NetworkController: NetworkState;
  NetworkEnablementController: NetworkEnablementControllerState;
  PreferencesController: PreferencesState;
  RemoteFeatureFlagController: RemoteFeatureFlagControllerState;
  PhishingController: PhishingControllerState;
  TokenBalancesController: TokenBalancesControllerState;
  TokenRatesController: TokenRatesControllerState;
  TokenSearchDiscoveryController: TokenSearchDiscoveryControllerState;
  TransactionController: TransactionControllerState;
  SmartTransactionsController: SmartTransactionsControllerState;
  SwapsController: SwapsControllerState;
  GasFeeController: GasFeeState;
  TokensController: TokensControllerState;
  DeFiPositionsController: DeFiPositionsControllerState;
  ///: BEGIN:ONLY_INCLUDE_IF(preinstalled-snaps,external-snaps)
  SnapController: PersistedSnapControllerState;
  SnapsRegistry: SnapsRegistryState;
  SubjectMetadataController: SubjectMetadataControllerState;
  AuthenticationController: AuthenticationController.AuthenticationControllerState;
  UserStorageController: UserStorageController.UserStorageControllerState;
  NotificationServicesController: NotificationServicesControllerState;
  NotificationServicesPushController: NotificationServicesPushControllerState;
  SnapInterfaceController: SnapInterfaceControllerState;
  CronjobController: CronjobControllerState;
  ///: END:ONLY_INCLUDE_IF
  PermissionController: PermissionControllerState<Permissions>;
  ApprovalController: ApprovalControllerState;
  LoggingController: LoggingControllerState;
  PPOMController: PPOMState;
  AccountsController: AccountsControllerState;
  AccountTreeController: AccountTreeControllerState;
  SelectedNetworkController: SelectedNetworkControllerState;
  SignatureController: SignatureControllerState;
  ///: BEGIN:ONLY_INCLUDE_IF(keyring-snaps)
  MultichainBalancesController: MultichainBalancesControllerState;
  RatesController: RatesControllerState;
  MultichainAssetsController: MultichainAssetsControllerState;
  MultichainAssetsRatesController: MultichainAssetsRatesControllerState;
  MultichainTransactionsController: MultichainTransactionsControllerState;
  ///: END:ONLY_INCLUDE_IF
  TokenSearchDiscoveryDataController: TokenSearchDiscoveryDataControllerState;
  MultichainNetworkController: MultichainNetworkControllerState;
  BridgeController: BridgeControllerState;
  BridgeStatusController: BridgeStatusControllerState;
  EarnController: EarnControllerState;
  PerpsController: PerpsControllerState;
  RewardsController: RewardsControllerState;
  SeedlessOnboardingController: SeedlessOnboardingControllerState;
  ///: BEGIN:ONLY_INCLUDE_IF(sample-feature)
  SamplePetnamesController: SamplePetnamesControllerState;
  ///: END:ONLY_INCLUDE_IF
};

/** Controller names */
export type ControllerName = keyof Controllers;

/**
 * Controller type
 */
export type Controller = Controllers[ControllerName];

/** Map of controllers by name. */
export type ControllerByName = {
  [Name in ControllerName]: Controllers[Name];
};

/**
 * A restricted version of the controller messenger
 */
export type BaseRestrictedControllerMessenger = RestrictedMessenger<
  string,
  ActionConstraint,
  EventConstraint,
  string,
  string
>;

/**
 * Specify controllers to initialize.
 */
export type ControllersToInitialize =
  ///: BEGIN:ONLY_INCLUDE_IF(preinstalled-snaps,external-snaps)
  | 'CronjobController'
  | 'ExecutionService'
  | 'SnapController'
  | 'SnapInterfaceController'
  | 'SnapsRegistry'
  | 'WebSocketService'
  | 'NotificationServicesController'
  | 'NotificationServicesPushController'
  | 'AppMetadataController'
  ///: END:ONLY_INCLUDE_IF
  ///: BEGIN:ONLY_INCLUDE_IF(keyring-snaps)
  | 'MultichainAssetsController'
  | 'MultichainAssetsRatesController'
  | 'MultichainBalancesController'
  | 'MultichainTransactionsController'
  | 'MultichainAccountService'
  ///: END:ONLY_INCLUDE_IF
  | 'AccountTreeController'
  | 'AccountsController'
  | 'ApprovalController'
  | 'CurrencyRateController'
  | 'DeFiPositionsController'
  | 'GasFeeController'
  | 'MultichainNetworkController'
  | 'SignatureController'
  | 'SeedlessOnboardingController'
  | 'TransactionController'
<<<<<<< HEAD
  ///: BEGIN:ONLY_INCLUDE_IF(sample-feature)
  | 'SamplePetnamesController'
  ///: END:ONLY_INCLUDE_IF
  | 'PerpsController';
=======
  | 'PerpsController'
  | 'BridgeController'
  | 'BridgeStatusController'
  | 'NetworkEnablementController'
  | 'RewardsController';
>>>>>>> 2f030f3a

/**
 * Callback that returns a controller messenger for a specific controller.
 */
export type ControllerMessengerCallback = (
  baseControllerMessenger: BaseControllerMessenger,
) => BaseRestrictedControllerMessenger;

/**
 * Persisted state for all controllers.
 * e.g. `{ TransactionController: { transactions: [] } }`.
 */
type ControllerPersistedState = Partial<{
  [Name in Exclude<
    ControllerName,
    (typeof STATELESS_NON_CONTROLLER_NAMES)[number]
  >]: Partial<ControllerByName[Name]['state']>;
}>;

/**
 * Map of controller messengers by controller name.
 */
export type ControllerMessengerByControllerName = typeof CONTROLLER_MESSENGERS;

/**
 * Request to initialize and return a controller instance.
 * Includes standard data and methods not coupled to any specific controller.
 */
// eslint-disable-next-line @typescript-eslint/consistent-type-definitions
export type ControllerInitRequest<
  ControllerMessengerType extends BaseRestrictedControllerMessenger,
  InitMessengerType extends void | BaseRestrictedControllerMessenger = void,
> = {
  /**
   * Controller messenger for the client.
   * Used to generate controller for each controller.
   */
  controllerMessenger: ControllerMessengerType;

  /**
   * Retrieve a controller instance by name.
   * Throws an error if the controller is not yet initialized.
   *
   * @param name - The name of the controller to retrieve.
   */
  getController<Name extends ControllerName>(
    name: Name,
  ): ControllerByName[Name];

  /**
   * Retrieve the chain ID of the globally selected network.
   *
   * @deprecated Will be removed in the future pending multi-chain support.
   */
  getGlobalChainId: () => Hex;

  /**
   * Get the UI state of the app, returning the current Redux state including transient UI data,
   * whereas `persistedState` contains only the subset of state persisted across sessions.
   * For example: `{ settings, user, engine: { backgroundState: EngineState } }`.
   */
  getState: () => RootState;

  /**
   * Required initialization messenger instance.
   * Generated using the callback specified in `getInitMessenger`.
   */
  initMessenger: InitMessengerType;

  /**
   * The full persisted state for all controllers.
   * Includes controller name properties.
   * e.g. `{ TransactionController: { transactions: [] } }`.
   */
  persistedState: ControllerPersistedState;
};

/**
 * Function to initialize a controller instance and return associated data.
 */
export type ControllerInitFunction<
  ControllerType extends Controller,
  ControllerMessengerType extends BaseRestrictedControllerMessenger,
  InitMessengerType extends void | BaseRestrictedControllerMessenger = void,
> = (
  request: ControllerInitRequest<ControllerMessengerType, InitMessengerType>,
) => {
  controller: ControllerType;
};

/**
 * Map of controller init functions by controller name.
 */
export type ControllerInitFunctionByControllerName = {
  [Name in ControllersToInitialize]: ControllerInitFunction<
    ControllerByName[Name],
    ReturnType<(typeof CONTROLLER_MESSENGERS)[Name]['getMessenger']>,
    ReturnType<(typeof CONTROLLER_MESSENGERS)[Name]['getInitMessenger']>
  >;
};

/**
 * Function to initialize the controllers in the engine.
 */
export type InitModularizedControllersFunction = (request: {
  baseControllerMessenger: BaseControllerMessenger;
  controllerInitFunctions: ControllerInitFunctionByControllerName;
  existingControllersByName?: Partial<ControllerByName>;
  getGlobalChainId: () => Hex;
  getState: () => RootState;
  persistedState: ControllerPersistedState;
}) => {
  controllersByName: ControllerByName;
};

///: BEGIN:ONLY_INCLUDE_IF(sample-feature)
// Add event type for SamplePetnamesController
export interface SamplePetnamesControllerEvents {
  type: 'SamplePetnamesController:stateChange';
  payload: [SamplePetnamesControllerState];
}
///: END:ONLY_INCLUDE_IF<|MERGE_RESOLUTION|>--- conflicted
+++ resolved
@@ -693,18 +693,14 @@
   | 'SignatureController'
   | 'SeedlessOnboardingController'
   | 'TransactionController'
-<<<<<<< HEAD
   ///: BEGIN:ONLY_INCLUDE_IF(sample-feature)
   | 'SamplePetnamesController'
   ///: END:ONLY_INCLUDE_IF
-  | 'PerpsController';
-=======
   | 'PerpsController'
   | 'BridgeController'
   | 'BridgeStatusController'
   | 'NetworkEnablementController'
   | 'RewardsController';
->>>>>>> 2f030f3a
 
 /**
  * Callback that returns a controller messenger for a specific controller.
