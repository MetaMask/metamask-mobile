import { ExtendedControllerMessenger } from '../ExtendedControllerMessenger';
import {
  AccountTrackerController,
  AccountTrackerControllerState,
  AccountTrackerControllerActions,
  AccountTrackerControllerEvents,
  CurrencyRateController,
  CurrencyRateState,
  CurrencyRateControllerActions,
  CurrencyRateControllerEvents,
  NftController,
  NftControllerState,
  NftControllerActions,
  NftControllerEvents,
  NftDetectionController,
  TokenListController,
  TokenListControllerActions,
  TokenListControllerEvents,
  TokenListState,
  TokensController,
  TokensControllerActions,
  TokensControllerEvents,
  TokensControllerState,
  TokenBalancesController,
  TokenBalancesControllerState,
  TokenBalancesControllerActions,
  TokenBalancesControllerEvents,
  TokenDetectionController,
  TokenRatesController,
  TokenRatesControllerState,
  TokenRatesControllerActions,
  TokenRatesControllerEvents,
  AssetsContractController,
  AssetsContractControllerActions,
  AssetsContractControllerEvents,
  DeFiPositionsController,
  DeFiPositionsControllerState,
  DeFiPositionsControllerEvents,
  DeFiPositionsControllerActions,
  ///: BEGIN:ONLY_INCLUDE_IF(keyring-snaps)
  MultichainBalancesControllerState,
  MultichainBalancesController,
  MultichainBalancesControllerEvents,
  MultichainBalancesControllerActions,
  RatesControllerState,
  RatesController,
  RatesControllerEvents,
  RatesControllerActions,
  TokenSearchDiscoveryDataController,
  TokenSearchDiscoveryDataControllerState,
  TokenSearchDiscoveryDataControllerActions,
  TokenSearchDiscoveryDataControllerEvents,
  MultichainAssetsController,
  MultichainAssetsControllerState,
  MultichainAssetsControllerEvents,
  MultichainAssetsControllerActions,
  MultichainAssetsRatesController,
  MultichainAssetsRatesControllerState,
  MultichainAssetsRatesControllerEvents,
  MultichainAssetsRatesControllerActions,
  ///: END:ONLY_INCLUDE_IF
} from '@metamask/assets-controllers';
///: BEGIN:ONLY_INCLUDE_IF(keyring-snaps)
import {
  MultichainTransactionsController,
  MultichainTransactionsControllerState,
} from '@metamask/multichain-transactions-controller';
import {
  MultichainTransactionsControllerEvents,
  MultichainTransactionsControllerActions,
} from './messengers/multichain-transactions-controller-messenger/types';
///: END:ONLY_INCLUDE_IF
import {
  AddressBookController,
  AddressBookControllerActions,
  AddressBookControllerEvents,
  AddressBookControllerState,
} from '@metamask/address-book-controller';
import {
  KeyringController,
  KeyringControllerActions,
  KeyringControllerEvents,
  KeyringControllerState,
} from '@metamask/keyring-controller';
import {
  NetworkController,
  NetworkControllerActions,
  NetworkControllerEvents,
  NetworkState,
} from '@metamask/network-controller';
import {
  PhishingController,
  PhishingControllerActions,
  PhishingControllerEvents,
  PhishingControllerState,
} from '@metamask/phishing-controller';
import {
  PreferencesController,
  PreferencesControllerActions,
  PreferencesControllerEvents,
  PreferencesState,
} from '@metamask/preferences-controller';
import {
  TransactionController,
  TransactionControllerActions,
  TransactionControllerEvents,
  TransactionControllerState,
} from '@metamask/transaction-controller';
import {
  GasFeeController,
  GasFeeState,
  GasFeeControllerActions,
  GasFeeControllerEvents,
} from '@metamask/gas-fee-controller';
import {
  ApprovalController,
  ApprovalControllerActions,
  ApprovalControllerEvents,
  ApprovalControllerState,
} from '@metamask/approval-controller';
import {
  SelectedNetworkController,
  SelectedNetworkControllerEvents,
  SelectedNetworkControllerActions,
  SelectedNetworkControllerState,
} from '@metamask/selected-network-controller';
import {
  PermissionController,
  PermissionControllerActions,
  PermissionControllerEvents,
  PermissionControllerState,
  ///: BEGIN:ONLY_INCLUDE_IF(preinstalled-snaps,external-snaps)
  SubjectMetadataController,
  SubjectMetadataControllerActions,
  SubjectMetadataControllerEvents,
  SubjectMetadataControllerState,
  ///: END:ONLY_INCLUDE_IF
} from '@metamask/permission-controller';
import SwapsController, {
  SwapsControllerState,
  SwapsControllerActions,
  SwapsControllerEvents,
} from '@metamask/swaps-controller';
import {
  PPOMController,
  PPOMControllerActions,
  PPOMControllerEvents,
  PPOMState,
} from '@metamask/ppom-validator';
///: BEGIN:ONLY_INCLUDE_IF(preinstalled-snaps,external-snaps)
import {
  SnapController,
  ExecutionService,
  PersistedSnapControllerState,
  SnapControllerEvents,
  SnapControllerActions,
  JsonSnapsRegistry as SnapsRegistry,
  SnapsRegistryState,
  SnapInterfaceControllerState,
  SnapInterfaceControllerEvents,
  SnapInterfaceControllerActions,
  SnapInterfaceController,
  SnapsRegistryActions,
  SnapsRegistryEvents,
  CronjobControllerState,
  CronjobControllerEvents,
  CronjobControllerActions,
  CronjobController,
} from '@metamask/snaps-controllers';
///: END:ONLY_INCLUDE_IF
import {
  LoggingController,
  LoggingControllerActions,
  LoggingControllerEvents,
  LoggingControllerState,
} from '@metamask/logging-controller';
import {
  SignatureController,
  SignatureControllerActions,
  SignatureControllerEvents,
  SignatureControllerState,
} from '@metamask/signature-controller';
import SmartTransactionsController, {
  type SmartTransactionsControllerActions,
  type SmartTransactionsControllerEvents,
  SmartTransactionsControllerState,
} from '@metamask/smart-transactions-controller';
///: BEGIN:ONLY_INCLUDE_IF(preinstalled-snaps,external-snaps)
import {
  AuthenticationController,
  UserStorageController,
} from '@metamask/profile-sync-controller';
import type {
  Controller as NotificationServicesController,
  Actions as NotificationServicesControllerMessengerActions,
  Events as NotificationServicesControllerMessengerEvents,
  NotificationServicesControllerState,
} from '@metamask/notification-services-controller/notification-services';
import type {
  Controller as NotificationServicesPushController,
  Actions as NotificationServicesPushControllerActions,
  Events as NotificationServicesPushControllerEvents,
  NotificationServicesPushControllerState,
} from '@metamask/notification-services-controller/push-services';

///: END:ONLY_INCLUDE_IF
import {
  AccountsController,
  AccountsControllerActions,
  AccountsControllerEvents,
  AccountsControllerState,
} from '@metamask/accounts-controller';
import { getPermissionSpecifications } from '../Permissions/specifications.js';
import { ComposableControllerEvents } from '@metamask/composable-controller';
import { STATELESS_NON_CONTROLLER_NAMES } from './constants';
import {
  RemoteFeatureFlagController,
  RemoteFeatureFlagControllerState,
} from '@metamask/remote-feature-flag-controller';
import {
  RemoteFeatureFlagControllerActions,
  RemoteFeatureFlagControllerEvents,
} from '@metamask/remote-feature-flag-controller/dist/remote-feature-flag-controller.cjs';
import {
  RestrictedMessenger,
  ActionConstraint,
  EventConstraint,
} from '@metamask/base-controller';
import {
  TokenSearchDiscoveryController,
  TokenSearchDiscoveryControllerState,
} from '@metamask/token-search-discovery-controller';
import {
  TokenSearchDiscoveryControllerActions,
  TokenSearchDiscoveryControllerEvents,
} from '@metamask/token-search-discovery-controller/dist/token-search-discovery-controller.cjs';
import { SnapKeyringEvents } from '@metamask/eth-snap-keyring';
import {
  MultichainNetworkController,
  MultichainNetworkControllerActions,
  MultichainNetworkControllerState,
  MultichainNetworkControllerEvents,
} from '@metamask/multichain-network-controller';
import {
  BridgeController,
  BridgeControllerActions,
  type BridgeControllerEvents,
  type BridgeControllerState,
} from '@metamask/bridge-controller';
import type {
  BridgeStatusController,
  BridgeStatusControllerActions,
  BridgeStatusControllerEvents,
  BridgeStatusControllerState,
} from '@metamask/bridge-status-controller';
import {
  EarnController,
  EarnControllerActions,
  EarnControllerEvents,
  EarnControllerState,
} from '@metamask/earn-controller';
///: BEGIN:ONLY_INCLUDE_IF(seedless-onboarding)
import {
  SeedlessOnboardingController,
  SeedlessOnboardingControllerState,
  SeedlessOnboardingControllerEvents,
} from '@metamask/seedless-onboarding-controller';
///: END:ONLY_INCLUDE_IF

import { Hex } from '@metamask/utils';

import { CONTROLLER_MESSENGERS } from './messengers';
import type { RootState } from '../../reducers';
import {
  AppMetadataController,
  AppMetadataControllerActions,
  AppMetadataControllerEvents,
  AppMetadataControllerState,
} from '@metamask/app-metadata-controller';
///: BEGIN:ONLY_INCLUDE_IF(seedless-onboarding)
import { EncryptionKey } from '../Encryptor/types';
<<<<<<< HEAD
///: END:ONLY_INCLUDE_IF(seedless-onboarding)
=======
///: END:ONLY_INCLUDE_IF
>>>>>>> bb73b247

/**
 * Controllers that area always instantiated
 */
type RequiredControllers = Omit<Controllers, 'PPOMController'>;

/**
 * Controllers that are sometimes not instantiated
 */
type OptionalControllers = Pick<Controllers, 'PPOMController'>;

/**
 * Controllers that are defined with state.
 */
export type StatefulControllers = Omit<
  Controllers,
  (typeof STATELESS_NON_CONTROLLER_NAMES)[number]
>;

type PermissionsByRpcMethod = ReturnType<typeof getPermissionSpecifications>;
type Permissions = PermissionsByRpcMethod[keyof PermissionsByRpcMethod];

///: BEGIN:ONLY_INCLUDE_IF(preinstalled-snaps,external-snaps)
// TODO: Abstract this into controller utils for SnapsController
type SnapsGlobalActions =
  | SnapControllerActions
  | SnapsRegistryActions
  | SubjectMetadataControllerActions
  | PhishingControllerActions;
type SnapsGlobalEvents =
  | SnapControllerEvents
  | SnapsRegistryEvents
  | SubjectMetadataControllerEvents
  | PhishingControllerEvents;
///: END:ONLY_INCLUDE_IF

type GlobalActions =
  | AccountTrackerControllerActions
  | NftControllerActions
  | SwapsControllerActions
  | AddressBookControllerActions
  | ApprovalControllerActions
  | CurrencyRateControllerActions
  | GasFeeControllerActions
  | KeyringControllerActions
  | NetworkControllerActions
  | PermissionControllerActions
  | SignatureControllerActions
  | LoggingControllerActions
  ///: BEGIN:ONLY_INCLUDE_IF(preinstalled-snaps,external-snaps)
  | SnapsGlobalActions
  | SnapInterfaceControllerActions
  | AuthenticationController.Actions
  | UserStorageController.Actions
  | NotificationServicesControllerMessengerActions
  | NotificationServicesPushControllerActions
  | CronjobControllerActions
  ///: END:ONLY_INCLUDE_IF
  ///: BEGIN:ONLY_INCLUDE_IF(keyring-snaps)
  | MultichainBalancesControllerActions
  | RatesControllerActions
  | MultichainAssetsControllerActions
  | MultichainAssetsRatesControllerActions
  | MultichainTransactionsControllerActions
  ///: END:ONLY_INCLUDE_IF
  | AccountsControllerActions
  | PreferencesControllerActions
  | PPOMControllerActions
  | TokenBalancesControllerActions
  | TokensControllerActions
  | TokenRatesControllerActions
  | TokenListControllerActions
  | TransactionControllerActions
  | SelectedNetworkControllerActions
  | SmartTransactionsControllerActions
  | AssetsContractControllerActions
  | RemoteFeatureFlagControllerActions
  | TokenSearchDiscoveryControllerActions
  | TokenSearchDiscoveryDataControllerActions
  | MultichainNetworkControllerActions
  | BridgeControllerActions
  | BridgeStatusControllerActions
  | EarnControllerActions
  | AppMetadataControllerActions
  | DeFiPositionsControllerActions;

type GlobalEvents =
  | ComposableControllerEvents<EngineState>
  | AccountTrackerControllerEvents
  | NftControllerEvents
  | SwapsControllerEvents
  | AddressBookControllerEvents
  | ApprovalControllerEvents
  | CurrencyRateControllerEvents
  | GasFeeControllerEvents
  | KeyringControllerEvents
  | NetworkControllerEvents
  | PermissionControllerEvents
  ///: BEGIN:ONLY_INCLUDE_IF(preinstalled-snaps,external-snaps)
  | SnapsGlobalEvents
  | SnapInterfaceControllerEvents
  | AuthenticationController.Events
  | UserStorageController.Events
  | NotificationServicesControllerMessengerEvents
  | NotificationServicesPushControllerEvents
  | CronjobControllerEvents
  ///: END:ONLY_INCLUDE_IF
  ///: BEGIN:ONLY_INCLUDE_IF(keyring-snaps)
  | MultichainBalancesControllerEvents
  | RatesControllerEvents
  | MultichainAssetsControllerEvents
  | MultichainAssetsRatesControllerEvents
  | MultichainTransactionsControllerEvents
  ///: END:ONLY_INCLUDE_IF
  | SignatureControllerEvents
  | LoggingControllerEvents
  | PPOMControllerEvents
  | AccountsControllerEvents
  | PreferencesControllerEvents
  | TokenBalancesControllerEvents
  | TokensControllerEvents
  | TokenRatesControllerEvents
  | TokenListControllerEvents
  | TransactionControllerEvents
  | SelectedNetworkControllerEvents
  | SmartTransactionsControllerEvents
  | AssetsContractControllerEvents
  | RemoteFeatureFlagControllerEvents
  | TokenSearchDiscoveryControllerEvents
  | TokenSearchDiscoveryDataControllerEvents
  | SnapKeyringEvents
  | MultichainNetworkControllerEvents
  | BridgeControllerEvents
  | BridgeStatusControllerEvents
  | EarnControllerEvents
<<<<<<< HEAD
  ///: BEGIN:ONLY_INCLUDE_IF(seedless-onboarding)
  | SeedlessOnboardingControllerEvents
  ///: END:ONLY_INCLUDE_IF
  | AppMetadataControllerEvents;
=======
  | AppMetadataControllerEvents
  ///: BEGIN:ONLY_INCLUDE_IF(seedless-onboarding)
  | SeedlessOnboardingControllerEvents
  ///: END:ONLY_INCLUDE_IF
  | DeFiPositionsControllerEvents;
>>>>>>> bb73b247

/**
 * Type definition for the controller messenger used in the Engine.
 * It extends the base ControllerMessenger with global actions and events.
 */
export type BaseControllerMessenger = ExtendedControllerMessenger<
  GlobalActions,
  GlobalEvents
>;

/**
 * All mobile controllers, keyed by name
 */
// Interfaces are incompatible with our controllers and state types by default.
// Adding an index signature fixes this, but at the cost of widening the type unnecessarily.
// eslint-disable-next-line @typescript-eslint/consistent-type-definitions
export type Controllers = {
  AccountsController: AccountsController;
  AccountTrackerController: AccountTrackerController;
  AddressBookController: AddressBookController;
  AppMetadataController: AppMetadataController;
  ApprovalController: ApprovalController;
  AssetsContractController: AssetsContractController;
  CurrencyRateController: CurrencyRateController;
  GasFeeController: GasFeeController;
  KeyringController: KeyringController;
  LoggingController: LoggingController;
  NetworkController: NetworkController;
  NftController: NftController;
  NftDetectionController: NftDetectionController;
  // TODO: Fix permission types
  // TODO: Replace "any" with type
  // eslint-disable-next-line @typescript-eslint/no-explicit-any
  PermissionController: PermissionController<any, any>;
  SelectedNetworkController: SelectedNetworkController;
  PhishingController: PhishingController;
  PreferencesController: PreferencesController;
  RemoteFeatureFlagController: RemoteFeatureFlagController;
  PPOMController: PPOMController;
  TokenBalancesController: TokenBalancesController;
  TokenListController: TokenListController;
  TokenDetectionController: TokenDetectionController;
  TokenRatesController: TokenRatesController;
  TokenSearchDiscoveryController: TokenSearchDiscoveryController;
  TokensController: TokensController;
  DeFiPositionsController: DeFiPositionsController;
  TransactionController: TransactionController;
  SmartTransactionsController: SmartTransactionsController;
  SignatureController: SignatureController;
  ///: BEGIN:ONLY_INCLUDE_IF(preinstalled-snaps,external-snaps)
  ExecutionService: ExecutionService;
  SnapController: SnapController;
  SnapsRegistry: SnapsRegistry;
  SubjectMetadataController: SubjectMetadataController;
  AuthenticationController: AuthenticationController.Controller;
  UserStorageController: UserStorageController.Controller;
  NotificationServicesController: NotificationServicesController;
  NotificationServicesPushController: NotificationServicesPushController;
  SnapInterfaceController: SnapInterfaceController;
  CronjobController: CronjobController;
  ///: END:ONLY_INCLUDE_IF
  SwapsController: SwapsController;
  ///: BEGIN:ONLY_INCLUDE_IF(keyring-snaps)
  MultichainBalancesController: MultichainBalancesController;
  MultichainAssetsRatesController: MultichainAssetsRatesController;
  RatesController: RatesController;
  MultichainAssetsController: MultichainAssetsController;
  MultichainTransactionsController: MultichainTransactionsController;
  ///: END:ONLY_INCLUDE_IF
  TokenSearchDiscoveryDataController: TokenSearchDiscoveryDataController;
  MultichainNetworkController: MultichainNetworkController;
  BridgeController: BridgeController;
  BridgeStatusController: BridgeStatusController;
  EarnController: EarnController;
  ///: BEGIN:ONLY_INCLUDE_IF(seedless-onboarding)
  SeedlessOnboardingController: SeedlessOnboardingController<EncryptionKey>;
  ///: END:ONLY_INCLUDE_IF
};

/**
 * Combines required and optional controllers for the Engine context type.
 */
export type EngineContext = RequiredControllers & Partial<OptionalControllers>;

/**
 * All engine state, keyed by controller name
 */
// Interfaces are incompatible with our controllers and state types by default.
// Adding an index signature fixes this, but at the cost of widening the type unnecessarily.
// eslint-disable-next-line @typescript-eslint/consistent-type-definitions
export type EngineState = {
  AccountTrackerController: AccountTrackerControllerState;
  AddressBookController: AddressBookControllerState;
  AppMetadataController: AppMetadataControllerState;
  NftController: NftControllerState;
  TokenListController: TokenListState;
  CurrencyRateController: CurrencyRateState;
  KeyringController: KeyringControllerState;
  NetworkController: NetworkState;
  PreferencesController: PreferencesState;
  RemoteFeatureFlagController: RemoteFeatureFlagControllerState;
  PhishingController: PhishingControllerState;
  TokenBalancesController: TokenBalancesControllerState;
  TokenRatesController: TokenRatesControllerState;
  TokenSearchDiscoveryController: TokenSearchDiscoveryControllerState;
  TransactionController: TransactionControllerState;
  SmartTransactionsController: SmartTransactionsControllerState;
  SwapsController: SwapsControllerState;
  GasFeeController: GasFeeState;
  TokensController: TokensControllerState;
  DeFiPositionsController: DeFiPositionsControllerState;
  ///: BEGIN:ONLY_INCLUDE_IF(preinstalled-snaps,external-snaps)
  SnapController: PersistedSnapControllerState;
  SnapsRegistry: SnapsRegistryState;
  SubjectMetadataController: SubjectMetadataControllerState;
  AuthenticationController: AuthenticationController.AuthenticationControllerState;
  UserStorageController: UserStorageController.UserStorageControllerState;
  NotificationServicesController: NotificationServicesControllerState;
  NotificationServicesPushController: NotificationServicesPushControllerState;
  SnapInterfaceController: SnapInterfaceControllerState;
  CronjobController: CronjobControllerState;
  ///: END:ONLY_INCLUDE_IF
  PermissionController: PermissionControllerState<Permissions>;
  ApprovalController: ApprovalControllerState;
  LoggingController: LoggingControllerState;
  PPOMController: PPOMState;
  AccountsController: AccountsControllerState;
  SelectedNetworkController: SelectedNetworkControllerState;
  SignatureController: SignatureControllerState;
  ///: BEGIN:ONLY_INCLUDE_IF(keyring-snaps)
  MultichainBalancesController: MultichainBalancesControllerState;
  RatesController: RatesControllerState;
  MultichainAssetsController: MultichainAssetsControllerState;
  MultichainAssetsRatesController: MultichainAssetsRatesControllerState;
  MultichainTransactionsController: MultichainTransactionsControllerState;
  ///: END:ONLY_INCLUDE_IF
  TokenSearchDiscoveryDataController: TokenSearchDiscoveryDataControllerState;
  MultichainNetworkController: MultichainNetworkControllerState;
  BridgeController: BridgeControllerState;
  BridgeStatusController: BridgeStatusControllerState;
  EarnController: EarnControllerState;
  ///: BEGIN:ONLY_INCLUDE_IF(seedless-onboarding)
  SeedlessOnboardingController: SeedlessOnboardingControllerState;
  ///: END:ONLY_INCLUDE_IF
};

/** Controller names */
export type ControllerName = keyof Controllers;

/**
 * Controller type
 */
export type Controller = Controllers[ControllerName];

/** Map of controllers by name. */
export type ControllerByName = {
  [Name in ControllerName]: Controllers[Name];
};

/**
 * A restricted version of the controller messenger
 */
export type BaseRestrictedControllerMessenger = RestrictedMessenger<
  string,
  ActionConstraint,
  EventConstraint,
  string,
  string
>;

/**
 * Specify controllers to initialize.
 */
export type ControllersToInitialize =
  ///: BEGIN:ONLY_INCLUDE_IF(preinstalled-snaps,external-snaps)
  | 'CronjobController'
  | 'ExecutionService'
  | 'SnapController'
  | 'SnapInterfaceController'
  | 'SnapsRegistry'
  | 'NotificationServicesController'
  | 'NotificationServicesPushController'
  | 'AppMetadataController'
  ///: END:ONLY_INCLUDE_IF
  ///: BEGIN:ONLY_INCLUDE_IF(keyring-snaps)
  | 'MultichainAssetsController'
  | 'MultichainAssetsRatesController'
  | 'MultichainBalancesController'
  | 'MultichainTransactionsController'
  ///: END:ONLY_INCLUDE_IF
  | 'CurrencyRateController'
  | 'AccountsController'
  | 'MultichainNetworkController'
  | 'TransactionController'
  | 'GasFeeController'
  | 'SignatureController'
  ///: BEGIN:ONLY_INCLUDE_IF(seedless-onboarding)
  | 'SeedlessOnboardingController'
  ///: END:ONLY_INCLUDE_IF
<<<<<<< HEAD
  | 'AppMetadataController';
=======
  | 'DeFiPositionsController';
>>>>>>> bb73b247

/**
 * Callback that returns a controller messenger for a specific controller.
 */
export type ControllerMessengerCallback = (
  baseControllerMessenger: BaseControllerMessenger,
) => BaseRestrictedControllerMessenger;

/**
 * Persisted state for all controllers.
 * e.g. `{ TransactionController: { transactions: [] } }`.
 */
type ControllerPersistedState = Partial<{
  [Name in Exclude<
    ControllerName,
    (typeof STATELESS_NON_CONTROLLER_NAMES)[number]
  >]: Partial<ControllerByName[Name]['state']>;
}>;

/**
 * Map of controller messengers by controller name.
 */
export type ControllerMessengerByControllerName = typeof CONTROLLER_MESSENGERS;

/**
 * Request to initialize and return a controller instance.
 * Includes standard data and methods not coupled to any specific controller.
 */
// eslint-disable-next-line @typescript-eslint/consistent-type-definitions
export type ControllerInitRequest<
  ControllerMessengerType extends BaseRestrictedControllerMessenger,
  InitMessengerType extends void | BaseRestrictedControllerMessenger = void,
> = {
  /**
   * Controller messenger for the client.
   * Used to generate controller for each controller.
   */
  controllerMessenger: ControllerMessengerType;

  /**
   * Retrieve a controller instance by name.
   * Throws an error if the controller is not yet initialized.
   *
   * @param name - The name of the controller to retrieve.
   */
  getController<Name extends ControllerName>(
    name: Name,
  ): ControllerByName[Name];

  /**
   * Retrieve the chain ID of the globally selected network.
   *
   * @deprecated Will be removed in the future pending multi-chain support.
   */
  getGlobalChainId: () => Hex;

  /**
   * Get the UI state of the app, returning the current Redux state including transient UI data,
   * whereas `persistedState` contains only the subset of state persisted across sessions.
   * For example: `{ settings, user, engine: { backgroundState: EngineState } }`.
   */
  getState: () => RootState;

  /**
   * Required initialization messenger instance.
   * Generated using the callback specified in `getInitMessenger`.
   */
  initMessenger: InitMessengerType;

  /**
   * The full persisted state for all controllers.
   * Includes controller name properties.
   * e.g. `{ TransactionController: { transactions: [] } }`.
   */
  persistedState: ControllerPersistedState;
};

/**
 * Function to initialize a controller instance and return associated data.
 */
export type ControllerInitFunction<
  ControllerType extends Controller,
  ControllerMessengerType extends BaseRestrictedControllerMessenger,
  InitMessengerType extends void | BaseRestrictedControllerMessenger = void,
> = (
  request: ControllerInitRequest<ControllerMessengerType, InitMessengerType>,
) => {
  controller: ControllerType;
};

/**
 * Map of controller init functions by controller name.
 */
export type ControllerInitFunctionByControllerName = {
  [Name in ControllersToInitialize]: ControllerInitFunction<
    ControllerByName[Name],
    ReturnType<(typeof CONTROLLER_MESSENGERS)[Name]['getMessenger']>,
    ReturnType<(typeof CONTROLLER_MESSENGERS)[Name]['getInitMessenger']>
  >;
};

/**
 * Function to initialize the controllers in the engine.
 */
export type InitModularizedControllersFunction = (request: {
  baseControllerMessenger: BaseControllerMessenger;
  controllerInitFunctions: ControllerInitFunctionByControllerName;
  existingControllersByName?: Partial<ControllerByName>;
  getGlobalChainId: () => Hex;
  getState: () => RootState;
  persistedState: ControllerPersistedState;
}) => {
  controllersByName: ControllerByName;
};<|MERGE_RESOLUTION|>--- conflicted
+++ resolved
@@ -279,11 +279,7 @@
 } from '@metamask/app-metadata-controller';
 ///: BEGIN:ONLY_INCLUDE_IF(seedless-onboarding)
 import { EncryptionKey } from '../Encryptor/types';
-<<<<<<< HEAD
-///: END:ONLY_INCLUDE_IF(seedless-onboarding)
-=======
 ///: END:ONLY_INCLUDE_IF
->>>>>>> bb73b247
 
 /**
  * Controllers that area always instantiated
@@ -419,18 +415,11 @@
   | BridgeControllerEvents
   | BridgeStatusControllerEvents
   | EarnControllerEvents
-<<<<<<< HEAD
-  ///: BEGIN:ONLY_INCLUDE_IF(seedless-onboarding)
-  | SeedlessOnboardingControllerEvents
-  ///: END:ONLY_INCLUDE_IF
-  | AppMetadataControllerEvents;
-=======
   | AppMetadataControllerEvents
   ///: BEGIN:ONLY_INCLUDE_IF(seedless-onboarding)
   | SeedlessOnboardingControllerEvents
   ///: END:ONLY_INCLUDE_IF
   | DeFiPositionsControllerEvents;
->>>>>>> bb73b247
 
 /**
  * Type definition for the controller messenger used in the Engine.
@@ -630,11 +619,7 @@
   ///: BEGIN:ONLY_INCLUDE_IF(seedless-onboarding)
   | 'SeedlessOnboardingController'
   ///: END:ONLY_INCLUDE_IF
-<<<<<<< HEAD
-  | 'AppMetadataController';
-=======
   | 'DeFiPositionsController';
->>>>>>> bb73b247
 
 /**
  * Callback that returns a controller messenger for a specific controller.
