--- conflicted
+++ resolved
@@ -260,16 +260,13 @@
 
 import { CONTROLLER_MESSENGERS } from './messengers';
 import type { RootState } from '../../reducers';
-<<<<<<< HEAD
-import { CaveatTypes } from '../Permissions/constants';
-=======
 import {
   AppMetadataController,
   AppMetadataControllerActions,
   AppMetadataControllerEvents,
   AppMetadataControllerState,
 } from '@metamask/app-metadata-controller';
->>>>>>> b8f23e33
+import { CaveatTypes } from '../Permissions/constants';
 
 /**
  * Controllers that area always instantiated
