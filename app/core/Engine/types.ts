--- conflicted
+++ resolved
@@ -122,16 +122,12 @@
   SnapControllerActions,
   JsonSnapsRegistry as SnapsRegistry,
   SnapsRegistryState,
-<<<<<<< HEAD
-  PersistedSnapControllerState,
   SnapInterfaceControllerState,
   SnapInterfaceControllerEvents,
   SnapInterfaceControllerActions,
   SnapInterfaceController,
-=======
   SnapsRegistryActions,
   SnapsRegistryEvents,
->>>>>>> 491dc45c
 } from '@metamask/snaps-controllers';
 ///: END:ONLY_INCLUDE_IF
 import {
@@ -230,17 +226,11 @@
   | LoggingControllerActions
   ///: BEGIN:ONLY_INCLUDE_IF(preinstalled-snaps,external-snaps)
   | SnapsGlobalActions
-<<<<<<< HEAD
-  | AuthenticationControllerActions
-  | UserStorageControllerActions
-  | NotificationsServicesControllerActions
   | SnapInterfaceControllerActions
-=======
   | AuthenticationController.Actions
   | UserStorageController.Actions
   | NotificationServicesController.Actions
   | NotificationServicesPushController.Actions
->>>>>>> 491dc45c
   ///: END:ONLY_INCLUDE_IF
   | AccountsControllerActions
   | PreferencesControllerActions
@@ -269,14 +259,11 @@
   | PermissionControllerEvents
   ///: BEGIN:ONLY_INCLUDE_IF(preinstalled-snaps,external-snaps)
   | SnapsGlobalEvents
-<<<<<<< HEAD
   | SnapInterfaceControllerEvents
-=======
   | AuthenticationController.Events
   | UserStorageController.Events
   | NotificationServicesController.Events
   | NotificationServicesPushController.Events
->>>>>>> 491dc45c
   ///: END:ONLY_INCLUDE_IF
   | SignatureControllerEvents
   | LoggingControllerEvents
