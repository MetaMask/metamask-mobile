--- conflicted
+++ resolved
@@ -446,9 +446,8 @@
   | DeFiPositionsControllerEvents
   | AccountTreeControllerEvents
   ///: BEGIN:ONLY_INCLUDE_IF(sample-feature)
-  | SamplePetnamesControllerEvents
-  ///: END:ONLY_INCLUDE_IF
-  ;
+  | SamplePetnamesControllerEvents;
+///: END:ONLY_INCLUDE_IF
 
 /**
  * Type definition for the controller messenger used in the Engine.
@@ -597,13 +596,10 @@
   EarnController: EarnControllerState;
   PerpsController: PerpsControllerState;
   SeedlessOnboardingController: SeedlessOnboardingControllerState;
-<<<<<<< HEAD
   ///: END:ONLY_INCLUDE_IF(seedless-onboarding)
   ///: BEGIN:ONLY_INCLUDE_IF(sample-feature)
   SamplePetnamesController: SamplePetnamesControllerState;
   ///: END:ONLY_INCLUDE_IF
-=======
->>>>>>> 6424fcbb
 };
 
 /** Controller names */
@@ -659,20 +655,12 @@
   | 'GasFeeController'
   | 'MultichainNetworkController'
   | 'SignatureController'
-<<<<<<< HEAD
+  | 'SeedlessOnboardingController'
   | 'TransactionController'
-  ///: BEGIN:ONLY_INCLUDE_IF(seedless-onboarding)
-  | 'SeedlessOnboardingController'
-  ///: END:ONLY_INCLUDE_IF(seedless-onboarding)
   ///: BEGIN:ONLY_INCLUDE_IF(sample-feature)
   | 'SamplePetnamesController'
   ///: END:ONLY_INCLUDE_IF
-  ;
-=======
-  | 'SeedlessOnboardingController'
-  | 'TransactionController'
   | 'PerpsController';
->>>>>>> 6424fcbb
 
 /**
  * Callback that returns a controller messenger for a specific controller.
