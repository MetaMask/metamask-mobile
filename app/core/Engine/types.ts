--- conflicted
+++ resolved
@@ -180,16 +180,13 @@
   RemoteFeatureFlagControllerActions,
   RemoteFeatureFlagControllerEvents,
 } from '@metamask/remote-feature-flag-controller/dist/remote-feature-flag-controller.cjs';
-<<<<<<< HEAD
+import { SnapKeyringEvents } from '@metamask/eth-snap-keyring';
 import {
   EarnController,
   EarnControllerState,
   EarnControllerEvents,
   EarnControllerActions,
 } from '@metamask/earn-controller';
-=======
-import { SnapKeyringEvents } from '@metamask/eth-snap-keyring';
->>>>>>> 7de15837
 
 /**
  * Controllers that area always instantiated
@@ -303,11 +300,8 @@
   | SmartTransactionsControllerEvents
   | AssetsContractControllerEvents
   | RemoteFeatureFlagControllerEvents
-<<<<<<< HEAD
+  | SnapKeyringEvents
   | EarnControllerEvents;
-=======
-  | SnapKeyringEvents;
->>>>>>> 7de15837
 
 // TODO: Abstract this into controller utils for TransactionController
 export interface TransactionEventPayload {
