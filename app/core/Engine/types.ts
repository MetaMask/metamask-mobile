///: BEGIN:ONLY_INCLUDE_IF(sample-feature)
import {
  SamplePetnamesController,
  SamplePetnamesControllerState,
  SamplePetnamesControllerActions,
  SamplePetnamesControllerEvents,
} from '@metamask/sample-controllers';
///: END:ONLY_INCLUDE_IF
import { ExtendedMessenger } from '../ExtendedMessenger';
import {
  AccountTrackerController,
  AccountTrackerControllerState,
  AccountTrackerControllerActions,
  AccountTrackerControllerEvents,
  CurrencyRateController,
  CurrencyRateState,
  CurrencyRateControllerActions,
  CurrencyRateControllerEvents,
  NftController,
  NftControllerState,
  NftControllerActions,
  NftControllerEvents,
  NftDetectionController,
  TokenListController,
  TokenListControllerActions,
  TokenListControllerEvents,
  TokenListState,
  TokensController,
  TokensControllerActions,
  TokensControllerEvents,
  TokensControllerState,
  TokenBalancesController,
  TokenBalancesControllerState,
  TokenBalancesControllerActions,
  TokenBalancesControllerEvents,
  TokenDetectionController,
  TokenRatesController,
  TokenRatesControllerState,
  TokenRatesControllerActions,
  TokenRatesControllerEvents,
  AssetsContractController,
  AssetsContractControllerActions,
  AssetsContractControllerEvents,
  DeFiPositionsController,
  DeFiPositionsControllerState,
  DeFiPositionsControllerEvents,
  DeFiPositionsControllerActions,
  ///: BEGIN:ONLY_INCLUDE_IF(keyring-snaps)
  MultichainBalancesControllerState,
  MultichainBalancesController,
  MultichainBalancesControllerEvents,
  MultichainBalancesControllerActions,
  TokenSearchDiscoveryDataController,
  TokenSearchDiscoveryDataControllerState,
  TokenSearchDiscoveryDataControllerActions,
  TokenSearchDiscoveryDataControllerEvents,
  MultichainAssetsController,
  MultichainAssetsControllerState,
  MultichainAssetsControllerEvents,
  MultichainAssetsControllerActions,
  MultichainAssetsRatesController,
  MultichainAssetsRatesControllerState,
  MultichainAssetsRatesControllerEvents,
  MultichainAssetsRatesControllerActions,
  CodefiTokenPricesServiceV2,
  TokenDetectionControllerEvents,
  TokenDetectionControllerActions,
  ///: END:ONLY_INCLUDE_IF
} from '@metamask/assets-controllers';
///: BEGIN:ONLY_INCLUDE_IF(keyring-snaps)
import {
  MultichainTransactionsController,
  MultichainTransactionsControllerState,
} from '@metamask/multichain-transactions-controller';
import {
  MultichainTransactionsControllerEvents,
  MultichainTransactionsControllerActions,
} from './messengers/multichain-transactions-controller-messenger/types';
///: END:ONLY_INCLUDE_IF
import {
  AddressBookController,
  AddressBookControllerActions,
  AddressBookControllerEvents,
  AddressBookControllerState,
} from '@metamask/address-book-controller';
import {
  KeyringController,
  KeyringControllerActions,
  KeyringControllerEvents,
  KeyringControllerState,
} from '@metamask/keyring-controller';
import {
  NetworkController,
  NetworkControllerActions,
  NetworkControllerEvents,
  NetworkState,
} from '@metamask/network-controller';
import {
  NetworkEnablementController,
  NetworkEnablementControllerActions,
  NetworkEnablementControllerEvents,
  NetworkEnablementControllerState,
} from '@metamask/network-enablement-controller';
import {
  PhishingController,
  PhishingControllerActions,
  PhishingControllerEvents,
  PhishingControllerState,
} from '@metamask/phishing-controller';
import {
  PreferencesController,
  PreferencesControllerActions,
  PreferencesControllerEvents,
  PreferencesState,
} from '@metamask/preferences-controller';
import {
  TransactionController,
  TransactionControllerActions,
  TransactionControllerEvents,
  TransactionControllerState,
} from '@metamask/transaction-controller';
import {
  GasFeeController,
  GasFeeState,
  GasFeeControllerActions,
  GasFeeControllerEvents,
} from '@metamask/gas-fee-controller';
import {
  ApprovalController,
  ApprovalControllerActions,
  ApprovalControllerEvents,
  ApprovalControllerState,
} from '@metamask/approval-controller';
import {
  SelectedNetworkController,
  SelectedNetworkControllerEvents,
  SelectedNetworkControllerActions,
  SelectedNetworkControllerState,
} from '@metamask/selected-network-controller';
import {
  PermissionController,
  PermissionControllerActions,
  PermissionControllerEvents,
  PermissionControllerState,
  ///: BEGIN:ONLY_INCLUDE_IF(preinstalled-snaps,external-snaps)
  SubjectMetadataController,
  SubjectMetadataControllerActions,
  SubjectMetadataControllerEvents,
  SubjectMetadataControllerState,
  ///: END:ONLY_INCLUDE_IF
} from '@metamask/permission-controller';
import SwapsController, {
  SwapsControllerState,
  SwapsControllerActions,
  SwapsControllerEvents,
} from '@metamask/swaps-controller';
///: BEGIN:ONLY_INCLUDE_IF(preinstalled-snaps,external-snaps)
import {
  SnapController,
  ExecutionService,
  PersistedSnapControllerState,
  SnapControllerEvents,
  SnapControllerActions,
  JsonSnapsRegistry as SnapsRegistry,
  SnapsRegistryState,
  SnapInterfaceControllerState,
  SnapInterfaceControllerEvents,
  SnapInterfaceControllerActions,
  SnapInterfaceController,
  SnapsRegistryActions,
  SnapsRegistryEvents,
  CronjobControllerState,
  CronjobControllerEvents,
  CronjobControllerActions,
  CronjobController,
  MultichainRouterActions,
  WebSocketService,
  WebSocketServiceActions,
  WebSocketServiceEvents,
  MultichainRouter,
  ExecutionServiceActions,
  ExecutionServiceEvents,
} from '@metamask/snaps-controllers';
///: END:ONLY_INCLUDE_IF
import {
  LoggingController,
  LoggingControllerActions,
  LoggingControllerEvents,
  LoggingControllerState,
} from '@metamask/logging-controller';
import {
  AnalyticsController,
  AnalyticsControllerActions,
  AnalyticsControllerEvents,
  AnalyticsControllerState,
} from '@metamask/analytics-controller';
import {
  SignatureController,
  SignatureControllerActions,
  SignatureControllerEvents,
  SignatureControllerState,
} from '@metamask/signature-controller';
import {
  SmartTransactionsController,
  type SmartTransactionsControllerActions,
  type SmartTransactionsControllerEvents,
  SmartTransactionsControllerState,
} from '@metamask/smart-transactions-controller';
///: BEGIN:ONLY_INCLUDE_IF(preinstalled-snaps,external-snaps)
import {
  AuthenticationController,
  UserStorageController,
} from '@metamask/profile-sync-controller';
import type {
  Controller as NotificationServicesController,
  Actions as NotificationServicesControllerMessengerActions,
  Events as NotificationServicesControllerMessengerEvents,
  NotificationServicesControllerState,
} from '@metamask/notification-services-controller/notification-services';
import type {
  Controller as NotificationServicesPushController,
  Actions as NotificationServicesPushControllerActions,
  Events as NotificationServicesPushControllerEvents,
  NotificationServicesPushControllerState,
} from '@metamask/notification-services-controller/push-services';

///: END:ONLY_INCLUDE_IF
import {
  BackendWebSocketService,
  BackendWebSocketServiceActions,
  BackendWebSocketServiceEvents,
  AccountActivityService,
  AccountActivityServiceActions,
  AccountActivityServiceEvents,
} from '@metamask/core-backend';
import {
  AccountsController,
  AccountsControllerActions,
  AccountsControllerEvents,
  AccountsControllerState,
} from '@metamask/accounts-controller';
import { getPermissionSpecifications } from '../Permissions/specifications.js';
import { ComposableControllerEvents } from '@metamask/composable-controller';
import { STATELESS_NON_CONTROLLER_NAMES } from './constants';
import {
  RemoteFeatureFlagController,
  RemoteFeatureFlagControllerState,
  RemoteFeatureFlagControllerActions,
  RemoteFeatureFlagControllerEvents,
} from '@metamask/remote-feature-flag-controller';
import {
  Messenger,
  ActionConstraint,
  EventConstraint,
} from '@metamask/messenger';
import {
  TokenSearchDiscoveryController,
  TokenSearchDiscoveryControllerState,
  TokenSearchDiscoveryControllerActions,
  TokenSearchDiscoveryControllerEvents,
} from '@metamask/token-search-discovery-controller';
import { SnapKeyringEvents } from '@metamask/eth-snap-keyring';
import {
  MultichainNetworkController,
  MultichainNetworkControllerActions,
  MultichainNetworkControllerState,
  MultichainNetworkControllerEvents,
} from '@metamask/multichain-network-controller';
import {
  BridgeController,
  BridgeControllerActions,
  type BridgeControllerEvents,
  type BridgeControllerState,
} from '@metamask/bridge-controller';
import type {
  BridgeStatusController,
  BridgeStatusControllerActions,
  BridgeStatusControllerEvents,
  BridgeStatusControllerState,
} from '@metamask/bridge-status-controller';
import {
  EarnController,
  EarnControllerActions,
  EarnControllerEvents,
  EarnControllerState,
} from '@metamask/earn-controller';
import {
  PerpsController,
  PerpsControllerState,
  PerpsControllerActions,
  PerpsControllerEvents,
} from '../../components/UI/Perps/controllers/PerpsController';
import { RewardsController } from './controllers/rewards-controller/RewardsController';
import {
  RewardsDataService,
  RewardsDataServiceActions,
} from './controllers/rewards-controller/services/rewards-data-service';
import type {
  RewardsControllerState,
  RewardsControllerEvents,
  RewardsControllerActions,
} from './controllers/rewards-controller/types';
import {
  PredictController,
  PredictControllerState,
  PredictControllerActions,
  PredictControllerEvents,
} from '../../components/UI/Predict/controllers/PredictController';
import {
  SeedlessOnboardingController,
  SeedlessOnboardingControllerState,
  SeedlessOnboardingControllerEvents,
  SeedlessOnboardingControllerActions,
} from '@metamask/seedless-onboarding-controller';
import { EncryptionKey } from '../Encryptor/types';

import { Hex } from '@metamask/utils';

import { CONTROLLER_MESSENGERS } from './messengers';
import type { RootState } from '../../reducers';
import {
  AppMetadataController,
  AppMetadataControllerActions,
  AppMetadataControllerEvents,
  AppMetadataControllerState,
} from '@metamask/app-metadata-controller';
import type {
  ErrorReportingService,
  ErrorReportingServiceActions,
} from '@metamask/error-reporting-service';
import type {
  StorageService,
  StorageServiceActions,
  StorageServiceEvents,
} from '@metamask/storage-service';
import {
  AccountTreeController,
  AccountTreeControllerState,
  AccountTreeControllerActions,
  AccountTreeControllerEvents,
} from '@metamask/account-tree-controller';
import {
  MultichainAccountService,
  MultichainAccountServiceActions,
  MultichainAccountServiceEvents,
} from '@metamask/multichain-account-service';
import {
  GatorPermissionsController,
  GatorPermissionsControllerActions,
  GatorPermissionsControllerEvents,
  GatorPermissionsControllerState,
} from '@metamask/gator-permissions-controller';
import { DelegationController } from '@metamask/delegation-controller';
import {
  DelegationControllerActions,
  DelegationControllerEvents,
  DelegationControllerState,
} from '@metamask/delegation-controller/dist/types.cjs';
import { SnapKeyringBuilder } from '../SnapKeyring/SnapKeyring';
import { QrKeyringDeferredPromiseBridge } from '@metamask/eth-qr-keyring';
import {
  ControllerGetStateAction,
  ControllerStateChangeEvent,
} from '@metamask/base-controller';
import type { NFTDetectionControllerState } from '@metamask/assets-controllers/dist/NftDetectionController.cjs';
import {
  ProfileMetricsController,
  ProfileMetricsControllerActions,
  ProfileMetricsControllerEvents,
  ProfileMetricsControllerState,
  ProfileMetricsService,
  ProfileMetricsServiceActions,
  ProfileMetricsServiceEvents,
} from '@metamask/profile-metrics-controller';

type NftDetectionControllerActions = ControllerGetStateAction<
  'NftDetectionController',
  NFTDetectionControllerState
>;

type NftDetectionControllerEvents = ControllerStateChangeEvent<
  'NftDetectionController',
  NFTDetectionControllerState
>;
import {
  TransactionPayController,
  TransactionPayControllerState,
} from '@metamask/transaction-pay-controller';
import {
  TransactionPayControllerActions,
  TransactionPayControllerEvents,
} from '@metamask/transaction-pay-controller/dist/types.cjs';

/**
 * Controllers that area always instantiated
 */
type RequiredControllers = Omit<
  Controllers,
  | 'ErrorReportingService'
  | 'MultichainRouter'
  | 'RewardsDataService'
  | 'SnapKeyringBuilder'
  | 'StorageService'
>;

/**
 * Controllers that are sometimes not instantiated
 */
type OptionalControllers = Pick<
  Controllers,
  | 'ErrorReportingService'
  | 'MultichainRouter'
  | 'RewardsDataService'
  | 'SnapKeyringBuilder'
  | 'StorageService'
>;

/**
 * Controllers that are defined with state.
 */
export type StatefulControllers = Omit<
  Controllers,
  (typeof STATELESS_NON_CONTROLLER_NAMES)[number]
>;

type PermissionsByRpcMethod = ReturnType<typeof getPermissionSpecifications>;
type Permissions = PermissionsByRpcMethod[keyof PermissionsByRpcMethod];

///: BEGIN:ONLY_INCLUDE_IF(preinstalled-snaps,external-snaps)
// TODO: Abstract this into controller utils for SnapsController
type SnapsGlobalActions =
  | SnapControllerActions
  | SnapsRegistryActions
  | SubjectMetadataControllerActions
  | PhishingControllerActions;
type SnapsGlobalEvents =
  | SnapControllerEvents
  | SnapsRegistryEvents
  | SubjectMetadataControllerEvents
  | PhishingControllerEvents;
///: END:ONLY_INCLUDE_IF

type GlobalActions =
  ///: BEGIN:ONLY_INCLUDE_IF(sample-feature)
  | SamplePetnamesControllerActions
  ///: END:ONLY_INCLUDE_IF
  | AccountTrackerControllerActions
  | NftControllerActions
  | SwapsControllerActions
  | AddressBookControllerActions
  | ApprovalControllerActions
  | CurrencyRateControllerActions
  | GasFeeControllerActions
  | GatorPermissionsControllerActions
  | KeyringControllerActions
  | NetworkControllerActions
  | NetworkEnablementControllerActions
  | PermissionControllerActions
  | SignatureControllerActions
  | LoggingControllerActions
  | AnalyticsControllerActions
  ///: BEGIN:ONLY_INCLUDE_IF(preinstalled-snaps,external-snaps)
  | SnapsGlobalActions
  | SnapInterfaceControllerActions
  | AuthenticationController.Actions
  | UserStorageController.Actions
  | NotificationServicesControllerMessengerActions
  | NotificationServicesPushControllerActions
  | CronjobControllerActions
  | WebSocketServiceActions
  | ExecutionServiceActions
  ///: END:ONLY_INCLUDE_IF
  | BackendWebSocketServiceActions
  | AccountActivityServiceActions
  ///: BEGIN:ONLY_INCLUDE_IF(keyring-snaps)
  | MultichainBalancesControllerActions
  | MultichainAssetsControllerActions
  | MultichainAssetsRatesControllerActions
  | MultichainTransactionsControllerActions
  | MultichainAccountServiceActions
  ///: END:ONLY_INCLUDE_IF
  | AccountsControllerActions
  | AccountTreeControllerActions
  | PreferencesControllerActions
  | TokenBalancesControllerActions
  | TokensControllerActions
  | TokenDetectionControllerActions
  | TokenRatesControllerActions
  | TokenListControllerActions
  | TransactionControllerActions
  | TransactionPayControllerActions
  | SelectedNetworkControllerActions
  | SmartTransactionsControllerActions
  | AssetsContractControllerActions
  | RemoteFeatureFlagControllerActions
  | TokenSearchDiscoveryControllerActions
  | TokenSearchDiscoveryDataControllerActions
  | MultichainNetworkControllerActions
  | BridgeControllerActions
  | BridgeStatusControllerActions
  | EarnControllerActions
  | PerpsControllerActions
  | PredictControllerActions
  | RewardsControllerActions
  | RewardsDataServiceActions
  | AppMetadataControllerActions
  | MultichainRouterActions
  | DeFiPositionsControllerActions
  | ErrorReportingServiceActions
  | StorageServiceActions
  | DelegationControllerActions
  | SeedlessOnboardingControllerActions
  | NftDetectionControllerActions
  | ProfileMetricsControllerActions
  | ProfileMetricsServiceActions;

type GlobalEvents =
  ///: BEGIN:ONLY_INCLUDE_IF(sample-feature)
  | SamplePetnamesControllerEvents
  ///: END:ONLY_INCLUDE_IF
  | ComposableControllerEvents<EngineState>
  | AccountTrackerControllerEvents
  | NftControllerEvents
  | SwapsControllerEvents
  | AddressBookControllerEvents
  | ApprovalControllerEvents
  | CurrencyRateControllerEvents
  | GasFeeControllerEvents
  | GatorPermissionsControllerEvents
  | KeyringControllerEvents
  | NetworkControllerEvents
  | NetworkEnablementControllerEvents
  | PermissionControllerEvents
  ///: BEGIN:ONLY_INCLUDE_IF(preinstalled-snaps,external-snaps)
  | SnapsGlobalEvents
  | SnapInterfaceControllerEvents
  | AuthenticationController.Events
  | UserStorageController.Events
  | NotificationServicesControllerMessengerEvents
  | NotificationServicesPushControllerEvents
  | CronjobControllerEvents
  | WebSocketServiceEvents
  | ExecutionServiceEvents
  ///: END:ONLY_INCLUDE_IF
  | BackendWebSocketServiceEvents
  | AccountActivityServiceEvents
  ///: BEGIN:ONLY_INCLUDE_IF(keyring-snaps)
  | MultichainBalancesControllerEvents
  | MultichainAssetsControllerEvents
  | MultichainAssetsRatesControllerEvents
  | MultichainTransactionsControllerEvents
  | MultichainAccountServiceEvents
  ///: END:ONLY_INCLUDE_IF
  | SignatureControllerEvents
  | LoggingControllerEvents
<<<<<<< HEAD
  | AnalyticsControllerEvents
=======
  | StorageServiceEvents
>>>>>>> fabae6be
  | AccountsControllerEvents
  | PreferencesControllerEvents
  | TokenBalancesControllerEvents
  | TokensControllerEvents
  | TokenDetectionControllerEvents
  | TokenRatesControllerEvents
  | TokenListControllerEvents
  | TransactionControllerEvents
  | TransactionPayControllerEvents
  | SelectedNetworkControllerEvents
  | SmartTransactionsControllerEvents
  | AssetsContractControllerEvents
  | RemoteFeatureFlagControllerEvents
  | TokenSearchDiscoveryControllerEvents
  | TokenSearchDiscoveryDataControllerEvents
  | SnapKeyringEvents
  | MultichainNetworkControllerEvents
  | BridgeControllerEvents
  | BridgeStatusControllerEvents
  | EarnControllerEvents
  | PerpsControllerEvents
  | PredictControllerEvents
  | RewardsControllerEvents
  | AppMetadataControllerEvents
  | SeedlessOnboardingControllerEvents
  | DeFiPositionsControllerEvents
  | AccountTreeControllerEvents
  | DelegationControllerEvents
  | NftDetectionControllerEvents
  | ProfileMetricsControllerEvents
  | ProfileMetricsServiceEvents;

/**
 * Type definition for the messenger used in the Engine.
 * It extends the base Messenger with global actions and events.
 */
export type RootExtendedMessenger = ExtendedMessenger<
  'Root',
  GlobalActions,
  GlobalEvents
>;

export const getRootExtendedMessenger = (): RootExtendedMessenger =>
  new ExtendedMessenger<'Root', GlobalActions, GlobalEvents>({
    namespace: 'Root',
  });

/**
 * Type definition for the root messenger used in the Engine.
 * It extends the root messenger with global actions and events.
 */
export type RootMessenger = Messenger<'Root', GlobalActions, GlobalEvents>;

export const getRootMessenger = (): RootMessenger =>
  new Messenger<'Root', GlobalActions, GlobalEvents>({
    namespace: 'Root',
  });

/**
 * All mobile controllers, keyed by name
 */
// Interfaces are incompatible with our controllers and state types by default.
// Adding an index signature fixes this, but at the cost of widening the type unnecessarily.
// eslint-disable-next-line @typescript-eslint/consistent-type-definitions
export type Controllers = {
  ///: BEGIN:ONLY_INCLUDE_IF(sample-feature)
  SamplePetnamesController: SamplePetnamesController;
  ///: END:ONLY_INCLUDE_IF
  AccountsController: AccountsController;
  AccountTreeController: AccountTreeController;
  AccountTrackerController: AccountTrackerController;
  AddressBookController: AddressBookController;
  AppMetadataController: AppMetadataController;
  ApprovalController: ApprovalController;
  AssetsContractController: AssetsContractController;
  CurrencyRateController: CurrencyRateController;
  ErrorReportingService: ErrorReportingService;
  GasFeeController: GasFeeController;
  KeyringController: KeyringController;
  LoggingController: LoggingController;
  AnalyticsController: AnalyticsController;
  NetworkController: NetworkController;
  NetworkEnablementController: NetworkEnablementController;
  NftController: NftController;
  NftDetectionController: NftDetectionController;
  // TODO: Fix permission types
  // TODO: Replace "any" with type
  // eslint-disable-next-line @typescript-eslint/no-explicit-any
  PermissionController: PermissionController<any, any>;
  SelectedNetworkController: SelectedNetworkController;
  PhishingController: PhishingController;
  PreferencesController: PreferencesController;
  RemoteFeatureFlagController: RemoteFeatureFlagController;
  TokenBalancesController: TokenBalancesController;
  TokenListController: TokenListController;
  TokenDetectionController: TokenDetectionController;
  TokenRatesController: TokenRatesController;
  TokenSearchDiscoveryController: TokenSearchDiscoveryController;
  TokensController: TokensController;
  DeFiPositionsController: DeFiPositionsController;
  TransactionController: TransactionController;
  TransactionPayController: TransactionPayController;
  SmartTransactionsController: SmartTransactionsController;
  SignatureController: SignatureController;
  StorageService: StorageService;
  ///: BEGIN:ONLY_INCLUDE_IF(preinstalled-snaps,external-snaps)
  ExecutionService: ExecutionService;
  SnapController: SnapController;
  SnapsRegistry: SnapsRegistry;
  SubjectMetadataController: SubjectMetadataController;
  AuthenticationController: AuthenticationController.Controller;
  UserStorageController: UserStorageController.Controller;
  NotificationServicesController: NotificationServicesController;
  NotificationServicesPushController: NotificationServicesPushController;
  SnapInterfaceController: SnapInterfaceController;
  CronjobController: CronjobController;
  WebSocketService: WebSocketService;
  ///: END:ONLY_INCLUDE_IF
  BackendWebSocketService: BackendWebSocketService;
  AccountActivityService: AccountActivityService;
  SwapsController: SwapsController;
  ///: BEGIN:ONLY_INCLUDE_IF(keyring-snaps)
  MultichainBalancesController: MultichainBalancesController;
  MultichainAssetsRatesController: MultichainAssetsRatesController;
  MultichainAssetsController: MultichainAssetsController;
  MultichainRouter: MultichainRouter;
  MultichainTransactionsController: MultichainTransactionsController;
  MultichainAccountService: MultichainAccountService;
  SnapKeyringBuilder: SnapKeyringBuilder;
  ///: END:ONLY_INCLUDE_IF
  TokenSearchDiscoveryDataController: TokenSearchDiscoveryDataController;
  MultichainNetworkController: MultichainNetworkController;
  BridgeController: BridgeController;
  BridgeStatusController: BridgeStatusController;
  EarnController: EarnController;
  PerpsController: PerpsController;
  PredictController: PredictController;
  RewardsController: RewardsController;
  RewardsDataService: RewardsDataService;
  SeedlessOnboardingController: SeedlessOnboardingController<EncryptionKey>;
  GatorPermissionsController: GatorPermissionsController;
  DelegationController: DelegationController;
  ProfileMetricsController: ProfileMetricsController;
  ProfileMetricsService: ProfileMetricsService;
};

/**
 * Combines required and optional controllers for the Engine context type.
 */
export type EngineContext = RequiredControllers & Partial<OptionalControllers>;

/**
 * All engine state, keyed by controller name
 */
// Interfaces are incompatible with our controllers and state types by default.
// Adding an index signature fixes this, but at the cost of widening the type unnecessarily.
// eslint-disable-next-line @typescript-eslint/consistent-type-definitions
export type EngineState = {
  AccountTrackerController: AccountTrackerControllerState;
  AddressBookController: AddressBookControllerState;
  AppMetadataController: AppMetadataControllerState;
  NftController: NftControllerState;
  TokenListController: TokenListState;
  CurrencyRateController: CurrencyRateState;
  KeyringController: KeyringControllerState;
  NetworkController: NetworkState;
  NetworkEnablementController: NetworkEnablementControllerState;
  PreferencesController: PreferencesState;
  RemoteFeatureFlagController: RemoteFeatureFlagControllerState;
  PhishingController: PhishingControllerState;
  TokenBalancesController: TokenBalancesControllerState;
  TokenRatesController: TokenRatesControllerState;
  TokenSearchDiscoveryController: TokenSearchDiscoveryControllerState;
  TransactionController: TransactionControllerState;
  TransactionPayController: TransactionPayControllerState;
  SmartTransactionsController: SmartTransactionsControllerState;
  SwapsController: SwapsControllerState;
  GasFeeController: GasFeeState;
  TokensController: TokensControllerState;
  DeFiPositionsController: DeFiPositionsControllerState;
  ///: BEGIN:ONLY_INCLUDE_IF(preinstalled-snaps,external-snaps)
  SnapController: PersistedSnapControllerState;
  SnapsRegistry: SnapsRegistryState;
  SubjectMetadataController: SubjectMetadataControllerState;
  AuthenticationController: AuthenticationController.AuthenticationControllerState;
  UserStorageController: UserStorageController.UserStorageControllerState;
  NotificationServicesController: NotificationServicesControllerState;
  NotificationServicesPushController: NotificationServicesPushControllerState;
  SnapInterfaceController: SnapInterfaceControllerState;
  CronjobController: CronjobControllerState;
  ///: END:ONLY_INCLUDE_IF
  PermissionController: PermissionControllerState<Permissions>;
  ApprovalController: ApprovalControllerState;
  LoggingController: LoggingControllerState;
  AnalyticsController: AnalyticsControllerState;
  AccountsController: AccountsControllerState;
  AccountTreeController: AccountTreeControllerState;
  SelectedNetworkController: SelectedNetworkControllerState;
  SignatureController: SignatureControllerState;
  ///: BEGIN:ONLY_INCLUDE_IF(keyring-snaps)
  MultichainBalancesController: MultichainBalancesControllerState;
  MultichainAssetsController: MultichainAssetsControllerState;
  MultichainAssetsRatesController: MultichainAssetsRatesControllerState;
  MultichainTransactionsController: MultichainTransactionsControllerState;
  ///: END:ONLY_INCLUDE_IF
  TokenSearchDiscoveryDataController: TokenSearchDiscoveryDataControllerState;
  MultichainNetworkController: MultichainNetworkControllerState;
  BridgeController: BridgeControllerState;
  BridgeStatusController: BridgeStatusControllerState;
  EarnController: EarnControllerState;
  PerpsController: PerpsControllerState;
  PredictController: PredictControllerState;
  RewardsController: RewardsControllerState;
  SeedlessOnboardingController: SeedlessOnboardingControllerState;
  ///: BEGIN:ONLY_INCLUDE_IF(sample-feature)
  SamplePetnamesController: SamplePetnamesControllerState;
  ///: END:ONLY_INCLUDE_IF
  GatorPermissionsController: GatorPermissionsControllerState;
  DelegationController: DelegationControllerState;
  ProfileMetricsController: ProfileMetricsControllerState;
};

/** Controller names */
export type ControllerName = keyof Controllers;

/**
 * Controller type
 */
export type Controller = Controllers[ControllerName];

/** Map of controllers by name. */
export type ControllerByName = {
  [Name in ControllerName]: Controllers[Name];
};

/**
 * A messenger for the controller
 */
export type ControllerMessenger = Messenger<
  string,
  ActionConstraint,
  EventConstraint
>;

/**
 * Specify controllers to initialize.
 */
export type ControllersToInitialize =
  ///: BEGIN:ONLY_INCLUDE_IF(sample-feature)
  | 'SamplePetnamesController'
  ///: END:ONLY_INCLUDE_IF
  | 'AccountTrackerController'
  | 'AddressBookController'
  | 'AssetsContractController'
  ///: BEGIN:ONLY_INCLUDE_IF(preinstalled-snaps,external-snaps)
  | 'AuthenticationController'
  | 'CronjobController'
  | 'ExecutionService'
  | 'SnapController'
  | 'SnapInterfaceController'
  | 'SnapsRegistry'
  | 'WebSocketService'
  | 'NotificationServicesController'
  | 'NotificationServicesPushController'
  | 'AppMetadataController'
  | 'SubjectMetadataController'
  | 'UserStorageController'
  ///: END:ONLY_INCLUDE_IF
  | 'BackendWebSocketService'
  | 'AccountActivityService'
  ///: BEGIN:ONLY_INCLUDE_IF(keyring-snaps)
  | 'MultichainAssetsController'
  | 'MultichainAssetsRatesController'
  | 'MultichainBalancesController'
  | 'MultichainRouter'
  | 'MultichainTransactionsController'
  | 'MultichainAccountService'
  | 'SnapKeyringBuilder'
  ///: END:ONLY_INCLUDE_IF
  | 'EarnController'
  | 'ErrorReportingService'
  | 'StorageService'
  | 'LoggingController'
  | 'NetworkController'
  | 'AccountTreeController'
  | 'AccountsController'
  | 'ApprovalController'
  | 'CurrencyRateController'
  | 'DeFiPositionsController'
  | 'GasFeeController'
  | 'KeyringController'
  | 'MultichainNetworkController'
  | 'NftController'
  | 'NftDetectionController'
  | 'PhishingController'
  | 'RemoteFeatureFlagController'
  | 'SignatureController'
  | 'SeedlessOnboardingController'
  | 'SmartTransactionsController'
  | 'SwapsController'
  | 'TokenBalancesController'
  | 'TokenDetectionController'
  | 'TokenListController'
  | 'TokenRatesController'
  | 'TokensController'
  | 'TokenSearchDiscoveryController'
  | 'TokenSearchDiscoveryDataController'
  | 'TransactionController'
  | 'TransactionPayController'
  | 'PermissionController'
  | 'PerpsController'
  | 'PredictController'
  | 'PreferencesController'
  | 'BridgeController'
  | 'BridgeStatusController'
  | 'NetworkEnablementController'
  | 'RewardsController'
  | 'RewardsDataService'
  | 'GatorPermissionsController'
  | 'DelegationController'
  | 'SelectedNetworkController'
  | 'ProfileMetricsController'
  | 'ProfileMetricsService'
  | 'AnalyticsController';

/**
 * Callback that returns a controller messenger for a specific controller.
 */
export type ControllerMessengerCallback = (
  baseControllerMessenger: RootExtendedMessenger,
) => ControllerMessenger;

/**
 * Persisted state for all controllers.
 * e.g. `{ TransactionController: { transactions: [] } }`.
 */
type ControllerPersistedState = Partial<{
  [Name in Exclude<
    ControllerName,
    (typeof STATELESS_NON_CONTROLLER_NAMES)[number]
  >]: Partial<ControllerByName[Name]['state']>;
}>;

/**
 * Map of controller messengers by controller name.
 */
export type ControllerMessengerByControllerName = typeof CONTROLLER_MESSENGERS;

/**
 * Request to initialize and return a controller instance.
 * Includes standard data and methods not coupled to any specific controller.
 */
// eslint-disable-next-line @typescript-eslint/consistent-type-definitions
export type ControllerInitRequest<
  ControllerMessengerType extends ControllerMessenger,
  InitMessengerType extends void | ControllerMessenger = void,
> = {
  /**
   * The token API service instance.
   */
  codefiTokenApiV2: CodefiTokenPricesServiceV2;

  /**
   * Controller messenger for the client.
   * Used to generate controller for each controller.
   */
  controllerMessenger: ControllerMessengerType;

  /**
   * Retrieve a controller instance by name.
   * Throws an error if the controller is not yet initialized.
   *
   * @param name - The name of the controller to retrieve.
   */
  getController<Name extends ControllerName>(
    name: Name,
  ): ControllerByName[Name];

  /**
   * Retrieve the chain ID of the globally selected network.
   *
   * @deprecated Will be removed in the future pending multi-chain support.
   */
  getGlobalChainId: () => Hex;

  /**
   * Get the UI state of the app, returning the current Redux state including transient UI data,
   * whereas `persistedState` contains only the subset of state persisted across sessions.
   * For example: `{ settings, user, engine: { backgroundState: EngineState } }`.
   */
  getState: () => RootState;

  /**
   * The analytics ID to use for tracking.
   * This is always provided at runtime and should not be undefined.
   */
  analyticsId: string;

  ///: BEGIN:ONLY_INCLUDE_IF(keyring-snaps)
  /**
   * Remove an account from all controllers that manage accounts.
   *
   * @param address - The address of the account to remove.
   */
  removeAccount(address: string): Promise<void>;
  ///: END:ONLY_INCLUDE_IF

  /**
   * The initial state of the keyring controller, if applicable.
   */
  initialKeyringState?: KeyringControllerState | null;

  /**
   * QR keyring scanner bridge.
   */
  qrKeyringScanner: QrKeyringDeferredPromiseBridge;

  /**
   * Required initialization messenger instance.
   * Generated using the callback specified in `getInitMessenger`.
   */
  initMessenger: InitMessengerType;

  /**
   * The full persisted state for all controllers.
   * Includes controller name properties.
   * e.g. `{ TransactionController: { transactions: [] } }`.
   */
  persistedState: ControllerPersistedState;
};

/**
 * Function to initialize a controller instance and return associated data.
 */
export type ControllerInitFunction<
  ControllerType extends Controller,
  ControllerMessengerType extends ControllerMessenger,
  InitMessengerType extends void | ControllerMessenger = void,
> = (
  request: ControllerInitRequest<ControllerMessengerType, InitMessengerType>,
) => {
  controller: ControllerType;
};

/**
 * Map of controller init functions by controller name.
 */
export type ControllerInitFunctionByControllerName = {
  [Name in ControllersToInitialize]: ControllerInitFunction<
    ControllerByName[Name],
    ReturnType<(typeof CONTROLLER_MESSENGERS)[Name]['getMessenger']>,
    ReturnType<(typeof CONTROLLER_MESSENGERS)[Name]['getInitMessenger']>
  >;
};

export interface InitModularizedControllersFunctionRequest {
  baseControllerMessenger: RootExtendedMessenger;
  controllerInitFunctions: ControllerInitFunctionByControllerName;
  existingControllersByName?: Partial<ControllerByName>;
  getGlobalChainId: () => Hex;
  getState: () => RootState;
  analyticsId: string;
  initialKeyringState?: KeyringControllerState | null;
  qrKeyringScanner: QrKeyringDeferredPromiseBridge;
  codefiTokenApiV2: CodefiTokenPricesServiceV2;
  ///: BEGIN:ONLY_INCLUDE_IF(keyring-snaps)
  removeAccount: (address: string) => Promise<void>;
  ///: END:ONLY_INCLUDE_IF
  persistedState: ControllerPersistedState;
}

/**
 * Function to initialize the controllers in the engine.
 */
export type InitModularizedControllersFunction = (
  request: InitModularizedControllersFunctionRequest,
) => {
  controllersByName: ControllerByName;
};<|MERGE_RESOLUTION|>--- conflicted
+++ resolved
@@ -553,11 +553,8 @@
   ///: END:ONLY_INCLUDE_IF
   | SignatureControllerEvents
   | LoggingControllerEvents
-<<<<<<< HEAD
   | AnalyticsControllerEvents
-=======
   | StorageServiceEvents
->>>>>>> fabae6be
   | AccountsControllerEvents
   | PreferencesControllerEvents
   | TokenBalancesControllerEvents
