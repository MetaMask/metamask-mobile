import { ExtendedControllerMessenger } from '../ExtendedControllerMessenger';
import {
  AccountTrackerController,
  AccountTrackerControllerState,
  AccountTrackerControllerActions,
  AccountTrackerControllerEvents,
  CurrencyRateController,
  CurrencyRateState,
  CurrencyRateControllerActions,
  CurrencyRateControllerEvents,
  NftController,
  NftControllerState,
  NftControllerActions,
  NftControllerEvents,
  NftDetectionController,
  TokenListController,
  TokenListControllerActions,
  TokenListControllerEvents,
  TokenListState,
  TokensController,
  TokensControllerActions,
  TokensControllerEvents,
  TokensControllerState,
  TokenBalancesController,
  TokenBalancesControllerState,
  TokenBalancesControllerActions,
  TokenBalancesControllerEvents,
  TokenDetectionController,
  TokenRatesController,
  TokenRatesControllerState,
  TokenRatesControllerActions,
  TokenRatesControllerEvents,
  AssetsContractController,
  AssetsContractControllerActions,
  AssetsContractControllerEvents,
  DeFiPositionsController,
  DeFiPositionsControllerState,
  DeFiPositionsControllerEvents,
  DeFiPositionsControllerActions,
  ///: BEGIN:ONLY_INCLUDE_IF(keyring-snaps)
  MultichainBalancesControllerState,
  MultichainBalancesController,
  MultichainBalancesControllerEvents,
  MultichainBalancesControllerActions,
  RatesControllerState,
  RatesController,
  RatesControllerEvents,
  RatesControllerActions,
  TokenSearchDiscoveryDataController,
  TokenSearchDiscoveryDataControllerState,
  TokenSearchDiscoveryDataControllerActions,
  TokenSearchDiscoveryDataControllerEvents,
  MultichainAssetsController,
  MultichainAssetsControllerState,
  MultichainAssetsControllerEvents,
  MultichainAssetsControllerActions,
  MultichainAssetsRatesController,
  MultichainAssetsRatesControllerState,
  MultichainAssetsRatesControllerEvents,
  MultichainAssetsRatesControllerActions,
  ///: END:ONLY_INCLUDE_IF
} from '@metamask/assets-controllers';
///: BEGIN:ONLY_INCLUDE_IF(keyring-snaps)
import {
  MultichainTransactionsController,
  MultichainTransactionsControllerState,
} from '@metamask/multichain-transactions-controller';
import {
  MultichainTransactionsControllerEvents,
  MultichainTransactionsControllerActions,
} from './messengers/multichain-transactions-controller-messenger/types';
///: END:ONLY_INCLUDE_IF
import {
  AddressBookController,
  AddressBookControllerActions,
  AddressBookControllerEvents,
  AddressBookControllerState,
} from '@metamask/address-book-controller';
import {
  KeyringController,
  KeyringControllerActions,
  KeyringControllerEvents,
  KeyringControllerState,
} from '@metamask/keyring-controller';
import {
  NetworkController,
  NetworkControllerActions,
  NetworkControllerEvents,
  NetworkState,
} from '@metamask/network-controller';
import {
  PhishingController,
  PhishingControllerActions,
  PhishingControllerEvents,
  PhishingControllerState,
} from '@metamask/phishing-controller';
import {
  PreferencesController,
  PreferencesControllerActions,
  PreferencesControllerEvents,
  PreferencesState,
} from '@metamask/preferences-controller';
import {
  TransactionController,
  TransactionControllerActions,
  TransactionControllerEvents,
  TransactionControllerState,
} from '@metamask/transaction-controller';
import {
  GasFeeController,
  GasFeeState,
  GasFeeControllerActions,
  GasFeeControllerEvents,
} from '@metamask/gas-fee-controller';
import {
  ApprovalController,
  ApprovalControllerActions,
  ApprovalControllerEvents,
  ApprovalControllerState,
} from '@metamask/approval-controller';
import {
  SelectedNetworkController,
  SelectedNetworkControllerEvents,
  SelectedNetworkControllerActions,
  SelectedNetworkControllerState,
} from '@metamask/selected-network-controller';
import {
  PermissionController,
  PermissionControllerActions,
  PermissionControllerEvents,
  PermissionControllerState,
  ///: BEGIN:ONLY_INCLUDE_IF(preinstalled-snaps,external-snaps)
  SubjectMetadataController,
  SubjectMetadataControllerActions,
  SubjectMetadataControllerEvents,
  SubjectMetadataControllerState,
  ///: END:ONLY_INCLUDE_IF
} from '@metamask/permission-controller';
import SwapsController, {
  SwapsControllerState,
  SwapsControllerActions,
  SwapsControllerEvents,
} from '@metamask/swaps-controller';
import {
  PPOMController,
  PPOMControllerActions,
  PPOMControllerEvents,
  PPOMState,
} from '@metamask/ppom-validator';
///: BEGIN:ONLY_INCLUDE_IF(preinstalled-snaps,external-snaps)
import {
  SnapController,
  ExecutionService,
  PersistedSnapControllerState,
  SnapControllerEvents,
  SnapControllerActions,
  JsonSnapsRegistry as SnapsRegistry,
  SnapsRegistryState,
  SnapInterfaceControllerState,
  SnapInterfaceControllerEvents,
  SnapInterfaceControllerActions,
  SnapInterfaceController,
  SnapsRegistryActions,
  SnapsRegistryEvents,
  CronjobControllerState,
  CronjobControllerEvents,
  CronjobControllerActions,
  CronjobController,
  MultichainRouterActions,
} from '@metamask/snaps-controllers';
///: END:ONLY_INCLUDE_IF
import {
  LoggingController,
  LoggingControllerActions,
  LoggingControllerEvents,
  LoggingControllerState,
} from '@metamask/logging-controller';
import {
  SignatureController,
  SignatureControllerActions,
  SignatureControllerEvents,
  SignatureControllerState,
} from '@metamask/signature-controller';
import SmartTransactionsController, {
  type SmartTransactionsControllerActions,
  type SmartTransactionsControllerEvents,
  SmartTransactionsControllerState,
} from '@metamask/smart-transactions-controller';
///: BEGIN:ONLY_INCLUDE_IF(preinstalled-snaps,external-snaps)
import {
  AuthenticationController,
  UserStorageController,
} from '@metamask/profile-sync-controller';
import type {
  Controller as NotificationServicesController,
  Actions as NotificationServicesControllerMessengerActions,
  Events as NotificationServicesControllerMessengerEvents,
  NotificationServicesControllerState,
} from '@metamask/notification-services-controller/notification-services';
import type {
  Controller as NotificationServicesPushController,
  Actions as NotificationServicesPushControllerActions,
  Events as NotificationServicesPushControllerEvents,
  NotificationServicesPushControllerState,
} from '@metamask/notification-services-controller/push-services';

///: END:ONLY_INCLUDE_IF
import {
  AccountsController,
  AccountsControllerActions,
  AccountsControllerEvents,
  AccountsControllerState,
} from '@metamask/accounts-controller';
import { getPermissionSpecifications } from '../Permissions/specifications.js';
import { ComposableControllerEvents } from '@metamask/composable-controller';
import { STATELESS_NON_CONTROLLER_NAMES } from './constants';
import {
  RemoteFeatureFlagController,
  RemoteFeatureFlagControllerState,
} from '@metamask/remote-feature-flag-controller';
import {
  RemoteFeatureFlagControllerActions,
  RemoteFeatureFlagControllerEvents,
} from '@metamask/remote-feature-flag-controller/dist/remote-feature-flag-controller.cjs';
import {
  RestrictedMessenger,
  ActionConstraint,
  EventConstraint,
} from '@metamask/base-controller';
import {
  TokenSearchDiscoveryController,
  TokenSearchDiscoveryControllerState,
} from '@metamask/token-search-discovery-controller';
import {
  TokenSearchDiscoveryControllerActions,
  TokenSearchDiscoveryControllerEvents,
} from '@metamask/token-search-discovery-controller/dist/token-search-discovery-controller.cjs';
import { SnapKeyringEvents } from '@metamask/eth-snap-keyring';
import {
  MultichainNetworkController,
  MultichainNetworkControllerActions,
  MultichainNetworkControllerState,
  MultichainNetworkControllerEvents,
} from '@metamask/multichain-network-controller';
import {
  BridgeController,
  BridgeControllerActions,
  type BridgeControllerEvents,
  type BridgeControllerState,
} from '@metamask/bridge-controller';
import type {
  BridgeStatusController,
  BridgeStatusControllerActions,
  BridgeStatusControllerEvents,
  BridgeStatusControllerState,
} from '@metamask/bridge-status-controller';
import {
  EarnController,
  EarnControllerActions,
  EarnControllerEvents,
  EarnControllerState,
} from '@metamask/earn-controller';
///: BEGIN:ONLY_INCLUDE_IF(seedless-onboarding)
import {
  SeedlessOnboardingController,
  SeedlessOnboardingControllerState,
  SeedlessOnboardingControllerEvents,
} from '@metamask/seedless-onboarding-controller';
import { EncryptionKey } from '../Encryptor/types';
///: END:ONLY_INCLUDE_IF(seedless-onboarding)

import { Hex } from '@metamask/utils';

import { CONTROLLER_MESSENGERS } from './messengers';
import type { RootState } from '../../reducers';
import {
  AppMetadataController,
  AppMetadataControllerActions,
  AppMetadataControllerEvents,
  AppMetadataControllerState,
} from '@metamask/app-metadata-controller';
<<<<<<< HEAD
///: BEGIN:ONLY_INCLUDE_IF(seedless-onboarding)
import { EncryptionKey } from '../Encryptor/types';
///: END:ONLY_INCLUDE_IF
=======
import type { ErrorReportingServiceActions } from '@metamask/error-reporting-service';
import {
  AccountTreeController,
  AccountTreeControllerState,
  AccountTreeControllerActions,
  AccountTreeControllerEvents,
} from '@metamask/account-tree-controller';
>>>>>>> 91d77e41

/**
 * Controllers that area always instantiated
 */
type RequiredControllers = Omit<Controllers, 'PPOMController'>;

/**
 * Controllers that are sometimes not instantiated
 */
type OptionalControllers = Pick<Controllers, 'PPOMController'>;

/**
 * Controllers that are defined with state.
 */
export type StatefulControllers = Omit<
  Controllers,
  (typeof STATELESS_NON_CONTROLLER_NAMES)[number]
>;

type PermissionsByRpcMethod = ReturnType<typeof getPermissionSpecifications>;
type Permissions = PermissionsByRpcMethod[keyof PermissionsByRpcMethod];

///: BEGIN:ONLY_INCLUDE_IF(preinstalled-snaps,external-snaps)
// TODO: Abstract this into controller utils for SnapsController
type SnapsGlobalActions =
  | SnapControllerActions
  | SnapsRegistryActions
  | SubjectMetadataControllerActions
  | PhishingControllerActions;
type SnapsGlobalEvents =
  | SnapControllerEvents
  | SnapsRegistryEvents
  | SubjectMetadataControllerEvents
  | PhishingControllerEvents;
///: END:ONLY_INCLUDE_IF

type GlobalActions =
  | AccountTrackerControllerActions
  | NftControllerActions
  | SwapsControllerActions
  | AddressBookControllerActions
  | ApprovalControllerActions
  | CurrencyRateControllerActions
  | GasFeeControllerActions
  | KeyringControllerActions
  | NetworkControllerActions
  | PermissionControllerActions
  | SignatureControllerActions
  | LoggingControllerActions
  ///: BEGIN:ONLY_INCLUDE_IF(preinstalled-snaps,external-snaps)
  | SnapsGlobalActions
  | SnapInterfaceControllerActions
  | AuthenticationController.Actions
  | UserStorageController.Actions
  | NotificationServicesControllerMessengerActions
  | NotificationServicesPushControllerActions
  | CronjobControllerActions
  ///: END:ONLY_INCLUDE_IF
  ///: BEGIN:ONLY_INCLUDE_IF(keyring-snaps)
  | MultichainBalancesControllerActions
  | RatesControllerActions
  | MultichainAssetsControllerActions
  | MultichainAssetsRatesControllerActions
  | MultichainTransactionsControllerActions
  ///: END:ONLY_INCLUDE_IF
  | AccountsControllerActions
  | AccountTreeControllerActions
  | PreferencesControllerActions
  | PPOMControllerActions
  | TokenBalancesControllerActions
  | TokensControllerActions
  | TokenRatesControllerActions
  | TokenListControllerActions
  | TransactionControllerActions
  | SelectedNetworkControllerActions
  | SmartTransactionsControllerActions
  | AssetsContractControllerActions
  | RemoteFeatureFlagControllerActions
  | TokenSearchDiscoveryControllerActions
  | TokenSearchDiscoveryDataControllerActions
  | MultichainNetworkControllerActions
  | BridgeControllerActions
  | BridgeStatusControllerActions
  | EarnControllerActions
  | AppMetadataControllerActions
  | MultichainRouterActions
  | DeFiPositionsControllerActions
  | ErrorReportingServiceActions;

type GlobalEvents =
  | ComposableControllerEvents<EngineState>
  | AccountTrackerControllerEvents
  | NftControllerEvents
  | SwapsControllerEvents
  | AddressBookControllerEvents
  | ApprovalControllerEvents
  | CurrencyRateControllerEvents
  | GasFeeControllerEvents
  | KeyringControllerEvents
  | NetworkControllerEvents
  | PermissionControllerEvents
  ///: BEGIN:ONLY_INCLUDE_IF(preinstalled-snaps,external-snaps)
  | SnapsGlobalEvents
  | SnapInterfaceControllerEvents
  | AuthenticationController.Events
  | UserStorageController.Events
  | NotificationServicesControllerMessengerEvents
  | NotificationServicesPushControllerEvents
  | CronjobControllerEvents
  ///: END:ONLY_INCLUDE_IF
  ///: BEGIN:ONLY_INCLUDE_IF(keyring-snaps)
  | MultichainBalancesControllerEvents
  | RatesControllerEvents
  | MultichainAssetsControllerEvents
  | MultichainAssetsRatesControllerEvents
  | MultichainTransactionsControllerEvents
  ///: END:ONLY_INCLUDE_IF
  | SignatureControllerEvents
  | LoggingControllerEvents
  | PPOMControllerEvents
  | AccountsControllerEvents
  | PreferencesControllerEvents
  | TokenBalancesControllerEvents
  | TokensControllerEvents
  | TokenRatesControllerEvents
  | TokenListControllerEvents
  | TransactionControllerEvents
  | SelectedNetworkControllerEvents
  | SmartTransactionsControllerEvents
  | AssetsContractControllerEvents
  | RemoteFeatureFlagControllerEvents
  | TokenSearchDiscoveryControllerEvents
  | TokenSearchDiscoveryDataControllerEvents
  | SnapKeyringEvents
  | MultichainNetworkControllerEvents
  | BridgeControllerEvents
  | BridgeStatusControllerEvents
  | EarnControllerEvents
  | AppMetadataControllerEvents
  ///: BEGIN:ONLY_INCLUDE_IF(seedless-onboarding)
  | SeedlessOnboardingControllerEvents
  ///: END:ONLY_INCLUDE_IF(seedless-onboarding)
  | DeFiPositionsControllerEvents
  | AccountTreeControllerEvents;

/**
 * Type definition for the controller messenger used in the Engine.
 * It extends the base ControllerMessenger with global actions and events.
 */
export type BaseControllerMessenger = ExtendedControllerMessenger<
  GlobalActions,
  GlobalEvents
>;

/**
 * All mobile controllers, keyed by name
 */
// Interfaces are incompatible with our controllers and state types by default.
// Adding an index signature fixes this, but at the cost of widening the type unnecessarily.
// eslint-disable-next-line @typescript-eslint/consistent-type-definitions
export type Controllers = {
  AccountsController: AccountsController;
  AccountTreeController: AccountTreeController;
  AccountTrackerController: AccountTrackerController;
  AddressBookController: AddressBookController;
  AppMetadataController: AppMetadataController;
  ApprovalController: ApprovalController;
  AssetsContractController: AssetsContractController;
  CurrencyRateController: CurrencyRateController;
  GasFeeController: GasFeeController;
  KeyringController: KeyringController;
  LoggingController: LoggingController;
  NetworkController: NetworkController;
  NftController: NftController;
  NftDetectionController: NftDetectionController;
  // TODO: Fix permission types
  // TODO: Replace "any" with type
  // eslint-disable-next-line @typescript-eslint/no-explicit-any
  PermissionController: PermissionController<any, any>;
  SelectedNetworkController: SelectedNetworkController;
  PhishingController: PhishingController;
  PreferencesController: PreferencesController;
  RemoteFeatureFlagController: RemoteFeatureFlagController;
  PPOMController: PPOMController;
  TokenBalancesController: TokenBalancesController;
  TokenListController: TokenListController;
  TokenDetectionController: TokenDetectionController;
  TokenRatesController: TokenRatesController;
  TokenSearchDiscoveryController: TokenSearchDiscoveryController;
  TokensController: TokensController;
  DeFiPositionsController: DeFiPositionsController;
  TransactionController: TransactionController;
  SmartTransactionsController: SmartTransactionsController;
  SignatureController: SignatureController;
  ///: BEGIN:ONLY_INCLUDE_IF(preinstalled-snaps,external-snaps)
  ExecutionService: ExecutionService;
  SnapController: SnapController;
  SnapsRegistry: SnapsRegistry;
  SubjectMetadataController: SubjectMetadataController;
  AuthenticationController: AuthenticationController.Controller;
  UserStorageController: UserStorageController.Controller;
  NotificationServicesController: NotificationServicesController;
  NotificationServicesPushController: NotificationServicesPushController;
  SnapInterfaceController: SnapInterfaceController;
  CronjobController: CronjobController;
  ///: END:ONLY_INCLUDE_IF
  SwapsController: SwapsController;
  ///: BEGIN:ONLY_INCLUDE_IF(keyring-snaps)
  MultichainBalancesController: MultichainBalancesController;
  MultichainAssetsRatesController: MultichainAssetsRatesController;
  RatesController: RatesController;
  MultichainAssetsController: MultichainAssetsController;
  MultichainTransactionsController: MultichainTransactionsController;
  ///: END:ONLY_INCLUDE_IF
  TokenSearchDiscoveryDataController: TokenSearchDiscoveryDataController;
  MultichainNetworkController: MultichainNetworkController;
  BridgeController: BridgeController;
  BridgeStatusController: BridgeStatusController;
  EarnController: EarnController;
  ///: BEGIN:ONLY_INCLUDE_IF(seedless-onboarding)
  SeedlessOnboardingController: SeedlessOnboardingController<EncryptionKey>;
  ///: END:ONLY_INCLUDE_IF(seedless-onboarding)
};

/**
 * Combines required and optional controllers for the Engine context type.
 */
export type EngineContext = RequiredControllers & Partial<OptionalControllers>;

/**
 * All engine state, keyed by controller name
 */
// Interfaces are incompatible with our controllers and state types by default.
// Adding an index signature fixes this, but at the cost of widening the type unnecessarily.
// eslint-disable-next-line @typescript-eslint/consistent-type-definitions
export type EngineState = {
  AccountTrackerController: AccountTrackerControllerState;
  AddressBookController: AddressBookControllerState;
  AppMetadataController: AppMetadataControllerState;
  NftController: NftControllerState;
  TokenListController: TokenListState;
  CurrencyRateController: CurrencyRateState;
  KeyringController: KeyringControllerState;
  NetworkController: NetworkState;
  PreferencesController: PreferencesState;
  RemoteFeatureFlagController: RemoteFeatureFlagControllerState;
  PhishingController: PhishingControllerState;
  TokenBalancesController: TokenBalancesControllerState;
  TokenRatesController: TokenRatesControllerState;
  TokenSearchDiscoveryController: TokenSearchDiscoveryControllerState;
  TransactionController: TransactionControllerState;
  SmartTransactionsController: SmartTransactionsControllerState;
  SwapsController: SwapsControllerState;
  GasFeeController: GasFeeState;
  TokensController: TokensControllerState;
  DeFiPositionsController: DeFiPositionsControllerState;
  ///: BEGIN:ONLY_INCLUDE_IF(preinstalled-snaps,external-snaps)
  SnapController: PersistedSnapControllerState;
  SnapsRegistry: SnapsRegistryState;
  SubjectMetadataController: SubjectMetadataControllerState;
  AuthenticationController: AuthenticationController.AuthenticationControllerState;
  UserStorageController: UserStorageController.UserStorageControllerState;
  NotificationServicesController: NotificationServicesControllerState;
  NotificationServicesPushController: NotificationServicesPushControllerState;
  SnapInterfaceController: SnapInterfaceControllerState;
  CronjobController: CronjobControllerState;
  ///: END:ONLY_INCLUDE_IF
  PermissionController: PermissionControllerState<Permissions>;
  ApprovalController: ApprovalControllerState;
  LoggingController: LoggingControllerState;
  PPOMController: PPOMState;
  AccountsController: AccountsControllerState;
  AccountTreeController: AccountTreeControllerState;
  SelectedNetworkController: SelectedNetworkControllerState;
  SignatureController: SignatureControllerState;
  ///: BEGIN:ONLY_INCLUDE_IF(keyring-snaps)
  MultichainBalancesController: MultichainBalancesControllerState;
  RatesController: RatesControllerState;
  MultichainAssetsController: MultichainAssetsControllerState;
  MultichainAssetsRatesController: MultichainAssetsRatesControllerState;
  MultichainTransactionsController: MultichainTransactionsControllerState;
  ///: END:ONLY_INCLUDE_IF
  TokenSearchDiscoveryDataController: TokenSearchDiscoveryDataControllerState;
  MultichainNetworkController: MultichainNetworkControllerState;
  BridgeController: BridgeControllerState;
  BridgeStatusController: BridgeStatusControllerState;
  EarnController: EarnControllerState;
  ///: BEGIN:ONLY_INCLUDE_IF(seedless-onboarding)
  SeedlessOnboardingController: SeedlessOnboardingControllerState;
  ///: END:ONLY_INCLUDE_IF(seedless-onboarding)
};

/** Controller names */
export type ControllerName = keyof Controllers;

/**
 * Controller type
 */
export type Controller = Controllers[ControllerName];

/** Map of controllers by name. */
export type ControllerByName = {
  [Name in ControllerName]: Controllers[Name];
};

/**
 * A restricted version of the controller messenger
 */
export type BaseRestrictedControllerMessenger = RestrictedMessenger<
  string,
  ActionConstraint,
  EventConstraint,
  string,
  string
>;

/**
 * Specify controllers to initialize.
 */
export type ControllersToInitialize =
  ///: BEGIN:ONLY_INCLUDE_IF(preinstalled-snaps,external-snaps)
  | 'CronjobController'
  | 'ExecutionService'
  | 'SnapController'
  | 'SnapInterfaceController'
  | 'SnapsRegistry'
  | 'NotificationServicesController'
  | 'NotificationServicesPushController'
  | 'AppMetadataController'
  ///: END:ONLY_INCLUDE_IF
  ///: BEGIN:ONLY_INCLUDE_IF(keyring-snaps)
  | 'MultichainAssetsController'
  | 'MultichainAssetsRatesController'
  | 'MultichainBalancesController'
  | 'MultichainTransactionsController'
  ///: END:ONLY_INCLUDE_IF
  | 'AccountTreeController'
  | 'CurrencyRateController'
  | 'AccountsController'
  | 'MultichainNetworkController'
  | 'TransactionController'
  | 'GasFeeController'
  | 'SignatureController'
  ///: BEGIN:ONLY_INCLUDE_IF(seedless-onboarding)
  | 'SeedlessOnboardingController'
<<<<<<< HEAD
  ///: END:ONLY_INCLUDE_IF
=======
  ///: END:ONLY_INCLUDE_IF(seedless-onboarding)
>>>>>>> 91d77e41
  | 'DeFiPositionsController';

/**
 * Callback that returns a controller messenger for a specific controller.
 */
export type ControllerMessengerCallback = (
  baseControllerMessenger: BaseControllerMessenger,
) => BaseRestrictedControllerMessenger;

/**
 * Persisted state for all controllers.
 * e.g. `{ TransactionController: { transactions: [] } }`.
 */
type ControllerPersistedState = Partial<{
  [Name in Exclude<
    ControllerName,
    (typeof STATELESS_NON_CONTROLLER_NAMES)[number]
  >]: Partial<ControllerByName[Name]['state']>;
}>;

/**
 * Map of controller messengers by controller name.
 */
export type ControllerMessengerByControllerName = typeof CONTROLLER_MESSENGERS;

/**
 * Request to initialize and return a controller instance.
 * Includes standard data and methods not coupled to any specific controller.
 */
// eslint-disable-next-line @typescript-eslint/consistent-type-definitions
export type ControllerInitRequest<
  ControllerMessengerType extends BaseRestrictedControllerMessenger,
  InitMessengerType extends void | BaseRestrictedControllerMessenger = void,
> = {
  /**
   * Controller messenger for the client.
   * Used to generate controller for each controller.
   */
  controllerMessenger: ControllerMessengerType;

  /**
   * Retrieve a controller instance by name.
   * Throws an error if the controller is not yet initialized.
   *
   * @param name - The name of the controller to retrieve.
   */
  getController<Name extends ControllerName>(
    name: Name,
  ): ControllerByName[Name];

  /**
   * Retrieve the chain ID of the globally selected network.
   *
   * @deprecated Will be removed in the future pending multi-chain support.
   */
  getGlobalChainId: () => Hex;

  /**
   * Get the UI state of the app, returning the current Redux state including transient UI data,
   * whereas `persistedState` contains only the subset of state persisted across sessions.
   * For example: `{ settings, user, engine: { backgroundState: EngineState } }`.
   */
  getState: () => RootState;

  /**
   * Required initialization messenger instance.
   * Generated using the callback specified in `getInitMessenger`.
   */
  initMessenger: InitMessengerType;

  /**
   * The full persisted state for all controllers.
   * Includes controller name properties.
   * e.g. `{ TransactionController: { transactions: [] } }`.
   */
  persistedState: ControllerPersistedState;
};

/**
 * Function to initialize a controller instance and return associated data.
 */
export type ControllerInitFunction<
  ControllerType extends Controller,
  ControllerMessengerType extends BaseRestrictedControllerMessenger,
  InitMessengerType extends void | BaseRestrictedControllerMessenger = void,
> = (
  request: ControllerInitRequest<ControllerMessengerType, InitMessengerType>,
) => {
  controller: ControllerType;
};

/**
 * Map of controller init functions by controller name.
 */
export type ControllerInitFunctionByControllerName = {
  [Name in ControllersToInitialize]: ControllerInitFunction<
    ControllerByName[Name],
    ReturnType<(typeof CONTROLLER_MESSENGERS)[Name]['getMessenger']>,
    ReturnType<(typeof CONTROLLER_MESSENGERS)[Name]['getInitMessenger']>
  >;
};

/**
 * Function to initialize the controllers in the engine.
 */
export type InitModularizedControllersFunction = (request: {
  baseControllerMessenger: BaseControllerMessenger;
  controllerInitFunctions: ControllerInitFunctionByControllerName;
  existingControllersByName?: Partial<ControllerByName>;
  getGlobalChainId: () => Hex;
  getState: () => RootState;
  persistedState: ControllerPersistedState;
}) => {
  controllersByName: ControllerByName;
};<|MERGE_RESOLUTION|>--- conflicted
+++ resolved
@@ -279,11 +279,6 @@
   AppMetadataControllerEvents,
   AppMetadataControllerState,
 } from '@metamask/app-metadata-controller';
-<<<<<<< HEAD
-///: BEGIN:ONLY_INCLUDE_IF(seedless-onboarding)
-import { EncryptionKey } from '../Encryptor/types';
-///: END:ONLY_INCLUDE_IF
-=======
 import type { ErrorReportingServiceActions } from '@metamask/error-reporting-service';
 import {
   AccountTreeController,
@@ -291,7 +286,6 @@
   AccountTreeControllerActions,
   AccountTreeControllerEvents,
 } from '@metamask/account-tree-controller';
->>>>>>> 91d77e41
 
 /**
  * Controllers that area always instantiated
@@ -637,11 +631,7 @@
   | 'SignatureController'
   ///: BEGIN:ONLY_INCLUDE_IF(seedless-onboarding)
   | 'SeedlessOnboardingController'
-<<<<<<< HEAD
-  ///: END:ONLY_INCLUDE_IF
-=======
   ///: END:ONLY_INCLUDE_IF(seedless-onboarding)
->>>>>>> 91d77e41
   | 'DeFiPositionsController';
 
 /**
