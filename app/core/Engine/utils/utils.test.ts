import {
  AccountsController,
  AccountsControllerMessenger,
} from '@metamask/accounts-controller';
import { ApprovalController } from '@metamask/approval-controller';
import {
  CurrencyRateController,
  DeFiPositionsController,
  MultichainAssetsController,
  MultichainAssetsRatesController,
  MultichainBalancesController,
} from '@metamask/assets-controllers';
import { GasFeeController } from '@metamask/gas-fee-controller';
import { MultichainNetworkController } from '@metamask/multichain-network-controller';
import { type Controller as NotificationServicesController } from '@metamask/notification-services-controller/notification-services';
import { type Controller as NotificationServicesPushController } from '@metamask/notification-services-controller/push-services';
import { NetworkController } from '@metamask/network-controller';
import {
  AbstractExecutionService,
  CronjobController,
  JsonSnapsRegistry,
  SnapController,
  SnapInterfaceController,
} from '@metamask/snaps-controllers';
import { MultichainTransactionsController } from '@metamask/multichain-transactions-controller';
import { TransactionController } from '@metamask/transaction-controller';
import { SignatureController } from '@metamask/signature-controller';
import { merge } from 'lodash';

import { ExtendedControllerMessenger } from '../../ExtendedControllerMessenger';
import { accountsControllerInit } from '../controllers/accounts-controller';
import { ApprovalControllerInit } from '../controllers/approval-controller';
import { currencyRateControllerInit } from '../controllers/currency-rate-controller/currency-rate-controller-init';
import { GasFeeControllerInit } from '../controllers/gas-fee-controller';
import { multichainAssetsControllerInit } from '../controllers/multichain-assets-controller/multichain-assets-controller-init';
import { multichainAssetsRatesControllerInit } from '../controllers/multichain-assets-rates-controller/multichain-assets-rates-controller-init';
import { multichainBalancesControllerInit } from '../controllers/multichain-balances-controller/multichain-balances-controller-init';
import { multichainNetworkControllerInit } from '../controllers/multichain-network-controller/multichain-network-controller-init';
import { multichainTransactionsControllerInit } from '../controllers/multichain-transactions-controller/multichain-transactions-controller-init';
import { notificationServicesControllerInit } from '../controllers/notifications/notification-services-controller-init';
import { notificationServicesPushControllerInit } from '../controllers/notifications/notification-services-push-controller-init';
import { SignatureControllerInit } from '../controllers/signature-controller';
import { defiPositionsControllerInit } from '../controllers/defi-positions-controller/defi-positions-controller-init';
import {
  cronjobControllerInit,
  executionServiceInit,
  snapControllerInit,
  snapInterfaceControllerInit,
  snapsRegistryInit,
} from '../controllers/snaps';
import { TransactionControllerInit } from '../controllers/transaction-controller';
import { GatorPermissionsControllerInit } from '../controllers/gator-permissions-controller/gator-permissions-controller-init';
import { createMockControllerInitFunction } from './test-utils';
import { getControllerOrThrow, initModularizedControllers } from './utils';
import { AppMetadataController } from '@metamask/app-metadata-controller';
import { appMetadataControllerInit } from '../controllers/app-metadata-controller';
import { seedlessOnboardingControllerInit } from '../controllers/seedless-onboarding-controller';
import { AccountTreeController } from '@metamask/account-tree-controller';
import { accountTreeControllerInit } from '../../../multichain-accounts/controllers/account-tree-controller';
import { WebSocketServiceInit } from '../controllers/snaps/websocket-service-init';
import { perpsControllerInit } from '../controllers/perps-controller';
import { bridgeControllerInit } from '../controllers/bridge-controller/bridge-controller-init';
import { bridgeStatusControllerInit } from '../controllers/bridge-status-controller/bridge-status-controller-init';
import { BridgeController } from '@metamask/bridge-controller';
import { BridgeStatusController } from '@metamask/bridge-status-controller';
import { multichainAccountServiceInit } from '../controllers/multichain-account-service/multichain-account-service-init';
import { networkEnablementControllerInit } from '../controllers/network-enablement-controller/network-enablement-controller-init';
import { rewardsControllerInit } from '../controllers/rewards-controller';
import { RewardsController } from '../controllers/rewards-controller/RewardsController';
<<<<<<< HEAD
import { predictControllerInit } from '../controllers/predict-controller';
import { PredictController } from '../../../components/UI/Predict/controllers/PredictController';
=======
import { GatorPermissionsController } from '@metamask/gator-permissions-controller';
>>>>>>> 5423b096

jest.mock('../controllers/accounts-controller');
jest.mock('../controllers/rewards-controller');
jest.mock('../controllers/app-metadata-controller');
jest.mock('../controllers/predict-controller');
jest.mock('../controllers/approval-controller');
jest.mock(
  '../controllers/currency-rate-controller/currency-rate-controller-init',
);
jest.mock('../controllers/gas-fee-controller');
jest.mock(
  '../controllers/multichain-assets-controller/multichain-assets-controller-init',
);
jest.mock(
  '../controllers/multichain-assets-rates-controller/multichain-assets-rates-controller-init',
);
jest.mock(
  '../controllers/multichain-balances-controller/multichain-balances-controller-init',
);
jest.mock(
  '../controllers/multichain-network-controller/multichain-network-controller-init',
);
jest.mock(
  '../controllers/multichain-transactions-controller/multichain-transactions-controller-init',
);
jest.mock('../controllers/notifications/notification-services-controller-init');
jest.mock(
  '../controllers/notifications/notification-services-push-controller-init',
);
jest.mock('../controllers/snaps');
jest.mock('../controllers/signature-controller');
jest.mock('../controllers/transaction-controller');
jest.mock(
  '../controllers/defi-positions-controller/defi-positions-controller-init',
);
jest.mock('../../../multichain-accounts/controllers/account-tree-controller');
jest.mock('../controllers/bridge-controller/bridge-controller-init');
jest.mock(
  '../controllers/bridge-status-controller/bridge-status-controller-init',
);
jest.mock(
  '../controllers/gator-permissions-controller/gator-permissions-controller-init',
);

describe('initModularizedControllers', () => {
  const mockAccountsControllerInit = jest.mocked(accountsControllerInit);
  const mockApprovalControllerInit = jest.mocked(ApprovalControllerInit);
  const mockMultichainNetworkControllerInit = jest.mocked(
    multichainNetworkControllerInit,
  );
  const mockCurrencyRateControllerInit = jest.mocked(
    currencyRateControllerInit,
  );
  const mockCronjobControllerInit = jest.mocked(cronjobControllerInit);
  const mockExecutionServiceInit = jest.mocked(executionServiceInit);
  const mockSnapControllerInit = jest.mocked(snapControllerInit);
  const mockSnapInterfaceControllerInit = jest.mocked(
    snapInterfaceControllerInit,
  );
  const mockSnapsRegistryInit = jest.mocked(snapsRegistryInit);
  const mockWebSocketServiceInit = jest.mocked(WebSocketServiceInit);
  const mockMultichainAssetsControllerInit = jest.mocked(
    multichainAssetsControllerInit,
  );
  const mockMultichainAssetsRatesControllerInit = jest.mocked(
    multichainAssetsRatesControllerInit,
  );
  const mockMultichainBalancesControllerInit = jest.mocked(
    multichainBalancesControllerInit,
  );
  const mockTransactionControllerInit = jest.mocked(TransactionControllerInit);
  const mockMultichainTransactionsControllerInit = jest.mocked(
    multichainTransactionsControllerInit,
  );
  const mockNotificationServicesControllerInit = jest.mocked(
    notificationServicesControllerInit,
  );
  const mockNotificationServicesPushControllerInit = jest.mocked(
    notificationServicesPushControllerInit,
  );
  const mockGasFeeControllerInit = jest.mocked(GasFeeControllerInit);
  const mockAppMetadataControllerInit = jest.mocked(appMetadataControllerInit);
  const mockSignatureControllerInit = jest.mocked(SignatureControllerInit);
  const mockDeFiPositionsControllerInit = jest.mocked(
    defiPositionsControllerInit,
  );
  const mockSeedlessOnboardingControllerInit = jest.mocked(
    seedlessOnboardingControllerInit,
  );
  const mockAccountTreeControllerInit = jest.mocked(accountTreeControllerInit);
  const mockPerpsControllerInit = jest.mocked(perpsControllerInit);
  const mockBridgeControllerInit = jest.mocked(bridgeControllerInit);
  const mockBridgeStatusControllerInit = jest.mocked(
    bridgeStatusControllerInit,
  );
  const mockMultichainAccountServiceInit = jest.mocked(
    multichainAccountServiceInit,
  );
  const mockNetworkEnablementControllerInit = jest.mocked(
    networkEnablementControllerInit,
  );
  const mockRewardsControllerInit = jest.mocked(rewardsControllerInit);
<<<<<<< HEAD
  const mockPredictControllerInit = jest.mocked(predictControllerInit);

=======
  const mockGatorPermissionsControllerInit = jest.mocked(
    GatorPermissionsControllerInit,
  );
>>>>>>> 5423b096
  function buildModularizedControllerRequest(
    overrides?: Record<string, unknown>,
  ) {
    return merge(
      {
        existingControllersByName: {},
        controllerInitFunctions: {
          AccountsController: mockAccountsControllerInit,
          AccountTreeController: mockAccountTreeControllerInit,
          ApprovalController: mockApprovalControllerInit,
          CurrencyRateController: mockCurrencyRateControllerInit,
          CronjobController: mockCronjobControllerInit,
          GasFeeController: mockGasFeeControllerInit,
          ExecutionService: mockExecutionServiceInit,
          WebSocketService: mockWebSocketServiceInit,
          MultichainNetworkController: mockMultichainNetworkControllerInit,
          MultichainAssetsController: mockMultichainAssetsControllerInit,
          MultichainTransactionsController:
            mockMultichainTransactionsControllerInit,
          MultichainAssetsRatesController:
            mockMultichainAssetsRatesControllerInit,
          MultichainBalancesController: mockMultichainBalancesControllerInit,
          MultichainAccountService: mockMultichainAccountServiceInit,
          NetworkEnablementController: mockNetworkEnablementControllerInit,
          NotificationServicesController:
            mockNotificationServicesControllerInit,
          NotificationServicesPushController:
            mockNotificationServicesPushControllerInit,
          SignatureController: mockSignatureControllerInit,
          SnapController: mockSnapControllerInit,
          SnapInterfaceController: mockSnapInterfaceControllerInit,
          SnapsRegistry: mockSnapsRegistryInit,
          TransactionController: mockTransactionControllerInit,
          AppMetadataController: mockAppMetadataControllerInit,
          DeFiPositionsController: mockDeFiPositionsControllerInit,
          SeedlessOnboardingController: mockSeedlessOnboardingControllerInit,
          PerpsController: mockPerpsControllerInit,
          BridgeController: mockBridgeControllerInit,
          BridgeStatusController: mockBridgeStatusControllerInit,
          RewardsController: mockRewardsControllerInit,
<<<<<<< HEAD
          PredictController: mockPredictControllerInit,
=======
          GatorPermissionsController: mockGatorPermissionsControllerInit,
>>>>>>> 5423b096
        },
        persistedState: {},
        baseControllerMessenger: new ExtendedControllerMessenger(),
        getGlobalChainId: jest.fn(),
        getState: jest.fn(),
      },
      overrides,
    );
  }

  beforeEach(() => {
    jest.clearAllMocks();

    mockAccountsControllerInit.mockReturnValue({
      controller: {} as unknown as AccountsController,
    });
    mockApprovalControllerInit.mockReturnValue({
      controller: {} as unknown as ApprovalController,
    });
    mockTransactionControllerInit.mockReturnValue({
      controller: {} as unknown as TransactionController,
    });
    mockMultichainNetworkControllerInit.mockReturnValue({
      controller: {} as unknown as MultichainNetworkController,
    });
    mockCurrencyRateControllerInit.mockReturnValue({
      controller: {} as unknown as CurrencyRateController,
    });
    mockCronjobControllerInit.mockReturnValue({
      controller: {} as unknown as CronjobController,
    });
    mockExecutionServiceInit.mockReturnValue({
      controller: {} as unknown as AbstractExecutionService<unknown>,
    });
    mockSnapControllerInit.mockReturnValue({
      controller: {} as unknown as SnapController,
    });
    mockSnapInterfaceControllerInit.mockReturnValue({
      controller: {} as unknown as SnapInterfaceController,
    });
    mockSnapsRegistryInit.mockReturnValue({
      controller: {} as unknown as JsonSnapsRegistry,
    });
    mockMultichainAssetsControllerInit.mockReturnValue({
      controller: {} as unknown as MultichainAssetsController,
    });
    mockMultichainAssetsRatesControllerInit.mockReturnValue({
      controller: {} as unknown as MultichainAssetsRatesController,
    });
    mockMultichainBalancesControllerInit.mockReturnValue({
      controller: {} as unknown as MultichainBalancesController,
    });
    mockMultichainTransactionsControllerInit.mockReturnValue({
      controller: {} as unknown as MultichainTransactionsController,
    });
    mockNotificationServicesControllerInit.mockReturnValue({
      controller: {} as unknown as NotificationServicesController,
    });
    mockNotificationServicesPushControllerInit.mockReturnValue({
      controller: {} as unknown as NotificationServicesPushController,
    });
    mockGasFeeControllerInit.mockReturnValue({
      controller: {} as unknown as GasFeeController,
    });
    mockAppMetadataControllerInit.mockReturnValue({
      controller: {} as unknown as AppMetadataController,
    });
    mockSignatureControllerInit.mockReturnValue({
      controller: {} as unknown as SignatureController,
    });
    mockDeFiPositionsControllerInit.mockReturnValue({
      controller: {} as unknown as DeFiPositionsController,
    });
    mockAccountTreeControllerInit.mockReturnValue({
      controller: {} as unknown as AccountTreeController,
    });
    mockBridgeControllerInit.mockReturnValue({
      controller: {} as BridgeController,
    });
    mockBridgeStatusControllerInit.mockReturnValue({
      controller: {} as BridgeStatusController,
    });
    mockRewardsControllerInit.mockReturnValue({
      controller: {} as unknown as RewardsController,
    });
<<<<<<< HEAD
    mockPredictControllerInit.mockReturnValue({
      controller: {} as unknown as PredictController,
=======
    mockGatorPermissionsControllerInit.mockReturnValue({
      controller: {} as unknown as GatorPermissionsController,
>>>>>>> 5423b096
    });
  });

  it('initializes controllers', () => {
    const request = buildModularizedControllerRequest();
    const controllers = initModularizedControllers(request);

    expect(controllers.controllersByName.AccountsController).toBeDefined();
    expect(controllers.controllersByName.ApprovalController).toBeDefined();
    expect(
      controllers.controllersByName.MultichainNetworkController,
    ).toBeDefined();
    expect(controllers.controllersByName.CurrencyRateController).toBeDefined();
    expect(controllers.controllersByName.CronjobController).toBeDefined();
    expect(
      controllers.controllersByName.MultichainAssetsController,
    ).toBeDefined();
    expect(
      controllers.controllersByName.MultichainAssetsRatesController,
    ).toBeDefined();
    expect(
      controllers.controllersByName.MultichainBalancesController,
    ).toBeDefined();
    expect(
      controllers.controllersByName.MultichainTransactionsController,
    ).toBeDefined();
    expect(controllers.controllersByName.TransactionController).toBeDefined();
    expect(controllers.controllersByName.GasFeeController).toBeDefined();
    expect(controllers.controllersByName.SignatureController).toBeDefined();
  });

  it('initializes function including initMessenger', () => {
    const request = buildModularizedControllerRequest();
    initModularizedControllers(request);

    const initMessengerOfTransactionController =
      mockTransactionControllerInit.mock.calls[0][0].initMessenger;

    expect(initMessengerOfTransactionController).toBeDefined();
  });

  it('throws when controller is not found', async () => {
    const request = buildModularizedControllerRequest({
      controllerInitFunctions: {
        AccountsController: createMockControllerInitFunction<
          AccountsController,
          AccountsControllerMessenger
        >('NetworkController'),
      },
    });
    expect(() => initModularizedControllers(request)).toThrow(
      'Controller requested before it was initialized: NetworkController',
    );
  });

  it('not throws when when existing controller is found', async () => {
    const request = buildModularizedControllerRequest({
      existingControllersByName: {
        NetworkController: jest.fn() as unknown as NetworkController,
      },
    });

    expect(() => initModularizedControllers(request)).not.toThrow();
  });
});

describe('getControllerOrThrow', () => {
  it('throws when controller is not found', () => {
    expect(() =>
      getControllerOrThrow({
        controller: undefined,
        name: 'AccountsController',
      }),
    ).toThrow();
  });

  it('not throws when controller is found', () => {
    expect(() =>
      getControllerOrThrow({
        controller: jest.fn() as unknown as AccountsController,
        name: 'AccountsController',
      }),
    ).not.toThrow();
  });
});<|MERGE_RESOLUTION|>--- conflicted
+++ resolved
@@ -67,12 +67,9 @@
 import { networkEnablementControllerInit } from '../controllers/network-enablement-controller/network-enablement-controller-init';
 import { rewardsControllerInit } from '../controllers/rewards-controller';
 import { RewardsController } from '../controllers/rewards-controller/RewardsController';
-<<<<<<< HEAD
 import { predictControllerInit } from '../controllers/predict-controller';
 import { PredictController } from '../../../components/UI/Predict/controllers/PredictController';
-=======
 import { GatorPermissionsController } from '@metamask/gator-permissions-controller';
->>>>>>> 5423b096
 
 jest.mock('../controllers/accounts-controller');
 jest.mock('../controllers/rewards-controller');
@@ -175,14 +172,11 @@
     networkEnablementControllerInit,
   );
   const mockRewardsControllerInit = jest.mocked(rewardsControllerInit);
-<<<<<<< HEAD
   const mockPredictControllerInit = jest.mocked(predictControllerInit);
 
-=======
   const mockGatorPermissionsControllerInit = jest.mocked(
     GatorPermissionsControllerInit,
   );
->>>>>>> 5423b096
   function buildModularizedControllerRequest(
     overrides?: Record<string, unknown>,
   ) {
@@ -223,11 +217,8 @@
           BridgeController: mockBridgeControllerInit,
           BridgeStatusController: mockBridgeStatusControllerInit,
           RewardsController: mockRewardsControllerInit,
-<<<<<<< HEAD
           PredictController: mockPredictControllerInit,
-=======
           GatorPermissionsController: mockGatorPermissionsControllerInit,
->>>>>>> 5423b096
         },
         persistedState: {},
         baseControllerMessenger: new ExtendedControllerMessenger(),
@@ -313,13 +304,11 @@
     mockRewardsControllerInit.mockReturnValue({
       controller: {} as unknown as RewardsController,
     });
-<<<<<<< HEAD
     mockPredictControllerInit.mockReturnValue({
       controller: {} as unknown as PredictController,
-=======
+    }),
     mockGatorPermissionsControllerInit.mockReturnValue({
       controller: {} as unknown as GatorPermissionsController,
->>>>>>> 5423b096
     });
   });
 
