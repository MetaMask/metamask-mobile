--- conflicted
+++ resolved
@@ -53,16 +53,11 @@
 import { getControllerOrThrow, initModularizedControllers } from './utils';
 import { AppMetadataController } from '@metamask/app-metadata-controller';
 import { appMetadataControllerInit } from '../controllers/app-metadata-controller';
-<<<<<<< HEAD
-import { AccountTreeController } from '@metamask/account-tree-controller';
-import { accountTreeControllerInit } from '../../../multichain-accounts/controllers/account-tree-controller';
-=======
 import { seedlessOnboardingControllerInit } from '../controllers/seedless-onboarding-controller';
 import { AccountTreeController } from '@metamask/account-tree-controller';
 import { accountTreeControllerInit } from '../../../multichain-accounts/controllers/account-tree-controller';
 import { WebSocketServiceInit } from '../controllers/snaps/websocket-service-init';
 import { perpsControllerInit } from '../controllers/perps-controller';
->>>>>>> 05d3e30f
 
 jest.mock('../controllers/accounts-controller');
 jest.mock('../controllers/app-metadata-controller');
@@ -140,16 +135,12 @@
   const mockDeFiPositionsControllerInit = jest.mocked(
     defiPositionsControllerInit,
   );
-<<<<<<< HEAD
-  const mockAccountTreeControllerInit = jest.mocked(accountTreeControllerInit);
-=======
   const mockSeedlessOnboardingControllerInit = jest.mocked(
     seedlessOnboardingControllerInit,
   );
   const mockAccountTreeControllerInit = jest.mocked(accountTreeControllerInit);
   const mockPerpsControllerInit = jest.mocked(perpsControllerInit);
 
->>>>>>> 05d3e30f
   function buildModularizedControllerRequest(
     overrides?: Record<string, unknown>,
   ) {
@@ -159,10 +150,7 @@
         controllerInitFunctions: {
           AccountsController: mockAccountsControllerInit,
           AccountTreeController: mockAccountTreeControllerInit,
-<<<<<<< HEAD
-=======
           ApprovalController: mockApprovalControllerInit,
->>>>>>> 05d3e30f
           CurrencyRateController: mockCurrencyRateControllerInit,
           CronjobController: mockCronjobControllerInit,
           GasFeeController: mockGasFeeControllerInit,
@@ -186,11 +174,8 @@
           TransactionController: mockTransactionControllerInit,
           AppMetadataController: mockAppMetadataControllerInit,
           DeFiPositionsController: mockDeFiPositionsControllerInit,
-<<<<<<< HEAD
-=======
           SeedlessOnboardingController: mockSeedlessOnboardingControllerInit,
           PerpsController: mockPerpsControllerInit,
->>>>>>> 05d3e30f
         },
         persistedState: {},
         baseControllerMessenger: new ExtendedControllerMessenger(),
