--- conflicted
+++ resolved
@@ -177,10 +177,7 @@
   const mockGatorPermissionsControllerInit = jest.mocked(
     GatorPermissionsControllerInit,
   );
-<<<<<<< HEAD
   const mockDelegationControllerInit = jest.mocked(DelegationControllerInit);
-=======
->>>>>>> 040e42db
 
   function buildModularizedControllerRequest(
     overrides?: Record<string, unknown>,
