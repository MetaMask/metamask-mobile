import {
  AccountsController,
  AccountsControllerMessenger,
} from '@metamask/accounts-controller';
import { ApprovalController } from '@metamask/approval-controller';
import {
  CurrencyRateController,
  DeFiPositionsController,
  MultichainAssetsController,
  MultichainAssetsRatesController,
  MultichainBalancesController,
} from '@metamask/assets-controllers';
import { GasFeeController } from '@metamask/gas-fee-controller';
import { MultichainNetworkController } from '@metamask/multichain-network-controller';
import { type Controller as NotificationServicesController } from '@metamask/notification-services-controller/notification-services';
import { type Controller as NotificationServicesPushController } from '@metamask/notification-services-controller/push-services';
import { NetworkController } from '@metamask/network-controller';
import {
  AbstractExecutionService,
  CronjobController,
  JsonSnapsRegistry,
  SnapController,
  SnapInterfaceController,
} from '@metamask/snaps-controllers';
import { MultichainTransactionsController } from '@metamask/multichain-transactions-controller';
import { TransactionController } from '@metamask/transaction-controller';
import { SignatureController } from '@metamask/signature-controller';
import { merge } from 'lodash';

import { ExtendedControllerMessenger } from '../../ExtendedControllerMessenger';
import { accountsControllerInit } from '../controllers/accounts-controller';
import { ApprovalControllerInit } from '../controllers/approval-controller';
import { currencyRateControllerInit } from '../controllers/currency-rate-controller/currency-rate-controller-init';
import { GasFeeControllerInit } from '../controllers/gas-fee-controller';
import { multichainAssetsControllerInit } from '../controllers/multichain-assets-controller/multichain-assets-controller-init';
import { multichainAssetsRatesControllerInit } from '../controllers/multichain-assets-rates-controller/multichain-assets-rates-controller-init';
import { multichainBalancesControllerInit } from '../controllers/multichain-balances-controller/multichain-balances-controller-init';
import { multichainNetworkControllerInit } from '../controllers/multichain-network-controller/multichain-network-controller-init';
import { multichainTransactionsControllerInit } from '../controllers/multichain-transactions-controller/multichain-transactions-controller-init';
import { notificationServicesControllerInit } from '../controllers/notifications/notification-services-controller-init';
import { notificationServicesPushControllerInit } from '../controllers/notifications/notification-services-push-controller-init';
import { SignatureControllerInit } from '../controllers/signature-controller';
import { defiPositionsControllerInit } from '../controllers/defi-positions-controller/defi-positions-controller-init';
import {
  cronjobControllerInit,
  executionServiceInit,
  snapControllerInit,
  snapInterfaceControllerInit,
  snapsRegistryInit,
} from '../controllers/snaps';
import { TransactionControllerInit } from '../controllers/transaction-controller';
import { createMockControllerInitFunction } from './test-utils';
import { getControllerOrThrow, initModularizedControllers } from './utils';
import { AppMetadataController } from '@metamask/app-metadata-controller';
import { appMetadataControllerInit } from '../controllers/app-metadata-controller';
import { seedlessOnboardingControllerInit } from '../controllers/seedless-onboarding-controller';
import { AccountTreeController } from '@metamask/account-tree-controller';
import { accountTreeControllerInit } from '../../../multichain-accounts/controllers/account-tree-controller';
import { samplePetnamesControllerInit } from '../../../features/SampleFeature/controllers/sample-petnames-controller-init.ts';
import { SamplePetnamesController } from '@metamask/sample-controllers';
import { WebSocketServiceInit } from '../controllers/snaps/websocket-service-init';
import { perpsControllerInit } from '../controllers/perps-controller';

jest.mock('../controllers/accounts-controller');
jest.mock('../controllers/app-metadata-controller');
jest.mock('../controllers/approval-controller');
jest.mock(
  '../controllers/currency-rate-controller/currency-rate-controller-init',
);
jest.mock('../controllers/gas-fee-controller');
jest.mock(
  '../controllers/multichain-assets-controller/multichain-assets-controller-init',
);
jest.mock(
  '../controllers/multichain-assets-rates-controller/multichain-assets-rates-controller-init',
);
jest.mock(
  '../controllers/multichain-balances-controller/multichain-balances-controller-init',
);
jest.mock(
  '../controllers/multichain-network-controller/multichain-network-controller-init',
);
jest.mock(
  '../controllers/multichain-transactions-controller/multichain-transactions-controller-init',
);
jest.mock('../controllers/notifications/notification-services-controller-init');
jest.mock(
  '../controllers/notifications/notification-services-push-controller-init',
);
jest.mock('../controllers/snaps');
jest.mock('../controllers/signature-controller');
jest.mock('../controllers/transaction-controller');
jest.mock(
  '../controllers/defi-positions-controller/defi-positions-controller-init',
);
jest.mock('../../../multichain-accounts/controllers/account-tree-controller');
jest.mock(
  '../../../features/SampleFeature/controllers/sample-petnames-controller-init',
);

describe('initModularizedControllers', () => {
  const mockAccountsControllerInit = jest.mocked(accountsControllerInit);
  const mockApprovalControllerInit = jest.mocked(ApprovalControllerInit);
  const mockMultichainNetworkControllerInit = jest.mocked(
    multichainNetworkControllerInit,
  );
  const mockCurrencyRateControllerInit = jest.mocked(
    currencyRateControllerInit,
  );
  const mockCronjobControllerInit = jest.mocked(cronjobControllerInit);
  const mockExecutionServiceInit = jest.mocked(executionServiceInit);
  const mockSnapControllerInit = jest.mocked(snapControllerInit);
  const mockSnapInterfaceControllerInit = jest.mocked(
    snapInterfaceControllerInit,
  );
  const mockSnapsRegistryInit = jest.mocked(snapsRegistryInit);
  const mockWebSocketServiceInit = jest.mocked(WebSocketServiceInit);
  const mockMultichainAssetsControllerInit = jest.mocked(
    multichainAssetsControllerInit,
  );
  const mockMultichainAssetsRatesControllerInit = jest.mocked(
    multichainAssetsRatesControllerInit,
  );
  const mockMultichainBalancesControllerInit = jest.mocked(
    multichainBalancesControllerInit,
  );
  const mockTransactionControllerInit = jest.mocked(TransactionControllerInit);
  const mockMultichainTransactionsControllerInit = jest.mocked(
    multichainTransactionsControllerInit,
  );
  const mockNotificationServicesControllerInit = jest.mocked(
    notificationServicesControllerInit,
  );
  const mockNotificationServicesPushControllerInit = jest.mocked(
    notificationServicesPushControllerInit,
  );
  const mockGasFeeControllerInit = jest.mocked(GasFeeControllerInit);
  const mockAppMetadataControllerInit = jest.mocked(appMetadataControllerInit);
  const mockSignatureControllerInit = jest.mocked(SignatureControllerInit);
  const mockDeFiPositionsControllerInit = jest.mocked(
    defiPositionsControllerInit,
  );
  const mockSeedlessOnboardingControllerInit = jest.mocked(
    seedlessOnboardingControllerInit,
  );
  const mockAccountTreeControllerInit = jest.mocked(accountTreeControllerInit);
<<<<<<< HEAD
  const mockSamplePetnamesControllerInit = jest.mocked(
    samplePetnamesControllerInit,
  );
=======
  const mockPerpsControllerInit = jest.mocked(perpsControllerInit);

>>>>>>> 6424fcbb
  function buildModularizedControllerRequest(
    overrides?: Record<string, unknown>,
  ) {
    return merge(
      {
        existingControllersByName: {},
        controllerInitFunctions: {
          AccountsController: mockAccountsControllerInit,
          AccountTreeController: mockAccountTreeControllerInit,
          ApprovalController: mockApprovalControllerInit,
          CurrencyRateController: mockCurrencyRateControllerInit,
          CronjobController: mockCronjobControllerInit,
          GasFeeController: mockGasFeeControllerInit,
          ExecutionService: mockExecutionServiceInit,
          WebSocketService: mockWebSocketServiceInit,
          MultichainNetworkController: mockMultichainNetworkControllerInit,
          MultichainAssetsController: mockMultichainAssetsControllerInit,
          MultichainTransactionsController:
            mockMultichainTransactionsControllerInit,
          MultichainAssetsRatesController:
            mockMultichainAssetsRatesControllerInit,
          MultichainBalancesController: mockMultichainBalancesControllerInit,
          NotificationServicesController:
            mockNotificationServicesControllerInit,
          NotificationServicesPushController:
            mockNotificationServicesPushControllerInit,
          SignatureController: mockSignatureControllerInit,
          SnapController: mockSnapControllerInit,
          SnapInterfaceController: mockSnapInterfaceControllerInit,
          SnapsRegistry: mockSnapsRegistryInit,
          TransactionController: mockTransactionControllerInit,
          AppMetadataController: mockAppMetadataControllerInit,
          DeFiPositionsController: mockDeFiPositionsControllerInit,
          SeedlessOnboardingController: mockSeedlessOnboardingControllerInit,
<<<<<<< HEAD
          SamplePetnamesController: mockSamplePetnamesControllerInit,
=======
          PerpsController: mockPerpsControllerInit,
>>>>>>> 6424fcbb
        },
        persistedState: {},
        baseControllerMessenger: new ExtendedControllerMessenger(),
        getGlobalChainId: jest.fn(),
        getState: jest.fn(),
      },
      overrides,
    );
  }

  beforeEach(() => {
    jest.clearAllMocks();

    mockAccountsControllerInit.mockReturnValue({
      controller: {} as unknown as AccountsController,
    });
    mockApprovalControllerInit.mockReturnValue({
      controller: {} as unknown as ApprovalController,
    });
    mockTransactionControllerInit.mockReturnValue({
      controller: {} as unknown as TransactionController,
    });
    mockMultichainNetworkControllerInit.mockReturnValue({
      controller: {} as unknown as MultichainNetworkController,
    });
    mockCurrencyRateControllerInit.mockReturnValue({
      controller: {} as unknown as CurrencyRateController,
    });
    mockCronjobControllerInit.mockReturnValue({
      controller: {} as unknown as CronjobController,
    });
    mockExecutionServiceInit.mockReturnValue({
      controller: {} as unknown as AbstractExecutionService<unknown>,
    });
    mockSnapControllerInit.mockReturnValue({
      controller: {} as unknown as SnapController,
    });
    mockSnapInterfaceControllerInit.mockReturnValue({
      controller: {} as unknown as SnapInterfaceController,
    });
    mockSnapsRegistryInit.mockReturnValue({
      controller: {} as unknown as JsonSnapsRegistry,
    });
    mockMultichainAssetsControllerInit.mockReturnValue({
      controller: {} as unknown as MultichainAssetsController,
    });
    mockMultichainAssetsRatesControllerInit.mockReturnValue({
      controller: {} as unknown as MultichainAssetsRatesController,
    });
    mockMultichainBalancesControllerInit.mockReturnValue({
      controller: {} as unknown as MultichainBalancesController,
    });
    mockMultichainTransactionsControllerInit.mockReturnValue({
      controller: {} as unknown as MultichainTransactionsController,
    });
    mockNotificationServicesControllerInit.mockReturnValue({
      controller: {} as unknown as NotificationServicesController,
    });
    mockNotificationServicesPushControllerInit.mockReturnValue({
      controller: {} as unknown as NotificationServicesPushController,
    });
    mockGasFeeControllerInit.mockReturnValue({
      controller: {} as unknown as GasFeeController,
    });
    mockAppMetadataControllerInit.mockReturnValue({
      controller: {} as unknown as AppMetadataController,
    });
    mockSignatureControllerInit.mockReturnValue({
      controller: {} as unknown as SignatureController,
    });
    mockDeFiPositionsControllerInit.mockReturnValue({
      controller: {} as unknown as DeFiPositionsController,
    });
    mockAccountTreeControllerInit.mockReturnValue({
      controller: {} as unknown as AccountTreeController,
    });
    mockSamplePetnamesControllerInit.mockReturnValue({
      controller: {} as unknown as SamplePetnamesController,
    });
  });

  it('initializes controllers', () => {
    const request = buildModularizedControllerRequest();
    const controllers = initModularizedControllers(request);

    expect(controllers.controllersByName.AccountsController).toBeDefined();
    expect(controllers.controllersByName.ApprovalController).toBeDefined();
    expect(
      controllers.controllersByName.MultichainNetworkController,
    ).toBeDefined();
    expect(controllers.controllersByName.CurrencyRateController).toBeDefined();
    expect(controllers.controllersByName.CronjobController).toBeDefined();
    expect(
      controllers.controllersByName.MultichainAssetsController,
    ).toBeDefined();
    expect(
      controllers.controllersByName.MultichainAssetsRatesController,
    ).toBeDefined();
    expect(
      controllers.controllersByName.MultichainBalancesController,
    ).toBeDefined();
    expect(
      controllers.controllersByName.MultichainTransactionsController,
    ).toBeDefined();
    expect(controllers.controllersByName.TransactionController).toBeDefined();
    expect(controllers.controllersByName.GasFeeController).toBeDefined();
    expect(controllers.controllersByName.SignatureController).toBeDefined();
    expect(
      controllers.controllersByName.SamplePetnamesController,
    ).toBeDefined();
  });

  it('initializes function including initMessenger', () => {
    const request = buildModularizedControllerRequest();
    initModularizedControllers(request);

    const initMessengerOfTransactionController =
      mockTransactionControllerInit.mock.calls[0][0].initMessenger;

    expect(initMessengerOfTransactionController).toBeDefined();
  });

  it('throws when controller is not found', async () => {
    const request = buildModularizedControllerRequest({
      controllerInitFunctions: {
        AccountsController: createMockControllerInitFunction<
          AccountsController,
          AccountsControllerMessenger
        >('NetworkController'),
      },
    });
    expect(() => initModularizedControllers(request)).toThrow(
      'Controller requested before it was initialized: NetworkController',
    );
  });

  it('not throws when when existing controller is found', async () => {
    const request = buildModularizedControllerRequest({
      existingControllersByName: {
        NetworkController: jest.fn() as unknown as NetworkController,
      },
    });

    expect(() => initModularizedControllers(request)).not.toThrow();
  });
});

describe('getControllerOrThrow', () => {
  it('throws when controller is not found', () => {
    expect(() =>
      getControllerOrThrow({
        controller: undefined,
        name: 'AccountsController',
      }),
    ).toThrow();
  });

  it('not throws when controller is found', () => {
    expect(() =>
      getControllerOrThrow({
        controller: jest.fn() as unknown as AccountsController,
        name: 'AccountsController',
      }),
    ).not.toThrow();
  });
});<|MERGE_RESOLUTION|>--- conflicted
+++ resolved
@@ -144,14 +144,11 @@
     seedlessOnboardingControllerInit,
   );
   const mockAccountTreeControllerInit = jest.mocked(accountTreeControllerInit);
-<<<<<<< HEAD
   const mockSamplePetnamesControllerInit = jest.mocked(
     samplePetnamesControllerInit,
   );
-=======
   const mockPerpsControllerInit = jest.mocked(perpsControllerInit);
 
->>>>>>> 6424fcbb
   function buildModularizedControllerRequest(
     overrides?: Record<string, unknown>,
   ) {
@@ -186,11 +183,8 @@
           AppMetadataController: mockAppMetadataControllerInit,
           DeFiPositionsController: mockDeFiPositionsControllerInit,
           SeedlessOnboardingController: mockSeedlessOnboardingControllerInit,
-<<<<<<< HEAD
           SamplePetnamesController: mockSamplePetnamesControllerInit,
-=======
           PerpsController: mockPerpsControllerInit,
->>>>>>> 6424fcbb
         },
         persistedState: {},
         baseControllerMessenger: new ExtendedControllerMessenger(),
