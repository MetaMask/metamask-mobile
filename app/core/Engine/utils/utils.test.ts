import {
  AccountsController,
  AccountsControllerMessenger,
} from '@metamask/accounts-controller';
import { ApprovalController } from '@metamask/approval-controller';
import {
  CurrencyRateController,
  DeFiPositionsController,
  MultichainAssetsController,
  MultichainAssetsRatesController,
  MultichainBalancesController,
} from '@metamask/assets-controllers';
import { GasFeeController } from '@metamask/gas-fee-controller';
import { MultichainNetworkController } from '@metamask/multichain-network-controller';
import { type Controller as NotificationServicesController } from '@metamask/notification-services-controller/notification-services';
import { type Controller as NotificationServicesPushController } from '@metamask/notification-services-controller/push-services';
import { NetworkController } from '@metamask/network-controller';
import {
  AbstractExecutionService,
  CronjobController,
  JsonSnapsRegistry,
  SnapController,
  SnapInterfaceController,
} from '@metamask/snaps-controllers';
import { MultichainTransactionsController } from '@metamask/multichain-transactions-controller';
import { TransactionController } from '@metamask/transaction-controller';
import { SignatureController } from '@metamask/signature-controller';
import { merge } from 'lodash';

import { ExtendedControllerMessenger } from '../../ExtendedControllerMessenger';
import { accountsControllerInit } from '../controllers/accounts-controller';
import { ApprovalControllerInit } from '../controllers/approval-controller';
import { currencyRateControllerInit } from '../controllers/currency-rate-controller/currency-rate-controller-init';
import { GasFeeControllerInit } from '../controllers/gas-fee-controller';
import { multichainAssetsControllerInit } from '../controllers/multichain-assets-controller/multichain-assets-controller-init';
import { multichainAssetsRatesControllerInit } from '../controllers/multichain-assets-rates-controller/multichain-assets-rates-controller-init';
import { multichainBalancesControllerInit } from '../controllers/multichain-balances-controller/multichain-balances-controller-init';
import { multichainNetworkControllerInit } from '../controllers/multichain-network-controller/multichain-network-controller-init';
import { multichainTransactionsControllerInit } from '../controllers/multichain-transactions-controller/multichain-transactions-controller-init';
import { notificationServicesControllerInit } from '../controllers/notifications/notification-services-controller-init';
import { notificationServicesPushControllerInit } from '../controllers/notifications/notification-services-push-controller-init';
import { SignatureControllerInit } from '../controllers/signature-controller';
import { defiPositionsControllerInit } from '../controllers/defi-positions-controller/defi-positions-controller-init';
import {
  cronjobControllerInit,
  executionServiceInit,
  snapControllerInit,
  snapInterfaceControllerInit,
  snapsRegistryInit,
} from '../controllers/snaps';
import { TransactionControllerInit } from '../controllers/transaction-controller';
import { GatorPermissionsControllerInit } from '../controllers/gator-permissions-controller/gator-permissions-controller-init';
import { createMockControllerInitFunction } from './test-utils';
import { getControllerOrThrow, initModularizedControllers } from './utils';
import { AppMetadataController } from '@metamask/app-metadata-controller';
import { appMetadataControllerInit } from '../controllers/app-metadata-controller';
import { seedlessOnboardingControllerInit } from '../controllers/seedless-onboarding-controller';
import { AccountTreeController } from '@metamask/account-tree-controller';
import { accountTreeControllerInit } from '../../../multichain-accounts/controllers/account-tree-controller';
import { WebSocketServiceInit } from '../controllers/snaps/websocket-service-init';
import { perpsControllerInit } from '../controllers/perps-controller';
import { bridgeControllerInit } from '../controllers/bridge-controller/bridge-controller-init';
import { bridgeStatusControllerInit } from '../controllers/bridge-status-controller/bridge-status-controller-init';
import { BridgeController } from '@metamask/bridge-controller';
import { BridgeStatusController } from '@metamask/bridge-status-controller';
import { multichainAccountServiceInit } from '../controllers/multichain-account-service/multichain-account-service-init';
import { networkEnablementControllerInit } from '../controllers/network-enablement-controller/network-enablement-controller-init';
import { rewardsControllerInit } from '../controllers/rewards-controller';
import { RewardsController } from '../controllers/rewards-controller/RewardsController';
import { predictControllerInit } from '../controllers/predict-controller';
import { PredictController } from '../../../components/UI/Predict/controllers/PredictController';
import { GatorPermissionsController } from '@metamask/gator-permissions-controller';
<<<<<<< HEAD
import { DelegationControllerInit } from '../controllers/delegation/delegation-controller-init';
=======
import { selectedNetworkControllerInit } from '../controllers/selected-network-controller-init';
import { SelectedNetworkController } from '@metamask/selected-network-controller';
import { permissionControllerInit } from '../controllers/permission-controller-init';
import {
  CaveatSpecificationConstraint,
  PermissionController,
  PermissionSpecificationConstraint,
  SubjectMetadataController,
} from '@metamask/permission-controller';
import { subjectMetadataControllerInit } from '../controllers/subject-metadata-controller-init';
import { preferencesControllerInit } from '../controllers/preferences-controller-init';
import { PreferencesController } from '@metamask/preferences-controller';
import { keyringControllerInit } from '../controllers/keyring-controller-init';
import { snapKeyringBuilderInit } from '../controllers/snap-keyring-builder-init';
import { KeyringController } from '@metamask/keyring-controller';
import { SnapKeyringBuilder } from '../../SnapKeyring/SnapKeyring';
import { InitModularizedControllersFunctionRequest } from '../types';
import { QrKeyringDeferredPromiseBridge } from '@metamask/eth-qr-keyring';
import { networkControllerInit } from '../controllers/network-controller-init';
>>>>>>> b7eaf375

jest.mock('../controllers/accounts-controller');
jest.mock('../controllers/rewards-controller');
jest.mock('../controllers/app-metadata-controller');
jest.mock('../controllers/predict-controller');
jest.mock('../controllers/approval-controller');
jest.mock(
  '../controllers/currency-rate-controller/currency-rate-controller-init',
);
jest.mock('../controllers/gas-fee-controller');
jest.mock(
  '../controllers/multichain-assets-controller/multichain-assets-controller-init',
);
jest.mock(
  '../controllers/multichain-assets-rates-controller/multichain-assets-rates-controller-init',
);
jest.mock(
  '../controllers/multichain-balances-controller/multichain-balances-controller-init',
);
jest.mock(
  '../controllers/multichain-network-controller/multichain-network-controller-init',
);
jest.mock(
  '../controllers/multichain-transactions-controller/multichain-transactions-controller-init',
);
jest.mock('../controllers/notifications/notification-services-controller-init');
jest.mock(
  '../controllers/notifications/notification-services-push-controller-init',
);
jest.mock('../controllers/snaps');
jest.mock('../controllers/signature-controller');
jest.mock('../controllers/transaction-controller');
jest.mock(
  '../controllers/defi-positions-controller/defi-positions-controller-init',
);
jest.mock('../../../multichain-accounts/controllers/account-tree-controller');
jest.mock('../controllers/bridge-controller/bridge-controller-init');
jest.mock(
  '../controllers/bridge-status-controller/bridge-status-controller-init',
);
jest.mock(
  '../controllers/gator-permissions-controller/gator-permissions-controller-init',
);
jest.mock('../controllers/selected-network-controller-init');
jest.mock('../controllers/permission-controller-init');
jest.mock('../controllers/subject-metadata-controller-init');
jest.mock('../controllers/preferences-controller-init');
jest.mock('../controllers/keyring-controller-init');
jest.mock('../controllers/snap-keyring-builder-init');
jest.mock('../controllers/network-controller-init');

describe('initModularizedControllers', () => {
  const mockAccountsControllerInit = jest.mocked(accountsControllerInit);
  const mockApprovalControllerInit = jest.mocked(ApprovalControllerInit);
  const mockPermissionControllerInit = jest.mocked(permissionControllerInit);
  const mockSelectedNetworkControllerInit = jest.mocked(
    selectedNetworkControllerInit,
  );
  const mockMultichainNetworkControllerInit = jest.mocked(
    multichainNetworkControllerInit,
  );
  const mockCurrencyRateControllerInit = jest.mocked(
    currencyRateControllerInit,
  );
  const mockCronjobControllerInit = jest.mocked(cronjobControllerInit);
  const mockExecutionServiceInit = jest.mocked(executionServiceInit);
  const mockSnapControllerInit = jest.mocked(snapControllerInit);
  const mockSnapInterfaceControllerInit = jest.mocked(
    snapInterfaceControllerInit,
  );
  const mockSnapsRegistryInit = jest.mocked(snapsRegistryInit);
  const mockWebSocketServiceInit = jest.mocked(WebSocketServiceInit);
  const mockMultichainAssetsControllerInit = jest.mocked(
    multichainAssetsControllerInit,
  );
  const mockMultichainAssetsRatesControllerInit = jest.mocked(
    multichainAssetsRatesControllerInit,
  );
  const mockMultichainBalancesControllerInit = jest.mocked(
    multichainBalancesControllerInit,
  );
  const mockTransactionControllerInit = jest.mocked(TransactionControllerInit);
  const mockMultichainTransactionsControllerInit = jest.mocked(
    multichainTransactionsControllerInit,
  );
  const mockNotificationServicesControllerInit = jest.mocked(
    notificationServicesControllerInit,
  );
  const mockNotificationServicesPushControllerInit = jest.mocked(
    notificationServicesPushControllerInit,
  );
  const mockGasFeeControllerInit = jest.mocked(GasFeeControllerInit);
  const mockAppMetadataControllerInit = jest.mocked(appMetadataControllerInit);
  const mockSignatureControllerInit = jest.mocked(SignatureControllerInit);
  const mockDeFiPositionsControllerInit = jest.mocked(
    defiPositionsControllerInit,
  );
  const mockSeedlessOnboardingControllerInit = jest.mocked(
    seedlessOnboardingControllerInit,
  );
  const mockAccountTreeControllerInit = jest.mocked(accountTreeControllerInit);
  const mockPerpsControllerInit = jest.mocked(perpsControllerInit);
  const mockBridgeControllerInit = jest.mocked(bridgeControllerInit);
  const mockBridgeStatusControllerInit = jest.mocked(
    bridgeStatusControllerInit,
  );
  const mockMultichainAccountServiceInit = jest.mocked(
    multichainAccountServiceInit,
  );
  const mockNetworkEnablementControllerInit = jest.mocked(
    networkEnablementControllerInit,
  );
  const mockRewardsControllerInit = jest.mocked(rewardsControllerInit);
  const mockPredictControllerInit = jest.mocked(predictControllerInit);
  const mockGatorPermissionsControllerInit = jest.mocked(
    GatorPermissionsControllerInit,
  );
<<<<<<< HEAD
  const mockDelegationControllerInit = jest.mocked(DelegationControllerInit);
=======
  const mockSubjectMetadataControllerInit = jest.mocked(
    subjectMetadataControllerInit,
  );
  const mockPreferencesControllerInit = jest.mocked(preferencesControllerInit);
  const mockKeyringControllerInit = jest.mocked(keyringControllerInit);
  const mockSnapKeyringBuilderInit = jest.mocked(snapKeyringBuilderInit);
  const mockNetworkControllerInit = jest.mocked(networkControllerInit);
>>>>>>> b7eaf375

  function buildModularizedControllerRequest(
    overrides?: Record<string, unknown>,
  ): InitModularizedControllersFunctionRequest {
    return merge(
      {
        existingControllersByName: {},
        controllerInitFunctions: {
          AccountsController: mockAccountsControllerInit,
          AccountTreeController: mockAccountTreeControllerInit,
          PermissionController: mockPermissionControllerInit,
          SelectedNetworkController: mockSelectedNetworkControllerInit,
          ApprovalController: mockApprovalControllerInit,
          CurrencyRateController: mockCurrencyRateControllerInit,
          CronjobController: mockCronjobControllerInit,
          GasFeeController: mockGasFeeControllerInit,
          ExecutionService: mockExecutionServiceInit,
          WebSocketService: mockWebSocketServiceInit,
          MultichainNetworkController: mockMultichainNetworkControllerInit,
          MultichainAssetsController: mockMultichainAssetsControllerInit,
          MultichainTransactionsController:
            mockMultichainTransactionsControllerInit,
          MultichainAssetsRatesController:
            mockMultichainAssetsRatesControllerInit,
          MultichainBalancesController: mockMultichainBalancesControllerInit,
          MultichainAccountService: mockMultichainAccountServiceInit,
          NetworkEnablementController: mockNetworkEnablementControllerInit,
          NotificationServicesController:
            mockNotificationServicesControllerInit,
          NotificationServicesPushController:
            mockNotificationServicesPushControllerInit,
          SignatureController: mockSignatureControllerInit,
          SnapController: mockSnapControllerInit,
          SnapInterfaceController: mockSnapInterfaceControllerInit,
          SnapsRegistry: mockSnapsRegistryInit,
          TransactionController: mockTransactionControllerInit,
          AppMetadataController: mockAppMetadataControllerInit,
          DeFiPositionsController: mockDeFiPositionsControllerInit,
          SeedlessOnboardingController: mockSeedlessOnboardingControllerInit,
          PerpsController: mockPerpsControllerInit,
          BridgeController: mockBridgeControllerInit,
          BridgeStatusController: mockBridgeStatusControllerInit,
          RewardsController: mockRewardsControllerInit,
          PredictController: mockPredictControllerInit,
          GatorPermissionsController: mockGatorPermissionsControllerInit,
<<<<<<< HEAD
          DelegationController: mockDelegationControllerInit,
=======
          SubjectMetadataController: mockSubjectMetadataControllerInit,
          PreferencesController: mockPreferencesControllerInit,
          KeyringController: mockKeyringControllerInit,
          SnapKeyringBuilder: mockSnapKeyringBuilderInit,
          NetworkController: mockNetworkControllerInit,
>>>>>>> b7eaf375
        },
        persistedState: {},
        baseControllerMessenger: new ExtendedControllerMessenger(),
        getGlobalChainId: jest.fn(),
        getState: jest.fn(),
        removeAccount: jest.fn(),
        qrKeyringScanner:
          jest.fn() as unknown as QrKeyringDeferredPromiseBridge,
        initialKeyringState: null,
      },
      overrides,
    );
  }

  beforeEach(() => {
    jest.clearAllMocks();

    mockAccountsControllerInit.mockReturnValue({
      controller: {} as unknown as AccountsController,
    });
    mockApprovalControllerInit.mockReturnValue({
      controller: {} as unknown as ApprovalController,
    });
    mockPermissionControllerInit.mockReturnValue({
      controller: {} as unknown as PermissionController<
        PermissionSpecificationConstraint,
        CaveatSpecificationConstraint
      >,
    });
    mockSelectedNetworkControllerInit.mockReturnValue({
      controller: {} as unknown as SelectedNetworkController,
    });
    mockTransactionControllerInit.mockReturnValue({
      controller: {} as unknown as TransactionController,
    });
    mockMultichainNetworkControllerInit.mockReturnValue({
      controller: {} as unknown as MultichainNetworkController,
    });
    mockCurrencyRateControllerInit.mockReturnValue({
      controller: {} as unknown as CurrencyRateController,
    });
    mockCronjobControllerInit.mockReturnValue({
      controller: {} as unknown as CronjobController,
    });
    mockExecutionServiceInit.mockReturnValue({
      controller: {} as unknown as AbstractExecutionService<unknown>,
    });
    mockSnapControllerInit.mockReturnValue({
      controller: {} as unknown as SnapController,
    });
    mockSnapInterfaceControllerInit.mockReturnValue({
      controller: {} as unknown as SnapInterfaceController,
    });
    mockSnapsRegistryInit.mockReturnValue({
      controller: {} as unknown as JsonSnapsRegistry,
    });
    mockMultichainAssetsControllerInit.mockReturnValue({
      controller: {} as unknown as MultichainAssetsController,
    });
    mockMultichainAssetsRatesControllerInit.mockReturnValue({
      controller: {} as unknown as MultichainAssetsRatesController,
    });
    mockMultichainBalancesControllerInit.mockReturnValue({
      controller: {} as unknown as MultichainBalancesController,
    });
    mockMultichainTransactionsControllerInit.mockReturnValue({
      controller: {} as unknown as MultichainTransactionsController,
    });
    mockNotificationServicesControllerInit.mockReturnValue({
      controller: {} as unknown as NotificationServicesController,
    });
    mockNotificationServicesPushControllerInit.mockReturnValue({
      controller: {} as unknown as NotificationServicesPushController,
    });
    mockGasFeeControllerInit.mockReturnValue({
      controller: {} as unknown as GasFeeController,
    });
    mockAppMetadataControllerInit.mockReturnValue({
      controller: {} as unknown as AppMetadataController,
    });
    mockSignatureControllerInit.mockReturnValue({
      controller: {} as unknown as SignatureController,
    });
    mockDeFiPositionsControllerInit.mockReturnValue({
      controller: {} as unknown as DeFiPositionsController,
    });
    mockAccountTreeControllerInit.mockReturnValue({
      controller: {} as unknown as AccountTreeController,
    });
    mockBridgeControllerInit.mockReturnValue({
      controller: {} as BridgeController,
    });
    mockBridgeStatusControllerInit.mockReturnValue({
      controller: {} as BridgeStatusController,
    });
    mockRewardsControllerInit.mockReturnValue({
      controller: {} as unknown as RewardsController,
    });
    mockPredictControllerInit.mockReturnValue({
      controller: {} as unknown as PredictController,
    });
    mockGatorPermissionsControllerInit.mockReturnValue({
      controller: {} as unknown as GatorPermissionsController,
    });
    mockSubjectMetadataControllerInit.mockReturnValue({
      controller: {} as unknown as SubjectMetadataController,
    });
    mockPreferencesControllerInit.mockReturnValue({
      controller: {} as unknown as PreferencesController,
    });
    mockKeyringControllerInit.mockReturnValue({
      controller: {} as unknown as KeyringController,
    });
    mockSnapKeyringBuilderInit.mockReturnValue({
      controller: {} as unknown as SnapKeyringBuilder,
    });
    mockNetworkControllerInit.mockReturnValue({
      controller: {} as unknown as NetworkController,
    });
  });

  it('initializes controllers', () => {
    const request = buildModularizedControllerRequest();
    const controllers = initModularizedControllers(request);

    expect(controllers.controllersByName.AccountsController).toBeDefined();
    expect(controllers.controllersByName.ApprovalController).toBeDefined();
    expect(
      controllers.controllersByName.MultichainNetworkController,
    ).toBeDefined();
    expect(controllers.controllersByName.CurrencyRateController).toBeDefined();
    expect(controllers.controllersByName.CronjobController).toBeDefined();
    expect(
      controllers.controllersByName.MultichainAssetsController,
    ).toBeDefined();
    expect(
      controllers.controllersByName.MultichainAssetsRatesController,
    ).toBeDefined();
    expect(
      controllers.controllersByName.MultichainBalancesController,
    ).toBeDefined();
    expect(
      controllers.controllersByName.MultichainTransactionsController,
    ).toBeDefined();
    expect(controllers.controllersByName.TransactionController).toBeDefined();
    expect(controllers.controllersByName.GasFeeController).toBeDefined();
    expect(controllers.controllersByName.SignatureController).toBeDefined();
  });

  it('initializes function including initMessenger', () => {
    const request = buildModularizedControllerRequest();
    initModularizedControllers(request);

    const initMessengerOfTransactionController =
      mockTransactionControllerInit.mock.calls[0][0].initMessenger;

    expect(initMessengerOfTransactionController).toBeDefined();
  });

  it('throws when controller is not found', async () => {
    const request = buildModularizedControllerRequest({
      controllerInitFunctions: {
        AccountsController: createMockControllerInitFunction<
          AccountsController,
          AccountsControllerMessenger
        >('NetworkController'),
      },
    });
    expect(() => initModularizedControllers(request)).toThrow(
      'Controller requested before it was initialized: NetworkController',
    );
  });

  it('not throws when when existing controller is found', async () => {
    const request = buildModularizedControllerRequest({
      existingControllersByName: {
        NetworkController: jest.fn() as unknown as NetworkController,
      },
    });

    expect(() => initModularizedControllers(request)).not.toThrow();
  });
});

describe('getControllerOrThrow', () => {
  it('throws when controller is not found', () => {
    expect(() =>
      getControllerOrThrow({
        controller: undefined,
        name: 'AccountsController',
      }),
    ).toThrow();
  });

  it('not throws when controller is found', () => {
    expect(() =>
      getControllerOrThrow({
        controller: jest.fn() as unknown as AccountsController,
        name: 'AccountsController',
      }),
    ).not.toThrow();
  });
});<|MERGE_RESOLUTION|>--- conflicted
+++ resolved
@@ -70,9 +70,6 @@
 import { predictControllerInit } from '../controllers/predict-controller';
 import { PredictController } from '../../../components/UI/Predict/controllers/PredictController';
 import { GatorPermissionsController } from '@metamask/gator-permissions-controller';
-<<<<<<< HEAD
-import { DelegationControllerInit } from '../controllers/delegation/delegation-controller-init';
-=======
 import { selectedNetworkControllerInit } from '../controllers/selected-network-controller-init';
 import { SelectedNetworkController } from '@metamask/selected-network-controller';
 import { permissionControllerInit } from '../controllers/permission-controller-init';
@@ -92,7 +89,7 @@
 import { InitModularizedControllersFunctionRequest } from '../types';
 import { QrKeyringDeferredPromiseBridge } from '@metamask/eth-qr-keyring';
 import { networkControllerInit } from '../controllers/network-controller-init';
->>>>>>> b7eaf375
+import { DelegationControllerInit } from '../controllers/delegation/delegation-controller-init';
 
 jest.mock('../controllers/accounts-controller');
 jest.mock('../controllers/rewards-controller');
@@ -210,9 +207,6 @@
   const mockGatorPermissionsControllerInit = jest.mocked(
     GatorPermissionsControllerInit,
   );
-<<<<<<< HEAD
-  const mockDelegationControllerInit = jest.mocked(DelegationControllerInit);
-=======
   const mockSubjectMetadataControllerInit = jest.mocked(
     subjectMetadataControllerInit,
   );
@@ -220,7 +214,7 @@
   const mockKeyringControllerInit = jest.mocked(keyringControllerInit);
   const mockSnapKeyringBuilderInit = jest.mocked(snapKeyringBuilderInit);
   const mockNetworkControllerInit = jest.mocked(networkControllerInit);
->>>>>>> b7eaf375
+  const mockDelegationControllerInit = jest.mocked(DelegationControllerInit);
 
   function buildModularizedControllerRequest(
     overrides?: Record<string, unknown>,
@@ -266,15 +260,12 @@
           RewardsController: mockRewardsControllerInit,
           PredictController: mockPredictControllerInit,
           GatorPermissionsController: mockGatorPermissionsControllerInit,
-<<<<<<< HEAD
-          DelegationController: mockDelegationControllerInit,
-=======
           SubjectMetadataController: mockSubjectMetadataControllerInit,
           PreferencesController: mockPreferencesControllerInit,
           KeyringController: mockKeyringControllerInit,
           SnapKeyringBuilder: mockSnapKeyringBuilderInit,
           NetworkController: mockNetworkControllerInit,
->>>>>>> b7eaf375
+          DelegationController: mockDelegationControllerInit,
         },
         persistedState: {},
         baseControllerMessenger: new ExtendedControllerMessenger(),
