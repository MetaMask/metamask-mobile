import {
  AccountsController,
  AccountsControllerMessenger,
} from '@metamask/accounts-controller';
import { ApprovalController } from '@metamask/approval-controller';
import {
  CurrencyRateController,
  DeFiPositionsController,
  MultichainAssetsController,
  MultichainAssetsRatesController,
  MultichainBalancesController,
} from '@metamask/assets-controllers';
import { GasFeeController } from '@metamask/gas-fee-controller';
import { MultichainNetworkController } from '@metamask/multichain-network-controller';
import { type Controller as NotificationServicesController } from '@metamask/notification-services-controller/notification-services';
import { type Controller as NotificationServicesPushController } from '@metamask/notification-services-controller/push-services';
import { NetworkController } from '@metamask/network-controller';
import {
  AbstractExecutionService,
  CronjobController,
  JsonSnapsRegistry,
  SnapController,
  SnapInterfaceController,
} from '@metamask/snaps-controllers';
import { MultichainTransactionsController } from '@metamask/multichain-transactions-controller';
import { TransactionController } from '@metamask/transaction-controller';
import { SignatureController } from '@metamask/signature-controller';
import { merge } from 'lodash';

import { ExtendedControllerMessenger } from '../../ExtendedControllerMessenger';
import { accountsControllerInit } from '../controllers/accounts-controller';
import { ApprovalControllerInit } from '../controllers/approval-controller';
import { currencyRateControllerInit } from '../controllers/currency-rate-controller/currency-rate-controller-init';
import { GasFeeControllerInit } from '../controllers/gas-fee-controller';
import { multichainAssetsControllerInit } from '../controllers/multichain-assets-controller/multichain-assets-controller-init';
import { multichainAssetsRatesControllerInit } from '../controllers/multichain-assets-rates-controller/multichain-assets-rates-controller-init';
import { multichainBalancesControllerInit } from '../controllers/multichain-balances-controller/multichain-balances-controller-init';
import { multichainNetworkControllerInit } from '../controllers/multichain-network-controller/multichain-network-controller-init';
import { multichainTransactionsControllerInit } from '../controllers/multichain-transactions-controller/multichain-transactions-controller-init';
import { notificationServicesControllerInit } from '../controllers/notifications/notification-services-controller-init';
import { notificationServicesPushControllerInit } from '../controllers/notifications/notification-services-push-controller-init';
import { SignatureControllerInit } from '../controllers/signature-controller';
import { defiPositionsControllerInit } from '../controllers/defi-positions-controller/defi-positions-controller-init';
import {
  cronjobControllerInit,
  executionServiceInit,
  snapControllerInit,
  snapInterfaceControllerInit,
  snapsRegistryInit,
} from '../controllers/snaps';
import { TransactionControllerInit } from '../controllers/transaction-controller';
import { createMockControllerInitFunction } from './test-utils';
import { getControllerOrThrow, initModularizedControllers } from './utils';
import { AppMetadataController } from '@metamask/app-metadata-controller';
import { appMetadataControllerInit } from '../controllers/app-metadata-controller';
import { seedlessOnboardingControllerInit } from '../controllers/seedless-onboarding-controller';
import { AccountTreeController } from '@metamask/account-tree-controller';
import { accountTreeControllerInit } from '../../../multichain-accounts/controllers/account-tree-controller';
import { samplePetnamesControllerInit } from '../../../features/SampleFeature/controllers/sample-petnames-controller-init.ts';
import { SamplePetnamesController } from '@metamask/sample-controllers';
import { WebSocketServiceInit } from '../controllers/snaps/websocket-service-init';

jest.mock('../controllers/accounts-controller');
jest.mock('../controllers/app-metadata-controller');
jest.mock('../controllers/approval-controller');
jest.mock(
  '../controllers/currency-rate-controller/currency-rate-controller-init',
);
jest.mock('../controllers/gas-fee-controller');
jest.mock(
  '../controllers/multichain-assets-controller/multichain-assets-controller-init',
);
jest.mock(
  '../controllers/multichain-assets-rates-controller/multichain-assets-rates-controller-init',
);
jest.mock(
  '../controllers/multichain-balances-controller/multichain-balances-controller-init',
);
jest.mock(
  '../controllers/multichain-network-controller/multichain-network-controller-init',
);
jest.mock(
  '../controllers/multichain-transactions-controller/multichain-transactions-controller-init',
);
jest.mock('../controllers/notifications/notification-services-controller-init');
jest.mock(
  '../controllers/notifications/notification-services-push-controller-init',
);
jest.mock('../controllers/snaps');
jest.mock('../controllers/signature-controller');
jest.mock('../controllers/transaction-controller');
jest.mock(
  '../controllers/defi-positions-controller/defi-positions-controller-init',
);
jest.mock('../../../multichain-accounts/controllers/account-tree-controller');
jest.mock(
  '../../../features/SampleFeature/controllers/sample-petnames-controller-init',
);

describe('initModularizedControllers', () => {
  const mockAccountsControllerInit = jest.mocked(accountsControllerInit);
  const mockApprovalControllerInit = jest.mocked(ApprovalControllerInit);
  const mockMultichainNetworkControllerInit = jest.mocked(
    multichainNetworkControllerInit,
  );
  const mockCurrencyRateControllerInit = jest.mocked(
    currencyRateControllerInit,
  );
  const mockCronjobControllerInit = jest.mocked(cronjobControllerInit);
  const mockExecutionServiceInit = jest.mocked(executionServiceInit);
  const mockSnapControllerInit = jest.mocked(snapControllerInit);
  const mockSnapInterfaceControllerInit = jest.mocked(
    snapInterfaceControllerInit,
  );
  const mockSnapsRegistryInit = jest.mocked(snapsRegistryInit);
  const mockWebSocketServiceInit = jest.mocked(WebSocketServiceInit);
  const mockMultichainAssetsControllerInit = jest.mocked(
    multichainAssetsControllerInit,
  );
  const mockMultichainAssetsRatesControllerInit = jest.mocked(
    multichainAssetsRatesControllerInit,
  );
  const mockMultichainBalancesControllerInit = jest.mocked(
    multichainBalancesControllerInit,
  );
  const mockTransactionControllerInit = jest.mocked(TransactionControllerInit);
  const mockMultichainTransactionsControllerInit = jest.mocked(
    multichainTransactionsControllerInit,
  );
  const mockNotificationServicesControllerInit = jest.mocked(
    notificationServicesControllerInit,
  );
  const mockNotificationServicesPushControllerInit = jest.mocked(
    notificationServicesPushControllerInit,
  );
  const mockGasFeeControllerInit = jest.mocked(GasFeeControllerInit);
  const mockAppMetadataControllerInit = jest.mocked(appMetadataControllerInit);
  const mockSignatureControllerInit = jest.mocked(SignatureControllerInit);
  const mockDeFiPositionsControllerInit = jest.mocked(
    defiPositionsControllerInit,
  );
  const mockSeedlessOnboardingControllerInit = jest.mocked(
    seedlessOnboardingControllerInit,
  );
  const mockAccountTreeControllerInit = jest.mocked(accountTreeControllerInit);
  const mockSamplePetnamesControllerInit = jest.mocked(
    samplePetnamesControllerInit,
  );
  function buildModularizedControllerRequest(
    overrides?: Record<string, unknown>,
  ) {
    return merge(
      {
        existingControllersByName: {},
        controllerInitFunctions: {
          AccountsController: mockAccountsControllerInit,
          AccountTreeController: mockAccountTreeControllerInit,
          ApprovalController: mockApprovalControllerInit,
          CurrencyRateController: mockCurrencyRateControllerInit,
          CronjobController: mockCronjobControllerInit,
          GasFeeController: mockGasFeeControllerInit,
          ExecutionService: mockExecutionServiceInit,
          WebSocketService: mockWebSocketServiceInit,
          MultichainNetworkController: mockMultichainNetworkControllerInit,
          MultichainAssetsController: mockMultichainAssetsControllerInit,
          MultichainTransactionsController:
            mockMultichainTransactionsControllerInit,
          MultichainAssetsRatesController:
            mockMultichainAssetsRatesControllerInit,
          MultichainBalancesController: mockMultichainBalancesControllerInit,
          NotificationServicesController:
            mockNotificationServicesControllerInit,
          NotificationServicesPushController:
            mockNotificationServicesPushControllerInit,
          SignatureController: mockSignatureControllerInit,
          SnapController: mockSnapControllerInit,
          SnapInterfaceController: mockSnapInterfaceControllerInit,
          SnapsRegistry: mockSnapsRegistryInit,
          TransactionController: mockTransactionControllerInit,
          AppMetadataController: mockAppMetadataControllerInit,
          DeFiPositionsController: mockDeFiPositionsControllerInit,
<<<<<<< HEAD
          SamplePetnamesController: mockSamplePetnamesControllerInit,
=======
          SeedlessOnboardingController: mockSeedlessOnboardingControllerInit,
>>>>>>> 012cf6e0
        },
        persistedState: {},
        baseControllerMessenger: new ExtendedControllerMessenger(),
        getGlobalChainId: jest.fn(),
        getState: jest.fn(),
      },
      overrides,
    );
  }

  beforeEach(() => {
    jest.clearAllMocks();

    mockAccountsControllerInit.mockReturnValue({
      controller: {} as unknown as AccountsController,
    });
    mockApprovalControllerInit.mockReturnValue({
      controller: {} as unknown as ApprovalController,
    });
    mockTransactionControllerInit.mockReturnValue({
      controller: {} as unknown as TransactionController,
    });
    mockMultichainNetworkControllerInit.mockReturnValue({
      controller: {} as unknown as MultichainNetworkController,
    });
    mockCurrencyRateControllerInit.mockReturnValue({
      controller: {} as unknown as CurrencyRateController,
    });
    mockCronjobControllerInit.mockReturnValue({
      controller: {} as unknown as CronjobController,
    });
    mockExecutionServiceInit.mockReturnValue({
      controller: {} as unknown as AbstractExecutionService<unknown>,
    });
    mockSnapControllerInit.mockReturnValue({
      controller: {} as unknown as SnapController,
    });
    mockSnapInterfaceControllerInit.mockReturnValue({
      controller: {} as unknown as SnapInterfaceController,
    });
    mockSnapsRegistryInit.mockReturnValue({
      controller: {} as unknown as JsonSnapsRegistry,
    });
    mockMultichainAssetsControllerInit.mockReturnValue({
      controller: {} as unknown as MultichainAssetsController,
    });
    mockMultichainAssetsRatesControllerInit.mockReturnValue({
      controller: {} as unknown as MultichainAssetsRatesController,
    });
    mockMultichainBalancesControllerInit.mockReturnValue({
      controller: {} as unknown as MultichainBalancesController,
    });
    mockMultichainTransactionsControllerInit.mockReturnValue({
      controller: {} as unknown as MultichainTransactionsController,
    });
    mockNotificationServicesControllerInit.mockReturnValue({
      controller: {} as unknown as NotificationServicesController,
    });
    mockNotificationServicesPushControllerInit.mockReturnValue({
      controller: {} as unknown as NotificationServicesPushController,
    });
    mockGasFeeControllerInit.mockReturnValue({
      controller: {} as unknown as GasFeeController,
    });
    mockAppMetadataControllerInit.mockReturnValue({
      controller: {} as unknown as AppMetadataController,
    });
    mockSignatureControllerInit.mockReturnValue({
      controller: {} as unknown as SignatureController,
    });
    mockDeFiPositionsControllerInit.mockReturnValue({
      controller: {} as unknown as DeFiPositionsController,
    });
    mockAccountTreeControllerInit.mockReturnValue({
      controller: {} as unknown as AccountTreeController,
    });
    mockSamplePetnamesControllerInit.mockReturnValue({
      controller: {} as unknown as SamplePetnamesController,
    });
  });

  it('initializes controllers', () => {
    const request = buildModularizedControllerRequest();
    const controllers = initModularizedControllers(request);

    expect(controllers.controllersByName.AccountsController).toBeDefined();
    expect(controllers.controllersByName.ApprovalController).toBeDefined();
    expect(
      controllers.controllersByName.MultichainNetworkController,
    ).toBeDefined();
    expect(controllers.controllersByName.CurrencyRateController).toBeDefined();
    expect(controllers.controllersByName.CronjobController).toBeDefined();
    expect(
      controllers.controllersByName.MultichainAssetsController,
    ).toBeDefined();
    expect(
      controllers.controllersByName.MultichainAssetsRatesController,
    ).toBeDefined();
    expect(
      controllers.controllersByName.MultichainBalancesController,
    ).toBeDefined();
    expect(
      controllers.controllersByName.MultichainTransactionsController,
    ).toBeDefined();
    expect(controllers.controllersByName.TransactionController).toBeDefined();
    expect(controllers.controllersByName.GasFeeController).toBeDefined();
    expect(controllers.controllersByName.SignatureController).toBeDefined();
    expect(
      controllers.controllersByName.SamplePetnamesController,
    ).toBeDefined();
  });

  it('initializes function including initMessenger', () => {
    const request = buildModularizedControllerRequest();
    initModularizedControllers(request);

    const initMessengerOfTransactionController =
      mockTransactionControllerInit.mock.calls[0][0].initMessenger;

    expect(initMessengerOfTransactionController).toBeDefined();
  });

  it('throws when controller is not found', async () => {
    const request = buildModularizedControllerRequest({
      controllerInitFunctions: {
        AccountsController: createMockControllerInitFunction<
          AccountsController,
          AccountsControllerMessenger
        >('NetworkController'),
      },
    });
    expect(() => initModularizedControllers(request)).toThrow(
      'Controller requested before it was initialized: NetworkController',
    );
  });

  it('not throws when when existing controller is found', async () => {
    const request = buildModularizedControllerRequest({
      existingControllersByName: {
        NetworkController: jest.fn() as unknown as NetworkController,
      },
    });

    expect(() => initModularizedControllers(request)).not.toThrow();
  });
});

describe('getControllerOrThrow', () => {
  it('throws when controller is not found', () => {
    expect(() =>
      getControllerOrThrow({
        controller: undefined,
        name: 'AccountsController',
      }),
    ).toThrow();
  });

  it('not throws when controller is found', () => {
    expect(() =>
      getControllerOrThrow({
        controller: jest.fn() as unknown as AccountsController,
        name: 'AccountsController',
      }),
    ).not.toThrow();
  });
});<|MERGE_RESOLUTION|>--- conflicted
+++ resolved
@@ -179,11 +179,8 @@
           TransactionController: mockTransactionControllerInit,
           AppMetadataController: mockAppMetadataControllerInit,
           DeFiPositionsController: mockDeFiPositionsControllerInit,
-<<<<<<< HEAD
+          SeedlessOnboardingController: mockSeedlessOnboardingControllerInit,
           SamplePetnamesController: mockSamplePetnamesControllerInit,
-=======
-          SeedlessOnboardingController: mockSeedlessOnboardingControllerInit,
->>>>>>> 012cf6e0
         },
         persistedState: {},
         baseControllerMessenger: new ExtendedControllerMessenger(),
