--- conflicted
+++ resolved
@@ -7,37 +7,6 @@
     const UserStorageControllerMessenger =
       getUserStorageControllerMessenger(messenger);
 
-<<<<<<< HEAD
-  it('returns a restricted messenger with the correct configuration', () => {
-    const { baseMessenger, mockGetRestricted } = arrangeMocks();
-
-    const restrictedMessenger =
-      getUserStorageControllerMessenger(baseMessenger);
-
-    expect(mockGetRestricted).toHaveBeenCalledWith({
-      name: 'UserStorageController',
-      allowedActions: [
-        'KeyringController:getState',
-        'SnapController:handleRequest',
-        'AuthenticationController:getBearerToken',
-        'AuthenticationController:getSessionProfile',
-        'AuthenticationController:isSignedIn',
-        'AuthenticationController:performSignIn',
-        'AddressBookController:list',
-        'AddressBookController:set',
-        'AddressBookController:delete',
-      ],
-      allowedEvents: [
-        'KeyringController:lock',
-        'KeyringController:unlock',
-        'AddressBookController:contactUpdated',
-        'AddressBookController:contactDeleted',
-      ],
-    });
-
-    expect(restrictedMessenger).toBeDefined();
-=======
     expect(UserStorageControllerMessenger).toBeInstanceOf(RestrictedMessenger);
->>>>>>> d5ca588d
   });
 });