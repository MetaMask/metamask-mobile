--- conflicted
+++ resolved
@@ -14,28 +14,6 @@
   MessengerEvents<UserStorageControllerMessenger>
 >;
 
-<<<<<<< HEAD
-    expect(mockGetRestricted).toHaveBeenCalledWith({
-      name: 'UserStorageController',
-      allowedActions: [
-        'KeyringController:getState',
-        'SnapController:handleRequest',
-        'AuthenticationController:getBearerToken',
-        'AuthenticationController:getSessionProfile',
-        'AuthenticationController:isSignedIn',
-        'AuthenticationController:performSignIn',
-        'AddressBookController:list',
-        'AddressBookController:set',
-        'AddressBookController:delete',
-      ],
-      allowedEvents: [
-        'KeyringController:lock',
-        'KeyringController:unlock',
-        'AddressBookController:contactUpdated',
-        'AddressBookController:contactDeleted',
-      ],
-    });
-=======
 const getRootMessenger = (): RootMessenger =>
   new Messenger<MockAnyNamespace, never, never>({
     namespace: MOCK_ANY_NAMESPACE,
@@ -45,7 +23,6 @@
     const rootMessenger = getRootMessenger();
     const userStorageControllerMessenger =
       getUserStorageControllerMessenger(rootMessenger);
->>>>>>> 338177c4
 
     expect(userStorageControllerMessenger).toBeInstanceOf(Messenger);
   });
