--- conflicted
+++ resolved
@@ -58,19 +58,11 @@
     name: 'UserStorageController',
     allowedActions: [
       'KeyringController:getState',
-<<<<<<< HEAD
-      // Snap Controller Requests
-=======
->>>>>>> d5ca588d
       'SnapController:handleRequest',
       'AuthenticationController:getBearerToken',
       'AuthenticationController:getSessionProfile',
       'AuthenticationController:isSignedIn',
       'AuthenticationController:performSignIn',
-<<<<<<< HEAD
-      // Address Book Controller Requests
-=======
->>>>>>> d5ca588d
       'AddressBookController:list',
       'AddressBookController:set',
       'AddressBookController:delete',
@@ -78,10 +70,6 @@
     allowedEvents: [
       'KeyringController:lock',
       'KeyringController:unlock',
-<<<<<<< HEAD
-      // Address Book Controller Events
-=======
->>>>>>> d5ca588d
       'AddressBookController:contactUpdated',
       'AddressBookController:contactDeleted',
     ],
