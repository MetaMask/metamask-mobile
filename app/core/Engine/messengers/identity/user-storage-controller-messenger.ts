import {
  Messenger,
  MessengerActions,
  MessengerEvents,
} from '@metamask/messenger';
import { UserStorageControllerMessenger } from '@metamask/profile-sync-controller/user-storage';
import { RootMessenger } from '../../types';

/**
 * Get a messenger for the user storage controller. This is scoped to the
 * user storage controller is allowed to handle.
 *
 * @param rootMessenger - The root messenger.
 * @returns The UserStorageControllerMessenger.
 */
export function getUserStorageControllerMessenger(
  rootMessenger: RootMessenger,
): UserStorageControllerMessenger {
  const messenger = new Messenger<
    'UserStorageController',
    MessengerActions<UserStorageControllerMessenger>,
    MessengerEvents<UserStorageControllerMessenger>,
    RootMessenger
  >({
    namespace: 'UserStorageController',
    parent: rootMessenger,
  });
  rootMessenger.delegate({
    actions: [
      'KeyringController:getState',
<<<<<<< HEAD
      // Snap Controller Requests
=======
>>>>>>> 338177c4
      'SnapController:handleRequest',
      'AuthenticationController:getBearerToken',
      'AuthenticationController:getSessionProfile',
      'AuthenticationController:isSignedIn',
      'AuthenticationController:performSignIn',
<<<<<<< HEAD
      // Address Book Controller Requests
=======
>>>>>>> 338177c4
      'AddressBookController:list',
      'AddressBookController:set',
      'AddressBookController:delete',
    ],
    events: [
      'KeyringController:lock',
      'KeyringController:unlock',
<<<<<<< HEAD
      // Address Book Controller Events
=======
>>>>>>> 338177c4
      'AddressBookController:contactUpdated',
      'AddressBookController:contactDeleted',
    ],
    messenger,
  });
  return messenger;
}<|MERGE_RESOLUTION|>--- conflicted
+++ resolved
@@ -28,19 +28,11 @@
   rootMessenger.delegate({
     actions: [
       'KeyringController:getState',
-<<<<<<< HEAD
-      // Snap Controller Requests
-=======
->>>>>>> 338177c4
       'SnapController:handleRequest',
       'AuthenticationController:getBearerToken',
       'AuthenticationController:getSessionProfile',
       'AuthenticationController:isSignedIn',
       'AuthenticationController:performSignIn',
-<<<<<<< HEAD
-      // Address Book Controller Requests
-=======
->>>>>>> 338177c4
       'AddressBookController:list',
       'AddressBookController:set',
       'AddressBookController:delete',
@@ -48,10 +40,6 @@
     events: [
       'KeyringController:lock',
       'KeyringController:unlock',
-<<<<<<< HEAD
-      // Address Book Controller Events
-=======
->>>>>>> 338177c4
       'AddressBookController:contactUpdated',
       'AddressBookController:contactDeleted',
     ],
