import { noop } from 'lodash';
import { getAccountsControllerMessenger } from './accounts-controller-messenger';
import { getAccountTreeControllerMessenger } from '../../../multichain-accounts/messengers/account-tree-controller-messenger';
import { getMultichainNetworkControllerMessenger } from './multichain-network-controller-messenger/multichain-network-controller-messenger';
import { getCurrencyRateControllerMessenger } from './currency-rate-controller-messenger/currency-rate-controller-messenger';
import { getAppMetadataControllerMessenger } from './app-metadata-controller-messenger';
import {
  getDeFiPositionsControllerInitMessenger,
  getDeFiPositionsControllerMessenger,
} from './defi-positions-controller-messenger/defi-positions-controller-messenger';
///: BEGIN:ONLY_INCLUDE_IF(preinstalled-snaps,external-snaps)
import {
  getCronjobControllerMessenger,
  getExecutionServiceMessenger,
  getSnapControllerInitMessenger,
  getSnapControllerMessenger,
  getSnapInterfaceControllerMessenger,
  getSnapsRegistryMessenger,
  getWebSocketServiceMessenger,
} from './snaps';
///: END:ONLY_INCLUDE_IF
///: BEGIN:ONLY_INCLUDE_IF(keyring-snaps)
import { getMultichainAssetsRatesControllerMessenger } from './multichain-assets-rates-controller-messenger/multichain-assets-rates-controller-messenger';
import { getMultichainAssetsControllerMessenger } from './multichain-assets-controller-messenger/multichain-assets-controller-messenger';
import { getMultichainBalancesControllerMessenger } from './multichain-balances-controller-messenger/multichain-balances-controller-messenger';
import { getMultichainTransactionsControllerMessenger } from './multichain-transactions-controller-messenger/multichain-transactions-controller-messenger';
///: END:ONLY_INCLUDE_IF
import {
  getTransactionControllerInitMessenger,
  getTransactionControllerMessenger,
} from './transaction-controller-messenger';
import { getNotificationServicesControllerMessenger } from './notifications/notification-services-controller-messenger';
import { getNotificationServicesPushControllerMessenger } from './notifications/notification-services-push-controller-messenger';
import { getGasFeeControllerMessenger } from './gas-fee-controller-messenger/gas-fee-controller-messenger';
import { getSignatureControllerMessenger } from './signature-controller-messenger';
import { getSeedlessOnboardingControllerMessenger } from './seedless-onboarding-controller-messenger';

import { getApprovalControllerMessenger } from './approval-controller-messenger';
import { getPerpsControllerMessenger } from './perps-controller-messenger';
/**
 * The messengers for the controllers that have been.
 */
export const CONTROLLER_MESSENGERS = {
  AccountsController: {
    getMessenger: getAccountsControllerMessenger,
    getInitMessenger: noop,
  },
  AccountTreeController: {
    getMessenger: getAccountTreeControllerMessenger,
    getInitMessenger: noop,
  },
<<<<<<< HEAD
=======
  ApprovalController: {
    getMessenger: getApprovalControllerMessenger,
    getInitMessenger: noop,
  },
>>>>>>> 05d3e30f
  TransactionController: {
    getMessenger: getTransactionControllerMessenger,
    getInitMessenger: getTransactionControllerInitMessenger,
  },
  CurrencyRateController: {
    getMessenger: getCurrencyRateControllerMessenger,
    getInitMessenger: noop,
  },
  MultichainNetworkController: {
    getMessenger: getMultichainNetworkControllerMessenger,
    getInitMessenger: noop,
  },
  GasFeeController: {
    getMessenger: getGasFeeControllerMessenger,
    getInitMessenger: noop,
  },
  AppMetadataController: {
    getMessenger: getAppMetadataControllerMessenger,
    getInitMessenger: noop,
  },
  SignatureController: {
    getMessenger: getSignatureControllerMessenger,
    getInitMessenger: noop,
  },
  DeFiPositionsController: {
    getMessenger: getDeFiPositionsControllerMessenger,
    getInitMessenger: getDeFiPositionsControllerInitMessenger,
  },
  ///: BEGIN:ONLY_INCLUDE_IF(preinstalled-snaps,external-snaps)
  CronjobController: {
    getMessenger: getCronjobControllerMessenger,
    getInitMessenger: noop,
  },
  ExecutionService: {
    getMessenger: getExecutionServiceMessenger,
    getInitMessenger: noop,
  },
  SnapController: {
    getMessenger: getSnapControllerMessenger,
    getInitMessenger: getSnapControllerInitMessenger,
  },
  SnapInterfaceController: {
    getMessenger: getSnapInterfaceControllerMessenger,
    getInitMessenger: noop,
  },
  SnapsRegistry: {
    getMessenger: getSnapsRegistryMessenger,
    getInitMessenger: noop,
  },
  NotificationServicesController: {
    getMessenger: getNotificationServicesControllerMessenger,
    getInitMessenger: noop,
  },
  NotificationServicesPushController: {
    getMessenger: getNotificationServicesPushControllerMessenger,
    getInitMessenger: noop,
  },
  WebSocketService: {
    getMessenger: getWebSocketServiceMessenger,
    getInitMessenger: noop,
  },
  ///: END:ONLY_INCLUDE_IF
  ///: BEGIN:ONLY_INCLUDE_IF(keyring-snaps)
  MultichainAssetsController: {
    getMessenger: getMultichainAssetsControllerMessenger,
    getInitMessenger: noop,
  },
  MultichainAssetsRatesController: {
    getMessenger: getMultichainAssetsRatesControllerMessenger,
    getInitMessenger: noop,
  },
  MultichainBalancesController: {
    getMessenger: getMultichainBalancesControllerMessenger,
    getInitMessenger: noop,
  },
  MultichainTransactionsController: {
    getMessenger: getMultichainTransactionsControllerMessenger,
    getInitMessenger: noop,
  },
  ///: END:ONLY_INCLUDE_IF
  SeedlessOnboardingController: {
    getMessenger: getSeedlessOnboardingControllerMessenger,
    getInitMessenger: noop,
  },
  PerpsController: {
    getMessenger: getPerpsControllerMessenger,
    getInitMessenger: noop,
  },
} as const;<|MERGE_RESOLUTION|>--- conflicted
+++ resolved
@@ -49,13 +49,10 @@
     getMessenger: getAccountTreeControllerMessenger,
     getInitMessenger: noop,
   },
-<<<<<<< HEAD
-=======
   ApprovalController: {
     getMessenger: getApprovalControllerMessenger,
     getInitMessenger: noop,
   },
->>>>>>> 05d3e30f
   TransactionController: {
     getMessenger: getTransactionControllerMessenger,
     getInitMessenger: getTransactionControllerInitMessenger,
