import { noop } from 'lodash';
import { getAccountsControllerMessenger } from './accounts-controller-messenger';
import {
  getAccountTreeControllerInitMessenger,
  getAccountTreeControllerMessenger,
} from '../../../multichain-accounts/messengers/account-tree-controller-messenger';
import { getMultichainNetworkControllerMessenger } from './multichain-network-controller-messenger/multichain-network-controller-messenger';
import { getNetworkEnablementControllerMessenger } from './network-enablement-controller-messenger/network-enablement-controller-messenger';
import { getCurrencyRateControllerMessenger } from './currency-rate-controller-messenger/currency-rate-controller-messenger';
import { getAppMetadataControllerMessenger } from './app-metadata-controller-messenger';
import {
  getDeFiPositionsControllerInitMessenger,
  getDeFiPositionsControllerMessenger,
} from './defi-positions-controller-messenger/defi-positions-controller-messenger';
import {
  getBackendWebSocketServiceMessenger,
  getBackendWebSocketServiceInitMessenger,
  getAccountActivityServiceMessenger,
} from './core-backend';
///: BEGIN:ONLY_INCLUDE_IF(preinstalled-snaps,external-snaps)
import {
  getCronjobControllerMessenger,
  getExecutionServiceMessenger,
  getSnapControllerInitMessenger,
  getSnapControllerMessenger,
  getSnapInterfaceControllerMessenger,
  getSnapsRegistryMessenger,
  getWebSocketServiceMessenger,
} from './snaps';
///: END:ONLY_INCLUDE_IF
///: BEGIN:ONLY_INCLUDE_IF(keyring-snaps)
import { getMultichainAssetsRatesControllerMessenger } from './multichain-assets-rates-controller-messenger/multichain-assets-rates-controller-messenger';
import { getMultichainAssetsControllerMessenger } from './multichain-assets-controller-messenger/multichain-assets-controller-messenger';
import { getMultichainBalancesControllerMessenger } from './multichain-balances-controller-messenger/multichain-balances-controller-messenger';
import { getMultichainTransactionsControllerMessenger } from './multichain-transactions-controller-messenger/multichain-transactions-controller-messenger';
import {
  getRatesControllerInitMessenger,
  getRatesControllerMessenger,
} from './rates-controller-messenger';
import {
  getSnapKeyringBuilderInitMessenger,
  getSnapKeyringBuilderMessenger,
} from './snap-keyring-builder-messenger';
///: END:ONLY_INCLUDE_IF
import {
  getTransactionControllerInitMessenger,
  getTransactionControllerMessenger,
} from './transaction-controller-messenger';
import { getNotificationServicesControllerMessenger } from './notifications/notification-services-controller-messenger';
import { getNotificationServicesPushControllerMessenger } from './notifications/notification-services-push-controller-messenger';
import { getGasFeeControllerMessenger } from './gas-fee-controller-messenger/gas-fee-controller-messenger';
import { getSignatureControllerMessenger } from './signature-controller-messenger';
import { getSeedlessOnboardingControllerMessenger } from './seedless-onboarding-controller-messenger';
import { getApprovalControllerMessenger } from './approval-controller-messenger';
///: BEGIN:ONLY_INCLUDE_IF(sample-feature)
import { getSamplePetnamesControllerMessenger } from '../../../features/SampleFeature/controllers/sample-petnames-controller-messenger';
///: END:ONLY_INCLUDE_IF
import { getPerpsControllerMessenger } from './perps-controller-messenger';
import { getPredictControllerMessenger } from './predict-controller-messenger';
import { getBridgeControllerMessenger } from './bridge-controller-messenger';
import { getBridgeStatusControllerMessenger } from './bridge-status-controller-messenger';
import {
  getMultichainAccountServiceInitMessenger,
  getMultichainAccountServiceMessenger,
} from './multichain-account-service-messenger/multichain-account-service-messenger';
import { getRewardsControllerMessenger } from './rewards-controller-messenger';
import { getGatorPermissionsControllerMessenger } from './gator-permissions-controller-messenger';
import { getSelectedNetworkControllerMessenger } from './selected-network-controller-messenger';
import {
  getPermissionControllerInitMessenger,
  getPermissionControllerMessenger,
} from './permission-controller-messenger';
import { getSubjectMetadataControllerMessenger } from './subject-metadata-controller-messenger';
import { getPreferencesControllerMessenger } from './preferences-controller-messenger';
<<<<<<< HEAD
=======
import { getKeyringControllerMessenger } from './keyring-controller-messenger';
import {
  getNetworkControllerInitMessenger,
  getNetworkControllerMessenger,
} from './network-controller-messenger';
import { getTokenSearchDiscoveryDataControllerMessenger } from './token-search-discovery-data-controller-messenger';
import { getAssetsContractControllerMessenger } from './assets-contract-controller-messenger';
import {
  getTokensControllerInitMessenger,
  getTokensControllerMessenger,
} from './tokens-controller-messenger';
import {
  getTokenListControllerInitMessenger,
  getTokenListControllerMessenger,
} from './token-list-controller-messenger';
import { getTokenSearchDiscoveryControllerMessenger } from './token-search-discovery-controller-messenger';
import {
  getTokenDetectionControllerInitMessenger,
  getTokenDetectionControllerMessenger,
} from './token-detection-controller-messenger';
import {
  getTokenBalancesControllerInitMessenger,
  getTokenBalancesControllerMessenger,
} from './token-balances-controller-messenger';
import { getTokenRatesControllerMessenger } from './token-rates-controller-messenger';
import { getAccountTrackerControllerMessenger } from './account-tracker-controller-messenger';
import { getNftControllerMessenger } from './nft-controller-messenger';
import { getNftDetectionControllerMessenger } from './nft-detection-controller-messenger';
import { getSmartTransactionsControllerMessenger } from './smart-transactions-controller-messenger';
import { getUserStorageControllerMessenger } from './identity/user-storage-controller-messenger';
import { getAuthenticationControllerMessenger } from './identity/authentication-controller-messenger';
import {
  getEarnControllerInitMessenger,
  getEarnControllerMessenger,
} from './earn-controller-messenger';
import { getRewardsDataServiceMessenger } from './rewards-data-service-messenger';
import { getSwapsControllerMessenger } from './swaps-controller-messenger';
import {
  getDelegationControllerInitMessenger,
  getDelegationControllerMessenger,
} from './delegation/delegation-controller-messenger';
import { getRemoteFeatureFlagControllerMessenger } from './remote-feature-flag-controller-messenger';
import {
  getPPOMControllerInitMessenger,
  getPPOMControllerMessenger,
} from './ppom-controller-messenger';
import { getErrorReportingServiceMessenger } from './error-reporting-service-messenger';
import { getLoggingControllerMessenger } from './logging-controller-messenger';
import { getPhishingControllerMessenger } from './phishing-controller-messenger';
import { getAddressBookControllerMessenger } from './address-book-controller-messenger';
import {
  getMultichainRouterInitMessenger,
  getMultichainRouterMessenger,
} from './multichain-router-messenger';
>>>>>>> d5ca588d

/**
 * The messengers for the controllers that have been.
 */
export const CONTROLLER_MESSENGERS = {
  AccountsController: {
    getMessenger: getAccountsControllerMessenger,
    getInitMessenger: noop,
  },
  AccountTrackerController: {
    getMessenger: getAccountTrackerControllerMessenger,
    getInitMessenger: noop,
  },
  AccountTreeController: {
    getMessenger: getAccountTreeControllerMessenger,
    getInitMessenger: getAccountTreeControllerInitMessenger,
<<<<<<< HEAD
=======
  },
  AddressBookController: {
    getMessenger: getAddressBookControllerMessenger,
    getInitMessenger: noop,
>>>>>>> d5ca588d
  },
  ApprovalController: {
    getMessenger: getApprovalControllerMessenger,
    getInitMessenger: noop,
  },
  AssetsContractController: {
    getMessenger: getAssetsContractControllerMessenger,
    getInitMessenger: noop,
  },
  EarnController: {
    getMessenger: getEarnControllerMessenger,
    getInitMessenger: getEarnControllerInitMessenger,
  },
  ErrorReportingService: {
    getMessenger: getErrorReportingServiceMessenger,
    getInitMessenger: noop,
  },
  LoggingController: {
    getMessenger: getLoggingControllerMessenger,
    getInitMessenger: noop,
  },
  TokenListController: {
    getMessenger: getTokenListControllerMessenger,
    getInitMessenger: getTokenListControllerInitMessenger,
  },
  TokensController: {
    getMessenger: getTokensControllerMessenger,
    getInitMessenger: getTokensControllerInitMessenger,
  },
  TransactionController: {
    getMessenger: getTransactionControllerMessenger,
    getInitMessenger: getTransactionControllerInitMessenger,
  },
  CurrencyRateController: {
    getMessenger: getCurrencyRateControllerMessenger,
    getInitMessenger: noop,
  },
  MultichainNetworkController: {
    getMessenger: getMultichainNetworkControllerMessenger,
    getInitMessenger: noop,
  },
  GasFeeController: {
    getMessenger: getGasFeeControllerMessenger,
    getInitMessenger: noop,
  },
  KeyringController: {
    getMessenger: getKeyringControllerMessenger,
    getInitMessenger: noop,
  },
  NetworkController: {
    getMessenger: getNetworkControllerMessenger,
    getInitMessenger: getNetworkControllerInitMessenger,
  },
  NftController: {
    getMessenger: getNftControllerMessenger,
    getInitMessenger: noop,
  },
  NftDetectionController: {
    getMessenger: getNftDetectionControllerMessenger,
    getInitMessenger: noop,
  },
  AppMetadataController: {
    getMessenger: getAppMetadataControllerMessenger,
    getInitMessenger: noop,
  },
  PreferencesController: {
    getMessenger: getPreferencesControllerMessenger,
    getInitMessenger: noop,
  },
  SignatureController: {
    getMessenger: getSignatureControllerMessenger,
    getInitMessenger: noop,
  },
  DeFiPositionsController: {
    getMessenger: getDeFiPositionsControllerMessenger,
    getInitMessenger: getDeFiPositionsControllerInitMessenger,
  },
  ///: BEGIN:ONLY_INCLUDE_IF(preinstalled-snaps,external-snaps)
  AuthenticationController: {
    getMessenger: getAuthenticationControllerMessenger,
    getInitMessenger: noop,
  },
  CronjobController: {
    getMessenger: getCronjobControllerMessenger,
    getInitMessenger: noop,
  },
  ExecutionService: {
    getMessenger: getExecutionServiceMessenger,
    getInitMessenger: noop,
  },
  SnapController: {
    getMessenger: getSnapControllerMessenger,
    getInitMessenger: getSnapControllerInitMessenger,
  },
  SnapInterfaceController: {
    getMessenger: getSnapInterfaceControllerMessenger,
    getInitMessenger: noop,
  },
  SnapsRegistry: {
    getMessenger: getSnapsRegistryMessenger,
    getInitMessenger: noop,
  },
  NotificationServicesController: {
    getMessenger: getNotificationServicesControllerMessenger,
    getInitMessenger: noop,
  },
  NotificationServicesPushController: {
    getMessenger: getNotificationServicesPushControllerMessenger,
    getInitMessenger: noop,
  },
  SubjectMetadataController: {
    getMessenger: getSubjectMetadataControllerMessenger,
    getInitMessenger: noop,
  },
<<<<<<< HEAD
=======
  UserStorageController: {
    getMessenger: getUserStorageControllerMessenger,
    getInitMessenger: noop,
  },
>>>>>>> d5ca588d
  WebSocketService: {
    getMessenger: getWebSocketServiceMessenger,
    getInitMessenger: noop,
  },
  ///: END:ONLY_INCLUDE_IF
  ///: BEGIN:ONLY_INCLUDE_IF(keyring-snaps)
  MultichainAssetsController: {
    getMessenger: getMultichainAssetsControllerMessenger,
    getInitMessenger: noop,
  },
  MultichainAssetsRatesController: {
    getMessenger: getMultichainAssetsRatesControllerMessenger,
    getInitMessenger: noop,
  },
  MultichainBalancesController: {
    getMessenger: getMultichainBalancesControllerMessenger,
    getInitMessenger: noop,
  },
  MultichainRouter: {
    getMessenger: getMultichainRouterMessenger,
    getInitMessenger: getMultichainRouterInitMessenger,
  },
  MultichainTransactionsController: {
    getMessenger: getMultichainTransactionsControllerMessenger,
    getInitMessenger: noop,
  },
  RatesController: {
    getMessenger: getRatesControllerMessenger,
    getInitMessenger: getRatesControllerInitMessenger,
  },
  SnapKeyringBuilder: {
    getMessenger: getSnapKeyringBuilderMessenger,
    getInitMessenger: getSnapKeyringBuilderInitMessenger,
  },
  ///: END:ONLY_INCLUDE_IF
  PermissionController: {
    getMessenger: getPermissionControllerMessenger,
    getInitMessenger: getPermissionControllerInitMessenger,
  },
  SeedlessOnboardingController: {
    getMessenger: getSeedlessOnboardingControllerMessenger,
    getInitMessenger: noop,
  },
<<<<<<< HEAD
=======
  ///: BEGIN:ONLY_INCLUDE_IF(sample-feature)
  SamplePetnamesController: {
    getMessenger: getSamplePetnamesControllerMessenger,
    getInitMessenger: noop,
  },
  ///: END:ONLY_INCLUDE_IF
>>>>>>> d5ca588d
  SelectedNetworkController: {
    getMessenger: getSelectedNetworkControllerMessenger,
    getInitMessenger: noop,
  },
<<<<<<< HEAD
=======
  SmartTransactionsController: {
    getMessenger: getSmartTransactionsControllerMessenger,
    getInitMessenger: noop,
  },
  SwapsController: {
    getMessenger: getSwapsControllerMessenger,
    getInitMessenger: noop,
  },
>>>>>>> d5ca588d
  NetworkEnablementController: {
    getMessenger: getNetworkEnablementControllerMessenger,
    getInitMessenger: noop,
  },
  PerpsController: {
    getMessenger: getPerpsControllerMessenger,
    getInitMessenger: noop,
  },
  PredictController: {
    getMessenger: getPredictControllerMessenger,
    getInitMessenger: noop,
  },
  BridgeController: {
    getMessenger: getBridgeControllerMessenger,
    getInitMessenger: noop,
  },
  BridgeStatusController: {
    getMessenger: getBridgeStatusControllerMessenger,
    getInitMessenger: noop,
  },
  MultichainAccountService: {
    getMessenger: getMultichainAccountServiceMessenger,
    getInitMessenger: getMultichainAccountServiceInitMessenger,
<<<<<<< HEAD
=======
  },
  PhishingController: {
    getMessenger: getPhishingControllerMessenger,
    getInitMessenger: noop,
  },
  PPOMController: {
    getMessenger: getPPOMControllerMessenger,
    getInitMessenger: getPPOMControllerInitMessenger,
  },
  RemoteFeatureFlagController: {
    getMessenger: getRemoteFeatureFlagControllerMessenger,
    getInitMessenger: noop,
>>>>>>> d5ca588d
  },
  RewardsController: {
    getMessenger: getRewardsControllerMessenger,
    getInitMessenger: noop,
  },
<<<<<<< HEAD
=======
  RewardsDataService: {
    getMessenger: getRewardsDataServiceMessenger,
    getInitMessenger: noop,
  },
  TokenBalancesController: {
    getMessenger: getTokenBalancesControllerMessenger,
    getInitMessenger: getTokenBalancesControllerInitMessenger,
  },
  TokenDetectionController: {
    getMessenger: getTokenDetectionControllerMessenger,
    getInitMessenger: getTokenDetectionControllerInitMessenger,
  },
  TokenRatesController: {
    getMessenger: getTokenRatesControllerMessenger,
    getInitMessenger: noop,
  },
  TokenSearchDiscoveryController: {
    getMessenger: getTokenSearchDiscoveryControllerMessenger,
    getInitMessenger: noop,
  },
  TokenSearchDiscoveryDataController: {
    getMessenger: getTokenSearchDiscoveryDataControllerMessenger,
    getInitMessenger: noop,
  },
>>>>>>> d5ca588d
  GatorPermissionsController: {
    getMessenger: getGatorPermissionsControllerMessenger,
    getInitMessenger: noop,
  },
<<<<<<< HEAD
=======
  DelegationController: {
    getMessenger: getDelegationControllerMessenger,
    getInitMessenger: getDelegationControllerInitMessenger,
  },
  BackendWebSocketService: {
    getMessenger: getBackendWebSocketServiceMessenger,
    getInitMessenger: getBackendWebSocketServiceInitMessenger,
  },
  AccountActivityService: {
    getMessenger: getAccountActivityServiceMessenger,
    getInitMessenger: noop,
  },
>>>>>>> d5ca588d
} as const;<|MERGE_RESOLUTION|>--- conflicted
+++ resolved
@@ -72,8 +72,6 @@
 } from './permission-controller-messenger';
 import { getSubjectMetadataControllerMessenger } from './subject-metadata-controller-messenger';
 import { getPreferencesControllerMessenger } from './preferences-controller-messenger';
-<<<<<<< HEAD
-=======
 import { getKeyringControllerMessenger } from './keyring-controller-messenger';
 import {
   getNetworkControllerInitMessenger,
@@ -128,7 +126,6 @@
   getMultichainRouterInitMessenger,
   getMultichainRouterMessenger,
 } from './multichain-router-messenger';
->>>>>>> d5ca588d
 
 /**
  * The messengers for the controllers that have been.
@@ -145,13 +142,10 @@
   AccountTreeController: {
     getMessenger: getAccountTreeControllerMessenger,
     getInitMessenger: getAccountTreeControllerInitMessenger,
-<<<<<<< HEAD
-=======
   },
   AddressBookController: {
     getMessenger: getAddressBookControllerMessenger,
     getInitMessenger: noop,
->>>>>>> d5ca588d
   },
   ApprovalController: {
     getMessenger: getApprovalControllerMessenger,
@@ -266,13 +260,10 @@
     getMessenger: getSubjectMetadataControllerMessenger,
     getInitMessenger: noop,
   },
-<<<<<<< HEAD
-=======
   UserStorageController: {
     getMessenger: getUserStorageControllerMessenger,
     getInitMessenger: noop,
   },
->>>>>>> d5ca588d
   WebSocketService: {
     getMessenger: getWebSocketServiceMessenger,
     getInitMessenger: noop,
@@ -316,21 +307,16 @@
     getMessenger: getSeedlessOnboardingControllerMessenger,
     getInitMessenger: noop,
   },
-<<<<<<< HEAD
-=======
   ///: BEGIN:ONLY_INCLUDE_IF(sample-feature)
   SamplePetnamesController: {
     getMessenger: getSamplePetnamesControllerMessenger,
     getInitMessenger: noop,
   },
   ///: END:ONLY_INCLUDE_IF
->>>>>>> d5ca588d
   SelectedNetworkController: {
     getMessenger: getSelectedNetworkControllerMessenger,
     getInitMessenger: noop,
   },
-<<<<<<< HEAD
-=======
   SmartTransactionsController: {
     getMessenger: getSmartTransactionsControllerMessenger,
     getInitMessenger: noop,
@@ -339,7 +325,6 @@
     getMessenger: getSwapsControllerMessenger,
     getInitMessenger: noop,
   },
->>>>>>> d5ca588d
   NetworkEnablementController: {
     getMessenger: getNetworkEnablementControllerMessenger,
     getInitMessenger: noop,
@@ -363,8 +348,6 @@
   MultichainAccountService: {
     getMessenger: getMultichainAccountServiceMessenger,
     getInitMessenger: getMultichainAccountServiceInitMessenger,
-<<<<<<< HEAD
-=======
   },
   PhishingController: {
     getMessenger: getPhishingControllerMessenger,
@@ -377,14 +360,11 @@
   RemoteFeatureFlagController: {
     getMessenger: getRemoteFeatureFlagControllerMessenger,
     getInitMessenger: noop,
->>>>>>> d5ca588d
   },
   RewardsController: {
     getMessenger: getRewardsControllerMessenger,
     getInitMessenger: noop,
   },
-<<<<<<< HEAD
-=======
   RewardsDataService: {
     getMessenger: getRewardsDataServiceMessenger,
     getInitMessenger: noop,
@@ -409,13 +389,10 @@
     getMessenger: getTokenSearchDiscoveryDataControllerMessenger,
     getInitMessenger: noop,
   },
->>>>>>> d5ca588d
   GatorPermissionsController: {
     getMessenger: getGatorPermissionsControllerMessenger,
     getInitMessenger: noop,
   },
-<<<<<<< HEAD
-=======
   DelegationController: {
     getMessenger: getDelegationControllerMessenger,
     getInitMessenger: getDelegationControllerInitMessenger,
@@ -428,5 +405,4 @@
     getMessenger: getAccountActivityServiceMessenger,
     getInitMessenger: noop,
   },
->>>>>>> d5ca588d
 } as const;