import { noop } from 'lodash';
import { getAccountsControllerMessenger } from './accounts-controller-messenger';
import { getMultichainNetworkControllerMessenger } from './multichain-network-controller-messenger/multichain-network-controller-messenger';
import { getCurrencyRateControllerMessenger } from './currency-rate-controller-messenger/currency-rate-controller-messenger';
import { getAppMetadataControllerMessenger } from './app-metadata-controller-messenger';
///: BEGIN:ONLY_INCLUDE_IF(preinstalled-snaps,external-snaps)
import {
  getCronjobControllerMessenger,
  getExecutionServiceMessenger,
  getSnapControllerInitMessenger,
  getSnapControllerMessenger,
  getSnapInterfaceControllerMessenger,
  getSnapsRegistryMessenger,
} from './snaps';
///: END:ONLY_INCLUDE_IF
///: BEGIN:ONLY_INCLUDE_IF(keyring-snaps)
import { getMultichainAssetsRatesControllerMessenger } from './multichain-assets-rates-controller-messenger/multichain-assets-rates-controller-messenger';
import { getMultichainAssetsControllerMessenger } from './multichain-assets-controller-messenger/multichain-assets-controller-messenger';
import { getMultichainBalancesControllerMessenger } from './multichain-balances-controller-messenger/multichain-balances-controller-messenger';
import { getMultichainTransactionsControllerMessenger } from './multichain-transactions-controller-messenger/multichain-transactions-controller-messenger';
///: END:ONLY_INCLUDE_IF
import {
  getTransactionControllerInitMessenger,
  getTransactionControllerMessenger,
} from './transaction-controller-messenger';
import { getNotificationServicesControllerMessenger } from './notifications/notification-services-controller-messenger';
import { getNotificationServicesPushControllerMessenger } from './notifications/notification-services-push-controller-messenger';
import { getGasFeeControllerMessenger } from './gas-fee-controller-messenger/gas-fee-controller-messenger';
<<<<<<< HEAD
=======
import { getSignatureControllerMessenger } from './signature-controller-messenger';
>>>>>>> 733bad1a
/**
 * The messengers for the controllers that have been.
 */
export const CONTROLLER_MESSENGERS = {
  AccountsController: {
    getMessenger: getAccountsControllerMessenger,
    getInitMessenger: noop,
  },
  TransactionController: {
    getMessenger: getTransactionControllerMessenger,
    getInitMessenger: getTransactionControllerInitMessenger,
  },
  CurrencyRateController: {
    getMessenger: getCurrencyRateControllerMessenger,
    getInitMessenger: noop,
  },
  MultichainNetworkController: {
    getMessenger: getMultichainNetworkControllerMessenger,
    getInitMessenger: noop,
  },
  GasFeeController: {
    getMessenger: getGasFeeControllerMessenger,
    getInitMessenger: noop,
  },
<<<<<<< HEAD
=======
  AppMetadataController: {
    getMessenger: getAppMetadataControllerMessenger,
    getInitMessenger: noop,
  },
  SignatureController: {
    getMessenger: getSignatureControllerMessenger,
    getInitMessenger: noop,
  },
>>>>>>> 733bad1a
  ///: BEGIN:ONLY_INCLUDE_IF(preinstalled-snaps,external-snaps)
  CronjobController: {
    getMessenger: getCronjobControllerMessenger,
    getInitMessenger: noop,
  },
  ExecutionService: {
    getMessenger: getExecutionServiceMessenger,
    getInitMessenger: noop,
  },
  SnapController: {
    getMessenger: getSnapControllerMessenger,
    getInitMessenger: getSnapControllerInitMessenger,
  },
  SnapInterfaceController: {
    getMessenger: getSnapInterfaceControllerMessenger,
    getInitMessenger: noop,
  },
  SnapsRegistry: {
    getMessenger: getSnapsRegistryMessenger,
    getInitMessenger: noop,
  },
  NotificationServicesController: {
    getMessenger: getNotificationServicesControllerMessenger,
    getInitMessenger: noop,
  },
  NotificationServicesPushController: {
    getMessenger: getNotificationServicesPushControllerMessenger,
    getInitMessenger: noop,
  },
  ///: END:ONLY_INCLUDE_IF
  ///: BEGIN:ONLY_INCLUDE_IF(keyring-snaps)
  MultichainAssetsController: {
    getMessenger: getMultichainAssetsControllerMessenger,
    getInitMessenger: noop,
  },
  MultichainAssetsRatesController: {
    getMessenger: getMultichainAssetsRatesControllerMessenger,
    getInitMessenger: noop,
  },
  MultichainBalancesController: {
    getMessenger: getMultichainBalancesControllerMessenger,
    getInitMessenger: noop,
  },
  MultichainTransactionsController: {
    getMessenger: getMultichainTransactionsControllerMessenger,
    getInitMessenger: noop,
  },
  ///: END:ONLY_INCLUDE_IF
} as const;<|MERGE_RESOLUTION|>--- conflicted
+++ resolved
@@ -26,10 +26,7 @@
 import { getNotificationServicesControllerMessenger } from './notifications/notification-services-controller-messenger';
 import { getNotificationServicesPushControllerMessenger } from './notifications/notification-services-push-controller-messenger';
 import { getGasFeeControllerMessenger } from './gas-fee-controller-messenger/gas-fee-controller-messenger';
-<<<<<<< HEAD
-=======
 import { getSignatureControllerMessenger } from './signature-controller-messenger';
->>>>>>> 733bad1a
 /**
  * The messengers for the controllers that have been.
  */
@@ -54,8 +51,6 @@
     getMessenger: getGasFeeControllerMessenger,
     getInitMessenger: noop,
   },
-<<<<<<< HEAD
-=======
   AppMetadataController: {
     getMessenger: getAppMetadataControllerMessenger,
     getInitMessenger: noop,
@@ -64,7 +59,6 @@
     getMessenger: getSignatureControllerMessenger,
     getInitMessenger: noop,
   },
->>>>>>> 733bad1a
   ///: BEGIN:ONLY_INCLUDE_IF(preinstalled-snaps,external-snaps)
   CronjobController: {
     getMessenger: getCronjobControllerMessenger,
