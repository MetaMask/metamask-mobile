import { noop } from 'lodash';
import { getAccountsControllerMessenger } from './accounts-controller-messenger';
import { getAccountTreeControllerMessenger } from '../../../multichain-accounts/messengers/account-tree-controller-messenger';
import { getMultichainNetworkControllerMessenger } from './multichain-network-controller-messenger/multichain-network-controller-messenger';
import { getNetworkEnablementControllerMessenger } from './network-enablement-controller-messenger/network-enablement-controller-messenger';
import { getCurrencyRateControllerMessenger } from './currency-rate-controller-messenger/currency-rate-controller-messenger';
import { getAppMetadataControllerMessenger } from './app-metadata-controller-messenger';
import {
  getDeFiPositionsControllerInitMessenger,
  getDeFiPositionsControllerMessenger,
} from './defi-positions-controller-messenger/defi-positions-controller-messenger';
///: BEGIN:ONLY_INCLUDE_IF(preinstalled-snaps,external-snaps)
import {
  getCronjobControllerMessenger,
  getExecutionServiceMessenger,
  getSnapControllerInitMessenger,
  getSnapControllerMessenger,
  getSnapInterfaceControllerMessenger,
  getSnapsRegistryMessenger,
  getWebSocketServiceMessenger,
} from './snaps';
///: END:ONLY_INCLUDE_IF
///: BEGIN:ONLY_INCLUDE_IF(keyring-snaps)
import { getMultichainAssetsRatesControllerMessenger } from './multichain-assets-rates-controller-messenger/multichain-assets-rates-controller-messenger';
import { getMultichainAssetsControllerMessenger } from './multichain-assets-controller-messenger/multichain-assets-controller-messenger';
import { getMultichainBalancesControllerMessenger } from './multichain-balances-controller-messenger/multichain-balances-controller-messenger';
import { getMultichainTransactionsControllerMessenger } from './multichain-transactions-controller-messenger/multichain-transactions-controller-messenger';
///: END:ONLY_INCLUDE_IF
import {
  getTransactionControllerInitMessenger,
  getTransactionControllerMessenger,
} from './transaction-controller-messenger';
import { getNotificationServicesControllerMessenger } from './notifications/notification-services-controller-messenger';
import { getNotificationServicesPushControllerMessenger } from './notifications/notification-services-push-controller-messenger';
import { getGasFeeControllerMessenger } from './gas-fee-controller-messenger/gas-fee-controller-messenger';
import { getSignatureControllerMessenger } from './signature-controller-messenger';
import { getSeedlessOnboardingControllerMessenger } from './seedless-onboarding-controller-messenger';

import { getApprovalControllerMessenger } from './approval-controller-messenger';
import { getPerpsControllerMessenger } from './perps-controller-messenger';
import { getBridgeControllerMessenger } from './bridge-controller-messenger';
import { getBridgeStatusControllerMessenger } from './bridge-status-controller-messenger';
import { getMultichainAccountServiceMessenger } from './multichain-account-service-messenger/multichain-account-service-messenger';
import { getRewardsControllerMessenger } from './rewards-controller-messenger';
<<<<<<< HEAD
import {
  getDelegationControllerInitMessenger,
  getDelegationControllerMessenger,
} from './delegation/delegation-controller-messenger';
=======
import { getGatorPermissionsControllerMessenger } from './gator-permissions-controller-messenger';
>>>>>>> b9eb287b
/**
 * The messengers for the controllers that have been.
 */
export const CONTROLLER_MESSENGERS = {
  AccountsController: {
    getMessenger: getAccountsControllerMessenger,
    getInitMessenger: noop,
  },
  AccountTreeController: {
    getMessenger: getAccountTreeControllerMessenger,
    getInitMessenger: noop,
  },
  ApprovalController: {
    getMessenger: getApprovalControllerMessenger,
    getInitMessenger: noop,
  },
  TransactionController: {
    getMessenger: getTransactionControllerMessenger,
    getInitMessenger: getTransactionControllerInitMessenger,
  },
  CurrencyRateController: {
    getMessenger: getCurrencyRateControllerMessenger,
    getInitMessenger: noop,
  },
  MultichainNetworkController: {
    getMessenger: getMultichainNetworkControllerMessenger,
    getInitMessenger: noop,
  },
  GasFeeController: {
    getMessenger: getGasFeeControllerMessenger,
    getInitMessenger: noop,
  },
  AppMetadataController: {
    getMessenger: getAppMetadataControllerMessenger,
    getInitMessenger: noop,
  },
  SignatureController: {
    getMessenger: getSignatureControllerMessenger,
    getInitMessenger: noop,
  },
  DeFiPositionsController: {
    getMessenger: getDeFiPositionsControllerMessenger,
    getInitMessenger: getDeFiPositionsControllerInitMessenger,
  },
  ///: BEGIN:ONLY_INCLUDE_IF(preinstalled-snaps,external-snaps)
  CronjobController: {
    getMessenger: getCronjobControllerMessenger,
    getInitMessenger: noop,
  },
  ExecutionService: {
    getMessenger: getExecutionServiceMessenger,
    getInitMessenger: noop,
  },
  SnapController: {
    getMessenger: getSnapControllerMessenger,
    getInitMessenger: getSnapControllerInitMessenger,
  },
  SnapInterfaceController: {
    getMessenger: getSnapInterfaceControllerMessenger,
    getInitMessenger: noop,
  },
  SnapsRegistry: {
    getMessenger: getSnapsRegistryMessenger,
    getInitMessenger: noop,
  },
  NotificationServicesController: {
    getMessenger: getNotificationServicesControllerMessenger,
    getInitMessenger: noop,
  },
  NotificationServicesPushController: {
    getMessenger: getNotificationServicesPushControllerMessenger,
    getInitMessenger: noop,
  },
  WebSocketService: {
    getMessenger: getWebSocketServiceMessenger,
    getInitMessenger: noop,
  },
  ///: END:ONLY_INCLUDE_IF
  ///: BEGIN:ONLY_INCLUDE_IF(keyring-snaps)
  MultichainAssetsController: {
    getMessenger: getMultichainAssetsControllerMessenger,
    getInitMessenger: noop,
  },
  MultichainAssetsRatesController: {
    getMessenger: getMultichainAssetsRatesControllerMessenger,
    getInitMessenger: noop,
  },
  MultichainBalancesController: {
    getMessenger: getMultichainBalancesControllerMessenger,
    getInitMessenger: noop,
  },
  MultichainTransactionsController: {
    getMessenger: getMultichainTransactionsControllerMessenger,
    getInitMessenger: noop,
  },
  ///: END:ONLY_INCLUDE_IF
  SeedlessOnboardingController: {
    getMessenger: getSeedlessOnboardingControllerMessenger,
    getInitMessenger: noop,
  },
  NetworkEnablementController: {
    getMessenger: getNetworkEnablementControllerMessenger,
    getInitMessenger: noop,
  },
  PerpsController: {
    getMessenger: getPerpsControllerMessenger,
    getInitMessenger: noop,
  },
  BridgeController: {
    getMessenger: getBridgeControllerMessenger,
    getInitMessenger: noop,
  },
  BridgeStatusController: {
    getMessenger: getBridgeStatusControllerMessenger,
    getInitMessenger: noop,
  },
  MultichainAccountService: {
    getMessenger: getMultichainAccountServiceMessenger,
    getInitMessenger: noop,
  },
  RewardsController: {
    getMessenger: getRewardsControllerMessenger,
    getInitMessenger: noop,
  },
<<<<<<< HEAD
  DelegationController: {
    getMessenger: getDelegationControllerMessenger,
    getInitMessenger: getDelegationControllerInitMessenger,
=======
  GatorPermissionsController: {
    getMessenger: getGatorPermissionsControllerMessenger,
    getInitMessenger: noop,
>>>>>>> b9eb287b
  },
} as const;<|MERGE_RESOLUTION|>--- conflicted
+++ resolved
@@ -42,14 +42,11 @@
 import { getBridgeStatusControllerMessenger } from './bridge-status-controller-messenger';
 import { getMultichainAccountServiceMessenger } from './multichain-account-service-messenger/multichain-account-service-messenger';
 import { getRewardsControllerMessenger } from './rewards-controller-messenger';
-<<<<<<< HEAD
+import { getGatorPermissionsControllerMessenger } from './gator-permissions-controller-messenger';
 import {
   getDelegationControllerInitMessenger,
   getDelegationControllerMessenger,
 } from './delegation/delegation-controller-messenger';
-=======
-import { getGatorPermissionsControllerMessenger } from './gator-permissions-controller-messenger';
->>>>>>> b9eb287b
 /**
  * The messengers for the controllers that have been.
  */
@@ -174,14 +171,12 @@
     getMessenger: getRewardsControllerMessenger,
     getInitMessenger: noop,
   },
-<<<<<<< HEAD
+  GatorPermissionsController: {
+    getMessenger: getGatorPermissionsControllerMessenger,
+    getInitMessenger: noop,
+  },
   DelegationController: {
     getMessenger: getDelegationControllerMessenger,
     getInitMessenger: getDelegationControllerInitMessenger,
-=======
-  GatorPermissionsController: {
-    getMessenger: getGatorPermissionsControllerMessenger,
-    getInitMessenger: noop,
->>>>>>> b9eb287b
   },
 } as const;