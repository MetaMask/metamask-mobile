import { noop } from 'lodash';
import { getAccountsControllerMessenger } from './accounts-controller-messenger';
import { getAccountTreeControllerMessenger } from '../../../multichain-accounts/messengers/account-tree-controller-messenger';
import { getMultichainNetworkControllerMessenger } from './multichain-network-controller-messenger/multichain-network-controller-messenger';
import { getNetworkEnablementControllerMessenger } from './network-enablement-controller-messenger/network-enablement-controller-messenger';
import { getCurrencyRateControllerMessenger } from './currency-rate-controller-messenger/currency-rate-controller-messenger';
import { getAppMetadataControllerMessenger } from './app-metadata-controller-messenger';
import {
  getDeFiPositionsControllerInitMessenger,
  getDeFiPositionsControllerMessenger,
} from './defi-positions-controller-messenger/defi-positions-controller-messenger';
///: BEGIN:ONLY_INCLUDE_IF(preinstalled-snaps,external-snaps)
import {
  getCronjobControllerMessenger,
  getExecutionServiceMessenger,
  getSnapControllerInitMessenger,
  getSnapControllerMessenger,
  getSnapInterfaceControllerMessenger,
  getSnapsRegistryMessenger,
  getWebSocketServiceMessenger,
} from './snaps';
///: END:ONLY_INCLUDE_IF
///: BEGIN:ONLY_INCLUDE_IF(keyring-snaps)
import { getMultichainAssetsRatesControllerMessenger } from './multichain-assets-rates-controller-messenger/multichain-assets-rates-controller-messenger';
import { getMultichainAssetsControllerMessenger } from './multichain-assets-controller-messenger/multichain-assets-controller-messenger';
import { getMultichainBalancesControllerMessenger } from './multichain-balances-controller-messenger/multichain-balances-controller-messenger';
import { getMultichainTransactionsControllerMessenger } from './multichain-transactions-controller-messenger/multichain-transactions-controller-messenger';
///: END:ONLY_INCLUDE_IF
import {
  getTransactionControllerInitMessenger,
  getTransactionControllerMessenger,
} from './transaction-controller-messenger';
import { getNotificationServicesControllerMessenger } from './notifications/notification-services-controller-messenger';
import { getNotificationServicesPushControllerMessenger } from './notifications/notification-services-push-controller-messenger';
import { getGasFeeControllerMessenger } from './gas-fee-controller-messenger/gas-fee-controller-messenger';
import { getSignatureControllerMessenger } from './signature-controller-messenger';
import { getSeedlessOnboardingControllerMessenger } from './seedless-onboarding-controller-messenger';
import { getApprovalControllerMessenger } from './approval-controller-messenger';
///: BEGIN:ONLY_INCLUDE_IF(sample-feature)
import { getSamplePetnamesControllerMessenger } from '../../../features/SampleFeature/controllers/sample-petnames-controller-messenger';
///: END:ONLY_INCLUDE_IF
import { getPerpsControllerMessenger } from './perps-controller-messenger';
<<<<<<< HEAD

=======
import { getBridgeControllerMessenger } from './bridge-controller-messenger';
import { getBridgeStatusControllerMessenger } from './bridge-status-controller-messenger';
import { getMultichainAccountServiceMessenger } from './multichain-account-service-messenger/multichain-account-service-messenger';
import { getRewardsControllerMessenger } from './rewards-controller-messenger';
>>>>>>> 2f030f3a
/**
 * The messengers for the controllers that have been.
 */
export const CONTROLLER_MESSENGERS = {
  AccountsController: {
    getMessenger: getAccountsControllerMessenger,
    getInitMessenger: noop,
  },
  AccountTreeController: {
    getMessenger: getAccountTreeControllerMessenger,
    getInitMessenger: noop,
  },
  ApprovalController: {
    getMessenger: getApprovalControllerMessenger,
    getInitMessenger: noop,
  },
  TransactionController: {
    getMessenger: getTransactionControllerMessenger,
    getInitMessenger: getTransactionControllerInitMessenger,
  },
  CurrencyRateController: {
    getMessenger: getCurrencyRateControllerMessenger,
    getInitMessenger: noop,
  },
  MultichainNetworkController: {
    getMessenger: getMultichainNetworkControllerMessenger,
    getInitMessenger: noop,
  },
  GasFeeController: {
    getMessenger: getGasFeeControllerMessenger,
    getInitMessenger: noop,
  },
  AppMetadataController: {
    getMessenger: getAppMetadataControllerMessenger,
    getInitMessenger: noop,
  },
  SignatureController: {
    getMessenger: getSignatureControllerMessenger,
    getInitMessenger: noop,
  },
  DeFiPositionsController: {
    getMessenger: getDeFiPositionsControllerMessenger,
    getInitMessenger: getDeFiPositionsControllerInitMessenger,
  },
  ///: BEGIN:ONLY_INCLUDE_IF(preinstalled-snaps,external-snaps)
  CronjobController: {
    getMessenger: getCronjobControllerMessenger,
    getInitMessenger: noop,
  },
  ExecutionService: {
    getMessenger: getExecutionServiceMessenger,
    getInitMessenger: noop,
  },
  SnapController: {
    getMessenger: getSnapControllerMessenger,
    getInitMessenger: getSnapControllerInitMessenger,
  },
  SnapInterfaceController: {
    getMessenger: getSnapInterfaceControllerMessenger,
    getInitMessenger: noop,
  },
  SnapsRegistry: {
    getMessenger: getSnapsRegistryMessenger,
    getInitMessenger: noop,
  },
  NotificationServicesController: {
    getMessenger: getNotificationServicesControllerMessenger,
    getInitMessenger: noop,
  },
  NotificationServicesPushController: {
    getMessenger: getNotificationServicesPushControllerMessenger,
    getInitMessenger: noop,
  },
  WebSocketService: {
    getMessenger: getWebSocketServiceMessenger,
    getInitMessenger: noop,
  },
  ///: END:ONLY_INCLUDE_IF
  ///: BEGIN:ONLY_INCLUDE_IF(keyring-snaps)
  MultichainAssetsController: {
    getMessenger: getMultichainAssetsControllerMessenger,
    getInitMessenger: noop,
  },
  MultichainAssetsRatesController: {
    getMessenger: getMultichainAssetsRatesControllerMessenger,
    getInitMessenger: noop,
  },
  MultichainBalancesController: {
    getMessenger: getMultichainBalancesControllerMessenger,
    getInitMessenger: noop,
  },
  MultichainTransactionsController: {
    getMessenger: getMultichainTransactionsControllerMessenger,
    getInitMessenger: noop,
  },
  ///: END:ONLY_INCLUDE_IF
  SeedlessOnboardingController: {
    getMessenger: getSeedlessOnboardingControllerMessenger,
    getInitMessenger: noop,
  },
<<<<<<< HEAD
  ///: BEGIN:ONLY_INCLUDE_IF(sample-feature)
  SamplePetnamesController: {
    getMessenger: getSamplePetnamesControllerMessenger,
    getInitMessenger: noop,
  },
  ///: END:ONLY_INCLUDE_IF
=======
  NetworkEnablementController: {
    getMessenger: getNetworkEnablementControllerMessenger,
    getInitMessenger: noop,
  },
>>>>>>> 2f030f3a
  PerpsController: {
    getMessenger: getPerpsControllerMessenger,
    getInitMessenger: noop,
  },
  BridgeController: {
    getMessenger: getBridgeControllerMessenger,
    getInitMessenger: noop,
  },
  BridgeStatusController: {
    getMessenger: getBridgeStatusControllerMessenger,
    getInitMessenger: noop,
  },
  MultichainAccountService: {
    getMessenger: getMultichainAccountServiceMessenger,
    getInitMessenger: noop,
  },
  RewardsController: {
    getMessenger: getRewardsControllerMessenger,
    getInitMessenger: noop,
  },
} as const;<|MERGE_RESOLUTION|>--- conflicted
+++ resolved
@@ -40,14 +40,10 @@
 import { getSamplePetnamesControllerMessenger } from '../../../features/SampleFeature/controllers/sample-petnames-controller-messenger';
 ///: END:ONLY_INCLUDE_IF
 import { getPerpsControllerMessenger } from './perps-controller-messenger';
-<<<<<<< HEAD
-
-=======
 import { getBridgeControllerMessenger } from './bridge-controller-messenger';
 import { getBridgeStatusControllerMessenger } from './bridge-status-controller-messenger';
 import { getMultichainAccountServiceMessenger } from './multichain-account-service-messenger/multichain-account-service-messenger';
 import { getRewardsControllerMessenger } from './rewards-controller-messenger';
->>>>>>> 2f030f3a
 /**
  * The messengers for the controllers that have been.
  */
@@ -148,19 +144,16 @@
     getMessenger: getSeedlessOnboardingControllerMessenger,
     getInitMessenger: noop,
   },
-<<<<<<< HEAD
   ///: BEGIN:ONLY_INCLUDE_IF(sample-feature)
   SamplePetnamesController: {
     getMessenger: getSamplePetnamesControllerMessenger,
     getInitMessenger: noop,
   },
   ///: END:ONLY_INCLUDE_IF
-=======
   NetworkEnablementController: {
     getMessenger: getNetworkEnablementControllerMessenger,
     getInitMessenger: noop,
   },
->>>>>>> 2f030f3a
   PerpsController: {
     getMessenger: getPerpsControllerMessenger,
     getInitMessenger: noop,
