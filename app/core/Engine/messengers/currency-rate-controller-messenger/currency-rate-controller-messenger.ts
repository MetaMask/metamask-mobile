import { CurrencyRateMessenger } from '@metamask/assets-controllers';
import { RootMessenger, RootExtendedMessenger } from '../../types';
import {
  Messenger,
  MessengerActions,
  MessengerEvents,
} from '@metamask/messenger';

/**
 * Get the CurrencyRateMessenger for the CurrencyRateController.
 *
 * @param baseControllerMessenger - The base controller messenger.
 * @returns The CurrencyRateMessenger.
 */
export function getCurrencyRateControllerMessenger(
  rootExtendedMessenger: RootExtendedMessenger,
): CurrencyRateMessenger {
  const messenger = new Messenger<
    'CurrencyRateController',
    MessengerActions<CurrencyRateMessenger>,
    MessengerEvents<CurrencyRateMessenger>,
    RootMessenger
  >({
    namespace: 'CurrencyRateController',
    parent: rootExtendedMessenger,
  });
  rootExtendedMessenger.delegate({
<<<<<<< HEAD
    actions: ['NetworkController:getNetworkClientById'],
=======
    actions: [
      'NetworkController:getNetworkClientById',
      'NetworkController:getState',
    ],
>>>>>>> f4e8f8d0
    events: [],
    messenger,
  });
  return messenger;
}<|MERGE_RESOLUTION|>--- conflicted
+++ resolved
@@ -25,14 +25,10 @@
     parent: rootExtendedMessenger,
   });
   rootExtendedMessenger.delegate({
-<<<<<<< HEAD
-    actions: ['NetworkController:getNetworkClientById'],
-=======
     actions: [
       'NetworkController:getNetworkClientById',
       'NetworkController:getState',
     ],
->>>>>>> f4e8f8d0
     events: [],
     messenger,
   });
