import {
  Messenger,
  MessengerActions,
  MessengerEvents,
} from '@metamask/messenger';
import {
<<<<<<< HEAD
  KeyringControllerWithKeyringAction,
  KeyringControllerGetStateAction,
  KeyringControllerGetKeyringsByTypeAction,
  KeyringControllerAddNewKeyringAction,
  KeyringControllerStateChangeEvent,
} from '@metamask/keyring-controller';
import {
  NetworkControllerFindNetworkClientIdByChainIdAction,
  NetworkControllerGetNetworkClientByIdAction,
} from '@metamask/network-controller';
import { MultichainAccountServiceMultichainAccountGroupUpdatedEvent } from '@metamask/multichain-account-service';

type Actions =
  | AccountsControllerListMultichainAccountsAction
  | AccountsControllerGetAccountAction
  | AccountsControllerGetAccountByAddressAction
  | SnapControllerHandleRequest
  | KeyringControllerGetStateAction
  | KeyringControllerWithKeyringAction
  | KeyringControllerAddNewKeyringAction
  | KeyringControllerGetKeyringsByTypeAction
  | NetworkControllerGetNetworkClientByIdAction
  | NetworkControllerFindNetworkClientIdByChainIdAction;

type Events =
  | KeyringControllerStateChangeEvent
  | AccountsControllerAccountAddedEvent
  | AccountsControllerAccountRemovedEvent
  | AccountsControllerAccountAddedEvent
  | AccountsControllerAccountRemovedEvent;

export type MultichainAccountServiceMessenger = ReturnType<
  typeof getMultichainAccountServiceMessenger
>;
=======
  MultichainAccountServiceMessenger,
  MultichainAccountServiceMultichainAccountGroupUpdatedEvent,
} from '@metamask/multichain-account-service';
import {
  RemoteFeatureFlagControllerGetStateAction,
  RemoteFeatureFlagControllerStateChangeEvent,
} from '@metamask/remote-feature-flag-controller';
import { RootMessenger } from '../../types';
>>>>>>> 338177c4

/**
 * Get a messenger for the multichain account service. This is scoped to the
 * actions and events that this service is allowed to handle.
 *
 * @param rootMessenger - The root messenger.
 * @returns The MultichainAccountServiceMessenger.
 */
export function getMultichainAccountServiceMessenger(
  rootMessenger: RootMessenger,
): MultichainAccountServiceMessenger {
  const messenger = new Messenger<
    'MultichainAccountService',
    MessengerActions<MultichainAccountServiceMessenger>,
    MessengerEvents<MultichainAccountServiceMessenger>,
    RootMessenger
  >({
    namespace: 'MultichainAccountService',
    parent: rootMessenger,
  });
  rootMessenger.delegate({
    actions: [
      'AccountsController:listMultichainAccounts',
      'AccountsController:getAccountByAddress',
      'AccountsController:getAccount',
      'SnapController:handleRequest',
      'KeyringController:getState',
      'KeyringController:withKeyring',
      'KeyringController:addNewKeyring',
      'KeyringController:getKeyringsByType',
      'NetworkController:getNetworkClientById',
      'NetworkController:findNetworkClientIdByChainId',
    ],
    events: [
      'KeyringController:stateChange',
      'AccountsController:accountAdded',
      'AccountsController:accountRemoved',
    ],
    messenger,
  });
  return messenger;
}

<<<<<<< HEAD
export type AllowedInitializationEvents =
  MultichainAccountServiceMultichainAccountGroupUpdatedEvent;
=======
type AllowedInitializationEvents =
  | MultichainAccountServiceMultichainAccountGroupUpdatedEvent
  | RemoteFeatureFlagControllerStateChangeEvent;

type AllowedInitializationActions = RemoteFeatureFlagControllerGetStateAction;
>>>>>>> 338177c4

export type MultichainAccountServiceInitMessenger = ReturnType<
  typeof getMultichainAccountServiceInitMessenger
>;

/**
<<<<<<< HEAD
 * Get a messenger restricted to the actions and events that the
 * MultichainAccountService requires during initialization.
 *
 * @param messenger - The controller messenger to restrict.
 * @returns The restricted controller messenger.
 */
export function getMultichainAccountServiceInitMessenger(
  messenger: Messenger<never, AllowedInitializationEvents>,
) {
  return messenger.getRestricted({
    name: 'MultichainAccountServiceInit',
    allowedActions: [],
    allowedEvents: ['MultichainAccountService:multichainAccountGroupUpdated'],
  });
=======
 * Get a messenger for the multichain account service during initialization. This is scoped to the
 * actions and events that the MultichainAccountService requires during initialization.
 *
 * @param rootMessenger - The root messenger.
 * @returns The MultichainAccountServiceInitMessenger.
 */
export function getMultichainAccountServiceInitMessenger(
  rootMessenger: RootMessenger,
) {
  const messenger = new Messenger<
    'MultichainAccountServiceInit',
    AllowedInitializationActions,
    AllowedInitializationEvents,
    RootMessenger
  >({
    namespace: 'MultichainAccountServiceInit',
    parent: rootMessenger,
  });
  rootMessenger.delegate({
    actions: ['RemoteFeatureFlagController:getState'],
    events: [
      'MultichainAccountService:multichainAccountGroupUpdated',
      'RemoteFeatureFlagController:stateChange',
    ],
    messenger,
  });
  return messenger;
>>>>>>> 338177c4
}<|MERGE_RESOLUTION|>--- conflicted
+++ resolved
@@ -4,42 +4,6 @@
   MessengerEvents,
 } from '@metamask/messenger';
 import {
-<<<<<<< HEAD
-  KeyringControllerWithKeyringAction,
-  KeyringControllerGetStateAction,
-  KeyringControllerGetKeyringsByTypeAction,
-  KeyringControllerAddNewKeyringAction,
-  KeyringControllerStateChangeEvent,
-} from '@metamask/keyring-controller';
-import {
-  NetworkControllerFindNetworkClientIdByChainIdAction,
-  NetworkControllerGetNetworkClientByIdAction,
-} from '@metamask/network-controller';
-import { MultichainAccountServiceMultichainAccountGroupUpdatedEvent } from '@metamask/multichain-account-service';
-
-type Actions =
-  | AccountsControllerListMultichainAccountsAction
-  | AccountsControllerGetAccountAction
-  | AccountsControllerGetAccountByAddressAction
-  | SnapControllerHandleRequest
-  | KeyringControllerGetStateAction
-  | KeyringControllerWithKeyringAction
-  | KeyringControllerAddNewKeyringAction
-  | KeyringControllerGetKeyringsByTypeAction
-  | NetworkControllerGetNetworkClientByIdAction
-  | NetworkControllerFindNetworkClientIdByChainIdAction;
-
-type Events =
-  | KeyringControllerStateChangeEvent
-  | AccountsControllerAccountAddedEvent
-  | AccountsControllerAccountRemovedEvent
-  | AccountsControllerAccountAddedEvent
-  | AccountsControllerAccountRemovedEvent;
-
-export type MultichainAccountServiceMessenger = ReturnType<
-  typeof getMultichainAccountServiceMessenger
->;
-=======
   MultichainAccountServiceMessenger,
   MultichainAccountServiceMultichainAccountGroupUpdatedEvent,
 } from '@metamask/multichain-account-service';
@@ -48,7 +12,6 @@
   RemoteFeatureFlagControllerStateChangeEvent,
 } from '@metamask/remote-feature-flag-controller';
 import { RootMessenger } from '../../types';
->>>>>>> 338177c4
 
 /**
  * Get a messenger for the multichain account service. This is scoped to the
@@ -92,38 +55,17 @@
   return messenger;
 }
 
-<<<<<<< HEAD
-export type AllowedInitializationEvents =
-  MultichainAccountServiceMultichainAccountGroupUpdatedEvent;
-=======
 type AllowedInitializationEvents =
   | MultichainAccountServiceMultichainAccountGroupUpdatedEvent
   | RemoteFeatureFlagControllerStateChangeEvent;
 
 type AllowedInitializationActions = RemoteFeatureFlagControllerGetStateAction;
->>>>>>> 338177c4
 
 export type MultichainAccountServiceInitMessenger = ReturnType<
   typeof getMultichainAccountServiceInitMessenger
 >;
 
 /**
-<<<<<<< HEAD
- * Get a messenger restricted to the actions and events that the
- * MultichainAccountService requires during initialization.
- *
- * @param messenger - The controller messenger to restrict.
- * @returns The restricted controller messenger.
- */
-export function getMultichainAccountServiceInitMessenger(
-  messenger: Messenger<never, AllowedInitializationEvents>,
-) {
-  return messenger.getRestricted({
-    name: 'MultichainAccountServiceInit',
-    allowedActions: [],
-    allowedEvents: ['MultichainAccountService:multichainAccountGroupUpdated'],
-  });
-=======
  * Get a messenger for the multichain account service during initialization. This is scoped to the
  * actions and events that the MultichainAccountService requires during initialization.
  *
@@ -151,5 +93,4 @@
     messenger,
   });
   return messenger;
->>>>>>> 338177c4
 }