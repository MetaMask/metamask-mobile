--- conflicted
+++ resolved
@@ -221,14 +221,6 @@
         currentMigrationVersion,
       },
       PredictController: {
-<<<<<<< HEAD
-        activeOrders: {},
-        eligibility: {},
-        lastError: null,
-        lastUpdateTimestamp: 0,
-        notifications: [],
-        claimTransactions: {},
-=======
         eligibility: {},
         lastError: null,
         lastUpdateTimestamp: 0,
@@ -236,7 +228,6 @@
         claimablePositions: [],
         depositTransaction: null,
         isOnboarded: {},
->>>>>>> d5ca588d
       },
       GatorPermissionsController: {
         gatorPermissionsMapSerialized: JSON.stringify({
