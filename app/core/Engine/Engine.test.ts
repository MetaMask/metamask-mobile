--- conflicted
+++ resolved
@@ -400,17 +400,6 @@
       engine = Engine.init({
         ...state,
         TokensController: {
-<<<<<<< HEAD
-          tokens: tokens.map(({ address, balance, decimals, symbol }) => ({
-            address,
-            balance,
-            decimals,
-            symbol,
-          })),
-          ignoredTokens: [],
-          detectedTokens: [],
-=======
->>>>>>> 733bad1a
           allTokens: {
             [chainId]: {
               [selectedAddress]: tokens.map(
@@ -517,17 +506,6 @@
           },
         },
         TokensController: {
-<<<<<<< HEAD
-          tokens: tokens.map(({ address, balance, decimals, symbol }) => ({
-            address,
-            balance,
-            decimals,
-            symbol,
-          })),
-          ignoredTokens: [],
-          detectedTokens: [],
-=======
->>>>>>> 733bad1a
           allTokens: {
             [chainId]: {
               [selectedAddress]: tokens.map(
