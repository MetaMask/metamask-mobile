--- conflicted
+++ resolved
@@ -527,7 +527,6 @@
       });
     });
   });
-<<<<<<< HEAD
 
   describe('getCaip25PermissionFromLegacyPermissions', () => {
     const engine = Engine.init({});
@@ -1052,140 +1051,4 @@
       );
     });
   });
-});
-
-describe('Transaction event handlers', () => {
-  let engine: EngineClass;
-
-  beforeEach(() => {
-    engine = Engine.init({});
-    jest.spyOn(MetaMetrics.getInstance(), 'trackEvent').mockImplementation();
-    jest.spyOn(store, 'getState').mockReturnValue({} as RootState);
-  });
-
-  afterEach(() => {
-    engine?.destroyEngineInstance();
-    jest.clearAllMocks();
-  });
-
-  describe('_handleTransactionFinalizedEvent', () => {
-    it('tracks event with basic properties when smart transactions are disabled', async () => {
-      const properties = { status: 'confirmed' };
-      const transactionEventPayload: TransactionEventPayload = {
-        transactionMeta: { hash: '0x123' } as TransactionMeta,
-      };
-
-      await engine._handleTransactionFinalizedEvent(
-        transactionEventPayload,
-        properties,
-      );
-
-      const expectedEvent = MetricsEventBuilder.createEventBuilder(
-        MetaMetricsEvents.TRANSACTION_FINALIZED,
-      )
-        .addProperties(properties)
-        .build();
-
-      expect(MetaMetrics.getInstance().trackEvent).toHaveBeenCalledWith(
-        expectedEvent,
-      );
-    });
-
-    it('does not process smart transaction metrics if transactionMeta is missing', async () => {
-      const properties = { status: 'failed' };
-      const transactionEventPayload = {} as TransactionEventPayload;
-
-      await engine._handleTransactionFinalizedEvent(
-        transactionEventPayload,
-        properties,
-      );
-
-      const expectedEvent = MetricsEventBuilder.createEventBuilder(
-        MetaMetricsEvents.TRANSACTION_FINALIZED,
-      )
-        .addProperties(properties)
-        .build();
-
-      expect(MetaMetrics.getInstance().trackEvent).toHaveBeenCalledWith(
-        expectedEvent,
-      );
-    });
-  });
-
-  describe('Transaction status handlers', () => {
-    it('tracks dropped transactions', async () => {
-      const transactionEventPayload: TransactionEventPayload = {
-        transactionMeta: { hash: '0x123' } as TransactionMeta,
-      };
-
-      await engine._handleTransactionDropped(transactionEventPayload);
-
-      const expectedEvent = MetricsEventBuilder.createEventBuilder(
-        MetaMetricsEvents.TRANSACTION_FINALIZED,
-      )
-        .addProperties({ status: 'dropped' })
-        .build();
-
-      expect(MetaMetrics.getInstance().trackEvent).toHaveBeenCalledWith(
-        expectedEvent,
-      );
-    });
-
-    it('tracks confirmed transactions', async () => {
-      const transactionMeta = { hash: '0x123' } as TransactionMeta;
-
-      await engine._handleTransactionConfirmed(transactionMeta);
-
-      const expectedEvent = MetricsEventBuilder.createEventBuilder(
-        MetaMetricsEvents.TRANSACTION_FINALIZED,
-      )
-        .addProperties({ status: 'confirmed' })
-        .build();
-
-      expect(MetaMetrics.getInstance().trackEvent).toHaveBeenCalledWith(
-        expectedEvent,
-      );
-    });
-
-    it('tracks failed transactions', async () => {
-      const transactionEventPayload: TransactionEventPayload = {
-        transactionMeta: { hash: '0x123' } as TransactionMeta,
-      };
-
-      await engine._handleTransactionFailed(transactionEventPayload);
-
-      const expectedEvent = MetricsEventBuilder.createEventBuilder(
-        MetaMetricsEvents.TRANSACTION_FINALIZED,
-      )
-        .addProperties({ status: 'failed' })
-        .build();
-
-      expect(MetaMetrics.getInstance().trackEvent).toHaveBeenCalledWith(
-        expectedEvent,
-      );
-    });
-  });
-
-  describe('_addTransactionControllerListeners', () => {
-    it('subscribes to transaction events', () => {
-      jest.spyOn(engine.controllerMessenger, 'subscribe');
-
-      engine._addTransactionControllerListeners();
-
-      expect(engine.controllerMessenger.subscribe).toHaveBeenCalledWith(
-        'TransactionController:transactionDropped',
-        engine._handleTransactionDropped,
-      );
-      expect(engine.controllerMessenger.subscribe).toHaveBeenCalledWith(
-        'TransactionController:transactionConfirmed',
-        engine._handleTransactionConfirmed,
-      );
-      expect(engine.controllerMessenger.subscribe).toHaveBeenCalledWith(
-        'TransactionController:transactionFailed',
-        engine._handleTransactionFailed,
-      );
-    });
-  });
-=======
->>>>>>> 09bda16f
 });