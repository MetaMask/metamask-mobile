--- conflicted
+++ resolved
@@ -159,11 +159,7 @@
   it('matches initial state fixture', () => {
     const engine = Engine.init({});
     const initialBackgroundState = engine.datamodel.state;
-<<<<<<< HEAD
-    
-=======
-
->>>>>>> b6e9c40b
+
     // Get the current app version and migration version
     const currentAppVersion = getVersion();
     const currentMigrationVersion = migrationVersion;
@@ -175,17 +171,10 @@
         currentAppVersion,
         previousAppVersion: '', // This will be managed by the controller
         previousMigrationVersion: 0, // This will be managed by the controller
-<<<<<<< HEAD
-        currentMigrationVersion
-      }
-    };
-    
-=======
         currentMigrationVersion,
       },
     };
 
->>>>>>> b6e9c40b
     expect(initialBackgroundState).toStrictEqual(expectedState);
   });
 
