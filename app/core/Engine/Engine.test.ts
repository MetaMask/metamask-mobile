import { MarketDataDetails } from '@metamask/assets-controllers';
import Engine, { Engine as EngineClass } from './Engine';
import { EngineState } from './types';
import { backgroundState } from '../../util/test/initial-root-state';
import { zeroAddress } from 'ethereumjs-util';
import {
  createMockAccountsControllerState,
  createMockInternalAccount,
  MOCK_ADDRESS_1,
} from '../../util/test/accountsControllerTestUtils';
import { mockNetworkState } from '../../util/test/network';
import { Hex, KnownCaipNamespace } from '@metamask/utils';
import { KeyringControllerState } from '@metamask/keyring-controller';
import { NetworkController } from '@metamask/network-controller';
import { ClientConfigApiService } from '@metamask/remote-feature-flag-controller';
import { backupVault } from '../BackupVault';
import { getVersion } from 'react-native-device-info';
import { version as migrationVersion } from '../../store/migrations';
import { AppState, AppStateStatus } from 'react-native';
import ReduxService from '../redux';
import configureStore from '../../util/test/configureStore';
import { SnapKeyring } from '@metamask/eth-snap-keyring';

jest.mock('react-native-device-info', () => ({
  getVersion: jest.fn().mockReturnValue('7.44.0'),
}));

jest.mock('../BackupVault', () => ({
  backupVault: jest.fn().mockResolvedValue({ success: true, vault: 'vault' }),
}));
jest.unmock('./Engine');
jest.mock('../../store', () => ({
  store: {
    getState: jest.fn(() => ({
      engine: {
        backgroundState: {
          RemoteFeatureFlagController: {
            remoteFeatureFlags: {
              rewards: true,
            },
          },
        },
      },
    })),
  },
}));
jest.mock('../../selectors/smartTransactionsController', () => ({
  selectShouldUseSmartTransaction: jest.fn().mockReturnValue(false),
  selectSmartTransactionsEnabled: jest.fn().mockReturnValue(false),
  selectPendingSmartTransactionsBySender: jest.fn().mockReturnValue([]),
  selectPendingSmartTransactionsForSelectedAccountGroup: jest
    .fn()
    .mockReturnValue([]),
}));
jest.mock('../../selectors/settings', () => ({
  ...jest.requireActual('../../selectors/settings'),
  selectBasicFunctionalityEnabled: jest.fn().mockReturnValue(true),
}));
jest.mock('../../util/phishingDetection', () => ({
  isProductSafetyDappScanningEnabled: jest.fn().mockReturnValue(false),
  getPhishingTestResult: jest.fn().mockReturnValue({ result: true }),
}));

jest.mock('@metamask/assets-controllers', () => {
  const actualControllers = jest.requireActual('@metamask/assets-controllers');
  // Mock the RatesController start method since it takes a while to run and causes timeouts in tests
  class MockRatesController extends actualControllers.RatesController {
    start = jest.fn().mockImplementation(() => Promise.resolve());
  }
  return {
    ...actualControllers,
    RatesController: MockRatesController,
  };
});

jest.mock('@metamask/remote-feature-flag-controller', () => ({
  ...jest.requireActual('@metamask/remote-feature-flag-controller'),
  ClientConfigApiService: jest.fn().mockReturnValue({
    remoteFeatureFlags: {},
    cacheTimestamp: 0,
  }),
}));

jest.mock('./utils', () => ({
  ...jest.requireActual('./utils'),
  rejectOriginApprovals: jest.fn(),
}));

const ClientConfigApiServiceMock = jest.mocked(ClientConfigApiService);

describe('Engine', () => {
  // Create a shared mock account for tests
  const validAddress = MOCK_ADDRESS_1;
  const mockAccount = createMockInternalAccount(validAddress, 'Test Account');
  let mockAppStateListener: (state: AppStateStatus) => void;

  beforeEach(() => {
    ReduxService.store = configureStore({});
  });

  afterEach(async () => {
    jest.restoreAllMocks();
    (backupVault as jest.Mock).mockReset();
    await Engine.destroyEngine();
    await EngineClass.instance?.destroyEngineInstance();
  });

  it('should expose an API', () => {
    const engine = Engine.init({});
    expect(engine.context).toHaveProperty('AccountTrackerController');
    expect(engine.context).toHaveProperty('AddressBookController');
    expect(engine.context).toHaveProperty('AssetsContractController');
    expect(engine.context).toHaveProperty('TokenListController');
    expect(engine.context).toHaveProperty('TokenDetectionController');
    expect(engine.context).toHaveProperty('NftDetectionController');
    expect(engine.context).toHaveProperty('NftController');
    expect(engine.context).toHaveProperty('CurrencyRateController');
    expect(engine.context).toHaveProperty('KeyringController');
    expect(engine.context).toHaveProperty('NetworkController');
    expect(engine.context).toHaveProperty('PhishingController');
    expect(engine.context).toHaveProperty('PreferencesController');
    expect(engine.context).toHaveProperty('RemoteFeatureFlagController');
    expect(engine.context).toHaveProperty('SignatureController');
    expect(engine.context).toHaveProperty('TokenBalancesController');
    expect(engine.context).toHaveProperty('TokenRatesController');
    expect(engine.context).toHaveProperty('TokensController');
    expect(engine.context).toHaveProperty('LoggingController');
    expect(engine.context).toHaveProperty('TransactionController');
    expect(engine.context).toHaveProperty('SmartTransactionsController');
    expect(engine.context).toHaveProperty('AuthenticationController');
    expect(engine.context).toHaveProperty('UserStorageController');
    expect(engine.context).toHaveProperty('NotificationServicesController');
    expect(engine.context).toHaveProperty('SelectedNetworkController');
    expect(engine.context).toHaveProperty('SnapInterfaceController');
    expect(engine.context).toHaveProperty('MultichainBalancesController');
    expect(engine.context).toHaveProperty('RatesController');
    expect(engine.context).toHaveProperty('MultichainNetworkController');
    expect(engine.context).toHaveProperty('BridgeController');
    expect(engine.context).toHaveProperty('BridgeStatusController');
    expect(engine.context).toHaveProperty('EarnController');
    expect(engine.context).toHaveProperty('MultichainTransactionsController');
    expect(engine.context).toHaveProperty('DeFiPositionsController');
    expect(engine.context).toHaveProperty('NetworkEnablementController');
    expect(engine.context).toHaveProperty('PerpsController');
    expect(engine.context).toHaveProperty('GatorPermissionsController');
  });

  it('calling Engine.init twice returns the same instance', () => {
    const engine = Engine.init({});
    const newEngine = Engine.init({});
    expect(engine).toStrictEqual(newEngine);
  });

  it('should backup vault when Engine is initialized and vault exists', () => {
    (backupVault as jest.Mock).mockResolvedValue({
      success: true,
      vault: 'vault',
    });
    const engine = Engine.init({});
    const newEngine = Engine.init({});
    expect(engine).toStrictEqual(newEngine);
    // @ts-expect-error accessing protected property for testing
    engine.keyringController.messenger.publish(
      'KeyringController:stateChange',
      {
        vault: 'vault',
        isUnlocked: false,
        keyrings: [],
      },
      [],
    );
    expect(backupVault).toHaveBeenCalled();
  });

  it('should not backup vault when Engine is initialized and vault is empty', () => {
    // backupVault will not be called so return value doesn't matter here
    (backupVault as jest.Mock).mockResolvedValue(undefined);
    const engine = Engine.init({});
    const newEngine = Engine.init({});
    expect(engine).toStrictEqual(newEngine);
    // @ts-expect-error accessing protected property for testing
    engine.keyringController.messenger.publish(
      'KeyringController:stateChange',
      {
        vault: undefined,
        isUnlocked: false,
        keyrings: [],
      } as KeyringControllerState,
      [],
    );
    expect(backupVault).not.toHaveBeenCalled();
  });

  it('calling Engine.destroy deletes the old instance', async () => {
    const engine = Engine.init({});
    await engine.destroyEngineInstance();
    const newEngine = Engine.init({});
    expect(engine).not.toStrictEqual(newEngine);
  });

  // Use this to keep the unit test initial background state fixture up-to-date
  it('matches initial state fixture', () => {
    const engine = Engine.init({});
    const initialBackgroundState = engine.datamodel.state;

    // Get the current app version and migration version
    const currentAppVersion = getVersion();
    const currentMigrationVersion = migrationVersion;

    // Create expected state by merging the static fixture with current AppMetadataController state
    const expectedState = {
      ...backgroundState,
      AccountTrackerController: {
        ...backgroundState.AccountTrackerController,
        // This is just hotfix, because it should not be empty but it reflects current state of Engine code
        // More info: https://github.com/MetaMask/metamask-mobile/pull/18949
        accountsByChainId: {},
      },
      AppMetadataController: {
        currentAppVersion,
        previousAppVersion: '', // This will be managed by the controller
        previousMigrationVersion: 0, // This will be managed by the controller
        currentMigrationVersion,
      },
      PredictController: {
<<<<<<< HEAD
        activeOrders: {},
        eligibility: {},
        lastError: null,
        lastUpdateTimestamp: 0,
        notifications: [],
        claimTransactions: {},
=======
        eligibility: {},
        lastError: null,
        lastUpdateTimestamp: 0,
        balances: {},
        claimablePositions: [],
        pendingDeposits: {},
        withdrawTransaction: null,
        isOnboarded: {},
>>>>>>> 338177c4
      },
      GatorPermissionsController: {
        gatorPermissionsMapSerialized: JSON.stringify({
          'native-token-stream': {},
          'native-token-periodic': {},
          'erc20-token-stream': {},
          'erc20-token-periodic': {},
          other: {},
        }),
        gatorPermissionsProviderSnapId: 'npm:@metamask/gator-permissions-snap',
        isFetchingGatorPermissions: false,
        isGatorPermissionsEnabled: false,
      },
<<<<<<< HEAD
=======
      PerpsController: {
        ...backgroundState.PerpsController,
        depositRequests: [],
        withdrawalRequests: [],
        withdrawalProgress: {
          progress: 0,
          lastUpdated: 0,
          activeWithdrawalId: undefined,
        },
      },
>>>>>>> 338177c4
    };

    expect(initialBackgroundState).toStrictEqual(expectedState);
  });

  it('setSelectedAccount throws an error if no account exists for the given address', () => {
    const engine = Engine.init(backgroundState);
    const invalidAddress = '0xInvalidAddress';

    expect(() => engine.setSelectedAccount(invalidAddress)).toThrow(
      `No account found for address: ${invalidAddress}`,
    );
  });

  it('setSelectedAccount successfully updates selected account when address exists', () => {
    const engine = Engine.init(backgroundState);

    const getAccountByAddressSpy = jest
      .spyOn(engine.context.AccountsController, 'getAccountByAddress')
      .mockReturnValue(mockAccount);

    const setSelectedAccountSpy = jest
      .spyOn(engine.context.AccountsController, 'setSelectedAccount')
      .mockImplementation();

    const setSelectedAddressSpy = jest
      .spyOn(engine.context.PreferencesController, 'setSelectedAddress')
      .mockImplementation();

    engine.setSelectedAccount(validAddress);

    expect(getAccountByAddressSpy).toHaveBeenCalledWith(validAddress);
    expect(setSelectedAccountSpy).toHaveBeenCalledWith(mockAccount.id);
    expect(setSelectedAddressSpy).toHaveBeenCalledWith(validAddress);
  });

  it('setAccountLabel successfully updates account label when address exists', () => {
    const engine = Engine.init(backgroundState);
    const label = 'New Account Name';

    const getAccountByAddressSpy = jest
      .spyOn(engine.context.AccountsController, 'getAccountByAddress')
      .mockReturnValue(mockAccount);

    const setAccountNameSpy = jest
      .spyOn(engine.context.AccountsController, 'setAccountName')
      .mockImplementation();

    const setAccountLabelSpy = jest
      .spyOn(engine.context.PreferencesController, 'setAccountLabel')
      .mockImplementation();

    engine.setAccountLabel(validAddress, label);

    expect(getAccountByAddressSpy).toHaveBeenCalledWith(validAddress);
    expect(setAccountNameSpy).toHaveBeenCalledWith(mockAccount.id, label);
    expect(setAccountLabelSpy).toHaveBeenCalledWith(validAddress, label);
  });

  it('setAccountLabel throws an error if no account exists for the given address', () => {
    const engine = Engine.init(backgroundState);
    const invalidAddress = '0xInvalidAddress';
    const label = 'Test Account';

    expect(() => engine.setAccountLabel(invalidAddress, label)).toThrow(
      `No account found for address: ${invalidAddress}`,
    );
  });

  it('getSnapKeyring gets or creates a snap keyring', async () => {
    const engine = new EngineClass(backgroundState);
    const mockSnapKeyring = { type: 'Snap Keyring' } as unknown as SnapKeyring;
    jest
      .spyOn(engine.keyringController, 'getKeyringsByType')
      .mockImplementation(() => [mockSnapKeyring]);

    const getSnapKeyringSpy = jest
      .spyOn(engine, 'getSnapKeyring')
      .mockImplementation(async () => mockSnapKeyring);

    const result = await engine.getSnapKeyring();
    expect(getSnapKeyringSpy).toHaveBeenCalled();
    expect(result).toEqual(mockSnapKeyring);
  });

  it('getSnapKeyring creates a new snap keyring if none exists', async () => {
    const engine = new EngineClass(backgroundState);
    const mockSnapKeyring = { type: 'Snap Keyring' } as unknown as SnapKeyring;

    jest
      .spyOn(engine.keyringController, 'getKeyringsByType')
      .mockImplementationOnce(() => [])
      .mockImplementationOnce(() => [mockSnapKeyring]);

    jest
      .spyOn(engine.keyringController, 'addNewKeyring')
      .mockResolvedValue({ id: '1234', name: 'Snap Keyring' });

    const getSnapKeyringSpy = jest
      .spyOn(engine, 'getSnapKeyring')
      .mockImplementation(async () => mockSnapKeyring);

    const result = await engine.getSnapKeyring();
    expect(getSnapKeyringSpy).toHaveBeenCalled();
    expect(result).toEqual(mockSnapKeyring);
  });

  it('normalizes CurrencyController state property conversionRate from null to 0', () => {
    const ticker = 'ETH';
    const state = {
      CurrencyRateController: {
        currentCurrency: 'usd' as const,
        currencyRates: {
          [ticker]: {
            conversionRate: null,
            conversionDate: 0,
            usdConversionRate: null,
          },
        },
      },
    };
    const engine = Engine.init(state);
    expect(
      engine.datamodel.state.CurrencyRateController.currencyRates[ticker],
    ).toStrictEqual({
      conversionRate: 0,
      conversionDate: 0,
      usdConversionRate: null,
    });
  });

  it('enables the RPC failover feature if the walletFrameworkRpcFailoverEnabled feature flag is already enabled', () => {
    const state = {
      RemoteFeatureFlagController: {
        remoteFeatureFlags: {
          walletFrameworkRpcFailoverEnabled: true,
        },
        cacheTimestamp: 0,
      },
    };
    const enableRpcFailoverSpy = jest.spyOn(
      NetworkController.prototype,
      'enableRpcFailover',
    );

    Engine.init(state);

    expect(enableRpcFailoverSpy).toHaveBeenCalled();
  });

  it('disables the RPC failover feature if the walletFrameworkRpcFailoverEnabled feature flag is already disabled', () => {
    const state = {
      RemoteFeatureFlagController: {
        remoteFeatureFlags: {
          walletFrameworkRpcFailoverEnabled: false,
        },
        cacheTimestamp: 0,
      },
    };
    const disableRpcFailoverSpy = jest.spyOn(
      NetworkController.prototype,
      'disableRpcFailover',
    );

    Engine.init(state);

    expect(disableRpcFailoverSpy).toHaveBeenCalled();
  });

  it('enables the RPC failover feature if the walletFrameworkRpcFailoverEnabled feature flag is enabled later', async () => {
    (Date.now as jest.Mock).mockReturnValue(1000000);
    const state = {
      RemoteFeatureFlagController: {
        remoteFeatureFlags: {
          walletFrameworkRpcFailoverEnabled: false,
        },
        cacheTimestamp: 0,
      },
    };
    const keyringState = null;
    const metaMetricsId = '24d24a09-b210-4971-9601-4603c60b23c3';
    const enableRpcFailoverSpy = jest.spyOn(
      NetworkController.prototype,
      'enableRpcFailover',
    );
    ClientConfigApiServiceMock
      // @ts-expect-error We aren't supplying a complete ClientConfigApiService;
      // all we need to override is `fetchRemoteFeatureFlags`
      .mockReturnValue({
        async fetchRemoteFeatureFlags() {
          return {
            remoteFeatureFlags: {
              walletFrameworkRpcFailoverEnabled: true,
            },
            cacheTimestamp: 1,
          };
        },
      });

    Engine.init(state, keyringState, metaMetricsId);

    // We can't await RemoteFeatureFlagController:stateChange because can't
    // guarantee it hasn't been called already, so this is the next best option
    while (enableRpcFailoverSpy.mock.calls.length === 0) {
      await new Promise<void>((resolve) => {
        setTimeout(() => {
          resolve();
        }, 100);
      });
    }
    expect(enableRpcFailoverSpy).toHaveBeenCalled();
  });

  it('disables the RPC failover feature if the walletFrameworkRpcFailoverEnabled feature flag is disabled later', async () => {
    (Date.now as jest.Mock).mockReturnValue(1000000);
    const state = {
      RemoteFeatureFlagController: {
        remoteFeatureFlags: {
          walletFrameworkRpcFailoverEnabled: true,
        },
        cacheTimestamp: 0,
      },
    };
    const keyringState = null;
    const metaMetricsId = '24d24a09-b210-4971-9601-4603c60b23c3';
    const disableRpcFailoverSpy = jest.spyOn(
      NetworkController.prototype,
      'disableRpcFailover',
    );
    ClientConfigApiServiceMock
      // @ts-expect-error We aren't supplying a complete ClientConfigApiService;
      // all we need to override is `fetchRemoteFeatureFlags`
      .mockReturnValue({
        async fetchRemoteFeatureFlags() {
          return {
            remoteFeatureFlags: {
              walletFrameworkRpcFailoverEnabled: false,
            },
            cacheTimestamp: 1,
          };
        },
      });

    Engine.init(state, keyringState, metaMetricsId);

    // We can't await RemoteFeatureFlagController:stateChange because can't
    // guarantee it hasn't been called already, so this is the next best option
    while (disableRpcFailoverSpy.mock.calls.length === 0) {
      await new Promise<void>((resolve) => {
        setTimeout(() => {
          resolve();
        }, 100);
      });
    }
    expect(disableRpcFailoverSpy).toHaveBeenCalled();
  });

  describe('getTotalEvmFiatAccountBalance', () => {
    const selectedAddress = '0x9DeE4BF1dE9E3b930E511Db5cEBEbC8d6F855Db0';
    const selectedAccountId = 'test-account-id';
    const chainId: Hex = '0x1';
    const ticker = 'ETH';
    const ethConversionRate = 4000; // $4,000 / ETH
    const ethBalance = 1;
    const stakedEthBalance = 1;

    const state: Partial<EngineState> = {
      AccountsController: {
        ...createMockAccountsControllerState(
          [selectedAddress],
          selectedAddress,
        ),
        internalAccounts: {
          accounts: {
            [selectedAccountId]: createMockInternalAccount(
              selectedAddress,
              'Test Account',
            ),
          },
          selectedAccount: selectedAccountId,
        },
      },
      AccountTrackerController: {
        accountsByChainId: {
          [chainId]: {
            [selectedAddress]: { balance: (ethBalance * 1e18).toString() },
          },
        },
      },
      NetworkController: mockNetworkState({
        chainId: '0x1',
        id: '0x1',
        nickname: 'mainnet',
        ticker: 'ETH',
      }),
      CurrencyRateController: {
        currencyRates: {
          [ticker]: {
            conversionRate: ethConversionRate,
            conversionDate: 0,
            usdConversionRate: ethConversionRate,
          },
        },
        currentCurrency: ticker,
      },
    };

    it('calculates when theres no balances', () => {
      const engine = Engine.init({
        ...state,
        AccountTrackerController: {
          accountsByChainId: {
            [chainId]: {
              [selectedAddress]: {
                balance: '0',
                stakedBalance: '0',
              },
            },
          },
        },
      });
      const totalFiatBalance = engine.getTotalEvmFiatAccountBalance();
      expect(totalFiatBalance).toStrictEqual({
        ethFiat: 0,
        ethFiat1dAgo: 0,
        tokenFiat: 0,
        tokenFiat1dAgo: 0,
        ticker: 'ETH',
        totalNativeTokenBalance: '0',
      });
    });

    it('calculates when theres only ETH', () => {
      const ethPricePercentChange1d = 5; // up 5%

      const engine = Engine.init({
        ...state,
        TokenRatesController: {
          marketData: {
            [chainId]: {
              [zeroAddress()]: {
                pricePercentChange1d: ethPricePercentChange1d,
              } as Partial<MarketDataDetails> as MarketDataDetails,
            },
          },
        },
      });

      const totalFiatBalance = engine.getTotalEvmFiatAccountBalance();

      const ethFiat = ethBalance * ethConversionRate;
      expect(totalFiatBalance).toStrictEqual({
        ethFiat,
        ethFiat1dAgo: ethFiat / (1 + ethPricePercentChange1d / 100),
        tokenFiat: 0,
        tokenFiat1dAgo: 0,
        ticker: 'ETH',
        totalNativeTokenBalance: '1',
      });
    });

    it('calculates when there are ETH and tokens', () => {
      const ethPricePercentChange1d = 5;

      const token1Address = '0x0001' as Hex;
      const token2Address = '0x0002' as Hex;

      const tokens = [
        {
          address: token1Address,
          balance: 1,
          price: 1,
          pricePercentChange1d: -1,
          decimals: 18,
          symbol: 'TEST1',
        },
        {
          address: token2Address,
          balance: 2,
          price: 2,
          pricePercentChange1d: 2,
          decimals: 18,
          symbol: 'TEST2',
        },
      ];

      const engine = Engine.init({
        ...state,
        TokensController: {
          allTokens: {
            [chainId]: {
              [selectedAddress]: tokens.map(
                ({ address, balance, decimals, symbol }) => ({
                  address,
                  balance,
                  decimals,
                  symbol,
                }),
              ),
            },
          },
          allIgnoredTokens: {},
          allDetectedTokens: {},
        },
        TokenBalancesController: {
          tokenBalances: {
            [selectedAddress as Hex]: {
              [chainId]: {
                [token1Address]: '0x0de0b6b3a7640000', // 1 token with 18 decimals in hex
                [token2Address]: '0x1bc16d674ec80000', // 2 tokens with 18 decimals in hex
              },
            },
          },
        },
        TokenRatesController: {
          marketData: {
            [chainId]: {
              [zeroAddress()]: {
                pricePercentChange1d: ethPricePercentChange1d,
              } as unknown as MarketDataDetails,
              [token1Address]: {
                price: tokens[0].price,
                pricePercentChange1d: tokens[0].pricePercentChange1d,
              } as unknown as MarketDataDetails,
              [token2Address]: {
                price: tokens[1].price,
                pricePercentChange1d: tokens[1].pricePercentChange1d,
              } as unknown as MarketDataDetails,
            },
          },
        },
      });

      const totalFiatBalance = engine.getTotalEvmFiatAccountBalance();

      const ethFiat = ethBalance * ethConversionRate;
      const [tokenFiat, tokenFiat1dAgo] = tokens.reduce(
        ([fiat, fiat1d], token) => {
          const value = Number(token.price) * token.balance * ethConversionRate;
          return [
            fiat + value,
            fiat1d + value / (1 + token.pricePercentChange1d / 100),
          ];
        },
        [0, 0],
      );

      expect(totalFiatBalance).toStrictEqual({
        ethFiat,
        ethFiat1dAgo: ethFiat / (1 + ethPricePercentChange1d / 100),
        tokenFiat,
        tokenFiat1dAgo,
        ticker: 'ETH',
        totalNativeTokenBalance: '1',
      });
    });

    it('calculates when there is ETH and staked ETH and tokens', () => {
      const ethPricePercentChange1d = 5;

      const token1Address = '0x0001' as Hex;
      const token2Address = '0x0002' as Hex;

      const tokens = [
        {
          address: token1Address,
          balance: 1,
          price: 1,
          pricePercentChange1d: -1,
          decimals: 18,
          symbol: 'TEST1',
        },
        {
          address: token2Address,
          balance: 2,
          price: 2,
          pricePercentChange1d: 2,
          decimals: 18,
          symbol: 'TEST2',
        },
      ];

      const engine = Engine.init({
        ...state,
        AccountTrackerController: {
          accountsByChainId: {
            [chainId]: {
              [selectedAddress]: {
                balance: (ethBalance * 1e18).toString(),
                stakedBalance: (stakedEthBalance * 1e18).toString(),
              },
            },
          },
        },
        TokensController: {
          allTokens: {
            [chainId]: {
              [selectedAddress]: tokens.map(
                ({ address, balance, decimals, symbol }) => ({
                  address,
                  balance,
                  decimals,
                  symbol,
                }),
              ),
            },
          },
          allIgnoredTokens: {},
          allDetectedTokens: {},
        },
        TokenBalancesController: {
          tokenBalances: {
            [selectedAddress as Hex]: {
              [chainId]: {
                [token1Address]: '0x0de0b6b3a7640000', // 1 token with 18 decimals in hex
                [token2Address]: '0x1bc16d674ec80000', // 2 tokens with 18 decimals in hex
              },
            },
          },
        },
        TokenRatesController: {
          marketData: {
            [chainId]: {
              [zeroAddress()]: {
                pricePercentChange1d: ethPricePercentChange1d,
              } as unknown as MarketDataDetails,
              [token1Address]: {
                price: tokens[0].price,
                pricePercentChange1d: tokens[0].pricePercentChange1d,
              } as unknown as MarketDataDetails,
              [token2Address]: {
                price: tokens[1].price,
                pricePercentChange1d: tokens[1].pricePercentChange1d,
              } as unknown as MarketDataDetails,
            },
          },
        },
      });

      const totalFiatBalance = engine.getTotalEvmFiatAccountBalance();
      const ethFiat = (ethBalance + stakedEthBalance) * ethConversionRate;
      const [tokenFiat, tokenFiat1dAgo] = tokens.reduce(
        ([fiat, fiat1d], token) => {
          const value = Number(token.price) * token.balance * ethConversionRate;
          return [
            fiat + value,
            fiat1d + value / (1 + token.pricePercentChange1d / 100),
          ];
        },
        [0, 0],
      );

      expect(totalFiatBalance).toStrictEqual({
        ethFiat,
        ethFiat1dAgo: ethFiat / (1 + ethPricePercentChange1d / 100),
        tokenFiat,
        tokenFiat1dAgo,
        ticker: 'ETH',
        totalNativeTokenBalance: '1',
      });
    });
  });

  it('calls `SnapController:setClientActive` when app state changes to active', () => {
    (AppState.addEventListener as jest.Mock).mockImplementation(
      (_, listener) => {
        mockAppStateListener = listener;
        return { remove: jest.fn() };
      },
    );

    const engine = Engine.init({
      ...backgroundState,
      KeyringController: {
        ...backgroundState.KeyringController,
        isUnlocked: true,
      },
    });

    const messengerSpy = jest.spyOn(engine.controllerMessenger, 'call');

    // Simulate app state change to active
    mockAppStateListener('active');

    expect(messengerSpy).toHaveBeenCalledWith(
      'SnapController:setClientActive',
      true,
    );
  });

  it('calls `SnapController:setClientActive` when app state changes to background', () => {
    (AppState.addEventListener as jest.Mock).mockImplementation(
      (_, listener) => {
        mockAppStateListener = listener;
        return { remove: jest.fn() };
      },
    );

    const engine = Engine.init({
      ...backgroundState,
      KeyringController: {
        ...backgroundState.KeyringController,
        isUnlocked: true,
      },
    });

    const messengerSpy = jest.spyOn(engine.controllerMessenger, 'call');

    // Simulate app state change to background
    mockAppStateListener('background');

    expect(messengerSpy).toHaveBeenCalledWith(
      'SnapController:setClientActive',
      false,
    );
  });

  it('does not call `SnapController:setClientActive` for other app states', () => {
    (AppState.addEventListener as jest.Mock).mockImplementation(
      (_, listener) => {
        mockAppStateListener = listener;
        return { remove: jest.fn() };
      },
    );
    const engine = Engine.init(backgroundState);
    const messengerSpy = jest.spyOn(engine.controllerMessenger, 'call');

    // Simulate app state change to inactive
    mockAppStateListener('inactive');

    expect(messengerSpy).not.toHaveBeenCalledWith(
      'SnapController:setClientActive',
      expect.anything(),
    );
  });

<<<<<<< HEAD
=======
  it('does not call `SnapController:setClientActive` when the app is locked', () => {
    (AppState.addEventListener as jest.Mock).mockImplementation(
      (_, listener) => {
        mockAppStateListener = listener;
        return { remove: jest.fn() };
      },
    );

    const engine = Engine.init({
      ...backgroundState,
      KeyringController: {
        ...backgroundState.KeyringController,
        isUnlocked: false,
      },
    });

    const messengerSpy = jest.spyOn(engine.controllerMessenger, 'call');

    // Simulate app state change to active
    mockAppStateListener('active');

    expect(messengerSpy).not.toHaveBeenCalledWith(
      'SnapController:setClientActive',
      expect.anything(),
    );
  });

>>>>>>> 338177c4
  it('ensures network names are updated for new users', () => {
    // Create a state without NetworkController to simulate first-time setup
    const initState = { ...backgroundState };
    delete (initState as Partial<EngineState>).NetworkController;

    const engine = Engine.init(initState);

    const networkState = engine.context.NetworkController.state;
    const networks = networkState.networkConfigurationsByChainId;

    // Verify that network names have been updated for new users
    expect(networks['0x1'].name).toBe('Ethereum');
    expect(networks['0x2105'].name).toBe('Base');
    expect(networks['0xe708'].name).toBe('Linea');
  });

  it('does not update network names for existing users', () => {
    // Arrange - Create state with existing NetworkController that has original names
    const initState = {
      ...backgroundState,
      NetworkController: mockNetworkState(
        {
          chainId: '0x1',
          nickname: 'Ethereum Mainnet',
        },
        {
          chainId: '0xe708',
          nickname: 'Linea Mainnet', // Original name from API
        },
        {
          chainId: '0x2105',
          nickname: 'Base Mainnet', // Original name from API
        },
      ),
    };

    // Act - Initialize engine with existing NetworkController state
    const engine = Engine.init(initState);
    const networkState = engine.context.NetworkController.state;

    // Assert - Ethereum network name remains unchanged for existing users
    expect(networkState.networkConfigurationsByChainId['0x1'].name).toBe(
      'Ethereum Mainnet',
    );

    // Assert - Linea network name remains unchanged for existing users
    expect(networkState.networkConfigurationsByChainId['0xe708'].name).toBe(
      'Linea Mainnet',
    );

    // Assert - Base network name remains unchanged for existing users
    expect(networkState.networkConfigurationsByChainId['0x2105'].name).toBe(
      'Base Mainnet',
    );
  });

  describe('lookupEnabledNetworks', () => {
    it('should lookup all enabled networks successfully', async () => {
      const engine = Engine.init(backgroundState);
      const mockNetworkClientId1 = 'network-client-1';
      const mockNetworkClientId2 = 'network-client-2';

      jest
        .spyOn(engine.context.NetworkEnablementController, 'state', 'get')
        .mockReturnValue({
          enabledNetworkMap: {
            [KnownCaipNamespace.Eip155]: {
              '0x1': true,
              '0x89': true,
              '0x38': false,
            },
          },
        });

      const findNetworkClientIdByChainIdSpy = jest
        .spyOn(engine.context.NetworkController, 'findNetworkClientIdByChainId')
        .mockReturnValueOnce(mockNetworkClientId1)
        .mockReturnValueOnce(mockNetworkClientId2);

      const lookupNetworkSpy = jest
        .spyOn(engine.context.NetworkController, 'lookupNetwork')
        .mockImplementation(() => Promise.resolve());

      await engine.lookupEnabledNetworks();

      expect(findNetworkClientIdByChainIdSpy).toHaveBeenCalledWith('0x1');
      expect(findNetworkClientIdByChainIdSpy).toHaveBeenCalledWith('0x89');
      expect(findNetworkClientIdByChainIdSpy).toHaveBeenCalledTimes(2);

      expect(lookupNetworkSpy).toHaveBeenCalledWith(mockNetworkClientId1);
      expect(lookupNetworkSpy).toHaveBeenCalledWith(mockNetworkClientId2);
      expect(lookupNetworkSpy).toHaveBeenCalledTimes(2);
    });

    it('should only lookup enabled networks and skip disabled ones', async () => {
      const engine = Engine.init(backgroundState);
      const mockNetworkClientId1 = 'network-client-1';
      const mockNetworkClientId2 = 'network-client-2';

      const findNetworkClientIdByChainIdSpy = jest
        .spyOn(engine.context.NetworkController, 'findNetworkClientIdByChainId')
        .mockReturnValueOnce(mockNetworkClientId1)
        .mockReturnValueOnce(mockNetworkClientId2);

      jest
        .spyOn(engine.context.NetworkController, 'lookupNetwork')
        .mockImplementation(() => Promise.resolve());

      jest
        .spyOn(engine.context.NetworkEnablementController, 'state', 'get')
        .mockReturnValue({
          enabledNetworkMap: {
            [KnownCaipNamespace.Eip155]: {
              '0x1': true,
              '0x89': true,
              '0x38': false,
            },
          },
        });

      await engine.lookupEnabledNetworks();

      // Should only call for enabled networks (0x1 and 0x89), not for disabled (0x38)
      expect(findNetworkClientIdByChainIdSpy).toHaveBeenCalledWith('0x1');
      expect(findNetworkClientIdByChainIdSpy).toHaveBeenCalledWith('0x89');
      expect(findNetworkClientIdByChainIdSpy).not.toHaveBeenCalledWith('0x38');
      expect(findNetworkClientIdByChainIdSpy).toHaveBeenCalledTimes(2);
    });

    it('should handle empty enabled networks list', async () => {
      const engine = Engine.init(backgroundState);

      const findNetworkClientIdByChainIdSpy = jest.spyOn(
        engine.context.NetworkController,
        'findNetworkClientIdByChainId',
      );

      const lookupNetworkSpy = jest.spyOn(
        engine.context.NetworkController,
        'lookupNetwork',
      );

      jest
        .spyOn(engine.context.NetworkEnablementController, 'state', 'get')
        .mockReturnValue({
          enabledNetworkMap: {
            [KnownCaipNamespace.Eip155]: {},
          },
        });

      await engine.lookupEnabledNetworks();

      expect(findNetworkClientIdByChainIdSpy).not.toHaveBeenCalled();
      expect(lookupNetworkSpy).not.toHaveBeenCalled();
    });

    it('should handle undefined enabledNetworkMap', async () => {
      const engine = Engine.init(backgroundState);

      const findNetworkClientIdByChainIdSpy = jest.spyOn(
        engine.context.NetworkController,
        'findNetworkClientIdByChainId',
      );

      const lookupNetworkSpy = jest.spyOn(
        engine.context.NetworkController,
        'lookupNetwork',
      );

      jest
        .spyOn(engine.context.NetworkEnablementController, 'state', 'get')
        .mockReturnValue({
          enabledNetworkMap: undefined as unknown as Record<
            string,
            Record<string, boolean>
          >,
        });

      await engine.lookupEnabledNetworks();

      expect(findNetworkClientIdByChainIdSpy).not.toHaveBeenCalled();
      expect(lookupNetworkSpy).not.toHaveBeenCalled();
    });

    it('should handle undefined Eip155 namespace in enabledNetworkMap', async () => {
      const engine = Engine.init(backgroundState);

      const findNetworkClientIdByChainIdSpy = jest.spyOn(
        engine.context.NetworkController,
        'findNetworkClientIdByChainId',
      );

      const lookupNetworkSpy = jest.spyOn(
        engine.context.NetworkController,
        'lookupNetwork',
      );

      jest
        .spyOn(engine.context.NetworkEnablementController, 'state', 'get')
        .mockReturnValue({
          enabledNetworkMap: {},
        });

      await engine.lookupEnabledNetworks();

      expect(findNetworkClientIdByChainIdSpy).not.toHaveBeenCalled();
      expect(lookupNetworkSpy).not.toHaveBeenCalled();
    });

    it('should handle network lookup failures gracefully', async () => {
      const engine = Engine.init(backgroundState);
      const mockNetworkClientId1 = 'network-client-1';
      const mockNetworkClientId2 = 'network-client-2';

      const findNetworkClientIdByChainIdSpy = jest
        .spyOn(engine.context.NetworkController, 'findNetworkClientIdByChainId')
        .mockReturnValueOnce(mockNetworkClientId1)
        .mockReturnValueOnce(mockNetworkClientId2);

      const lookupNetworkSpy = jest
        .spyOn(engine.context.NetworkController, 'lookupNetwork')
        .mockRejectedValueOnce(new Error('Network lookup failed'))
        .mockImplementation(() => Promise.resolve());

      jest
        .spyOn(engine.context.NetworkEnablementController, 'state', 'get')
        .mockReturnValue({
          enabledNetworkMap: {
            [KnownCaipNamespace.Eip155]: {
              '0x1': true,
              '0x89': true,
              '0x38': false,
            },
          },
        });

      await engine.lookupEnabledNetworks();

      expect(findNetworkClientIdByChainIdSpy).toHaveBeenCalledTimes(2);
      expect(lookupNetworkSpy).toHaveBeenCalledTimes(2);
    });

    it('should handle findNetworkClientIdByChainId returning undefined', async () => {
      const engine = Engine.init(backgroundState);

      const findNetworkClientIdByChainIdSpy = jest
        .spyOn(engine.context.NetworkController, 'findNetworkClientIdByChainId')
        .mockReturnValueOnce(undefined as unknown as string)
        .mockReturnValueOnce('network-client-2');

      const lookupNetworkSpy = jest
        .spyOn(engine.context.NetworkController, 'lookupNetwork')
        .mockImplementation(() => Promise.resolve());

      jest
        .spyOn(engine.context.NetworkEnablementController, 'state', 'get')
        .mockReturnValue({
          enabledNetworkMap: {
            [KnownCaipNamespace.Eip155]: {
              '0x1': true,
              '0x89': true,
              '0x38': false,
            },
          },
        });

      await engine.lookupEnabledNetworks();

      expect(findNetworkClientIdByChainIdSpy).toHaveBeenCalledTimes(2);
      expect(lookupNetworkSpy).toHaveBeenCalledWith('network-client-2');
      expect(lookupNetworkSpy).toHaveBeenCalledTimes(1);
    });

    it('should handle mixed success and failure scenarios', async () => {
      const engine = Engine.init(backgroundState);
      const mockNetworkClientId1 = 'network-client-1';
      const mockNetworkClientId2 = 'network-client-2';
      const mockNetworkClientId3 = 'network-client-3';

      const findNetworkClientIdByChainIdSpy = jest
        .spyOn(engine.context.NetworkController, 'findNetworkClientIdByChainId')
        .mockReturnValueOnce(mockNetworkClientId1)
        .mockReturnValueOnce(mockNetworkClientId2)
        .mockReturnValueOnce(mockNetworkClientId3);

      const lookupNetworkSpy = jest
        .spyOn(engine.context.NetworkController, 'lookupNetwork')
        .mockResolvedValueOnce(undefined)
        .mockRejectedValueOnce(new Error('Network 2 failed'))
        .mockImplementation(() => Promise.resolve());

      jest
        .spyOn(engine.context.NetworkEnablementController, 'state', 'get')
        .mockReturnValue({
          enabledNetworkMap: {
            [KnownCaipNamespace.Eip155]: {
              '0x1': true,
              '0x89': true,
              '0xa': true,
            },
          },
        });

      await engine.lookupEnabledNetworks();

      expect(findNetworkClientIdByChainIdSpy).toHaveBeenCalledTimes(3);
      expect(lookupNetworkSpy).toHaveBeenCalledTimes(3);
    });
  });
});<|MERGE_RESOLUTION|>--- conflicted
+++ resolved
@@ -223,14 +223,6 @@
         currentMigrationVersion,
       },
       PredictController: {
-<<<<<<< HEAD
-        activeOrders: {},
-        eligibility: {},
-        lastError: null,
-        lastUpdateTimestamp: 0,
-        notifications: [],
-        claimTransactions: {},
-=======
         eligibility: {},
         lastError: null,
         lastUpdateTimestamp: 0,
@@ -239,7 +231,6 @@
         pendingDeposits: {},
         withdrawTransaction: null,
         isOnboarded: {},
->>>>>>> 338177c4
       },
       GatorPermissionsController: {
         gatorPermissionsMapSerialized: JSON.stringify({
@@ -253,8 +244,6 @@
         isFetchingGatorPermissions: false,
         isGatorPermissionsEnabled: false,
       },
-<<<<<<< HEAD
-=======
       PerpsController: {
         ...backgroundState.PerpsController,
         depositRequests: [],
@@ -265,7 +254,6 @@
           activeWithdrawalId: undefined,
         },
       },
->>>>>>> 338177c4
     };
 
     expect(initialBackgroundState).toStrictEqual(expectedState);
@@ -902,8 +890,6 @@
     );
   });
 
-<<<<<<< HEAD
-=======
   it('does not call `SnapController:setClientActive` when the app is locked', () => {
     (AppState.addEventListener as jest.Mock).mockImplementation(
       (_, listener) => {
@@ -931,7 +917,6 @@
     );
   });
 
->>>>>>> 338177c4
   it('ensures network names are updated for new users', () => {
     // Create a state without NetworkController to simulate first-time setup
     const initState = { ...backgroundState };
