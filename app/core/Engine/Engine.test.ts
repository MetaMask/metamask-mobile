import { MarketDataDetails } from '@metamask/assets-controllers';
import Engine, { Engine as EngineClass } from './Engine';
import { EngineState } from './types';
import { backgroundState } from '../../util/test/initial-root-state';
import { zeroAddress } from 'ethereumjs-util';
import {
  createMockAccountsControllerState,
  createMockInternalAccount,
  MOCK_ADDRESS_1,
} from '../../util/test/accountsControllerTestUtils';
import { mockNetworkState } from '../../util/test/network';
import { Hex } from '@metamask/utils';
import { KeyringControllerState } from '@metamask/keyring-controller';
import { backupVault } from '../BackupVault';
import { getVersion } from 'react-native-device-info';
import { version as migrationVersion } from '../../store/migrations';

jest.mock('react-native-device-info', () => ({
  getVersion: jest.fn().mockReturnValue('7.44.0'),
}));

jest.mock('../BackupVault', () => ({
  backupVault: jest.fn().mockResolvedValue({ success: true, vault: 'vault' }),
}));
jest.unmock('./Engine');
jest.mock('../../store', () => ({
  store: { getState: jest.fn(() => ({ engine: {} })) },
}));
jest.mock('../../selectors/smartTransactionsController', () => ({
  selectShouldUseSmartTransaction: jest.fn().mockReturnValue(false),
  selectSmartTransactionsEnabled: jest.fn().mockReturnValue(false),
  selectPendingSmartTransactionsBySender: jest.fn().mockReturnValue([]),
}));
jest.mock('../../selectors/settings', () => ({
  ...jest.requireActual('../../selectors/settings'),
  selectBasicFunctionalityEnabled: jest.fn().mockReturnValue(true),
}));
jest.mock('../../util/phishingDetection', () => ({
  isProductSafetyDappScanningEnabled: jest.fn().mockReturnValue(false),
  getPhishingTestResult: jest.fn().mockReturnValue({ result: true }),
}));

jest.mock('@metamask/assets-controllers', () => {
  const actualControllers = jest.requireActual('@metamask/assets-controllers');
  // Mock the RatesController start method since it takes a while to run and causes timeouts in tests
  class MockRatesController extends actualControllers.RatesController {
    start = jest.fn().mockImplementation(() => Promise.resolve());
  }
  return {
    ...actualControllers,
    RatesController: MockRatesController,
  };
});

jest.mock('./utils', () => ({
  ...jest.requireActual('./utils'),
  rejectOriginApprovals: jest.fn(),
}));

describe('Engine', () => {
  // Create a shared mock account for tests
  const validAddress = MOCK_ADDRESS_1;
  const mockAccount = createMockInternalAccount(validAddress, 'Test Account');

  afterEach(() => {
    jest.restoreAllMocks();
    (backupVault as jest.Mock).mockReset();
  });

  it('should expose an API', () => {
    const engine = Engine.init({});
    expect(engine.context).toHaveProperty('AccountTrackerController');
    expect(engine.context).toHaveProperty('AddressBookController');
    expect(engine.context).toHaveProperty('AssetsContractController');
    expect(engine.context).toHaveProperty('TokenListController');
    expect(engine.context).toHaveProperty('TokenDetectionController');
    expect(engine.context).toHaveProperty('NftDetectionController');
    expect(engine.context).toHaveProperty('NftController');
    expect(engine.context).toHaveProperty('CurrencyRateController');
    expect(engine.context).toHaveProperty('KeyringController');
    expect(engine.context).toHaveProperty('NetworkController');
    expect(engine.context).toHaveProperty('PhishingController');
    expect(engine.context).toHaveProperty('PreferencesController');
    expect(engine.context).toHaveProperty('RemoteFeatureFlagController');
    expect(engine.context).toHaveProperty('SignatureController');
    expect(engine.context).toHaveProperty('TokenBalancesController');
    expect(engine.context).toHaveProperty('TokenRatesController');
    expect(engine.context).toHaveProperty('TokensController');
    expect(engine.context).toHaveProperty('LoggingController');
    expect(engine.context).toHaveProperty('TransactionController');
    expect(engine.context).toHaveProperty('SmartTransactionsController');
    expect(engine.context).toHaveProperty('AuthenticationController');
    expect(engine.context).toHaveProperty('UserStorageController');
    expect(engine.context).toHaveProperty('NotificationServicesController');
    expect(engine.context).toHaveProperty('SelectedNetworkController');
    expect(engine.context).toHaveProperty('SnapInterfaceController');
    expect(engine.context).toHaveProperty('MultichainBalancesController');
    expect(engine.context).toHaveProperty('RatesController');
    expect(engine.context).toHaveProperty('MultichainNetworkController');
    expect(engine.context).toHaveProperty('BridgeController');
    expect(engine.context).toHaveProperty('BridgeStatusController');
    expect(engine.context).toHaveProperty('EarnController');
    expect(engine.context).toHaveProperty('MultichainTransactionsController');
    expect(engine.context).toHaveProperty('DeFiPositionsController');
<<<<<<< HEAD
=======
    expect(engine.context).toHaveProperty('PerpsController');
>>>>>>> 05d3e30f
  });

  it('calling Engine.init twice returns the same instance', () => {
    const engine = Engine.init({});
    const newEngine = Engine.init({});
    expect(engine).toStrictEqual(newEngine);
  });

  it('should backup vault when Engine is initialized and vault exists', () => {
    (backupVault as jest.Mock).mockResolvedValue({
      success: true,
      vault: 'vault',
    });
    const engine = Engine.init({});
    const newEngine = Engine.init({});
    expect(engine).toStrictEqual(newEngine);
    engine.controllerMessenger.publish(
      'KeyringController:stateChange',
      {
        vault: 'vault',
        isUnlocked: false,
        keyrings: [],
      },
      [],
    );
    expect(backupVault).toHaveBeenCalled();
  });

  it('should not backup vault when Engine is initialized and vault is empty', () => {
    // backupVault will not be called so return value doesn't matter here
    (backupVault as jest.Mock).mockResolvedValue(undefined);
    const engine = Engine.init({});
    const newEngine = Engine.init({});
    expect(engine).toStrictEqual(newEngine);
    engine.controllerMessenger.publish(
      'KeyringController:stateChange',
      {
        vault: undefined,
        isUnlocked: false,
        keyrings: [],
      } as KeyringControllerState,
      [],
    );
    expect(backupVault).not.toHaveBeenCalled();
  });

  it('calling Engine.destroy deletes the old instance', async () => {
    const engine = Engine.init({});
    await engine.destroyEngineInstance();
    const newEngine = Engine.init({});
    expect(engine).not.toStrictEqual(newEngine);
  });

  // Use this to keep the unit test initial background state fixture up-to-date
  it('matches initial state fixture', () => {
    const engine = Engine.init({});
    const initialBackgroundState = engine.datamodel.state;

    // Get the current app version and migration version
    const currentAppVersion = getVersion();
    const currentMigrationVersion = migrationVersion;

    // Create expected state by merging the static fixture with current AppMetadataController state
    const expectedState = {
      ...backgroundState,
      AppMetadataController: {
        currentAppVersion,
        previousAppVersion: '', // This will be managed by the controller
        previousMigrationVersion: 0, // This will be managed by the controller
        currentMigrationVersion,
      },
    };

    expect(initialBackgroundState).toStrictEqual(expectedState);
  });

  it('setSelectedAccount throws an error if no account exists for the given address', () => {
    const engine = Engine.init(backgroundState);
    const invalidAddress = '0xInvalidAddress';

    expect(() => engine.setSelectedAccount(invalidAddress)).toThrow(
      `No account found for address: ${invalidAddress}`,
    );
  });

  it('setSelectedAccount successfully updates selected account when address exists', () => {
    const engine = Engine.init(backgroundState);

    const getAccountByAddressSpy = jest
      .spyOn(engine.context.AccountsController, 'getAccountByAddress')
      .mockReturnValue(mockAccount);

    const setSelectedAccountSpy = jest
      .spyOn(engine.context.AccountsController, 'setSelectedAccount')
      .mockImplementation();

    const setSelectedAddressSpy = jest
      .spyOn(engine.context.PreferencesController, 'setSelectedAddress')
      .mockImplementation();

    engine.setSelectedAccount(validAddress);

    expect(getAccountByAddressSpy).toHaveBeenCalledWith(validAddress);
    expect(setSelectedAccountSpy).toHaveBeenCalledWith(mockAccount.id);
    expect(setSelectedAddressSpy).toHaveBeenCalledWith(validAddress);
  });

  it('setAccountLabel successfully updates account label when address exists', () => {
    const engine = Engine.init(backgroundState);
    const label = 'New Account Name';

    const getAccountByAddressSpy = jest
      .spyOn(engine.context.AccountsController, 'getAccountByAddress')
      .mockReturnValue(mockAccount);

    const setAccountNameSpy = jest
      .spyOn(engine.context.AccountsController, 'setAccountName')
      .mockImplementation();

    const setAccountLabelSpy = jest
      .spyOn(engine.context.PreferencesController, 'setAccountLabel')
      .mockImplementation();

    engine.setAccountLabel(validAddress, label);

    expect(getAccountByAddressSpy).toHaveBeenCalledWith(validAddress);
    expect(setAccountNameSpy).toHaveBeenCalledWith(mockAccount.id, label);
    expect(setAccountLabelSpy).toHaveBeenCalledWith(validAddress, label);
  });

  it('setAccountLabel throws an error if no account exists for the given address', () => {
    const engine = Engine.init(backgroundState);
    const invalidAddress = '0xInvalidAddress';
    const label = 'Test Account';

    expect(() => engine.setAccountLabel(invalidAddress, label)).toThrow(
      `No account found for address: ${invalidAddress}`,
    );
  });

  it('getSnapKeyring gets or creates a snap keyring', async () => {
    const engine = new EngineClass(backgroundState);
    const mockSnapKeyring = { type: 'Snap Keyring' };
    jest
      .spyOn(engine.keyringController, 'getKeyringsByType')
      .mockImplementation(() => [mockSnapKeyring]);

    const getSnapKeyringSpy = jest
      .spyOn(engine, 'getSnapKeyring')
      .mockImplementation(async () => mockSnapKeyring);

    const result = await engine.getSnapKeyring();
    expect(getSnapKeyringSpy).toHaveBeenCalled();
    expect(result).toEqual(mockSnapKeyring);
  });

  it('getSnapKeyring creates a new snap keyring if none exists', async () => {
    const engine = new EngineClass(backgroundState);
    const mockSnapKeyring = { type: 'Snap Keyring' };

    jest
      .spyOn(engine.keyringController, 'getKeyringsByType')
      .mockImplementationOnce(() => [])
      .mockImplementationOnce(() => [mockSnapKeyring]);

    jest
      .spyOn(engine.keyringController, 'addNewKeyring')
      .mockResolvedValue({ id: '1234', name: 'Snap Keyring' });

    const getSnapKeyringSpy = jest
      .spyOn(engine, 'getSnapKeyring')
      .mockImplementation(async () => mockSnapKeyring);

    const result = await engine.getSnapKeyring();
    expect(getSnapKeyringSpy).toHaveBeenCalled();
    expect(result).toEqual(mockSnapKeyring);
  });

  it('normalizes CurrencyController state property conversionRate from null to 0', () => {
    const ticker = 'ETH';
    const state = {
      CurrencyRateController: {
        currentCurrency: 'usd' as const,
        currencyRates: {
          [ticker]: {
            conversionRate: null,
            conversionDate: 0,
            usdConversionRate: null,
          },
        },
      },
    };
    const engine = Engine.init(state);
    expect(
      engine.datamodel.state.CurrencyRateController.currencyRates[ticker],
    ).toStrictEqual({
      conversionRate: 0,
      conversionDate: 0,
      usdConversionRate: null,
    });
  });

  it('does not pass initial RemoteFeatureFlagController state to the controller', () => {
    const state = {
      RemoteFeatureFlagController: {
        remoteFeatureFlags: {},
        cacheTimestamp: 20000000000000,
      },
    };
    const engine = Engine.init(state);
    expect(engine.datamodel.state.RemoteFeatureFlagController).toStrictEqual({
      remoteFeatureFlags: {},
      cacheTimestamp: 0,
    });
  });

  describe('getTotalEvmFiatAccountBalance', () => {
    let engine: EngineClass;
    afterEach(() => engine?.destroyEngineInstance());

    const selectedAddress = '0x9DeE4BF1dE9E3b930E511Db5cEBEbC8d6F855Db0';
    const selectedAccountId = 'test-account-id';
    const chainId: Hex = '0x1';
    const ticker = 'ETH';
    const ethConversionRate = 4000; // $4,000 / ETH
    const ethBalance = 1;
    const stakedEthBalance = 1;

    const state: Partial<EngineState> = {
      AccountsController: {
        ...createMockAccountsControllerState(
          [selectedAddress],
          selectedAddress,
        ),
        internalAccounts: {
          accounts: {
            [selectedAccountId]: createMockInternalAccount(
              selectedAddress,
              'Test Account',
            ),
          },
          selectedAccount: selectedAccountId,
        },
      },
      AccountTrackerController: {
        accountsByChainId: {
          [chainId]: {
            [selectedAddress]: { balance: (ethBalance * 1e18).toString() },
          },
        },
      },
      NetworkController: mockNetworkState({
        chainId: '0x1',
        id: '0x1',
        nickname: 'mainnet',
        ticker: 'ETH',
      }),
      CurrencyRateController: {
        currencyRates: {
          [ticker]: {
            conversionRate: ethConversionRate,
            conversionDate: 0,
            usdConversionRate: ethConversionRate,
          },
        },
        currentCurrency: ticker,
      },
    };

    it('calculates when theres no balances', () => {
      engine = Engine.init(state);
      const totalFiatBalance = engine.getTotalEvmFiatAccountBalance();
      expect(totalFiatBalance).toStrictEqual({
        ethFiat: 0,
        ethFiat1dAgo: 0,
        tokenFiat: 0,
        tokenFiat1dAgo: 0,
        ticker: '',
        totalNativeTokenBalance: '0',
      });
    });

    it('calculates when theres only ETH', () => {
      const ethPricePercentChange1d = 5; // up 5%

      engine = Engine.init({
        ...state,
        TokenRatesController: {
          marketData: {
            [chainId]: {
              [zeroAddress()]: {
                pricePercentChange1d: ethPricePercentChange1d,
              } as Partial<MarketDataDetails> as MarketDataDetails,
            },
          },
        },
      });

      const totalFiatBalance = engine.getTotalEvmFiatAccountBalance();

      const ethFiat = ethBalance * ethConversionRate;
      expect(totalFiatBalance).toStrictEqual({
        ethFiat,
        ethFiat1dAgo: ethFiat / (1 + ethPricePercentChange1d / 100),
        tokenFiat: 0,
        tokenFiat1dAgo: 0,
        ticker: 'ETH',
        totalNativeTokenBalance: '1',
      });
    });

    it('calculates when there are ETH and tokens', () => {
      const ethPricePercentChange1d = 5;

      const token1Address = '0x0001' as Hex;
      const token2Address = '0x0002' as Hex;

      const tokens = [
        {
          address: token1Address,
          balance: 1,
          price: 1,
          pricePercentChange1d: -1,
          decimals: 18,
          symbol: 'TEST1',
        },
        {
          address: token2Address,
          balance: 2,
          price: 2,
          pricePercentChange1d: 2,
          decimals: 18,
          symbol: 'TEST2',
        },
      ];

      engine = Engine.init({
        ...state,
        TokensController: {
          allTokens: {
            [chainId]: {
              [selectedAddress]: tokens.map(
                ({ address, balance, decimals, symbol }) => ({
                  address,
                  balance,
                  decimals,
                  symbol,
                }),
              ),
            },
          },
          allIgnoredTokens: {},
          allDetectedTokens: {},
        },
        TokenBalancesController: {
          tokenBalances: {
            [selectedAddress as Hex]: {
              [chainId]: {
                [token1Address]: '0x0de0b6b3a7640000', // 1 token with 18 decimals in hex
                [token2Address]: '0x1bc16d674ec80000', // 2 tokens with 18 decimals in hex
              },
            },
          },
        },
        TokenRatesController: {
          marketData: {
            [chainId]: {
              [zeroAddress()]: {
                pricePercentChange1d: ethPricePercentChange1d,
              } as unknown as MarketDataDetails,
              [token1Address]: {
                price: tokens[0].price,
                pricePercentChange1d: tokens[0].pricePercentChange1d,
              } as unknown as MarketDataDetails,
              [token2Address]: {
                price: tokens[1].price,
                pricePercentChange1d: tokens[1].pricePercentChange1d,
              } as unknown as MarketDataDetails,
            },
          },
        },
      });

      const totalFiatBalance = engine.getTotalEvmFiatAccountBalance();

      const ethFiat = ethBalance * ethConversionRate;
      const [tokenFiat, tokenFiat1dAgo] = tokens.reduce(
        ([fiat, fiat1d], token) => {
          const value = Number(token.price) * token.balance * ethConversionRate;
          return [
            fiat + value,
            fiat1d + value / (1 + token.pricePercentChange1d / 100),
          ];
        },
        [0, 0],
      );

      expect(totalFiatBalance).toStrictEqual({
        ethFiat,
        ethFiat1dAgo: ethFiat / (1 + ethPricePercentChange1d / 100),
        tokenFiat,
        tokenFiat1dAgo,
        ticker: 'ETH',
        totalNativeTokenBalance: '1',
      });
    });

    it('calculates when there is ETH and staked ETH and tokens', () => {
      const ethPricePercentChange1d = 5;

      const token1Address = '0x0001' as Hex;
      const token2Address = '0x0002' as Hex;

      const tokens = [
        {
          address: token1Address,
          balance: 1,
          price: 1,
          pricePercentChange1d: -1,
          decimals: 18,
          symbol: 'TEST1',
        },
        {
          address: token2Address,
          balance: 2,
          price: 2,
          pricePercentChange1d: 2,
          decimals: 18,
          symbol: 'TEST2',
        },
      ];

      engine = Engine.init({
        ...state,
        AccountTrackerController: {
          accountsByChainId: {
            [chainId]: {
              [selectedAddress]: {
                balance: (ethBalance * 1e18).toString(),
                stakedBalance: (stakedEthBalance * 1e18).toString(),
              },
            },
          },
        },
        TokensController: {
          allTokens: {
            [chainId]: {
              [selectedAddress]: tokens.map(
                ({ address, balance, decimals, symbol }) => ({
                  address,
                  balance,
                  decimals,
                  symbol,
                }),
              ),
            },
          },
          allIgnoredTokens: {},
          allDetectedTokens: {},
        },
        TokenBalancesController: {
          tokenBalances: {
            [selectedAddress as Hex]: {
              [chainId]: {
                [token1Address]: '0x0de0b6b3a7640000', // 1 token with 18 decimals in hex
                [token2Address]: '0x1bc16d674ec80000', // 2 tokens with 18 decimals in hex
              },
            },
          },
        },
        TokenRatesController: {
          marketData: {
            [chainId]: {
              [zeroAddress()]: {
                pricePercentChange1d: ethPricePercentChange1d,
              } as unknown as MarketDataDetails,
              [token1Address]: {
                price: tokens[0].price,
                pricePercentChange1d: tokens[0].pricePercentChange1d,
              } as unknown as MarketDataDetails,
              [token2Address]: {
                price: tokens[1].price,
                pricePercentChange1d: tokens[1].pricePercentChange1d,
              } as unknown as MarketDataDetails,
            },
          },
        },
      });

      const totalFiatBalance = engine.getTotalEvmFiatAccountBalance();
      const ethFiat = (ethBalance + stakedEthBalance) * ethConversionRate;
      const [tokenFiat, tokenFiat1dAgo] = tokens.reduce(
        ([fiat, fiat1d], token) => {
          const value = Number(token.price) * token.balance * ethConversionRate;
          return [
            fiat + value,
            fiat1d + value / (1 + token.pricePercentChange1d / 100),
          ];
        },
        [0, 0],
      );

      expect(totalFiatBalance).toStrictEqual({
        ethFiat,
        ethFiat1dAgo: ethFiat / (1 + ethPricePercentChange1d / 100),
        tokenFiat,
        tokenFiat1dAgo,
        ticker: 'ETH',
        totalNativeTokenBalance: '1',
      });
    });
  });
});<|MERGE_RESOLUTION|>--- conflicted
+++ resolved
@@ -102,10 +102,7 @@
     expect(engine.context).toHaveProperty('EarnController');
     expect(engine.context).toHaveProperty('MultichainTransactionsController');
     expect(engine.context).toHaveProperty('DeFiPositionsController');
-<<<<<<< HEAD
-=======
     expect(engine.context).toHaveProperty('PerpsController');
->>>>>>> 05d3e30f
   });
 
   it('calling Engine.init twice returns the same instance', () => {
