--- conflicted
+++ resolved
@@ -67,38 +67,12 @@
       ChainId['polygon-mainnet']
     ].rpcEndpoints[0].failoverUrls =
       getFailoverUrlsForInfuraNetwork('polygon-mainnet');
-<<<<<<< HEAD
-=======
-
-    // Update default popular network names
-    initialNetworkControllerState.networkConfigurationsByChainId[
-      ChainId.mainnet
-    ].name = 'Ethereum';
-    initialNetworkControllerState.networkConfigurationsByChainId[
-      ChainId['linea-mainnet']
-    ].name = 'Linea';
-    initialNetworkControllerState.networkConfigurationsByChainId[
-      ChainId['base-mainnet']
-    ].name = 'Base';
-    initialNetworkControllerState.networkConfigurationsByChainId[
-      ChainId['arbitrum-mainnet']
-    ].name = 'Arbitrum';
-    initialNetworkControllerState.networkConfigurationsByChainId[
-      ChainId['bsc-mainnet']
-    ].name = 'BNB Chain';
-    initialNetworkControllerState.networkConfigurationsByChainId[
-      ChainId['optimism-mainnet']
-    ].name = 'OP';
-    initialNetworkControllerState.networkConfigurationsByChainId[
-      ChainId['polygon-mainnet']
-    ].name = 'Polygon';
 
     // Remove Sei from initial state so it appears in Additional Networks section
     // Users can add it manually, and it will be available in FEATURED_RPCS
     delete initialNetworkControllerState.networkConfigurationsByChainId[
       ChainId['sei-mainnet']
     ];
->>>>>>> 4d3ae675
   }
 
   return initialNetworkControllerState;
