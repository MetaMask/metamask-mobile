import {
  TransactionController,
  TransactionType,
  type TransactionControllerMessenger,
  type TransactionMeta,
  type PublishBatchHookRequest,
  type PublishBatchHookTransaction,
  type PublishBatchHookResult,
  TransactionControllerOptions,
} from '@metamask/transaction-controller';
import { Hex } from '@metamask/utils';
import { ApprovalController } from '@metamask/approval-controller';
import { PreferencesController } from '@metamask/preferences-controller';
import {
  SmartTransactionsController,
  SmartTransactionStatuses,
} from '@metamask/smart-transactions-controller';

import { REDESIGNED_TRANSACTION_TYPES } from '../../../../components/Views/confirmations/constants/confirmations';
import { selectSwapsChainFeatureFlags } from '../../../../reducers/swaps';
import { selectShouldUseSmartTransaction } from '../../../../selectors/smartTransactionsController';
import Logger from '../../../../util/Logger';
import {
  submitSmartTransactionHook,
  submitBatchSmartTransactionHook,
  type SubmitSmartTransactionRequest,
} from '../../../../util/smart-transactions/smart-publish-hook';
import { getTransactionById } from '../../../../util/transactions';
import type { RootState } from '../../../../reducers';
import { TransactionControllerInitMessenger } from '../../messengers/transaction-controller-messenger';
import type {
  ControllerInitFunction,
  ControllerInitRequest,
} from '../../types';
import AppConstants from '../../../../core/AppConstants';
import type { TransactionEventHandlerRequest } from './types';
import {
  handleTransactionApprovedEventForMetrics,
  handleTransactionRejectedEventForMetrics,
  handleTransactionSubmittedEventForMetrics,
  handleTransactionAddedEventForMetrics,
  handleTransactionFinalizedEventForMetrics,
} from './event-handlers/metrics';
import { handleShowNotification } from './event-handlers/notification';
import {
  TransactionPayControllerMessenger,
  TransactionPayPublishHook,
} from '@metamask/transaction-pay-controller';
import { trace } from '../../../../util/trace';
import { Delegation7702PublishHook } from '../../../../util/transactions/hooks/delegation-7702-publish';
import { isSendBundleSupported } from '../../../../util/transactions/sentinel-api';
import { NetworkClientId } from '@metamask/network-controller';
import { ORIGIN_METAMASK, toHex } from '@metamask/controller-utils';
import { hasTransactionType } from '../../../../components/Views/confirmations/utils/transaction';

export const TransactionControllerInit: ControllerInitFunction<
  TransactionController,
  TransactionControllerMessenger,
  TransactionControllerInitMessenger
> = (request) => {
  const { controllerMessenger, getState, initMessenger, persistedState } =
    request;

  const {
    approvalController,
    gasFeeController,
    keyringController,
    networkController,
    preferencesController,
    smartTransactionsController,
  } = getControllers(request);

  addTransactionControllerListeners({
    initMessenger,
    getState,
    smartTransactionsController,
  });

  try {
    const transactionController: TransactionController =
      new TransactionController({
<<<<<<< HEAD
        isAutomaticGasFeeUpdateEnabled: (transaction) => {
          const { origin, type } = transaction;
          return (
            REDESIGNED_TRANSACTION_TYPES.includes(type as TransactionType) &&
            !hasTransactionType(transaction, [TransactionType.relayDeposit]) &&
            !(
              origin === ORIGIN_METAMASK &&
              type === TransactionType.tokenMethodApprove
            )
          );
        },
=======
        isAutomaticGasFeeUpdateEnabled,
>>>>>>> adcb2c27
        disableHistory: true,
        disableSendFlowHistory: true,
        disableSwaps: true,
        getCurrentNetworkEIP1559Compatibility: (...args) =>
          // @ts-expect-error Controller type does not support undefined return value
          networkController.getEIP1559Compatibility(...args),
        // @ts-expect-error - TransactionController expects TransactionMeta[] but SmartTransactionsController returns SmartTransaction[]
        getExternalPendingTransactions: (address: string) =>
          smartTransactionsController.getTransactions({
            addressFrom: address,
            status: SmartTransactionStatuses.PENDING,
          }),
        getGasFeeEstimates: (...args) =>
          gasFeeController.fetchGasFeeEstimates(...args),
        getNetworkClientRegistry: (...args) =>
          networkController.getNetworkClientRegistry(...args),
        getNetworkState: () => networkController.state,
        hooks: {
          // @ts-expect-error - TransactionController actually sends a signedTx as a second argument, but its type doesn't reflect that.
          publish: (
            transactionMeta: TransactionMeta,
            signedTransactionInHex: Hex,
          ) =>
            publishHook({
              transactionMeta,
              getState,
              transactionController,
              smartTransactionsController,
              approvalController,
              initMessenger,
              signedTransactionInHex,
            }),
          publishBatch: async (_request: PublishBatchHookRequest) =>
            await publishBatchSmartTransactionHook({
              transactionController,
              smartTransactionsController,
              initMessenger,
              getState,
              approvalController,
              transactions:
                _request.transactions as PublishBatchHookTransaction[],
            }),
          beforeSign: (_request: { transactionMeta: TransactionMeta }) =>
            beforeSign(_request, request),
        },
        incomingTransactions: {
          isEnabled: () => isIncomingTransactionsEnabled(preferencesController),
          updateTransactions: true,
        },
        isEIP7702GasFeeTokensEnabled: async (transactionMeta) => {
          const { chainId, isExternalSign } = transactionMeta;
          const state = getState();

          const isSmartTransactionEnabled = selectShouldUseSmartTransaction(
            state,
            chainId,
          );
          const isSendBundleSupportedChain =
            await isSendBundleSupported(chainId);

          // EIP7702 gas fee tokens are enabled when:
          // - Smart transactions are NOT enabled, OR
          // - Send bundle is NOT supported, OR
          // - Gas fee token was provided when creating transaction
          return (
            !isSmartTransactionEnabled ||
            !isSendBundleSupportedChain ||
            Boolean(isExternalSign)
          );
        },
        isSimulationEnabled: () =>
          preferencesController.state.useTransactionSimulations,
        messenger: controllerMessenger,
        pendingTransactions: {
          isResubmitEnabled: () => false,
        },
        // @ts-expect-error - TransactionMeta mismatch type with TypedTransaction from '@ethereumjs/tx'
        sign: (...args) => keyringController.signTransaction(...args),
        state: persistedState.TransactionController,
        // Expected type mismatch with TransactionControllerOptions['trace']
        trace: trace as unknown as TransactionControllerOptions['trace'],
        publicKeyEIP7702: AppConstants.EIP_7702_PUBLIC_KEY as Hex | undefined,
      });

    return { controller: transactionController };
  } catch (error) {
    Logger.error(error as Error, 'Failed to initialize TransactionController');
    throw error;
  }
};

async function getNextNonce(
  transactionController: TransactionController,
  address: string,
  networkClientId: NetworkClientId,
): Promise<Hex> {
  const nonceLock = await transactionController.getNonceLock(
    address,
    networkClientId,
  );
  nonceLock.releaseLock();
  return toHex(nonceLock.nextNonce);
}

async function publishHook({
  transactionMeta,
  getState,
  transactionController,
  smartTransactionsController,
  approvalController,
  initMessenger,
  signedTransactionInHex,
}: {
  transactionMeta: TransactionMeta;
  getState: () => RootState;
  transactionController: TransactionController;
  smartTransactionsController: SmartTransactionsController;
  approvalController: ApprovalController;
  initMessenger: TransactionControllerInitMessenger;
  signedTransactionInHex: Hex;
}): Promise<{ transactionHash?: string }> {
  const state = getState();

  const { shouldUseSmartTransaction, featureFlags } =
    getSmartTransactionCommonParams(state, transactionMeta.chainId);
  const sendBundleSupport = await isSendBundleSupported(
    transactionMeta.chainId,
  );

  const payResult = await new TransactionPayPublishHook({
    isSmartTransaction: () => shouldUseSmartTransaction,
    messenger: initMessenger as TransactionPayControllerMessenger,
  }).getHook()(transactionMeta, signedTransactionInHex);

  if (payResult?.transactionHash) {
    return payResult;
  }

  const { isExternalSign } = transactionMeta;

  if (!shouldUseSmartTransaction || !sendBundleSupport || isExternalSign) {
    const hook = new Delegation7702PublishHook({
      isAtomicBatchSupported: transactionController.isAtomicBatchSupported.bind(
        transactionController,
      ),
      messenger: initMessenger,
      getNextNonce: (address: string, networkClientId: NetworkClientId) =>
        getNextNonce(transactionController, address, networkClientId),
    }).getHook();

    const result = await hook(transactionMeta, signedTransactionInHex);
    if (result?.transactionHash) {
      return result;
    }
    // else, fall back to regular regular transaction submission
  }

  if (
    shouldUseSmartTransaction &&
    (sendBundleSupport || transactionMeta.selectedGasFeeToken === undefined)
  ) {
    const result = await submitSmartTransactionHook({
      transactionMeta,
      transactionController,
      smartTransactionsController,
      shouldUseSmartTransaction,
      approvalController,
      controllerMessenger:
        initMessenger as unknown as SubmitSmartTransactionRequest['controllerMessenger'],
      featureFlags,
      signedTransactionInHex,
    });

    if (result?.transactionHash) {
      return result;
    }
  }

  // Default: fall back to regular transaction submission
  return { transactionHash: undefined };
}

function getSmartTransactionCommonParams(state: RootState, chainId?: Hex) {
  const shouldUseSmartTransaction = selectShouldUseSmartTransaction(
    state,
    chainId,
  );
  const featureFlags = selectSwapsChainFeatureFlags(state, chainId);

  return {
    shouldUseSmartTransaction,
    featureFlags,
  };
}

function publishBatchSmartTransactionHook({
  transactionController,
  smartTransactionsController,
  initMessenger,
  getState,
  approvalController,
  transactions,
}: {
  transactionController: TransactionController;
  smartTransactionsController: SmartTransactionsController;
  initMessenger: TransactionControllerInitMessenger;
  getState: () => RootState;
  approvalController: ApprovalController;
  transactions: PublishBatchHookTransaction[];
}): Promise<PublishBatchHookResult> {
  // Get transactionMeta based on the last transaction ID
  const lastTransaction = transactions[transactions.length - 1];
  const transactionMeta = getTransactionById(
    lastTransaction.id ?? '',
    transactionController,
  );
  const state = getState();

  if (!transactionMeta) {
    throw new Error(
      `publishBatchSmartTransactionHook: Could not find transaction with id ${lastTransaction.id}`,
    );
  }

  const { shouldUseSmartTransaction, featureFlags } =
    getSmartTransactionCommonParams(state, transactionMeta.chainId);

  if (!shouldUseSmartTransaction) {
    return Promise.resolve(undefined);
  }

  return submitBatchSmartTransactionHook({
    transactions,
    transactionController,
    smartTransactionsController,
    controllerMessenger:
      initMessenger as unknown as SubmitSmartTransactionRequest['controllerMessenger'],
    shouldUseSmartTransaction,
    approvalController,
    featureFlags,
    transactionMeta,
  });
}

function isIncomingTransactionsEnabled(
  preferencesController: PreferencesController,
): boolean {
  return preferencesController.state?.privacyMode !== true;
}

function getControllers(
  request: ControllerInitRequest<
    TransactionControllerMessenger,
    TransactionControllerInitMessenger
  >,
) {
  return {
    approvalController: request.getController('ApprovalController'),
    gasFeeController: request.getController('GasFeeController'),
    keyringController: request.getController('KeyringController'),
    networkController: request.getController('NetworkController'),
    preferencesController: request.getController('PreferencesController'),
    smartTransactionsController: request.getController(
      'SmartTransactionsController',
    ),
  };
}

function beforeSign(
  hookRequest: { transactionMeta: TransactionMeta },
  request: ControllerInitRequest<
    TransactionControllerMessenger,
    TransactionControllerInitMessenger
  >,
) {
  const predictController = request.getController('PredictController');
  return predictController.beforeSign(hookRequest);
}

function isAutomaticGasFeeUpdateEnabled(transaction: TransactionMeta) {
  if (hasTransactionType(transaction, [TransactionType.relayDeposit])) {
    return false;
  }

  if (
    transaction.origin === ORIGIN_METAMASK &&
    transaction.type === TransactionType.tokenMethodApprove
  ) {
    return false;
  }

  return REDESIGNED_TRANSACTION_TYPES.includes(
    transaction.type as TransactionType,
  );
}

function addTransactionControllerListeners(
  transactionEventHandlerRequest: TransactionEventHandlerRequest,
) {
  const { initMessenger } = transactionEventHandlerRequest;

  initMessenger.subscribe(
    'TransactionController:transactionApproved',
    ({ transactionMeta }: { transactionMeta: TransactionMeta }) => {
      handleShowNotification(transactionMeta);
    },
  );

  initMessenger.subscribe(
    'TransactionController:transactionApproved',
    ({ transactionMeta }: { transactionMeta: TransactionMeta }) => {
      handleTransactionApprovedEventForMetrics(
        transactionMeta,
        transactionEventHandlerRequest,
      );
    },
  );

  initMessenger.subscribe(
    'TransactionController:transactionConfirmed',
    (transactionMeta: TransactionMeta) => {
      handleTransactionFinalizedEventForMetrics(
        transactionMeta,
        transactionEventHandlerRequest,
      );
    },
  );

  initMessenger.subscribe(
    'TransactionController:transactionDropped',
    ({ transactionMeta }: { transactionMeta: TransactionMeta }) => {
      handleTransactionFinalizedEventForMetrics(
        transactionMeta,
        transactionEventHandlerRequest,
      );
    },
  );

  initMessenger.subscribe(
    'TransactionController:transactionFailed',
    ({ transactionMeta }: { transactionMeta: TransactionMeta }) => {
      handleTransactionFinalizedEventForMetrics(
        transactionMeta,
        transactionEventHandlerRequest,
      );
    },
  );

  initMessenger.subscribe(
    'TransactionController:transactionRejected',
    ({ transactionMeta }: { transactionMeta: TransactionMeta }) => {
      handleTransactionRejectedEventForMetrics(
        transactionMeta,
        transactionEventHandlerRequest,
      );
    },
  );

  initMessenger.subscribe(
    'TransactionController:transactionSubmitted',
    ({ transactionMeta }: { transactionMeta: TransactionMeta }) => {
      handleTransactionSubmittedEventForMetrics(
        transactionMeta,
        transactionEventHandlerRequest,
      );
    },
  );

  initMessenger.subscribe(
    'TransactionController:unapprovedTransactionAdded',
    (transactionMeta: TransactionMeta) => {
      handleTransactionAddedEventForMetrics(
        transactionMeta,
        transactionEventHandlerRequest,
      );
    },
  );
}<|MERGE_RESOLUTION|>--- conflicted
+++ resolved
@@ -79,21 +79,7 @@
   try {
     const transactionController: TransactionController =
       new TransactionController({
-<<<<<<< HEAD
-        isAutomaticGasFeeUpdateEnabled: (transaction) => {
-          const { origin, type } = transaction;
-          return (
-            REDESIGNED_TRANSACTION_TYPES.includes(type as TransactionType) &&
-            !hasTransactionType(transaction, [TransactionType.relayDeposit]) &&
-            !(
-              origin === ORIGIN_METAMASK &&
-              type === TransactionType.tokenMethodApprove
-            )
-          );
-        },
-=======
         isAutomaticGasFeeUpdateEnabled,
->>>>>>> adcb2c27
         disableHistory: true,
         disableSendFlowHistory: true,
         disableSwaps: true,
