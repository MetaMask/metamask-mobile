import {
  TransactionController,
  TransactionType,
  type TransactionControllerMessenger,
  type TransactionMeta,
  type PublishBatchHookRequest,
  type PublishBatchHookTransaction,
  type PublishBatchHookResult,
} from '@metamask/transaction-controller';
import { SmartTransactionStatuses } from '@metamask/smart-transactions-controller/dist/types';
import { hasProperty, Hex } from '@metamask/utils';
import { ApprovalController } from '@metamask/approval-controller';
import { NetworkController } from '@metamask/network-controller';
import { PreferencesController } from '@metamask/preferences-controller';
import SmartTransactionsController from '@metamask/smart-transactions-controller';

import { REDESIGNED_TRANSACTION_TYPES } from '../../../../components/Views/confirmations/constants/confirmations';
import { selectSwapsChainFeatureFlags } from '../../../../reducers/swaps';
import { selectShouldUseSmartTransaction } from '../../../../selectors/smartTransactionsController';
import Logger from '../../../../util/Logger';
import { getGlobalChainId as getGlobalChainIdSelector } from '../../../../util/networks/global-network';
import {
  submitSmartTransactionHook,
  submitBatchSmartTransactionHook,
  type SubmitSmartTransactionRequest,
} from '../../../../util/smart-transactions/smart-publish-hook';
import { getTransactionById } from '../../../../util/transactions';
import type { RootState } from '../../../../reducers';
import { TransactionControllerInitMessenger } from '../../messengers/transaction-controller-messenger';
import type {
  ControllerInitFunction,
  ControllerInitRequest,
} from '../../types';
import AppConstants from '../../../../core/AppConstants';
import type { TransactionEventHandlerRequest } from './types';
import {
  handleTransactionApprovedEventForMetrics,
  handleTransactionRejectedEventForMetrics,
  handleTransactionSubmittedEventForMetrics,
  handleTransactionAddedEventForMetrics,
  handleTransactionFinalizedEventForMetrics,
} from './event-handlers/metrics';
import { handleShowNotification } from './event-handlers/notification';

export const TransactionControllerInit: ControllerInitFunction<
  TransactionController,
  TransactionControllerMessenger,
  TransactionControllerInitMessenger
> = (request) => {
  const {
    controllerMessenger,
    getState,
    getGlobalChainId,
    initMessenger,
    persistedState,
  } = request;

  const {
    approvalController,
    gasFeeController,
    keyringController,
    networkController,
    preferencesController,
    smartTransactionsController,
  } = getControllers(request);

  try {
    const transactionController: TransactionController =
      new TransactionController({
        isAutomaticGasFeeUpdateEnabled: ({ type }) =>
          REDESIGNED_TRANSACTION_TYPES.includes(type as TransactionType),
        disableHistory: true,
        disableSendFlowHistory: true,
        disableSwaps: true,
        getCurrentNetworkEIP1559Compatibility: (...args) =>
          // @ts-expect-error Controller type does not support undefined return value
          networkController.getEIP1559Compatibility(...args),
        // @ts-expect-error - TransactionController expects TransactionMeta[] but SmartTransactionsController returns SmartTransaction[]
        getExternalPendingTransactions: (address: string) =>
          smartTransactionsController.getTransactions({
            addressFrom: address,
            status: SmartTransactionStatuses.PENDING,
          }),
        getGasFeeEstimates: (...args) =>
          gasFeeController.fetchGasFeeEstimates(...args),
        getNetworkClientRegistry: (...args) =>
          networkController.getNetworkClientRegistry(...args),
        getNetworkState: () => networkController.state,
        hooks: {
          // @ts-expect-error - TransactionController actually sends a signedTx as a second argument, but its type doesn't reflect that.
          publish: (transactionMeta: TransactionMeta, signedTransactionInHex: Hex) =>
            publishHook({
              transactionMeta,
              getState,
              transactionController,
              smartTransactionsController,
              approvalController,
              initMessenger,
              signedTransactionInHex,
            }),
          publishBatch: async (_request: PublishBatchHookRequest) =>
            await publishBatchSmartTransactionHook({
              transactionController,
              smartTransactionsController,
              initMessenger,
              getState,
              approvalController,
              transactions:
                _request.transactions as PublishBatchHookTransaction[],
            }),
        },
        incomingTransactions: {
          isEnabled: () =>
            isIncomingTransactionsEnabled(
              preferencesController,
              networkController,
              getGlobalChainId,
            ),
          updateTransactions: true,
        },
        isSimulationEnabled: () =>
          preferencesController.state.useTransactionSimulations,
        messenger: controllerMessenger,
        pendingTransactions: {
          isResubmitEnabled: () => false,
        },
        // @ts-expect-error - TransactionMeta mismatch type with TypedTransaction from '@ethereumjs/tx'
        sign: (...args) => keyringController.signTransaction(...args),
        state: persistedState.TransactionController,
        publicKeyEIP7702: AppConstants.EIP_7702_PUBLIC_KEY as Hex | undefined,
      });

    addTransactionControllerListeners({
      initMessenger,
      getState,
      smartTransactionsController,
    });

    return { controller: transactionController };
  } catch (error) {
    Logger.error(error as Error, 'Failed to initialize TransactionController');
    throw error;
  }
};

function publishHook({
  transactionMeta,
  getState,
  transactionController,
  smartTransactionsController,
  approvalController,
  initMessenger,
  signedTransactionInHex
}: {
  transactionMeta: TransactionMeta;
  getState: () => RootState;
  transactionController: TransactionController;
  smartTransactionsController: SmartTransactionsController;
  approvalController: ApprovalController;
  initMessenger: TransactionControllerInitMessenger;
  signedTransactionInHex: Hex;
}): Promise<{ transactionHash: string }> {
  const state = getState();
<<<<<<< HEAD
  const shouldUseSmartTransaction = selectShouldUseSmartTransaction(state, transactionMeta.chainId);
=======
  const { shouldUseSmartTransaction, featureFlags } =
    getSmartTransactionCommonParams(state, transactionMeta.chainId);
>>>>>>> a5771014

  // @ts-expect-error - TransactionController expects transactionHash to be defined but submitSmartTransactionHook could return undefined
  return submitSmartTransactionHook({
    transactionMeta,
    transactionController,
    smartTransactionsController,
    shouldUseSmartTransaction,
    approvalController,
    controllerMessenger:
      initMessenger as unknown as SubmitSmartTransactionRequest['controllerMessenger'],
    featureFlags,
    signedTransactionInHex,
  });
}

function getSmartTransactionCommonParams(state: RootState, chainId?: Hex) {
  const shouldUseSmartTransaction = selectShouldUseSmartTransaction(state, chainId);
  const featureFlags = selectSwapsChainFeatureFlags(state, chainId);

  return {
    shouldUseSmartTransaction,
    featureFlags,
  };
}

function publishBatchSmartTransactionHook({
  transactionController,
  smartTransactionsController,
  initMessenger,
  getState,
  approvalController,
  transactions,
}: {
  transactionController: TransactionController;
  smartTransactionsController: SmartTransactionsController;
  initMessenger: TransactionControllerInitMessenger;
  getState: () => RootState;
  approvalController: ApprovalController;
  transactions: PublishBatchHookTransaction[];
}): Promise<PublishBatchHookResult> {
  // Get transactionMeta based on the last transaction ID
  const lastTransaction = transactions[transactions.length - 1];
  const transactionMeta = getTransactionById(
    lastTransaction.id ?? '',
    transactionController,
  );
  const state = getState();

  if (!transactionMeta) {
    throw new Error(
      `publishBatchSmartTransactionHook: Could not find transaction with id ${lastTransaction.id}`,
    );
  }

  const { shouldUseSmartTransaction, featureFlags } =
    getSmartTransactionCommonParams(state, transactionMeta.chainId);

  if (!shouldUseSmartTransaction) {
    throw new Error(
      'publishBatchSmartTransactionHook: Smart Transaction is required for batch submissions',
    );
  }

  return submitBatchSmartTransactionHook({
    transactions,
    transactionController,
    smartTransactionsController,
    controllerMessenger:
      initMessenger as unknown as SubmitSmartTransactionRequest['controllerMessenger'],
    shouldUseSmartTransaction,
    approvalController,
    featureFlags,
    transactionMeta
  });
}

function isIncomingTransactionsEnabled(
  preferencesController: PreferencesController,
  networkController: NetworkController,
  getGlobalChainId: () => string,
): boolean {
  const currentHexChainId = getGlobalChainIdSelector(networkController);
  const showIncomingTransactions =
    preferencesController.state?.showIncomingTransactions;
  const currentChainId = getGlobalChainId();
  return Boolean(
    hasProperty(showIncomingTransactions, currentChainId) &&
      showIncomingTransactions?.[
        currentHexChainId as unknown as keyof typeof showIncomingTransactions
      ],
  );
}

function getControllers(
  request: ControllerInitRequest<
    TransactionControllerMessenger,
    TransactionControllerInitMessenger
  >,
) {
  return {
    approvalController: request.getController('ApprovalController'),
    gasFeeController: request.getController('GasFeeController'),
    keyringController: request.getController('KeyringController'),
    networkController: request.getController('NetworkController'),
    preferencesController: request.getController('PreferencesController'),
    smartTransactionsController: request.getController(
      'SmartTransactionsController',
    ),
  };
}

function addTransactionControllerListeners(
  transactionEventHandlerRequest: TransactionEventHandlerRequest,
) {
  const { initMessenger } = transactionEventHandlerRequest;

  initMessenger.subscribe(
    'TransactionController:transactionApproved',
    ({ transactionMeta }: { transactionMeta: TransactionMeta }) => {
      handleShowNotification(transactionMeta);
    },
  );

  initMessenger.subscribe(
    'TransactionController:transactionApproved',
    ({ transactionMeta }: { transactionMeta: TransactionMeta }) => {
      handleTransactionApprovedEventForMetrics(
        transactionMeta,
        transactionEventHandlerRequest,
      );
    },
  );

  initMessenger.subscribe(
    'TransactionController:transactionConfirmed',
    (transactionMeta: TransactionMeta) => {
      handleTransactionFinalizedEventForMetrics(
        transactionMeta,
        transactionEventHandlerRequest,
      );
    },
  );

  initMessenger.subscribe(
    'TransactionController:transactionDropped',
    ({ transactionMeta }: { transactionMeta: TransactionMeta }) => {
      handleTransactionFinalizedEventForMetrics(
        transactionMeta,
        transactionEventHandlerRequest,
      );
    },
  );

  initMessenger.subscribe(
    'TransactionController:transactionFailed',
    ({ transactionMeta }: { transactionMeta: TransactionMeta }) => {
      handleTransactionFinalizedEventForMetrics(
        transactionMeta,
        transactionEventHandlerRequest,
      );
    },
  );

  initMessenger.subscribe(
    'TransactionController:transactionRejected',
    ({ transactionMeta }: { transactionMeta: TransactionMeta }) => {
      handleTransactionRejectedEventForMetrics(
        transactionMeta,
        transactionEventHandlerRequest,
      );
    },
  );

  initMessenger.subscribe(
    'TransactionController:transactionSubmitted',
    ({ transactionMeta }: { transactionMeta: TransactionMeta }) => {
      handleTransactionSubmittedEventForMetrics(
        transactionMeta,
        transactionEventHandlerRequest,
      );
    },
  );

  initMessenger.subscribe(
    'TransactionController:unapprovedTransactionAdded',
    (transactionMeta: TransactionMeta) => {
      handleTransactionAddedEventForMetrics(
        transactionMeta,
        transactionEventHandlerRequest,
      );
    },
  );
}<|MERGE_RESOLUTION|>--- conflicted
+++ resolved
@@ -161,12 +161,8 @@
   signedTransactionInHex: Hex;
 }): Promise<{ transactionHash: string }> {
   const state = getState();
-<<<<<<< HEAD
-  const shouldUseSmartTransaction = selectShouldUseSmartTransaction(state, transactionMeta.chainId);
-=======
   const { shouldUseSmartTransaction, featureFlags } =
     getSmartTransactionCommonParams(state, transactionMeta.chainId);
->>>>>>> a5771014
 
   // @ts-expect-error - TransactionController expects transactionHash to be defined but submitSmartTransactionHook could return undefined
   return submitSmartTransactionHook({
