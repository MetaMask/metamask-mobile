import {
  TransactionController,
  TransactionType,
  type TransactionControllerMessenger,
  type TransactionMeta,
  type PublishBatchHookRequest,
  type PublishBatchHookTransaction,
  type PublishBatchHookResult,
} from '@metamask/transaction-controller';
import { SmartTransactionStatuses } from '@metamask/smart-transactions-controller/dist/types';
import { hasProperty, Hex } from '@metamask/utils';
import { ApprovalController } from '@metamask/approval-controller';
import { NetworkController } from '@metamask/network-controller';
import { PreferencesController } from '@metamask/preferences-controller';
import SmartTransactionsController from '@metamask/smart-transactions-controller';

import { REDESIGNED_TRANSACTION_TYPES } from '../../../../components/Views/confirmations/constants/confirmations';
import { selectSwapsChainFeatureFlags } from '../../../../reducers/swaps';
import { selectShouldUseSmartTransaction } from '../../../../selectors/smartTransactionsController';
import Logger from '../../../../util/Logger';
import { getGlobalChainId as getGlobalChainIdSelector } from '../../../../util/networks/global-network';
import {
  submitSmartTransactionHook,
  submitBatchSmartTransactionHook,
  type SubmitSmartTransactionRequest,
} from '../../../../util/smart-transactions/smart-publish-hook';
import { getTransactionById } from '../../../../util/transactions';
import type { RootState } from '../../../../reducers';
import { TransactionControllerInitMessenger } from '../../messengers/transaction-controller-messenger';
import type {
  ControllerInitFunction,
  ControllerInitRequest,
} from '../../types';
import type { TransactionEventHandlerRequest } from './types';
import {
  handleTransactionApprovedEventForMetrics,
  handleTransactionRejectedEventForMetrics,
  handleTransactionSubmittedEventForMetrics,
  handleTransactionAddedEventForMetrics,
  handleTransactionFinalizedEventForMetrics,
} from './event-handlers/metrics';
import { handleShowNotification } from './event-handlers/notification';

export const TransactionControllerInit: ControllerInitFunction<
  TransactionController,
  TransactionControllerMessenger,
  TransactionControllerInitMessenger
> = (request) => {
  const {
    controllerMessenger,
    getState,
    getGlobalChainId,
    initMessenger,
    persistedState,
  } = request;

  const {
    approvalController,
    gasFeeController,
    keyringController,
    networkController,
    preferencesController,
    smartTransactionsController,
  } = getControllers(request);

  try {
    const transactionController: TransactionController =
      new TransactionController({
        isAutomaticGasFeeUpdateEnabled: ({ type }) =>
          REDESIGNED_TRANSACTION_TYPES.includes(type as TransactionType),
        disableHistory: true,
        disableSendFlowHistory: true,
        disableSwaps: true,
        getCurrentNetworkEIP1559Compatibility: (...args) =>
          // @ts-expect-error Controller type does not support undefined return value
          networkController.getEIP1559Compatibility(...args),
        // @ts-expect-error - TransactionController expects TransactionMeta[] but SmartTransactionsController returns SmartTransaction[]
        getExternalPendingTransactions: (address: string) =>
          smartTransactionsController.getTransactions({
            addressFrom: address,
            status: SmartTransactionStatuses.PENDING,
          }),
        getGasFeeEstimates: (...args) =>
          gasFeeController.fetchGasFeeEstimates(...args),
        getNetworkClientRegistry: (...args) =>
          networkController.getNetworkClientRegistry(...args),
        getNetworkState: () => networkController.state,
        hooks: {
          // @ts-expect-error - TransactionController actually sends a signedTx as a second argument, but its type doesn't reflect that.
          publish: (transactionMeta: TransactionMeta, signedTransactionInHex: Hex) =>
            publishHook({
              transactionMeta,
              getState,
              transactionController,
              smartTransactionsController,
              approvalController,
              initMessenger,
              signedTransactionInHex,
            }),
          publishBatch: async (_request: PublishBatchHookRequest) =>
            await publishBatchSmartTransactionHook({
              transactionController,
              smartTransactionsController,
              initMessenger,
              getState,
              approvalController,
              transactions:
                _request.transactions as PublishBatchHookTransaction[],
            }),
        },
        incomingTransactions: {
          isEnabled: () =>
            isIncomingTransactionsEnabled(
              preferencesController,
              networkController,
              getGlobalChainId,
            ),
          updateTransactions: true,
        },
        isSimulationEnabled: () =>
          preferencesController.state.useTransactionSimulations,
        messenger: controllerMessenger,
        pendingTransactions: {
          isResubmitEnabled: () => false,
        },
        // @ts-expect-error - TransactionMeta mismatch type with TypedTransaction from '@ethereumjs/tx'
        sign: (...args) => keyringController.signTransaction(...args),
        state: persistedState.TransactionController,
        publicKeyEIP7702: process.env.EIP_7702_PUBLIC_KEY as Hex | undefined,
      });

    addTransactionControllerListeners({
      initMessenger,
      getState,
      smartTransactionsController,
    });

    return { controller: transactionController };
  } catch (error) {
    Logger.error(error as Error, 'Failed to initialize TransactionController');
    throw error;
  }
};

function publishHook({
  transactionMeta,
  getState,
  transactionController,
  smartTransactionsController,
  approvalController,
  initMessenger,
  signedTransactionInHex
}: {
  transactionMeta: TransactionMeta;
  getState: () => RootState;
  transactionController: TransactionController;
  smartTransactionsController: SmartTransactionsController;
  approvalController: ApprovalController;
  initMessenger: TransactionControllerInitMessenger;
  signedTransactionInHex: Hex;
}): Promise<{ transactionHash: string }> {
  const state = getState();
<<<<<<< HEAD
  const shouldUseSmartTransaction = selectShouldUseSmartTransaction(state, transactionMeta.chainId);
=======
  const { shouldUseSmartTransaction, featureFlags } =
    getSmartTransactionCommonParams(state, transactionMeta.chainId);
>>>>>>> c3b2efdc

  // @ts-expect-error - TransactionController expects transactionHash to be defined but submitSmartTransactionHook could return undefined
  return submitSmartTransactionHook({
    transactionMeta,
    transactionController,
    smartTransactionsController,
    shouldUseSmartTransaction,
    approvalController,
    controllerMessenger:
      initMessenger as unknown as SubmitSmartTransactionRequest['controllerMessenger'],
    featureFlags,
    signedTransactionInHex,
  });
}

function getSmartTransactionCommonParams(state: RootState, chainId?: Hex) {
  const shouldUseSmartTransaction = selectShouldUseSmartTransaction(state, chainId);
  const featureFlags = selectSwapsChainFeatureFlags(state, chainId);

  return {
    shouldUseSmartTransaction,
    featureFlags,
  };
}

function publishBatchSmartTransactionHook({
  transactionController,
  smartTransactionsController,
  initMessenger,
  getState,
  approvalController,
  transactions,
}: {
  transactionController: TransactionController;
  smartTransactionsController: SmartTransactionsController;
  initMessenger: TransactionControllerInitMessenger;
  getState: () => RootState;
  approvalController: ApprovalController;
  transactions: PublishBatchHookTransaction[];
}): Promise<PublishBatchHookResult> {
  // Get transactionMeta based on the last transaction ID
  const lastTransaction = transactions[transactions.length - 1];
  const transactionMeta = getTransactionById(
    lastTransaction.id ?? '',
    transactionController,
  );
  const state = getState();

  if (!transactionMeta) {
    throw new Error(
      `publishBatchSmartTransactionHook: Could not find transaction with id ${lastTransaction.id}`,
    );
  }

  const { shouldUseSmartTransaction, featureFlags } =
    getSmartTransactionCommonParams(state, transactionMeta.chainId);

  if (!shouldUseSmartTransaction) {
    throw new Error(
      'publishBatchSmartTransactionHook: Smart Transaction is required for batch submissions',
    );
  }

  return submitBatchSmartTransactionHook({
    transactions,
    transactionController,
    smartTransactionsController,
    controllerMessenger:
      initMessenger as unknown as SubmitSmartTransactionRequest['controllerMessenger'],
    shouldUseSmartTransaction,
    approvalController,
    featureFlags,
    transactionMeta
  });
}

function isIncomingTransactionsEnabled(
  preferencesController: PreferencesController,
  networkController: NetworkController,
  getGlobalChainId: () => string,
): boolean {
  const currentHexChainId = getGlobalChainIdSelector(networkController);
  const showIncomingTransactions =
    preferencesController.state?.showIncomingTransactions;
  const currentChainId = getGlobalChainId();
  return Boolean(
    hasProperty(showIncomingTransactions, currentChainId) &&
      showIncomingTransactions?.[
        currentHexChainId as unknown as keyof typeof showIncomingTransactions
      ],
  );
}

function getControllers(
  request: ControllerInitRequest<
    TransactionControllerMessenger,
    TransactionControllerInitMessenger
  >,
) {
  return {
    approvalController: request.getController('ApprovalController'),
    gasFeeController: request.getController('GasFeeController'),
    keyringController: request.getController('KeyringController'),
    networkController: request.getController('NetworkController'),
    preferencesController: request.getController('PreferencesController'),
    smartTransactionsController: request.getController(
      'SmartTransactionsController',
    ),
  };
}

function addTransactionControllerListeners(
  transactionEventHandlerRequest: TransactionEventHandlerRequest,
) {
  const { initMessenger } = transactionEventHandlerRequest;

  initMessenger.subscribe(
    'TransactionController:transactionApproved',
    ({ transactionMeta }: { transactionMeta: TransactionMeta }) => {
      handleShowNotification(transactionMeta);
    },
  );

  initMessenger.subscribe(
    'TransactionController:transactionApproved',
    ({ transactionMeta }: { transactionMeta: TransactionMeta }) => {
      handleTransactionApprovedEventForMetrics(
        transactionMeta,
        transactionEventHandlerRequest,
      );
    },
  );

  initMessenger.subscribe(
    'TransactionController:transactionConfirmed',
    (transactionMeta: TransactionMeta) => {
      handleTransactionFinalizedEventForMetrics(
        transactionMeta,
        transactionEventHandlerRequest,
      );
    },
  );

  initMessenger.subscribe(
    'TransactionController:transactionDropped',
    ({ transactionMeta }: { transactionMeta: TransactionMeta }) => {
      handleTransactionFinalizedEventForMetrics(
        transactionMeta,
        transactionEventHandlerRequest,
      );
    },
  );

  initMessenger.subscribe(
    'TransactionController:transactionFailed',
    ({ transactionMeta }: { transactionMeta: TransactionMeta }) => {
      handleTransactionFinalizedEventForMetrics(
        transactionMeta,
        transactionEventHandlerRequest,
      );
    },
  );

  initMessenger.subscribe(
    'TransactionController:transactionRejected',
    ({ transactionMeta }: { transactionMeta: TransactionMeta }) => {
      handleTransactionRejectedEventForMetrics(
        transactionMeta,
        transactionEventHandlerRequest,
      );
    },
  );

  initMessenger.subscribe(
    'TransactionController:transactionSubmitted',
    ({ transactionMeta }: { transactionMeta: TransactionMeta }) => {
      handleTransactionSubmittedEventForMetrics(
        transactionMeta,
        transactionEventHandlerRequest,
      );
    },
  );

  initMessenger.subscribe(
    'TransactionController:unapprovedTransactionAdded',
    (transactionMeta: TransactionMeta) => {
      handleTransactionAddedEventForMetrics(
        transactionMeta,
        transactionEventHandlerRequest,
      );
    },
  );
}<|MERGE_RESOLUTION|>--- conflicted
+++ resolved
@@ -160,12 +160,8 @@
   signedTransactionInHex: Hex;
 }): Promise<{ transactionHash: string }> {
   const state = getState();
-<<<<<<< HEAD
-  const shouldUseSmartTransaction = selectShouldUseSmartTransaction(state, transactionMeta.chainId);
-=======
   const { shouldUseSmartTransaction, featureFlags } =
     getSmartTransactionCommonParams(state, transactionMeta.chainId);
->>>>>>> c3b2efdc
 
   // @ts-expect-error - TransactionController expects transactionHash to be defined but submitSmartTransactionHook could return undefined
   return submitSmartTransactionHook({
