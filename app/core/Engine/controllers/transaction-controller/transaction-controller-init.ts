import {
  TransactionController,
  TransactionType,
  type TransactionControllerMessenger,
  type TransactionMeta,
  type PublishBatchHookRequest,
  type PublishBatchHookTransaction,
  type PublishBatchHookResult,
} from '@metamask/transaction-controller';
import { SmartTransactionStatuses } from '@metamask/smart-transactions-controller/dist/types';
import { hasProperty, Hex } from '@metamask/utils';
import { ApprovalController } from '@metamask/approval-controller';
import { NetworkController } from '@metamask/network-controller';
import { PreferencesController } from '@metamask/preferences-controller';
import SmartTransactionsController from '@metamask/smart-transactions-controller';

import { REDESIGNED_TRANSACTION_TYPES } from '../../../../components/Views/confirmations/constants/confirmations';
import { selectSwapsChainFeatureFlags } from '../../../../reducers/swaps';
import { selectShouldUseSmartTransaction } from '../../../../selectors/smartTransactionsController';
import Logger from '../../../../util/Logger';
import { getGlobalChainId as getGlobalChainIdSelector } from '../../../../util/networks/global-network';
import {
  submitSmartTransactionHook,
  submitBatchSmartTransactionHook,
  type SubmitSmartTransactionRequest,
} from '../../../../util/smart-transactions/smart-publish-hook';
import { getTransactionById } from '../../../../util/transactions';
import type { RootState } from '../../../../reducers';
import { TransactionControllerInitMessenger } from '../../messengers/transaction-controller-messenger';
import type {
  ControllerInitFunction,
  ControllerInitRequest,
} from '../../types';
import AppConstants from '../../../../core/AppConstants';
import type { TransactionEventHandlerRequest } from './types';
import {
  handleTransactionApprovedEventForMetrics,
  handleTransactionRejectedEventForMetrics,
  handleTransactionSubmittedEventForMetrics,
  handleTransactionAddedEventForMetrics,
  handleTransactionFinalizedEventForMetrics,
} from './event-handlers/metrics';
import { handleShowNotification } from './event-handlers/notification';

export const TransactionControllerInit: ControllerInitFunction<
  TransactionController,
  TransactionControllerMessenger,
  TransactionControllerInitMessenger
> = (request) => {
  const {
    controllerMessenger,
    getState,
    getGlobalChainId,
    initMessenger,
    persistedState,
  } = request;

  const {
    approvalController,
    gasFeeController,
    keyringController,
    networkController,
    preferencesController,
    smartTransactionsController,
  } = getControllers(request);

  try {
    const transactionController: TransactionController =
      new TransactionController({
        isAutomaticGasFeeUpdateEnabled: ({ type }) =>
          REDESIGNED_TRANSACTION_TYPES.includes(type as TransactionType),
        disableHistory: true,
        disableSendFlowHistory: true,
        disableSwaps: true,
        getCurrentNetworkEIP1559Compatibility: (...args) =>
          // @ts-expect-error Controller type does not support undefined return value
          networkController.getEIP1559Compatibility(...args),
        // @ts-expect-error - TransactionController expects TransactionMeta[] but SmartTransactionsController returns SmartTransaction[]
        getExternalPendingTransactions: (address: string) =>
          smartTransactionsController.getTransactions({
            addressFrom: address,
            status: SmartTransactionStatuses.PENDING,
          }),
        getGasFeeEstimates: (...args) =>
          gasFeeController.fetchGasFeeEstimates(...args),
        getNetworkClientRegistry: (...args) =>
          networkController.getNetworkClientRegistry(...args),
        getNetworkState: () => networkController.state,
        hooks: {
          // @ts-expect-error - TransactionController actually sends a signedTx as a second argument, but its type doesn't reflect that.
          publish: (transactionMeta: TransactionMeta, signedTransactionInHex: Hex) =>
            publishHook({
              transactionMeta,
              getState,
              transactionController,
              smartTransactionsController,
              approvalController,
              initMessenger,
              signedTransactionInHex,
            }),
          publishBatch: async (_request: PublishBatchHookRequest) =>
            await publishBatchSmartTransactionHook({
              transactionController,
              smartTransactionsController,
              initMessenger,
              getState,
              approvalController,
              transactions:
                _request.transactions as PublishBatchHookTransaction[],
            }),
        },
        incomingTransactions: {
          isEnabled: () =>
            isIncomingTransactionsEnabled(
              preferencesController,
              networkController,
              getGlobalChainId,
            ),
          updateTransactions: true,
        },
        isSimulationEnabled: () =>
          preferencesController.state.useTransactionSimulations,
        messenger: controllerMessenger,
        pendingTransactions: {
          isResubmitEnabled: () => false,
        },
        // @ts-expect-error - TransactionMeta mismatch type with TypedTransaction from '@ethereumjs/tx'
        sign: (...args) => keyringController.signTransaction(...args),
        state: persistedState.TransactionController,
<<<<<<< HEAD
        publicKeyEIP7702: process.env.EIP_7702_PUBLIC_KEY as Hex | undefined,
=======
        publicKeyEIP7702: AppConstants.EIP_7702_PUBLIC_KEY as Hex | undefined,
>>>>>>> 961a5281
      });

    addTransactionControllerListeners({
      initMessenger,
      getState,
      smartTransactionsController,
    });

    return { controller: transactionController };
  } catch (error) {
    Logger.error(error as Error, 'Failed to initialize TransactionController');
    throw error;
  }
};

function publishHook({
  transactionMeta,
  getState,
  transactionController,
  smartTransactionsController,
  approvalController,
  initMessenger,
  signedTransactionInHex
}: {
  transactionMeta: TransactionMeta;
  getState: () => RootState;
  transactionController: TransactionController;
  smartTransactionsController: SmartTransactionsController;
  approvalController: ApprovalController;
  initMessenger: TransactionControllerInitMessenger;
  signedTransactionInHex: Hex;
}): Promise<{ transactionHash: string }> {
  const state = getState();
  const { shouldUseSmartTransaction, featureFlags } =
    getSmartTransactionCommonParams(state, transactionMeta.chainId);

  // @ts-expect-error - TransactionController expects transactionHash to be defined but submitSmartTransactionHook could return undefined
  return submitSmartTransactionHook({
    transactionMeta,
    transactionController,
    smartTransactionsController,
    shouldUseSmartTransaction,
    approvalController,
    controllerMessenger:
      initMessenger as unknown as SubmitSmartTransactionRequest['controllerMessenger'],
    featureFlags,
    signedTransactionInHex,
  });
}

function getSmartTransactionCommonParams(state: RootState, chainId?: Hex) {
  const shouldUseSmartTransaction = selectShouldUseSmartTransaction(state, chainId);
  const featureFlags = selectSwapsChainFeatureFlags(state, chainId);

  return {
    shouldUseSmartTransaction,
    featureFlags,
  };
}

function publishBatchSmartTransactionHook({
  transactionController,
  smartTransactionsController,
  initMessenger,
  getState,
  approvalController,
  transactions,
}: {
  transactionController: TransactionController;
  smartTransactionsController: SmartTransactionsController;
  initMessenger: TransactionControllerInitMessenger;
  getState: () => RootState;
  approvalController: ApprovalController;
  transactions: PublishBatchHookTransaction[];
}): Promise<PublishBatchHookResult> {
  // Get transactionMeta based on the last transaction ID
  const lastTransaction = transactions[transactions.length - 1];
  const transactionMeta = getTransactionById(
    lastTransaction.id ?? '',
    transactionController,
  );
  const state = getState();

  if (!transactionMeta) {
    throw new Error(
      `publishBatchSmartTransactionHook: Could not find transaction with id ${lastTransaction.id}`,
    );
  }

  const { shouldUseSmartTransaction, featureFlags } =
    getSmartTransactionCommonParams(state, transactionMeta.chainId);

  if (!shouldUseSmartTransaction) {
    throw new Error(
      'publishBatchSmartTransactionHook: Smart Transaction is required for batch submissions',
    );
  }

  return submitBatchSmartTransactionHook({
    transactions,
    transactionController,
    smartTransactionsController,
    controllerMessenger:
      initMessenger as unknown as SubmitSmartTransactionRequest['controllerMessenger'],
    shouldUseSmartTransaction,
    approvalController,
    featureFlags,
    transactionMeta
  });
}

function isIncomingTransactionsEnabled(
  preferencesController: PreferencesController,
  networkController: NetworkController,
  getGlobalChainId: () => string,
): boolean {
  const currentHexChainId = getGlobalChainIdSelector(networkController);
  const showIncomingTransactions =
    preferencesController.state?.showIncomingTransactions;
  const currentChainId = getGlobalChainId();
  return Boolean(
    hasProperty(showIncomingTransactions, currentChainId) &&
      showIncomingTransactions?.[
        currentHexChainId as unknown as keyof typeof showIncomingTransactions
      ],
  );
}

function getControllers(
  request: ControllerInitRequest<
    TransactionControllerMessenger,
    TransactionControllerInitMessenger
  >,
) {
  return {
    approvalController: request.getController('ApprovalController'),
    gasFeeController: request.getController('GasFeeController'),
    keyringController: request.getController('KeyringController'),
    networkController: request.getController('NetworkController'),
    preferencesController: request.getController('PreferencesController'),
    smartTransactionsController: request.getController(
      'SmartTransactionsController',
    ),
  };
}

function addTransactionControllerListeners(
  transactionEventHandlerRequest: TransactionEventHandlerRequest,
) {
  const { initMessenger } = transactionEventHandlerRequest;

  initMessenger.subscribe(
    'TransactionController:transactionApproved',
    ({ transactionMeta }: { transactionMeta: TransactionMeta }) => {
      handleShowNotification(transactionMeta);
    },
  );

  initMessenger.subscribe(
    'TransactionController:transactionApproved',
    ({ transactionMeta }: { transactionMeta: TransactionMeta }) => {
      handleTransactionApprovedEventForMetrics(
        transactionMeta,
        transactionEventHandlerRequest,
      );
    },
  );

  initMessenger.subscribe(
    'TransactionController:transactionConfirmed',
    (transactionMeta: TransactionMeta) => {
      handleTransactionFinalizedEventForMetrics(
        transactionMeta,
        transactionEventHandlerRequest,
      );
    },
  );

  initMessenger.subscribe(
    'TransactionController:transactionDropped',
    ({ transactionMeta }: { transactionMeta: TransactionMeta }) => {
      handleTransactionFinalizedEventForMetrics(
        transactionMeta,
        transactionEventHandlerRequest,
      );
    },
  );

  initMessenger.subscribe(
    'TransactionController:transactionFailed',
    ({ transactionMeta }: { transactionMeta: TransactionMeta }) => {
      handleTransactionFinalizedEventForMetrics(
        transactionMeta,
        transactionEventHandlerRequest,
      );
    },
  );

  initMessenger.subscribe(
    'TransactionController:transactionRejected',
    ({ transactionMeta }: { transactionMeta: TransactionMeta }) => {
      handleTransactionRejectedEventForMetrics(
        transactionMeta,
        transactionEventHandlerRequest,
      );
    },
  );

  initMessenger.subscribe(
    'TransactionController:transactionSubmitted',
    ({ transactionMeta }: { transactionMeta: TransactionMeta }) => {
      handleTransactionSubmittedEventForMetrics(
        transactionMeta,
        transactionEventHandlerRequest,
      );
    },
  );

  initMessenger.subscribe(
    'TransactionController:unapprovedTransactionAdded',
    (transactionMeta: TransactionMeta) => {
      handleTransactionAddedEventForMetrics(
        transactionMeta,
        transactionEventHandlerRequest,
      );
    },
  );
}<|MERGE_RESOLUTION|>--- conflicted
+++ resolved
@@ -127,11 +127,7 @@
         // @ts-expect-error - TransactionMeta mismatch type with TypedTransaction from '@ethereumjs/tx'
         sign: (...args) => keyringController.signTransaction(...args),
         state: persistedState.TransactionController,
-<<<<<<< HEAD
-        publicKeyEIP7702: process.env.EIP_7702_PUBLIC_KEY as Hex | undefined,
-=======
         publicKeyEIP7702: AppConstants.EIP_7702_PUBLIC_KEY as Hex | undefined,
->>>>>>> 961a5281
       });
 
     addTransactionControllerListeners({
