import { Hex } from '@metamask/utils';
import { ORIGIN_METAMASK } from '@metamask/approval-controller';
import {
  TransactionStatus,
  TransactionType,
  type TransactionMeta,
} from '@metamask/transaction-controller';
import { merge } from 'lodash';

import type { RootState } from '../../../../reducers';
import { EIP5792ErrorCode } from '../../../../constants/transaction';
import { getMethodData } from '../../../../util/transactions';
import { MetricsEventBuilder } from '../../../Analytics/MetricsEventBuilder';
import {
  JsonMap,
  IMetaMetricsEvent,
} from '../../../Analytics/MetaMetrics.types';
import type {
  TransactionEventHandlerRequest,
  TransactionMetrics,
} from './types';
import {
  getNetworkRpcUrl,
  extractRpcDomain,
} from '../../../../util/rpc-domain-utils';

const BATCHED_MESSAGE_TYPE = {
  WALLET_SEND_CALLS: 'wallet_sendCalls',
  ETH_SEND_TRANSACTION: 'eth_sendTransaction',
};

export function getTransactionTypeValue(
  transactionType: TransactionType | undefined,
) {
  switch (transactionType) {
    case TransactionType.bridgeApproval:
      return 'bridge_approval';
    case TransactionType.contractInteraction:
      return 'contract_interaction';
    case TransactionType.deployContract:
      return 'deploy_contract';
    case TransactionType.ethGetEncryptionPublicKey:
      return 'eth_get_encryption_public_key';
    case TransactionType.signTypedData:
      return 'eth_sign_typed_data';
    case TransactionType.simpleSend:
      return 'simple_send';
    case TransactionType.stakingClaim:
      return 'staking_claim';
    case TransactionType.stakingDeposit:
      return 'staking_deposit';
    case TransactionType.stakingUnstake:
      return 'staking_unstake';
    case TransactionType.swapAndSend:
      return 'swap_and_send';
    case TransactionType.swapApproval:
      return 'swap_approval';
    case TransactionType.tokenMethodApprove:
      return 'token_method_approve';
    case TransactionType.tokenMethodIncreaseAllowance:
      return 'token_method_increase_allowance';
    case TransactionType.tokenMethodSafeTransferFrom:
      return 'token_method_safe_transfer_from';
    case TransactionType.tokenMethodSetApprovalForAll:
      return 'token_method_set_approval_for_all';
    case TransactionType.tokenMethodTransfer:
      return 'token_method_transfer';
    case TransactionType.tokenMethodTransferFrom:
      return 'token_method_transfer_from';
    // No need for snake case transformation
    // Already in snake case or single word
    case TransactionType.ethDecrypt:
    case TransactionType.personalSign:
    case TransactionType.bridge:
    case TransactionType.cancel:
    case TransactionType.incoming:
    case TransactionType.retry:
    case TransactionType.smart:
    case TransactionType.swap:
    case TransactionType.batch:
      return transactionType;
    default:
      return 'unknown';
  }
}

const getConfirmationMetricProperties = (
  getState: () => RootState,
  transactionId: string,
): TransactionMetrics => {
  const state = getState();
  return (state.confirmationMetrics.metricsById?.[transactionId] ||
    {}) as unknown as TransactionMetrics;
};

async function getNestedMethodNames(
  transactionMeta: TransactionMeta,
): Promise<string[]> {
  const { nestedTransactions: transactions = [], networkClientId } =
    transactionMeta ?? {};
  const allData = transactions
    .filter((tx) => tx.type === TransactionType.contractInteraction && tx.data)
    .map((tx) => tx.data as Hex);

  const results = await Promise.all(
    allData.map((data) => getMethodData(data, networkClientId)),
  );

  const names = results
    .map((result) => result?.name)
    .filter((name) => name?.length) as string[];

  return names;
}

async function getBatchProperties(transactionMeta: TransactionMeta) {
  const properties: Record<string, unknown> = {};
  const { delegationAddress, nestedTransactions, origin, txParams } =
    transactionMeta;
  const isExternal = origin && origin !== ORIGIN_METAMASK;
  const { authorizationList } = txParams;
  const isBatch = Boolean(nestedTransactions?.length);
  const isUpgrade = Boolean(authorizationList?.length);

  if (isExternal) {
    properties.api_method = isBatch
      ? BATCHED_MESSAGE_TYPE.WALLET_SEND_CALLS
      : BATCHED_MESSAGE_TYPE.ETH_SEND_TRANSACTION;
  }

  if (isBatch) {
    properties.batch_transaction_count = nestedTransactions?.length;
    properties.batch_transaction_method = 'eip7702';

    properties.transaction_contract_method = await getNestedMethodNames(
      transactionMeta,
    );

    properties.transaction_contract_address = nestedTransactions
      ?.filter(
        (tx) =>
          tx.type === TransactionType.contractInteraction && tx.to?.length,
      )
      .map((tx) => tx.to as string);
  }

  if (transactionMeta.status === TransactionStatus.rejected) {
    const { error } = transactionMeta;

    properties.eip7702_upgrade_rejection =
      // @ts-expect-error Code has string type in controller
      isUpgrade && error.code === EIP5792ErrorCode.RejectedUpgrade;
  }
  properties.eip7702_upgrade_transaction = isUpgrade;
  properties.account_eip7702_upgraded = delegationAddress;

  return properties;
}

export async function generateDefaultTransactionMetrics(
  metametricsEvent: IMetaMetricsEvent,
  transactionMeta: TransactionMeta,
  transactionEventHandlerRequest: TransactionEventHandlerRequest,
) {
  const { chainId, status, type, id } = transactionMeta;

<<<<<<< HEAD
=======
  const batchProperties = await getBatchProperties(transactionMeta);

>>>>>>> 2d416bca
  const mergedDefaultProperties = merge(
    {
      metametricsEvent,
      properties: {
        ...batchProperties,
        chain_id: chainId,
        status,
        source: 'MetaMask Mobile',
        transaction_type: getTransactionTypeValue(type),
        transaction_envelope_type: transactionMeta.txParams.type,
        transaction_internal_id: id,
      },
      sensitiveProperties: {
        value: transactionMeta.txParams.value,
        to_address: transactionMeta.txParams.to,
        from_address: transactionMeta.txParams.from,
      },
    },
    getConfirmationMetricProperties(
      transactionEventHandlerRequest.getState,
      id,
    ),
  );

  return mergedDefaultProperties;
}

export function generateEvent({
  metametricsEvent,
  properties,
  sensitiveProperties,
}: {
  metametricsEvent: IMetaMetricsEvent;
  properties?: JsonMap;
  sensitiveProperties?: JsonMap;
}) {
  return MetricsEventBuilder.createEventBuilder(metametricsEvent)
    .addProperties(properties ?? {})
    .addSensitiveProperties(sensitiveProperties ?? {})
    .build();
}

export function generateRPCProperties(chainId: string) {
  const rpcUrl = getNetworkRpcUrl(chainId);
  const rpcDomain = extractRpcDomain(rpcUrl);
  const rpcMetrics = {
    properties: rpcDomain ? { rpc_domain: rpcDomain } : {},
    sensitiveProperties: {},
  };
  return rpcMetrics;
}<|MERGE_RESOLUTION|>--- conflicted
+++ resolved
@@ -164,11 +164,8 @@
 ) {
   const { chainId, status, type, id } = transactionMeta;
 
-<<<<<<< HEAD
-=======
   const batchProperties = await getBatchProperties(transactionMeta);
 
->>>>>>> 2d416bca
   const mergedDefaultProperties = merge(
     {
       metametricsEvent,
