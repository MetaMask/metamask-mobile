--- conflicted
+++ resolved
@@ -1,4 +1,3 @@
-<<<<<<< HEAD
 import {
   TransactionError,
   TransactionStatus,
@@ -6,29 +5,24 @@
 } from '@metamask/transaction-controller';
 
 import { EIP5792ErrorCode } from '../../../../constants/transaction';
+import { MetaMetricsEvents } from '../../../Analytics';
+import { RootState } from '../../../../reducers';
 import {
   batchApprovalConfirmation,
   upgradeAccountConfirmation,
   upgradeOnlyAccountConfirmation,
 } from '../../../../util/test/confirm-data-helpers';
-import type { RootState } from '../../../../reducers';
-import { MetaMetricsEvents } from '../../../Analytics';
-import {
+import {
+  getNetworkRpcUrl,
+  extractRpcDomain,
+  RpcDomainStatus,
+} from '../../../../util/rpc-domain-utils';
+import { TransactionEventHandlerRequest } from './types';
+import {
+  getTransactionTypeValue,
+  generateRPCProperties,
   generateDefaultTransactionMetrics,
-  getTransactionTypeValue,
 } from './utils';
-import { TransactionEventHandlerRequest } from './types';
-
-jest.mock('../../Engine', () => ({
-  resetState: jest.fn(),
-  context: {
-    NetworkController: {
-      findNetworkClientIdByChainId: jest.fn(),
-    },
-=======
-import { TransactionType } from '@metamask/transaction-controller';
-import { getTransactionTypeValue, generateRPCProperties } from './utils';
-import { getNetworkRpcUrl, extractRpcDomain, RpcDomainStatus } from '../../../../util/rpc-domain-utils';
 
 jest.mock('../../../../util/rpc-domain-utils', () => ({
   getNetworkRpcUrl: jest.fn(),
@@ -37,7 +31,6 @@
     Invalid: 'invalid',
     Private: 'private',
     Unknown: 'unknown',
->>>>>>> 777ad21b
   },
 }));
 
@@ -134,7 +127,39 @@
   });
 });
 
-<<<<<<< HEAD
+describe('generateRPCProperties', () => {
+  beforeEach(() => {
+    jest.clearAllMocks();
+  });
+
+  it('returns the correct shape for a known domain', () => {
+    (extractRpcDomain as jest.Mock).mockReturnValue('example.com');
+    (getNetworkRpcUrl as jest.Mock).mockReturnValue('https://example.com');
+    expect(generateRPCProperties('0x1')).toEqual({
+      properties: { rpc_domain: 'example.com' },
+      sensitiveProperties: {},
+    });
+  });
+
+  it('returns the correct shape for an invalid domain', () => {
+    (extractRpcDomain as jest.Mock).mockReturnValue(RpcDomainStatus.Invalid);
+    (getNetworkRpcUrl as jest.Mock).mockReturnValue('invalid-url');
+    expect(generateRPCProperties('0x2')).toEqual({
+      properties: { rpc_domain: RpcDomainStatus.Invalid },
+      sensitiveProperties: {},
+    });
+  });
+
+  it('returns the correct shape for a private domain', () => {
+    (extractRpcDomain as jest.Mock).mockReturnValue(RpcDomainStatus.Private);
+    (getNetworkRpcUrl as jest.Mock).mockReturnValue('http://localhost:8545');
+    expect(generateRPCProperties('0x3')).toEqual({
+      properties: { rpc_domain: RpcDomainStatus.Private },
+      sensitiveProperties: {},
+    });
+  });
+});
+
 describe('generateDefaultTransactionMetrics', () => {
   it('generate correct properties for batched confirmation', async () => {
     const metrics = await generateDefaultTransactionMetrics(
@@ -172,7 +197,7 @@
         getState: () =>
           ({
             confirmationMetrics: {
-              metricsById: { [upgradeAccountConfirmation.id]: {} },
+              metricsById: { [upgradeOnlyAccountConfirmation.id]: {} },
             },
           } as RootState),
       } as TransactionEventHandlerRequest,
@@ -201,7 +226,7 @@
         getState: () =>
           ({
             confirmationMetrics: {
-              metricsById: { [upgradeAccountConfirmation.id]: {} },
+              metricsById: { [upgradeOnlyAccountConfirmation.id]: {} },
             },
           } as RootState),
       } as TransactionEventHandlerRequest,
@@ -225,7 +250,7 @@
         getState: () =>
           ({
             confirmationMetrics: {
-              metricsById: { [upgradeAccountConfirmation.id]: {} },
+              metricsById: { [batchApprovalConfirmation.id]: {} },
             },
           } as RootState),
       } as TransactionEventHandlerRequest,
@@ -244,37 +269,6 @@
       transaction_contract_method: [],
       transaction_internal_id: '00e2c3a0-3537-11f0-a6bc-c5da15141f51',
       transaction_type: 'batch',
-=======
-describe('generateRPCProperties', () => {
-  beforeEach(() => {
-    jest.clearAllMocks();
-  });
-
-  it('returns the correct shape for a known domain', () => {
-    (extractRpcDomain as jest.Mock).mockReturnValue('example.com');
-    (getNetworkRpcUrl as jest.Mock).mockReturnValue('https://example.com');
-    expect(generateRPCProperties('0x1')).toEqual({
-      properties: { rpc_domain: 'example.com' },
-      sensitiveProperties: {},
-    });
-  });
-
-  it('returns the correct shape for an invalid domain', () => {
-    (extractRpcDomain as jest.Mock).mockReturnValue(RpcDomainStatus.Invalid);
-    (getNetworkRpcUrl as jest.Mock).mockReturnValue('invalid-url');
-    expect(generateRPCProperties('0x2')).toEqual({
-      properties: { rpc_domain: RpcDomainStatus.Invalid },
-      sensitiveProperties: {},
-    });
-  });
-
-  it('returns the correct shape for a private domain', () => {
-    (extractRpcDomain as jest.Mock).mockReturnValue(RpcDomainStatus.Private);
-    (getNetworkRpcUrl as jest.Mock).mockReturnValue('http://localhost:8545');
-    expect(generateRPCProperties('0x3')).toEqual({
-      properties: { rpc_domain: RpcDomainStatus.Private },
-      sensitiveProperties: {},
->>>>>>> 777ad21b
     });
   });
 });