import {
  TransactionController,
  TransactionControllerMessenger,
  TransactionControllerOptions,
  TransactionMeta,
  TransactionType,
  type PublishBatchHookTransaction,
} from '@metamask/transaction-controller';
import { SmartTransactionStatuses } from '@metamask/smart-transactions-controller/dist/types';
import { NetworkController } from '@metamask/network-controller';

import { selectSwapsChainFeatureFlags } from '../../../../reducers/swaps';
import { selectShouldUseSmartTransaction } from '../../../../selectors/smartTransactionsController';
import { getGlobalChainId } from '../../../../util/networks/global-network';
import { submitSmartTransactionHook } from '../../../../util/smart-transactions/smart-publish-hook';
import { ExtendedControllerMessenger } from '../../../ExtendedControllerMessenger';
import { buildControllerInitRequestMock } from '../../utils/test-utils';
import { TransactionControllerInitMessenger } from '../../messengers/transaction-controller-messenger';
import { ControllerInitRequest } from '../../types';
import { TransactionControllerInit } from './transaction-controller-init';
import {
  handleTransactionAddedEventForMetrics,
  handleTransactionApprovedEventForMetrics,
  handleTransactionFinalizedEventForMetrics,
  handleTransactionRejectedEventForMetrics,
  handleTransactionSubmittedEventForMetrics,
} from './event-handlers/metrics';
import { Hex } from '@metamask/utils';

jest.mock('@metamask/transaction-controller');
jest.mock('../../../../reducers/swaps');
jest.mock('../../../../selectors/smartTransactionsController');
jest.mock('../../../../util/networks/global-network');
jest.mock('../../../../util/smart-transactions/smart-publish-hook');
jest.mock('./event-handlers/metrics');
jest.mock('../../../../util/transactions', () => ({
  getTransactionById: jest.fn((_id) => ({
    id: _id,
    chainId: '0x1',
    status: 'approved',
    time: 123,
    txParams: {
      from: '0x123',
    },
    networkClientId: 'selectedNetworkClientId',
  })),
}));

/**
 * Build a mock NetworkController.
 *
 * @param partialMock - A partial mock object for the NetworkController, merged
 * with the default mock.
 * @returns A mock NetworkController.
 */
function buildControllerMock(
  partialMock?: Partial<NetworkController>,
): NetworkController {
  const defaultControllerMocks = {};

  // @ts-expect-error Incomplete mock, just includes properties used by code-under-test.
  return {
    ...defaultControllerMocks,
    ...partialMock,
  };
}

function buildInitRequestMock(
  initRequestProperties: Record<string, unknown> = {},
): jest.Mocked<
  ControllerInitRequest<
    TransactionControllerMessenger,
    TransactionControllerInitMessenger
  >
> {
  const initMessenger = new ExtendedControllerMessenger();
  const baseControllerMessenger = new ExtendedControllerMessenger();
  const requestMock = {
    ...buildControllerInitRequestMock(baseControllerMessenger),
    initMessenger:
      initMessenger as unknown as TransactionControllerInitMessenger,
    controllerMessenger:
      baseControllerMessenger as unknown as TransactionControllerMessenger,
    ...initRequestProperties,
  };

  if (!initRequestProperties.getController) {
    requestMock.getController.mockReturnValue(buildControllerMock());
  }

  return requestMock;
}

describe('Transaction Controller Init', () => {
  const transactionControllerClassMock = jest.mocked(TransactionController);
  const selectShouldUseSmartTransactionMock = jest.mocked(
    selectShouldUseSmartTransaction,
  );
  const submitSmartTransactionHookMock = jest.mocked(
    submitSmartTransactionHook,
  );
  const selectSwapsChainFeatureFlagsMock = jest.mocked(
    selectSwapsChainFeatureFlags,
  );
  const getGlobalChainIdMock = jest.mocked(getGlobalChainId);
  const handleTransactionApprovedEventForMetricsMock = jest.mocked(
    handleTransactionApprovedEventForMetrics,
  );
  const handleTransactionFinalizedEventForMetricsMock = jest.mocked(
    handleTransactionFinalizedEventForMetrics,
  );
  const handleTransactionRejectedEventForMetricsMock = jest.mocked(
    handleTransactionRejectedEventForMetrics,
  );
  const handleTransactionSubmittedEventForMetricsMock = jest.mocked(
    handleTransactionSubmittedEventForMetrics,
  );
  const handleTransactionAddedEventForMetricsMock = jest.mocked(
    handleTransactionAddedEventForMetrics,
  );

  /**
   * Extract a constructor option passed to the controller.
   *
   * @param option - The option to extract.
   * @param dependencyProperties - Any properties required on the controller dependencies.
   * @returns The extracted option.
   */
  function testConstructorOption<T extends keyof TransactionControllerOptions>(
    option: T,
    dependencyProperties: Record<string, unknown> = {},
    initRequestProperties: Record<string, unknown> = {},
  ): TransactionControllerOptions[T] {
    const requestMock = buildInitRequestMock(initRequestProperties);

    requestMock.getController.mockReturnValue(
      buildControllerMock(dependencyProperties),
    );

    TransactionControllerInit(requestMock);

    return transactionControllerClassMock.mock.calls[0][0][option];
  }

  beforeEach(() => {
    jest.resetAllMocks();
    selectShouldUseSmartTransactionMock.mockReturnValue(true);
    selectSwapsChainFeatureFlagsMock.mockReturnValue({});
    getGlobalChainIdMock.mockReturnValue('0x1');
  });

  it('returns controller instance', () => {
    const requestMock = buildInitRequestMock();
    expect(TransactionControllerInit(requestMock).controller).toBeInstanceOf(
      TransactionController,
    );
  });

  it('initialize with correct state', () => {
    const MOCK_TRANSACTION_CONTROLLER_STATE = {
      transactions: [],
    };
    const state = testConstructorOption('state', undefined, {
      persistedState: {
        TransactionController: MOCK_TRANSACTION_CONTROLLER_STATE,
      },
    });

    expect(state).toBe(MOCK_TRANSACTION_CONTROLLER_STATE);
  });

  describe('throws error', () => {
    it('if requested controller is not found', () => {
      const requestMock = buildInitRequestMock({
        getController: () => {
          throw new Error('Controller not found');
        },
      });
      expect(() => TransactionControllerInit(requestMock)).toThrow(
        'Controller not found',
      );
    });

    it('if controller initialisation fails', () => {
      transactionControllerClassMock.mockImplementationOnce(() => {
        throw new Error('Controller initialisation failed');
      });
      const requestMock = buildInitRequestMock();

      expect(() => TransactionControllerInit(requestMock)).toThrow(
        'Controller initialisation failed',
      );
    });
  });

  it.each([
    [
      'networkController',
      'getEIP1559Compatibility',
      'getCurrentNetworkEIP1559Compatibility',
    ],
    ['gasFeeController', 'fetchGasFeeEstimates', 'getGasFeeEstimates'],
    [
      'networkController',
      'getNetworkClientRegistry',
      'getNetworkClientRegistry',
    ],
    ['keyringController', 'signTransaction', 'sign'],
  ])('calls %s.%s on option %s', (_controller, method, option) => {
    const mock = jest.fn();

    const optionFn = testConstructorOption(
      option as keyof TransactionControllerOptions,
      {
        [method]: mock,
      },
    ) as unknown as () => void;

    optionFn();

    expect(mock).toHaveBeenCalled();
  });

  it('calls smartTransactionsController.getTransactions on option getExternalPendingTransactions', () => {
    const MOCK_STX = [{ id: '123' }];
    const MOCK_ADDRESS = '0x123';
    const getTransactionsMock = jest.fn().mockReturnValue(MOCK_STX);

    const optionFn = testConstructorOption('getExternalPendingTransactions', {
      getTransactions: getTransactionsMock,
    });

    optionFn?.(MOCK_ADDRESS);

    expect(getTransactionsMock).toHaveBeenCalledWith({
      addressFrom: MOCK_ADDRESS,
      status: SmartTransactionStatuses.PENDING,
    });
  });

  it('determines if simulation enabled using preference', () => {
    const optionFn = testConstructorOption('isSimulationEnabled', {
      state: {
        useTransactionSimulations: true,
      },
    });

    expect(optionFn?.()).toBe(true);
  });

  it('determines if resubmit enabled for pending transactions', () => {
    const optionFn = testConstructorOption(
      'pendingTransactions',
    )?.isResubmitEnabled;

    expect(optionFn?.()).toBe(false);
  });

  it('publish hook calls submitSmartTransactionHook', () => {
    const MOCK_TRANSACTION_META = {
      id: '123',
      chainId: '0x1',
<<<<<<< HEAD
=======
      status: 'approved',
      time: 123,
      txParams: {
        from: '0x123',
      },
      networkClientId: 'selectedNetworkClientId',
>>>>>>> a5771014
    } as TransactionMeta;

    const hooks = testConstructorOption('hooks');

    hooks?.publish?.(MOCK_TRANSACTION_META);

    expect(submitSmartTransactionHookMock).toHaveBeenCalledTimes(1);
    expect(selectShouldUseSmartTransactionMock).toHaveBeenCalledTimes(1);
<<<<<<< HEAD
    expect(selectShouldUseSmartTransactionMock).toHaveBeenCalledWith(expect.anything(), MOCK_TRANSACTION_META.chainId);
=======
    expect(selectShouldUseSmartTransactionMock).toHaveBeenCalledWith(
      undefined,
      MOCK_TRANSACTION_META.chainId,
    );
>>>>>>> a5771014
    expect(selectSwapsChainFeatureFlagsMock).toHaveBeenCalledTimes(1);
    expect(submitSmartTransactionHookMock).toHaveBeenCalledWith(
      expect.objectContaining({
        transactionMeta: MOCK_TRANSACTION_META,
        shouldUseSmartTransaction: true,
      }),
    );
  });

  it('publishBatch hook calls submitBatchSmartTransactionHook', () => {
    const mockTransactionMeta = {
      id: '123',
      chainId: '0x1',
      status: 'approved',
      time: 123,
      txParams: {
        from: '0x123',
      },
      networkClientId: 'selectedNetworkClientId',
    };

    const getTransactionByIdMock = jest.requireMock('../../../../util/transactions').getTransactionById;
    getTransactionByIdMock.mockReturnValue(mockTransactionMeta);

    selectShouldUseSmartTransactionMock.mockReturnValue(true);

    const submitBatchSmartTransactionHookMock = jest.requireMock('../../../../util/smart-transactions/smart-publish-hook').submitBatchSmartTransactionHook;
    submitBatchSmartTransactionHookMock.mockResolvedValue({ results: [{ transactionHash: '0xhash' }] });

    const hooks = testConstructorOption('hooks');

    const mockTransactions = [
      {
        id: '123',
        signedTx: '0x1234' as Hex,
      },
    ];

    hooks?.publishBatch?.({
      transactions:
        mockTransactions as unknown as PublishBatchHookTransaction[],
      from: '0x123',
      networkClientId: 'selectedNetworkClientId',
    });

    expect(submitBatchSmartTransactionHookMock).toHaveBeenCalled();

    expect(submitBatchSmartTransactionHookMock).toHaveBeenCalledWith(
      expect.objectContaining({
        transactions: mockTransactions,
        shouldUseSmartTransaction: true,
      }),
    );
  });

  it('determines incoming transactions based on preferences', () => {
    const MOCK_CHAIN_ID = '0x1';
    const option = testConstructorOption(
      'incomingTransactions',
      {
        state: {
          showIncomingTransactions: {
            [MOCK_CHAIN_ID]: true,
          },
        },
      },
      {
        getGlobalChainId: () => MOCK_CHAIN_ID,
      },
    );

    const isEnabledFn = option?.isEnabled;
    const updateTransactionsProp = option?.updateTransactions;

    expect(isEnabledFn?.()).toBe(true);
    expect(updateTransactionsProp).toBe(true);
  });

  it('determines if automatic gas fee update is enabled based on transaction type', () => {
    const option = testConstructorOption('isAutomaticGasFeeUpdateEnabled');
    const isEnabledFn = option as ({ type }: { type: string }) => boolean;

    // Redesigned transaction types
    expect(isEnabledFn({ type: TransactionType.stakingDeposit })).toBe(true);
    expect(isEnabledFn({ type: TransactionType.stakingUnstake })).toBe(true);
    expect(isEnabledFn({ type: TransactionType.stakingClaim })).toBe(true);
    expect(isEnabledFn({ type: TransactionType.contractInteraction })).toBe(
      true,
    );

    // Non-redesigned transaction types
    expect(isEnabledFn({ type: TransactionType.bridge })).toBe(false);
  });

  it('gets network state from network controller on option getNetworkState', () => {
    const MOCK_NETWORK_STATE = {
      chainId: '0x1',
    };
    const option = testConstructorOption('getNetworkState', {
      state: {
        ...MOCK_NETWORK_STATE,
      },
    });

    expect(option?.()).toStrictEqual(MOCK_NETWORK_STATE);
  });

  it('calls appropriate handlers when transaction events are triggered', () => {
    const mockSubscribe = jest.fn();
    const subscribeCallbacks: Record<string, (...args: unknown[]) => void> = {};

    mockSubscribe.mockImplementation((eventName, callback) => {
      subscribeCallbacks[eventName] = callback;
    });

    const requestMock = buildInitRequestMock({
      initMessenger: {
        subscribe: mockSubscribe,
      },
      getState: () => ({ confirmationMetrics: { metricsById: {} } }),
    });

    TransactionControllerInit(requestMock);

    const mockTransactionMeta = {
      id: '123',
      status: 'approved',
    } as TransactionMeta;

    const handlerContext = {
      getState: expect.any(Function),
      initMessenger: expect.any(Object),
      smartTransactionsController: expect.any(Object),
    };

    const eventHandlerMap = [
      {
        event: 'TransactionController:transactionApproved',
        handler: handleTransactionApprovedEventForMetricsMock,
        payload: { transactionMeta: mockTransactionMeta },
        expectedArgs: [mockTransactionMeta, handlerContext],
      },
      {
        event: 'TransactionController:transactionConfirmed',
        handler: handleTransactionFinalizedEventForMetricsMock,
        payload: mockTransactionMeta,
        expectedArgs: [mockTransactionMeta, handlerContext],
      },
      {
        event: 'TransactionController:transactionDropped',
        handler: handleTransactionFinalizedEventForMetricsMock,
        payload: { transactionMeta: mockTransactionMeta },
        expectedArgs: [mockTransactionMeta, handlerContext],
      },
      {
        event: 'TransactionController:transactionFailed',
        handler: handleTransactionFinalizedEventForMetricsMock,
        payload: { transactionMeta: mockTransactionMeta },
        expectedArgs: [mockTransactionMeta, handlerContext],
      },
      {
        event: 'TransactionController:transactionRejected',
        handler: handleTransactionRejectedEventForMetricsMock,
        payload: { transactionMeta: mockTransactionMeta },
        expectedArgs: [mockTransactionMeta, handlerContext],
      },
      {
        event: 'TransactionController:transactionSubmitted',
        handler: handleTransactionSubmittedEventForMetricsMock,
        payload: { transactionMeta: mockTransactionMeta },
        expectedArgs: [mockTransactionMeta, handlerContext],
      },
      {
        event: 'TransactionController:unapprovedTransactionAdded',
        handler: handleTransactionAddedEventForMetricsMock,
        payload: mockTransactionMeta,
        expectedArgs: [mockTransactionMeta, handlerContext],
      },
    ];

    // Verify all events are subscribed
    expect(Object.keys(subscribeCallbacks).length).toBe(eventHandlerMap.length);

    // Test each event handler
    eventHandlerMap.forEach(({ event, handler, payload, expectedArgs }) => {
      subscribeCallbacks[event](payload);
      expect(handler).toHaveBeenCalledWith(...expectedArgs);
    });
  });
});<|MERGE_RESOLUTION|>--- conflicted
+++ resolved
@@ -260,15 +260,12 @@
     const MOCK_TRANSACTION_META = {
       id: '123',
       chainId: '0x1',
-<<<<<<< HEAD
-=======
       status: 'approved',
       time: 123,
       txParams: {
         from: '0x123',
       },
       networkClientId: 'selectedNetworkClientId',
->>>>>>> a5771014
     } as TransactionMeta;
 
     const hooks = testConstructorOption('hooks');
@@ -277,14 +274,10 @@
 
     expect(submitSmartTransactionHookMock).toHaveBeenCalledTimes(1);
     expect(selectShouldUseSmartTransactionMock).toHaveBeenCalledTimes(1);
-<<<<<<< HEAD
-    expect(selectShouldUseSmartTransactionMock).toHaveBeenCalledWith(expect.anything(), MOCK_TRANSACTION_META.chainId);
-=======
     expect(selectShouldUseSmartTransactionMock).toHaveBeenCalledWith(
       undefined,
       MOCK_TRANSACTION_META.chainId,
     );
->>>>>>> a5771014
     expect(selectSwapsChainFeatureFlagsMock).toHaveBeenCalledTimes(1);
     expect(submitSmartTransactionHookMock).toHaveBeenCalledWith(
       expect.objectContaining({
