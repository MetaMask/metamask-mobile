--- conflicted
+++ resolved
@@ -48,8 +48,6 @@
   context: {},
 }));
 
-<<<<<<< HEAD
-=======
 jest.mock('../event_properties/metamask-pay', () => ({
   getMetaMaskPayProperties: jest.fn().mockReturnValue({
     properties: {
@@ -61,7 +59,6 @@
   }),
 }));
 
->>>>>>> d5ca588d
 describe('Transaction Metric Event Handlers', () => {
   const mockGetSmartTransactionMetricsProperties = jest.mocked(
     getSmartTransactionMetricsProperties,
