--- conflicted
+++ resolved
@@ -42,47 +42,6 @@
           transactionEventHandlerRequest,
         );
 
-<<<<<<< HEAD
-      const metrics = {
-        properties: defaultTransactionMetricProperties.properties,
-        sensitiveProperties:
-          defaultTransactionMetricProperties.sensitiveProperties,
-      };
-
-      const allTransactions =
-        transactionEventHandlerRequest.getState()?.engine?.backgroundState
-          ?.TransactionController?.transactions ?? [];
-
-      const getUIMetrics = getConfirmationMetricProperties.bind(
-        null,
-        transactionEventHandlerRequest.getState,
-      );
-
-      const getState = transactionEventHandlerRequest.getState;
-
-      for (const builder of METRICS_BUILDERS) {
-        try {
-          const currentMetrics = builder({
-            transactionMeta,
-            allTransactions,
-            getUIMetrics,
-            getState,
-          });
-
-          merge(metrics, currentMetrics);
-        } catch (error) {
-          // Intentionally empty
-        }
-      }
-
-      const event = generateEvent({
-        ...defaultTransactionMetricProperties,
-        ...metrics,
-      });
-
-      log('Event', event);
-
-=======
       const metrics = getBuilderMetrics({
         defaultMetrics: defaultTransactionMetricProperties,
         request: transactionEventHandlerRequest,
@@ -96,7 +55,6 @@
 
       log('Event', event);
 
->>>>>>> 338177c4
       MetaMetrics.getInstance().trackEvent(event);
     } catch (error) {
       log('Error in transaction event handler', error);
@@ -176,10 +134,7 @@
       properties: {},
       sensitiveProperties: {},
     };
-<<<<<<< HEAD
-=======
-
->>>>>>> 338177c4
+
     try {
       const { getState, initMessenger, smartTransactionsController } =
         transactionEventHandlerRequest;
@@ -192,11 +147,7 @@
           smartTransactionsController,
           transactionMeta,
           true,
-<<<<<<< HEAD
-          initMessenger as unknown as BaseControllerMessenger,
-=======
           initMessenger as unknown as RootExtendedMessenger,
->>>>>>> 338177c4
         );
         smartTransactionProperties = {
           properties: smartMetrics,
@@ -221,10 +172,6 @@
       },
     );
 
-<<<<<<< HEAD
-    // Generate and track the event
-    const event = generateEvent(mergedEventProperties);
-=======
     const metrics = getBuilderMetrics({
       defaultMetrics: mergedEventProperties,
       request: transactionEventHandlerRequest,
@@ -232,7 +179,6 @@
     });
 
     const event = generateEvent({ ...mergedEventProperties, ...metrics });
->>>>>>> 338177c4
 
     log('Finalized event', event);
 
@@ -241,23 +187,6 @@
     log('Error in finalized transaction event handler', error);
   }
 }
-<<<<<<< HEAD
-
-function retryIfEngineNotInitialized(fn: () => void): boolean {
-  try {
-    // eslint-disable-next-line @typescript-eslint/no-unused-vars
-    const { context } = Engine;
-    return false;
-  } catch (e) {
-    log('Transaction controller event before engine initialized');
-
-    setTimeout(() => {
-      fn();
-    }, 5000);
-
-    return true;
-  }
-=======
 
 function retryIfEngineNotInitialized(fn: () => void): boolean {
   try {
@@ -316,5 +245,4 @@
   }
 
   return metrics;
->>>>>>> 338177c4
 }