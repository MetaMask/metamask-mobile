--- conflicted
+++ resolved
@@ -79,30 +79,11 @@
 export async function handleTransactionFinalizedEventForMetrics(
   transactionMeta: TransactionMeta,
   transactionEventHandlerRequest: TransactionEventHandlerRequest,
-<<<<<<< HEAD
-) {
-  const { getState, initMessenger, smartTransactionsController } =
-    transactionEventHandlerRequest;
-
-  const defaultTransactionMetricProperties = generateDefaultTransactionMetrics(
-    TRANSACTION_EVENTS.TRANSACTION_FINALIZED,
-    transactionMeta,
-    transactionEventHandlerRequest,
-  );
-
-  let stxMetricsProperties = {};
-
-  const shouldUseSmartTransaction = selectShouldUseSmartTransaction(getState(), transactionMeta.chainId);
-  if (shouldUseSmartTransaction) {
-    stxMetricsProperties = await getSmartTransactionMetricsProperties(
-      smartTransactionsController,
-=======
 ): Promise<void> {
   // Generate default properties
   const defaultTransactionMetricProperties =
     await generateDefaultTransactionMetrics(
       TRANSACTION_EVENTS.TRANSACTION_FINALIZED,
->>>>>>> a5771014
       transactionMeta,
       transactionEventHandlerRequest,
     );
