import { SnapController } from '@metamask/snaps-controllers';
import { Duration, hasProperty, inMilliseconds } from '@metamask/utils';
import { ControllerInitFunction } from '../../types';
import {
  SnapControllerInitMessenger,
  SnapControllerMessenger,
} from '../../messengers/snaps';
import {
  EndowmentPermissions,
  ExcludedSnapEndowments,
  ExcludedSnapPermissions,
  detectSnapLocation,
} from '../../../Snaps';
import {
  Encryptor,
  LEGACY_DERIVATION_OPTIONS,
  pbkdf2,
} from '../../../Encryptor';
import { KeyringTypes } from '@metamask/keyring-controller';
import { selectBasicFunctionalityEnabled } from '../../../../selectors/settings';
import { store } from '../../../../store';
import PREINSTALLED_SNAPS from '../../../../lib/snaps/preinstalled-snaps';
import { Caip25EndowmentPermissionName } from '@metamask/chain-agnostic-permission';
import { MetaMetrics } from '../../../Analytics';
import { MetricsEventBuilder } from '../../../Analytics/MetricsEventBuilder';

/**
 * Initialize the Snap controller.
 *
 * @param request - The request object.
 * @param request.initMessenger - The init messenger. This has access to
 * different functions than the controller messenger, and should be used for
 * initialization purposes only.
 * @param request.controllerMessenger - The messenger to use for the controller.
 * @param request.persistedState - The persisted state of the extension.
 * @returns The initialized controller.
 */
export const snapControllerInit: ControllerInitFunction<
  SnapController,
  SnapControllerMessenger,
  SnapControllerInitMessenger
> = ({ initMessenger, controllerMessenger, persistedState }) => {
  const requireAllowlist = process.env.METAMASK_BUILD_TYPE !== 'flask';
  const disableSnapInstallation = process.env.METAMASK_BUILD_TYPE !== 'flask';
  const allowLocalSnaps = process.env.METAMASK_BUILD_TYPE === 'flask';

  ///: BEGIN:ONLY_INCLUDE_IF(flask)
  const forcePreinstalledSnaps = process.env.FORCE_PREINSTALLED_SNAPS === 'true';
  ///: END:ONLY_INCLUDE_IF

  const encryptor = new Encryptor({
    keyDerivationOptions: LEGACY_DERIVATION_OPTIONS,
  });

  // Async because `SnapController` expects a promise.
  async function getMnemonicSeed() {
    const keyrings = initMessenger.call(
      'KeyringController:getKeyringsByType',
      KeyringTypes.hd,
    );

    if (
      !keyrings[0] ||
      !hasProperty(keyrings[0], 'seed') ||
      !(keyrings[0].seed instanceof Uint8Array)
    ) {
      throw new Error('Primary keyring mnemonic unavailable.');
    }

    return keyrings[0].seed;
  }

  /**
   * Get the feature flags for the `SnapController.
   *
   * @returns The feature flags.
   */
  function getFeatureFlags() {
    const isBasicFunctionalityToggleEnabled = () =>
      selectBasicFunctionalityEnabled(store.getState());

    return {
      disableSnaps: !isBasicFunctionalityToggleEnabled(),
    };
  }

  const controller = new SnapController({
    dynamicPermissions: [Caip25EndowmentPermissionName],
    environmentEndowmentPermissions: Object.values(EndowmentPermissions),
    excludedPermissions: {
      ...ExcludedSnapPermissions,
      ...ExcludedSnapEndowments,
    },

    // @ts-expect-error: `persistedState.SnapController` is not compatible with
    // the expected type.
    // TODO: Look into the type mismatch.
    state: persistedState.SnapController,

    // @ts-expect-error: `controllerMessenger` is not compatible with the
    // expected type.
    // TODO: Look into the type mismatch.
    messenger: controllerMessenger,
    maxIdleTime: inMilliseconds(5, Duration.Minute),
    featureFlags: {
      allowLocalSnaps,
      disableSnapInstallation,
      requireAllowlist,
      useCaip25Permission: true,
<<<<<<< HEAD
=======
      ///: BEGIN:ONLY_INCLUDE_IF(flask)
      forcePreinstalledSnaps,
      ///: END:ONLY_INCLUDE_IF
>>>>>>> 05d3e30f
    },

    // @ts-expect-error: `encryptorFactory` is not compatible with the expected
    // type.
    // TODO: Look into the type mismatch.
    encryptor,

    getMnemonicSeed,

    // @ts-expect-error: `PREINSTALLED_SNAPS` is readonly, but the controller
    // expects a mutable array.
    // TODO: Update the controller to accept a readonly array.
    preinstalledSnaps: PREINSTALLED_SNAPS,
    getFeatureFlags,

    detectSnapLocation,
    clientCryptography: {
      pbkdf2Sha512: pbkdf2,
    },
    trackEvent: (params: {
      event: string;
      properties?: Record<string, unknown>;
    }) =>
      MetaMetrics.getInstance().trackEvent(
        MetricsEventBuilder.createEventBuilder({
          category: params.event,
          properties: params.properties,
        }).build(),
      ),
  });

  return {
    controller,
  };
};<|MERGE_RESOLUTION|>--- conflicted
+++ resolved
@@ -107,12 +107,9 @@
       disableSnapInstallation,
       requireAllowlist,
       useCaip25Permission: true,
-<<<<<<< HEAD
-=======
       ///: BEGIN:ONLY_INCLUDE_IF(flask)
       forcePreinstalledSnaps,
       ///: END:ONLY_INCLUDE_IF
->>>>>>> 05d3e30f
     },
 
     // @ts-expect-error: `encryptorFactory` is not compatible with the expected
