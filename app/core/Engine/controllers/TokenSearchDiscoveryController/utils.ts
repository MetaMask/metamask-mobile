import Logger from '../../../../util/Logger';
import {
  TokenSearchApiService,
  TokenSearchDiscoveryController,
  TokenDiscoveryApiService,
} from '@metamask/token-search-discovery-controller';
import { TokenSearchDiscoveryControllerParams } from './types';
import { PORTFOLIO_API_URL } from './constants';

const getPortfolioApiBaseUrl = () => {
  const env = process.env.METAMASK_ENVIRONMENT;
  switch (env) {
    case 'local':
      return PORTFOLIO_API_URL.dev;
    case 'pre-release':
    case 'production':
    case 'beta':
    case 'rc':
<<<<<<< HEAD
=======
    case 'exp':
>>>>>>> 05d3e30f
      return PORTFOLIO_API_URL.prod;
    default:
      return PORTFOLIO_API_URL.dev;
  }
};

export const createTokenSearchDiscoveryController = ({
  state,
  messenger,
}: TokenSearchDiscoveryControllerParams) => {
  try {
    const baseUrl = getPortfolioApiBaseUrl();
    const controller = new TokenSearchDiscoveryController({
      state,
      messenger,
      tokenSearchService: new TokenSearchApiService(baseUrl),
      tokenDiscoveryService: new TokenDiscoveryApiService(baseUrl),
    });
    return controller;
  } catch (error) {
    Logger.error(error as Error);
    throw error;
  }
};<|MERGE_RESOLUTION|>--- conflicted
+++ resolved
@@ -16,10 +16,7 @@
     case 'production':
     case 'beta':
     case 'rc':
-<<<<<<< HEAD
-=======
     case 'exp':
->>>>>>> 05d3e30f
       return PORTFOLIO_API_URL.prod;
     default:
       return PORTFOLIO_API_URL.dev;
