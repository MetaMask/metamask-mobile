import {
<<<<<<< HEAD
  RemoteFeatureFlagController,
  RemoteFeatureFlagControllerMessenger,
=======
>>>>>>> d5ca588d
  EnvironmentType,
  DistributionType,
} from '@metamask/remote-feature-flag-controller';
import {
<<<<<<< HEAD
  createRemoteFeatureFlagController,
  getFeatureFlagAppEnvironment,
  getFeatureFlagAppDistribution,
} from './utils';
import { v4 as uuidv4 } from 'uuid';
=======
  getFeatureFlagAppEnvironment,
  getFeatureFlagAppDistribution,
} from './utils';
>>>>>>> d5ca588d

describe('RemoteFeatureFlagController utils', () => {
  describe('getFeatureFlagAppEnvironment', () => {
    const originalMetamaskEnvironment = process.env.METAMASK_ENVIRONMENT;

    afterAll(() => {
      process.env.METAMASK_ENVIRONMENT = originalMetamaskEnvironment;
    });

    it('returns EnvironmentType.Production when METAMASK_ENVIRONMENT is production', () => {
      process.env.METAMASK_ENVIRONMENT = 'production';
      expect(getFeatureFlagAppEnvironment()).toBe(EnvironmentType.Production);
    });

    it('returns EnvironmentType.Beta when METAMASK_ENVIRONMENT is beta', () => {
      process.env.METAMASK_ENVIRONMENT = 'beta';
      expect(getFeatureFlagAppEnvironment()).toBe(EnvironmentType.Beta);
    });

    // TODO: Remove this test case once pre-release env is removed
    it('returns EnvironmentType.ReleaseCandidate when METAMASK_ENVIRONMENT is pre-release', () => {
      process.env.METAMASK_ENVIRONMENT = 'pre-release';
      expect(getFeatureFlagAppEnvironment()).toBe(
        EnvironmentType.ReleaseCandidate,
      );
    });

    it('returns EnvironmentType.ReleaseCandidate when METAMASK_ENVIRONMENT is rc', () => {
      process.env.METAMASK_ENVIRONMENT = 'rc';
      expect(getFeatureFlagAppEnvironment()).toBe(
        EnvironmentType.ReleaseCandidate,
      );
    });

    it('returns EnvironmentType.Test when METAMASK_ENVIRONMENT is test', () => {
      process.env.METAMASK_ENVIRONMENT = 'test';
      expect(getFeatureFlagAppEnvironment()).toBe(EnvironmentType.Test);
    });

    it('returns EnvironmentType.Exp when METAMASK_ENVIRONMENT is exp', () => {
      process.env.METAMASK_ENVIRONMENT = 'exp';
      expect(getFeatureFlagAppEnvironment()).toBe(EnvironmentType.Exp);
    });

    it('returns EnvironmentType.Development when METAMASK_ENVIRONMENT is dev', () => {
      process.env.METAMASK_ENVIRONMENT = 'dev';
      expect(getFeatureFlagAppEnvironment()).toBe(EnvironmentType.Development);
    });

    it('returns EnvironmentType.Development when METAMASK_ENVIRONMENT is not set', () => {
      process.env.METAMASK_ENVIRONMENT = '';
      expect(getFeatureFlagAppEnvironment()).toBe(EnvironmentType.Development);
    });
  });

  describe('getFeatureFlagAppDistribution', () => {
    const originalMetamaskBuildType = process.env.METAMASK_BUILD_TYPE;

    afterAll(() => {
      process.env.METAMASK_BUILD_TYPE = originalMetamaskBuildType;
    });

    it('returns DistributionType.Main when METAMASK_BUILD_TYPE is main', () => {
      process.env.METAMASK_BUILD_TYPE = 'main';
      expect(getFeatureFlagAppDistribution()).toBe(DistributionType.Main);
    });

    it('returns DistributionType.Flask when METAMASK_BUILD_TYPE is flask', () => {
      process.env.METAMASK_BUILD_TYPE = 'flask';
      expect(getFeatureFlagAppDistribution()).toBe(DistributionType.Flask);
    });

    it('returns DistributionType.Main when METAMASK_BUILD_TYPE is not set', () => {
      process.env.METAMASK_BUILD_TYPE = '';
      expect(getFeatureFlagAppDistribution()).toBe(DistributionType.Main);
    });
  });

  describe('getFeatureFlagAppEnvironment', () => {
    const originalMetamaskEnvironment = process.env.METAMASK_ENVIRONMENT;

    afterAll(() => {
      process.env.METAMASK_ENVIRONMENT = originalMetamaskEnvironment;
    });

    it('returns EnvironmentType.Production when METAMASK_ENVIRONMENT is production', () => {
      process.env.METAMASK_ENVIRONMENT = 'production';
      expect(getFeatureFlagAppEnvironment()).toBe(EnvironmentType.Production);
    });

    it('returns EnvironmentType.Beta when METAMASK_ENVIRONMENT is beta', () => {
      process.env.METAMASK_ENVIRONMENT = 'beta';
      expect(getFeatureFlagAppEnvironment()).toBe(EnvironmentType.Beta);
    });

    // TODO: Remove this test case once pre-release env is removed
    it('returns EnvironmentType.ReleaseCandidate when METAMASK_ENVIRONMENT is pre-release', () => {
      process.env.METAMASK_ENVIRONMENT = 'pre-release';
      expect(getFeatureFlagAppEnvironment()).toBe(
        EnvironmentType.ReleaseCandidate,
      );
    });

    it('returns EnvironmentType.ReleaseCandidate when METAMASK_ENVIRONMENT is rc', () => {
      process.env.METAMASK_ENVIRONMENT = 'rc';
      expect(getFeatureFlagAppEnvironment()).toBe(
        EnvironmentType.ReleaseCandidate,
      );
    });

    it('returns EnvironmentType.Test when METAMASK_ENVIRONMENT is test', () => {
      process.env.METAMASK_ENVIRONMENT = 'test';
      expect(getFeatureFlagAppEnvironment()).toBe(EnvironmentType.Test);
    });

    it('returns EnvironmentType.Exp when METAMASK_ENVIRONMENT is exp', () => {
      process.env.METAMASK_ENVIRONMENT = 'exp';
      expect(getFeatureFlagAppEnvironment()).toBe(EnvironmentType.Exp);
    });

    it('returns EnvironmentType.Development when METAMASK_ENVIRONMENT is dev', () => {
      process.env.METAMASK_ENVIRONMENT = 'dev';
      expect(getFeatureFlagAppEnvironment()).toBe(EnvironmentType.Development);
    });

    it('returns EnvironmentType.Development when METAMASK_ENVIRONMENT is not set', () => {
      process.env.METAMASK_ENVIRONMENT = '';
      expect(getFeatureFlagAppEnvironment()).toBe(EnvironmentType.Development);
    });
  });

  describe('getFeatureFlagAppDistribution', () => {
    const originalMetamaskBuildType = process.env.METAMASK_BUILD_TYPE;

    afterAll(() => {
      process.env.METAMASK_BUILD_TYPE = originalMetamaskBuildType;
    });

    it('returns DistributionType.Main when METAMASK_BUILD_TYPE is main', () => {
      process.env.METAMASK_BUILD_TYPE = 'main';
      expect(getFeatureFlagAppDistribution()).toBe(DistributionType.Main);
    });

    it('returns DistributionType.Flask when METAMASK_BUILD_TYPE is flask', () => {
      process.env.METAMASK_BUILD_TYPE = 'flask';
      expect(getFeatureFlagAppDistribution()).toBe(DistributionType.Flask);
    });

    it('returns DistributionType.Main when METAMASK_BUILD_TYPE is not set', () => {
      process.env.METAMASK_BUILD_TYPE = '';
      expect(getFeatureFlagAppDistribution()).toBe(DistributionType.Main);
    });
  });
});<|MERGE_RESOLUTION|>--- conflicted
+++ resolved
@@ -1,24 +1,11 @@
 import {
-<<<<<<< HEAD
-  RemoteFeatureFlagController,
-  RemoteFeatureFlagControllerMessenger,
-=======
->>>>>>> d5ca588d
   EnvironmentType,
   DistributionType,
 } from '@metamask/remote-feature-flag-controller';
 import {
-<<<<<<< HEAD
-  createRemoteFeatureFlagController,
   getFeatureFlagAppEnvironment,
   getFeatureFlagAppDistribution,
 } from './utils';
-import { v4 as uuidv4 } from 'uuid';
-=======
-  getFeatureFlagAppEnvironment,
-  getFeatureFlagAppDistribution,
-} from './utils';
->>>>>>> d5ca588d
 
 describe('RemoteFeatureFlagController utils', () => {
   describe('getFeatureFlagAppEnvironment', () => {
@@ -96,80 +83,4 @@
       expect(getFeatureFlagAppDistribution()).toBe(DistributionType.Main);
     });
   });
-
-  describe('getFeatureFlagAppEnvironment', () => {
-    const originalMetamaskEnvironment = process.env.METAMASK_ENVIRONMENT;
-
-    afterAll(() => {
-      process.env.METAMASK_ENVIRONMENT = originalMetamaskEnvironment;
-    });
-
-    it('returns EnvironmentType.Production when METAMASK_ENVIRONMENT is production', () => {
-      process.env.METAMASK_ENVIRONMENT = 'production';
-      expect(getFeatureFlagAppEnvironment()).toBe(EnvironmentType.Production);
-    });
-
-    it('returns EnvironmentType.Beta when METAMASK_ENVIRONMENT is beta', () => {
-      process.env.METAMASK_ENVIRONMENT = 'beta';
-      expect(getFeatureFlagAppEnvironment()).toBe(EnvironmentType.Beta);
-    });
-
-    // TODO: Remove this test case once pre-release env is removed
-    it('returns EnvironmentType.ReleaseCandidate when METAMASK_ENVIRONMENT is pre-release', () => {
-      process.env.METAMASK_ENVIRONMENT = 'pre-release';
-      expect(getFeatureFlagAppEnvironment()).toBe(
-        EnvironmentType.ReleaseCandidate,
-      );
-    });
-
-    it('returns EnvironmentType.ReleaseCandidate when METAMASK_ENVIRONMENT is rc', () => {
-      process.env.METAMASK_ENVIRONMENT = 'rc';
-      expect(getFeatureFlagAppEnvironment()).toBe(
-        EnvironmentType.ReleaseCandidate,
-      );
-    });
-
-    it('returns EnvironmentType.Test when METAMASK_ENVIRONMENT is test', () => {
-      process.env.METAMASK_ENVIRONMENT = 'test';
-      expect(getFeatureFlagAppEnvironment()).toBe(EnvironmentType.Test);
-    });
-
-    it('returns EnvironmentType.Exp when METAMASK_ENVIRONMENT is exp', () => {
-      process.env.METAMASK_ENVIRONMENT = 'exp';
-      expect(getFeatureFlagAppEnvironment()).toBe(EnvironmentType.Exp);
-    });
-
-    it('returns EnvironmentType.Development when METAMASK_ENVIRONMENT is dev', () => {
-      process.env.METAMASK_ENVIRONMENT = 'dev';
-      expect(getFeatureFlagAppEnvironment()).toBe(EnvironmentType.Development);
-    });
-
-    it('returns EnvironmentType.Development when METAMASK_ENVIRONMENT is not set', () => {
-      process.env.METAMASK_ENVIRONMENT = '';
-      expect(getFeatureFlagAppEnvironment()).toBe(EnvironmentType.Development);
-    });
-  });
-
-  describe('getFeatureFlagAppDistribution', () => {
-    const originalMetamaskBuildType = process.env.METAMASK_BUILD_TYPE;
-
-    afterAll(() => {
-      process.env.METAMASK_BUILD_TYPE = originalMetamaskBuildType;
-    });
-
-    it('returns DistributionType.Main when METAMASK_BUILD_TYPE is main', () => {
-      process.env.METAMASK_BUILD_TYPE = 'main';
-      expect(getFeatureFlagAppDistribution()).toBe(DistributionType.Main);
-    });
-
-    it('returns DistributionType.Flask when METAMASK_BUILD_TYPE is flask', () => {
-      process.env.METAMASK_BUILD_TYPE = 'flask';
-      expect(getFeatureFlagAppDistribution()).toBe(DistributionType.Flask);
-    });
-
-    it('returns DistributionType.Main when METAMASK_BUILD_TYPE is not set', () => {
-      process.env.METAMASK_BUILD_TYPE = '';
-      expect(getFeatureFlagAppDistribution()).toBe(DistributionType.Main);
-    });
-  });
 });