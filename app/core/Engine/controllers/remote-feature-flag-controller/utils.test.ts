--- conflicted
+++ resolved
@@ -1,24 +1,11 @@
 import {
-<<<<<<< HEAD
-=======
-  RemoteFeatureFlagController,
-  RemoteFeatureFlagControllerMessenger,
->>>>>>> c0842c92
   EnvironmentType,
   DistributionType,
 } from '@metamask/remote-feature-flag-controller';
 import {
-<<<<<<< HEAD
   getFeatureFlagAppEnvironment,
   getFeatureFlagAppDistribution,
 } from './utils';
-=======
-  createRemoteFeatureFlagController,
-  getFeatureFlagAppEnvironment,
-  getFeatureFlagAppDistribution,
-} from './utils';
-import { v4 as uuidv4 } from 'uuid';
->>>>>>> c0842c92
 
 describe('RemoteFeatureFlagController utils', () => {
   describe('getFeatureFlagAppEnvironment', () => {
