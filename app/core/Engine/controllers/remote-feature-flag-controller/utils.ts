--- conflicted
+++ resolved
@@ -39,12 +39,7 @@
   }
 };
 
-<<<<<<< HEAD
-export const isRemoteFeatureFlagOverrideActivated =
-  process.env.OVERRIDE_REMOTE_FEATURE_FLAGS;
-=======
 export const isRemoteFeatureFlagOverrideActivated = process.env.OVERRIDE_REMOTE_FEATURE_FLAGS === 'true';
->>>>>>> 150b8d92
 
 export const createRemoteFeatureFlagController = ({
   state,
