import { ControllerInitFunction } from '../types';
import {
  ClientConfigApiService,
  ClientType,
  RemoteFeatureFlagController,
  type RemoteFeatureFlagControllerMessenger,
} from '@metamask/remote-feature-flag-controller';
import { selectBasicFunctionalityEnabled } from '../../../selectors/settings';
import AppConstants from '../../AppConstants';
import Logger from '../../../util/Logger';
import {
  getFeatureFlagAppDistribution,
  getFeatureFlagAppEnvironment,
  isRemoteFeatureFlagOverrideActivated,
} from './remote-feature-flag-controller';
import { getBaseSemVerVersion } from '../../../util/version';

/**
 * Initialize the remote feature flag controller.
 *
 * @param request - The request object.
 * @param request.controllerMessenger - The messenger to use for the controller.
 * @returns The initialized controller.
 */
export const remoteFeatureFlagControllerInit: ControllerInitFunction<
  RemoteFeatureFlagController,
  RemoteFeatureFlagControllerMessenger
> = ({ controllerMessenger, persistedState, getState, analyticsId }) => {
  const disabled = !selectBasicFunctionalityEnabled(getState());

  const controller = new RemoteFeatureFlagController({
    messenger: controllerMessenger,
    state: persistedState.RemoteFeatureFlagController,
    disabled,
<<<<<<< HEAD
    getMetaMetricsId: () => analyticsId,
=======
    getMetaMetricsId: () => metaMetricsId,
    clientVersion: getBaseSemVerVersion(),
>>>>>>> 2f0eda2d
    clientConfigApiService: new ClientConfigApiService({
      fetch,
      config: {
        client: ClientType.Mobile,
        environment: getFeatureFlagAppEnvironment(),
        distribution: getFeatureFlagAppDistribution(),
      },
    }),
    fetchInterval: __DEV__
      ? 1000
      : AppConstants.FEATURE_FLAGS_API.DEFAULT_FETCH_INTERVAL,
  });

  if (disabled) {
    Logger.log('Feature flag controller disabled.');
  } else if (isRemoteFeatureFlagOverrideActivated) {
    Logger.log('Remote feature flags override activated.');
  } else {
    controller
      .updateRemoteFeatureFlags()
      .then(() => {
        Logger.log('Feature flags updated');
      })
      .catch((error) => Logger.log('Feature flags update failed: ', error));
  }

  return {
    controller,
  };
};<|MERGE_RESOLUTION|>--- conflicted
+++ resolved
@@ -32,12 +32,8 @@
     messenger: controllerMessenger,
     state: persistedState.RemoteFeatureFlagController,
     disabled,
-<<<<<<< HEAD
     getMetaMetricsId: () => analyticsId,
-=======
-    getMetaMetricsId: () => metaMetricsId,
     clientVersion: getBaseSemVerVersion(),
->>>>>>> 2f0eda2d
     clientConfigApiService: new ClientConfigApiService({
       fetch,
       config: {
