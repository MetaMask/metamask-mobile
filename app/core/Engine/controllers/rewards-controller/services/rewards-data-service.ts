import type { Messenger } from '@metamask/messenger';
import { getVersion } from 'react-native-device-info';
import type {
  LoginResponseDto,
  EstimatePointsDto,
  EstimatedPointsDto,
  GetPerpsDiscountDto,
  PerpsDiscountData,
<<<<<<< HEAD
  SeasonStatusDto,
  SubscriptionReferralDetailsDto,
=======
  SubscriptionSeasonReferralDetailsDto,
>>>>>>> 338177c4
  PaginatedPointsEventsDto,
  GetPointsEventsDto,
  MobileLoginDto,
  SubscriptionDto,
  OptInStatusInputDto,
  OptInStatusDto,
  OptOutDto,
  PointsBoostEnvelopeDto,
  RewardDto,
  ClaimRewardDto,
  GetPointsEventsLastUpdatedDto,
  MobileOptinDto,
<<<<<<< HEAD
=======
  DiscoverSeasonsDto,
  SeasonMetadataDto,
  SeasonStateDto,
>>>>>>> 338177c4
} from '../types';
import { getSubscriptionToken } from '../utils/multi-subscription-token-vault';
import Logger from '../../../../../util/Logger';
import { successfulFetch } from '@metamask/controller-utils';
import { getDefaultRewardsApiBaseUrlForMetaMaskEnv } from '../utils/rewards-api-url';

/**
 * Custom error for invalid timestamps
 */
export class InvalidTimestampError extends Error {
  timestamp: number;

  constructor(message: string, timestamp: number) {
    super(message);
    this.name = 'InvalidTimestampError';
    this.timestamp = timestamp;
  }
}

/**
 * Custom error for authorization failures
 */
export class AuthorizationFailedError extends Error {
  constructor(message: string) {
    super(message);
    this.name = 'AuthorizationFailedError';
  }
}
<<<<<<< HEAD
=======

/**
 * Custom error for account already registered (409 conflict)
 */
export class AccountAlreadyRegisteredError extends Error {
  constructor(message: string) {
    super(message);
    this.name = 'AccountAlreadyRegisteredError';
  }
}
>>>>>>> 338177c4

const SERVICE_NAME = 'RewardsDataService';

// Default timeout for all API requests (10 seconds)
const DEFAULT_REQUEST_TIMEOUT_MS = 10000;

// Geolocation URLs for different environments
const GEOLOCATION_URLS = {
  DEV: 'https://on-ramp.dev-api.cx.metamask.io/geolocation',
  PROD: 'https://on-ramp.api.cx.metamask.io/geolocation',
};

// Auth endpoint action types

export interface RewardsDataServiceLoginAction {
  type: `${typeof SERVICE_NAME}:login`;
  handler: RewardsDataService['login'];
}

export interface RewardsDataServiceGetPointsEventsAction {
  type: `${typeof SERVICE_NAME}:getPointsEvents`;
  handler: RewardsDataService['getPointsEvents'];
}

export interface RewardsDataServiceGetPointsEventsLastUpdatedAction {
  type: `${typeof SERVICE_NAME}:getPointsEventsLastUpdated`;
  handler: RewardsDataService['getPointsEventsLastUpdated'];
}

export interface RewardsDataServiceEstimatePointsAction {
  type: `${typeof SERVICE_NAME}:estimatePoints`;
  handler: RewardsDataService['estimatePoints'];
}

export interface RewardsDataServiceGetPerpsDiscountAction {
  type: `${typeof SERVICE_NAME}:getPerpsDiscount`;
  handler: RewardsDataService['getPerpsDiscount'];
}
export interface RewardsDataServiceMobileOptinAction {
  type: `${typeof SERVICE_NAME}:mobileOptin`;
  handler: RewardsDataService['mobileOptin'];
}

export interface RewardsDataServiceLogoutAction {
  type: `${typeof SERVICE_NAME}:logout`;
  handler: RewardsDataService['logout'];
}

export interface RewardsDataServiceGetSeasonStatusAction {
  type: `${typeof SERVICE_NAME}:getSeasonStatus`;
  handler: RewardsDataService['getSeasonStatus'];
}

export interface RewardsDataServiceGetReferralDetailsAction {
  type: `${typeof SERVICE_NAME}:getReferralDetails`;
  handler: RewardsDataService['getReferralDetails'];
}

export interface RewardsDataServiceFetchGeoLocationAction {
  type: `${typeof SERVICE_NAME}:fetchGeoLocation`;
  handler: RewardsDataService['fetchGeoLocation'];
}

export interface RewardsDataServiceValidateReferralCodeAction {
  type: `${typeof SERVICE_NAME}:validateReferralCode`;
  handler: RewardsDataService['validateReferralCode'];
}

export interface RewardsDataServiceMobileJoinAction {
  type: `${typeof SERVICE_NAME}:mobileJoin`;
  handler: RewardsDataService['mobileJoin'];
}

export interface RewardsDataServiceGetOptInStatusAction {
  type: `${typeof SERVICE_NAME}:getOptInStatus`;
  handler: RewardsDataService['getOptInStatus'];
}

export interface RewardsDataServiceOptOutAction {
  type: `${typeof SERVICE_NAME}:optOut`;
  handler: RewardsDataService['optOut'];
}

export interface RewardsDataServiceGetActivePointsBoostsAction {
  type: `${typeof SERVICE_NAME}:getActivePointsBoosts`;
  handler: RewardsDataService['getActivePointsBoosts'];
}

export interface RewardsDataServiceGetUnlockedRewardsAction {
  type: `${typeof SERVICE_NAME}:getUnlockedRewards`;
  handler: RewardsDataService['getUnlockedRewards'];
}

export interface RewardsDataServiceClaimRewardAction {
  type: `${typeof SERVICE_NAME}:claimReward`;
  handler: RewardsDataService['claimReward'];
}

<<<<<<< HEAD
=======
export interface RewardsDataServiceGetDiscoverSeasonsAction {
  type: `${typeof SERVICE_NAME}:getDiscoverSeasons`;
  handler: RewardsDataService['getDiscoverSeasons'];
}

export interface RewardsDataServiceGetSeasonMetadataAction {
  type: `${typeof SERVICE_NAME}:getSeasonMetadata`;
  handler: RewardsDataService['getSeasonMetadata'];
}

>>>>>>> 338177c4
export type RewardsDataServiceActions =
  | RewardsDataServiceLoginAction
  | RewardsDataServiceGetPointsEventsAction
  | RewardsDataServiceGetPointsEventsLastUpdatedAction
  | RewardsDataServiceEstimatePointsAction
  | RewardsDataServiceGetPerpsDiscountAction
  | RewardsDataServiceGetSeasonStatusAction
  | RewardsDataServiceGetReferralDetailsAction
  | RewardsDataServiceMobileOptinAction
  | RewardsDataServiceLogoutAction
  | RewardsDataServiceFetchGeoLocationAction
  | RewardsDataServiceValidateReferralCodeAction
  | RewardsDataServiceMobileJoinAction
  | RewardsDataServiceGetOptInStatusAction
  | RewardsDataServiceOptOutAction
  | RewardsDataServiceGetActivePointsBoostsAction
  | RewardsDataServiceGetUnlockedRewardsAction
<<<<<<< HEAD
  | RewardsDataServiceClaimRewardAction;

export type RewardsDataServiceMessenger = RestrictedMessenger<
  typeof SERVICE_NAME,
  RewardsDataServiceActions,
  never,
  never['type'],
  never['type']
=======
  | RewardsDataServiceClaimRewardAction
  | RewardsDataServiceGetDiscoverSeasonsAction
  | RewardsDataServiceGetSeasonMetadataAction;

export type RewardsDataServiceMessenger = Messenger<
  typeof SERVICE_NAME,
  RewardsDataServiceActions,
  never
>>>>>>> 338177c4
>;

/**
 * Data service for rewards API endpoints
 */
export class RewardsDataService {
  readonly name: typeof SERVICE_NAME = SERVICE_NAME;

  readonly state: null = null;

  readonly #messenger: RewardsDataServiceMessenger;

  readonly #fetch: typeof fetch;

  readonly #appType: 'mobile' | 'extension';

  readonly #locale: string;

  readonly #rewardsApiUrl: string;

  constructor({
    messenger,
    fetch: fetchFunction,
    appType = 'mobile',
    locale = 'en-US',
  }: {
    messenger: RewardsDataServiceMessenger;
    fetch: typeof fetch;
    appType?: 'mobile' | 'extension';
    locale?: string;
  }) {
    this.#messenger = messenger;
    this.#fetch = fetchFunction;
    this.#appType = appType;
    this.#locale = locale;
    this.#rewardsApiUrl = this.getRewardsApiBaseUrl();
    // Register all action handlers
    this.#messenger.registerActionHandler(
      `${SERVICE_NAME}:login`,
      this.login.bind(this),
    );
    this.#messenger.registerActionHandler(
      `${SERVICE_NAME}:getPointsEvents`,
      this.getPointsEvents.bind(this),
    );
    this.#messenger.registerActionHandler(
      `${SERVICE_NAME}:getPointsEventsLastUpdated`,
      this.getPointsEventsLastUpdated.bind(this),
    );
    this.#messenger.registerActionHandler(
      `${SERVICE_NAME}:estimatePoints`,
      this.estimatePoints.bind(this),
    );
    this.#messenger.registerActionHandler(
      `${SERVICE_NAME}:getPerpsDiscount`,
      this.getPerpsDiscount.bind(this),
    );
    this.#messenger.registerActionHandler(
      `${SERVICE_NAME}:mobileOptin`,
      this.mobileOptin.bind(this),
    );
    this.#messenger.registerActionHandler(
      `${SERVICE_NAME}:logout`,
      this.logout.bind(this),
    );
    this.#messenger.registerActionHandler(
      `${SERVICE_NAME}:getSeasonStatus`,
      this.getSeasonStatus.bind(this),
    );
    this.#messenger.registerActionHandler(
      `${SERVICE_NAME}:getReferralDetails`,
      this.getReferralDetails.bind(this),
    );
    this.#messenger.registerActionHandler(
      `${SERVICE_NAME}:fetchGeoLocation`,
      this.fetchGeoLocation.bind(this),
    );
    this.#messenger.registerActionHandler(
      `${SERVICE_NAME}:validateReferralCode`,
      this.validateReferralCode.bind(this),
    );
    this.#messenger.registerActionHandler(
      `${SERVICE_NAME}:mobileJoin`,
      this.mobileJoin.bind(this),
    );
    this.#messenger.registerActionHandler(
      `${SERVICE_NAME}:getOptInStatus`,
      this.getOptInStatus.bind(this),
    );
    this.#messenger.registerActionHandler(
      `${SERVICE_NAME}:optOut`,
      this.optOut.bind(this),
    );
    this.#messenger.registerActionHandler(
      `${SERVICE_NAME}:getActivePointsBoosts`,
      this.getActivePointsBoosts.bind(this),
    );
    this.#messenger.registerActionHandler(
      `${SERVICE_NAME}:getUnlockedRewards`,
      this.getUnlockedRewards.bind(this),
    );
    this.#messenger.registerActionHandler(
      `${SERVICE_NAME}:claimReward`,
      this.claimReward.bind(this),
    );
<<<<<<< HEAD
=======
    this.#messenger.registerActionHandler(
      `${SERVICE_NAME}:getDiscoverSeasons`,
      this.getDiscoverSeasons.bind(this),
    );
    this.#messenger.registerActionHandler(
      `${SERVICE_NAME}:getSeasonMetadata`,
      this.getSeasonMetadata.bind(this),
    );
>>>>>>> 338177c4
  }

  private getRewardsApiBaseUrl() {
    // always using url from env var if set
    if (process.env.REWARDS_API_URL) return process.env.REWARDS_API_URL;
    // otherwise using default per-env url
    return getDefaultRewardsApiBaseUrlForMetaMaskEnv(
      process.env.METAMASK_ENVIRONMENT,
    );
  }

  /**
   * Make a request to the rewards API
   * @param endpoint - The endpoint to request
   * @param options - The options for the request
   * @param subscriptionId - The subscription ID to use for the request, used for authenticated requests
   * @param timeoutMs - Custom timeout in milliseconds, defaults to DEFAULT_REQUEST_TIMEOUT_MS
   * @returns The response from the request
   */
  private async makeRequest(
    endpoint: string,
    options: RequestInit = {},
    subscriptionId?: string,
    timeoutMs: number = DEFAULT_REQUEST_TIMEOUT_MS,
  ): Promise<Response> {
    const headers: Record<string, string> = {
      'Content-Type': 'application/json',
    };

    // Add client identification header (matches web3_clientVersion format)
    try {
      const appVersion = getVersion();
      headers['rewards-client-id'] = `${this.#appType}-${appVersion}`;
    } catch (error) {
      // Continue without client header if version retrieval fails
      console.warn('Failed to retrieve app version for client header:', error);
    }

    // Add bearer token for authenticated requests
    try {
      if (subscriptionId) {
        const tokenResult = await getSubscriptionToken(subscriptionId);
        if (tokenResult.success && tokenResult.token) {
          headers['rewards-access-token'] = tokenResult.token;
        }
      }
    } catch (error) {
      // Continue without bearer token if retrieval fails
      console.warn('Failed to retrieve bearer token:', error);
    }

    // Add locale header for internationalization
    if (this.#locale) {
      headers['Accept-Language'] = this.#locale;
    }

    const url = `${this.#rewardsApiUrl}${endpoint}`;

    // Create AbortController for timeout handling
    const controller = new AbortController();
    const timeoutId = setTimeout(() => {
      controller.abort();
    }, timeoutMs);

    try {
      const response = await this.#fetch(url, {
        credentials: 'omit',
        ...options,
        headers: {
          ...headers,
          ...options.headers,
        },
        signal: controller.signal,
      });

      clearTimeout(timeoutId);
      return response;
    } catch (error) {
      clearTimeout(timeoutId);

      // Check if the error is due to timeout
      if (error instanceof Error && error.name === 'AbortError') {
        throw new Error(`Request timeout after ${timeoutMs}ms`);
      }

      throw error;
    }
  }

  /**
   * Check if the error response is a 409 conflict with "already registered" message
   * and throw AccountAlreadyRegisteredError if so.
   * @param response - The HTTP response object
   * @param errorData - The parsed error data from the response
   * @private
   */
  private checkForAccountAlreadyRegisteredError(
    response: Response,
    errorData: { message?: string },
  ): void {
    if (
      response.status === 409 &&
      errorData?.message?.toLowerCase().includes('already registered')
    ) {
      throw new AccountAlreadyRegisteredError(
        errorData.message || 'Account is already registered',
      );
    }
  }

  /**
   * Perform login via signature for the current account.
   * @param body - The login request body containing account, timestamp, and signature.
   * @returns The login response DTO.
   */
  async login(body: {
    account: string;
    timestamp: number;
    signature: string;
  }): Promise<LoginResponseDto> {
    // For now, we're using the mobile-login endpoint for these types of login requests.
    // Our previous login endpoint had a slightly different flow as it was not based around silent auth.
    const response = await this.makeRequest('/auth/mobile-login', {
      method: 'POST',
      body: JSON.stringify(body),
    });

    if (!response.ok) {
      const errorData = await response.json();

      if (errorData?.message?.includes('Invalid timestamp')) {
        // Retry signing with a new timestamp
        throw new InvalidTimestampError(
          'Invalid timestamp. Please try again with a new timestamp.',
          Math.floor(Number(errorData.serverTimestamp) / 1000),
        );
      }
<<<<<<< HEAD
=======

      this.checkForAccountAlreadyRegisteredError(response, errorData);

>>>>>>> 338177c4
      throw new Error(`Login failed: ${response.status}`);
    }

    return (await response.json()) as LoginResponseDto;
  }

  /**
   * Get a list of points events for the season
   * @param params - The request parameters containing
   * @returns The list of points events DTO.
   */
  async getPointsEvents(
    params: GetPointsEventsDto,
  ): Promise<PaginatedPointsEventsDto> {
    const { seasonId, subscriptionId, cursor } = params;

    let url = `/seasons/${seasonId}/points-events`;
    if (cursor) url += `?cursor=${encodeURIComponent(cursor)}`;

    const response = await this.makeRequest(
      url,
      {
        method: 'GET',
      },
      subscriptionId,
    );

    if (!response.ok) {
      throw new Error(`Get points events failed: ${response.status}`);
    }

    return (await response.json()) as PaginatedPointsEventsDto;
  }

  async getPointsEventsLastUpdated(
    params: GetPointsEventsLastUpdatedDto,
  ): Promise<Date | null> {
    const { seasonId, subscriptionId } = params;
    const response = await this.makeRequest(
      `/seasons/${seasonId}/points-events/last-updated`,
      {
        method: 'GET',
      },
      subscriptionId,
    );

    if (!response.ok) {
      throw new Error(
        `Get points events last update failed: ${response.status}`,
      );
    }
    const result = await response.json();
    return result?.lastUpdated ? new Date(result.lastUpdated) : null;
  }

  /**
   * Estimate points for a given activity.
   * @param body - The estimate points request body.
   * @returns The estimated points response DTO.
   */
  async estimatePoints(body: EstimatePointsDto): Promise<EstimatedPointsDto> {
    const response = await this.makeRequest('/points-estimation', {
      method: 'POST',
      body: JSON.stringify(body),
    });

    if (!response.ok) {
      throw new Error(`Points estimation failed: ${response.status}`);
    }

    return (await response.json()) as EstimatedPointsDto;
  }

  /**
   * Get Perps fee discount in bips for a given address.
   * @param params - The request parameters containing the CAIP-10 address.
   * @returns The parsed Perps discount data containing opt-in status and discount percentage.
   */
  async getPerpsDiscount(
    params: GetPerpsDiscountDto,
  ): Promise<PerpsDiscountData> {
    const response = await this.makeRequest(
      `/public/rewards/perps-fee-discount/${params.account}`,
      {
        method: 'GET',
      },
    );

    if (!response.ok) {
      throw new Error(`Get Perps discount failed: ${response.status}`);
    }

    const responseText = await response.text();

    // Parse the X,Y format where X is opt-in status (0 or 1) and Y is discount
    const parts = responseText.split(',');
    if (parts.length !== 2) {
      throw new Error(
        `Invalid perps discount response format: ${responseText}`,
      );
    }

    const optInStatus = parseInt(parts[0]);
    const discountBips = parseFloat(parts[1]);

    if (isNaN(optInStatus) || isNaN(discountBips)) {
      throw new Error(
        `Invalid perps discount values: optIn=${parts[0]}, discount=${parts[1]}`,
      );
    }

    if (optInStatus !== 0 && optInStatus !== 1) {
      throw new Error(
        `Invalid opt-in status: ${optInStatus}. Expected 0 or 1.`,
      );
    }

    return {
      hasOptedIn: optInStatus === 1,
      discountBips,
    };
  }

  /**
   * Perform optin via signature for the current account.
   * @param body - The login request body containing account, timestamp, signature and referral code.
   * @returns The login response DTO.
   */
  async mobileOptin(body: MobileOptinDto): Promise<LoginResponseDto> {
    const response = await this.makeRequest('/auth/mobile-optin', {
      method: 'POST',
      body: JSON.stringify(body),
    });

    if (!response.ok) {
      const errorData = await response.json();
      Logger.log('RewardsDataService: mobileOptin errorData', errorData);

      if (errorData?.message?.includes('Invalid timestamp')) {
        // Retry signing with a new timestamp
        throw new InvalidTimestampError(
          'Invalid timestamp. Please try again with a new timestamp.',
          Math.floor(Number(errorData.serverTimestamp) / 1000),
        );
      }
<<<<<<< HEAD
=======

      this.checkForAccountAlreadyRegisteredError(response, errorData);

>>>>>>> 338177c4
      throw new Error(`Optin failed: ${response.status}`);
    }

    return (await response.json()) as LoginResponseDto;
  }

  /**
   * Perform logout for the current authenticated session.
   * @param subscriptionId - The subscription ID to use for the authenticated request.
   * @returns Promise that resolves when logout is complete.
   */
  async logout(subscriptionId?: string): Promise<void> {
    const response = await this.makeRequest(
      '/auth/logout',
      {
        method: 'POST',
      },
      subscriptionId,
    );

    if (!response.ok) {
      throw new Error(`Logout failed: ${response.status}`);
    }
  }

  /**
   * Get season state for a specific season.
   * @param seasonId - The ID of the season to get state for.
   * @param subscriptionId - The subscription ID for authentication.
   * @returns The season state DTO.
   */
  async getSeasonStatus(
    seasonId: string,
    subscriptionId: string,
  ): Promise<SeasonStateDto> {
    const response = await this.makeRequest(
      `/seasons/${seasonId}/state`,
      {
        method: 'GET',
      },
      subscriptionId,
    );

    if (!response.ok) {
      const errorData = await response.json();
      if (errorData?.message?.includes('Rewards authorization failed')) {
        throw new AuthorizationFailedError(
          'Rewards authorization failed. Please login and try again.',
        );
      }

<<<<<<< HEAD
      throw new Error(`Get season status failed: ${response.status}`);
=======
      throw new Error(`Get season state failed: ${response.status}`);
>>>>>>> 338177c4
    }

    const data = await response.json();

    // Convert date strings to Date objects
    if (data.updatedAt) {
      data.updatedAt = new Date(data.updatedAt);
    }

    return data as SeasonStateDto;
  }

  /**
   * Get referral details for a specific subscription and season.
   * @param seasonId - The season ID to get referral details for.
   * @param subscriptionId - The subscription ID for authentication.
   * @returns The referral details DTO.
   */
  async getReferralDetails(
    seasonId: string,
    subscriptionId: string,
  ): Promise<SubscriptionSeasonReferralDetailsDto> {
    const response = await this.makeRequest(
      `/seasons/${seasonId}/referral-details`,
      {
        method: 'GET',
      },
      subscriptionId,
    );

    if (!response.ok) {
      throw new Error(`Get referral details failed: ${response.status}`);
    }

    return (await response.json()) as SubscriptionSeasonReferralDetailsDto;
  }

  /**
   * Fetch geolocation information from MetaMask's geolocation service.
   * Returns location in Country or Country-Region format (e.g., 'US', 'CA-ON', 'FR').
   * @returns Promise<string> - The geolocation string or 'UNKNOWN' on failure.
   */
  async fetchGeoLocation(): Promise<string> {
    let location = 'UNKNOWN';

    try {
      const response = await successfulFetch(GEOLOCATION_URLS.PROD);

      if (!response.ok) {
        return location;
      }
      location = await response?.text();
      return location;
    } catch (e) {
      Logger.log('RewardsDataService: Failed to fetch geoloaction', e);
      return location;
    }
  }

  /**
   * Validate a referral code.
   * @param code - The referral code to validate.
   * @returns Promise<{valid: boolean}> - Object indicating if the code is valid.
   */
  async validateReferralCode(code: string): Promise<{ valid: boolean }> {
    const response = await this.makeRequest(
      `/referral/validate?code=${encodeURIComponent(code)}`,
      {
        method: 'GET',
      },
    );

    if (!response.ok) {
      throw new Error(
        `Failed to validate referral code. Please try again shortly.`,
      );
    }

    return (await response.json()) as { valid: boolean };
  }

  /**
   * Join an account to a subscription via mobile login.
   * @param body - The mobile login request body containing account, timestamp, and signature.
   * @param subscriptionId - The subscription ID to join the account to.
   * @returns Promise<SubscriptionDto> - The updated subscription information.
   */
  async mobileJoin(
    body: MobileLoginDto,
    subscriptionId: string,
  ): Promise<SubscriptionDto> {
    const response = await this.makeRequest(
      '/wr/subscriptions/mobile-join',
      {
        method: 'POST',
        body: JSON.stringify(body),
      },
      subscriptionId,
    );

    if (!response.ok) {
      const errorData = await response.json();
      Logger.log('RewardsDataService: mobileJoin errorData', errorData);

      if (errorData?.message?.includes('Invalid timestamp')) {
        // Retry signing with a new timestamp
        throw new InvalidTimestampError(
          'Invalid timestamp. Please try again with a new timestamp.',
          Math.floor(Number(errorData.serverTimestamp) / 1000),
        );
      }
<<<<<<< HEAD
=======

      this.checkForAccountAlreadyRegisteredError(response, errorData);

>>>>>>> 338177c4
      throw new Error(
        `Mobile join failed: ${response.status} ${errorData?.message || ''}`,
      );
    }

    return (await response.json()) as SubscriptionDto;
  }

  /**
   * Get opt-in status for multiple addresses.
   * @param body - The request body containing addresses to check.
   * @returns Promise<OptInStatusDto> - The opt-in status for each address.
   */
  async getOptInStatus(body: OptInStatusInputDto): Promise<OptInStatusDto> {
    // Validate input
    if (!body.addresses || body.addresses.length === 0) {
      throw new Error('Addresses are required');
    }
    if (body.addresses.length > 500) {
      throw new Error('Addresses must be less than 500');
    }

    const response = await this.makeRequest('/public/rewards/ois', {
      method: 'POST',
      body: JSON.stringify(body),
    });

    if (!response.ok) {
      throw new Error(`Get opt-in status failed: ${response.status}`);
    }

    return (await response.json()) as OptInStatusDto;
  }

  /**
   * Opt-out and delete the subscription.
   * @param subscriptionId - The subscription ID for authentication.
   * @returns Promise<OptOutDto> - The opt-out response.
   */
  async optOut(subscriptionId: string): Promise<OptOutDto> {
    const response = await this.makeRequest(
      '/wr/subscriptions/opt-out',
      {
        method: 'POST',
      },
      subscriptionId,
    );

    if (!response.ok) {
      throw new Error(`Opt-out failed: ${response.status}`);
    }

    return (await response.json()) as OptOutDto;
  }

  /**
   * Get the active season boosts for a specific subscription.
   * @param seasonId - The ID of the season to get status for.
   * @param subscriptionId - The subscription ID for authentication.
   * @returns The active points boosts DTO.
   */
  async getActivePointsBoosts(
    seasonId: string,
    subscriptionId: string,
  ): Promise<PointsBoostEnvelopeDto> {
    const response = await this.makeRequest(
      `/seasons/${seasonId}/active-boosts`,
      {
        method: 'GET',
      },
      subscriptionId,
    );

    if (!response.ok) {
      throw new Error(`Failed to get active rewards boost: ${response.status}`);
    }

    return (await response.json()) as PointsBoostEnvelopeDto;
  }

  /**
   * Get the unlocked rewards for a specific subscription.
   * @param seasonId - The ID of the season to get status for.
   * @param subscriptionId - The subscription ID for authentication.
   * @returns The rewards DTO.
   */
  async getUnlockedRewards(
    seasonId: string,
    subscriptionId: string,
  ): Promise<RewardDto[]> {
    const response = await this.makeRequest(
      `/rewards?seasonId=${seasonId}`,
      {
        method: 'GET',
      },
      subscriptionId,
    );

    if (!response.ok) {
      throw new Error(`Failed to get unlocked: ${response.status}`);
    }

    return (await response.json()) as RewardDto[];
  }

  /**
   * Claim a reward.
   * @param rewardId - The ID of the reward to claim.
   * @param dto - The claim reward request body.
   * @param subscriptionId - The subscription ID for authentication.
   * @returns The claim reward DTO.
   */
  async claimReward(
    rewardId: string,
    subscriptionId: string,
    dto?: ClaimRewardDto,
  ): Promise<void> {
    const response = await this.makeRequest(
      `/wr/rewards/${rewardId}/claim`,
      {
        method: 'POST',
        body: JSON.stringify(dto),
      },
      subscriptionId,
    );

    if (!response.ok) {
      throw new Error(`Failed to claim reward: ${response.status}`);
    }
  }
<<<<<<< HEAD
=======

  /**
   * Get discover seasons information (current and next season).
   * @returns The discover seasons DTO with current and next season information.
   */
  async getDiscoverSeasons(): Promise<DiscoverSeasonsDto> {
    const response = await this.makeRequest('/public/seasons/status', {
      method: 'GET',
    });

    if (!response.ok) {
      throw new Error(`Get discover seasons failed: ${response.status}`);
    }

    const data = await response.json();

    // Convert date strings to Date objects for current season
    if (data.current) {
      if (data.current.startDate) {
        data.current.startDate = new Date(data.current.startDate);
      }
      if (data.current.endDate) {
        data.current.endDate = new Date(data.current.endDate);
      }
    }

    // Convert date strings to Date objects for next season
    if (data.next) {
      if (data.next.startDate) {
        data.next.startDate = new Date(data.next.startDate);
      }
      if (data.next.endDate) {
        data.next.endDate = new Date(data.next.endDate);
      }
    }

    return data as DiscoverSeasonsDto;
  }

  /**
   * Get season metadata for a specific season.
   * @param seasonId - The ID of the season to get metadata for.
   * @returns The season metadata DTO.
   */
  async getSeasonMetadata(seasonId: string): Promise<SeasonMetadataDto> {
    const response = await this.makeRequest(
      `/public/seasons/${seasonId}/meta`,
      {
        method: 'GET',
      },
    );

    if (!response.ok) {
      throw new Error(`Get season metadata failed: ${response.status}`);
    }

    const data = await response.json();

    // Convert date strings to Date objects
    if (data.startDate) {
      data.startDate = new Date(data.startDate);
    }
    if (data.endDate) {
      data.endDate = new Date(data.endDate);
    }

    return data as SeasonMetadataDto;
  }
>>>>>>> 338177c4
}<|MERGE_RESOLUTION|>--- conflicted
+++ resolved
@@ -6,12 +6,7 @@
   EstimatedPointsDto,
   GetPerpsDiscountDto,
   PerpsDiscountData,
-<<<<<<< HEAD
-  SeasonStatusDto,
-  SubscriptionReferralDetailsDto,
-=======
   SubscriptionSeasonReferralDetailsDto,
->>>>>>> 338177c4
   PaginatedPointsEventsDto,
   GetPointsEventsDto,
   MobileLoginDto,
@@ -24,12 +19,9 @@
   ClaimRewardDto,
   GetPointsEventsLastUpdatedDto,
   MobileOptinDto,
-<<<<<<< HEAD
-=======
   DiscoverSeasonsDto,
   SeasonMetadataDto,
   SeasonStateDto,
->>>>>>> 338177c4
 } from '../types';
 import { getSubscriptionToken } from '../utils/multi-subscription-token-vault';
 import Logger from '../../../../../util/Logger';
@@ -58,8 +50,6 @@
     this.name = 'AuthorizationFailedError';
   }
 }
-<<<<<<< HEAD
-=======
 
 /**
  * Custom error for account already registered (409 conflict)
@@ -70,7 +60,6 @@
     this.name = 'AccountAlreadyRegisteredError';
   }
 }
->>>>>>> 338177c4
 
 const SERVICE_NAME = 'RewardsDataService';
 
@@ -169,8 +158,6 @@
   handler: RewardsDataService['claimReward'];
 }
 
-<<<<<<< HEAD
-=======
 export interface RewardsDataServiceGetDiscoverSeasonsAction {
   type: `${typeof SERVICE_NAME}:getDiscoverSeasons`;
   handler: RewardsDataService['getDiscoverSeasons'];
@@ -181,7 +168,6 @@
   handler: RewardsDataService['getSeasonMetadata'];
 }
 
->>>>>>> 338177c4
 export type RewardsDataServiceActions =
   | RewardsDataServiceLoginAction
   | RewardsDataServiceGetPointsEventsAction
@@ -199,16 +185,6 @@
   | RewardsDataServiceOptOutAction
   | RewardsDataServiceGetActivePointsBoostsAction
   | RewardsDataServiceGetUnlockedRewardsAction
-<<<<<<< HEAD
-  | RewardsDataServiceClaimRewardAction;
-
-export type RewardsDataServiceMessenger = RestrictedMessenger<
-  typeof SERVICE_NAME,
-  RewardsDataServiceActions,
-  never,
-  never['type'],
-  never['type']
-=======
   | RewardsDataServiceClaimRewardAction
   | RewardsDataServiceGetDiscoverSeasonsAction
   | RewardsDataServiceGetSeasonMetadataAction;
@@ -217,7 +193,6 @@
   typeof SERVICE_NAME,
   RewardsDataServiceActions,
   never
->>>>>>> 338177c4
 >;
 
 /**
@@ -323,8 +298,6 @@
       `${SERVICE_NAME}:claimReward`,
       this.claimReward.bind(this),
     );
-<<<<<<< HEAD
-=======
     this.#messenger.registerActionHandler(
       `${SERVICE_NAME}:getDiscoverSeasons`,
       this.getDiscoverSeasons.bind(this),
@@ -333,7 +306,6 @@
       `${SERVICE_NAME}:getSeasonMetadata`,
       this.getSeasonMetadata.bind(this),
     );
->>>>>>> 338177c4
   }
 
   private getRewardsApiBaseUrl() {
@@ -471,12 +443,9 @@
           Math.floor(Number(errorData.serverTimestamp) / 1000),
         );
       }
-<<<<<<< HEAD
-=======
 
       this.checkForAccountAlreadyRegisteredError(response, errorData);
 
->>>>>>> 338177c4
       throw new Error(`Login failed: ${response.status}`);
     }
 
@@ -622,12 +591,9 @@
           Math.floor(Number(errorData.serverTimestamp) / 1000),
         );
       }
-<<<<<<< HEAD
-=======
 
       this.checkForAccountAlreadyRegisteredError(response, errorData);
 
->>>>>>> 338177c4
       throw new Error(`Optin failed: ${response.status}`);
     }
 
@@ -679,11 +645,7 @@
         );
       }
 
-<<<<<<< HEAD
-      throw new Error(`Get season status failed: ${response.status}`);
-=======
       throw new Error(`Get season state failed: ${response.status}`);
->>>>>>> 338177c4
     }
 
     const data = await response.json();
@@ -795,12 +757,9 @@
           Math.floor(Number(errorData.serverTimestamp) / 1000),
         );
       }
-<<<<<<< HEAD
-=======
 
       this.checkForAccountAlreadyRegisteredError(response, errorData);
 
->>>>>>> 338177c4
       throw new Error(
         `Mobile join failed: ${response.status} ${errorData?.message || ''}`,
       );
@@ -931,8 +890,6 @@
       throw new Error(`Failed to claim reward: ${response.status}`);
     }
   }
-<<<<<<< HEAD
-=======
 
   /**
    * Get discover seasons information (current and next season).
@@ -1001,5 +958,4 @@
 
     return data as SeasonMetadataDto;
   }
->>>>>>> 338177c4
 }