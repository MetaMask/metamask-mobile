--- conflicted
+++ resolved
@@ -1,10 +1,7 @@
 import {
   InvalidTimestampError,
   AuthorizationFailedError,
-<<<<<<< HEAD
-=======
   AccountAlreadyRegisteredError,
->>>>>>> 338177c4
   RewardsDataService,
   type RewardsDataServiceMessenger,
 } from './rewards-data-service';
@@ -12,23 +9,15 @@
   LoginResponseDto,
   EstimatePointsDto,
   EstimatedPointsDto,
-<<<<<<< HEAD
-  SeasonStatusDto,
-  SubscriptionReferralDetailsDto,
-=======
   SeasonStateDto,
   SubscriptionSeasonReferralDetailsDto,
->>>>>>> 338177c4
   PointsBoostEnvelopeDto,
   ClaimRewardDto,
   GetPointsEventsLastUpdatedDto,
   MobileLoginDto,
   MobileOptinDto,
-<<<<<<< HEAD
-=======
   DiscoverSeasonsDto,
   SeasonMetadataDto,
->>>>>>> 338177c4
 } from '../types';
 import { getSubscriptionToken } from '../utils/multi-subscription-token-vault';
 import type { CaipAccountId } from '@metamask/utils';
@@ -152,8 +141,6 @@
         'RewardsDataService:claimReward',
         expect.any(Function),
       );
-<<<<<<< HEAD
-=======
       expect(mockMessenger.registerActionHandler).toHaveBeenCalledWith(
         'RewardsDataService:getDiscoverSeasons',
         expect.any(Function),
@@ -162,7 +149,6 @@
         'RewardsDataService:getSeasonMetadata',
         expect.any(Function),
       );
->>>>>>> 338177c4
     });
   });
 
@@ -243,8 +229,6 @@
         );
         expect((error as InvalidTimestampError).timestamp).toBe(1234567000); // Server timestamp in seconds
       }
-<<<<<<< HEAD
-=======
     });
 
     it('throws AccountAlreadyRegisteredError when 409 response with already registered message', async () => {
@@ -319,7 +303,6 @@
           mockSubscriptionId,
         ),
       ).rejects.toThrow('Mobile join failed: 409 Conflict error');
->>>>>>> 338177c4
     });
   });
 
@@ -961,47 +944,8 @@
     });
   });
 
-<<<<<<< HEAD
-  const mockSeasonStatusResponse: SeasonStatusDto = {
-    season: {
-      id: 'season-123',
-      name: 'Test Season',
-      startDate: new Date('2023-06-01T00:00:00Z'),
-      endDate: new Date('2023-08-31T23:59:59Z'),
-      tiers: [
-        {
-          id: 'tier-gold',
-          name: 'Gold Tier',
-          pointsNeeded: 1000,
-          image: {
-            lightModeUrl: 'https://example.com/gold-light.png',
-            darkModeUrl: 'https://example.com/gold-dark.png',
-          },
-          levelNumber: '3',
-          rewards: [],
-        },
-        {
-          id: 'tier-silver',
-          name: 'Silver Tier',
-          pointsNeeded: 500,
-          image: {
-            lightModeUrl: 'https://example.com/silver-light.png',
-            darkModeUrl: 'https://example.com/silver-dark.png',
-          },
-          levelNumber: '2',
-          rewards: [],
-        },
-      ],
-    },
-    balance: {
-      total: 1000,
-      refereePortion: 500,
-      updatedAt: new Date('2023-12-01T10:00:00Z'),
-    },
-=======
   const mockSeasonStateResponse: SeasonStateDto = {
     balance: 1000,
->>>>>>> 338177c4
     currentTierId: 'tier-gold',
     updatedAt: new Date('2023-12-01T10:00:00Z'),
   };
@@ -1031,11 +975,7 @@
 
       expect(result).toEqual(mockSeasonStateResponse);
       expect(mockFetch).toHaveBeenCalledWith(
-<<<<<<< HEAD
-        `${AppConstants.REWARDS_API_URL.DEV}/seasons/${mockSeasonId}/status`,
-=======
         `${AppConstants.REWARDS_API_URL.DEV}/seasons/${mockSeasonId}/state`,
->>>>>>> 338177c4
         {
           credentials: 'omit',
           method: 'GET',
@@ -1087,61 +1027,7 @@
 
       await expect(
         service.getSeasonStatus(mockSeasonId, mockSubscriptionId),
-<<<<<<< HEAD
-      ).rejects.toThrow('Get season status failed: 404');
-    });
-
-    it('should throw AuthorizationFailedError when rewards authorization fails', async () => {
-      const mockResponse = {
-        ok: false,
-        status: 401,
-        json: jest.fn().mockResolvedValue({
-          message: 'Rewards authorization failed',
-        }),
-      } as unknown as Response;
-      mockFetch.mockResolvedValue(mockResponse);
-
-      let caughtError: unknown;
-      try {
-        await service.getSeasonStatus(mockSeasonId, mockSubscriptionId);
-      } catch (error) {
-        caughtError = error;
-      }
-
-      expect(caughtError).toBeInstanceOf(AuthorizationFailedError);
-      const authError = caughtError as AuthorizationFailedError;
-      expect(authError.name).toBe('AuthorizationFailedError');
-      expect(authError.message).toBe(
-        'Rewards authorization failed. Please login and try again.',
-      );
-    });
-
-    it('should detect authorization failure when message contains the phrase', async () => {
-      const mockResponse = {
-        ok: false,
-        status: 403,
-        json: jest.fn().mockResolvedValue({
-          message:
-            'Some other error: Rewards authorization failed due to expiry',
-        }),
-      } as unknown as Response;
-      mockFetch.mockResolvedValue(mockResponse);
-
-      await expect(
-        service.getSeasonStatus(mockSeasonId, mockSubscriptionId),
-      ).rejects.toBeInstanceOf(AuthorizationFailedError);
-    });
-
-    it('should throw error when fetch fails', async () => {
-      const fetchError = new Error('Network error');
-      mockFetch.mockRejectedValue(fetchError);
-
-      await expect(
-        service.getSeasonStatus(mockSeasonId, mockSubscriptionId),
-      ).rejects.toThrow('Network error');
-=======
       ).rejects.toThrow('Get season state failed: 404');
->>>>>>> 338177c4
     });
 
     it('throws AuthorizationFailedError when rewards authorization fails', async () => {
@@ -1723,7 +1609,6 @@
       signature: '0xsignature123',
       referralCode: 'REF123',
     } as MobileOptinDto;
-<<<<<<< HEAD
 
     const mockSolanaOptinRequest = {
       account: '0x123',
@@ -1732,16 +1617,6 @@
       referralCode: 'REF123',
     } as MobileOptinDto;
 
-=======
-
-    const mockSolanaOptinRequest = {
-      account: '0x123',
-      timestamp: 1234567890,
-      signature: '0xsignature123',
-      referralCode: 'REF123',
-    } as MobileOptinDto;
-
->>>>>>> 338177c4
     it('should successfully perform optin for EVM accounts', async () => {
       // Arrange
       const mockOptinResponse = {
@@ -1778,9 +1653,6 @@
     });
 
     it('should successfully perform optin for Solana accounts', async () => {
-<<<<<<< HEAD
-      // Arrange
-=======
       // Arrange
       const mockOptinResponse = {
         sessionId: 'session-456',
@@ -1823,53 +1695,6 @@
         signature: '0xsignature123',
       } as MobileOptinDto;
 
->>>>>>> 338177c4
-      const mockOptinResponse = {
-        sessionId: 'session-456',
-        subscription: {
-          id: 'sol-789',
-          referralCode: 'REF123',
-          accounts: [],
-        },
-      };
-
-      const mockResponse = {
-        ok: true,
-        json: jest.fn().mockResolvedValue(mockOptinResponse),
-      } as unknown as Response;
-      mockFetch.mockResolvedValue(mockResponse);
-
-      // Act
-<<<<<<< HEAD
-      const result = await service.mobileOptin(mockSolanaOptinRequest);
-=======
-      const result = await service.mobileOptin(requestWithoutReferral);
->>>>>>> 338177c4
-
-      // Assert
-      expect(result).toEqual(mockOptinResponse);
-      expect(mockFetch).toHaveBeenCalledWith(
-        'https://api.rewards.test/auth/mobile-optin',
-        expect.objectContaining({
-          method: 'POST',
-          body: JSON.stringify(mockSolanaOptinRequest),
-          headers: expect.objectContaining({
-            'Content-Type': 'application/json',
-            'rewards-client-id': 'mobile-7.50.1',
-          }),
-        }),
-      );
-    });
-
-    it('should handle optin without referral code', async () => {
-      // Arrange
-<<<<<<< HEAD
-      const requestWithoutReferral = {
-        account: '0x123',
-        timestamp: 1234567890,
-        signature: '0xsignature123',
-      } as MobileOptinDto;
-
       const mockOptinResponse = {
         sessionId: 'session-456',
         subscription: {
@@ -1901,8 +1726,6 @@
 
     it('should handle optin errors', async () => {
       // Arrange
-=======
->>>>>>> 338177c4
       const mockResponse = {
         ok: false,
         status: 400,
@@ -1940,8 +1763,6 @@
       }
     });
 
-<<<<<<< HEAD
-=======
     it('throws AccountAlreadyRegisteredError when 409 response with already registered message', async () => {
       // Arrange
       const mockErrorResponse = {
@@ -2007,7 +1828,6 @@
       );
     });
 
->>>>>>> 338177c4
     it('should handle network errors during optin', async () => {
       // Arrange
       mockFetch.mockRejectedValue(new Error('Network error'));
