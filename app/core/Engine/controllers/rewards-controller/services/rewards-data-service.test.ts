import {
  InvalidTimestampError,
  AuthorizationFailedError,
<<<<<<< HEAD
=======
  AccountAlreadyRegisteredError,
>>>>>>> d5ca588d
  RewardsDataService,
  type RewardsDataServiceMessenger,
} from './rewards-data-service';
import type {
  LoginResponseDto,
  EstimatePointsDto,
  EstimatedPointsDto,
  SeasonStatusDto,
  SubscriptionReferralDetailsDto,
  PointsBoostEnvelopeDto,
  ClaimRewardDto,
  GetPointsEventsLastUpdatedDto,
  MobileLoginDto,
  MobileOptinDto,
} from '../types';
import { getSubscriptionToken } from '../utils/multi-subscription-token-vault';
import type { CaipAccountId } from '@metamask/utils';
import AppConstants from '../../../../AppConstants';
import { successfulFetch } from '@metamask/controller-utils';

// Mock dependencies
jest.mock('../utils/multi-subscription-token-vault');
jest.mock('../../../../AppConstants', () => ({
  REWARDS_API_URL: {
    DEV: 'https://api.rewards.test',
    UAT: 'https://api.rewards.test',
    PRD: 'https://api.rewards.test',
  },
  IS_DEV: false, // Default to PROD, will be overridden in tests
}));
jest.mock('react-native-device-info', () => ({
  getVersion: jest.fn().mockReturnValue('7.50.1'),
}));
jest.mock('@metamask/controller-utils', () => ({
  successfulFetch: jest.fn(),
}));

const mockGetSubscriptionToken = getSubscriptionToken as jest.MockedFunction<
  typeof getSubscriptionToken
>;
const mockSuccessfulFetch = successfulFetch as jest.MockedFunction<
  typeof successfulFetch
>;

describe('RewardsDataService', () => {
  let mockMessenger: jest.Mocked<RewardsDataServiceMessenger>;
  let mockFetch: jest.MockedFunction<typeof fetch>;
  let service: RewardsDataService;

  beforeEach(() => {
    jest.clearAllMocks();

    mockMessenger = {
      registerActionHandler: jest.fn(),
      call: jest.fn(),
    } as unknown as jest.Mocked<RewardsDataServiceMessenger>;

    mockFetch = jest.fn();
    mockGetSubscriptionToken.mockResolvedValue({
      success: true,
      token: 'test-access-token',
    });

    service = new RewardsDataService({
      messenger: mockMessenger,
      fetch: mockFetch,
      appType: 'mobile',
      locale: 'en-US',
    });
  });

  describe('initialization', () => {
    it('should register all action handlers', () => {
      expect(mockMessenger.registerActionHandler).toHaveBeenCalledWith(
        'RewardsDataService:login',
        expect.any(Function),
      );
      expect(mockMessenger.registerActionHandler).toHaveBeenCalledWith(
        'RewardsDataService:getPointsEvents',
        expect.any(Function),
      );
      expect(mockMessenger.registerActionHandler).toHaveBeenCalledWith(
        'RewardsDataService:estimatePoints',
        expect.any(Function),
      );
      expect(mockMessenger.registerActionHandler).toHaveBeenCalledWith(
        'RewardsDataService:getPerpsDiscount',
        expect.any(Function),
      );
      expect(mockMessenger.registerActionHandler).toHaveBeenCalledWith(
        'RewardsDataService:mobileOptin',
        expect.any(Function),
      );
      expect(mockMessenger.registerActionHandler).toHaveBeenCalledWith(
        'RewardsDataService:logout',
        expect.any(Function),
      );
      expect(mockMessenger.registerActionHandler).toHaveBeenCalledWith(
        'RewardsDataService:getSeasonStatus',
        expect.any(Function),
      );
      expect(mockMessenger.registerActionHandler).toHaveBeenCalledWith(
        'RewardsDataService:getReferralDetails',
        expect.any(Function),
      );
      expect(mockMessenger.registerActionHandler).toHaveBeenCalledWith(
        'RewardsDataService:fetchGeoLocation',
        expect.any(Function),
      );
      expect(mockMessenger.registerActionHandler).toHaveBeenCalledWith(
        'RewardsDataService:validateReferralCode',
        expect.any(Function),
      );
      expect(mockMessenger.registerActionHandler).toHaveBeenCalledWith(
        'RewardsDataService:mobileJoin',
        expect.any(Function),
      );
      expect(mockMessenger.registerActionHandler).toHaveBeenCalledWith(
        'RewardsDataService:getOptInStatus',
        expect.any(Function),
      );
      expect(mockMessenger.registerActionHandler).toHaveBeenCalledWith(
        'RewardsDataService:optOut',
        expect.any(Function),
      );
      expect(mockMessenger.registerActionHandler).toHaveBeenCalledWith(
        'RewardsDataService:getActivePointsBoosts',
        expect.any(Function),
      );
      expect(mockMessenger.registerActionHandler).toHaveBeenCalledWith(
        'RewardsDataService:getUnlockedRewards',
        expect.any(Function),
      );
      expect(mockMessenger.registerActionHandler).toHaveBeenCalledWith(
        'RewardsDataService:claimReward',
        expect.any(Function),
      );
    });
  });

  // Test for mobileJoin function
  describe('mobileJoin', () => {
    const mockJoinRequest = {
      account: '0x123456789',
      timestamp: 1234567890,
      signature: '0xabcdef',
    };

    const mockSubscriptionId = 'test-subscription-id';

    const mockSubscriptionResponse = {
      id: 'test-subscription-id',
      referralCode: 'test-referral-code',
      accounts: [],
    };

    it('should successfully join an account to a subscription', async () => {
      const mockResponse = {
        ok: true,
        json: jest.fn().mockResolvedValue(mockSubscriptionResponse),
      } as unknown as Response;
      mockFetch.mockResolvedValue(mockResponse);

      const result = await service.mobileJoin(
        mockJoinRequest as MobileLoginDto,
        mockSubscriptionId,
      );

      expect(result).toEqual(mockSubscriptionResponse);
      expect(mockFetch).toHaveBeenCalledWith(
        'https://api.rewards.test/wr/subscriptions/mobile-join',
        expect.objectContaining({
          method: 'POST',
          body: JSON.stringify(mockJoinRequest),
        }),
      );
    });

    it('should handle join errors', async () => {
      const mockResponse = {
        ok: false,
        status: 400,
        json: jest.fn().mockResolvedValue({ message: 'Join failed' }),
      } as unknown as Response;
      mockFetch.mockResolvedValue(mockResponse);

      await expect(
        service.mobileJoin(
          mockJoinRequest as MobileLoginDto,
          mockSubscriptionId,
        ),
      ).rejects.toThrow('Mobile join failed: 400 Join failed');
    });

    it('should throw InvalidTimestampError when server returns invalid timestamp error', async () => {
      const mockErrorResponse = {
        ok: false,
        status: 400,
        json: jest.fn().mockResolvedValue({
          message: 'Invalid timestamp',
          serverTimestamp: 1234567000000, // Server timestamp in milliseconds
        }),
      } as unknown as Response;
      mockFetch.mockResolvedValue(mockErrorResponse);

      try {
        await service.mobileJoin(
          mockJoinRequest as MobileLoginDto,
          mockSubscriptionId,
        );
        fail('Expected InvalidTimestampError to be thrown');
      } catch (error) {
        expect((error as InvalidTimestampError).name).toBe(
          'InvalidTimestampError',
        );
        expect((error as InvalidTimestampError).timestamp).toBe(1234567000); // Server timestamp in seconds
      }
<<<<<<< HEAD
=======
    });

    it('throws AccountAlreadyRegisteredError when 409 response with already registered message', async () => {
      // Arrange
      const mockErrorResponse = {
        ok: false,
        status: 409,
        json: jest
          .fn()
          .mockResolvedValue({ message: 'Account is already registered' }),
      } as unknown as Response;
      mockFetch.mockResolvedValue(mockErrorResponse);

      // Act & Assert
      try {
        await service.mobileJoin(
          mockJoinRequest as MobileLoginDto,
          mockSubscriptionId,
        );
        fail('Expected AccountAlreadyRegisteredError to be thrown');
      } catch (error) {
        expect((error as AccountAlreadyRegisteredError).name).toBe(
          'AccountAlreadyRegisteredError',
        );
        expect((error as AccountAlreadyRegisteredError).message).toBe(
          'Account is already registered',
        );
      }
    });

    it('throws AccountAlreadyRegisteredError when 409 response with lowercase already registered message', async () => {
      // Arrange
      const mockErrorResponse = {
        ok: false,
        status: 409,
        json: jest.fn().mockResolvedValue({
          message: 'User is already registered with this account',
        }),
      } as unknown as Response;
      mockFetch.mockResolvedValue(mockErrorResponse);

      // Act & Assert
      try {
        await service.mobileJoin(
          mockJoinRequest as MobileLoginDto,
          mockSubscriptionId,
        );
        fail('Expected AccountAlreadyRegisteredError to be thrown');
      } catch (error) {
        expect((error as AccountAlreadyRegisteredError).name).toBe(
          'AccountAlreadyRegisteredError',
        );
        expect((error as AccountAlreadyRegisteredError).message).toBe(
          'User is already registered with this account',
        );
      }
    });

    it('throws generic error when 409 response without already registered message', async () => {
      // Arrange
      const mockErrorResponse = {
        ok: false,
        status: 409,
        json: jest.fn().mockResolvedValue({ message: 'Conflict error' }),
      } as unknown as Response;
      mockFetch.mockResolvedValue(mockErrorResponse);

      // Act & Assert
      await expect(
        service.mobileJoin(
          mockJoinRequest as MobileLoginDto,
          mockSubscriptionId,
        ),
      ).rejects.toThrow('Mobile join failed: 409 Conflict error');
>>>>>>> d5ca588d
    });
  });

  describe('login', () => {
    const mockLoginRequest = {
      account: '0x123456789',
      timestamp: 1234567890,
      signature: '0xabcdef',
    };

    const mockLoginResponse: LoginResponseDto = {
      sessionId: 'test-session-id',
      subscription: {
        id: 'test-subscription-id',
        referralCode: 'test-referral-code',
        accounts: [],
      },
    };

    it('should successfully login', async () => {
      const mockResponse = {
        ok: true,
        json: jest.fn().mockResolvedValue(mockLoginResponse),
      } as unknown as Response;
      mockFetch.mockResolvedValue(mockResponse);

      const result = await service.login(mockLoginRequest);

      expect(result).toEqual(mockLoginResponse);
      expect(mockFetch).toHaveBeenCalledWith(
        'https://api.rewards.test/auth/mobile-login',
        expect.objectContaining({
          method: 'POST',
          body: JSON.stringify(mockLoginRequest),
          headers: expect.objectContaining({
            'Content-Type': 'application/json',
          }),
        }),
      );
    });

    it('should handle login errors', async () => {
      const mockResponse = {
        ok: false,
        status: 401,
        json: jest.fn().mockResolvedValue({ message: 'Unauthorized' }),
      } as unknown as Response;
      mockFetch.mockResolvedValue(mockResponse);

      await expect(service.login(mockLoginRequest)).rejects.toThrow(
        'Login failed: 401',
      );
    });

    it('should handle network errors', async () => {
      mockFetch.mockRejectedValue(new Error('Network error'));

      await expect(service.login(mockLoginRequest)).rejects.toThrow(
        'Network error',
      );
    });

    it('should throw InvalidTimestampError when server returns invalid timestamp error', async () => {
      const mockErrorResponse = {
        ok: false,
        status: 400,
        json: jest.fn().mockResolvedValue({
          message: 'Invalid timestamp',
          serverTimestamp: 1234567000000, // Server timestamp in milliseconds
        }),
      } as unknown as Response;
      mockFetch.mockResolvedValue(mockErrorResponse);

      try {
        await service.login(mockLoginRequest);
        fail('Expected InvalidTimestampError to be thrown');
      } catch (error) {
        expect((error as InvalidTimestampError).name).toBe(
          'InvalidTimestampError',
        );
        expect((error as InvalidTimestampError).timestamp).toBe(1234567000); // Server timestamp in seconds
      }
    });
  });

  describe('getPointsEvents', () => {
    const mockGetPointsEventsRequest = {
      seasonId: 'current',
      subscriptionId: 'sub-123',
      cursor: null,
    };

    const mockPointsEventsResponse = {
      has_more: true,
      cursor: 'next-cursor-123',
      results: [
        {
          id: 'event-123',
          timestamp: '2024-01-01T10:00:00Z',
          value: 100,
          bonus: { bips: 200, bonuses: ['loyalty'] },
          accountAddress: '0x123456789',
          type: 'SWAP',
          payload: {
            srcAsset: {
              amount: '1000000000000000000',
              type: 'eip155:1/slip44:60',
              decimals: 18,
              name: 'Ethereum',
              symbol: 'ETH',
            },
            destAsset: {
              amount: '4500000000',
              type: 'eip155:1/erc20:0xa0b86991c6218b36c1d19d4a2e9eb0ce3606eb48',
              decimals: 6,
              name: 'USD Coin',
              symbol: 'USDC',
            },
            txHash: '0xabcdef123456',
          },
        },
        {
          id: 'event-456',
          timestamp: '2024-01-01T11:00:00Z',
          value: 50,
          bonus: null,
          accountAddress: '0x987654321',
          type: 'REFERRAL',
          payload: null,
        },
      ],
    };

    it('should successfully get points events without cursor', async () => {
      const mockResponse = {
        ok: true,
        json: jest.fn().mockResolvedValue(mockPointsEventsResponse),
      } as unknown as Response;
      mockFetch.mockResolvedValue(mockResponse);

      const result = await service.getPointsEvents(mockGetPointsEventsRequest);

      expect(result).toEqual(mockPointsEventsResponse);
      expect(mockFetch).toHaveBeenCalledWith(
        'https://api.rewards.test/seasons/current/points-events',
        {
          credentials: 'omit',
          method: 'GET',
          headers: {
            'Accept-Language': 'en-US',
            'Content-Type': 'application/json',
            'rewards-access-token': 'test-access-token',
            'rewards-client-id': 'mobile-7.50.1',
          },
          signal: expect.any(AbortSignal),
        },
      );
    });

    it('should successfully get points events with cursor', async () => {
      const requestWithCursor = {
        ...mockGetPointsEventsRequest,
        cursor: 'cursor-abc123',
      };

      const mockResponse = {
        ok: true,
        json: jest.fn().mockResolvedValue({
          ...mockPointsEventsResponse,
          has_more: false,
          cursor: null,
        }),
      } as unknown as Response;
      mockFetch.mockResolvedValue(mockResponse);

      const result = await service.getPointsEvents(requestWithCursor);

      expect(result.has_more).toBe(false);
      expect(result.cursor).toBeNull();
      expect(mockFetch).toHaveBeenCalledWith(
        'https://api.rewards.test/seasons/current/points-events?cursor=cursor-abc123',
        expect.objectContaining({
          method: 'GET',
          credentials: 'omit',
        }),
      );
    });

    it('should properly encode cursor parameter in URL', async () => {
      const requestWithSpecialCursor = {
        ...mockGetPointsEventsRequest,
        cursor: 'cursor/with+special=chars',
      };

      const mockResponse = {
        ok: true,
        json: jest.fn().mockResolvedValue(mockPointsEventsResponse),
      } as unknown as Response;
      mockFetch.mockResolvedValue(mockResponse);

      await service.getPointsEvents(requestWithSpecialCursor);

      expect(mockFetch).toHaveBeenCalledWith(
        'https://api.rewards.test/seasons/current/points-events?cursor=cursor%2Fwith%2Bspecial%3Dchars',
        expect.any(Object),
      );
    });

    it('should include authentication headers with subscription token', async () => {
      const mockResponse = {
        ok: true,
        json: jest.fn().mockResolvedValue(mockPointsEventsResponse),
      } as unknown as Response;
      mockFetch.mockResolvedValue(mockResponse);

      await service.getPointsEvents(mockGetPointsEventsRequest);

      expect(mockGetSubscriptionToken).toHaveBeenCalledWith(
        mockGetPointsEventsRequest.subscriptionId,
      );
      expect(mockFetch).toHaveBeenCalledWith(
        expect.any(String),
        expect.objectContaining({
          headers: expect.objectContaining({
            'rewards-access-token': 'test-access-token',
            'rewards-client-id': 'mobile-7.50.1',
          }),
        }),
      );
    });

    it('should handle missing subscription token gracefully', async () => {
      mockGetSubscriptionToken.mockResolvedValue({
        success: false,
        token: undefined,
      });

      const mockResponse = {
        ok: true,
        json: jest.fn().mockResolvedValue(mockPointsEventsResponse),
      } as unknown as Response;
      mockFetch.mockResolvedValue(mockResponse);

      const result = await service.getPointsEvents(mockGetPointsEventsRequest);

      expect(result).toEqual(mockPointsEventsResponse);
      expect(mockFetch).toHaveBeenCalledWith(
        expect.any(String),
        expect.objectContaining({
          headers: expect.not.objectContaining({
            'rewards-access-token': expect.any(String),
          }),
        }),
      );
    });

    it('should handle get points events errors', async () => {
      const mockResponse = {
        ok: false,
        status: 404,
      } as Response;
      mockFetch.mockResolvedValue(mockResponse);

      await expect(
        service.getPointsEvents(mockGetPointsEventsRequest),
      ).rejects.toThrow('Get points events failed: 404');
    });

    it('should handle network errors', async () => {
      mockFetch.mockRejectedValue(new Error('Network error'));

      await expect(
        service.getPointsEvents(mockGetPointsEventsRequest),
      ).rejects.toThrow('Network error');
    });

    it('should handle timeout errors', async () => {
      const abortError = new Error('The operation was aborted');
      abortError.name = 'AbortError';
      mockFetch.mockRejectedValue(abortError);

      await expect(
        service.getPointsEvents(mockGetPointsEventsRequest),
      ).rejects.toThrow('Request timeout after 10000ms');
    });
  });

  describe('getPointsEventsLastUpdated', () => {
    const mockGetPointsEventsLastUpdatedRequest: GetPointsEventsLastUpdatedDto =
      {
        seasonId: 'current',
        subscriptionId: 'sub-123',
      };

    it('should successfully get points events last updated timestamp', async () => {
      // Arrange
      const mockLastUpdatedResponse = {
        lastUpdated: '2024-01-01T10:00:00Z',
      };
      const mockResponse = {
        ok: true,
        json: jest.fn().mockResolvedValue(mockLastUpdatedResponse),
      } as unknown as Response;
      mockFetch.mockResolvedValue(mockResponse);

      // Act
      const result = await service.getPointsEventsLastUpdated(
        mockGetPointsEventsLastUpdatedRequest,
      );

      // Assert
      expect(result).toEqual(new Date('2024-01-01T10:00:00Z'));
      expect(mockFetch).toHaveBeenCalledWith(
        'https://api.rewards.test/seasons/current/points-events/last-updated',
        {
          credentials: 'omit',
          method: 'GET',
          headers: {
            'Accept-Language': 'en-US',
            'Content-Type': 'application/json',
            'rewards-access-token': 'test-access-token',
            'rewards-client-id': 'mobile-7.50.1',
          },
          signal: expect.any(AbortSignal),
        },
      );
    });

    it('should return null when lastUpdated is not present in response', async () => {
      // Arrange
      const mockResponseWithoutLastUpdated = {};
      const mockResponse = {
        ok: true,
        json: jest.fn().mockResolvedValue(mockResponseWithoutLastUpdated),
      } as unknown as Response;
      mockFetch.mockResolvedValue(mockResponse);

      // Act
      const result = await service.getPointsEventsLastUpdated(
        mockGetPointsEventsLastUpdatedRequest,
      );

      // Assert
      expect(result).toBeNull();
    });

    it('should include authentication headers with subscription token', async () => {
      // Arrange
      const mockLastUpdatedResponse = {
        lastUpdated: '2024-01-01T10:00:00Z',
      };
      const mockResponse = {
        ok: true,
        json: jest.fn().mockResolvedValue(mockLastUpdatedResponse),
      } as unknown as Response;
      mockFetch.mockResolvedValue(mockResponse);

      // Act
      await service.getPointsEventsLastUpdated(
        mockGetPointsEventsLastUpdatedRequest,
      );

      // Assert
      expect(mockGetSubscriptionToken).toHaveBeenCalledWith(
        mockGetPointsEventsLastUpdatedRequest.subscriptionId,
      );
      expect(mockFetch).toHaveBeenCalledWith(
        expect.any(String),
        expect.objectContaining({
          headers: expect.objectContaining({
            'rewards-access-token': 'test-access-token',
            'rewards-client-id': 'mobile-7.50.1',
          }),
        }),
      );
    });

    it('should handle missing subscription token gracefully', async () => {
      // Arrange
      mockGetSubscriptionToken.mockResolvedValue({
        success: false,
        token: undefined,
      });

      const mockLastUpdatedResponse = {
        lastUpdated: '2024-01-01T10:00:00Z',
      };
      const mockResponse = {
        ok: true,
        json: jest.fn().mockResolvedValue(mockLastUpdatedResponse),
      } as unknown as Response;
      mockFetch.mockResolvedValue(mockResponse);

      // Act
      const result = await service.getPointsEventsLastUpdated(
        mockGetPointsEventsLastUpdatedRequest,
      );

      // Assert
      expect(result).toEqual(new Date('2024-01-01T10:00:00Z'));
      expect(mockFetch).toHaveBeenCalledWith(
        expect.any(String),
        expect.objectContaining({
          headers: expect.not.objectContaining({
            'rewards-access-token': expect.any(String),
          }),
        }),
      );
    });

    it('should handle get points events last updated errors', async () => {
      // Arrange
      const mockResponse = {
        ok: false,
        status: 404,
      } as Response;
      mockFetch.mockResolvedValue(mockResponse);

      // Act & Assert
      await expect(
        service.getPointsEventsLastUpdated(
          mockGetPointsEventsLastUpdatedRequest,
        ),
      ).rejects.toThrow('Get points events last update failed: 404');
    });

    it('should handle network errors', async () => {
      // Arrange
      mockFetch.mockRejectedValue(new Error('Network error'));

      // Act & Assert
      await expect(
        service.getPointsEventsLastUpdated(
          mockGetPointsEventsLastUpdatedRequest,
        ),
      ).rejects.toThrow('Network error');
    });

    it('should handle timeout errors', async () => {
      // Arrange
      const abortError = new Error('The operation was aborted');
      abortError.name = 'AbortError';
      mockFetch.mockRejectedValue(abortError);

      // Act & Assert
      await expect(
        service.getPointsEventsLastUpdated(
          mockGetPointsEventsLastUpdatedRequest,
        ),
      ).rejects.toThrow('Request timeout after 10000ms');
    });
  });

  describe('estimatePoints', () => {
    const mockEstimateRequest: EstimatePointsDto = {
      activityType: 'SWAP',
      account: 'eip155:1:0x123',
      activityContext: {
        swapContext: {
          srcAsset: { id: 'eip155:1/slip44:60', amount: '1000000000000000000' },
          destAsset: {
            id: 'eip155:1/erc20:0xa0b86991c6218b36c1d19d4a2e9eb0ce3606eb48',
            amount: '4500000000',
          },
          feeAsset: { id: 'eip155:1/slip44:60', amount: '5000000000000000' },
        },
      },
    };

    const mockEstimateResponse: EstimatedPointsDto = {
      pointsEstimate: 100,
      bonusBips: 500,
    };

    it('should successfully estimate points', async () => {
      const mockResponse = {
        ok: true,
        json: jest.fn().mockResolvedValue(mockEstimateResponse),
      } as unknown as Response;
      mockFetch.mockResolvedValue(mockResponse);

      const result = await service.estimatePoints(mockEstimateRequest);

      expect(result).toEqual(mockEstimateResponse);
      expect(mockFetch).toHaveBeenCalledWith(
        'https://api.rewards.test/points-estimation',
        expect.objectContaining({
          method: 'POST',
          body: JSON.stringify(mockEstimateRequest),
        }),
      );
    });

    it('should handle estimate points errors', async () => {
      const mockResponse = {
        ok: false,
        status: 400,
      } as Response;
      mockFetch.mockResolvedValue(mockResponse);

      await expect(service.estimatePoints(mockEstimateRequest)).rejects.toThrow(
        'Points estimation failed: 400',
      );
    });
  });

  describe('getPerpsDiscount', () => {
    const testAddress = 'eip155:1:0x123456789' as CaipAccountId;

    it('should successfully get perps discount', async () => {
      const mockResponse = {
        ok: true,
        text: jest.fn().mockResolvedValue('1,550'),
      } as unknown as Response;
      mockFetch.mockResolvedValue(mockResponse);

      const result = await service.getPerpsDiscount({
        account: testAddress as CaipAccountId,
      });

      expect(result).toEqual({
        hasOptedIn: true,
        discountBips: 550,
      });
      expect(mockFetch).toHaveBeenCalledWith(
        `https://api.rewards.test/public/rewards/perps-fee-discount/${testAddress}`,
        expect.objectContaining({
          method: 'GET',
        }),
      );
    });

    it('should parse not opted in response', async () => {
      const mockResponse = {
        ok: true,
        text: jest.fn().mockResolvedValue('0,1000'),
      } as unknown as Response;
      mockFetch.mockResolvedValue(mockResponse);

      const result = await service.getPerpsDiscount({
        account: testAddress as CaipAccountId,
      });

      expect(result).toEqual({
        hasOptedIn: false,
        discountBips: 1000,
      });
    });

    it('should handle perps discount errors', async () => {
      const mockResponse = {
        ok: false,
        status: 404,
      } as Response;
      mockFetch.mockResolvedValue(mockResponse);

      await expect(
        service.getPerpsDiscount({ account: testAddress as CaipAccountId }),
      ).rejects.toThrow('Get Perps discount failed: 404');
    });

    it('should handle invalid response format', async () => {
      const mockResponse = {
        ok: true,
        text: jest.fn().mockResolvedValue('invalid_format'),
      } as unknown as Response;
      mockFetch.mockResolvedValue(mockResponse);

      await expect(
        service.getPerpsDiscount({ account: testAddress as CaipAccountId }),
      ).rejects.toThrow(
        'Invalid perps discount response format: invalid_format',
      );
    });
  });

  describe('timeout handling', () => {
    it('should handle request timeouts', async () => {
      const abortError = new Error('The operation was aborted');
      abortError.name = 'AbortError';
      mockFetch.mockRejectedValue(abortError);

      await expect(
        service.login({
          account: '0x123',
          timestamp: 1234567890,
          signature: '0xabc',
        }),
      ).rejects.toThrow('Request timeout after 10000ms');
    });

    it('should include AbortSignal in requests', async () => {
      const mockResponse = {
        ok: true,
        json: jest.fn().mockResolvedValue({}),
      } as unknown as Response;
      mockFetch.mockResolvedValue(mockResponse);

      await service.login({
        account: '0x123',
        timestamp: 1234567890,
        signature: '0xabc',
      });

      expect(mockFetch).toHaveBeenCalledWith(
        expect.any(String),
        expect.objectContaining({
          signal: expect.any(AbortSignal),
        }),
      );
    });
  });

  describe('headers', () => {
    it('should include correct headers in requests', async () => {
      const mockResponse = {
        ok: true,
        json: jest.fn().mockResolvedValue({}),
      } as unknown as Response;
      mockFetch.mockResolvedValue(mockResponse);

      await service.login({
        account: '0x123',
        timestamp: 1234567890,
        signature: '0xabc',
      });

      expect(mockFetch).toHaveBeenCalledWith(
        expect.any(String),
        expect.objectContaining({
          headers: {
            'Accept-Language': 'en-US',
            'Content-Type': 'application/json',
            'rewards-client-id': 'mobile-7.50.1',
            // Should not include rewards-access-token header
          },
        }),
      );
    });
  });

  const mockSeasonStatusResponse: SeasonStatusDto = {
    season: {
      id: 'season-123',
      name: 'Test Season',
      startDate: new Date('2023-06-01T00:00:00Z'),
      endDate: new Date('2023-08-31T23:59:59Z'),
      tiers: [
        {
          id: 'tier-gold',
          name: 'Gold Tier',
          pointsNeeded: 1000,
          image: {
            lightModeUrl: 'https://example.com/gold-light.png',
            darkModeUrl: 'https://example.com/gold-dark.png',
          },
          levelNumber: '3',
          rewards: [],
        },
        {
          id: 'tier-silver',
          name: 'Silver Tier',
          pointsNeeded: 500,
          image: {
            lightModeUrl: 'https://example.com/silver-light.png',
            darkModeUrl: 'https://example.com/silver-dark.png',
          },
          levelNumber: '2',
          rewards: [],
        },
      ],
    },
    balance: {
      total: 1000,
      refereePortion: 500,
      updatedAt: new Date('2023-12-01T10:00:00Z'),
    },
    currentTierId: 'tier-gold',
  };

  describe('getSeasonStatus', () => {
    const mockSeasonId = 'season-123';
    const mockSubscriptionId = 'subscription-456';

    beforeEach(() => {
      // Mock successful fetch response for season status
      const mockResponse = {
        ok: true,
        json: jest.fn().mockResolvedValue({
          season: {
            ...mockSeasonStatusResponse.season,
            startDate: '2023-06-01T00:00:00Z', // API returns strings, not Date objects
            endDate: '2023-08-31T23:59:59Z',
          },
          balance: {
            ...mockSeasonStatusResponse.balance,
            updatedAt: '2023-12-01T10:00:00Z', // API returns string, not Date
          },
          currentTierId: mockSeasonStatusResponse.currentTierId,
        }),
      } as unknown as Response;
      mockFetch.mockResolvedValue(mockResponse);
    });

    it('should successfully get season status', async () => {
      const result = await service.getSeasonStatus(
        mockSeasonId,
        mockSubscriptionId,
      );

      expect(result).toEqual(mockSeasonStatusResponse);
      expect(mockFetch).toHaveBeenCalledWith(
        `${AppConstants.REWARDS_API_URL.DEV}/seasons/${mockSeasonId}/status`,
        {
          credentials: 'omit',
          method: 'GET',
          headers: {
            'Accept-Language': 'en-US',
            'Content-Type': 'application/json',
            'rewards-access-token': 'test-access-token',
            'rewards-client-id': 'mobile-7.50.1',
          },
          signal: expect.any(AbortSignal),
        },
      );
    });

    it('should convert date strings to Date objects', async () => {
      const result = await service.getSeasonStatus(
        mockSeasonId,
        mockSubscriptionId,
      );

      // Check balance updatedAt
      expect(result.balance.updatedAt).toBeInstanceOf(Date);
      expect(result.balance.updatedAt?.getTime()).toBe(
        new Date('2023-12-01T10:00:00Z').getTime(),
      );

      // Check season dates
      expect(result.season.startDate).toBeInstanceOf(Date);
      expect(result.season.startDate?.getTime()).toBe(
        new Date('2023-06-01T00:00:00Z').getTime(),
      );
      expect(result.season.endDate).toBeInstanceOf(Date);
      expect(result.season.endDate.getTime()).toBe(
        new Date('2023-08-31T23:59:59Z').getTime(),
      );
    });

    it('should include authentication headers with subscription token', async () => {
      await service.getSeasonStatus(mockSeasonId, mockSubscriptionId);

      expect(mockGetSubscriptionToken).toHaveBeenCalledWith(mockSubscriptionId);
      expect(mockFetch).toHaveBeenCalledWith(
        expect.any(String),
        expect.objectContaining({
          headers: expect.objectContaining({
            'rewards-access-token': 'test-access-token',
            'rewards-client-id': 'mobile-7.50.1',
          }),
        }),
      );
    });

    it('should throw error when response is not ok', async () => {
      const mockResponse = {
        ok: false,
        status: 404,
        json: jest.fn().mockResolvedValue({ message: 'Not found' }),
      } as unknown as Response;
      mockFetch.mockResolvedValue(mockResponse);

      await expect(
        service.getSeasonStatus(mockSeasonId, mockSubscriptionId),
      ).rejects.toThrow('Get season status failed: 404');
    });

    it('should throw AuthorizationFailedError when rewards authorization fails', async () => {
      const mockResponse = {
        ok: false,
        status: 401,
        json: jest.fn().mockResolvedValue({
          message: 'Rewards authorization failed',
        }),
      } as unknown as Response;
      mockFetch.mockResolvedValue(mockResponse);

      let caughtError: unknown;
      try {
        await service.getSeasonStatus(mockSeasonId, mockSubscriptionId);
      } catch (error) {
        caughtError = error;
      }

      expect(caughtError).toBeInstanceOf(AuthorizationFailedError);
      const authError = caughtError as AuthorizationFailedError;
      expect(authError.name).toBe('AuthorizationFailedError');
      expect(authError.message).toBe(
        'Rewards authorization failed. Please login and try again.',
      );
    });

    it('should detect authorization failure when message contains the phrase', async () => {
      const mockResponse = {
        ok: false,
        status: 403,
        json: jest.fn().mockResolvedValue({
          message:
            'Some other error: Rewards authorization failed due to expiry',
        }),
      } as unknown as Response;
      mockFetch.mockResolvedValue(mockResponse);

      await expect(
        service.getSeasonStatus(mockSeasonId, mockSubscriptionId),
      ).rejects.toBeInstanceOf(AuthorizationFailedError);
    });

    it('should throw error when fetch fails', async () => {
      const fetchError = new Error('Network error');
      mockFetch.mockRejectedValue(fetchError);

      await expect(
        service.getSeasonStatus(mockSeasonId, mockSubscriptionId),
      ).rejects.toThrow('Network error');
    });

    it('should handle missing subscription token gracefully', async () => {
      // Mock token retrieval failure
      mockGetSubscriptionToken.mockResolvedValue({
        success: false,
        token: undefined,
      });

      const result = await service.getSeasonStatus(
        mockSeasonId,
        mockSubscriptionId,
      );

      expect(result).toEqual(mockSeasonStatusResponse);
      expect(mockFetch).toHaveBeenCalledWith(
        expect.any(String),
        expect.objectContaining({
          headers: expect.not.objectContaining({
            'rewards-access-token': expect.any(String),
          }),
        }),
      );
    });
  });

  describe('getReferralDetails', () => {
    const mockSubscriptionId = 'test-subscription-123';

    const mockReferralDetailsResponse: SubscriptionReferralDetailsDto = {
      referralCode: 'TEST123',
      totalReferees: 5,
    };

    beforeEach(() => {
      // Mock successful response for each test
      const mockResponse = {
        ok: true,
        json: jest.fn().mockResolvedValue(mockReferralDetailsResponse),
      } as unknown as Response;
      mockFetch.mockResolvedValue(mockResponse);
    });

    it('should successfully get referral details', async () => {
      const result = await service.getReferralDetails(mockSubscriptionId);

      expect(result).toEqual(mockReferralDetailsResponse);
      expect(mockFetch).toHaveBeenCalledWith(
        'https://api.rewards.test/subscriptions/referral-details',
        expect.objectContaining({
          method: 'GET',
          credentials: 'omit',
          headers: expect.objectContaining({
            'Content-Type': 'application/json',
            'rewards-access-token': 'test-access-token',
            'rewards-client-id': 'mobile-7.50.1',
          }),
        }),
      );
    });

    it('should include subscription ID in token retrieval', async () => {
      await service.getReferralDetails(mockSubscriptionId);

      expect(mockGetSubscriptionToken).toHaveBeenCalledWith(mockSubscriptionId);
      expect(mockFetch).toHaveBeenCalledWith(
        expect.any(String),
        expect.objectContaining({
          headers: expect.objectContaining({
            'rewards-access-token': 'test-access-token',
            'rewards-client-id': 'mobile-7.50.1',
          }),
        }),
      );
    });

    it('should throw error when response is not ok', async () => {
      const mockResponse = {
        ok: false,
        status: 404,
      } as Response;
      mockFetch.mockResolvedValue(mockResponse);

      await expect(
        service.getReferralDetails(mockSubscriptionId),
      ).rejects.toThrow('Get referral details failed: 404');
    });

    it('should throw error when fetch fails', async () => {
      const fetchError = new Error('Network error');
      mockFetch.mockRejectedValue(fetchError);

      await expect(
        service.getReferralDetails(mockSubscriptionId),
      ).rejects.toThrow('Network error');
    });

    it('should handle missing subscription token gracefully', async () => {
      // Mock token retrieval failure
      mockGetSubscriptionToken.mockResolvedValue({
        success: false,
        token: undefined,
      });

      const result = await service.getReferralDetails(mockSubscriptionId);

      expect(result).toEqual(mockReferralDetailsResponse);
      expect(mockFetch).toHaveBeenCalledWith(
        expect.any(String),
        expect.objectContaining({
          headers: expect.not.objectContaining({
            'rewards-access-token': expect.any(String),
          }),
        }),
      );
    });

    it('should handle subscription token retrieval error', async () => {
      // Mock token retrieval throwing an error
      mockGetSubscriptionToken.mockRejectedValue(new Error('Token error'));

      const result = await service.getReferralDetails(mockSubscriptionId);

      expect(result).toEqual(mockReferralDetailsResponse);
      expect(mockFetch).toHaveBeenCalledWith(
        expect.any(String),
        expect.objectContaining({
          headers: expect.not.objectContaining({
            'rewards-access-token': expect.any(String),
          }),
        }),
      );
    });

    it('should handle timeout correctly', async () => {
      // Mock fetch that never resolves (simulate timeout)
      mockFetch.mockImplementation(
        () =>
          new Promise((_resolve, reject) => {
            setTimeout(() => reject(new Error('AbortError')), 100);
          }),
      );

      await expect(
        service.getReferralDetails(mockSubscriptionId),
      ).rejects.toThrow('AbortError');
    });
  });

  const mockLoginResponse: LoginResponseDto = {
    sessionId: 'test-session-id',
    subscription: {
      id: 'test-subscription-id',
      referralCode: 'test-referral-code',
      accounts: [],
    },
  };

  describe('Client Header', () => {
    it('should include rewards-client-id header in requests', async () => {
      // Mock successful response
      const mockResponse = {
        ok: true,
        json: jest.fn().mockResolvedValue(mockLoginResponse),
      } as unknown as Response;
      mockFetch.mockResolvedValue(mockResponse);

      await service.login({
        account: '0x123',
        timestamp: 1234567890,
        signature: '0xsignature',
      });

      expect(mockFetch).toHaveBeenCalledWith(
        'https://api.rewards.test/auth/mobile-login',
        expect.objectContaining({
          headers: expect.objectContaining({
            'Content-Type': 'application/json',
            'rewards-client-id': 'mobile-7.50.1',
          }),
        }),
      );
    });
  });

  describe('Accept-Language Header', () => {
    it('should include Accept-Language header with default locale', async () => {
      // Arrange - service already initialized with default locale 'en-US'
      const mockResponse = {
        ok: true,
        json: jest.fn().mockResolvedValue(mockLoginResponse),
      } as unknown as Response;
      mockFetch.mockResolvedValue(mockResponse);

      // Act
      await service.login({
        account: '0x123',
        timestamp: 1234567890,
        signature: '0xsignature',
      });

      // Assert
      expect(mockFetch).toHaveBeenCalledWith(
        'https://api.rewards.test/auth/mobile-login',
        expect.objectContaining({
          headers: expect.objectContaining({
            'Accept-Language': 'en-US',
          }),
        }),
      );
    });

    it('should include Accept-Language header with custom locale', async () => {
      // Arrange - create service with custom locale
      const customLocaleService = new RewardsDataService({
        messenger: mockMessenger,
        fetch: mockFetch,
        appType: 'mobile',
        locale: 'es-ES',
      });

      const mockResponse = {
        ok: true,
        json: jest.fn().mockResolvedValue(mockLoginResponse),
      } as unknown as Response;
      mockFetch.mockResolvedValue(mockResponse);

      // Act
      await customLocaleService.login({
        account: '0x123',
        timestamp: 1234567890,
        signature: '0xsignature',
      });

      // Assert
      expect(mockFetch).toHaveBeenCalledWith(
        'https://api.rewards.test/auth/mobile-login',
        expect.objectContaining({
          headers: expect.objectContaining({
            'Accept-Language': 'es-ES',
          }),
        }),
      );
    });

    it('should not include Accept-Language header when locale is empty', async () => {
      // Arrange - create service with empty locale
      const emptyLocaleService = new RewardsDataService({
        messenger: mockMessenger,
        fetch: mockFetch,
        appType: 'mobile',
        locale: '',
      });

      const mockResponse = {
        ok: true,
        json: jest.fn().mockResolvedValue(mockLoginResponse),
      } as unknown as Response;
      mockFetch.mockResolvedValue(mockResponse);

      // Act
      await emptyLocaleService.login({
        account: '0x123',
        timestamp: 1234567890,
        signature: '0xsignature',
      });

      // Assert
      expect(mockFetch).toHaveBeenCalledWith(
        'https://api.rewards.test/auth/mobile-login',
        expect.objectContaining({
          headers: expect.not.objectContaining({
            'Accept-Language': expect.any(String),
          }),
        }),
      );
    });
  });

  describe('optin', () => {
    const mockOptinRequest = {
      account: '0x123',
      timestamp: 1234567890,
      signature: '0xsignature123',
      referralCode: 'REF123',
    } as MobileOptinDto;
<<<<<<< HEAD

    const mockSolanaOptinRequest = {
      account: '0x123',
      timestamp: 1234567890,
      signature: '0xsignature123',
      referralCode: 'REF123',
    } as MobileOptinDto;

=======

    const mockSolanaOptinRequest = {
      account: '0x123',
      timestamp: 1234567890,
      signature: '0xsignature123',
      referralCode: 'REF123',
    } as MobileOptinDto;

>>>>>>> d5ca588d
    it('should successfully perform optin for EVM accounts', async () => {
      // Arrange
      const mockOptinResponse = {
        sessionId: 'session-456',
        subscription: {
          id: 'sub-789',
          referralCode: 'REF123',
          accounts: [],
        },
      };

      const mockResponse = {
        ok: true,
        json: jest.fn().mockResolvedValue(mockOptinResponse),
      } as unknown as Response;
      mockFetch.mockResolvedValue(mockResponse);

      // Act
      const result = await service.mobileOptin(mockOptinRequest);

      // Assert
      expect(result).toEqual(mockOptinResponse);
      expect(mockFetch).toHaveBeenCalledWith(
        'https://api.rewards.test/auth/mobile-optin',
        expect.objectContaining({
          method: 'POST',
          body: JSON.stringify(mockOptinRequest),
          headers: expect.objectContaining({
            'Content-Type': 'application/json',
            'rewards-client-id': 'mobile-7.50.1',
          }),
        }),
      );
    });

    it('should successfully perform optin for Solana accounts', async () => {
      // Arrange
<<<<<<< HEAD
=======
      const mockOptinResponse = {
        sessionId: 'session-456',
        subscription: {
          id: 'sol-789',
          referralCode: 'REF123',
          accounts: [],
        },
      };

      const mockResponse = {
        ok: true,
        json: jest.fn().mockResolvedValue(mockOptinResponse),
      } as unknown as Response;
      mockFetch.mockResolvedValue(mockResponse);

      // Act
      const result = await service.mobileOptin(mockSolanaOptinRequest);

      // Assert
      expect(result).toEqual(mockOptinResponse);
      expect(mockFetch).toHaveBeenCalledWith(
        'https://api.rewards.test/auth/mobile-optin',
        expect.objectContaining({
          method: 'POST',
          body: JSON.stringify(mockSolanaOptinRequest),
          headers: expect.objectContaining({
            'Content-Type': 'application/json',
            'rewards-client-id': 'mobile-7.50.1',
          }),
        }),
      );
    });

    it('should handle optin without referral code', async () => {
      // Arrange
      const requestWithoutReferral = {
        account: '0x123',
        timestamp: 1234567890,
        signature: '0xsignature123',
      } as MobileOptinDto;

>>>>>>> d5ca588d
      const mockOptinResponse = {
        sessionId: 'session-456',
        subscription: {
          id: 'sol-789',
          referralCode: 'REF123',
          accounts: [],
        },
      };

      const mockResponse = {
        ok: true,
        json: jest.fn().mockResolvedValue(mockOptinResponse),
      } as unknown as Response;
      mockFetch.mockResolvedValue(mockResponse);

      // Act
<<<<<<< HEAD
      const result = await service.mobileOptin(mockSolanaOptinRequest);
=======
      const result = await service.mobileOptin(requestWithoutReferral);
>>>>>>> d5ca588d

      // Assert
      expect(result).toEqual(mockOptinResponse);
      expect(mockFetch).toHaveBeenCalledWith(
        'https://api.rewards.test/auth/mobile-optin',
        expect.objectContaining({
          method: 'POST',
          body: JSON.stringify(mockSolanaOptinRequest),
          headers: expect.objectContaining({
            'Content-Type': 'application/json',
            'rewards-client-id': 'mobile-7.50.1',
          }),
        }),
      );
    });

    it('should handle optin without referral code', async () => {
      // Arrange
<<<<<<< HEAD
      const requestWithoutReferral = {
        account: '0x123',
        timestamp: 1234567890,
        signature: '0xsignature123',
      } as MobileOptinDto;

      const mockOptinResponse = {
        sessionId: 'session-456',
        subscription: {
          id: 'sub-789',
          referralCode: 'AUTO123',
          accounts: [],
        },
      };

      const mockResponse = {
        ok: true,
        json: jest.fn().mockResolvedValue(mockOptinResponse),
      } as unknown as Response;
      mockFetch.mockResolvedValue(mockResponse);

      // Act
      const result = await service.mobileOptin(requestWithoutReferral);

      // Assert
      expect(result).toEqual(mockOptinResponse);
      expect(mockFetch).toHaveBeenCalledWith(
        'https://api.rewards.test/auth/mobile-optin',
        expect.objectContaining({
          method: 'POST',
          body: JSON.stringify(requestWithoutReferral),
        }),
      );
    });

    it('should handle optin errors', async () => {
      // Arrange
=======
>>>>>>> d5ca588d
      const mockResponse = {
        ok: false,
        status: 400,
        json: jest.fn().mockResolvedValue({ message: 'Bad request' }),
      } as unknown as Response;
      mockFetch.mockResolvedValue(mockResponse);

      // Act & Assert
      await expect(service.mobileOptin(mockOptinRequest)).rejects.toThrow(
        'Optin failed: 400',
      );
    });

    it('should throw InvalidTimestampError when server returns invalid timestamp error during mobileOptin', async () => {
      // Arrange
      const mockErrorResponse = {
        ok: false,
        status: 400,
        json: jest.fn().mockResolvedValue({
          message: 'Invalid timestamp',
          serverTimestamp: 1234567000000, // Server timestamp in milliseconds
        }),
      } as unknown as Response;
      mockFetch.mockResolvedValue(mockErrorResponse);

      // Act & Assert
      try {
        await service.mobileOptin(mockOptinRequest);
        fail('Expected InvalidTimestampError to be thrown');
      } catch (error) {
        expect((error as InvalidTimestampError).name).toBe(
          'InvalidTimestampError',
        );
        expect((error as InvalidTimestampError).timestamp).toBe(1234567000); // Server timestamp in seconds
      }
    });

<<<<<<< HEAD
=======
    it('throws AccountAlreadyRegisteredError when 409 response with already registered message', async () => {
      // Arrange
      const mockErrorResponse = {
        ok: false,
        status: 409,
        json: jest
          .fn()
          .mockResolvedValue({ message: 'Account is already registered' }),
      } as unknown as Response;
      mockFetch.mockResolvedValue(mockErrorResponse);

      // Act & Assert
      try {
        await service.mobileOptin(mockOptinRequest);
        fail('Expected AccountAlreadyRegisteredError to be thrown');
      } catch (error) {
        expect((error as AccountAlreadyRegisteredError).name).toBe(
          'AccountAlreadyRegisteredError',
        );
        expect((error as AccountAlreadyRegisteredError).message).toBe(
          'Account is already registered',
        );
      }
    });

    it('throws AccountAlreadyRegisteredError when 409 response with uppercase already registered message', async () => {
      // Arrange
      const mockErrorResponse = {
        ok: false,
        status: 409,
        json: jest.fn().mockResolvedValue({
          message: 'User is ALREADY REGISTERED with this account',
        }),
      } as unknown as Response;
      mockFetch.mockResolvedValue(mockErrorResponse);

      // Act & Assert
      try {
        await service.mobileOptin(mockOptinRequest);
        fail('Expected AccountAlreadyRegisteredError to be thrown');
      } catch (error) {
        expect((error as AccountAlreadyRegisteredError).name).toBe(
          'AccountAlreadyRegisteredError',
        );
        expect((error as AccountAlreadyRegisteredError).message).toBe(
          'User is ALREADY REGISTERED with this account',
        );
      }
    });

    it('throws generic error when 409 response without already registered message', async () => {
      // Arrange
      const mockErrorResponse = {
        ok: false,
        status: 409,
        json: jest.fn().mockResolvedValue({ message: 'Conflict error' }),
      } as unknown as Response;
      mockFetch.mockResolvedValue(mockErrorResponse);

      // Act & Assert
      await expect(service.mobileOptin(mockOptinRequest)).rejects.toThrow(
        'Optin failed: 409',
      );
    });

>>>>>>> d5ca588d
    it('should handle network errors during optin', async () => {
      // Arrange
      mockFetch.mockRejectedValue(new Error('Network error'));

      // Act & Assert
      await expect(service.mobileOptin(mockOptinRequest)).rejects.toThrow(
        'Network error',
      );
    });
  });

  describe('logout', () => {
    const mockSubscriptionId = 'sub-123';

    beforeEach(() => {
      mockGetSubscriptionToken.mockResolvedValue({
        success: true,
        token: 'test-access-token',
      });
    });

    it('should successfully perform logout', async () => {
      // Arrange
      const mockResponse = {
        ok: true,
      } as Response;
      mockFetch.mockResolvedValue(mockResponse);

      // Act
      await service.logout(mockSubscriptionId);

      // Assert
      expect(mockFetch).toHaveBeenCalledWith(
        'https://api.rewards.test/auth/logout',
        expect.objectContaining({
          method: 'POST',
          credentials: 'omit',
          headers: expect.objectContaining({
            'Content-Type': 'application/json',
            'rewards-access-token': 'test-access-token',
            'rewards-client-id': 'mobile-7.50.1',
          }),
        }),
      );
    });

    it('should perform logout without subscription ID', async () => {
      // Arrange
      const mockResponse = {
        ok: true,
      } as Response;
      mockFetch.mockResolvedValue(mockResponse);

      // Act
      await service.logout();

      // Assert
      expect(mockFetch).toHaveBeenCalledWith(
        'https://api.rewards.test/auth/logout',
        expect.objectContaining({
          method: 'POST',
          headers: expect.not.objectContaining({
            'rewards-access-token': expect.any(String),
          }),
        }),
      );
    });

    it('should handle logout errors', async () => {
      // Arrange
      const mockResponse = {
        ok: false,
        status: 401,
      } as Response;
      mockFetch.mockResolvedValue(mockResponse);

      // Act & Assert
      await expect(service.logout(mockSubscriptionId)).rejects.toThrow(
        'Logout failed: 401',
      );
    });

    it('should handle network errors during logout', async () => {
      // Arrange
      mockFetch.mockRejectedValue(new Error('Network error'));

      // Act & Assert
      await expect(service.logout(mockSubscriptionId)).rejects.toThrow(
        'Network error',
      );
    });

    it('should handle missing subscription token gracefully', async () => {
      // Arrange
      mockGetSubscriptionToken.mockResolvedValue({
        success: false,
        token: undefined,
      });

      const mockResponse = {
        ok: true,
      } as Response;
      mockFetch.mockResolvedValue(mockResponse);

      // Act
      await service.logout(mockSubscriptionId);

      // Assert
      expect(mockFetch).toHaveBeenCalledWith(
        'https://api.rewards.test/auth/logout',
        expect.objectContaining({
          headers: expect.not.objectContaining({
            'rewards-access-token': expect.any(String),
          }),
        }),
      );
    });
  });

  describe('fetchGeoLocation', () => {
    beforeEach(() => {
      jest.clearAllMocks();
    });

    it('should successfully fetch geolocation using PROD URL', async () => {
      // Arrange
      const mockLocation = 'US';
      const mockResponse = {
        ok: true,
        text: jest.fn().mockResolvedValue(mockLocation),
      };

      // eslint-disable-next-line @typescript-eslint/no-explicit-any
      mockSuccessfulFetch.mockResolvedValue(mockResponse as any);

      // Act
      const result = await service.fetchGeoLocation();

      // Assert
      expect(result).toBe(mockLocation);
      expect(mockSuccessfulFetch).toHaveBeenCalledWith(
        'https://on-ramp.api.cx.metamask.io/geolocation',
      );
    });

    it('should always use PROD geolocation URL regardless of environment', async () => {
      // Arrange
      const mockLocation = 'UK';
      const mockResponse = {
        ok: true,
        text: jest.fn().mockResolvedValue(mockLocation),
      };

      // eslint-disable-next-line @typescript-eslint/no-explicit-any
      mockSuccessfulFetch.mockResolvedValue(mockResponse as any);

      // Act
      const result = await service.fetchGeoLocation();

      // Assert
      expect(result).toBe(mockLocation);
      // Always uses PROD URL, not DEV
      expect(mockSuccessfulFetch).toHaveBeenCalledWith(
        'https://on-ramp.api.cx.metamask.io/geolocation',
      );
    });

    it('should return UNKNOWN when geolocation request fails', async () => {
      // Arrange
      const mockResponse = {
        ok: false,
        status: 500,
      };
      // eslint-disable-next-line @typescript-eslint/no-explicit-any
      mockSuccessfulFetch.mockResolvedValue(mockResponse as any);

      // Act
      const result = await service.fetchGeoLocation();

      // Assert
      expect(result).toBe('UNKNOWN');
    });

    it('should return UNKNOWN when network error occurs', async () => {
      // Arrange
      mockSuccessfulFetch.mockRejectedValue(new Error('Network error'));

      // Act
      const result = await service.fetchGeoLocation();

      // Assert
      expect(result).toBe('UNKNOWN');
    });

    it('should return UNKNOWN when response text parsing fails', async () => {
      // Arrange
      const mockResponse = {
        ok: true,
        text: jest.fn().mockRejectedValue(new Error('Parse error')),
      };
      // eslint-disable-next-line @typescript-eslint/no-explicit-any
      mockSuccessfulFetch.mockResolvedValue(mockResponse as any);

      // Act
      const result = await service.fetchGeoLocation();

      // Assert
      expect(result).toBe('UNKNOWN');
    });

    it('should return location string from response', async () => {
      // Arrange
      const mockLocation = 'UK';
      const mockResponse = {
        ok: true,
        text: jest.fn().mockResolvedValue(mockLocation),
      };
      // eslint-disable-next-line @typescript-eslint/no-explicit-any
      mockSuccessfulFetch.mockResolvedValue(mockResponse as any);

      // Act
      const result = await service.fetchGeoLocation();

      // Assert
      expect(result).toBe(mockLocation);
    });
  });

  describe('validateReferralCode', () => {
    it('should successfully validate a referral code', async () => {
      // Arrange
      const referralCode = 'ABC123';
      const mockValidationResponse = { valid: true };

      const mockResponse = {
        ok: true,
        json: jest.fn().mockResolvedValue(mockValidationResponse),
      } as unknown as Response;
      mockFetch.mockResolvedValue(mockResponse);

      // Act
      const result = await service.validateReferralCode(referralCode);

      // Assert
      expect(result).toEqual(mockValidationResponse);
      expect(mockFetch).toHaveBeenCalledWith(
        'https://api.rewards.test/referral/validate?code=ABC123',
        expect.objectContaining({
          method: 'GET',
          credentials: 'omit',
          headers: expect.objectContaining({
            'Content-Type': 'application/json',
            'rewards-client-id': 'mobile-7.50.1',
          }),
        }),
      );
    });

    it('should return invalid response for invalid codes', async () => {
      // Arrange
      const referralCode = 'INVALID';
      const mockValidationResponse = { valid: false };

      const mockResponse = {
        ok: true,
        json: jest.fn().mockResolvedValue(mockValidationResponse),
      } as unknown as Response;
      mockFetch.mockResolvedValue(mockResponse);

      // Act
      const result = await service.validateReferralCode(referralCode);

      // Assert
      expect(result).toEqual(mockValidationResponse);
      expect(result.valid).toBe(false);
    });

    it('should properly encode special characters in referral code', async () => {
      // Arrange
      const referralCode = 'A+B/C=';
      const mockValidationResponse = { valid: true };

      const mockResponse = {
        ok: true,
        json: jest.fn().mockResolvedValue(mockValidationResponse),
      } as unknown as Response;
      mockFetch.mockResolvedValue(mockResponse);

      // Act
      const result = await service.validateReferralCode(referralCode);

      // Assert
      expect(result).toEqual(mockValidationResponse);
      expect(mockFetch).toHaveBeenCalledWith(
        'https://api.rewards.test/referral/validate?code=A%2BB%2FC%3D',
        expect.any(Object),
      );
    });

    it('should handle validation errors', async () => {
      // Arrange
      const referralCode = 'ABC123';
      const mockResponse = {
        ok: false,
        status: 400,
      } as Response;
      mockFetch.mockResolvedValue(mockResponse);

      // Act & Assert
      await expect(service.validateReferralCode(referralCode)).rejects.toThrow(
        'Failed to validate referral code. Please try again shortly.',
      );
    });

    it('should handle network errors during validation', async () => {
      // Arrange
      const referralCode = 'ABC123';
      mockFetch.mockRejectedValue(new Error('Network error'));

      // Act & Assert
      await expect(service.validateReferralCode(referralCode)).rejects.toThrow(
        'Network error',
      );
    });

    it('should handle timeout errors during validation', async () => {
      // Arrange
      const referralCode = 'ABC123';
      const abortError = new Error('The operation was aborted');
      abortError.name = 'AbortError';
      mockFetch.mockRejectedValue(abortError);

      // Act & Assert
      await expect(service.validateReferralCode(referralCode)).rejects.toThrow(
        'Request timeout after 10000ms',
      );
    });
  });

  describe('getOptInStatus', () => {
    const mockOptInStatusRequest = {
      addresses: ['0x123456789', '0x987654321', '0xabcdefabc'],
    };

    const mockOptInStatusResponse = {
      ois: [true, false, true],
      sids: ['sub_123', null, 'sub_456'],
    };

    it('should successfully get opt-in status for multiple addresses', async () => {
      // Arrange
      const mockResponse = {
        ok: true,
        json: jest.fn().mockResolvedValue(mockOptInStatusResponse),
      } as unknown as Response;
      mockFetch.mockResolvedValue(mockResponse);

      // Act
      const result = await service.getOptInStatus(mockOptInStatusRequest);

      // Assert
      expect(result).toEqual(mockOptInStatusResponse);
      expect(mockFetch).toHaveBeenCalledWith(
        'https://api.rewards.test/public/rewards/ois',
        expect.objectContaining({
          method: 'POST',
          body: JSON.stringify(mockOptInStatusRequest),
          headers: expect.objectContaining({
            'Content-Type': 'application/json',
            'rewards-client-id': 'mobile-7.50.1',
          }),
        }),
      );
    });

    it('should successfully handle single address', async () => {
      // Arrange
      const singleAddressRequest = {
        addresses: ['0x123456789'],
      };
      const singleAddressResponse = {
        ois: [true],
        sids: ['sub_123'],
      };

      const mockResponse = {
        ok: true,
        json: jest.fn().mockResolvedValue(singleAddressResponse),
      } as unknown as Response;
      mockFetch.mockResolvedValue(mockResponse);

      // Act
      const result = await service.getOptInStatus(singleAddressRequest);

      // Assert
      expect(result).toEqual(singleAddressResponse);
      expect(result.ois).toHaveLength(1);
      expect(result.ois[0]).toBe(true);
    });

    it('should handle all false opt-in status', async () => {
      // Arrange
      const allFalseResponse = {
        ois: [false, false, false],
      };

      const mockResponse = {
        ok: true,
        json: jest.fn().mockResolvedValue(allFalseResponse),
      } as unknown as Response;
      mockFetch.mockResolvedValue(mockResponse);

      // Act
      const result = await service.getOptInStatus(mockOptInStatusRequest);

      // Assert
      expect(result).toEqual(allFalseResponse);
      expect(result.ois.every((status) => status === false)).toBe(true);
    });

    it('should handle mixed opt-in status results', async () => {
      // Arrange
      const mixedResponse = {
        ois: [true, false, true, false, true],
      };
      const mixedRequest = {
        addresses: ['0x1', '0x2', '0x3', '0x4', '0x5'],
      };

      const mockResponse = {
        ok: true,
        json: jest.fn().mockResolvedValue(mixedResponse),
      } as unknown as Response;
      mockFetch.mockResolvedValue(mockResponse);

      // Act
      const result = await service.getOptInStatus(mixedRequest);

      // Assert
      expect(result).toEqual(mixedResponse);
      expect(result.ois).toHaveLength(5);
      expect(result.ois[0]).toBe(true);
      expect(result.ois[1]).toBe(false);
      expect(result.ois[2]).toBe(true);
      expect(result.ois[3]).toBe(false);
      expect(result.ois[4]).toBe(true);
    });

    it('should throw error when addresses array is empty', async () => {
      // Arrange
      const emptyRequest = {
        addresses: [],
      };

      // Act & Assert
      await expect(service.getOptInStatus(emptyRequest)).rejects.toThrow(
        'Addresses are required',
      );
    });

    it('should throw error when addresses is null', async () => {
      // Arrange
      const nullRequest = {
        addresses: null as unknown as string[],
      };

      // Act & Assert
      await expect(service.getOptInStatus(nullRequest)).rejects.toThrow(
        'Addresses are required',
      );
    });

    it('should throw error when addresses exceeds maximum limit', async () => {
      // Arrange
      const tooManyAddresses = Array.from({ length: 501 }, (_, i) => `0x${i}`);
      const oversizedRequest = {
        addresses: tooManyAddresses,
      };

      // Act & Assert
      await expect(service.getOptInStatus(oversizedRequest)).rejects.toThrow(
        'Addresses must be less than 500',
      );
    });

    it('should handle exactly 500 addresses', async () => {
      // Arrange
      const maxAddresses = Array.from({ length: 500 }, (_, i) => `0x${i}`);
      const maxRequest = {
        addresses: maxAddresses,
      };
      const maxResponse = {
        ois: Array.from({ length: 500 }, (_, i) => i % 2 === 0),
      };

      const mockResponse = {
        ok: true,
        json: jest.fn().mockResolvedValue(maxResponse),
      } as unknown as Response;
      mockFetch.mockResolvedValue(mockResponse);

      // Act
      const result = await service.getOptInStatus(maxRequest);

      // Assert
      expect(result).toEqual(maxResponse);
      expect(result.ois).toHaveLength(500);
    });

    it('should handle get opt-in status errors', async () => {
      // Arrange
      const mockResponse = {
        ok: false,
        status: 400,
      } as Response;
      mockFetch.mockResolvedValue(mockResponse);

      // Act & Assert
      await expect(
        service.getOptInStatus(mockOptInStatusRequest),
      ).rejects.toThrow('Get opt-in status failed: 400');
    });

    it('should handle server errors', async () => {
      // Arrange
      const mockResponse = {
        ok: false,
        status: 500,
      } as Response;
      mockFetch.mockResolvedValue(mockResponse);

      // Act & Assert
      await expect(
        service.getOptInStatus(mockOptInStatusRequest),
      ).rejects.toThrow('Get opt-in status failed: 500');
    });

    it('should handle network errors during fetch', async () => {
      mockFetch.mockRejectedValue(new Error('Network error'));

      // Act & Assert
      await expect(
        service.getOptInStatus(mockOptInStatusRequest),
      ).rejects.toThrow('Network error');
    });

    it('should handle timeout errors', async () => {
      // Arrange
      const abortError = new Error('The operation was aborted');
      abortError.name = 'AbortError';
      mockFetch.mockRejectedValue(abortError);

      // Act & Assert
      await expect(
        service.getOptInStatus(mockOptInStatusRequest),
      ).rejects.toThrow('Request timeout after 10000ms');
    });

    it('should include proper headers in request', async () => {
      // Arrange
      const mockResponse = {
        ok: true,
        json: jest.fn().mockResolvedValue(mockOptInStatusResponse),
      } as unknown as Response;
      mockFetch.mockResolvedValue(mockResponse);

      // Act
      await service.getOptInStatus(mockOptInStatusRequest);

      // Assert
      expect(mockFetch).toHaveBeenCalledWith(
        expect.any(String),
        expect.objectContaining({
          headers: expect.objectContaining({
            'Accept-Language': 'en-US',
            'Content-Type': 'application/json',
            'rewards-client-id': 'mobile-7.50.1',
          }),
        }),
      );
    });

    // Arrange
    describe('getActivePointsBoosts', () => {
      it('should fetch active points boosts successfully', async () => {
        // Arrange
        const seasonId = 'season-123';
        const subscriptionId = 'sub-456';
        const mockToken = 'test-bearer-token';
        const mockBoostsResponse: PointsBoostEnvelopeDto = {
          boosts: [
            {
              id: 'boost-1',
              name: 'Test Boost 1',
              icon: {
                lightModeUrl: 'https://example.com/light1.png',
                darkModeUrl: 'https://example.com/dark1.png',
              },
              boostBips: 1000,
              seasonLong: true,
              backgroundColor: '#FF0000',
            },
            {
              id: 'boost-2',
              name: 'Test Boost 2',
              icon: {
                lightModeUrl: 'https://example.com/light2.png',
                darkModeUrl: 'https://example.com/dark2.png',
              },
              boostBips: 500,
              seasonLong: false,
              startDate: '2024-01-01',
              endDate: '2024-01-31',
              backgroundColor: '#00FF00',
            },
          ],
        };
        const mockResponse = {
          ok: true,
          json: jest.fn().mockResolvedValue(mockBoostsResponse),
        } as unknown as Response;

        mockGetSubscriptionToken.mockResolvedValue({
          success: true,
          token: mockToken,
        });
        mockFetch.mockResolvedValue(mockResponse);

        // Act
        const result = await service.getActivePointsBoosts(
          seasonId,
          subscriptionId,
        );

        // Assert
        expect(mockGetSubscriptionToken).toHaveBeenCalledWith(subscriptionId);
        expect(mockFetch).toHaveBeenCalledWith(
          'https://api.rewards.test/seasons/season-123/active-boosts',
          expect.objectContaining({
            method: 'GET',
            headers: expect.objectContaining({
              'Accept-Language': 'en-US',
              'Content-Type': 'application/json',
              'rewards-client-id': 'mobile-7.50.1',
            }),
            credentials: 'omit',
          }),
        );
        expect(result).toEqual(mockBoostsResponse);
        expect(result.boosts).toHaveLength(2);
        expect(result.boosts[0].id).toBe('boost-1');
        expect(result.boosts[1].seasonLong).toBe(false);
      });

      it('should return empty array when no boosts available', async () => {
        // Arrange
        const seasonId = 'season-123';
        const subscriptionId = 'sub-456';
        const mockToken = 'test-bearer-token';
        const mockEmptyResponse: PointsBoostEnvelopeDto = {
          boosts: [],
        };
        const mockResponse = {
          ok: true,
          json: jest.fn().mockResolvedValue(mockEmptyResponse),
        } as unknown as Response;

        mockGetSubscriptionToken.mockResolvedValue({
          success: true,
          token: mockToken,
        });
        mockFetch.mockResolvedValue(mockResponse);

        // Act
        const result = await service.getActivePointsBoosts(
          seasonId,
          subscriptionId,
        );

        // Assert
        expect(result).toEqual(mockEmptyResponse);
        expect(result.boosts).toEqual([]);
        expect(result.boosts).toHaveLength(0);
      });

      it('should handle authentication errors', async () => {
        // Arrange
        const seasonId = 'season-123';
        const subscriptionId = 'sub-456';
        mockGetSubscriptionToken.mockRejectedValue(new Error('Auth failed'));

        // Act & Assert
        await expect(
          service.getActivePointsBoosts(seasonId, subscriptionId),
        ).rejects.toThrow('Cannot read properties of undefined');
      });
    });

    it('should include abort signal for timeout handling', async () => {
      // Arrange
      const mockResponse = {
        ok: true,
        json: jest.fn().mockResolvedValue(mockOptInStatusResponse),
      } as unknown as Response;
      mockFetch.mockResolvedValue(mockResponse);

      // Act
      await service.getOptInStatus(mockOptInStatusRequest);

      // Assert
      expect(mockFetch).toHaveBeenCalledWith(
        expect.any(String),
        expect.objectContaining({
          signal: expect.any(AbortSignal),
        }),
      );
    });
  });

  describe('getUnlockedRewards', () => {
    const mockSeasonId = 'season-123';
    const mockSubscriptionId = 'sub-456';
    const mockToken = 'test-bearer-token';

    const mockUnlockedRewardsResponse = [
      {
        id: 'reward-1',
        seasonRewardId: 'season-reward-1',
        claimStatus: 'CLAIMED' as const,
      },
      {
        id: 'reward-2',
        seasonRewardId: 'season-reward-2',
        claimStatus: 'UNCLAIMED' as const,
      },
    ];

    beforeEach(() => {
      const mockResponse = {
        ok: true,
        json: jest.fn().mockResolvedValue(mockUnlockedRewardsResponse),
      } as unknown as Response;
      mockGetSubscriptionToken.mockResolvedValue({
        success: true,
        token: mockToken,
      });
      mockFetch.mockResolvedValue(mockResponse);
    });

    it('should successfully get unlocked rewards', async () => {
      // Act
      const result = await service.getUnlockedRewards(
        mockSeasonId,
        mockSubscriptionId,
      );

      // Assert
      expect(mockGetSubscriptionToken).toHaveBeenCalledWith(mockSubscriptionId);
      expect(mockFetch).toHaveBeenCalledWith(
        'https://api.rewards.test/rewards?seasonId=season-123',
        expect.objectContaining({
          method: 'GET',
          headers: expect.objectContaining({
            'Accept-Language': 'en-US',
            'Content-Type': 'application/json',
            'rewards-client-id': 'mobile-7.50.1',
          }),
          credentials: 'omit',
        }),
      );
      expect(result).toEqual(mockUnlockedRewardsResponse);
      expect(result).toHaveLength(2);
      expect(result[0].id).toBe('reward-1');
      expect(result[0].claimStatus).toBe('CLAIMED');
      expect(result[1].claimStatus).toBe('UNCLAIMED');
    });

    it('should handle empty rewards array', async () => {
      // Arrange
      const emptyResponse: never[] = [];
      const mockResponse = {
        ok: true,
        json: jest.fn().mockResolvedValue(emptyResponse),
      } as unknown as Response;
      mockFetch.mockResolvedValue(mockResponse);

      // Act
      const result = await service.getUnlockedRewards(
        mockSeasonId,
        mockSubscriptionId,
      );

      // Assert
      expect(result).toEqual([]);
      expect(result).toHaveLength(0);
    });

    it('should throw error when response is not ok', async () => {
      // Arrange
      const mockResponse = {
        ok: false,
        status: 404,
      } as Response;
      mockFetch.mockResolvedValue(mockResponse);

      // Act & Assert
      await expect(
        service.getUnlockedRewards(mockSeasonId, mockSubscriptionId),
      ).rejects.toThrow('Failed to get unlocked: 404');
    });

    it('should throw error when response is 500', async () => {
      // Arrange
      const mockResponse = {
        ok: false,
        status: 500,
      } as Response;
      mockFetch.mockResolvedValue(mockResponse);

      // Act & Assert
      await expect(
        service.getUnlockedRewards(mockSeasonId, mockSubscriptionId),
      ).rejects.toThrow('Failed to get unlocked: 500');
    });

    it('should throw error when fetch fails', async () => {
      // Arrange
      const fetchError = new Error('Network error');
      mockFetch.mockRejectedValue(fetchError);

      // Act & Assert
      await expect(
        service.getUnlockedRewards(mockSeasonId, mockSubscriptionId),
      ).rejects.toThrow('Network error');
    });

    it('should handle different season IDs correctly', async () => {
      // Arrange
      const differentSeasonId = 'current';

      // Act
      await service.getUnlockedRewards(differentSeasonId, mockSubscriptionId);

      // Assert
      expect(mockFetch).toHaveBeenCalledWith(
        'https://api.rewards.test/rewards?seasonId=current',
        expect.any(Object),
      );
    });

    it('should include subscription token in authentication', async () => {
      // Act
      await service.getUnlockedRewards(mockSeasonId, mockSubscriptionId);

      // Assert
      expect(mockGetSubscriptionToken).toHaveBeenCalledWith(mockSubscriptionId);
      expect(mockFetch).toHaveBeenCalledWith(
        expect.any(String),
        expect.objectContaining({
          headers: expect.objectContaining({
            'rewards-client-id': 'mobile-7.50.1',
          }),
        }),
      );
    });
  });

  describe('optOut', () => {
    const mockSubscriptionId = 'subscription-123';
    const mockOptOutResponse = {
      success: true,
    };

    beforeEach(() => {
      mockGetSubscriptionToken.mockResolvedValue({
        success: true,
        token: 'test-access-token',
      });
    });

    it('should successfully opt out with valid subscription', async () => {
      // Arrange
      const mockResponse = {
        ok: true,
        json: jest.fn().mockResolvedValue(mockOptOutResponse),
      } as unknown as Response;
      mockFetch.mockResolvedValue(mockResponse);

      // Act
      const result = await service.optOut(mockSubscriptionId);

      // Assert
      expect(result).toEqual(mockOptOutResponse);
      expect(result.success).toBe(true);
      expect(mockFetch).toHaveBeenCalledWith(
        'https://api.rewards.test/wr/subscriptions/opt-out',
        expect.objectContaining({
          method: 'POST',
          credentials: 'omit',
          headers: expect.objectContaining({
            'Content-Type': 'application/json',
            'rewards-access-token': 'test-access-token',
            'rewards-client-id': 'mobile-7.50.1',
          }),
        }),
      );
    });

    it('should include authentication headers with subscription token', async () => {
      // Arrange
      const mockResponse = {
        ok: true,
        json: jest.fn().mockResolvedValue(mockOptOutResponse),
      } as unknown as Response;
      mockFetch.mockResolvedValue(mockResponse);

      // Act
      await service.optOut(mockSubscriptionId);

      // Assert
      expect(mockGetSubscriptionToken).toHaveBeenCalledWith(mockSubscriptionId);
      expect(mockFetch).toHaveBeenCalledWith(
        expect.any(String),
        expect.objectContaining({
          headers: expect.objectContaining({
            'rewards-access-token': 'test-access-token',
            'rewards-client-id': 'mobile-7.50.1',
          }),
        }),
      );
    });

    it('should handle opt-out failure from server', async () => {
      // Arrange
      const failureResponse = {
        success: false,
      };
      const mockResponse = {
        ok: true,
        json: jest.fn().mockResolvedValue(failureResponse),
      } as unknown as Response;
      mockFetch.mockResolvedValue(mockResponse);

      // Act
      const result = await service.optOut(mockSubscriptionId);

      // Assert
      expect(result).toEqual(failureResponse);
      expect(result.success).toBe(false);
    });

    it('should handle HTTP error responses', async () => {
      // Arrange
      const mockResponse = {
        ok: false,
        status: 404,
      } as Response;
      mockFetch.mockResolvedValue(mockResponse);

      // Act & Assert
      await expect(service.optOut(mockSubscriptionId)).rejects.toThrow(
        'Opt-out failed: 404',
      );
    });

    it('should handle unauthorized errors', async () => {
      // Arrange
      const mockResponse = {
        ok: false,
        status: 401,
      } as Response;
      mockFetch.mockResolvedValue(mockResponse);

      // Act & Assert
      await expect(service.optOut(mockSubscriptionId)).rejects.toThrow(
        'Opt-out failed: 401',
      );
    });

    it('should handle server errors', async () => {
      // Arrange
      const mockResponse = {
        ok: false,
        status: 500,
      } as Response;
      mockFetch.mockResolvedValue(mockResponse);

      // Act & Assert
      await expect(service.optOut(mockSubscriptionId)).rejects.toThrow(
        'Opt-out failed: 500',
      );
    });

    it('should handle network errors', async () => {
      // Arrange
      mockFetch.mockRejectedValue(new Error('Network error'));

      // Act & Assert
      await expect(service.optOut(mockSubscriptionId)).rejects.toThrow(
        'Network error',
      );
    });

    it('should handle timeout errors', async () => {
      // Arrange
      const abortError = new Error('The operation was aborted');
      abortError.name = 'AbortError';
      mockFetch.mockRejectedValue(abortError);

      // Act & Assert
      await expect(service.optOut(mockSubscriptionId)).rejects.toThrow(
        'Request timeout after 10000ms',
      );
    });

    it('should handle missing subscription token gracefully', async () => {
      // Arrange
      mockGetSubscriptionToken.mockResolvedValue({
        success: false,
        token: undefined,
      });

      const mockResponse = {
        ok: true,
        json: jest.fn().mockResolvedValue(mockOptOutResponse),
      } as unknown as Response;
      mockFetch.mockResolvedValue(mockResponse);

      // Act
      const result = await service.optOut(mockSubscriptionId);

      // Assert
      expect(result).toEqual(mockOptOutResponse);
      expect(mockFetch).toHaveBeenCalledWith(
        expect.any(String),
        expect.objectContaining({
          headers: expect.not.objectContaining({
            'rewards-access-token': expect.any(String),
          }),
        }),
      );
    });

    it('should handle subscription token retrieval errors', async () => {
      // Arrange
      mockGetSubscriptionToken.mockRejectedValue(new Error('Token error'));

      const mockResponse = {
        ok: true,
        json: jest.fn().mockResolvedValue(mockOptOutResponse),
      } as unknown as Response;
      mockFetch.mockResolvedValue(mockResponse);

      // Act
      const result = await service.optOut(mockSubscriptionId);

      // Assert
      expect(result).toEqual(mockOptOutResponse);
      expect(mockFetch).toHaveBeenCalledWith(
        expect.any(String),
        expect.objectContaining({
          headers: expect.not.objectContaining({
            'rewards-access-token': expect.any(String),
          }),
        }),
      );
    });

    it('should include proper headers and credentials in request', async () => {
      // Arrange
      const mockResponse = {
        ok: true,
        json: jest.fn().mockResolvedValue(mockOptOutResponse),
      } as unknown as Response;
      mockFetch.mockResolvedValue(mockResponse);

      // Act
      await service.optOut(mockSubscriptionId);

      // Assert
      expect(mockFetch).toHaveBeenCalledWith(
        expect.any(String),
        expect.objectContaining({
          method: 'POST',
          credentials: 'omit',
          headers: expect.objectContaining({
            'Accept-Language': 'en-US',
            'Content-Type': 'application/json',
            'rewards-client-id': 'mobile-7.50.1',
          }),
          signal: expect.any(AbortSignal),
        }),
      );
    });

    it('should use correct API endpoint for different season IDs', async () => {
      // Arrange
      const seasonId = 'winter-2024';
      const subscriptionId = 'sub-789';
      const mockToken = 'test-bearer-token';
      const mockResponseData: PointsBoostEnvelopeDto = { boosts: [] };
      const mockResponse = {
        ok: true,
        json: jest.fn().mockResolvedValue(mockResponseData),
      } as unknown as Response;

      mockGetSubscriptionToken.mockResolvedValue({
        success: true,
        token: mockToken,
      });
      mockFetch.mockResolvedValue(mockResponse);

      // Act
      await service.getActivePointsBoosts(seasonId, subscriptionId);

      // Assert
      expect(mockFetch).toHaveBeenCalledWith(
        'https://api.rewards.test/seasons/winter-2024/active-boosts',
        expect.objectContaining({
          method: 'GET',
          headers: expect.objectContaining({
            'Accept-Language': 'en-US',
            'Content-Type': 'application/json',
            'rewards-client-id': 'mobile-7.50.1',
          }),
          signal: expect.any(AbortSignal),
        }),
      );
    });
  });

  describe('claimReward', () => {
    const mockRewardId = 'reward-123';
    const mockSubscriptionId = 'sub-456';
    const mockToken = 'test-access-token';

    beforeEach(() => {
      mockGetSubscriptionToken.mockResolvedValue({
        success: true,
        token: mockToken,
      });
    });

    it('should successfully claim reward without DTO', async () => {
      // Arrange
      const mockResponse = {
        ok: true,
      } as Response;
      mockFetch.mockResolvedValue(mockResponse);

      // Act
      await service.claimReward(mockRewardId, mockSubscriptionId);

      // Assert
      expect(mockGetSubscriptionToken).toHaveBeenCalledWith(mockSubscriptionId);
      expect(mockFetch).toHaveBeenCalledWith(
        'https://api.rewards.test/wr/rewards/reward-123/claim',
        expect.objectContaining({
          method: 'POST',
          body: JSON.stringify(undefined),
          headers: expect.objectContaining({
            'Accept-Language': 'en-US',
            'Content-Type': 'application/json',
            'rewards-client-id': 'mobile-7.50.1',
            'rewards-access-token': mockToken,
          }),
          credentials: 'omit',
          signal: expect.any(AbortSignal),
        }),
      );
    });

    it('should successfully claim reward with DTO', async () => {
      // Arrange
      const mockDto: ClaimRewardDto = {
        data: {
          telegramHandle: '@testuser',
          email: 'test@example.com',
        },
      };
      const mockResponse = {
        ok: true,
      } as Response;
      mockFetch.mockResolvedValue(mockResponse);

      // Act
      await service.claimReward(mockRewardId, mockSubscriptionId, mockDto);

      // Assert
      expect(mockGetSubscriptionToken).toHaveBeenCalledWith(mockSubscriptionId);
      expect(mockFetch).toHaveBeenCalledWith(
        'https://api.rewards.test/wr/rewards/reward-123/claim',
        expect.objectContaining({
          method: 'POST',
          body: JSON.stringify(mockDto),
          headers: expect.objectContaining({
            'Accept-Language': 'en-US',
            'Content-Type': 'application/json',
            'rewards-client-id': 'mobile-7.50.1',
            'rewards-access-token': mockToken,
          }),
          credentials: 'omit',
          signal: expect.any(AbortSignal),
        }),
      );
    });

    it('should handle empty DTO object', async () => {
      // Arrange
      const emptyDto = {};
      const mockResponse = {
        ok: true,
      } as Response;
      mockFetch.mockResolvedValue(mockResponse);

      // Act
      await service.claimReward(mockRewardId, mockSubscriptionId, emptyDto);

      // Assert
      expect(mockFetch).toHaveBeenCalledWith(
        'https://api.rewards.test/wr/rewards/reward-123/claim',
        expect.objectContaining({
          method: 'POST',
          body: JSON.stringify(emptyDto),
        }),
      );
    });

    it('should throw error when response is not ok', async () => {
      // Arrange
      const mockResponse = {
        ok: false,
        status: 400,
      } as Response;
      mockFetch.mockResolvedValue(mockResponse);

      // Act & Assert
      await expect(
        service.claimReward(mockRewardId, mockSubscriptionId),
      ).rejects.toThrow('Failed to claim reward: 400');
    });

    it('should throw error when response is 404', async () => {
      // Arrange
      const mockResponse = {
        ok: false,
        status: 404,
      } as Response;
      mockFetch.mockResolvedValue(mockResponse);

      // Act & Assert
      await expect(
        service.claimReward(mockRewardId, mockSubscriptionId),
      ).rejects.toThrow('Failed to claim reward: 404');
    });

    it('should throw error when response is 500', async () => {
      // Arrange
      const mockResponse = {
        ok: false,
        status: 500,
      } as Response;
      mockFetch.mockResolvedValue(mockResponse);

      // Act & Assert
      await expect(
        service.claimReward(mockRewardId, mockSubscriptionId),
      ).rejects.toThrow('Failed to claim reward: 500');
    });

    it('should throw error when fetch fails', async () => {
      // Arrange
      const fetchError = new Error('Network error');
      mockFetch.mockRejectedValue(fetchError);

      // Act & Assert
      await expect(
        service.claimReward(mockRewardId, mockSubscriptionId),
      ).rejects.toThrow('Network error');
    });

    it('should handle subscription token retrieval errors', async () => {
      // Arrange
      mockGetSubscriptionToken.mockRejectedValue(new Error('Token error'));
      const mockResponse = {
        ok: true,
      } as Response;
      mockFetch.mockResolvedValue(mockResponse);

      // Act
      await service.claimReward(mockRewardId, mockSubscriptionId);

      // Assert
      expect(mockFetch).toHaveBeenCalledWith(
        expect.any(String),
        expect.objectContaining({
          headers: expect.not.objectContaining({
            'rewards-access-token': expect.any(String),
          }),
        }),
      );
    });

    it('should handle different reward IDs correctly', async () => {
      // Arrange
      const differentRewardId = 'special-reward-789';
      const mockResponse = {
        ok: true,
      } as Response;
      mockFetch.mockResolvedValue(mockResponse);

      // Act
      await service.claimReward(differentRewardId, mockSubscriptionId);

      // Assert
      expect(mockFetch).toHaveBeenCalledWith(
        'https://api.rewards.test/wr/rewards/special-reward-789/claim',
        expect.objectContaining({
          method: 'POST',
        }),
      );
    });

    it('should include proper headers and credentials in request', async () => {
      // Arrange
      const mockResponse = {
        ok: true,
      } as Response;
      mockFetch.mockResolvedValue(mockResponse);

      // Act
      await service.claimReward(mockRewardId, mockSubscriptionId);

      // Assert
      expect(mockFetch).toHaveBeenCalledWith(
        expect.any(String),
        expect.objectContaining({
          method: 'POST',
          credentials: 'omit',
          headers: expect.objectContaining({
            'Accept-Language': 'en-US',
            'Content-Type': 'application/json',
            'rewards-client-id': 'mobile-7.50.1',
          }),
          signal: expect.any(AbortSignal),
        }),
      );
    });
  });
});<|MERGE_RESOLUTION|>--- conflicted
+++ resolved
@@ -1,10 +1,7 @@
 import {
   InvalidTimestampError,
   AuthorizationFailedError,
-<<<<<<< HEAD
-=======
   AccountAlreadyRegisteredError,
->>>>>>> d5ca588d
   RewardsDataService,
   type RewardsDataServiceMessenger,
 } from './rewards-data-service';
@@ -222,8 +219,6 @@
         );
         expect((error as InvalidTimestampError).timestamp).toBe(1234567000); // Server timestamp in seconds
       }
-<<<<<<< HEAD
-=======
     });
 
     it('throws AccountAlreadyRegisteredError when 409 response with already registered message', async () => {
@@ -298,7 +293,6 @@
           mockSubscriptionId,
         ),
       ).rejects.toThrow('Mobile join failed: 409 Conflict error');
->>>>>>> d5ca588d
     });
   });
 
@@ -1411,7 +1405,6 @@
       signature: '0xsignature123',
       referralCode: 'REF123',
     } as MobileOptinDto;
-<<<<<<< HEAD
 
     const mockSolanaOptinRequest = {
       account: '0x123',
@@ -1420,16 +1413,6 @@
       referralCode: 'REF123',
     } as MobileOptinDto;
 
-=======
-
-    const mockSolanaOptinRequest = {
-      account: '0x123',
-      timestamp: 1234567890,
-      signature: '0xsignature123',
-      referralCode: 'REF123',
-    } as MobileOptinDto;
-
->>>>>>> d5ca588d
     it('should successfully perform optin for EVM accounts', async () => {
       // Arrange
       const mockOptinResponse = {
@@ -1467,8 +1450,6 @@
 
     it('should successfully perform optin for Solana accounts', async () => {
       // Arrange
-<<<<<<< HEAD
-=======
       const mockOptinResponse = {
         sessionId: 'session-456',
         subscription: {
@@ -1510,53 +1491,6 @@
         signature: '0xsignature123',
       } as MobileOptinDto;
 
->>>>>>> d5ca588d
-      const mockOptinResponse = {
-        sessionId: 'session-456',
-        subscription: {
-          id: 'sol-789',
-          referralCode: 'REF123',
-          accounts: [],
-        },
-      };
-
-      const mockResponse = {
-        ok: true,
-        json: jest.fn().mockResolvedValue(mockOptinResponse),
-      } as unknown as Response;
-      mockFetch.mockResolvedValue(mockResponse);
-
-      // Act
-<<<<<<< HEAD
-      const result = await service.mobileOptin(mockSolanaOptinRequest);
-=======
-      const result = await service.mobileOptin(requestWithoutReferral);
->>>>>>> d5ca588d
-
-      // Assert
-      expect(result).toEqual(mockOptinResponse);
-      expect(mockFetch).toHaveBeenCalledWith(
-        'https://api.rewards.test/auth/mobile-optin',
-        expect.objectContaining({
-          method: 'POST',
-          body: JSON.stringify(mockSolanaOptinRequest),
-          headers: expect.objectContaining({
-            'Content-Type': 'application/json',
-            'rewards-client-id': 'mobile-7.50.1',
-          }),
-        }),
-      );
-    });
-
-    it('should handle optin without referral code', async () => {
-      // Arrange
-<<<<<<< HEAD
-      const requestWithoutReferral = {
-        account: '0x123',
-        timestamp: 1234567890,
-        signature: '0xsignature123',
-      } as MobileOptinDto;
-
       const mockOptinResponse = {
         sessionId: 'session-456',
         subscription: {
@@ -1588,8 +1522,6 @@
 
     it('should handle optin errors', async () => {
       // Arrange
-=======
->>>>>>> d5ca588d
       const mockResponse = {
         ok: false,
         status: 400,
@@ -1627,8 +1559,6 @@
       }
     });
 
-<<<<<<< HEAD
-=======
     it('throws AccountAlreadyRegisteredError when 409 response with already registered message', async () => {
       // Arrange
       const mockErrorResponse = {
@@ -1694,7 +1624,6 @@
       );
     });
 
->>>>>>> d5ca588d
     it('should handle network errors during optin', async () => {
       // Arrange
       mockFetch.mockRejectedValue(new Error('Network error'));
