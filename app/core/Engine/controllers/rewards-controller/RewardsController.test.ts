/* eslint-disable @typescript-eslint/no-explicit-any */
import {
  RewardsController,
  getRewardsControllerDefaultState,
} from './RewardsController';
import type { RewardsControllerMessenger } from '../../messengers/rewards-controller-messenger';
<<<<<<< HEAD
import { deriveStateFromMetadata } from '@metamask/base-controller';
import type {
  RewardsAccountState,
  RewardsControllerState,
  SeasonStatusState,
  SeasonTierDto,
  SeasonDtoState,
  SubscriptionReferralDetailsState,
=======
import {
  RewardClaimStatus,
  type RewardsAccountState,
  type RewardsControllerState,
  type SeasonStatusState,
  type SeasonTierDto,
  type SeasonDtoState,
  type SubscriptionReferralDetailsState,
>>>>>>> 682db105
} from './types';
import type { CaipAccountId } from '@metamask/utils';

// Mock dependencies
jest.mock('./utils/multi-subscription-token-vault', () => ({
  ...jest.requireActual('./utils/multi-subscription-token-vault'),
  storeSubscriptionToken: jest.fn().mockResolvedValue(undefined),
  removeSubscriptionToken: jest.fn().mockResolvedValue({ success: true }),
}));
jest.mock('../../../../util/Logger');
jest.mock('../../../../selectors/featureFlagController/rewards');
jest.mock('../../../../store');
jest.mock('../../../../util/address', () => ({
  isHardwareAccount: jest.fn(),
}));
jest.mock('@solana/addresses', () => ({
  isAddress: jest.fn(),
}));
jest.mock('@metamask/controller-utils', () => ({
  ...jest.requireActual('@metamask/controller-utils'),
  toHex: jest.fn(),
}));

// Import mocked modules
import { selectRewardsEnabledFlag } from '../../../../selectors/featureFlagController/rewards';
import { store } from '../../../../store';
import { InternalAccount } from '@metamask/keyring-internal-api';
import { isHardwareAccount } from '../../../../util/address';
import { isAddress as isSolanaAddress } from '@solana/addresses';
import { toHex } from '@metamask/controller-utils';
import Logger from '../../../../util/Logger';
import {
  storeSubscriptionToken,
  removeSubscriptionToken,
} from './utils/multi-subscription-token-vault';

// Type the mocked modules
const mockSelectRewardsEnabledFlag =
  selectRewardsEnabledFlag as jest.MockedFunction<
    typeof selectRewardsEnabledFlag
  >;
const mockStore = store as jest.Mocked<typeof store>;
const mockIsHardwareAccount = isHardwareAccount as jest.MockedFunction<
  typeof isHardwareAccount
>;
const mockIsSolanaAddress = isSolanaAddress as jest.MockedFunction<
  typeof isSolanaAddress
>;
const mockToHex = toHex as jest.MockedFunction<typeof toHex>;
const mockLogger = Logger as jest.Mocked<typeof Logger>;
const mockStoreSubscriptionToken =
  storeSubscriptionToken as jest.MockedFunction<typeof storeSubscriptionToken>;
const mockRemoveSubscriptionToken =
  removeSubscriptionToken as jest.MockedFunction<
    typeof removeSubscriptionToken
  >;

// Test constants - CAIP-10 format addresses
const CAIP_ACCOUNT_1: CaipAccountId = 'eip155:1:0x123' as CaipAccountId;
const CAIP_ACCOUNT_2: CaipAccountId = 'eip155:1:0x456' as CaipAccountId;
const CAIP_ACCOUNT_3: CaipAccountId = 'eip155:1:0x789' as CaipAccountId;

// Helper function to create test tier data
const createTestTiers = (): SeasonTierDto[] => [
  {
    id: 'bronze',
    name: 'Bronze',
    pointsNeeded: 0,
    image: {
      lightModeUrl: 'bronze-light',
      darkModeUrl: 'bronze-dark',
    },
    levelNumber: '1',
    rewards: [],
  },
  {
    id: 'silver',
    name: 'Silver',
    pointsNeeded: 1000,
    image: {
      lightModeUrl: 'silver-light',
      darkModeUrl: 'silver-dark',
    },
    levelNumber: '2',
    rewards: [],
  },
  {
    id: 'gold',
    name: 'Gold',
    pointsNeeded: 5000,
    image: {
      lightModeUrl: 'gold-light',
      darkModeUrl: 'gold-dark',
    },
    levelNumber: '3',
    rewards: [],
  },
  {
    id: 'platinum',
    name: 'Platinum',
    pointsNeeded: 10000,
    image: {
      lightModeUrl: 'platinum-light',
      darkModeUrl: 'platinum-dark',
    },
    levelNumber: '4',
    rewards: [],
  },
];

// Helper function to create test season status (API response format with Date objects)
const createTestSeasonStatus = (
  overrides: Partial<{
    season: Partial<{
      id: string;
      name: string;
      startDate: Date;
      endDate: Date;
      tiers: SeasonTierDto[];
    }>;
    balance: Partial<{
      total: number;
      refereePortion: number;
      updatedAt: Date;
    }>;
    currentTierId: string;
  }> = {},
) => {
  const defaultSeason = {
    id: 'season123',
    name: 'Test Season',
    startDate: new Date(Date.now() - 86400000), // 1 day ago
    endDate: new Date(Date.now() + 86400000), // 1 day from now
    tiers: createTestTiers(),
  };

  const defaultBalance = {
    total: 1500,
    refereePortion: 300,
    updatedAt: new Date(),
  };

  return {
    season: {
      ...defaultSeason,
      ...overrides.season,
    },
    balance: {
      ...defaultBalance,
      ...overrides.balance,
    },
    currentTierId: overrides.currentTierId || 'silver',
  };
};

describe('RewardsController', () => {
  let mockMessenger: jest.Mocked<RewardsControllerMessenger>;
  let controller: RewardsController;

  beforeEach(() => {
    jest.clearAllMocks();

    mockMessenger = {
      subscribe: jest.fn(),
      call: jest.fn(),
      registerActionHandler: jest.fn(),
      unregisterActionHandler: jest.fn(),
      publish: jest.fn(),
      clearEventSubscriptions: jest.fn(),
      registerInitialEventPayload: jest.fn(),
      unsubscribe: jest.fn(),
    } as unknown as jest.Mocked<RewardsControllerMessenger>;

    // Reset feature flag to enabled by default
    mockSelectRewardsEnabledFlag.mockReturnValue(true);

    controller = new RewardsController({
      messenger: mockMessenger,
    });
  });

  describe('initialization', () => {
    it('should initialize with default state', () => {
      expect(controller.state).toEqual(getRewardsControllerDefaultState());
    });

    it('should register action handlers', () => {
      expect(mockMessenger.registerActionHandler).toHaveBeenCalledWith(
        'RewardsController:getHasAccountOptedIn',
        expect.any(Function),
      );
      expect(mockMessenger.registerActionHandler).toHaveBeenCalledWith(
        'RewardsController:getPointsEvents',
        expect.any(Function),
      );
      expect(mockMessenger.registerActionHandler).toHaveBeenCalledWith(
        'RewardsController:estimatePoints',
        expect.any(Function),
      );
      expect(mockMessenger.registerActionHandler).toHaveBeenCalledWith(
        'RewardsController:getPerpsDiscountForAccount',
        expect.any(Function),
      );
      expect(mockMessenger.registerActionHandler).toHaveBeenCalledWith(
        'RewardsController:isRewardsFeatureEnabled',
        expect.any(Function),
      );
      expect(mockMessenger.registerActionHandler).toHaveBeenCalledWith(
        'RewardsController:getSeasonStatus',
        expect.any(Function),
      );
      expect(mockMessenger.registerActionHandler).toHaveBeenCalledWith(
        'RewardsController:getReferralDetails',
        expect.any(Function),
      );
    });

    it('should subscribe to account change events', () => {
      expect(mockMessenger.subscribe).toHaveBeenCalledWith(
        'AccountsController:selectedAccountChange',
        expect.any(Function),
      );
    });

    it('should subscribe to keyring unlock events', () => {
      expect(mockMessenger.subscribe).toHaveBeenCalledWith(
        'KeyringController:unlock',
        expect.any(Function),
      );
    });
  });

  describe('state management', () => {
    it('should reset state to default', () => {
      // Set some initial state
      const initialState: Partial<RewardsControllerState> = {
        activeAccount: {
          account: CAIP_ACCOUNT_1,
          hasOptedIn: true,
          subscriptionId: 'test',
          lastCheckedAuth: Date.now(),
          lastCheckedAuthError: false,
          perpsFeeDiscount: 5.0,
          lastPerpsDiscountRateFetched: Date.now(),
        },
      };

      controller = new RewardsController({
        messenger: mockMessenger,
        state: initialState,
      });

      controller.resetState();

      expect(controller.state).toEqual(getRewardsControllerDefaultState());
    });

    it('should manage account state correctly', () => {
      const accountState = {
        account: CAIP_ACCOUNT_1,
        hasOptedIn: false,
        subscriptionId: null,
        lastCheckedAuth: Date.now(),
        perpsFeeDiscount: 0,
        lastPerpsDiscountRateFetched: null,
      };

      controller = new RewardsController({
        messenger: mockMessenger,
        state: {
          activeAccount: null,
          accounts: { [CAIP_ACCOUNT_1]: accountState as RewardsAccountState },
          subscriptions: {},
        },
      });

      // Verify state was set correctly
      expect(controller.state.accounts[CAIP_ACCOUNT_1]).toEqual(accountState);
      expect(controller.state.accounts[CAIP_ACCOUNT_2]).toBeUndefined();
    });
  });

  describe('getHasAccountOptedIn', () => {
    beforeEach(() => {
      // Mock feature flag to be enabled by default for existing tests
      mockSelectRewardsEnabledFlag.mockReturnValue(true);
    });

    it('should return false when feature flag is disabled', async () => {
      mockSelectRewardsEnabledFlag.mockReturnValue(false);

      const result = await controller.getHasAccountOptedIn(CAIP_ACCOUNT_1);

      expect(result).toBe(false);
      expect(mockMessenger.call).not.toHaveBeenCalledWith(
        'RewardsDataService:getPerpsDiscount',
        expect.anything(),
      );
    });

    it('should return cached hasOptedIn value when cache is fresh', async () => {
      const recentTime = Date.now() - 60000; // 1 minute ago
      const accountState = {
        account: CAIP_ACCOUNT_1,
        hasOptedIn: true,
        subscriptionId: 'test',
        lastCheckedAuth: Date.now(),
        perpsFeeDiscount: 5.0,
        lastPerpsDiscountRateFetched: recentTime,
      };

      controller = new RewardsController({
        messenger: mockMessenger,
        state: {
          activeAccount: null,
          accounts: { [CAIP_ACCOUNT_1]: accountState as RewardsAccountState },
          subscriptions: {},
        },
      });

      const result = await controller.getHasAccountOptedIn(CAIP_ACCOUNT_1);

      expect(result).toBe(true);
      expect(mockMessenger.call).not.toHaveBeenCalledWith(
        'RewardsDataService:getPerpsDiscount',
        expect.anything(),
      );
    });

    it('should return false from cached data when account has not opted in', async () => {
      const recentTime = Date.now() - 60000; // 1 minute ago
      const accountState = {
        account: CAIP_ACCOUNT_1,
        hasOptedIn: false,
        subscriptionId: null,
        lastCheckedAuth: Date.now(),
        perpsFeeDiscount: 0,
        lastPerpsDiscountRateFetched: recentTime,
      };

      controller = new RewardsController({
        messenger: mockMessenger,
        state: {
          activeAccount: null,
          accounts: { [CAIP_ACCOUNT_1]: accountState as RewardsAccountState },
          subscriptions: {},
        },
      });

      const result = await controller.getHasAccountOptedIn(CAIP_ACCOUNT_1);

      expect(result).toBe(false);
      expect(mockMessenger.call).not.toHaveBeenCalledWith(
        'RewardsDataService:getPerpsDiscount',
        expect.anything(),
      );
    });

    it('should fetch fresh data when cache is stale', async () => {
      const staleTime = Date.now() - 600000; // 10 minutes ago (stale)
      const accountState = {
        account: CAIP_ACCOUNT_1,
        hasOptedIn: false,
        subscriptionId: null,
        lastCheckedAuth: Date.now(),
        perpsFeeDiscount: 0,
        lastPerpsDiscountRateFetched: staleTime,
      };

      controller = new RewardsController({
        messenger: mockMessenger,
        state: {
          activeAccount: null,
          accounts: { [CAIP_ACCOUNT_1]: accountState as RewardsAccountState },
          subscriptions: {},
        },
      });

      mockMessenger.call.mockResolvedValue({
        hasOptedIn: true,
        discount: 5.0,
      });

      const result = await controller.getHasAccountOptedIn(CAIP_ACCOUNT_1);

      expect(mockMessenger.call).toHaveBeenCalledWith(
        'RewardsDataService:getPerpsDiscount',
        { account: CAIP_ACCOUNT_1 },
      );
      expect(result).toBe(true);
    });

    it('should update store state with new hasOptedIn value when fetching fresh data', async () => {
      const staleTime = Date.now() - 600000; // 10 minutes ago (stale)
      const accountState = {
        account: CAIP_ACCOUNT_1,
        hasOptedIn: false,
        subscriptionId: null,
        lastCheckedAuth: Date.now(),
        perpsFeeDiscount: 0,
        lastPerpsDiscountRateFetched: staleTime,
      };

      controller = new RewardsController({
        messenger: mockMessenger,
        state: {
          activeAccount: null,
          accounts: { [CAIP_ACCOUNT_1]: accountState as RewardsAccountState },
        },
      });

      mockMessenger.call.mockResolvedValue({
        hasOptedIn: true,
        discount: 8.5,
      });

      // Act
      await controller.getHasAccountOptedIn(CAIP_ACCOUNT_1);

      // Assert - verify state has been updated
      const updatedAccountState = controller.state.accounts[CAIP_ACCOUNT_1];
      expect(updatedAccountState).toBeDefined();
      expect(updatedAccountState.hasOptedIn).toBe(true);
      expect(updatedAccountState.perpsFeeDiscount).toBe(8.5);
      expect(updatedAccountState.lastPerpsDiscountRateFetched).toBeGreaterThan(
        staleTime,
      );
    });

    it('should update store state when creating new account on first opt-in check', async () => {
      mockMessenger.call.mockResolvedValue({
        hasOptedIn: true,
        discount: 12.0,
      });

      // Act - check account that doesn't exist in state
      const result = await controller.getHasAccountOptedIn(CAIP_ACCOUNT_2);

      // Assert - verify new account state was created
      expect(result).toBe(true);
      const newAccountState = controller.state.accounts[CAIP_ACCOUNT_2];
      expect(newAccountState).toBeDefined();
      expect(newAccountState.account).toBe(CAIP_ACCOUNT_2);
      expect(newAccountState.hasOptedIn).toBe(true);
      expect(newAccountState.perpsFeeDiscount).toBe(12.0);
      expect(newAccountState.subscriptionId).toBeNull();
      expect(newAccountState.lastPerpsDiscountRateFetched).toBeLessThanOrEqual(
        Date.now(),
      );
    });

    it('should call data service for unknown accounts', async () => {
      mockMessenger.call.mockResolvedValue({
        hasOptedIn: false,
        discount: 5.0,
      });

      const result = await controller.getHasAccountOptedIn(CAIP_ACCOUNT_2);

      expect(mockMessenger.call).toHaveBeenCalledWith(
        'RewardsDataService:getPerpsDiscount',
        { account: CAIP_ACCOUNT_2 },
      );
      expect(result).toBe(false);
    });

    it('should return true when data service indicates opted in', async () => {
      mockMessenger.call.mockResolvedValue({
        hasOptedIn: true,
        discount: 10.0,
      });

      const result = await controller.getHasAccountOptedIn(CAIP_ACCOUNT_2);

      expect(mockMessenger.call).toHaveBeenCalledWith(
        'RewardsDataService:getPerpsDiscount',
        { account: CAIP_ACCOUNT_2 },
      );
      expect(result).toBe(true);
    });

    it('should handle data service errors and return false', async () => {
      mockMessenger.call.mockRejectedValue(new Error('Network error'));

      const result = await controller.getHasAccountOptedIn(CAIP_ACCOUNT_2);

      expect(result).toBe(false);
    });

    it('should fetch fresh data when no cache timestamp exists', async () => {
      const accountState = {
        account: CAIP_ACCOUNT_1,
        hasOptedIn: false,
        subscriptionId: null,
        lastCheckedAuth: Date.now(),
        perpsFeeDiscount: null,
        lastPerpsDiscountRateFetched: null,
      };

      controller = new RewardsController({
        messenger: mockMessenger,
        state: {
          activeAccount: null,
          accounts: { [CAIP_ACCOUNT_1]: accountState as RewardsAccountState },
          subscriptions: {},
        },
      });

      mockMessenger.call.mockResolvedValue({
        hasOptedIn: true,
        discount: 7.5,
      });

      const result = await controller.getHasAccountOptedIn(CAIP_ACCOUNT_1);

      expect(mockMessenger.call).toHaveBeenCalledWith(
        'RewardsDataService:getPerpsDiscount',
        { account: CAIP_ACCOUNT_1 },
      );
      expect(result).toBe(true);
    });
  });

  describe('estimatePoints', () => {
    beforeEach(() => {
      // Mock feature flag to be enabled by default for existing tests
      mockSelectRewardsEnabledFlag.mockReturnValue(true);
    });

    it('should return default response when feature flag is disabled', async () => {
      mockSelectRewardsEnabledFlag.mockReturnValue(false);

      const mockRequest = {
        activityType: 'SWAP' as const,
        account: CAIP_ACCOUNT_1,
        activityContext: {},
      };

      const result = await controller.estimatePoints(mockRequest);

      expect(result).toEqual({ pointsEstimate: 0, bonusBips: 0 });
      expect(mockMessenger.call).not.toHaveBeenCalledWith(
        'RewardsDataService:estimatePoints',
        expect.anything(),
      );
    });

    it('should successfully estimate points', async () => {
      const mockRequest = {
        activityType: 'SWAP' as const,
        account: CAIP_ACCOUNT_1,
        activityContext: {},
      };

      const mockResponse = {
        pointsEstimate: 100,
        bonusBips: 200,
      };

      mockMessenger.call.mockResolvedValue(mockResponse);

      const result = await controller.estimatePoints(mockRequest);

      expect(mockMessenger.call).toHaveBeenCalledWith(
        'RewardsDataService:estimatePoints',
        mockRequest,
      );
      expect(result).toEqual(mockResponse);
    });

    it('should handle estimate points errors', async () => {
      const mockRequest = {
        activityType: 'SWAP' as const,
        account: CAIP_ACCOUNT_1,
        activityContext: {},
      };

      mockMessenger.call.mockRejectedValue(new Error('API error'));

      await expect(controller.estimatePoints(mockRequest)).rejects.toThrow(
        'API error',
      );
    });
  });

  describe('getPointsEvents', () => {
    beforeEach(() => {
      // Mock feature flag to be enabled by default for existing tests
      mockSelectRewardsEnabledFlag.mockReturnValue(true);
    });

    it('should return empty response when feature flag is disabled', async () => {
      mockSelectRewardsEnabledFlag.mockReturnValue(false);

      const mockRequest = {
        seasonId: 'current',
        subscriptionId: 'sub-123',
        cursor: null,
      };

      const result = await controller.getPointsEvents(mockRequest);

      expect(result).toEqual({
        has_more: false,
        cursor: null,
        total_results: 0,
        results: [],
      });
      expect(mockMessenger.call).not.toHaveBeenCalledWith(
        'RewardsDataService:getPointsEvents',
        expect.anything(),
      );
    });

    it('should successfully get points events', async () => {
      const mockRequest = {
        seasonId: 'current',
        subscriptionId: 'sub-123',
        cursor: null,
      };

      const mockResponse = {
        has_more: true,
        cursor: 'next-cursor',
        total_results: 50,
        results: [
          {
            id: 'event-123',
            timestamp: new Date('2024-01-01T10:00:00Z'),
            value: 100,
            bonus: { bips: 200, bonuses: ['loyalty'] },
            accountAddress: '0x123456789',
            type: 'SWAP' as const,
            payload: {
              srcAsset: {
                amount: '1000000000000000000',
                type: 'eip155:1/slip44:60',
                decimals: 18,
                name: 'Ethereum',
                symbol: 'ETH',
              },
              destAsset: {
                amount: '4500000000',
                type: 'eip155:1/erc20:0xa0b86991c6218b36c1d19d4a2e9eb0ce3606eb48',
                decimals: 6,
                name: 'USD Coin',
                symbol: 'USDC',
              },
              txHash: '0xabcdef123456',
            },
          },
        ],
      };

      mockMessenger.call.mockResolvedValue(mockResponse);

      const result = await controller.getPointsEvents(mockRequest);

      expect(mockMessenger.call).toHaveBeenCalledWith(
        'RewardsDataService:getPointsEvents',
        mockRequest,
      );
      expect(result).toEqual(mockResponse);
    });

    it('should successfully get points events with cursor', async () => {
      const mockRequest = {
        seasonId: 'current',
        subscriptionId: 'sub-123',
        cursor: 'cursor-abc',
      };

      const mockResponse = {
        has_more: false,
        cursor: null,
        total_results: 25,
        results: [
          {
            id: 'event-456',
            timestamp: new Date('2024-01-01T11:00:00Z'),
            value: 50,
            bonus: null,
            accountAddress: '0x987654321',
            type: 'REFERRAL' as const,
            payload: null,
          },
        ],
      };

      mockMessenger.call.mockResolvedValue(mockResponse);

      const result = await controller.getPointsEvents(mockRequest);

      expect(mockMessenger.call).toHaveBeenCalledWith(
        'RewardsDataService:getPointsEvents',
        mockRequest,
      );
      expect(result).toEqual(mockResponse);
    });

    it('should handle getPointsEvents errors and rethrow them', async () => {
      const mockRequest = {
        seasonId: 'current',
        subscriptionId: 'sub-123',
        cursor: null,
      };

      const apiError = new Error('API error');
      mockMessenger.call.mockRejectedValue(apiError);

      await expect(controller.getPointsEvents(mockRequest)).rejects.toThrow(
        'API error',
      );

      expect(mockLogger.log).toHaveBeenCalledWith(
        'RewardsController: Failed to get points events:',
        'API error',
      );
    });
  });

  describe('getPerpsDiscountForAccount', () => {
    beforeEach(() => {
      // Mock feature flag to be enabled by default for existing tests
      mockSelectRewardsEnabledFlag.mockReturnValue(true);
    });

    it('should return 0 when feature flag is disabled', async () => {
      mockSelectRewardsEnabledFlag.mockReturnValue(false);

      const result = await controller.getPerpsDiscountForAccount(
        CAIP_ACCOUNT_1,
      );

      expect(result).toBe(0);
    });

    it('should return cached discount when available and fresh', async () => {
      const recentTime = Date.now() - 60000; // 1 minute ago
      const accountState = {
        account: CAIP_ACCOUNT_1,
        hasOptedIn: false,
        subscriptionId: null,
        lastCheckedAuth: Date.now(),
        perpsFeeDiscount: 7.5,
        lastPerpsDiscountRateFetched: recentTime,
      };

      controller = new RewardsController({
        messenger: mockMessenger,
        state: {
          activeAccount: null,
          accounts: { [CAIP_ACCOUNT_1]: accountState as RewardsAccountState },
          subscriptions: {},
        },
      });

      const result = await controller.getPerpsDiscountForAccount(
        CAIP_ACCOUNT_1,
      );

      expect(result).toBe(7.5);
      expect(mockMessenger.call).not.toHaveBeenCalledWith(
        'RewardsDataService:getPerpsDiscount',
        expect.anything(),
      );
    });

    it('should fetch fresh discount when cache is stale', async () => {
      const staleTime = Date.now() - 600000; // 10 minutes ago
      const accountState = {
        account: CAIP_ACCOUNT_1,
        hasOptedIn: false,
        subscriptionId: null,
        lastCheckedAuth: Date.now(),
        perpsFeeDiscount: 7.5,
        lastPerpsDiscountRateFetched: staleTime,
      };

      controller = new RewardsController({
        messenger: mockMessenger,
        state: {
          activeAccount: null,
          accounts: { [CAIP_ACCOUNT_1]: accountState as RewardsAccountState },
          subscriptions: {},
        },
      });

      mockMessenger.call.mockResolvedValue({
        hasOptedIn: false,
        discount: 10.0,
      });

      const result = await controller.getPerpsDiscountForAccount(
        CAIP_ACCOUNT_1,
      );

      expect(mockMessenger.call).toHaveBeenCalledWith(
        'RewardsDataService:getPerpsDiscount',
        { account: CAIP_ACCOUNT_1 },
      );
      expect(result).toBe(10.0);
    });

    it('should update store state with new discount value when fetching fresh data', async () => {
      const staleTime = Date.now() - 600000; // 10 minutes ago
      const accountState = {
        account: CAIP_ACCOUNT_1,
        hasOptedIn: true,
        subscriptionId: 'test',
        lastCheckedAuth: Date.now(),
        perpsFeeDiscount: 7.5,
        lastPerpsDiscountRateFetched: staleTime,
      };

      controller = new RewardsController({
        messenger: mockMessenger,
        state: {
          activeAccount: null,
          accounts: { [CAIP_ACCOUNT_1]: accountState as RewardsAccountState },
          subscriptions: {},
        },
      });

      mockMessenger.call.mockResolvedValue({
        hasOptedIn: true,
        discount: 15.0,
      });

      // Act
      const result = await controller.getPerpsDiscountForAccount(
        CAIP_ACCOUNT_1,
      );

      // Assert - verify state has been updated
      expect(result).toBe(15.0);
      const updatedAccountState = controller.state.accounts[CAIP_ACCOUNT_1];
      expect(updatedAccountState).toBeDefined();
      expect(updatedAccountState.perpsFeeDiscount).toBe(15.0);
      expect(updatedAccountState.hasOptedIn).toBe(true);
      expect(updatedAccountState.lastPerpsDiscountRateFetched).toBeGreaterThan(
        staleTime,
      );
    });

    it('should fetch discount for new accounts', async () => {
      mockMessenger.call.mockResolvedValue({
        hasOptedIn: false,
        discount: 15.0,
      });

      const result = await controller.getPerpsDiscountForAccount(
        CAIP_ACCOUNT_2,
      );

      expect(mockMessenger.call).toHaveBeenCalledWith(
        'RewardsDataService:getPerpsDiscount',
        { account: CAIP_ACCOUNT_2 },
      );
      expect(result).toBe(15.0);
    });

    it('should update store state when creating new account on first discount check', async () => {
      mockMessenger.call.mockResolvedValue({
        hasOptedIn: false,
        discount: 20.0,
      });

      // Act - check discount for account that doesn't exist in state
      const result = await controller.getPerpsDiscountForAccount(
        CAIP_ACCOUNT_3,
      );

      // Assert - verify new account state was created with correct values
      expect(result).toBe(20.0);
      const newAccountState = controller.state.accounts[CAIP_ACCOUNT_3];
      expect(newAccountState).toBeDefined();
      expect(newAccountState.account).toBe(CAIP_ACCOUNT_3);
      expect(newAccountState.hasOptedIn).toBe(false);
      expect(newAccountState.perpsFeeDiscount).toBe(20.0);
      expect(newAccountState.subscriptionId).toBeNull();
      expect(newAccountState.lastCheckedAuth).toBeGreaterThan(0);
      expect(newAccountState.lastPerpsDiscountRateFetched).toBeLessThanOrEqual(
        Date.now(),
      );
    });

    it('should return 0 on data service error', async () => {
      mockMessenger.call.mockRejectedValue(new Error('Network error'));

      const result = await controller.getPerpsDiscountForAccount(
        CAIP_ACCOUNT_2,
      );

      expect(result).toBe(0);
    });
  });

  describe('isRewardsFeatureEnabled', () => {
    beforeEach(() => {
      // Reset all mocks for this test suite
      jest.clearAllMocks();
    });

    it('should return true when feature flag is enabled', () => {
      // Mock the feature flag selector to return true
      mockSelectRewardsEnabledFlag.mockReturnValue(true);

      const result = controller.isRewardsFeatureEnabled();

      expect(result).toBe(true);
      expect(mockSelectRewardsEnabledFlag).toHaveBeenCalled();
    });

    it('should return false when feature flag is disabled', () => {
      // Mock the feature flag selector to return false
      mockSelectRewardsEnabledFlag.mockReturnValue(false);

      const result = controller.isRewardsFeatureEnabled();

      expect(result).toBe(false);
      expect(mockSelectRewardsEnabledFlag).toHaveBeenCalled();
    });

    it('should call selectRewardsEnabledFlag with store state', () => {
      mockSelectRewardsEnabledFlag.mockReturnValue(true);

      controller.isRewardsFeatureEnabled();

      expect(mockStore.getState).toHaveBeenCalled();
      expect(mockSelectRewardsEnabledFlag).toHaveBeenCalled();
    });
  });

  describe('default state', () => {
    it('should return correct default state', () => {
      const defaultState = getRewardsControllerDefaultState();

      expect(defaultState).toEqual({
        activeAccount: null,
        accounts: {},
        subscriptions: {},
        seasons: {},
        subscriptionReferralDetails: {},
        seasonStatuses: {},
        activeBoosts: {},
        unlockedRewards: {},
      });
    });
  });

  describe('performSilentAuth message formatting', () => {
    beforeEach(() => {
      mockSelectRewardsEnabledFlag.mockReturnValue(true);
    });

    it('should format and convert authentication message to hex correctly', async () => {
      const mockInternalAccount = {
        address: '0x1234567890abcdef',
        type: 'eip155:eoa' as const,
        id: 'test-id',
        scopes: ['eip155:1' as const],
        options: {},
        methods: ['personal_sign'],
        metadata: {
          name: 'Test Account',
          keyring: { type: 'HD Key Tree' },
          importTime: Date.now(),
        },
      };

      const mockTimestamp = 1609459200; // Fixed timestamp for predictable testing
      const expectedMessage = `rewards,${mockInternalAccount.address},${mockTimestamp}`;
      const expectedHexMessage =
        '0x' + Buffer.from(expectedMessage, 'utf8').toString('hex');

      // Mock Date.now to return predictable timestamp
      const originalDateNow = Date.now;
      Date.now = jest.fn(() => mockTimestamp * 1000);

      mockMessenger.call
        .mockReturnValueOnce(mockInternalAccount)
        .mockResolvedValueOnce('0xsignature')
        .mockResolvedValueOnce({
          sessionId: 'session123',
          subscription: { id: 'sub123', referralCode: 'REF123', accounts: [] },
        });

      // Trigger authentication via account change
      const subscribeCallback = mockMessenger.subscribe.mock.calls.find(
        (call) => call[0] === 'AccountsController:selectedAccountChange',
      )?.[1];

      if (subscribeCallback) {
        await subscribeCallback(mockInternalAccount, mockInternalAccount);
      }

      // Verify the message was formatted and converted to hex correctly
      expect(mockMessenger.call).toHaveBeenCalledWith(
        'KeyringController:signPersonalMessage',
        {
          data: expectedHexMessage,
          from: mockInternalAccount.address,
        },
      );

      // Restore Date.now
      Date.now = originalDateNow;
    });
  });

  describe('performSilentAuth CAIP conversion', () => {
    beforeEach(() => {
      mockSelectRewardsEnabledFlag.mockReturnValue(true);
    });

    it('should handle CAIP account ID conversion from internal account scopes', async () => {
      // Given: Internal account with valid EVM scope
      const mockInternalAccount = {
        address: '0x123',
        type: 'eip155:eoa' as const,
        id: 'test-id',
        scopes: ['eip155:1' as const],
        options: {},
        methods: ['personal_sign'],
        metadata: {
          name: 'Test Account',
          keyring: { type: 'HD Key Tree' },
          importTime: Date.now(),
        },
      };

      const mockLoginResponse = {
        sessionId: 'session123',
        subscription: { id: 'sub123', referralCode: 'REF123', accounts: [] },
      };

      mockMessenger.call
        .mockReturnValueOnce(mockInternalAccount)
        .mockResolvedValueOnce('0xsignature')
        .mockResolvedValueOnce(mockLoginResponse);

      // When: Authentication is triggered
      const subscribeCallback = mockMessenger.subscribe.mock.calls.find(
        (call) => call[0] === 'AccountsController:selectedAccountChange',
      )?.[1];

      if (subscribeCallback) {
        await subscribeCallback(mockInternalAccount, mockInternalAccount);
      }

      // Then: Login should be called with the original address (not CAIP format)
      expect(mockMessenger.call).toHaveBeenCalledWith(
        'RewardsDataService:login',
        expect.objectContaining({
          account: '0x123', // Uses raw address, not CAIP format
          signature: '0xsignature',
          timestamp: expect.any(Number),
        }),
      );
    });
  });

  describe('getSeasonStatus', () => {
    const mockSeasonId = 'season123';
    const mockSubscriptionId = 'sub123';

    beforeEach(() => {
      mockSelectRewardsEnabledFlag.mockReturnValue(true);
    });

    it('should return null when feature flag is disabled', async () => {
      mockSelectRewardsEnabledFlag.mockReturnValue(false);

      const result = await controller.getSeasonStatus(
        mockSubscriptionId,
        mockSeasonId,
      );
      expect(result).toBeNull();
    });

    it('should return cached season status when cache is fresh', async () => {
      const recentTime = Date.now() - 30000; // 30 seconds ago (within 1 minute threshold)
      const compositeKey = `${mockSeasonId}:${mockSubscriptionId}`;

      const mockSeasonData: SeasonDtoState = {
        id: mockSeasonId,
        name: 'Test Season',
        startDate: Date.now() - 86400000, // 1 day ago
        endDate: Date.now() + 86400000, // 1 day from now
        tiers: createTestTiers(),
      };

      const mockSeasonStatus: SeasonStatusState = {
        season: mockSeasonData,
        balance: {
          total: 1500,
          refereePortion: 300,
          updatedAt: Date.now() - 3600000, // 1 hour ago
        },
        tier: {
          currentTier: {
            id: 'silver',
            name: 'Silver',
            pointsNeeded: 1000,
            image: {
              lightModeUrl: 'silver-light',
              darkModeUrl: 'silver-dark',
            },
            levelNumber: '2',
            rewards: [],
          },
          nextTier: {
            id: 'gold',
            name: 'Gold',
            pointsNeeded: 5000,
            image: {
              lightModeUrl: 'gold-light',
              darkModeUrl: 'gold-dark',
            },
            levelNumber: '3',
            rewards: [],
          },
          nextTierPointsNeeded: 3500, // 5000 - 1500
        },
        lastFetched: recentTime,
      };

      controller = new RewardsController({
        messenger: mockMessenger,
        state: {
          activeAccount: null,
          accounts: {},
          subscriptions: {
            [mockSubscriptionId]: {
              id: mockSubscriptionId,
              referralCode: 'REF123',
              accounts: [],
            },
          },
          seasons: {
            [mockSeasonId]: mockSeasonData,
          },
          subscriptionReferralDetails: {},
          seasonStatuses: {
            [compositeKey]: mockSeasonStatus,
          },
        },
      });

      const result = await controller.getSeasonStatus(
        mockSubscriptionId,
        mockSeasonId,
      );

      expect(result).toEqual(mockSeasonStatus);
      expect(result?.season.id).toBe(mockSeasonId);
      expect(result?.balance.total).toBe(1500);
      expect(result?.tier.currentTier.id).toBe('silver');
      expect(result?.tier.nextTier?.id).toBe('gold');
      expect(result?.tier.nextTierPointsNeeded).toBe(3500);
      expect(mockMessenger.call).not.toHaveBeenCalledWith(
        'RewardsDataService:getSeasonStatus',
        expect.anything(),
        expect.anything(),
      );
    });

    it('should fetch fresh season status when cache is stale', async () => {
      const mockApiResponse = createTestSeasonStatus();

      controller = new RewardsController({
        messenger: mockMessenger,
        state: {
          activeAccount: null,
          accounts: {},
          subscriptions: {
            [mockSubscriptionId]: {
              id: mockSubscriptionId,
              referralCode: 'REF123',
              accounts: [],
            },
          },
          seasons: {},
          subscriptionReferralDetails: {},
          seasonStatuses: {},
        },
      });

      mockMessenger.call.mockResolvedValue(mockApiResponse);

      const result = await controller.getSeasonStatus(
        mockSubscriptionId,
        mockSeasonId,
      );

      expect(mockMessenger.call).toHaveBeenCalledWith(
        'RewardsDataService:getSeasonStatus',
        mockSeasonId,
        mockSubscriptionId,
      );

      // Expect the result to be the converted state object, not the original DTO
      expect(result).toBeDefined();
      expect(result?.balance.total).toBe(1500);
      expect(result?.tier.currentTier.id).toBe('silver');
      expect(result?.lastFetched).toBeGreaterThan(Date.now() - 1000);
    });

    it('should update state when fetching fresh season status', async () => {
      const mockApiResponse = createTestSeasonStatus({
        season: {
          id: mockSeasonId,
          name: 'Fresh Season',
          startDate: new Date(),
          endDate: new Date(),
          tiers: createTestTiers(),
        },
        balance: { total: 2500, updatedAt: new Date() },
        currentTierId: 'gold',
      });

      controller = new RewardsController({
        messenger: mockMessenger,
        state: {
          activeAccount: null,
          accounts: {},
          subscriptions: {
            [mockSubscriptionId]: {
              id: mockSubscriptionId,
              referralCode: 'REF123',
              accounts: [],
            },
          },
          seasons: {},
          subscriptionReferralDetails: {},
          seasonStatuses: {},
        },
      });

      mockMessenger.call.mockResolvedValue(mockApiResponse);

      const result = await controller.getSeasonStatus(
        mockSubscriptionId,
        mockSeasonId,
      );

      // Check that the result is the converted state object
      expect(result).toBeDefined();
      expect(result?.balance.total).toBe(2500);
      expect(result?.tier.currentTier.id).toBe('gold');
      expect(result?.tier.nextTier?.id).toBe('platinum');
      expect(result?.tier.nextTierPointsNeeded).toBe(7500); // 10000 - 2500
      expect(result?.lastFetched).toBeGreaterThan(Date.now() - 1000);

      // Check season status in root map with composite key
      const compositeKey = `${mockSeasonId}:${mockSubscriptionId}`;
      const seasonStatus = controller.state.seasonStatuses[compositeKey];
      expect(seasonStatus).toBeDefined();
      expect(seasonStatus).toEqual(result); // Should be the same object

      // Check seasons map
      const storedSeason = controller.state.seasons[mockSeasonId];
      expect(storedSeason).toBeDefined();
      expect(storedSeason.id).toBe(mockSeasonId);
      expect(storedSeason.name).toBe(mockApiResponse.season.name);
      expect(storedSeason.tiers).toHaveLength(4);
    });

    it('should handle errors from data service', async () => {
      controller = new RewardsController({
        messenger: mockMessenger,
        state: {
          activeAccount: null,
          accounts: {},
          subscriptions: {
            [mockSubscriptionId]: {
              id: mockSubscriptionId,
              referralCode: 'REF123',
              accounts: [],
            },
          },
          seasons: {},
          subscriptionReferralDetails: {},
          seasonStatuses: {},
        },
      });

      mockMessenger.call.mockRejectedValue(new Error('API error'));

      await expect(
        controller.getSeasonStatus(mockSubscriptionId, mockSeasonId),
      ).rejects.toThrow('API error');
    });
  });

  describe('getReferralDetails', () => {
    const mockSubscriptionId = 'sub123';

    beforeEach(() => {
      mockSelectRewardsEnabledFlag.mockReturnValue(true);
    });

    it('should return null when feature flag is disabled', async () => {
      mockSelectRewardsEnabledFlag.mockReturnValue(false);

      const result = await controller.getReferralDetails(mockSubscriptionId);
      expect(result).toBeNull();
    });

    it('should return cached referral details when cache is fresh', async () => {
      const recentTime = Date.now() - 300000; // 5 minutes ago (within 10 minute threshold)
      const mockReferralDetailsState: SubscriptionReferralDetailsState = {
        referralCode: 'REF456',
        totalReferees: 10,
        lastFetched: recentTime,
      };

      controller = new RewardsController({
        messenger: mockMessenger,
        state: {
          activeAccount: null,
          accounts: {},
          subscriptions: {
            [mockSubscriptionId]: {
              id: mockSubscriptionId,
              referralCode: 'REF123',
              accounts: [],
            },
          },
          seasons: {},
          subscriptionReferralDetails: {
            [mockSubscriptionId]: mockReferralDetailsState,
          },
          seasonStatuses: {},
        },
      });

      const result = await controller.getReferralDetails(mockSubscriptionId);

      expect(result).toEqual(mockReferralDetailsState);
      expect(result?.referralCode).toBe('REF456');
      expect(result?.totalReferees).toBe(10);
      expect(result?.lastFetched).toBe(recentTime);
      expect(mockMessenger.call).not.toHaveBeenCalledWith(
        'RewardsDataService:getReferralDetails',
        expect.anything(),
      );
    });

    it('should fetch fresh referral details when cache is stale', async () => {
      const mockApiResponse = {
        referralCode: 'NEWFRESH123',
        totalReferees: 25,
      };

      controller = new RewardsController({
        messenger: mockMessenger,
        state: {
          activeAccount: null,
          accounts: {},
          subscriptions: {
            [mockSubscriptionId]: {
              id: mockSubscriptionId,
              referralCode: 'REF123',
              accounts: [],
            },
          },
          seasons: {},
          subscriptionReferralDetails: {},
          seasonStatuses: {},
        },
      });

      mockMessenger.call.mockResolvedValue(mockApiResponse);

      const result = await controller.getReferralDetails(mockSubscriptionId);

      expect(mockMessenger.call).toHaveBeenCalledWith(
        'RewardsDataService:getReferralDetails',
        mockSubscriptionId,
      );

      // Expect the result to be the converted state object, not the original DTO
      expect(result).toBeDefined();
      expect(result?.referralCode).toBe('NEWFRESH123');
      expect(result?.totalReferees).toBe(25);
      expect(result?.lastFetched).toBeGreaterThan(Date.now() - 1000);
    });

    it('should update state when fetching fresh referral details', async () => {
      const mockApiResponse = {
        referralCode: 'UPDATED789',
        totalReferees: 15,
      };

      controller = new RewardsController({
        messenger: mockMessenger,
        state: {
          activeAccount: null,
          accounts: {},
          subscriptions: {
            [mockSubscriptionId]: {
              id: mockSubscriptionId,
              referralCode: 'REF123',
              accounts: [],
            },
          },
          seasons: {},
          subscriptionReferralDetails: {},
          seasonStatuses: {},
        },
      });

      mockMessenger.call.mockResolvedValue(mockApiResponse);

      const result = await controller.getReferralDetails(mockSubscriptionId);

      // Check that the result is the converted state object
      expect(result).toBeDefined();
      expect(result?.referralCode).toBe('UPDATED789');
      expect(result?.totalReferees).toBe(15);
      expect(result?.lastFetched).toBeGreaterThan(Date.now() - 1000);

      const updatedReferralDetails =
        controller.state.subscriptionReferralDetails[mockSubscriptionId];
      expect(updatedReferralDetails).toBeDefined();
      expect(updatedReferralDetails).toEqual(result); // Should be the same object
      expect(updatedReferralDetails.referralCode).toBe(
        mockApiResponse.referralCode,
      );
      expect(updatedReferralDetails.totalReferees).toBe(
        mockApiResponse.totalReferees,
      );
      expect(updatedReferralDetails.lastFetched).toBeGreaterThan(
        Date.now() - 1000,
      );
    });
  });

  describe('optIn', () => {
    const mockInternalAccount = {
      address: '0x123456789',
      type: 'eip155:eoa' as const,
      id: 'test-id',
      scopes: ['eip155:1' as const],
      options: {},
      methods: ['personal_sign'],
      metadata: {
        name: 'Test Account',
        keyring: { type: 'HD Key Tree' },
        importTime: Date.now(),
      },
    } as InternalAccount;

    beforeEach(() => {
      mockSelectRewardsEnabledFlag.mockReturnValue(true);
    });

    it('should skip opt-in when feature flag is disabled', async () => {
      // Arrange
      mockSelectRewardsEnabledFlag.mockReturnValue(false);

      // Act
      await controller.optIn(mockInternalAccount);

      // Assert - Should not call generateChallenge, signPersonalMessage, or optin
      expect(mockMessenger.call).not.toHaveBeenCalledWith(
        'RewardsDataService:generateChallenge',
        expect.anything(),
      );
      expect(mockMessenger.call).not.toHaveBeenCalledWith(
        'KeyringController:signPersonalMessage',
        expect.anything(),
      );
      expect(mockMessenger.call).not.toHaveBeenCalledWith(
        'RewardsDataService:optin',
        expect.anything(),
      );
    });

    it('should handle signature generation errors', async () => {
      // Arrange
      const mockChallengeResponse = {
        id: 'challenge-123',
        message: 'test challenge message',
      };

      mockMessenger.call
        .mockResolvedValueOnce(mockChallengeResponse)
        .mockRejectedValueOnce(new Error('Signature failed'));

      // Act & Assert
      await expect(controller.optIn(mockInternalAccount)).rejects.toThrow(
        'Signature failed',
      );
    });

    it('should handle optin service errors', async () => {
      // Arrange
      const mockChallengeResponse = {
        id: 'challenge-123',
        message: 'test challenge message',
      };
      const mockSignature = '0xsignature123';

      mockMessenger.call
        .mockResolvedValueOnce(mockChallengeResponse)
        .mockResolvedValueOnce(mockSignature)
        .mockRejectedValueOnce(new Error('Optin failed'));

      // Act & Assert
      await expect(controller.optIn(mockInternalAccount)).rejects.toThrow(
        'Optin failed',
      );
    });

    it('should use Buffer fallback when toHex fails during hex message conversion', async () => {
      // Arrange
      const mockChallengeResponse = {
        id: 'challenge-123',
        message: 'test challenge with special chars: éñü',
      };
      const mockSignature = '0xsignature123';
      const mockOptinResponse = {
        sessionId: 'session-456',
        subscription: {
          id: 'sub-789',
          referralCode: 'REF123',
          accounts: [],
        },
      };

      // Mock toHex to throw an error, triggering the Buffer fallback
      mockToHex.mockImplementation(() => {
        throw new Error('toHex encoding error');
      });

      mockMessenger.call
        .mockResolvedValueOnce(mockChallengeResponse) // generateChallenge
        .mockResolvedValueOnce(mockSignature) // signPersonalMessage
        .mockResolvedValueOnce(mockOptinResponse); // optin

      // Act
      await controller.optIn(mockInternalAccount);

      // Assert
      expect(mockToHex).toHaveBeenCalledWith(mockChallengeResponse.message);

      // Verify the fallback Buffer conversion was used by checking the hex data passed to signing
      const expectedBufferHex =
        '0x' +
        Buffer.from(mockChallengeResponse.message, 'utf8').toString('hex');
      expect(mockMessenger.call).toHaveBeenNthCalledWith(
        3,
        'KeyringController:signPersonalMessage',
        {
          data: expectedBufferHex,
          from: mockInternalAccount.address,
        },
      );
    });
  });

  describe('logout', () => {
    beforeEach(() => {
      mockSelectRewardsEnabledFlag.mockReturnValue(true);
    });

    it('should skip logout when feature flag is disabled', async () => {
      // Arrange
      mockSelectRewardsEnabledFlag.mockReturnValue(false);

      // Act
      await controller.logout();

      // Assert - Should not call logout service
      expect(mockMessenger.call).not.toHaveBeenCalledWith(
        'RewardsDataService:logout',
        expect.anything(),
      );
    });

    it('should skip logout when no authenticated account exists', async () => {
      // Arrange
      controller = new RewardsController({
        messenger: mockMessenger,
        state: {
          activeAccount: null,
          accounts: {},
          subscriptions: {},
          seasons: {},
          subscriptionReferralDetails: {},
          seasonStatuses: {},
        },
      });

      // Act
      await controller.logout();

      // Assert - Should not call logout service
      expect(mockMessenger.call).not.toHaveBeenCalledWith(
        'RewardsDataService:logout',
        expect.anything(),
      );
    });

    it('should clear last authenticated account only if subscription matches', async () => {
      // Arrange
      const mockSubscriptionId = 'sub-123';

      controller = new RewardsController({
        messenger: mockMessenger,
        state: {
          activeAccount: {
            account: CAIP_ACCOUNT_1,
            lastCheckedAuthError: false,
            hasOptedIn: true,
            subscriptionId: mockSubscriptionId,
            lastCheckedAuth: Date.now(),
            perpsFeeDiscount: 5.0,
            lastPerpsDiscountRateFetched: Date.now(),
          },
          accounts: {},
          subscriptions: {},
          seasons: {},
          subscriptionReferralDetails: {},
          seasonStatuses: {},
        },
      });

      mockMessenger.call.mockResolvedValue(undefined);

      // Act
      await controller.logout();

      // Assert
      expect(controller.state.activeAccount).toBeNull();
    });

    it('should successfully complete full logout flow - happy path', async () => {
      // Arrange
      const mockSubscriptionId = 'sub-456';
      const mockActiveAccount = {
        account: CAIP_ACCOUNT_1,
        lastCheckedAuthError: false,
        hasOptedIn: true,
        subscriptionId: mockSubscriptionId,
        lastCheckedAuth: Date.now(),
        perpsFeeDiscount: 10.0,
        lastPerpsDiscountRateFetched: Date.now(),
      };

      const mockInternalAccount = {
        address: '0x123',
        type: 'eip155:eoa' as const,
        id: 'test-id',
        scopes: ['eip155:1' as const],
        options: {},
        methods: ['personal_sign'],
        metadata: {
          name: 'Test Account',
          keyring: { type: 'HD Key Tree' },
          importTime: Date.now(),
        },
      };

      // Mock getSelectedMultichainAccount to return valid account during initialization
      mockMessenger.call.mockReturnValue(mockInternalAccount);

      // Mock token storage to succeed during initialization
      mockStoreSubscriptionToken.mockResolvedValue({ success: true });

      controller = new RewardsController({
        messenger: mockMessenger,
        state: {
          activeAccount: mockActiveAccount,
          accounts: {
            [CAIP_ACCOUNT_1]: mockActiveAccount,
          },
          subscriptions: {
            [mockSubscriptionId]: {
              id: mockSubscriptionId,
              referralCode: 'REF456',
              accounts: [],
            },
          },
          seasons: {},
          subscriptionReferralDetails: {},
          seasonStatuses: {},
        },
      });

      // Clear only the messenger calls made during initialization, preserve other mocks
      mockMessenger.call.mockClear();
      mockStoreSubscriptionToken.mockClear();
      mockRemoveSubscriptionToken.mockClear();

      // Mock successful data service logout and token removal for the actual test
      mockMessenger.call.mockResolvedValue(undefined);
      mockRemoveSubscriptionToken.mockResolvedValue({ success: true });

      // Verify state is correctly set before calling logout
      expect(controller.state.activeAccount).not.toBeNull();
      expect(controller.state.activeAccount?.subscriptionId).toBe(
        mockSubscriptionId,
      );

      // Act
      await controller.logout();

      // Assert - Verify data service logout was called
      expect(mockMessenger.call).toHaveBeenCalledWith(
        'RewardsDataService:logout',
        mockSubscriptionId,
      );

      // Assert - Verify session token removal was called
      expect(mockRemoveSubscriptionToken).toHaveBeenCalledWith(
        mockSubscriptionId,
      );

      // Assert - Verify state was cleared correctly
      expect(controller.state.activeAccount).toBeNull();
      expect(controller.state.accounts[CAIP_ACCOUNT_1]).toBeUndefined();

      // Assert - Verify success was logged
      expect(mockLogger.log).toHaveBeenCalledWith(
        'RewardsController: Logout completed successfully',
      );

      // Assert - Verify subscription data is preserved (logout doesn't clear subscriptions)
      expect(controller.state.subscriptions[mockSubscriptionId]).toBeDefined();
    });
  });

  describe('validateReferralCode', () => {
    beforeEach(() => {
      mockSelectRewardsEnabledFlag.mockReturnValue(true);
    });

    it('should return false when feature flag is disabled', async () => {
      // Arrange
      mockSelectRewardsEnabledFlag.mockReturnValue(false);

      // Act
      const result = await controller.validateReferralCode('ABC123');

      // Assert
      expect(result).toBe(false);
      expect(mockMessenger.call).not.toHaveBeenCalledWith(
        'RewardsDataService:validateReferralCode',
        expect.anything(),
      );
    });

    it('should return false for empty or whitespace-only codes', async () => {
      // Act & Assert
      expect(await controller.validateReferralCode('')).toBe(false);
      expect(await controller.validateReferralCode('   ')).toBe(false);
      expect(await controller.validateReferralCode('\t\n')).toBe(false);
    });

    it('should return false for codes with incorrect length', async () => {
      // Act & Assert
      expect(await controller.validateReferralCode('ABC12')).toBe(false); // Too short
      expect(await controller.validateReferralCode('ABC1234')).toBe(false); // Too long
    });

    it('should return false for codes with invalid characters', async () => {
      // Act & Assert
      expect(await controller.validateReferralCode('ABC12@')).toBe(false); // Invalid character @
      expect(await controller.validateReferralCode('ABC120')).toBe(false); // Invalid character 0
      expect(await controller.validateReferralCode('ABC121')).toBe(false); // Invalid character 1
      expect(await controller.validateReferralCode('ABC12I')).toBe(false); // Invalid character I
      expect(await controller.validateReferralCode('ABC12O')).toBe(false); // Invalid character O
    });

    it('should return true for valid referral codes from service', async () => {
      // Arrange
      jest.clearAllMocks();
      // eslint-disable-next-line @typescript-eslint/no-explicit-any
      mockMessenger.call.mockImplementation((action, ..._args): any => {
        if (action === 'RewardsDataService:validateReferralCode') {
          return Promise.resolve({ valid: true });
        }
        return Promise.resolve();
      });

      // Act
      const result = await controller.validateReferralCode('ABC234'); // Using valid Base32 code

      // Assert
      expect(result).toBe(true);
      expect(mockMessenger.call).toHaveBeenCalledWith(
        'RewardsDataService:validateReferralCode',
        'ABC234',
      );
    });

    it('should return false for invalid referral codes from service', async () => {
      // Arrange
      jest.clearAllMocks();
      // eslint-disable-next-line @typescript-eslint/no-explicit-any
      mockMessenger.call.mockImplementation((action, ..._args): any => {
        if (action === 'RewardsDataService:validateReferralCode') {
          return Promise.resolve({ valid: false });
        }
        return Promise.resolve();
      });

      // Act
      const result = await controller.validateReferralCode('XYZ567'); // Using valid Base32 code

      // Assert
      expect(result).toBe(false);
      expect(mockMessenger.call).toHaveBeenCalledWith(
        'RewardsDataService:validateReferralCode',
        'XYZ567',
      );
    });

    it('should accept valid base32 characters', async () => {
      // Act & Assert
      const validCodes = ['ABCDEF', 'ABC234', 'XYZ567', 'DEF237'];

      for (const code of validCodes) {
        jest.clearAllMocks();
        // eslint-disable-next-line @typescript-eslint/no-explicit-any
        mockMessenger.call.mockImplementation((action, ..._args): any => {
          if (action === 'RewardsDataService:validateReferralCode') {
            return Promise.resolve({ valid: true });
          }
          return Promise.resolve();
        });

        const result = await controller.validateReferralCode(code);
        expect(result).toBe(true);
        expect(mockMessenger.call).toHaveBeenCalledWith(
          'RewardsDataService:validateReferralCode',
          code,
        );
      }
    });

    it('should handle service errors and return false', async () => {
      // Arrange
      jest.clearAllMocks();
      mockMessenger.call.mockRejectedValue(new Error('Service error'));

      // Act
      const result = await controller.validateReferralCode('ABC123');

      // Assert
      expect(result).toBe(false);
    });
  });

  describe('calculateTierStatus', () => {
    beforeEach(() => {
      mockSelectRewardsEnabledFlag.mockReturnValue(true);
    });

    it('should throw error when current tier ID is not found in season tiers', () => {
      // Arrange
      const tiers = createTestTiers();
      const invalidCurrentTierId = 'invalid-tier';
      const currentPoints = 1500;

      // Act & Assert
      expect(() => {
        controller.calculateTierStatus(
          tiers,
          invalidCurrentTierId,
          currentPoints,
        );
      }).toThrow(
        `Current tier ${invalidCurrentTierId} not found in season tiers`,
      );
    });

    it('should return null for next tier when current tier is the last tier', () => {
      // Arrange
      const tiers = createTestTiers();
      const lastTierCurrentTierId = 'platinum'; // Last tier in createTestTiers
      const currentPoints = 15000; // More than platinum tier

      // Act
      const result = controller.calculateTierStatus(
        tiers,
        lastTierCurrentTierId,
        currentPoints,
      );

      // Assert
      expect(result.currentTier.id).toBe(lastTierCurrentTierId);
      expect(result.nextTier).toBeNull();
      expect(result.nextTierPointsNeeded).toBeNull();
    });

    it('should calculate nextTierPointsNeeded correctly with Math.max', () => {
      // Arrange
      const tiers = createTestTiers();
      const currentTierId = 'silver'; // Silver requires 1000 points, Gold requires 5000

      // Test case where user has more points than needed for next tier
      const currentPointsAboveNext = 6000; // More than Gold's 5000 requirement

      // Act
      const result = controller.calculateTierStatus(
        tiers,
        currentTierId,
        currentPointsAboveNext,
      );

      // Assert
      expect(result.currentTier.id).toBe('silver');
      expect(result.nextTier?.id).toBe('gold');
      expect(result.nextTierPointsNeeded).toBe(0); // Math.max(0, 5000 - 6000) = 0
    });

    it('should calculate nextTierPointsNeeded correctly when points needed is positive', () => {
      // Arrange
      const tiers = createTestTiers();
      const currentTierId = 'bronze'; // Bronze requires 0 points, Silver requires 1000
      const currentPoints = 250; // Less than Silver's 1000 requirement

      // Act
      const result = controller.calculateTierStatus(
        tiers,
        currentTierId,
        currentPoints,
      );

      // Assert
      expect(result.currentTier.id).toBe('bronze');
      expect(result.nextTier?.id).toBe('silver');
      expect(result.nextTierPointsNeeded).toBe(750); // Math.max(0, 1000 - 250) = 750
    });

    it('should sort tiers by points needed before processing', () => {
      // Arrange - Create tiers in random order
      const unsortedTiers: SeasonTierDto[] = [
        {
          id: 'platinum',
          name: 'Platinum',
          pointsNeeded: 10000,
          image: {
            lightModeUrl: 'platinum-light',
            darkModeUrl: 'platinum-dark',
          },
          levelNumber: '4',
          rewards: [],
        },
        {
          id: 'bronze',
          name: 'Bronze',
          pointsNeeded: 0,
          image: {
            lightModeUrl: 'bronze-light',
            darkModeUrl: 'bronze-dark',
          },
          levelNumber: '1',
          rewards: [],
        },
        {
          id: 'gold',
          name: 'Gold',
          pointsNeeded: 5000,
          image: {
            lightModeUrl: 'gold-light',
            darkModeUrl: 'gold-dark',
          },
          levelNumber: '3',
          rewards: [],
        },
        {
          id: 'silver',
          name: 'Silver',
          pointsNeeded: 1000,
          image: {
            lightModeUrl: 'silver-light',
            darkModeUrl: 'silver-dark',
          },
          levelNumber: '2',
          rewards: [],
        },
      ];
      const currentTierId = 'silver';
      const currentPoints = 1500;

      // Act
      const result = controller.calculateTierStatus(
        unsortedTiers,
        currentTierId,
        currentPoints,
      );

      // Assert - Should correctly identify next tier as Gold despite unsorted input
      expect(result.currentTier.id).toBe('silver');
      expect(result.nextTier?.id).toBe('gold');
      expect(result.nextTierPointsNeeded).toBe(3500); // 5000 - 1500
    });
  });

  describe('convertInternalAccountToCaipAccountId', () => {
    beforeEach(() => {
      mockSelectRewardsEnabledFlag.mockReturnValue(true);
      jest.clearAllMocks();
    });

    it('should log error when conversion fails due to invalid internal account', () => {
      // Arrange
      const invalidInternalAccount = {
        address: '0x123',
        type: 'eip155:eoa' as const,
        id: 'test-id',
        scopes: ['invalid-scope' as `${string}:${string}`], // Invalid scope format
        options: {},
        methods: ['personal_sign'],
        metadata: {
          name: 'Test Account',
          keyring: { type: 'HD Key Tree' },
          importTime: Date.now(),
        },
      };

      // Act
      const result = controller.convertInternalAccountToCaipAccountId(
        invalidInternalAccount,
      );

      // Assert
      expect(result).toBeNull();
      expect(mockLogger.log).toHaveBeenCalledWith(
        'RewardsController: Failed to convert address to CAIP-10 format:',
        expect.any(Error),
      );
    });

    it('should return null and log error when account scopes is empty', () => {
      // Arrange
      const accountWithNoScopes = {
        address: '0x123',
        type: 'eip155:eoa' as const,
        id: 'test-id',
        scopes: [] as `${string}:${string}`[], // Empty scopes array
        options: {},
        methods: ['personal_sign'],
        metadata: {
          name: 'Test Account',
          keyring: { type: 'HD Key Tree' },
          importTime: Date.now(),
        },
      };

      // Act
      const result =
        controller.convertInternalAccountToCaipAccountId(accountWithNoScopes);

      // Assert
      expect(result).toBeNull();
      expect(mockLogger.log).toHaveBeenCalledWith(
        'RewardsController: Failed to convert address to CAIP-10 format:',
        expect.any(Error),
      );
    });

    it('should successfully convert valid internal account to CAIP account ID', () => {
      // Arrange
      const validInternalAccount = {
        address: '0x123456789',
        type: 'eip155:eoa' as const,
        id: 'test-id',
        scopes: ['eip155:1' as const],
        options: {},
        methods: ['personal_sign'],
        metadata: {
          name: 'Test Account',
          keyring: { type: 'HD Key Tree' },
          importTime: Date.now(),
        },
      };

      // Act
      const result =
        controller.convertInternalAccountToCaipAccountId(validInternalAccount);

      // Assert
      expect(result).toBe('eip155:1:0x123456789');
      expect(mockLogger.log).not.toHaveBeenCalledWith(
        'RewardsController: Failed to convert address to CAIP-10 format:',
        expect.anything(),
      );
    });
  });

  describe('silent auth skipping behavior', () => {
    let originalDateNow: () => number;
    let subscribeCallback: any;

    beforeEach(() => {
      mockSelectRewardsEnabledFlag.mockReturnValue(true);
      mockIsHardwareAccount.mockReturnValue(false);
      mockIsSolanaAddress.mockReturnValue(false);

      // Mock Date.now for consistent testing
      originalDateNow = Date.now;
      Date.now = jest.fn(() => 1000000); // Fixed timestamp

      // Get the account change subscription callback
      const subscribeCalls = mockMessenger.subscribe.mock.calls.find(
        (call) => call[0] === 'AccountsController:selectedAccountChange',
      );
      subscribeCallback = subscribeCalls
        ? subscribeCalls[1]
        : async () => undefined;
    });

    afterEach(() => {
      Date.now = originalDateNow;
    });

    it('should skip silent auth for hardware accounts', async () => {
      // Arrange
      mockIsHardwareAccount.mockReturnValue(true);
      const mockAccount = {
        address: '0x123',
        type: 'eip155:eoa' as const,
        id: 'test-id',
        scopes: ['eip155:1' as const],
        options: {},
        methods: ['personal_sign'],
        metadata: {
          name: 'Hardware Account',
          keyring: { type: 'Ledger Hardware' },
          importTime: Date.now(),
        },
      };

      mockMessenger.call.mockReturnValue(mockAccount);

      // Act - trigger account change
      if (subscribeCallback) {
        await subscribeCallback(mockAccount, mockAccount);
      }

      // Assert - should not attempt to call login service for hardware accounts
      expect(mockIsHardwareAccount).toHaveBeenCalledWith('0x123');
      expect(mockMessenger.call).not.toHaveBeenCalledWith(
        'RewardsDataService:login',
        expect.anything(),
      );
    });

    it('should skip silent auth for Solana addresses', async () => {
      // Arrange
      mockIsSolanaAddress.mockReturnValue(true);
      const mockAccount = {
        address: 'solana-address',
        type: 'solana:data-account' as const,
        id: 'test-id',
        scopes: ['solana:mainnet' as const],
        options: {},
        methods: ['solana_signMessage'],
        metadata: {
          name: 'Solana Account',
          keyring: { type: 'Solana Keyring' },
          importTime: Date.now(),
        },
      };

      mockMessenger.call.mockReturnValue(mockAccount);

      // Act - trigger account change
      if (subscribeCallback) {
        await subscribeCallback(mockAccount, mockAccount);
      }

      // Assert - should not attempt to call login service for Solana accounts
      expect(mockIsSolanaAddress).toHaveBeenCalledWith('solana-address');
      expect(mockMessenger.call).not.toHaveBeenCalledWith(
        'RewardsDataService:login',
        expect.anything(),
      );
    });

    it('should perform silent auth when outside grace period', async () => {
      // Arrange
      const now = 1000000;
      const outsideGracePeriod = now - 15 * 60 * 1000; // 15 minutes ago (outside grace period)

      const accountState = {
        account: CAIP_ACCOUNT_1,
        hasOptedIn: false,
        subscriptionId: null,
        lastCheckedAuth: outsideGracePeriod,
        perpsFeeDiscount: 0,
        lastPerpsDiscountRateFetched: null,
      };

      controller = new RewardsController({
        messenger: mockMessenger,
        state: {
          activeAccount: null,
          accounts: { [CAIP_ACCOUNT_1]: accountState as RewardsAccountState },
          subscriptions: {},
          seasons: {},
          subscriptionReferralDetails: {},
          seasonStatuses: {},
        },
      });

      const mockAccount = {
        address: '0x123',
        type: 'eip155:eoa' as const,
        id: 'test-id',
        scopes: ['eip155:1' as const],
        options: {},
        methods: ['personal_sign'],
        metadata: {
          name: 'Test Account',
          keyring: { type: 'HD Key Tree' },
          importTime: Date.now(),
        },
      };

      mockMessenger.call
        .mockReturnValueOnce(mockAccount) // getSelectedMultichainAccount
        .mockResolvedValueOnce('0xsignature') // signPersonalMessage
        .mockResolvedValueOnce({
          // login
          sessionId: 'session123',
          subscription: { id: 'sub123', referralCode: 'REF123', accounts: [] },
        });

      // Get the new subscription callback for the recreated controller
      const newSubscribeCallback = mockMessenger.subscribe.mock.calls
        .filter(
          (call) => call[0] === 'AccountsController:selectedAccountChange',
        )
        .pop()?.[1];

      // Act - trigger account change
      if (newSubscribeCallback) {
        await newSubscribeCallback(mockAccount, mockAccount);
      }

      // Assert - should attempt authentication outside grace period
      expect(mockMessenger.call).toHaveBeenCalledWith(
        'KeyringController:signPersonalMessage',
        expect.objectContaining({
          from: '0x123',
        }),
      );
    });
  });

  describe('getGeoRewardsMetadata', () => {
    beforeEach(() => {
      mockSelectRewardsEnabledFlag.mockReturnValue(true);
    });

    it('should return default metadata when rewards feature is disabled', async () => {
      // Arrange
      mockSelectRewardsEnabledFlag.mockReturnValue(false);

      // Act
      const result = await controller.getGeoRewardsMetadata();

      // Assert
      expect(result).toEqual({
        geoLocation: 'UNKNOWN',
        optinAllowedForGeo: false,
      });
      expect(mockMessenger.call).not.toHaveBeenCalledWith(
        'RewardsDataService:fetchGeoLocation',
      );
      expect(mockLogger.log).not.toHaveBeenCalledWith(
        'RewardsController: Fetching geo location for rewards metadata',
      );
    });

    it('should return cached geo location when available', async () => {
      // Arrange
      const mockCachedGeoData = {
        geoLocation: 'US-NY',
        optinAllowedForGeo: true,
      };

      // First call to populate cache
      mockMessenger.call.mockResolvedValueOnce('US-NY');
      const firstResult = await controller.getGeoRewardsMetadata();

      // Clear messenger call mock to verify no additional calls are made
      jest.clearAllMocks();

      // Act - Second call should use cache
      const secondResult = await controller.getGeoRewardsMetadata();

      // Assert - Verify cached data is returned
      expect(secondResult).toEqual(mockCachedGeoData);
      expect(secondResult).toEqual(firstResult); // Should be the same as first call

      // Assert - Verify cache log message
      expect(mockLogger.log).toHaveBeenCalledWith(
        'RewardsController: Using cached geo location',
        {
          location: mockCachedGeoData,
        },
      );

      // Assert - Verify no additional API calls were made
      expect(mockMessenger.call).not.toHaveBeenCalledWith(
        'RewardsDataService:fetchGeoLocation',
      );

      // Assert - Verify fetching log message was not called on cached access
      expect(mockLogger.log).not.toHaveBeenCalledWith(
        'RewardsController: Fetching geo location for rewards metadata',
      );
    });

    it('should successfully fetch geo location for allowed region', async () => {
      // Arrange
      const mockGeoLocation = 'US-CA';
      mockMessenger.call.mockResolvedValueOnce(mockGeoLocation);

      // Act
      const result = await controller.getGeoRewardsMetadata();

      // Assert
      expect(mockMessenger.call).toHaveBeenCalledWith(
        'RewardsDataService:fetchGeoLocation',
      );
      expect(mockLogger.log).toHaveBeenCalledWith(
        'RewardsController: Fetching geo location for rewards metadata',
      );
      expect(mockLogger.log).toHaveBeenCalledWith(
        'RewardsController: Geo rewards metadata retrieved',
        {
          geoLocation: mockGeoLocation,
          optinAllowedForGeo: true,
        },
      );
      expect(result).toEqual({
        geoLocation: mockGeoLocation,
        optinAllowedForGeo: true,
      });
    });

    it('should handle blocked regions correctly', async () => {
      // Arrange
      const mockGeoLocation = 'UK-ENG'; // UK is in DEFAULT_BLOCKED_REGIONS
      mockMessenger.call.mockResolvedValueOnce(mockGeoLocation);

      // Act
      const result = await controller.getGeoRewardsMetadata();

      // Assert
      expect(mockMessenger.call).toHaveBeenCalledWith(
        'RewardsDataService:fetchGeoLocation',
      );
      expect(result).toEqual({
        geoLocation: mockGeoLocation,
        optinAllowedForGeo: false,
      });
    });

    it('should handle geo location service errors with fallback', async () => {
      // Arrange
      const geoServiceError = new Error('Geo service unavailable');
      mockMessenger.call.mockRejectedValueOnce(geoServiceError);

      // Act
      const result = await controller.getGeoRewardsMetadata();

      // Assert
      expect(mockMessenger.call).toHaveBeenCalledWith(
        'RewardsDataService:fetchGeoLocation',
      );
      expect(mockLogger.log).toHaveBeenCalledWith(
        'RewardsController: Fetching geo location for rewards metadata',
      );
      expect(mockLogger.log).toHaveBeenCalledWith(
        'RewardsController: Failed to get geo rewards metadata:',
        geoServiceError.message,
      );
      expect(result).toEqual({
        geoLocation: 'UNKNOWN',
        optinAllowedForGeo: true,
      });
    });

    it('should handle non-Error objects in catch block', async () => {
      // Arrange
      const nonErrorObject = 'String error';
      mockMessenger.call.mockRejectedValueOnce(nonErrorObject);

      // Act
      const result = await controller.getGeoRewardsMetadata();

      // Assert
      expect(mockMessenger.call).toHaveBeenCalledWith(
        'RewardsDataService:fetchGeoLocation',
      );
      expect(mockLogger.log).toHaveBeenCalledWith(
        'RewardsController: Failed to get geo rewards metadata:',
        String(nonErrorObject),
      );
      expect(result).toEqual({
        geoLocation: 'UNKNOWN',
        optinAllowedForGeo: true,
      });
    });
  });

  describe('performSilentAuth session token storage', () => {
    beforeEach(() => {
      mockSelectRewardsEnabledFlag.mockReturnValue(true);
      mockIsHardwareAccount.mockReturnValue(false);
      mockIsSolanaAddress.mockReturnValue(false);
    });

    it('should throw error when session token storage fails', async () => {
      // Arrange
      const mockInternalAccount = {
        address: '0x123',
        type: 'eip155:eoa' as const,
        id: 'test-id',
        scopes: ['eip155:1' as const],
        options: {},
        methods: ['personal_sign'],
        metadata: {
          name: 'Test Account',
          keyring: { type: 'HD Key Tree' },
          importTime: Date.now(),
        },
      };

      const mockLoginResponse = {
        sessionId: 'session123',
        subscription: { id: 'sub123', referralCode: 'REF123', accounts: [] },
      };

      // Mock successful login but failed token storage
      mockMessenger.call
        .mockReturnValueOnce(mockInternalAccount) // getSelectedMultichainAccount
        .mockResolvedValueOnce('0xsignature') // signPersonalMessage
        .mockResolvedValueOnce(mockLoginResponse); // login

      // Mock token storage failure
      mockStoreSubscriptionToken.mockResolvedValue({ success: false });

      // Clear only the messenger calls made during initialization, preserve other mocks
      mockMessenger.call.mockClear();
      mockStoreSubscriptionToken.mockClear();

      // Act & Assert
      const subscribeCallback = mockMessenger.subscribe.mock.calls.find(
        (call) => call[0] === 'AccountsController:selectedAccountChange',
      )?.[1];

      if (subscribeCallback) {
        // Setup mocks for the actual test
        mockMessenger.call
          .mockReturnValueOnce(mockInternalAccount) // getSelectedMultichainAccount
          .mockResolvedValueOnce('0xsignature') // signPersonalMessage
          .mockResolvedValueOnce(mockLoginResponse); // login

        mockStoreSubscriptionToken.mockResolvedValue({ success: false });

        // Should log error and not update state
        await subscribeCallback(mockInternalAccount, mockInternalAccount);

        // Verify error was logged
        expect(mockLogger.log).toHaveBeenCalledWith(
          'RewardsController: Failed to store session token',
          'eip155:1:0x123',
        );

        // Verify the account state is updated with error condition
        const updatedAccountState =
          controller.state.accounts['eip155:1:0x123' as CaipAccountId];
        expect(updatedAccountState).toBeDefined();
        expect(updatedAccountState.lastCheckedAuthError).toBe(true);
        expect(updatedAccountState.hasOptedIn).toBeUndefined(); // Should be undefined due to error
        expect(updatedAccountState.subscriptionId).toBeNull();
      }
    });
  });

  describe('optOut', () => {
    beforeEach(() => {
      mockSelectRewardsEnabledFlag.mockReturnValue(true);
    });

    it('should return false when no active account exists', async () => {
      // Arrange
      const testController = new RewardsController({
        messenger: mockMessenger,
        state: {
          ...getRewardsControllerDefaultState(),
          activeAccount: null,
        },
      });

      // Act
      const result = await testController.optOut();

      // Assert
      expect(result).toBe(false);
      expect(mockLogger.log).toHaveBeenCalledWith(
        'RewardsController: No active account or subscription ID found for opt-out',
      );
    });

    it('should return false when active account has no subscription ID', async () => {
      // Arrange
      const testController = new RewardsController({
        messenger: mockMessenger,
        state: {
          ...getRewardsControllerDefaultState(),
          activeAccount: {
            account: CAIP_ACCOUNT_1,
            hasOptedIn: true,
            subscriptionId: null,
            lastCheckedAuth: Date.now(),
            lastCheckedAuthError: false,
            perpsFeeDiscount: null,
            lastPerpsDiscountRateFetched: null,
          },
        },
      });

      // Act
      const result = await testController.optOut();

      // Assert
      expect(result).toBe(false);
      expect(mockLogger.log).toHaveBeenCalledWith(
        'RewardsController: No active account or subscription ID found for opt-out',
      );
    });

    it('should successfully opt out and reset state', async () => {
      // Arrange
      const mockOptOutResponse = { success: true };
      mockMessenger.call.mockResolvedValue(mockOptOutResponse);
      mockRemoveSubscriptionToken.mockResolvedValue({ success: true });

      const testController = new RewardsController({
        messenger: mockMessenger,
        state: {
          ...getRewardsControllerDefaultState(),
          activeAccount: {
            account: CAIP_ACCOUNT_1,
            hasOptedIn: true,
            subscriptionId: 'sub123',
            lastCheckedAuth: Date.now(),
            lastCheckedAuthError: false,
            perpsFeeDiscount: null,
            lastPerpsDiscountRateFetched: null,
          },
          subscriptions: {
            sub123: {
              id: 'sub123',
              referralCode: 'REF123',
              accounts: [],
            },
          },
        },
      });

      // Act
      const result = await testController.optOut();

      // Assert
      expect(result).toBe(true);
      expect(mockMessenger.call).toHaveBeenCalledWith(
        'RewardsDataService:optOut',
        'sub123',
      );
      expect(mockRemoveSubscriptionToken).toHaveBeenCalledWith('sub123');
      expect(mockLogger.log).toHaveBeenCalledWith(
        'RewardsController: Successfully opted out of rewards program',
        'sub123',
      );

      // Verify state was reset and active account updated
      const newState = testController.state;
      expect(newState.activeAccount).toEqual({
        account: CAIP_ACCOUNT_1,
        hasOptedIn: false,
        subscriptionId: null,
        lastCheckedAuth: expect.any(Number),
        lastCheckedAuthError: false,
        perpsFeeDiscount: null,
        lastPerpsDiscountRateFetched: null,
      });
      expect(newState.subscriptions).toEqual({});
      expect(newState.accounts).toEqual({});
    });

    it('should return false when opt-out service returns false', async () => {
      // Arrange
      const mockOptOutResponse = { success: false };
      mockMessenger.call.mockResolvedValue(mockOptOutResponse);

      const testController = new RewardsController({
        messenger: mockMessenger,
        state: {
          ...getRewardsControllerDefaultState(),
          activeAccount: {
            account: CAIP_ACCOUNT_1,
            hasOptedIn: true,
            subscriptionId: 'sub123',
            lastCheckedAuth: Date.now(),
            lastCheckedAuthError: false,
            perpsFeeDiscount: null,
            lastPerpsDiscountRateFetched: null,
          },
          subscriptions: {
            sub123: {
              id: 'sub123',
              referralCode: 'REF123',
              accounts: [],
            },
          },
        },
      });

      // Act
      const result = await testController.optOut();

      // Assert
      expect(result).toBe(false);
      expect(mockLogger.log).toHaveBeenCalledWith(
        'RewardsController: Opt-out request returned false',
        'sub123',
      );
      expect(mockRemoveSubscriptionToken).not.toHaveBeenCalled();
    });

    it('should return false when subscription not found in map', async () => {
      // Arrange
      const testController = new RewardsController({
        messenger: mockMessenger,
        state: {
          ...getRewardsControllerDefaultState(),
          activeAccount: {
            account: CAIP_ACCOUNT_1,
            hasOptedIn: true,
            subscriptionId: 'sub123',
            lastCheckedAuth: Date.now(),
            lastCheckedAuthError: false,
            perpsFeeDiscount: null,
            lastPerpsDiscountRateFetched: null,
          },
          subscriptions: {}, // No subscription
        },
      });

      // Act
      const result = await testController.optOut();

      // Assert
      expect(result).toBe(false);
      expect(mockLogger.log).toHaveBeenCalledWith(
        'RewardsController: No active account or subscription ID found for opt-out',
      );
    });
  });

  describe('getCandidateSubscriptionId', () => {
    beforeEach(() => {
      mockSelectRewardsEnabledFlag.mockReturnValue(true);
    });

    it('should return null when feature flag is disabled', async () => {
      // Arrange
      mockSelectRewardsEnabledFlag.mockReturnValue(false);

      // Act
      const result = await controller.getCandidateSubscriptionId();

      // Assert
      expect(result).toBeNull();
    });

    it('should fallback to first subscription ID from subscriptions map', async () => {
      // Arrange
      const testController = new RewardsController({
        messenger: mockMessenger,
        state: {
          ...getRewardsControllerDefaultState(),
          activeAccount: {
            account: CAIP_ACCOUNT_1,
            subscriptionId: null, // No active subscription
            hasOptedIn: false,
            lastCheckedAuth: Date.now(),
            lastCheckedAuthError: false,
            perpsFeeDiscount: null,
            lastPerpsDiscountRateFetched: null,
          },
          subscriptions: {
            'fallback-sub-123': {
              id: 'fallback-sub-123',
              referralCode: 'REF123',
              accounts: [],
            },
            'other-sub-456': {
              id: 'other-sub-456',
              referralCode: 'REF456',
              accounts: [],
            },
          },
        },
      });

      // Act
      const result = await testController.getCandidateSubscriptionId();

      // Assert
      expect(result).toBe('fallback-sub-123');
    });

    it('should return null when no subscriptions found and no accounts opted in', async () => {
      // Arrange
      const mockInternalAccounts = [
        {
          address: '0x123',
          type: 'eip155:eoa' as const,
          id: 'account1',
          options: {},
          metadata: {
            name: 'Account 1',
            importTime: Date.now(),
            keyring: { type: 'HD Key Tree' },
          },
          scopes: ['eip155:1' as const],
          methods: [],
        },
        {
          address: '0x456',
          type: 'eip155:eoa' as const,
          id: 'account2',
          options: {},
          metadata: {
            name: 'Account 2',
            importTime: Date.now(),
            keyring: { type: 'HD Key Tree' },
          },
          scopes: ['eip155:1' as const],
          methods: [],
        },
      ];
      const mockOptInResponse = { ois: [false, false] }; // No accounts opted in

      mockMessenger.call
        .mockReturnValueOnce(mockInternalAccounts) // getInternalAccounts
        .mockResolvedValueOnce(mockOptInResponse); // getOptInStatus

      const testController = new RewardsController({
        messenger: mockMessenger,
        state: {
          ...getRewardsControllerDefaultState(),
          activeAccount: null,
          subscriptions: {},
        },
      });

      // Act
      const result = await testController.getCandidateSubscriptionId();

      // Assert
      expect(result).toBeNull();
    });
  });

  describe('linkAccountToSubscriptionCandidate', () => {
    const mockInternalAccount = {
      address: '0x123',
      type: 'eip155:eoa' as const,
      id: 'account1',
      options: {},
      metadata: {
        name: 'Test Account',
        importTime: Date.now(),
        keyring: { type: 'HD Key Tree' },
      },
      scopes: ['eip155:1' as const],
      methods: [],
    } as InternalAccount;

    beforeEach(() => {
      jest.clearAllMocks();
      mockSelectRewardsEnabledFlag.mockReturnValue(true);
      mockIsSolanaAddress.mockReturnValue(false); // Default to non-Solana
    });

    it('should return false when feature flag is disabled', async () => {
      // Arrange
      mockSelectRewardsEnabledFlag.mockReturnValue(false);

      // Act
      const result = await controller.linkAccountToSubscriptionCandidate(
        mockInternalAccount,
      );

      // Assert
      expect(result).toBe(false);
      expect(mockLogger.log).toHaveBeenCalledWith(
        'RewardsController: Rewards feature is disabled',
      );
    });

    it('should return false for Solana accounts', async () => {
      // Arrange
      const solanaAccount = {
        ...mockInternalAccount,
        address: 'solana-address',
      };
      mockIsSolanaAddress.mockReturnValue(true);

      // Act
      const result = await controller.linkAccountToSubscriptionCandidate(
        solanaAccount,
      );

      // Assert
      expect(result).toBe(false);
      expect(mockLogger.log).toHaveBeenCalledWith(
        'RewardsController: Linking Non-EVM accounts to active subscription is not supported',
      );
    });

    it('should return true if account already has subscription', async () => {
      // Arrange
      const testController = new RewardsController({
        messenger: mockMessenger,
        state: {
          ...getRewardsControllerDefaultState(),
          accounts: {
            [CAIP_ACCOUNT_1]: {
              account: CAIP_ACCOUNT_1,
              subscriptionId: 'existing-sub',
              hasOptedIn: true,
              lastCheckedAuth: Date.now(),
              lastCheckedAuthError: false,
              perpsFeeDiscount: null,
              lastPerpsDiscountRateFetched: null,
            },
          },
          subscriptions: {
            'existing-sub': {
              id: 'existing-sub',
              referralCode: 'REF123',
              accounts: [],
            },
          },
        },
      });

      // Act
      const result = await testController.linkAccountToSubscriptionCandidate(
        mockInternalAccount,
      );

      // Assert
      expect(result).toBe(true);
      expect(mockLogger.log).toHaveBeenCalledWith(
        'RewardsController: Account to link already has subscription',
        {
          account: CAIP_ACCOUNT_1,
          subscriptionId: 'existing-sub',
        },
      );
    });

    it('should throw error when no candidate subscription found', async () => {
      // Arrange
      const testController = new RewardsController({
        messenger: mockMessenger,
        state: {
          ...getRewardsControllerDefaultState(),
          activeAccount: null,
          subscriptions: {},
        },
      });

      // Setup getCandidateSubscriptionId to return null by mocking getInternalAccounts to return empty
      mockMessenger.call.mockReturnValueOnce([]); // getInternalAccounts - empty

      // Act & Assert
      await expect(
        testController.linkAccountToSubscriptionCandidate(mockInternalAccount),
      ).rejects.toThrow('No valid subscription found to link account to');
    });

    it('should successfully link account to subscription', async () => {
      // Arrange
      const mockUpdatedSubscription = {
        id: 'candidate-sub-123',
        referralCode: 'REF456',
        accounts: [{ address: '0x123', chainId: 1 }],
      };

      const testController = new RewardsController({
        messenger: mockMessenger,
        state: {
          ...getRewardsControllerDefaultState(),
          subscriptions: {
            'candidate-sub-123': {
              id: 'candidate-sub-123',
              referralCode: 'REF456',
              accounts: [],
            },
          },
        },
      });

      mockToHex.mockReturnValue('0xsignature');
      mockMessenger.call
        .mockResolvedValueOnce('0xsignature') // signPersonalMessage
        .mockResolvedValueOnce(mockUpdatedSubscription); // mobileJoin

      // Act
      const result = await testController.linkAccountToSubscriptionCandidate(
        mockInternalAccount,
      );

      // Assert
      expect(result).toBe(true);
      expect(mockMessenger.call).toHaveBeenCalledWith(
        'RewardsDataService:mobileJoin',
        {
          account: '0x123',
          timestamp: expect.any(Number),
          signature: '0xsignature',
        },
        'candidate-sub-123',
      );

      // Verify account state was updated
      const accountState = testController.state.accounts[CAIP_ACCOUNT_1];
      expect(accountState).toEqual({
        account: CAIP_ACCOUNT_1,
        hasOptedIn: true,
        subscriptionId: 'candidate-sub-123',
        lastCheckedAuth: expect.any(Number),
        lastCheckedAuthError: false,
        perpsFeeDiscount: null,
        lastPerpsDiscountRateFetched: null,
      });

      expect(mockLogger.log).toHaveBeenCalledWith(
        'RewardsController: Successfully linked account to subscription',
        {
          account: CAIP_ACCOUNT_1,
          subscriptionId: 'candidate-sub-123',
        },
      );
    });

    it('should handle mobile join errors gracefully', async () => {
      // Arrange
      const mockError = new Error('Mobile join failed');

      const testController = new RewardsController({
        messenger: mockMessenger,
        state: {
          ...getRewardsControllerDefaultState(),
          subscriptions: {
            'candidate-sub-123': {
              id: 'candidate-sub-123',
              referralCode: 'REF456',
              accounts: [],
            },
          },
        },
      });

      // Ensure the account is not detected as Solana
      mockIsSolanaAddress.mockReturnValue(false);
      mockToHex.mockReturnValue('0xsignature');
      mockMessenger.call
        .mockResolvedValueOnce('0xsignature') // signPersonalMessage
        .mockRejectedValueOnce(mockError); // mobileJoin

      // Act
      const result = await testController.linkAccountToSubscriptionCandidate(
        mockInternalAccount,
      );

      // Assert
      expect(result).toBe(false);
      expect(mockLogger.log).toHaveBeenCalledWith(
        'RewardsController: Failed to link account to subscription',
        CAIP_ACCOUNT_1,
        'candidate-sub-123',
        mockError,
      );
    });
  });

  describe('getOptInStatus', () => {
    const mockParams = { addresses: ['0x123', '0x456'] };
    const mockResponse = { ois: [true, false] };

    beforeEach(() => {
      mockSelectRewardsEnabledFlag.mockReturnValue(true);
    });

    it('should return false array when feature flag is disabled', async () => {
      // Arrange
      jest.clearAllMocks(); // Clear any calls from initialization
      mockSelectRewardsEnabledFlag.mockReturnValue(false);

      // Act
      const result = await controller.getOptInStatus(mockParams);

      // Assert
      expect(result).toEqual({ ois: [false, false] });
    });

    it('should successfully get opt-in status from service', async () => {
      // Arrange
      mockMessenger.call.mockResolvedValue(mockResponse);

      // Act
      const result = await controller.getOptInStatus(mockParams);

      // Assert
      expect(result).toEqual(mockResponse);
      expect(mockMessenger.call).toHaveBeenCalledWith(
        'RewardsDataService:getOptInStatus',
        mockParams,
      );
    });

    it('should handle service errors and rethrow them', async () => {
      // Arrange
      const mockError = new Error('Service error');
      mockMessenger.call.mockRejectedValueOnce(mockError);

      // Act & Assert
      await expect(controller.getOptInStatus(mockParams)).rejects.toThrow(
        'Service error',
      );

      expect(mockLogger.log).toHaveBeenCalledWith(
        'RewardsController: Failed to get opt-in status:',
        'Service error',
      );
    });

    it('should handle non-Error objects in catch block', async () => {
      // Arrange
      const mockError = 'String error';
      mockMessenger.call.mockRejectedValueOnce(mockError);

      // Act & Assert
      await expect(controller.getOptInStatus(mockParams)).rejects.toBe(
        'String error',
      );

      expect(mockLogger.log).toHaveBeenCalledWith(
        'RewardsController: Failed to get opt-in status:',
        'String error',
      );
    });

    it('should handle empty addresses array', async () => {
      // Arrange
      const emptyParams = { addresses: [] };
      const emptyResponse = { ois: [] };
      mockMessenger.call.mockResolvedValue(emptyResponse);

      // Act
      const result = await controller.getOptInStatus(emptyParams);

      // Assert
      expect(result).toEqual(emptyResponse);
      expect(mockMessenger.call).toHaveBeenCalledWith(
        'RewardsDataService:getOptInStatus',
        emptyParams,
      );
    });

    it('should handle large arrays of addresses', async () => {
      // Arrange
      const largeAddressArray = Array.from(
        { length: 100 },
        (_, i) => `0x${i.toString(16).padStart(40, '0')}`,
      );
      const largeParams = { addresses: largeAddressArray };
      const largeResponse = { ois: Array(100).fill(true) };
      mockMessenger.call.mockResolvedValue(largeResponse);

      // Act
      const result = await controller.getOptInStatus(largeParams);

      // Assert
      expect(result).toEqual(largeResponse);
      expect(result.ois).toHaveLength(100);
      expect(mockMessenger.call).toHaveBeenCalledWith(
        'RewardsDataService:getOptInStatus',
        largeParams,
      );
    });
  });

<<<<<<< HEAD
  describe('metadata', () => {
    it('includes expected state in debug snapshots', () => {
      expect(
        deriveStateFromMetadata(
          controller.state,
          controller.metadata,
          'anonymous',
        ),
      ).toMatchInlineSnapshot(`{}`);
    });

    it('includes expected state in state logs', () => {
      expect(
        deriveStateFromMetadata(
          controller.state,
          controller.metadata,
          'includeInStateLogs',
        ),
      ).toMatchInlineSnapshot(`
        {
          "accounts": {},
          "activeAccount": null,
          "seasonStatuses": {},
          "seasons": {},
          "subscriptionReferralDetails": {},
          "subscriptions": {},
        }
      `);
    });

    it('persists expected state', () => {
      expect(
        deriveStateFromMetadata(
          controller.state,
          controller.metadata,
          'persist',
        ),
      ).toMatchInlineSnapshot(`
        {
          "accounts": {},
          "activeAccount": null,
          "seasonStatuses": {},
          "seasons": {},
          "subscriptionReferralDetails": {},
          "subscriptions": {},
        }
      `);
    });

    it('exposes expected state to UI', () => {
      expect(
        deriveStateFromMetadata(
          controller.state,
          controller.metadata,
          'usedInUi',
        ),
      ).toMatchInlineSnapshot(`
        {
          "accounts": {},
          "activeAccount": null,
          "seasonStatuses": {},
          "seasons": {},
          "subscriptionReferralDetails": {},
          "subscriptions": {},
        }
      `);
=======
  describe('getActivePointsBoosts', () => {
    let controller: RewardsController;
    let mockMessenger: jest.Mocked<RewardsControllerMessenger>;

    beforeEach(() => {
      mockMessenger = {
        subscribe: jest.fn(),
        call: jest.fn(),
        registerActionHandler: jest.fn(),
        unregisterActionHandler: jest.fn(),
        publish: jest.fn(),
        clearEventSubscriptions: jest.fn(),
        registerInitialEventPayload: jest.fn(),
        unsubscribe: jest.fn(),
      } as unknown as jest.Mocked<RewardsControllerMessenger>;

      controller = new RewardsController({
        messenger: mockMessenger,
        state: getRewardsControllerDefaultState(),
      });
    });

    it('should fetch active points boosts successfully', async () => {
      // Arrange
      const seasonId = 'season-123';
      const subscriptionId = 'sub-456';
      const mockBoosts = [
        {
          id: 'boost-1',
          name: 'Test Boost 1',
          icon: {
            lightModeUrl: 'https://example.com/light1.png',
            darkModeUrl: 'https://example.com/dark1.png',
          },
          boostBips: 1000,
          seasonLong: true,
          backgroundColor: '#FF0000',
        },
        {
          id: 'boost-2',
          name: 'Test Boost 2',
          icon: {
            lightModeUrl: 'https://example.com/light2.png',
            darkModeUrl: 'https://example.com/dark2.png',
          },
          boostBips: 500,
          seasonLong: false,
          startDate: new Date('2024-01-01'),
          endDate: new Date('2024-01-31'),
          backgroundColor: '#00FF00',
        },
      ];

      const mockResponse = { boosts: mockBoosts };
      mockMessenger.call.mockResolvedValue(mockResponse);
      mockSelectRewardsEnabledFlag.mockReturnValue(true);

      // Act
      const result = await controller.getActivePointsBoosts(
        seasonId,
        subscriptionId,
      );

      // Assert
      expect(mockMessenger.call).toHaveBeenCalledWith(
        'RewardsDataService:getActivePointsBoosts',
        seasonId,
        subscriptionId,
      );
      expect(result).toEqual(mockBoosts);
      expect(result).toHaveLength(2);
      expect(result[0].id).toBe('boost-1');
      expect(result[1].seasonLong).toBe(false);
    });

    it('should return empty array when no boosts available', async () => {
      // Arrange
      const seasonId = 'season-123';
      const subscriptionId = 'sub-456';
      const mockEmptyBoosts: any[] = [];
      const mockResponse = { boosts: mockEmptyBoosts };

      mockMessenger.call.mockResolvedValue(mockResponse);
      mockSelectRewardsEnabledFlag.mockReturnValue(true);

      // Act
      const result = await controller.getActivePointsBoosts(
        seasonId,
        subscriptionId,
      );

      // Assert
      expect(result).toEqual([]);
      expect(result).toHaveLength(0);
    });

    it('should handle data service errors', async () => {
      // Arrange
      const seasonId = 'season-123';
      const subscriptionId = 'sub-456';
      const mockError = new Error('Data service error');

      mockMessenger.call.mockRejectedValue(mockError);
      mockSelectRewardsEnabledFlag.mockReturnValue(true);

      // Act
      const result = await controller.getActivePointsBoosts(
        seasonId,
        subscriptionId,
      );

      // Assert
      expect(result).toEqual([]);
      expect(mockMessenger.call).toHaveBeenCalledWith(
        'RewardsDataService:getActivePointsBoosts',
        seasonId,
        subscriptionId,
      );
    });

    it('should handle network timeout errors', async () => {
      // Arrange
      const seasonId = 'season-123';
      const subscriptionId = 'sub-456';
      const timeoutError = new Error('Request timeout after 10000ms');

      mockMessenger.call.mockRejectedValue(timeoutError);
      mockSelectRewardsEnabledFlag.mockReturnValue(true);

      // Act
      const result = await controller.getActivePointsBoosts(
        seasonId,
        subscriptionId,
      );

      // Assert
      expect(result).toEqual([]);
    });

    it('should handle authentication errors', async () => {
      // Arrange
      const seasonId = 'season-123';
      const subscriptionId = 'sub-456';
      const authError = new Error('Authentication failed');

      mockMessenger.call.mockRejectedValue(authError);
      mockSelectRewardsEnabledFlag.mockReturnValue(true);

      // Act
      const result = await controller.getActivePointsBoosts(
        seasonId,
        subscriptionId,
      );

      // Assert
      expect(result).toEqual([]);
    });

    it('should pass through different season and subscription IDs correctly', async () => {
      // Arrange
      const seasonId = 'winter-2024';
      const subscriptionId = 'premium-sub-789';
      const mockBoosts = [
        {
          id: 'winter-boost',
          name: 'Winter Special',
          icon: {
            lightModeUrl: 'https://example.com/winter.png',
            darkModeUrl: 'https://example.com/winter-dark.png',
          },
          boostBips: 1500,
          seasonLong: true,
          backgroundColor: '#0066CC',
        },
      ];

      const mockResponse = { boosts: mockBoosts };
      mockMessenger.call.mockResolvedValue(mockResponse);
      mockSelectRewardsEnabledFlag.mockReturnValue(true);

      // Act
      const result = await controller.getActivePointsBoosts(
        seasonId,
        subscriptionId,
      );

      // Assert
      expect(mockMessenger.call).toHaveBeenCalledWith(
        'RewardsDataService:getActivePointsBoosts',
        seasonId,
        subscriptionId,
      );
      expect(result).toEqual(mockBoosts);
      expect(result[0].name).toBe('Winter Special');
    });

    it('should return empty array when rewards feature is disabled', async () => {
      // Arrange
      const seasonId = 'season-123';
      const subscriptionId = 'sub-456';
      mockSelectRewardsEnabledFlag.mockReturnValue(false);

      // Act
      const result = await controller.getActivePointsBoosts(
        seasonId,
        subscriptionId,
      );

      // Assert
      expect(result).toEqual([]);
      expect(mockMessenger.call).not.toHaveBeenCalledWith(
        'RewardsDataService:getActivePointsBoosts',
        expect.anything(),
        expect.anything(),
      );
    });

    it('should return cached active boosts when cache is fresh', async () => {
      // Arrange
      const seasonId = 'season-123';
      const subscriptionId = 'sub-456';
      const recentTime = Date.now() - 30000; // 30 seconds ago (within 5 minute threshold)
      const compositeKey = `${seasonId}:${subscriptionId}`;

      const mockCachedBoosts = {
        boosts: [
          {
            id: 'cached-boost-1',
            name: 'Cached Boost 1',
            icon: {
              lightModeUrl: 'https://example.com/cached1.png',
              darkModeUrl: 'https://example.com/cached1-dark.png',
            },
            boostBips: 1200,
            seasonLong: true,
            backgroundColor: '#FF6600',
          },
          {
            id: 'cached-boost-2',
            name: 'Cached Boost 2',
            icon: {
              lightModeUrl: 'https://example.com/cached2.png',
              darkModeUrl: 'https://example.com/cached2-dark.png',
            },
            boostBips: 800,
            seasonLong: false,
            startDate: Date.now() - 86400000, // 1 day ago
            endDate: Date.now() + 86400000, // 1 day from now
            backgroundColor: '#00CC66',
          },
        ],
        lastFetched: recentTime,
      };

      controller = new RewardsController({
        messenger: mockMessenger,
        state: {
          activeAccount: null,
          accounts: {},
          subscriptions: {},
          seasons: {},
          subscriptionReferralDetails: {},
          seasonStatuses: {},
          activeBoosts: {
            [compositeKey]: mockCachedBoosts,
          },
        },
      });

      mockSelectRewardsEnabledFlag.mockReturnValue(true);

      // Act
      const result = await controller.getActivePointsBoosts(
        seasonId,
        subscriptionId,
      );

      // Assert
      expect(result).toHaveLength(2);
      expect(result[0].id).toBe('cached-boost-1');
      expect(result[0].name).toBe('Cached Boost 1');
      expect(result[0].boostBips).toBe(1200);
      expect(result[1].id).toBe('cached-boost-2');
      expect(result[1].seasonLong).toBe(false);
      expect(mockMessenger.call).not.toHaveBeenCalledWith(
        'RewardsDataService:getActivePointsBoosts',
        expect.anything(),
        expect.anything(),
      );
    });

    it('should fetch fresh active boosts when cache is stale', async () => {
      // Arrange
      mockMessenger.call.mockClear();
      const seasonId = 'season-123';
      const subscriptionId = 'sub-456';
      const staleTime = Date.now() - 4000000; // 66+ minutes ago (beyond 60 minute threshold)
      const compositeKey = `${seasonId}:${subscriptionId}`;

      const mockStaleBoosts = {
        boosts: [
          {
            id: 'stale-boost',
            name: 'Stale Boost',
            icon: {
              lightModeUrl: 'https://example.com/stale.png',
              darkModeUrl: 'https://example.com/stale-dark.png',
            },
            boostBips: 500,
            seasonLong: true,
            backgroundColor: '#999999',
          },
        ],
        lastFetched: staleTime,
      };

      const mockFreshBoosts = [
        {
          id: 'fresh-boost-1',
          name: 'Fresh Boost 1',
          icon: {
            lightModeUrl: 'https://example.com/fresh1.png',
            darkModeUrl: 'https://example.com/fresh1-dark.png',
          },
          boostBips: 1500,
          seasonLong: true,
          backgroundColor: '#00FF99',
        },
        {
          id: 'fresh-boost-2',
          name: 'Fresh Boost 2',
          icon: {
            lightModeUrl: 'https://example.com/fresh2.png',
            darkModeUrl: 'https://example.com/fresh2-dark.png',
          },
          boostBips: 750,
          seasonLong: false,
          startDate: new Date('2024-02-01'),
          endDate: new Date('2024-02-28'),
          backgroundColor: '#FF3366',
        },
      ];

      controller = new RewardsController({
        messenger: mockMessenger,
        state: {
          activeAccount: null,
          accounts: {},
          subscriptions: {},
          seasons: {},
          subscriptionReferralDetails: {},
          seasonStatuses: {},
          activeBoosts: {
            [compositeKey]: mockStaleBoosts,
          },
        },
      });

      // Clear any calls made during controller initialization
      mockMessenger.call.mockClear();

      const mockResponse = { boosts: mockFreshBoosts };
      mockMessenger.call.mockResolvedValue(mockResponse);
      mockSelectRewardsEnabledFlag.mockReturnValue(true);

      // Act
      const result = await controller.getActivePointsBoosts(
        seasonId,
        subscriptionId,
      );

      // Assert
      expect(mockMessenger.call).toHaveBeenCalledWith(
        'RewardsDataService:getActivePointsBoosts',
        seasonId,
        subscriptionId,
      );
      expect(result).toEqual(mockFreshBoosts);
      expect(result).toHaveLength(2);
      expect(result[0].id).toBe('fresh-boost-1');
      expect(result[1].name).toBe('Fresh Boost 2');
    });

    it('should update state when fetching fresh active boosts', async () => {
      // Arrange
      const seasonId = 'season-456';
      const subscriptionId = 'sub-789';
      const compositeKey = `${seasonId}:${subscriptionId}`;

      const mockFreshBoosts = [
        {
          id: 'state-boost-1',
          name: 'State Update Boost 1',
          icon: {
            lightModeUrl: 'https://example.com/state1.png',
            darkModeUrl: 'https://example.com/state1-dark.png',
          },
          boostBips: 2000,
          seasonLong: true,
          backgroundColor: '#6600FF',
        },
        {
          id: 'state-boost-2',
          name: 'State Update Boost 2',
          icon: {
            lightModeUrl: 'https://example.com/state2.png',
            darkModeUrl: 'https://example.com/state2-dark.png',
          },
          boostBips: 1000,
          seasonLong: false,
          startDate: new Date('2024-03-01'),
          endDate: new Date('2024-03-31'),
          backgroundColor: '#FF9900',
        },
      ];

      controller = new RewardsController({
        messenger: mockMessenger,
        state: {
          activeAccount: null,
          accounts: {},
          subscriptions: {},
          seasons: {},
          subscriptionReferralDetails: {},
          seasonStatuses: {},
          activeBoosts: {},
        },
      });

      const mockResponse = { boosts: mockFreshBoosts };
      mockMessenger.call.mockResolvedValue(mockResponse);
      mockSelectRewardsEnabledFlag.mockReturnValue(true);

      // Act
      const result = await controller.getActivePointsBoosts(
        seasonId,
        subscriptionId,
      );

      // Assert
      expect(result).toEqual(mockFreshBoosts);
      expect(result).toHaveLength(2);
      expect(result[0].id).toBe('state-boost-1');
      expect(result[0].boostBips).toBe(2000);
      expect(result[1].name).toBe('State Update Boost 2');
      expect(result[1].seasonLong).toBe(false);

      // Check that state was updated with cached boosts
      const cachedBoosts = controller.state.activeBoosts[compositeKey];
      expect(cachedBoosts).toBeDefined();
      expect(cachedBoosts.boosts).toHaveLength(2);
      expect(cachedBoosts.boosts[0].id).toBe('state-boost-1');
      expect(cachedBoosts.boosts[1].id).toBe('state-boost-2');
      expect(cachedBoosts.lastFetched).toBeGreaterThan(Date.now() - 1000);

      // Verify serialization: dates should be converted to timestamps
      expect(typeof cachedBoosts.boosts[1].startDate).toBe('number');
      expect(typeof cachedBoosts.boosts[1].endDate).toBe('number');
    });

    it('should handle cache miss and fetch fresh data', async () => {
      // Arrange
      const seasonId = 'new-season';
      const subscriptionId = 'new-sub';
      const mockBoosts = [
        {
          id: 'new-boost',
          name: 'New Season Boost',
          icon: {
            lightModeUrl: 'https://example.com/new.png',
            darkModeUrl: 'https://example.com/new-dark.png',
          },
          boostBips: 1800,
          seasonLong: true,
          backgroundColor: '#33CCFF',
        },
      ];

      controller = new RewardsController({
        messenger: mockMessenger,
        state: {
          activeAccount: null,
          accounts: {},
          subscriptions: {},
          seasons: {},
          subscriptionReferralDetails: {},
          seasonStatuses: {},
          activeBoosts: {}, // Empty cache
        },
      });

      const mockResponse = { boosts: mockBoosts };
      mockMessenger.call.mockResolvedValue(mockResponse);
      mockSelectRewardsEnabledFlag.mockReturnValue(true);

      // Act
      const result = await controller.getActivePointsBoosts(
        seasonId,
        subscriptionId,
      );

      // Assert
      expect(mockMessenger.call).toHaveBeenCalledWith(
        'RewardsDataService:getActivePointsBoosts',
        seasonId,
        subscriptionId,
      );
      expect(result).toEqual(mockBoosts);
      expect(result[0].name).toBe('New Season Boost');

      // Verify cache was populated
      const compositeKey = `${seasonId}:${subscriptionId}`;
      const cachedBoosts = controller.state.activeBoosts[compositeKey];
      expect(cachedBoosts).toBeDefined();
      expect(cachedBoosts.boosts[0].id).toBe('new-boost');
      expect(cachedBoosts.lastFetched).toBeGreaterThan(Date.now() - 1000);
    });

    it('should handle different composite keys for different season/subscription combinations', async () => {
      // Arrange
      mockMessenger.call.mockClear();
      const seasonId1 = 'season-A';
      const subscriptionId1 = 'sub-X';
      const seasonId2 = 'season-B';
      const subscriptionId2 = 'sub-Y';
      const compositeKey1 = `${seasonId1}:${subscriptionId1}`;
      const compositeKey2 = `${seasonId2}:${subscriptionId2}`;

      const mockBoosts1 = [
        {
          id: 'boost-A-X',
          name: 'Boost for Season A Sub X',
          icon: {
            lightModeUrl: 'https://example.com/ax.png',
            darkModeUrl: 'https://example.com/ax-dark.png',
          },
          boostBips: 1000,
          seasonLong: true,
          backgroundColor: '#AA0000',
        },
      ];

      const mockBoosts2 = [
        {
          id: 'boost-B-Y',
          name: 'Boost for Season B Sub Y',
          icon: {
            lightModeUrl: 'https://example.com/by.png',
            darkModeUrl: 'https://example.com/by-dark.png',
          },
          boostBips: 1500,
          seasonLong: false,
          backgroundColor: '#00AA00',
        },
      ];

      controller = new RewardsController({
        messenger: mockMessenger,
        state: {
          activeAccount: null,
          accounts: {},
          subscriptions: {},
          seasons: {},
          subscriptionReferralDetails: {},
          seasonStatuses: {},
          activeBoosts: {
            [compositeKey1]: {
              boosts: [
                {
                  id: 'boost-A-X',
                  name: 'Boost for Season A Sub X',
                  icon: {
                    lightModeUrl: 'https://example.com/ax.png',
                    darkModeUrl: 'https://example.com/ax-dark.png',
                  },
                  boostBips: 1000,
                  seasonLong: true,
                  backgroundColor: '#AA0000',
                },
              ],
              lastFetched: Date.now() - 30000, // Fresh cache
            },
          },
        },
      });

      // Clear any calls made during controller initialization
      mockMessenger.call.mockClear();

      mockSelectRewardsEnabledFlag.mockReturnValue(true);
      const mockResponse2 = { boosts: mockBoosts2 };
      mockMessenger.call.mockResolvedValue(mockResponse2);

      // Act - First call should use cache
      const result1 = await controller.getActivePointsBoosts(
        seasonId1,
        subscriptionId1,
      );

      // Act - Second call should fetch fresh data
      const result2 = await controller.getActivePointsBoosts(
        seasonId2,
        subscriptionId2,
      );

      // Assert
      expect(result1).toEqual(mockBoosts1);
      expect(result1[0].id).toBe('boost-A-X');
      expect(result2).toEqual(mockBoosts2);
      expect(result2[0].id).toBe('boost-B-Y');

      // Verify first call used cache (no API call)
      expect(mockMessenger.call).toHaveBeenCalledTimes(1);
      expect(mockMessenger.call).toHaveBeenCalledWith(
        'RewardsDataService:getActivePointsBoosts',
        seasonId2,
        subscriptionId2,
      );

      // Verify both composite keys exist in state
      expect(controller.state.activeBoosts[compositeKey1]).toBeDefined();
      expect(controller.state.activeBoosts[compositeKey2]).toBeDefined();
      expect(controller.state.activeBoosts[compositeKey1].boosts[0].id).toBe(
        'boost-A-X',
      );
      expect(controller.state.activeBoosts[compositeKey2].boosts[0].id).toBe(
        'boost-B-Y',
      );
    });
  });

  describe('getUnlockedRewards', () => {
    let controller: RewardsController;
    let mockMessenger: jest.Mocked<RewardsControllerMessenger>;
    const mockSeasonId = 'season123';
    const mockSubscriptionId = 'sub123';

    beforeEach(() => {
      mockMessenger = {
        subscribe: jest.fn(),
        call: jest.fn(),
        registerActionHandler: jest.fn(),
        unregisterActionHandler: jest.fn(),
        publish: jest.fn(),
        clearEventSubscriptions: jest.fn(),
        registerInitialEventPayload: jest.fn(),
        unsubscribe: jest.fn(),
      } as unknown as jest.Mocked<RewardsControllerMessenger>;

      mockSelectRewardsEnabledFlag.mockReturnValue(true);
    });

    it('should return empty array when feature flag is disabled', async () => {
      mockSelectRewardsEnabledFlag.mockReturnValue(false);

      controller = new RewardsController({
        messenger: mockMessenger,
        state: getRewardsControllerDefaultState(),
      });

      const result = await controller.getUnlockedRewards(
        mockSeasonId,
        mockSubscriptionId,
      );

      expect(result).toEqual([]);
      expect(mockMessenger.call).not.toHaveBeenCalledWith(
        'RewardsDataService:getUnlockedRewards',
        expect.anything(),
        expect.anything(),
      );
    });

    it('should return cached unlocked rewards when cache is fresh', async () => {
      const recentTime = Date.now() - 120000; // 2 minutes ago (within 5 minute threshold)
      const compositeKey = `${mockSeasonId}:${mockSubscriptionId}`;

      const mockCachedRewards = [
        {
          id: 'reward-1',
          seasonRewardId: 'season-reward-1',
          claimStatus: RewardClaimStatus.CLAIMED,
        },
        {
          id: 'reward-2',
          seasonRewardId: 'season-reward-2',
          claimStatus: RewardClaimStatus.UNCLAIMED,
        },
      ];

      controller = new RewardsController({
        messenger: mockMessenger,
        state: {
          activeAccount: null,
          accounts: {},
          subscriptions: {},
          seasons: {},
          subscriptionReferralDetails: {},
          seasonStatuses: {},
          activeBoosts: {},
          unlockedRewards: {
            [compositeKey]: {
              rewards: mockCachedRewards,
              lastFetched: recentTime,
            },
          },
        },
      });

      const result = await controller.getUnlockedRewards(
        mockSeasonId,
        mockSubscriptionId,
      );

      expect(result).toEqual(mockCachedRewards);
      expect(result).toHaveLength(2);
      expect(result[0].id).toBe('reward-1');
      expect(result[0].claimStatus).toBe(RewardClaimStatus.CLAIMED);
      expect(result[1].id).toBe('reward-2');
      expect(result[1].claimStatus).toBe(RewardClaimStatus.UNCLAIMED);
      expect(mockMessenger.call).not.toHaveBeenCalledWith(
        'RewardsDataService:getUnlockedRewards',
        expect.anything(),
        expect.anything(),
      );
    });

    it('should fetch fresh unlocked rewards when cache is stale', async () => {
      const staleTime = Date.now() - 600000; // 10 minutes ago (beyond 5 minute threshold)
      const compositeKey = `${mockSeasonId}:${mockSubscriptionId}`;

      const mockStaleRewards = [
        {
          id: 'stale-reward',
          seasonRewardId: 'stale-season-reward',
          claimStatus: RewardClaimStatus.CLAIMED,
        },
      ];

      const mockFreshRewards = [
        {
          id: 'fresh-reward-1',
          seasonRewardId: 'fresh-season-reward-1',
          claimStatus: RewardClaimStatus.CLAIMED,
        },
        {
          id: 'fresh-reward-2',
          seasonRewardId: 'fresh-season-reward-2',
          claimStatus: RewardClaimStatus.UNCLAIMED,
        },
        {
          id: 'fresh-reward-3',
          seasonRewardId: 'fresh-season-reward-3',
          claimStatus: RewardClaimStatus.CLAIMED,
        },
      ];

      controller = new RewardsController({
        messenger: mockMessenger,
        state: {
          activeAccount: null,
          accounts: {},
          subscriptions: {},
          seasons: {},
          subscriptionReferralDetails: {},
          seasonStatuses: {},
          activeBoosts: {},
          unlockedRewards: {
            [compositeKey]: {
              rewards: mockStaleRewards,
              lastFetched: staleTime,
            },
          },
        },
      });

      mockMessenger.call.mockResolvedValue(mockFreshRewards);

      const result = await controller.getUnlockedRewards(
        mockSeasonId,
        mockSubscriptionId,
      );

      expect(mockMessenger.call).toHaveBeenCalledWith(
        'RewardsDataService:getUnlockedRewards',
        mockSeasonId,
        mockSubscriptionId,
      );
      expect(result).toEqual(mockFreshRewards);
      expect(result).toHaveLength(3);
      expect(result[0].id).toBe('fresh-reward-1');
      expect(result[1].seasonRewardId).toBe('fresh-season-reward-2');
      expect(result[2].claimStatus).toBe(RewardClaimStatus.CLAIMED);

      // Verify state was updated with fresh data
      const updatedCache = controller.state.unlockedRewards[compositeKey];
      expect(updatedCache).toBeDefined();
      expect(updatedCache.rewards).toEqual(mockFreshRewards);
      expect(updatedCache.lastFetched).toBeGreaterThan(Date.now() - 1000);
    });

    it('should handle cache miss and fetch fresh data', async () => {
      const mockApiRewards = [
        {
          id: 'api-reward-1',
          seasonRewardId: 'api-season-reward-1',
          claimStatus: RewardClaimStatus.UNCLAIMED,
        },
        {
          id: 'api-reward-2',
          seasonRewardId: 'api-season-reward-2',
          claimStatus: RewardClaimStatus.CLAIMED,
        },
      ];

      controller = new RewardsController({
        messenger: mockMessenger,
        state: getRewardsControllerDefaultState(),
      });

      mockMessenger.call.mockResolvedValue(mockApiRewards);

      const result = await controller.getUnlockedRewards(
        mockSeasonId,
        mockSubscriptionId,
      );

      expect(mockMessenger.call).toHaveBeenCalledWith(
        'RewardsDataService:getUnlockedRewards',
        mockSeasonId,
        mockSubscriptionId,
      );
      expect(result).toEqual(mockApiRewards);
      expect(result).toHaveLength(2);
      expect(result[0].claimStatus).toBe(RewardClaimStatus.UNCLAIMED);
      expect(result[1].claimStatus).toBe(RewardClaimStatus.CLAIMED);

      // Verify state was updated with cached data
      const compositeKey = `${mockSeasonId}:${mockSubscriptionId}`;
      const cachedData = controller.state.unlockedRewards[compositeKey];
      expect(cachedData).toBeDefined();
      expect(cachedData.rewards).toEqual(mockApiRewards);
      expect(cachedData.lastFetched).toBeGreaterThan(Date.now() - 1000);
    });

    it('should return empty array on API error', async () => {
      controller = new RewardsController({
        messenger: mockMessenger,
        state: getRewardsControllerDefaultState(),
      });

      mockMessenger.call.mockRejectedValue(new Error('API error'));

      const result = await controller.getUnlockedRewards(
        mockSeasonId,
        mockSubscriptionId,
      );

      expect(mockMessenger.call).toHaveBeenCalledWith(
        'RewardsDataService:getUnlockedRewards',
        mockSeasonId,
        mockSubscriptionId,
      );
      expect(result).toEqual([]);
    });

    it('should handle null API response', async () => {
      controller = new RewardsController({
        messenger: mockMessenger,
        state: getRewardsControllerDefaultState(),
      });

      mockMessenger.call.mockResolvedValue(null);

      const result = await controller.getUnlockedRewards(
        mockSeasonId,
        mockSubscriptionId,
      );

      expect(result).toEqual([]);

      // Verify state was updated with empty array
      const compositeKey = `${mockSeasonId}:${mockSubscriptionId}`;
      const cachedData = controller.state.unlockedRewards[compositeKey];
      expect(cachedData).toBeDefined();
      expect(cachedData.rewards).toEqual([]);
    });

    it('should handle empty rewards array from API', async () => {
      controller = new RewardsController({
        messenger: mockMessenger,
        state: getRewardsControllerDefaultState(),
      });

      mockMessenger.call.mockResolvedValue([]);

      const result = await controller.getUnlockedRewards(
        mockSeasonId,
        mockSubscriptionId,
      );

      expect(result).toEqual([]);
      expect(result).toHaveLength(0);

      // Verify state was updated
      const compositeKey = `${mockSeasonId}:${mockSubscriptionId}`;
      const cachedData = controller.state.unlockedRewards[compositeKey];
      expect(cachedData).toBeDefined();
      expect(cachedData.rewards).toEqual([]);
      expect(cachedData.lastFetched).toBeGreaterThan(Date.now() - 1000);
    });

    it('should handle multiple concurrent calls with different parameters', async () => {
      const seasonId1 = 'season-A';
      const subscriptionId1 = 'sub-X';
      const seasonId2 = 'season-B';
      const subscriptionId2 = 'sub-Y';
      const compositeKey1 = `${seasonId1}:${subscriptionId1}`;
      const compositeKey2 = `${seasonId2}:${subscriptionId2}`;

      const mockRewards1 = [
        {
          id: 'reward-A-X',
          seasonRewardId: 'season-reward-A-X',
          claimStatus: RewardClaimStatus.CLAIMED,
        },
      ];

      const mockRewards2 = [
        {
          id: 'reward-B-Y-1',
          seasonRewardId: 'season-reward-B-Y-1',
          claimStatus: RewardClaimStatus.UNCLAIMED,
        },
        {
          id: 'reward-B-Y-2',
          seasonRewardId: 'season-reward-B-Y-2',
          claimStatus: RewardClaimStatus.CLAIMED,
        },
      ];

      controller = new RewardsController({
        messenger: mockMessenger,
        state: {
          activeAccount: null,
          accounts: {},
          subscriptions: {},
          seasons: {},
          subscriptionReferralDetails: {},
          seasonStatuses: {},
          activeBoosts: {},
          unlockedRewards: {
            [compositeKey1]: {
              rewards: mockRewards1,
              lastFetched: Date.now() - 30000, // Fresh cache
            },
          },
        },
      });

      // Clear any calls made during controller initialization
      mockMessenger.call.mockClear();
      mockMessenger.call.mockResolvedValue(mockRewards2);

      // Act - First call should use cache
      const result1 = await controller.getUnlockedRewards(
        seasonId1,
        subscriptionId1,
      );

      // Act - Second call should fetch fresh data
      const result2 = await controller.getUnlockedRewards(
        seasonId2,
        subscriptionId2,
      );

      // Assert
      expect(result1).toEqual(mockRewards1);
      expect(result1[0].id).toBe('reward-A-X');
      expect(result2).toEqual(mockRewards2);
      expect(result2).toHaveLength(2);
      expect(result2[0].claimStatus).toBe(RewardClaimStatus.UNCLAIMED);
      expect(result2[1].claimStatus).toBe(RewardClaimStatus.CLAIMED);

      // Verify API was called only once (for the second request)
      expect(mockMessenger.call).toHaveBeenCalledTimes(1);
      expect(mockMessenger.call).toHaveBeenCalledWith(
        'RewardsDataService:getUnlockedRewards',
        seasonId2,
        subscriptionId2,
      );

      // Verify both caches exist
      expect(controller.state.unlockedRewards[compositeKey1]).toBeDefined();
      expect(controller.state.unlockedRewards[compositeKey2]).toBeDefined();
      expect(controller.state.unlockedRewards[compositeKey2].rewards).toEqual(
        mockRewards2,
      );
    });

    it('should use current season ID as default', async () => {
      const currentSeasonId = 'current';
      const mockRewards = [
        {
          id: 'current-reward',
          seasonRewardId: 'current-season-reward',
          claimStatus: RewardClaimStatus.CLAIMED,
        },
      ];

      controller = new RewardsController({
        messenger: mockMessenger,
        state: getRewardsControllerDefaultState(),
      });

      mockMessenger.call.mockResolvedValue(mockRewards);

      const result = await controller.getUnlockedRewards(
        currentSeasonId,
        mockSubscriptionId,
      );

      expect(mockMessenger.call).toHaveBeenCalledWith(
        'RewardsDataService:getUnlockedRewards',
        currentSeasonId,
        mockSubscriptionId,
      );
      expect(result).toEqual(mockRewards);
      expect(result[0].seasonRewardId).toBe('current-season-reward');
>>>>>>> 682db105
    });
  });
});<|MERGE_RESOLUTION|>--- conflicted
+++ resolved
@@ -4,16 +4,7 @@
   getRewardsControllerDefaultState,
 } from './RewardsController';
 import type { RewardsControllerMessenger } from '../../messengers/rewards-controller-messenger';
-<<<<<<< HEAD
 import { deriveStateFromMetadata } from '@metamask/base-controller';
-import type {
-  RewardsAccountState,
-  RewardsControllerState,
-  SeasonStatusState,
-  SeasonTierDto,
-  SeasonDtoState,
-  SubscriptionReferralDetailsState,
-=======
 import {
   RewardClaimStatus,
   type RewardsAccountState,
@@ -22,7 +13,6 @@
   type SeasonTierDto,
   type SeasonDtoState,
   type SubscriptionReferralDetailsState,
->>>>>>> 682db105
 } from './types';
 import type { CaipAccountId } from '@metamask/utils';
 
@@ -3136,74 +3126,6 @@
     });
   });
 
-<<<<<<< HEAD
-  describe('metadata', () => {
-    it('includes expected state in debug snapshots', () => {
-      expect(
-        deriveStateFromMetadata(
-          controller.state,
-          controller.metadata,
-          'anonymous',
-        ),
-      ).toMatchInlineSnapshot(`{}`);
-    });
-
-    it('includes expected state in state logs', () => {
-      expect(
-        deriveStateFromMetadata(
-          controller.state,
-          controller.metadata,
-          'includeInStateLogs',
-        ),
-      ).toMatchInlineSnapshot(`
-        {
-          "accounts": {},
-          "activeAccount": null,
-          "seasonStatuses": {},
-          "seasons": {},
-          "subscriptionReferralDetails": {},
-          "subscriptions": {},
-        }
-      `);
-    });
-
-    it('persists expected state', () => {
-      expect(
-        deriveStateFromMetadata(
-          controller.state,
-          controller.metadata,
-          'persist',
-        ),
-      ).toMatchInlineSnapshot(`
-        {
-          "accounts": {},
-          "activeAccount": null,
-          "seasonStatuses": {},
-          "seasons": {},
-          "subscriptionReferralDetails": {},
-          "subscriptions": {},
-        }
-      `);
-    });
-
-    it('exposes expected state to UI', () => {
-      expect(
-        deriveStateFromMetadata(
-          controller.state,
-          controller.metadata,
-          'usedInUi',
-        ),
-      ).toMatchInlineSnapshot(`
-        {
-          "accounts": {},
-          "activeAccount": null,
-          "seasonStatuses": {},
-          "seasons": {},
-          "subscriptionReferralDetails": {},
-          "subscriptions": {},
-        }
-      `);
-=======
   describe('getActivePointsBoosts', () => {
     let controller: RewardsController;
     let mockMessenger: jest.Mocked<RewardsControllerMessenger>;
@@ -4233,7 +4155,75 @@
       );
       expect(result).toEqual(mockRewards);
       expect(result[0].seasonRewardId).toBe('current-season-reward');
->>>>>>> 682db105
+    });
+  });
+
+  describe('metadata', () => {
+    it('includes expected state in debug snapshots', () => {
+      expect(
+        deriveStateFromMetadata(
+          controller.state,
+          controller.metadata,
+          'anonymous',
+        ),
+      ).toMatchInlineSnapshot(`{}`);
+    });
+
+    it('includes expected state in state logs', () => {
+      expect(
+        deriveStateFromMetadata(
+          controller.state,
+          controller.metadata,
+          'includeInStateLogs',
+        ),
+      ).toMatchInlineSnapshot(`
+        {
+          "accounts": {},
+          "activeAccount": null,
+          "seasonStatuses": {},
+          "seasons": {},
+          "subscriptionReferralDetails": {},
+          "subscriptions": {},
+        }
+      `);
+    });
+
+    it('persists expected state', () => {
+      expect(
+        deriveStateFromMetadata(
+          controller.state,
+          controller.metadata,
+          'persist',
+        ),
+      ).toMatchInlineSnapshot(`
+        {
+          "accounts": {},
+          "activeAccount": null,
+          "seasonStatuses": {},
+          "seasons": {},
+          "subscriptionReferralDetails": {},
+          "subscriptions": {},
+        }
+      `);
+    });
+
+    it('exposes expected state to UI', () => {
+      expect(
+        deriveStateFromMetadata(
+          controller.state,
+          controller.metadata,
+          'usedInUi',
+        ),
+      ).toMatchInlineSnapshot(`
+        {
+          "accounts": {},
+          "activeAccount": null,
+          "seasonStatuses": {},
+          "seasons": {},
+          "subscriptionReferralDetails": {},
+          "subscriptions": {},
+        }
+      `);
     });
   });
 });