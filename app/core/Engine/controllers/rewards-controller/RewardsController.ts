import { BaseController } from '@metamask/base-controller';
import { maxBy } from 'lodash';
import {
  type RewardsControllerState,
  type RewardsAccountState,
  type LoginResponseDto,
  type PerpsDiscountData,
  type EstimatePointsDto,
  type EstimatedPointsDto,
  type SeasonDtoState,
  type SeasonStatusState,
  type SeasonTierState,
  type SeasonTierDto,
  type SubscriptionReferralDetailsState,
  type GeoRewardsMetadata,
  type SeasonStatusDto,
  type SubscriptionDto,
  type PaginatedPointsEventsDto,
  type GetPointsEventsDto,
  type OptInStatusInputDto,
  type OptInStatusDto,
  type PointsBoostDto,
  type PointsEventDto,
  type RewardDto,
  CURRENT_SEASON_ID,
  ClaimRewardDto,
  PointsEventsDtoState,
  GetPointsEventsLastUpdatedDto,
} from './types';
import type { RewardsControllerMessenger } from '../../messengers/rewards-controller-messenger';
import {
  storeSubscriptionToken,
  removeSubscriptionToken,
  resetAllSubscriptionTokens,
  getSubscriptionToken,
} from './utils/multi-subscription-token-vault';
import Logger from '../../../../util/Logger';
import type { InternalAccount } from '@metamask/keyring-internal-api';
import { isAddress as isSolanaAddress } from '@solana/addresses';
import { isHardwareAccount } from '../../../../util/address';
import { selectRewardsEnabledFlag } from '../../../../selectors/featureFlagController/rewards';
import { store } from '../../../../store';
import {
  CaipAccountId,
  parseCaipChainId,
  toCaipAccountId,
} from '@metamask/utils';
import { base58 } from 'ethers/lib/utils';
import { isNonEvmAddress } from '../../../Multichain/utils';
import { signSolanaRewardsMessage } from './utils/solana-snap';
import {
  AuthorizationFailedError,
  InvalidTimestampError,
<<<<<<< HEAD
} from './services/rewards-data-service';
=======
  AccountAlreadyRegisteredError,
} from './services/rewards-data-service';
import { sortAccounts } from './utils/sortAccounts';
>>>>>>> d5ca588d

// Re-export the messenger type for convenience
export type { RewardsControllerMessenger };

export const DEFAULT_BLOCKED_REGIONS = ['UK'];

const controllerName = 'RewardsController';

// Perps discount refresh threshold
const PERPS_DISCOUNT_CACHE_THRESHOLD_MS = 1000 * 60 * 5; // 5 minutes

// Season status cache threshold
const SEASON_STATUS_CACHE_THRESHOLD_MS = 1000 * 60 * 1; // 1 minute

// Referral details cache threshold
const REFERRAL_DETAILS_CACHE_THRESHOLD_MS = 1000 * 60 * 10; // 10 minutes

// Active boosts cache threshold
const ACTIVE_BOOSTS_CACHE_THRESHOLD_MS = 1000 * 60 * 1; // 1 minute

// Unlocked rewards cache threshold
const UNLOCKED_REWARDS_CACHE_THRESHOLD_MS = 1000 * 60 * 1; // 1 minute

// Points events cache threshold (first page only)
const POINTS_EVENTS_CACHE_THRESHOLD_MS = 1000 * 60 * 1; // 1 minute cache

<<<<<<< HEAD
=======
// Opt-in status stale threshold for not opted-in accounts to force a fresh check
const NOT_OPTED_IN_OIS_STALE_CACHE_THRESHOLD_MS = 1000 * 60 * 60 * 24; // 24 hours

>>>>>>> d5ca588d
/**
 * State metadata for the RewardsController
 */
const metadata = {
  activeAccount: {
    includeInStateLogs: true,
    persist: true,
    anonymous: false,
    usedInUi: true,
  },
  accounts: {
    includeInStateLogs: true,
    persist: true,
    anonymous: false,
    usedInUi: true,
  },
  subscriptions: {
    includeInStateLogs: true,
    persist: true,
    anonymous: false,
    usedInUi: true,
  },
  seasons: {
    includeInStateLogs: true,
    persist: true,
    anonymous: false,
    usedInUi: true,
  },
  subscriptionReferralDetails: {
    includeInStateLogs: true,
    persist: true,
    anonymous: false,
    usedInUi: true,
  },
  seasonStatuses: {
    includeInStateLogs: true,
    persist: true,
    anonymous: false,
    usedInUi: true,
  },
  activeBoosts: {
    includeInStateLogs: true,
    persist: true,
    anonymous: false,
    usedInUi: true,
  },
  unlockedRewards: {
    includeInStateLogs: true,
    persist: true,
    anonymous: false,
    usedInUi: true,
  },
  pointsEvents: {
    includeInStateLogs: true,
    persist: true,
    anonymous: false,
    usedInUi: true,
  },
};

/**
 * Get the default state for the RewardsController
 */
export const getRewardsControllerDefaultState = (): RewardsControllerState => ({
  activeAccount: null,
  accounts: {},
  subscriptions: {},
  seasons: {},
  subscriptionReferralDetails: {},
  seasonStatuses: {},
  activeBoosts: {},
  unlockedRewards: {},
  pointsEvents: {},
});

export const defaultRewardsControllerState = getRewardsControllerDefaultState();

type CacheReader<T> = (
  key: string,
) => { payload: T; lastFetched?: number } | undefined;

type CacheWriter<T> = (key: string, payload: T) => void;

interface CacheOptions<T> {
  key: string;
  ttl: number;
  readCache: CacheReader<T>;
  fetchFresh: () => Promise<T>;
  writeCache: CacheWriter<T>;
  swrCallback?: (old: T, fresh: T) => void; // Callback triggered after SWR refresh, to invalidate cache
}

/**
 * Get a value, from cache if exist
 */
export async function wrapWithCache<T>({
  key,
  ttl,
  readCache,
  fetchFresh,
  writeCache,
  swrCallback,
}: CacheOptions<T>): Promise<T> {
  // Try cache
  try {
    const cached = readCache(key);

    if (cached) {
      const isStale =
        !cached.lastFetched || Date.now() - cached.lastFetched > ttl;

      // If cache is fresh, return it immediately and do NOT trigger SWR
      if (!isStale) return cached.payload;

      // If stale and SWR enabled → return stale data + background refresh
      if (swrCallback) {
        (async () => {
          try {
            const fresh = await fetchFresh();
            writeCache(key, fresh);
            swrCallback(cached.payload, fresh);
          } catch (err) {
            Logger.log(
              'SWR revalidation failed:',
              err instanceof Error ? err.message : String(err),
            );
          }
        })();
        return cached.payload;
      }
    }
  } catch (error) {
    Logger.log(
      'RewardsController: wrapWithCache cache read failed, fetching fresh',
      error instanceof Error ? error.message : String(error),
    );
  }

  // Fetch fresh
  const freshValue = await fetchFresh();

  // Write cache
  try {
    writeCache(key, freshValue);
  } catch (error) {
    Logger.log(
      'RewardsController: wrapWithCache writeCache failed',
      error instanceof Error ? error.message : String(error),
    );
  }

  return freshValue;
}

/**
 * Controller for managing user rewards and campaigns
 * Handles reward claiming, campaign fetching, and reward history
 */
export class RewardsController extends BaseController<
  typeof controllerName,
  RewardsControllerState,
  RewardsControllerMessenger
> {
  #geoLocation: GeoRewardsMetadata | null = null;
  #currentSeasonIdMap: Record<string, string> = {};

  /**
   * Calculate tier status and next tier information
   */
  calculateTierStatus(
    seasonTiers: SeasonTierDto[],
    currentTierId: string,
    currentPoints: number,
  ): SeasonTierState {
    // Sort tiers by points needed (ascending)
    const sortedTiers = [...seasonTiers].sort(
      (a, b) => a.pointsNeeded - b.pointsNeeded,
    );

    // Find current tier
    const currentTier = sortedTiers.find((tier) => tier.id === currentTierId);
    if (!currentTier) {
      throw new Error(
        `Current tier ${currentTierId} not found in season tiers`,
      );
    }

    // Find next tier (first tier with more points needed than current tier)
    const currentTierIndex = sortedTiers.findIndex(
      (tier) => tier.id === currentTierId,
    );
    const nextTier =
      currentTierIndex < sortedTiers.length - 1
        ? sortedTiers[currentTierIndex + 1]
        : null;

    // Calculate points needed for next tier
    const nextTierPointsNeeded = nextTier
      ? Math.max(0, nextTier.pointsNeeded - currentPoints)
      : null;

    return {
      currentTier,
      nextTier,
      nextTierPointsNeeded,
    };
  }

  /**
   * Convert SeasonDto to SeasonDtoState for storage
   */
  #convertSeasonToState(season: SeasonStatusDto['season']): SeasonDtoState {
    return {
      id: season.id,
      name: season.name,
      startDate: season.startDate.getTime(),
      endDate: season.endDate.getTime(),
      tiers: season.tiers,
    };
  }

  /**
   * Convert SeasonStatusDto to SeasonStatusState and update seasons map
   */
  #convertSeasonStatusToSubscriptionState(
    seasonStatus: SeasonStatusDto,
  ): SeasonStatusState {
    const tierState = this.calculateTierStatus(
      seasonStatus.season.tiers,
      seasonStatus.currentTierId,
      seasonStatus.balance.total,
    );

    return {
      season: this.#convertSeasonToState(seasonStatus.season),
      balance: {
        total: seasonStatus.balance.total,
        refereePortion: seasonStatus.balance.refereePortion,
        updatedAt: seasonStatus.balance.updatedAt?.getTime(),
      },
      tier: tierState,
      lastFetched: Date.now(),
    };
  }

  #convertPointsEventsToState(
    pointsEvents: PaginatedPointsEventsDto,
  ): PointsEventsDtoState {
    return {
      results: pointsEvents.results.map((result) => ({
        ...result,
        timestamp: new Date(result.timestamp).getTime(),
        updatedAt: new Date(result.updatedAt).getTime(),
        type: result.type,
        payload: result.payload,
      })),
      has_more: pointsEvents.has_more,
      cursor: pointsEvents.cursor,
      lastFetched: Date.now(),
    };
  }

  #convertPointsEventsStateToDto(
    state: PointsEventsDtoState,
  ): PaginatedPointsEventsDto {
    return {
      results: state.results.map((r) => ({
        ...r,
        type: r.type as PointsEventDto['type'],
        timestamp: new Date(r.timestamp),
        updatedAt: new Date(r.updatedAt),
      })),
      cursor: state.cursor,
      has_more: state.has_more,
    };
  }

  constructor({
    messenger,
    state,
  }: {
    messenger: RewardsControllerMessenger;
    state?: Partial<RewardsControllerState>;
  }) {
    super({
      name: controllerName,
      metadata,
      messenger,
      state: {
        ...defaultRewardsControllerState,
        ...state,
      },
    });

    this.#registerActionHandlers();
    this.#initializeEventSubscriptions();
  }

  /**
   * Register action handlers for this controller
   */
  #registerActionHandlers(): void {
    this.messagingSystem.registerActionHandler(
      'RewardsController:getHasAccountOptedIn',
      this.getHasAccountOptedIn.bind(this),
    );
    this.messagingSystem.registerActionHandler(
      'RewardsController:getPointsEvents',
      this.getPointsEvents.bind(this),
    );
    this.messagingSystem.registerActionHandler(
      'RewardsController:estimatePoints',
      this.estimatePoints.bind(this),
    );
    this.messagingSystem.registerActionHandler(
      'RewardsController:getPerpsDiscountForAccount',
      this.getPerpsDiscountForAccount.bind(this),
    );
    this.messagingSystem.registerActionHandler(
      'RewardsController:isRewardsFeatureEnabled',
      this.isRewardsFeatureEnabled.bind(this),
    );
    this.messagingSystem.registerActionHandler(
      'RewardsController:getSeasonStatus',
      this.getSeasonStatus.bind(this),
    );
    this.messagingSystem.registerActionHandler(
      'RewardsController:getReferralDetails',
      this.getReferralDetails.bind(this),
    );
    this.messagingSystem.registerActionHandler(
      'RewardsController:optIn',
      this.optIn.bind(this),
    );
    this.messagingSystem.registerActionHandler(
      'RewardsController:logout',
      this.logout.bind(this),
    );
    this.messagingSystem.registerActionHandler(
      'RewardsController:getGeoRewardsMetadata',
      this.getGeoRewardsMetadata.bind(this),
    );
    this.messagingSystem.registerActionHandler(
      'RewardsController:validateReferralCode',
      this.validateReferralCode.bind(this),
    );
    this.messagingSystem.registerActionHandler(
      'RewardsController:linkAccountToSubscriptionCandidate',
      this.linkAccountToSubscriptionCandidate.bind(this),
    );
    this.messagingSystem.registerActionHandler(
      'RewardsController:linkAccountsToSubscriptionCandidate',
      this.linkAccountsToSubscriptionCandidate.bind(this),
    );
    this.messagingSystem.registerActionHandler(
      'RewardsController:getCandidateSubscriptionId',
      this.getCandidateSubscriptionId.bind(this),
    );
    this.messagingSystem.registerActionHandler(
      'RewardsController:optOut',
      this.optOut.bind(this),
    );
    this.messagingSystem.registerActionHandler(
      'RewardsController:getOptInStatus',
      this.getOptInStatus.bind(this),
    );
    this.messagingSystem.registerActionHandler(
      'RewardsController:getActivePointsBoosts',
      this.getActivePointsBoosts.bind(this),
    );
    this.messagingSystem.registerActionHandler(
      'RewardsController:getUnlockedRewards',
      this.getUnlockedRewards.bind(this),
    );
    this.messagingSystem.registerActionHandler(
      'RewardsController:claimReward',
      this.claimReward.bind(this),
    );
    this.messagingSystem.registerActionHandler(
      'RewardsController:isOptInSupported',
      this.isOptInSupported.bind(this),
    );
    this.messagingSystem.registerActionHandler(
      'RewardsController:getActualSubscriptionId',
      this.getActualSubscriptionId.bind(this),
    );
    this.messagingSystem.registerActionHandler(
      'RewardsController:getFirstSubscriptionId',
      this.getFirstSubscriptionId.bind(this),
    );
    this.messagingSystem.registerActionHandler(
      'RewardsController:resetAll',
      this.resetAll.bind(this),
    );
  }

  /**
   * Initialize event subscriptions based on feature flag state
   */
  #initializeEventSubscriptions(): void {
    // Subscribe to account changes for silent authentication
    this.messagingSystem.subscribe(
      'AccountTreeController:selectedAccountGroupChange',
      () => this.handleAuthenticationTrigger('Account Group changed'),
    );

    // Subscribe to KeyringController unlock events to retry silent auth
    this.messagingSystem.subscribe('KeyringController:unlock', () =>
      this.handleAuthenticationTrigger('KeyringController unlocked'),
    );
  }

  /**
   * Reset controller state to default
   */
  resetState(): void {
    this.update(() => getRewardsControllerDefaultState());
  }

  /**
   * Get account state for a given CAIP-10 address
   */
  #getAccountState(account: CaipAccountId): RewardsAccountState | null {
    let accState = null;
    if (account?.startsWith('eip155')) {
      accState =
        this.state.accounts[
          `eip155:0:${account.split(':')[2]?.toLowerCase()}`
        ] || this.state.accounts[`eip155:0:${account.split(':')[2]}`];
    }
    if (!accState) {
      accState = this.state.accounts[account];
    }
    return accState || null;
  }

  /**
   * Get the actual subscription ID for a given CAIP account ID
   * @param account - The CAIP account ID to check
   * @returns The subscription ID or null if not found
   */
  getActualSubscriptionId(account: CaipAccountId): string | null {
    const accountState = this.#getAccountState(account);
    return accountState?.subscriptionId || null;
<<<<<<< HEAD
  }

  /**
   * Get the first subscription ID from the subscriptions map
   * @returns The first subscription ID or null if no subscriptions exist
   */
  getFirstSubscriptionId(): string | null {
    if (!this.state.subscriptions) return null;
    const subscriptionIds = Object.keys(this.state.subscriptions);
    return subscriptionIds.length > 0 ? subscriptionIds[0] : null;
  }

  /**
   * Create composite key for state storage
   */
=======
  }

  /**
   * Get the first subscription ID from the subscriptions map
   * @returns The first subscription ID or null if no subscriptions exist
   */
  getFirstSubscriptionId(): string | null {
    if (!this.state.subscriptions) return null;
    const subscriptionIds = Object.keys(this.state.subscriptions);
    return subscriptionIds.length > 0 ? subscriptionIds[0] : null;
  }

  /**
   * Create composite key for state storage
   */
>>>>>>> d5ca588d
  #createSeasonSubscriptionCompositeKey(
    seasonId: string,
    subscriptionId: string,
  ): string {
    if (
      seasonId === CURRENT_SEASON_ID &&
      this.#currentSeasonIdMap[CURRENT_SEASON_ID]
    ) {
      seasonId = this.#currentSeasonIdMap[CURRENT_SEASON_ID];
    }
    return `${seasonId}:${subscriptionId}`;
  }

  /**
   * Get stored season status for a given composite key
   */
  #getSeasonStatus(
    subscriptionId: string,
    seasonId: string = CURRENT_SEASON_ID,
  ): SeasonStatusState | null {
    const compositeKey = this.#createSeasonSubscriptionCompositeKey(
      seasonId,
      subscriptionId,
    );
    return this.state.seasonStatuses[compositeKey] || null;
  }

  /**
   * Sign a message for rewards authentication
   */
  async #signRewardsMessage(
    account: InternalAccount,
    timestamp: number,
  ): Promise<string> {
    const message = `rewards,${account.address},${timestamp}`;

    if (isSolanaAddress(account.address)) {
      const result = await signSolanaRewardsMessage(
<<<<<<< HEAD
        account.address,
=======
        account.id,
>>>>>>> d5ca588d
        Buffer.from(message, 'utf8').toString('base64'),
      );
      return `0x${Buffer.from(base58.decode(result.signature)).toString(
        'hex',
      )}`;
    } else if (!isNonEvmAddress(account.address)) {
      const result = await this.#signEvmMessage(account, message);
      return result;
    }

    throw new Error('Unsupported account type for signing rewards message');
  }

  async #signEvmMessage(
    account: InternalAccount,
    message: string,
  ): Promise<string> {
    // Convert message to hex format for signing
    const hexMessage = '0x' + Buffer.from(message, 'utf8').toString('hex');

    // Use KeyringController to sign the message
    const signature = await this.messagingSystem.call(
      'KeyringController:signPersonalMessage',
      {
        data: hexMessage,
        from: account.address,
      },
    );
    Logger.log(
      'RewardsController: EVM message signed for account',
      account.address,
    );
    return signature;
  }

  /**
   * Handle authentication triggers (account changes, keyring unlock)
   */
  async handleAuthenticationTrigger(reason?: string): Promise<void> {
    const rewardsEnabled = selectRewardsEnabledFlag(store.getState());

    if (!rewardsEnabled) {
      await this.performSilentAuth(null, true, true);
      return;
    }

    Logger.log('RewardsController: handleAuthenticationTrigger', reason);

    try {
      const accounts = this.messagingSystem.call(
        'AccountTreeController:getAccountsFromSelectedAccountGroup',
      );

      if (!accounts || accounts.length === 0) {
        await this.performSilentAuth(null, true, true);
      } else {
        const sortedAccounts = sortAccounts(accounts);

        // Try silent auth on each account until one succeeds
        for (const account of sortedAccounts) {
          try {
            await this.performSilentAuth(account, true, true);
            break; // Stop on first success
          } catch {
            // Continue to next account
          }
        }
      }
    } catch (error) {
      const errorMessage =
        error instanceof Error ? error.message : String(error);
      if (errorMessage && !errorMessage?.includes('Engine does not exist')) {
        Logger.log(
          'RewardsController: Silent authentication failed:',
          error instanceof Error ? error.message : String(error),
        );
      }
    }
  }

  /**
   * Check if silent authentication should be skipped
   */
<<<<<<< HEAD
  #shouldSkipSilentAuth(
=======
  shouldSkipSilentAuth(
>>>>>>> d5ca588d
    account: CaipAccountId,
    internalAccount: InternalAccount,
  ): boolean {
    // Skip if opt-in is not supported (e.g., hardware wallets, unsupported account types)
    if (!this.isOptInSupported(internalAccount)) return true;

    const accountState = this.#getAccountState(account);
    if (accountState) {
<<<<<<< HEAD
=======
      if (accountState.hasOptedIn === false) {
        if (!accountState.lastFreshOptInStatusCheck) {
          return false;
        }

        return (
          Date.now() - accountState.lastFreshOptInStatusCheck <=
          NOT_OPTED_IN_OIS_STALE_CACHE_THRESHOLD_MS
        );
      }
>>>>>>> d5ca588d
      return true;
    }

    return false;
  }

  /**
   * Check if an internal account supports opt-in for rewards
   * @param account - The internal account to check
   * @returns boolean - True if the account supports opt-in, false otherwise
   */
  isOptInSupported(account: InternalAccount): boolean {
    try {
      // Try to check if it's a hardware wallet
      const isHardware = isHardwareAccount(account.address);
      // If it's a hardware wallet, opt-in is not supported
      if (isHardware) {
        return false;
      }

      // Check if it's an EVM address (not non-EVM)
      if (!isNonEvmAddress(account.address)) {
        return true;
      }

      // Check if it's a Solana address
      if (isSolanaAddress(account.address)) {
        return true;
      }

      // If it's neither Solana nor EVM, opt-in is not supported
      return false;
    } catch (error) {
      // If there's an exception (e.g., checking hardware wallet status fails),
      // assume opt-in is not supported
      Logger.log(
        'RewardsController: Exception checking opt-in support, assuming not supported:',
        error,
      );
      return false;
    }
  }

  convertInternalAccountToCaipAccountId(
    account: InternalAccount,
  ): CaipAccountId | null {
    try {
      const [scope] = account.scopes;
      const { namespace, reference } = parseCaipChainId(scope);
      return toCaipAccountId(namespace, reference, account.address);
    } catch (error) {
      Logger.log(
        'RewardsController: Failed to convert address to CAIP-10 format:',
        error,
      );
      return null;
    }
  }

  /**
   * Perform silent authentication for the given address
   */
  async performSilentAuth(
    internalAccount?: InternalAccount | null,
    shouldBecomeActiveAccount = true,
    respectSkipSilentAuth = true,
  ): Promise<string | null> {
    if (!internalAccount) {
      if (shouldBecomeActiveAccount) {
        this.update((state: RewardsControllerState) => {
          state.activeAccount = null;
        });
      }
      return null;
    }

    const account: CaipAccountId | null =
      this.convertInternalAccountToCaipAccountId(internalAccount);

    const shouldSkip = account
<<<<<<< HEAD
      ? this.#shouldSkipSilentAuth(account, internalAccount)
=======
      ? this.shouldSkipSilentAuth(account, internalAccount)
>>>>>>> d5ca588d
      : false;

    if (shouldSkip && respectSkipSilentAuth) {
      // This means that we'll have a record for this account
      let accountState = this.#getAccountState(account as CaipAccountId);
      if (accountState) {
        // Update last authenticated account
        this.update((state: RewardsControllerState) => {
          if (shouldBecomeActiveAccount) {
            state.activeAccount = accountState;
          }
        });
      } else {
        // Update accounts map && last authenticated account
        accountState = {
          account: account as CaipAccountId,
          hasOptedIn: false,
          subscriptionId: null,
          perpsFeeDiscount: null, // Default value, will be updated when fetched
          lastPerpsDiscountRateFetched: null,
        };
        this.update((state: RewardsControllerState) => {
          state.accounts[account as CaipAccountId] =
            accountState as RewardsAccountState;
          if (shouldBecomeActiveAccount) {
            state.activeAccount = accountState;
          }
        });
      }
      return accountState?.subscriptionId || null;
    }

    let subscription: SubscriptionDto | null = null;
    let authUnexpectedError = false;

    if (respectSkipSilentAuth && !shouldSkip) {
      // First, check opt-in status before attempting login
      try {
        const optInStatusResult = await this.getOptInStatus({
          addresses: [internalAccount.address],
        });

        // Check if the account has not opted in (result is false)
        if (optInStatusResult.ois && optInStatusResult.ois[0] === false) {
          Logger.log(
            'RewardsController: Account has not opted in, skipping silent auth',
            internalAccount.address,
          );
          // Account hasn't opted in, don't proceed with login
          subscription = null;
          // Update state to reflect not opted in
          this.update((state: RewardsControllerState) => {
            if (!account) {
              return;
            }
            const accountState: RewardsAccountState = {
              account,
              hasOptedIn: false,
              subscriptionId: null,
              perpsFeeDiscount: null,
              lastPerpsDiscountRateFetched: null,
              lastFreshOptInStatusCheck: Date.now(),
            };
            state.accounts[account] = accountState;
            if (shouldBecomeActiveAccount) {
              state.activeAccount = accountState;
            }
          });
          return null;
        }
      } catch {
        // Continue with silent login attempt
      }
    }

    try {
      // Generate timestamp and sign the message
      let timestamp = Math.floor(Date.now() / 1000);
      let signature;
      let retryAttempt = 0;
      const MAX_RETRY_ATTEMPTS = 1;

      try {
        signature = await this.#signRewardsMessage(internalAccount, timestamp);
      } catch (signError) {
        Logger.log(
          'RewardsController: Failed to generate signature:',
          signError,
        );

        // Check if the error is due to locked keyring
        if (
          signError &&
          typeof signError === 'object' &&
          'message' in signError
        ) {
          const errorMessage = (signError as Error).message;
          if (errorMessage.includes('controller is locked')) {
            Logger.log(
              'RewardsController: Keyring is locked, skipping silent auth',
            );
            return null; // Exit silently when keyring is locked
          }
        }

        throw signError;
      }

      // Function to execute the login call with retry logic
      const executeLogin = async (
        ts: number,
        sig: string,
      ): Promise<LoginResponseDto> => {
        try {
          return await this.messagingSystem.call('RewardsDataService:login', {
            account: internalAccount.address,
            timestamp: ts,
            signature: sig,
          });
        } catch (error) {
          // Check if it's an InvalidTimestampError and we haven't exceeded retry attempts
          if (
            error instanceof InvalidTimestampError &&
            retryAttempt < MAX_RETRY_ATTEMPTS
          ) {
            retryAttempt++;
            Logger.log(
              'RewardsController: Retrying silent auth with server timestamp',
              { originalTimestamp: ts, newTimestamp: error.timestamp },
            );
            // Use the timestamp from the error for retry
            timestamp = error.timestamp;
            signature = await this.#signRewardsMessage(
              internalAccount,
              timestamp,
            );
            return await executeLogin(timestamp, signature);
          }
          throw error;
        }
      };

      const loginResponse: LoginResponseDto = await executeLogin(
        timestamp,
        signature,
      );

      // Update state with successful authentication
      subscription = loginResponse.subscription;

      // Store the session token for this subscription
      const { success: tokenStoreSuccess } = await storeSubscriptionToken(
        subscription.id,
        loginResponse.sessionId,
      );
      if (!tokenStoreSuccess) {
        Logger.log('RewardsController: Failed to store session token', account);
        throw new Error('Failed to store session token');
      }

      Logger.log('RewardsController: Silent auth successful', account);
    } catch (error: unknown) {
      if (error instanceof Error && error.message.includes('401')) {
        // Not opted in
        Logger.log('RewardsController: Account not opt-in', account);
      } else {
        // Unknown error
        subscription = null;
        authUnexpectedError = true;
      }
    } finally {
      // Update state
      this.update((state: RewardsControllerState) => {
        if (!account) {
          return;
        }

        // Update accounts map && last authenticated account
        const accountState: RewardsAccountState = {
          account,
          hasOptedIn: authUnexpectedError ? undefined : !!subscription,
          subscriptionId: subscription?.id || null,
          perpsFeeDiscount: null, // Default value, will be updated when fetched
          lastPerpsDiscountRateFetched: null,
          lastFreshOptInStatusCheck: Date.now(),
        };
        state.accounts[account] = accountState;
        if (shouldBecomeActiveAccount) {
          state.activeAccount = accountState;
        }

        if (subscription) {
          state.subscriptions[subscription.id] = subscription;
        }
      });
    }

    return subscription?.id || null;
  }

  /**
   * Update perps fee discount for a given address
   * @param address - The account address in CAIP-10 format
   */
  async #getPerpsFeeDiscountData(
    account: CaipAccountId,
  ): Promise<PerpsDiscountData | null> {
    const accountState = this.#getAccountState(account);

    // Check if we have a cached discount and if threshold hasn't been reached
    if (
      accountState &&
      accountState.perpsFeeDiscount !== null &&
      accountState.lastPerpsDiscountRateFetched !== null &&
      Date.now() - accountState.lastPerpsDiscountRateFetched <
        PERPS_DISCOUNT_CACHE_THRESHOLD_MS
    ) {
      Logger.log(
        'RewardsController: Using cached perps discount data for',
        account,
        accountState.perpsFeeDiscount,
      );
      return {
        hasOptedIn: !!accountState.hasOptedIn,
        discountBips: accountState.perpsFeeDiscount,
      };
    }

    try {
      Logger.log(
        'RewardsController: Fetching fresh perps discount data via API call for',
        account,
      );
      const perpsDiscountData = await this.messagingSystem.call(
        'RewardsDataService:getPerpsDiscount',
        { account },
      );

      // Make sure all account caip indexes are stored the same way
      const coercedAccount =
        account?.startsWith('eip155') && !account?.startsWith('eip155:0')
          ? (`eip155:0:${account
              .split(':')[2]
              ?.toLowerCase()}` as CaipAccountId)
          : account?.startsWith('eip155')
          ? (account.toLowerCase() as CaipAccountId)
          : (account as CaipAccountId);

      this.update((state: RewardsControllerState) => {
        // Create account state if it doesn't exist
        if (!state.accounts[coercedAccount]) {
          state.accounts[coercedAccount] = {
            account: coercedAccount,
            hasOptedIn: perpsDiscountData.hasOptedIn,
            subscriptionId: null,
            perpsFeeDiscount: perpsDiscountData.discountBips ?? 0,
            lastPerpsDiscountRateFetched: Date.now(),
          };
        } else {
          // Update account state
          state.accounts[coercedAccount].hasOptedIn =
            perpsDiscountData.hasOptedIn;
          if (!perpsDiscountData.hasOptedIn) {
            state.accounts[coercedAccount].subscriptionId = null;
          }
          state.accounts[coercedAccount].perpsFeeDiscount =
            perpsDiscountData.discountBips ?? 0;
          state.accounts[coercedAccount].lastPerpsDiscountRateFetched =
            Date.now();
        }
      });
      return perpsDiscountData;
    } catch (error) {
      Logger.log(
        'RewardsController: Failed to update perps fee discount:',
        error instanceof Error ? error.message : String(error),
      );
      return null;
    }
  }

  /**
   * Check if the given account (caip-10 format) has opted in to rewards
   * @param account - The account address in CAIP-10 format
   * @returns Promise<boolean> - True if the account has opted in, false otherwise
   */
  async getHasAccountOptedIn(account: CaipAccountId): Promise<boolean> {
    const rewardsEnabled = selectRewardsEnabledFlag(store.getState());
    if (!rewardsEnabled) return false;
    const accountState = this.#getAccountState(account);
    if (accountState?.hasOptedIn) return accountState.hasOptedIn;

    // Right now we'll derive this from either cached map state or perps fee discount api call.
    const perpsDiscountData = await this.#getPerpsFeeDiscountData(account);
    return !!perpsDiscountData?.hasOptedIn;
  }

  checkOptInStatusAgainstCache(
    addresses: string[],
    addressToAccountMap: Map<string, InternalAccount>,
  ): {
    cachedOptInResults: (boolean | null)[];
    cachedSubscriptionIds: (string | null)[];
    addressesNeedingFresh: string[];
  } {
    // Arrays to track cached vs fresh data needed
    const cachedOptInResults: (boolean | null)[] = new Array(
      addresses.length,
    ).fill(null);
    const cachedSubscriptionIds: (string | null)[] = new Array(
      addresses.length,
    ).fill(null);
    const addressesNeedingFresh: string[] = [];

    // Check storage state for each address
    for (let i = 0; i < addresses.length; i++) {
      const address = addresses[i];
      const internalAccount = addressToAccountMap.get(address.toLowerCase());

      if (internalAccount) {
        const caipAccount =
          this.convertInternalAccountToCaipAccountId(internalAccount);
        if (caipAccount) {
          const accountState = this.#getAccountState(caipAccount);
          if (accountState?.hasOptedIn !== undefined) {
<<<<<<< HEAD
=======
            // Check if account is not opted in and needs a recheck
            const shouldRecheckFreshIfNotOptedIn =
              !accountState.lastFreshOptInStatusCheck ||
              Date.now() - accountState.lastFreshOptInStatusCheck >
                NOT_OPTED_IN_OIS_STALE_CACHE_THRESHOLD_MS;

            if (
              accountState.hasOptedIn === false &&
              shouldRecheckFreshIfNotOptedIn
            ) {
              // Force a fresh check for this not-opted-in account
              addressesNeedingFresh.push(address);
              continue;
            }

>>>>>>> d5ca588d
            // Use cached data
            cachedOptInResults[i] = accountState.hasOptedIn;
            cachedSubscriptionIds[i] = accountState.subscriptionId || null;
            continue;
          }
        }
      }

      // No cached data found, need fresh API call
      addressesNeedingFresh.push(address);
    }

    return {
      cachedOptInResults,
      cachedSubscriptionIds,
      addressesNeedingFresh,
    };
  }

  /**
   * Get opt-in status for multiple addresses with feature flag check
   * @param params - The request parameters containing addresses
   * @returns Promise<OptInStatusDto> - The opt-in status response
   */
  async getOptInStatus(params: OptInStatusInputDto): Promise<OptInStatusDto> {
    const rewardsEnabled = selectRewardsEnabledFlag(store.getState());
    if (!rewardsEnabled) {
      // Return empty arrays when feature flag is disabled
<<<<<<< HEAD
      return {
        ois: params.addresses.map(() => false),
        sids: params.addresses.map(() => null),
      };
=======
      const result = {
        ois: params.addresses.map(() => false),
        sids: params.addresses.map(() => null),
      };
      return result;
>>>>>>> d5ca588d
    }

    try {
      // Get all internal accounts to convert addresses to CAIP format
      const allAccounts = this.messagingSystem.call(
        'AccountsController:listMultichainAccounts',
      );

      // Create a map of address to internal account for quick lookup
      const addressToAccountMap = new Map<string, InternalAccount>();
      for (const account of allAccounts) {
        addressToAccountMap.set(account.address.toLowerCase(), account);
      }

      const {
        cachedOptInResults,
        cachedSubscriptionIds,
        addressesNeedingFresh,
      } = this.checkOptInStatusAgainstCache(
        params.addresses,
        addressToAccountMap,
      );

      // Make fresh API call only for addresses without cached data
      let freshOptInResults: boolean[] = [];
      let freshSubscriptionIds: (string | null)[] = [];
      if (addressesNeedingFresh.length > 0) {
        Logger.log(
          'RewardsController: Making fresh opt-in status API call for addresses without cached data',
          {
            cachedCount: cachedOptInResults.filter((result) => result !== null)
              .length,
            needFreshCount: addressesNeedingFresh.length,
          },
        );

        const freshResponse = await this.messagingSystem.call(
          'RewardsDataService:getOptInStatus',
          { addresses: addressesNeedingFresh },
        );
        freshOptInResults = freshResponse.ois;
        freshSubscriptionIds = freshResponse.sids;

        // Update state with fresh results for future caching
        for (let i = 0; i < addressesNeedingFresh.length; i++) {
          const address = addressesNeedingFresh[i];
          const hasOptedIn = freshOptInResults[i];
          const subscriptionId =
            Array.isArray(freshSubscriptionIds) &&
            i < freshSubscriptionIds.length
              ? freshSubscriptionIds[i]
              : null;
          const internalAccount = addressToAccountMap.get(
            address.toLowerCase(),
          );

          if (internalAccount) {
            const caipAccount =
              this.convertInternalAccountToCaipAccountId(internalAccount);
            if (caipAccount) {
<<<<<<< HEAD
=======
              const lastFreshOptInStatusCheck = Date.now();
>>>>>>> d5ca588d
              this.update((state: RewardsControllerState) => {
                // Update or create account state with fresh opt-in status and subscription ID
                if (!state.accounts[caipAccount]) {
                  state.accounts[caipAccount] = {
                    account: caipAccount,
                    hasOptedIn,
                    subscriptionId,
                    perpsFeeDiscount: null,
                    lastPerpsDiscountRateFetched: null,
<<<<<<< HEAD
=======
                    lastFreshOptInStatusCheck,
>>>>>>> d5ca588d
                  };
                } else {
                  state.accounts[caipAccount].hasOptedIn = hasOptedIn;
                  state.accounts[caipAccount].subscriptionId = subscriptionId;
<<<<<<< HEAD
=======
                  state.accounts[caipAccount].lastFreshOptInStatusCheck =
                    lastFreshOptInStatusCheck;
>>>>>>> d5ca588d
                }

                if (state.activeAccount?.account === caipAccount) {
                  state.activeAccount.hasOptedIn = hasOptedIn;
                  state.activeAccount.subscriptionId = subscriptionId;
<<<<<<< HEAD
=======
                  state.activeAccount.lastFreshOptInStatusCheck =
                    lastFreshOptInStatusCheck;
>>>>>>> d5ca588d
                }
              });
            }
          }
        }
      }

      // Combine cached and fresh results in the correct order
      const finalOptInResults: boolean[] = [];
      const finalSubscriptionIds: (string | null)[] = [];
      let freshIndex = 0;

      for (let i = 0; i < params.addresses.length; i++) {
        if (cachedOptInResults[i] !== null) {
          // Use cached result
          finalOptInResults[i] = cachedOptInResults[i] as boolean;
          finalSubscriptionIds[i] = cachedSubscriptionIds[i];
        } else {
          // Use fresh result
          finalOptInResults[i] = freshOptInResults[freshIndex];
          finalSubscriptionIds[i] = freshSubscriptionIds[freshIndex];
          freshIndex++;
        }
      }

      return { ois: finalOptInResults, sids: finalSubscriptionIds };
    } catch (error) {
      Logger.log(
        'RewardsController: Failed to get opt-in status:',
        error instanceof Error ? error.message : String(error),
      );
      throw error;
    }
  }

  /**
   * Get perps fee discount for an account with caching and threshold logic
   * @param account - The account address in CAIP-10 format
   * @returns Promise<number> - The discount in basis points
   */
  async getPerpsDiscountForAccount(account: CaipAccountId): Promise<number> {
    const rewardsEnabled = selectRewardsEnabledFlag(store.getState());
    if (!rewardsEnabled) return 0;
    const perpsDiscountData = await this.#getPerpsFeeDiscountData(account);
    return perpsDiscountData?.discountBips || 0;
  }

  /**
   * Triggers a balance update if newer points events are detected
   * @param pointsEvents - The points events response from the API
   * @param params - The original request parameters containing seasonId and subscriptionId
   */
  private triggerBalanceUpdateIfNeeded(
    pointsEvents: PaginatedPointsEventsDto,
    params: GetPointsEventsDto,
  ): void {
    // Only proceed if there are results to process
    if (pointsEvents.results.length === 0) {
      return;
    }

    // Find the latest updatedAt from the points events response
    const latestEvent = maxBy(pointsEvents.results, (event) =>
      (event.updatedAt instanceof Date
        ? event.updatedAt
        : new Date(event.updatedAt)
      ).getTime(),
    );

    if (!latestEvent) {
      return;
    }

    const latestUpdatedAt =
      latestEvent.updatedAt instanceof Date
        ? latestEvent.updatedAt.getTime()
        : new Date(latestEvent.updatedAt).getTime();

    // Check if we have an active season status cache for the requested seasonId and subscription id
    const cachedSeasonStatus = this.#getSeasonStatus(
      params.subscriptionId,
      params.seasonId,
    );

    if (!cachedSeasonStatus) {
      return;
    }

    // Compare cache timestamps with latest updatedAt
    // Add 500ms delay to the balance updated timestamp as it's always going to be earlier than the event it was updated for.
    const cacheBalanceUpdatedAt =
      (cachedSeasonStatus.balance.updatedAt || 0) + 500;

    // If cache timestamp is older than the latest event update, emit balance updated event
    if (latestUpdatedAt > cacheBalanceUpdatedAt) {
      Logger.log(
        'RewardsController: Emitting balanceUpdated event due to newer points events',
        {
          seasonId: params.seasonId,
          subscriptionId: params.subscriptionId,
          latestUpdatedAt: new Date(latestUpdatedAt).toISOString(),
          cacheBalanceUpdatedAt: new Date(cacheBalanceUpdatedAt).toISOString(),
        },
      );

      this.invalidateSubscriptionCache(params.subscriptionId, params.seasonId);

      this.messagingSystem.publish('RewardsController:balanceUpdated', {
        seasonId: params.seasonId,
        subscriptionId: params.subscriptionId,
      });
    }
  }

  /**
   * Get points events for a given season
   * @param params - The request parameters
   * @returns Promise<PaginatedPointsEventsDto> - The points events data
   */
  async getPointsEvents(
    params: GetPointsEventsDto,
  ): Promise<PaginatedPointsEventsDto> {
    const rewardsEnabled = selectRewardsEnabledFlag(store.getState());
    if (!rewardsEnabled) return { has_more: false, cursor: null, results: [] };

    // If cursor is provided, always fetch fresh and do not touch cache
    if (params.cursor) {
      const dto = await this.messagingSystem.call(
        'RewardsDataService:getPointsEvents',
        params,
      );
      this.triggerBalanceUpdateIfNeeded(dto, params);
      return dto;
    }

    if (params.forceFresh) {
      const dto = await this.getPointsEventsIfChanged(params);
      this.triggerBalanceUpdateIfNeeded(dto, params);
      return dto;
    }

    // First page: use cached data with SWR background refresh
    const cacheKey = this.#createSeasonSubscriptionCompositeKey(
      params.seasonId,
      params.subscriptionId,
    );

    const result = await wrapWithCache<PaginatedPointsEventsDto>({
      key: cacheKey,
      ttl: POINTS_EVENTS_CACHE_THRESHOLD_MS,
      readCache: (key) => {
        const cached = this.state.pointsEvents[key];
        return cached
          ? {
              payload: this.#convertPointsEventsStateToDto(cached),
              lastFetched: cached.lastFetched,
            }
          : undefined;
      },
      fetchFresh: async () => {
        try {
          Logger.log(
            'RewardsController: Fetching fresh points events data via API call for seasonId & subscriptionId & page cursor',
            {
              seasonId: params.seasonId,
              subscriptionId: params.subscriptionId,
              cursor: params.cursor,
            },
          );
          const pointsEvents = await this.getPointsEventsIfChanged(params);
          this.triggerBalanceUpdateIfNeeded(pointsEvents, params);
          return pointsEvents;
        } catch (error) {
          Logger.log(
            'RewardsController: Failed to get points events:',
            error instanceof Error ? error.message : String(error),
          );
          throw error;
        }
      },
      writeCache: (key, pointsEventsDto) => {
        this.update((state: RewardsControllerState) => {
          state.pointsEvents[key] =
            this.#convertPointsEventsToState(pointsEventsDto);
        });
      },
      swrCallback: (old, fresh) => {
        const oldMostRecentId = old?.results?.[0]?.id || '';
        const freshMostRecentId = fresh?.results?.[0]?.id || '';
        if (oldMostRecentId !== freshMostRecentId) {
          Logger.log(
            'RewardsController: Emitting pointsEventsUpdated event due to new points events',
            {
              seasonId: params.seasonId,
              subscriptionId: params.subscriptionId,
            },
          );
          // Let UI know first page cache has been refreshed so it can re-query
          this.messagingSystem.publish(
            'RewardsController:pointsEventsUpdated',
            {
              seasonId: params.seasonId,
              subscriptionId: params.subscriptionId,
            },
          );
        }
      },
    });

    return result;
  }

  async getPointsEventsIfChanged(
    params: GetPointsEventsDto,
  ): Promise<PaginatedPointsEventsDto> {
    const cacheKey = this.#createSeasonSubscriptionCompositeKey(
      params.seasonId,
      params.subscriptionId,
    );

    const hasPointsEventsChanged = await this.hasPointsEventsChanged(params);

    // If no new points events have been added, return cached data
    if (!hasPointsEventsChanged) {
      return this.state.pointsEvents[cacheKey]
        ? this.#convertPointsEventsStateToDto(this.state.pointsEvents[cacheKey])
        : {
            has_more: false,
            cursor: null,
            results: [],
          };
    }

    return await this.messagingSystem.call(
      'RewardsDataService:getPointsEvents',
      params,
    );
<<<<<<< HEAD
  }

  /**
   * Get points events last updated for a given season
   * @param params - The request parameters
   * @returns Promise<Date | null> - The points events last updated date
   */
  async getPointsEventsLastUpdated(
    params: GetPointsEventsLastUpdatedDto,
  ): Promise<Date | null> {
    const rewardsEnabled = selectRewardsEnabledFlag(store.getState());
    if (!rewardsEnabled) return null;
    Logger.log(
      'RewardsController: Getting fresh points events last updated for seasonId & subscriptionId',
      params,
    );
    const result = await this.messagingSystem.call(
      'RewardsDataService:getPointsEventsLastUpdated',
      params,
    );
    return result;
  }

  /**
   * Check if a new points events have been added since the last fetch
   * @param params - The request parameters
   * @returns Promise<boolean> - True if a new points events have been added since the last fetch, false otherwise
   */
  async hasPointsEventsChanged(
    params: GetPointsEventsLastUpdatedDto,
  ): Promise<boolean> {
    const rewardsEnabled = selectRewardsEnabledFlag(store.getState());
    if (!rewardsEnabled) return false;

    const cached =
      this.state.pointsEvents[
        this.#createSeasonSubscriptionCompositeKey(
          params.seasonId,
          params.subscriptionId,
        )
      ];

    const cachedLatestUpdatedAt = cached?.results?.[0]?.updatedAt;
    // If the cache is empty, we need to fetch fresh data
    if (!cachedLatestUpdatedAt) return true;

    const lastUpdated = await this.getPointsEventsLastUpdated(params);
    return lastUpdated
      ? lastUpdated.getTime() !== cachedLatestUpdatedAt
      : // If the lastUpdated is null with non-empty cache, we need to fetch fresh data
        true;
=======
>>>>>>> d5ca588d
  }

  /**
   * Get points events last updated for a given season
   * @param params - The request parameters
   * @returns Promise<Date | null> - The points events last updated date
   */
  async getPointsEventsLastUpdated(
    params: GetPointsEventsLastUpdatedDto,
  ): Promise<Date | null> {
    const rewardsEnabled = selectRewardsEnabledFlag(store.getState());
    if (!rewardsEnabled) return null;
    Logger.log(
      'RewardsController: Getting fresh points events last updated for seasonId & subscriptionId',
      params,
    );
    const result = await this.messagingSystem.call(
      'RewardsDataService:getPointsEventsLastUpdated',
      params,
    );
    return result;
  }

  /**
   * Check if a new points events have been added since the last fetch
   * @param params - The request parameters
   * @returns Promise<boolean> - True if a new points events have been added since the last fetch, false otherwise
   */
  async hasPointsEventsChanged(
    params: GetPointsEventsLastUpdatedDto,
  ): Promise<boolean> {
    const rewardsEnabled = selectRewardsEnabledFlag(store.getState());
    if (!rewardsEnabled) return false;

    const cached =
      this.state.pointsEvents[
        this.#createSeasonSubscriptionCompositeKey(
          params.seasonId,
          params.subscriptionId,
        )
      ];

    const cachedLatestUpdatedAt = cached?.results?.[0]?.updatedAt;
    // If the cache is empty, we need to fetch fresh data
    if (!cachedLatestUpdatedAt) return true;

    const lastUpdated = await this.getPointsEventsLastUpdated(params);
    return lastUpdated
      ? lastUpdated.getTime() !== cachedLatestUpdatedAt
      : // If the lastUpdated is null with non-empty cache, we need to fetch fresh data
        true;
  }

  /**
   * Estimate points for a given activity
   * @param request - The estimate points request containing activity type and context
   * @returns Promise<EstimatedPointsDto> - The estimated points and bonus information
   */
  async estimatePoints(
    request: EstimatePointsDto,
  ): Promise<EstimatedPointsDto> {
    const rewardsEnabled = selectRewardsEnabledFlag(store.getState());
    if (!rewardsEnabled) return { pointsEstimate: 0, bonusBips: 0 };
    try {
      const estimatedPoints = await this.messagingSystem.call(
        'RewardsDataService:estimatePoints',
        request,
      );

      return estimatedPoints;
    } catch (error) {
      Logger.log(
        'RewardsController: Failed to estimate points:',
        error instanceof Error ? error.message : String(error),
      );
      throw error;
    }
  }

  /**
   * Check if the rewards feature is enabled via feature flag
   * @returns boolean - True if rewards feature is enabled, false otherwise
   */
  isRewardsFeatureEnabled(): boolean {
    return selectRewardsEnabledFlag(store.getState());
  }

  /**
   * Get season status with caching
   * @param seasonId - The ID of the season to get status for
   * @param subscriptionId - The subscription ID for authentication
   * @returns Promise<SeasonStatusState> - The season status data
   */
  async getSeasonStatus(
    subscriptionId: string,
    seasonId: string = CURRENT_SEASON_ID,
  ): Promise<SeasonStatusState | null> {
    const rewardsEnabled = selectRewardsEnabledFlag(store.getState());
    if (!rewardsEnabled) {
      return null;
    }
    const result = await wrapWithCache<SeasonStatusState>({
      key: this.#createSeasonSubscriptionCompositeKey(seasonId, subscriptionId),
      ttl: SEASON_STATUS_CACHE_THRESHOLD_MS,
      readCache: (key) => {
        const cached = this.state.seasonStatuses[key] || undefined;
        if (!cached) return;
        Logger.log(
          'RewardsController: Using cached season status data for',
          subscriptionId,
          seasonId,
        );
        return { payload: cached, lastFetched: cached.lastFetched };
      },
      fetchFresh: async () => {
        try {
          Logger.log(
            'RewardsController: Fetching fresh season status data via API call for subscriptionId & seasonId',
            subscriptionId,
            seasonId,
          );
          const seasonStatus = await this.messagingSystem.call(
            'RewardsDataService:getSeasonStatus',
            seasonId,
            subscriptionId,
          );
          return this.#convertSeasonStatusToSubscriptionState(seasonStatus);
        } catch (error) {
          if (error instanceof AuthorizationFailedError) {
            // Attempt to reauth with a valid account.
            try {
              if (this.state.activeAccount?.subscriptionId === subscriptionId) {
                const account = await this.messagingSystem.call(
                  'AccountsController:getSelectedMultichainAccount',
                );
                Logger.log(
                  'RewardsController: Attempting to reauth with a valid account after 403 error',
                );
<<<<<<< HEAD
                await this.#performSilentAuth(account, false, false); // try and auth.
=======
                await this.performSilentAuth(account, false, false); // try and auth.
>>>>>>> d5ca588d
              } else if (
                this.state.accounts &&
                Object.values(this.state.accounts).length > 0
              ) {
                const accountForSub = Object.values(this.state.accounts).find(
                  (acc) => acc.subscriptionId === subscriptionId,
                );
                if (accountForSub) {
                  const accounts = await this.messagingSystem.call(
                    'AccountsController:listMultichainAccounts',
                  );
                  const convertInternalAccountToCaipAccountId =
                    this.convertInternalAccountToCaipAccountId;
                  const intAccountForSub = accounts.find((acc) => {
                    const accCaipId =
                      convertInternalAccountToCaipAccountId(acc);
                    return accCaipId === accountForSub.account;
                  });
                  if (intAccountForSub) {
                    Logger.log(
                      'RewardsController: Attempting to reauth with any valid account after 403 error',
                    );
<<<<<<< HEAD
                    await this.#performSilentAuth(
=======
                    await this.performSilentAuth(
>>>>>>> d5ca588d
                      intAccountForSub as InternalAccount,
                      false,
                      false,
                    );
                  }
                }
              }
              // Fetch season status again
              const seasonStatus = await this.messagingSystem.call(
                'RewardsDataService:getSeasonStatus',
                seasonId,
                subscriptionId,
              );
              Logger.log(
                'RewardsController: Successfully fetched season status after reauth',
                seasonStatus,
              );
              return this.#convertSeasonStatusToSubscriptionState(seasonStatus);
            } catch {
              Logger.log(
                'RewardsController: Failed to reauth with a valid account after 403 error',
                error instanceof Error ? error.message : String(error),
              );
              this.invalidateSubscriptionCache(subscriptionId);
              this.invalidateAccountsAndSubscriptions();
              throw error;
            }
          }
          Logger.log(
            'RewardsController: Failed to get season status:',
            error instanceof Error ? error.message : String(error),
          );
          throw error;
        }
      },
      writeCache: (key, subscriptionSeasonStatus) => {
        const { season: seasonState } = subscriptionSeasonStatus;
        this.update((state: RewardsControllerState) => {
          // Update seasons map with season data
          state.seasons[seasonId] = seasonState;

          // Update season status with composite key
          state.seasonStatuses[key] = subscriptionSeasonStatus;

          if (
            seasonId === CURRENT_SEASON_ID &&
            seasonState.id !== CURRENT_SEASON_ID &&
            seasonState.id
          ) {
            this.#currentSeasonIdMap[CURRENT_SEASON_ID] = seasonState.id;
            state.seasons[seasonState.id] = seasonState;
            state.seasonStatuses[
              this.#createSeasonSubscriptionCompositeKey(
                seasonState.id,
                subscriptionId,
              )
            ] = subscriptionSeasonStatus;
          }
        });
      },
    });

    return result;
  }

  invalidateAccountsAndSubscriptions() {
    this.update((state: RewardsControllerState) => {
      if (state.activeAccount) {
        state.activeAccount = {
          ...state.activeAccount,
<<<<<<< HEAD
          hasOptedIn: false,
          subscriptionId: null,
=======
          lastPerpsDiscountRateFetched: null,
          perpsFeeDiscount: null,
          hasOptedIn: false,
          subscriptionId: null,
          lastFreshOptInStatusCheck: null,
>>>>>>> d5ca588d
          account: state.activeAccount.account, // Ensure account is always present (never undefined)
        };
      }
      state.accounts = {};
      state.subscriptions = {};
    });
    Logger.log('RewardsController: Invalidated accounts and subscriptions');
  }

  /**
   * Get referral details with caching
   * @param subscriptionId - The subscription ID for authentication
   * @returns Promise<SubscriptionReferralDetailsDto> - The referral details data
   */
  async getReferralDetails(
    subscriptionId: string,
  ): Promise<SubscriptionReferralDetailsState | null> {
    const rewardsEnabled = selectRewardsEnabledFlag(store.getState());
    if (!rewardsEnabled) {
      return null;
    }
    const result = await wrapWithCache<SubscriptionReferralDetailsState>({
      key: subscriptionId,
      ttl: REFERRAL_DETAILS_CACHE_THRESHOLD_MS,
      readCache: (key) => {
        const cached = this.state.subscriptionReferralDetails[key] || undefined;
        if (!cached) return;
        Logger.log(
          'RewardsController: Using cached referral details data for',
          subscriptionId,
        );
        return { payload: cached, lastFetched: cached.lastFetched };
      },
      fetchFresh: async () => {
        try {
          Logger.log(
            'RewardsController: Fetching fresh referral details data via API call for',
            subscriptionId,
          );
          const referralDetails = await this.messagingSystem.call(
            'RewardsDataService:getReferralDetails',
            subscriptionId,
          );
          return {
            referralCode: referralDetails.referralCode,
            totalReferees: referralDetails.totalReferees,
            lastFetched: Date.now(),
          };
        } catch (error) {
          Logger.log(
            'RewardsController: Failed to get referral details:',
            error instanceof Error ? error.message : String(error),
          );
          throw error;
        }
      },
      writeCache: (key, payload) => {
        this.update((state: RewardsControllerState) => {
          state.subscriptionReferralDetails[key] = payload;
        });
      },
    });

    return result;
<<<<<<< HEAD
=======
  }

  /**
   * Perform the complete opt-in process for rewards
   * @param referralCode - Optional referral code
   */
  async optIn(referralCode?: string): Promise<string | null> {
    const rewardsEnabled = selectRewardsEnabledFlag(store.getState());
    if (!rewardsEnabled) {
      Logger.log(
        'RewardsController: Rewards feature is disabled, skipping optin',
      );
      return null;
    }

    const accounts = await this.messagingSystem.call(
      'AccountTreeController:getAccountsFromSelectedAccountGroup',
    );

    if (!accounts || accounts.length === 0) {
      Logger.log(
        'RewardsController: No accounts found in selected account group, skipping optin',
      );
      return null;
    }

    Logger.log(
      'RewardsController: Starting optin process based on account group with {{accountCount}} accounts',
      {
        accountCount: accounts.length,
      },
    );

    // Sort accounts using utility function
    const sortedAccounts = sortAccounts(accounts);

    // Try to opt in iteratively
    let successfulAccount: InternalAccount | null = null;
    let optinResult: {
      subscription: SubscriptionDto;
      sessionId: string;
    } | null = null;

    for (const accountToTry of sortedAccounts) {
      Logger.log(
        'RewardsController: Trying opt-in for account',
        accountToTry.address,
      );

      try {
        optinResult = await this.#optIn(accountToTry, referralCode);
      } catch {
        // Silent auth failed for this account
      }

      if (optinResult) {
        successfulAccount = accountToTry;
        Logger.log(
          'RewardsController: Opt-in successful for account',
          accountToTry.address,
        );
        break;
      }
    }

    if (!successfulAccount || !optinResult) {
      throw new Error('Failed to opt in any account from the account group');
    }

    // Link all other accounts to the successful subscription
    const remainingAccounts = sortedAccounts.filter(
      (accountToFilter) =>
        accountToFilter.address !== successfulAccount?.address,
    );

    if (remainingAccounts.length > 0) {
      Logger.log(
        'RewardsController: Linking remaining {{count}} accounts to subscription',
        {
          count: remainingAccounts.length,
          subscriptionId: optinResult.subscription.id,
        },
      );

      await this.linkAccountsToSubscriptionCandidate(remainingAccounts);
    }

    return optinResult?.subscription.id || null;
>>>>>>> d5ca588d
  }

  /**
   * Private method to perform opt-in for a single internal account (using mobile opt-in logic)
   * @param account - The internal account to opt in
   * @param referralCode - Optional referral code
   * @returns Promise with subscription data or null if failed
   */
<<<<<<< HEAD
  async optIn(
    account: InternalAccount,
    referralCode?: string,
  ): Promise<string | null> {
=======
  async #optIn(
    account: InternalAccount,
    referralCode?: string,
  ): Promise<{ subscription: SubscriptionDto; sessionId: string } | null> {
>>>>>>> d5ca588d
    const rewardsEnabled = selectRewardsEnabledFlag(store.getState());
    if (!rewardsEnabled) {
      Logger.log(
        'RewardsController: Rewards feature is disabled, skipping optin',
        {
          account: account.address,
        },
      );
      return null;
    }
    Logger.log('RewardsController: Starting optin process', {
      account: account.address,
    });
    // Generate timestamp and sign the message for mobile optin
    let timestamp = Math.floor(Date.now() / 1000);
    let signature = await this.#signRewardsMessage(account, timestamp);
    let retryAttempt = 0;
    const MAX_RETRY_ATTEMPTS = 1;
    const executeMobileOptin = async (
      ts: number,
      sig: string,
    ): Promise<LoginResponseDto> => {
      try {
        return await this.messagingSystem.call(
          'RewardsDataService:mobileOptin',
          {
            account: account.address,
            timestamp: ts,
            signature: sig as `0x${string}`,
            referralCode,
          },
        );
      } catch (error) {
        // Check if it's an InvalidTimestampError and we haven't exceeded retry attempts
        if (
          error instanceof InvalidTimestampError &&
          retryAttempt < MAX_RETRY_ATTEMPTS
        ) {
          retryAttempt++;
          Logger.log('RewardsController: Retrying with server timestamp', {
            originalTimestamp: ts,
            newTimestamp: error.timestamp,
          });
          // Use the timestamp from the error for retry
          timestamp = error.timestamp;
          signature = await this.#signRewardsMessage(account, timestamp);
          return await executeMobileOptin(timestamp, signature);
        }

<<<<<<< HEAD
    // Generate timestamp and sign the message for mobile optin
    let timestamp = Math.floor(Date.now() / 1000);
    let signature = await this.#signRewardsMessage(account, timestamp);
    let retryAttempt = 0;
    const MAX_RETRY_ATTEMPTS = 1;

    const executeMobileOptin = async (
      ts: number,
      sig: string,
    ): Promise<LoginResponseDto> => {
      try {
        return await this.messagingSystem.call(
          'RewardsDataService:mobileOptin',
          {
            account: account.address,
            timestamp: ts,
            signature: sig as `0x${string}`,
            referralCode,
          },
        );
      } catch (error) {
        // Check if it's an InvalidTimestampError and we haven't exceeded retry attempts
        if (
          error instanceof InvalidTimestampError &&
          retryAttempt < MAX_RETRY_ATTEMPTS
        ) {
          retryAttempt++;
          Logger.log('RewardsController: Retrying with server timestamp', {
            originalTimestamp: ts,
            newTimestamp: error.timestamp,
          });
          // Use the timestamp from the error for retry
          timestamp = error.timestamp;
          signature = await this.#signRewardsMessage(account, timestamp);
          return await executeMobileOptin(timestamp, signature);
        }
        throw error;
      }
    };

    const optinResponse = await executeMobileOptin(timestamp, signature);
=======
        // Check if it's an AccountAlreadyRegisteredError
        if (error instanceof AccountAlreadyRegisteredError) {
          // Try to perform silent auth for this account
          const subscriptionId = await this.performSilentAuth(
            account,
            false,
            false,
          );

          // If silent auth returned a subscription ID, recover with login response
          if (subscriptionId && this.state.subscriptions[subscriptionId]) {
            const subscription = this.state.subscriptions[subscriptionId];
            const tokenResult = await getSubscriptionToken(subscriptionId);
            if (tokenResult.success && tokenResult.token) {
              return {
                sessionId: tokenResult.token,
                subscription,
              };
            }
          }
        }

        throw error;
      }
    };
    try {
      const optinResponse = await executeMobileOptin(timestamp, signature);
      Logger.log(
        'RewardsController: Optin successful, updating controller state...',
        account.address,
      );
      // Store the subscription token for authenticated requests
      if (optinResponse.subscription?.id && optinResponse.sessionId) {
        await storeSubscriptionToken(
          optinResponse.subscription.id,
          optinResponse.sessionId,
        ).catch((error) => {
          Logger.log(
            'RewardsController: Failed to store subscription token:',
            error,
          );
        });
      }
      // Update state with opt-in response data
      this.update((state) => {
        const caipAccount: CaipAccountId | null =
          this.convertInternalAccountToCaipAccountId(account);
        if (!caipAccount) {
          return;
        }
        const accountState: RewardsAccountState = {
          account: caipAccount,
          hasOptedIn: true,
          subscriptionId: optinResponse.subscription.id,
          perpsFeeDiscount: null,
          lastPerpsDiscountRateFetched: null,
        };
        if (
          state.activeAccount &&
          state.activeAccount.account === caipAccount
        ) {
          state.activeAccount = accountState;
        }

        state.accounts[caipAccount] = accountState;
        state.subscriptions[optinResponse.subscription.id] =
          optinResponse.subscription;
      });
      return {
        subscription: optinResponse.subscription,
        sessionId: optinResponse.sessionId,
      };
    } catch (error) {
      Logger.log(
        'RewardsController: Opt-in failed for account',
        account.address,
        error instanceof Error ? error.message : String(error),
      );
      return null;
    }
  }

  /**
   * Reset rewards account state and clear all access tokens
   */
  async resetAll(): Promise<void> {
    const rewardsEnabled = selectRewardsEnabledFlag(store.getState());
    if (!rewardsEnabled) {
      Logger.log(
        'RewardsController: Rewards feature is disabled, skipping reset',
      );
      return;
    }

    try {
      const currentActiveAccount = this.state.activeAccount?.account;
      this.resetState();
      this.update((state: RewardsControllerState) => {
        if (currentActiveAccount) {
          state.activeAccount = {
            account: currentActiveAccount,
            hasOptedIn: false,
            subscriptionId: null,
            perpsFeeDiscount: null,
            lastPerpsDiscountRateFetched: null,
            lastFreshOptInStatusCheck: null,
          };
        }
      });
>>>>>>> d5ca588d

      // Remove all tokens from secure storage
      await resetAllSubscriptionTokens();

      Logger.log('RewardsController: Reset completed successfully');
    } catch (error) {
      Logger.log(
        'RewardsController: Reset failed to complete',
        error instanceof Error ? error.message : String(error),
      );
      throw error;
    }
<<<<<<< HEAD

    // Update state with opt-in response data
    this.update((state) => {
      const caipAccount: CaipAccountId | null =
        this.convertInternalAccountToCaipAccountId(account);
      if (!caipAccount) {
        return;
      }
      state.activeAccount = {
        account: caipAccount,
        hasOptedIn: true,
        subscriptionId: optinResponse.subscription.id,
        perpsFeeDiscount: null,
        lastPerpsDiscountRateFetched: null,
      };
      state.accounts[caipAccount] = state.activeAccount;
      state.subscriptions[optinResponse.subscription.id] =
        optinResponse.subscription;
    });

    return optinResponse.subscription.id;
  }

  /**
   * Reset rewards account state and clear all access tokens
   */
  async resetAll(): Promise<void> {
    const rewardsEnabled = selectRewardsEnabledFlag(store.getState());
    if (!rewardsEnabled) {
      Logger.log(
        'RewardsController: Rewards feature is disabled, skipping reset',
      );
      return;
    }

    try {
      const currentActiveAccount = this.state.activeAccount?.account;
      this.resetState();
      this.update((state: RewardsControllerState) => {
        if (currentActiveAccount) {
          state.activeAccount = {
            account: currentActiveAccount,
            hasOptedIn: false,
            subscriptionId: null,
            perpsFeeDiscount: null,
            lastPerpsDiscountRateFetched: null,
          };
        }
      });

      // Remove all tokens from secure storage
      await resetAllSubscriptionTokens();

      Logger.log('RewardsController: Reset completed successfully');
    } catch (error) {
      Logger.log(
        'RewardsController: Reset failed to complete',
        error instanceof Error ? error.message : String(error),
      );
      throw error;
    }
=======
>>>>>>> d5ca588d
  }

  /**
   * Logout user from rewards and clear associated data
   * @param subscriptionId - Optional subscription ID to logout from
   */
  async logout(): Promise<void> {
    const rewardsEnabled = selectRewardsEnabledFlag(store.getState());
    if (!rewardsEnabled) {
      Logger.log(
        'RewardsController: Rewards feature is disabled, skipping logout',
      );
      return;
    }

    if (!this.state.activeAccount?.subscriptionId) {
      Logger.log('RewardsController: No authenticated account found');
      return;
    }

    const subscriptionId = this.state.activeAccount.subscriptionId;

    try {
      // Call the data service logout if subscriptionId is provided
      await this.messagingSystem.call(
        'RewardsDataService:logout',
        subscriptionId,
      );

      // Remove the session token from storage
      await removeSubscriptionToken(subscriptionId);

      // Update controller state to reflect logout
      this.update((state) => {
        // Clear last authenticated account if it matches this subscription
        if (state.activeAccount?.subscriptionId === subscriptionId) {
          delete state.accounts[state.activeAccount.account];
          state.activeAccount = null;
        }
      });

      Logger.log('RewardsController: Logout completed successfully');
    } catch (error) {
      Logger.log(
        'RewardsController: Logout failed to complete',
        error instanceof Error ? error.message : String(error),
      );
      throw error;
    }
  }

  /**
   * Get geo rewards metadata including location and support status
   * @returns Promise<GeoRewardsMetadata> - The geo rewards metadata
   */
  async getGeoRewardsMetadata(): Promise<GeoRewardsMetadata> {
    const rewardsEnabled = selectRewardsEnabledFlag(store.getState());
    if (!rewardsEnabled) {
      return {
        geoLocation: 'UNKNOWN',
        optinAllowedForGeo: false,
      };
    }

    if (this.#geoLocation) {
      Logger.log('RewardsController: Using cached geo location', {
        location: this.#geoLocation,
      });
      return this.#geoLocation;
    }

    try {
      Logger.log(
        'RewardsController: Fetching geo location for rewards metadata',
      );

      // Get geo location from data service
      const geoLocation = await this.messagingSystem.call(
        'RewardsDataService:fetchGeoLocation',
      );

      // Check if the location is supported (not in blocked regions)
      const optinAllowedForGeo = !DEFAULT_BLOCKED_REGIONS.some(
        (blockedRegion) => geoLocation.startsWith(blockedRegion),
      );

      const result: GeoRewardsMetadata = {
        geoLocation,
        optinAllowedForGeo,
      };

      Logger.log('RewardsController: Geo rewards metadata retrieved', result);
      this.#geoLocation = result;
      return result;
    } catch (error) {
      Logger.log(
        'RewardsController: Failed to get geo rewards metadata:',
        error instanceof Error ? error.message : String(error),
      );

      // Return fallback metadata on error
      return {
        geoLocation: 'UNKNOWN',
        optinAllowedForGeo: true,
      };
    }
  }

  /**
   * Validate a referral code
   * @param code - The referral code to validate
   * @returns Promise<boolean> - True if the code is valid, false otherwise
   */
  async validateReferralCode(code: string): Promise<boolean> {
    const rewardsEnabled = selectRewardsEnabledFlag(store.getState());
    if (!rewardsEnabled) {
      return false;
    }

    if (!code.trim()) {
      return false;
    }

    if (code.length !== 6) {
      return false;
    }

    try {
      const response = await this.messagingSystem.call(
        'RewardsDataService:validateReferralCode',
        code,
      );
      return response.valid;
    } catch (error) {
      Logger.log(
        'RewardsController: Failed to validate referral code:',
        error instanceof Error ? error.message : String(error),
      );
      throw error;
    }
  }

  /**
   * Get candidate subscription ID with fallback logic
   * @returns Promise<string | null> - The subscription ID or null if none found
   */
  async getCandidateSubscriptionId(): Promise<string | null> {
    const rewardsEnabled = selectRewardsEnabledFlag(store.getState());
    if (!rewardsEnabled) {
      return null;
    }

    // First, check if there's an active account with a subscription
    if (this.state.activeAccount?.subscriptionId) {
      return this.state.activeAccount.subscriptionId;
    }

    // Fallback to the first subscription ID from the subscriptions map
    const subscriptionIds = Object.keys(this.state.subscriptions);
    if (subscriptionIds.length > 0) {
      return subscriptionIds[0];
    }

    // If no subscriptions found, call optinstatus for all internal accounts
    try {
      const allAccounts = this.messagingSystem.call(
        'AccountsController:listMultichainAccounts',
      );

      // Extract addresses from internal accounts using isOptInSupported
      const supportedAccounts: InternalAccount[] =
        allAccounts?.filter((account: InternalAccount) =>
          this.isOptInSupported(account),
        ) || [];
      if (!supportedAccounts || supportedAccounts.length === 0) {
        return null;
      }

      const addresses = supportedAccounts.map(
        (account: InternalAccount) => account.address,
      );

      // Call opt-in status check
      const optInStatusResponse = await this.getOptInStatus({ addresses });
      if (!optInStatusResponse?.ois?.filter((ois: boolean) => ois).length) {
        Logger.log(
          'RewardsController: No candidate subscription ID found. No opted in accounts found via opt-in status response.',
        );
        return null;
      }

      Logger.log(
        'RewardsController: Found opted in account via opt-in status response. Attempting silent auth to determine candidate subscription ID.',
      );

      // Loop through all accounts that have opted in (ois[i] === true)
      // Only process the first 10 accounts with a 500ms delay between each
      const maxSilentAuthAttempts = Math.min(
        10,
        optInStatusResponse.ois.length,
      );
      let silentAuthAttempts = 0;
      for (let i = 0; i < supportedAccounts.length; i++) {
        if (silentAuthAttempts > maxSilentAuthAttempts) break;
        const account = supportedAccounts[i];
        if (!account || optInStatusResponse.ois[i] === false) continue;
        // Defensive: Ensure sids is an array and i is within bounds
        let subscriptionId =
          Array.isArray(optInStatusResponse?.sids) &&
          i < optInStatusResponse.sids.length
            ? optInStatusResponse.sids[i]
            : null;
        const sessionToken = subscriptionId
          ? await getSubscriptionToken(subscriptionId)
          : undefined;
        if (
          subscriptionId &&
          Boolean(sessionToken?.token) &&
          Boolean(sessionToken?.success)
        ) {
          return subscriptionId;
        }
        try {
          silentAuthAttempts++;
<<<<<<< HEAD
          subscriptionId = await this.#performSilentAuth(
=======
          subscriptionId = await this.performSilentAuth(
>>>>>>> d5ca588d
            account,
            false, // shouldBecomeActiveAccount = false
            false, // respectSkipSilentAuth = false
          );
          if (subscriptionId) {
            Logger.log(
              'RewardsController: Found candidate subscription ID via opt-in status response.',
              {
                subscriptionId,
              },
            );

            return subscriptionId;
          }
        } catch (error) {
          // Continue to next account if this one fails
          Logger.log(
            'RewardsController: Silent auth failed for account during candidate search:',
            account.address,
            error instanceof Error ? error.message : String(error),
          );
        }
      }
    } catch (error) {
      Logger.log(
        'RewardsController: Failed to get candidate subscription ID:',
        error instanceof Error ? error.message : String(error),
      );
    }

    throw new Error(
      'No candidate subscription ID found after all silent auth attempts. There is an opted in account but we cannot use it to fetch the season status.',
    );
  }

  /**
   * Link an account to a subscription via mobile join
   * @param account - The account to link to the subscription
   * @returns Promise<boolean> - The updated subscription information
   */
  async linkAccountToSubscriptionCandidate(
    account: InternalAccount,
    invalidateRelatedData: boolean = true,
  ): Promise<boolean> {
    const rewardsEnabled = selectRewardsEnabledFlag(store.getState());
    if (!rewardsEnabled) {
      Logger.log('RewardsController: Rewards feature is disabled');
      return false;
    }

    // Convert account to CAIP format
    const caipAccount = this.convertInternalAccountToCaipAccountId(account);
    if (!caipAccount) {
      throw new Error('Failed to convert account to CAIP-10 format');
    }

    // Check if account already has a subscription (short-circuit)
    const existingAccountState = this.#getAccountState(caipAccount);
    if (existingAccountState?.subscriptionId) {
      Logger.log(
        'RewardsController: Account to link already has subscription',
        {
          account: caipAccount,
          subscriptionId: existingAccountState.subscriptionId,
        },
      );
      const existingSubscription =
        this.state.subscriptions[existingAccountState.subscriptionId];
      if (existingSubscription) {
        return true;
      }
    }

    // Get candidate subscription ID using the new method
    const candidateSubscriptionId = await this.getCandidateSubscriptionId();
    if (!candidateSubscriptionId) {
      throw new Error('No valid subscription found to link account to');
    }

    if (!this.isOptInSupported(account)) {
      Logger.log('RewardsController: Account is not supported for opt-in');
      return false;
    }

    try {
      // Generate timestamp and sign the message for mobile join
      let timestamp = Math.floor(Date.now() / 1000);
      let signature = await this.#signRewardsMessage(account, timestamp);
      let retryAttempt = 0;
      const MAX_RETRY_ATTEMPTS = 1;

      // Function to execute the mobile join call
      const executeMobileJoin = async (
        ts: number,
        sig: string,
      ): Promise<SubscriptionDto> => {
        try {
          return await this.messagingSystem.call(
            'RewardsDataService:mobileJoin',
            {
              account: account.address,
              timestamp: ts,
              signature: sig as `0x${string}`,
            },
            candidateSubscriptionId,
          );
        } catch (error) {
          // Check if it's an InvalidTimestampError and we haven't exceeded retry attempts
          if (
            error instanceof InvalidTimestampError &&
            retryAttempt < MAX_RETRY_ATTEMPTS
          ) {
            retryAttempt++;
            Logger.log('RewardsController: Retrying with server timestamp', {
              originalTimestamp: ts,
              newTimestamp: error.timestamp,
            });
            // Use the timestamp from the error for retry
            timestamp = error.timestamp;
            signature = await this.#signRewardsMessage(account, timestamp);
            return await executeMobileJoin(timestamp, signature);
          }
<<<<<<< HEAD
          throw error;
        }
      };

=======

          if (error instanceof AccountAlreadyRegisteredError) {
            // Try to perform silent auth for this account
            const subscriptionId = await this.performSilentAuth(
              account,
              false,
              false,
            );

            // If silent auth returned a subscription ID, return the subscription from cache
            if (subscriptionId && this.state.subscriptions[subscriptionId]) {
              return this.state.subscriptions[subscriptionId];
            }
          }

          throw error;
        }
      };

>>>>>>> d5ca588d
      // Call mobile join via messenger with retry logic
      const updatedSubscription: SubscriptionDto = await executeMobileJoin(
        timestamp,
        signature,
      );

      // Update store with accounts and subscriptions (but not activeAccount)
      this.update((state: RewardsControllerState) => {
        // Update accounts state
        state.accounts[caipAccount] = {
          account: caipAccount,
          hasOptedIn: true, // via linking this is now opted in.
          subscriptionId: updatedSubscription.id,
          perpsFeeDiscount: null,
          lastPerpsDiscountRateFetched: null,
        };
        if (state.activeAccount?.account === caipAccount) {
          state.activeAccount = state.accounts[caipAccount];
        }
      });

      Logger.log(
        'RewardsController: Successfully linked account to subscription',
        {
          account: caipAccount,
          subscriptionId: updatedSubscription.id,
        },
      );

<<<<<<< HEAD
      // Invalidate cache for the linked account
      this.invalidateSubscriptionCache(updatedSubscription.id);
      // Emit event to trigger UI refresh
      this.messagingSystem.publish('RewardsController:accountLinked', {
        subscriptionId: updatedSubscription.id,
        account: caipAccount,
      });
=======
      // Only invalidate related data if requested
      if (invalidateRelatedData) {
        // Invalidate cache for the linked account
        this.invalidateSubscriptionCache(updatedSubscription.id);

        // Emit event to trigger UI refresh
        this.messagingSystem.publish('RewardsController:accountLinked', {
          subscriptionId: updatedSubscription.id,
          account: caipAccount,
        });
      }
>>>>>>> d5ca588d

      return true;
    } catch (error) {
      Logger.log(
        'RewardsController: Failed to link account to subscription',
        caipAccount,
        candidateSubscriptionId,
        error,
      );
      return false;
    }
  }

  /**
   * Link multiple accounts to a subscription candidate
   * @param accounts - Array of accounts to link to the subscription
   */
<<<<<<< HEAD
  async optOut(subscriptionId: string): Promise<boolean> {
    try {
      // Check if subscription exists in our map
=======
  async linkAccountsToSubscriptionCandidate(
    accounts: InternalAccount[],
  ): Promise<{ account: InternalAccount; success: boolean }[]> {
    const rewardsEnabled = selectRewardsEnabledFlag(store.getState());
    if (!rewardsEnabled) {
      Logger.log('RewardsController: Rewards feature is disabled');
      return accounts.map((account) => ({ account, success: false }));
    }

    if (accounts.length === 0) {
      return [];
    }

    let lastSuccessfullyLinked: RewardsAccountState | null = null;
    const results: { account: InternalAccount; success: boolean }[] = [];

    for (const accountToLink of accounts) {
      try {
        const caipAccountAccountToLink =
          this.convertInternalAccountToCaipAccountId(accountToLink);
        const existingAccountState = this.#getAccountState(
          caipAccountAccountToLink as CaipAccountId,
        );
        if (existingAccountState?.subscriptionId) {
          continue;
        }

        const success = await this.linkAccountToSubscriptionCandidate(
          accountToLink,
          false, // we will invalidate at the end of the loop
        );

        if (success) {
          const accountStateForLinked = this.#getAccountState(
            caipAccountAccountToLink as CaipAccountId,
          );
          if (accountStateForLinked) {
            lastSuccessfullyLinked = accountStateForLinked;
          }
          results.push({ account: accountToLink, success });
        }
      } catch {
        // Continue with other accounts even if one fails
        results.push({ account: accountToLink, success: false });
      }
    }

    // Invalidate cache and emit event if at least one account was successfully linked
    if (lastSuccessfullyLinked?.subscriptionId) {
      // Invalidate cache for the linked account
      this.invalidateSubscriptionCache(lastSuccessfullyLinked.subscriptionId);

      // Emit event to trigger UI refresh
      this.messagingSystem.publish('RewardsController:accountLinked', {
        subscriptionId: lastSuccessfullyLinked.subscriptionId,
        account: lastSuccessfullyLinked.account,
      });
    }

    return results;
  }

  /**
   * Opt out of the rewards program, deleting the subscription and all associated data
   * @returns Promise<boolean> - True if opt-out was successful, false otherwise
   */
  async optOut(subscriptionId: string): Promise<boolean> {
    try {
      // Check if subscription exists in our map or in any of the accounts
>>>>>>> d5ca588d
      if (!this.state.subscriptions[subscriptionId]) {
        const matchingAccount = this.state.accounts
          ? Object.values(this.state.accounts).find(
              (account) => account.subscriptionId === subscriptionId,
            )
          : null;
        if (!matchingAccount) {
          return false;
        }
      }

      // Call the opt-out endpoint
      const result = await this.messagingSystem.call(
        'RewardsDataService:optOut',
        subscriptionId,
      );

      if (result.success) {
        const currentActiveAccount = this.state.activeAccount?.account;
        this.resetState();
        this.update((state: RewardsControllerState) => {
          if (currentActiveAccount) {
            state.activeAccount = {
              account: currentActiveAccount,
              hasOptedIn: false,
              subscriptionId: null,
              perpsFeeDiscount: null,
              lastPerpsDiscountRateFetched: null,
              lastFreshOptInStatusCheck: null,
            };
          }
        });

        // Remove subscription token from secure storage
        await removeSubscriptionToken(subscriptionId);

        Logger.log(
          'RewardsController: Successfully opted out of rewards program',
          subscriptionId,
        );
        return true;
      }
      Logger.log(
        'RewardsController: Opt-out request returned false',
        subscriptionId,
      );
      return false;
    } catch (error) {
      Logger.log('RewardsController: Failed to opt out', error);
      return false;
    }
  }

  /**
   * Get active points boosts for the current season
   * Get active points boosts for the current season with caching
   * @param seasonId - The season ID to get points boosts for
   * @param subscriptionId - The subscription ID to get points boosts for
   * @returns Promise<PointsBoostDto[]> - The active points boosts
   */
  async getActivePointsBoosts(
    seasonId: string,
    subscriptionId: string,
  ): Promise<PointsBoostDto[]> {
    const rewardsEnabled = selectRewardsEnabledFlag(store.getState());
    if (!rewardsEnabled) {
      return [];
    }

    const result = await wrapWithCache<PointsBoostDto[]>({
      key: this.#createSeasonSubscriptionCompositeKey(seasonId, subscriptionId),
      ttl: ACTIVE_BOOSTS_CACHE_THRESHOLD_MS,
      readCache: (key) => {
        const cachedActiveBoosts = this.state.activeBoosts[key] || undefined;
        if (!cachedActiveBoosts) return;
        Logger.log(
          'RewardsController: Using cached active boosts data for',
          subscriptionId,
          seasonId,
          {
            boostCount: cachedActiveBoosts.boosts.length,
            cacheAge: Math.round(
              (Date.now() - cachedActiveBoosts.lastFetched) / 1000,
            ),
            maxAge: Math.round(ACTIVE_BOOSTS_CACHE_THRESHOLD_MS / 1000),
          },
        );
        return {
          payload: cachedActiveBoosts.boosts,
          lastFetched: cachedActiveBoosts.lastFetched,
        };
      },
      fetchFresh: async () => {
        try {
          Logger.log(
            'RewardsController: Fetching fresh active boosts data via API call for subscriptionId & seasonId',
            subscriptionId,
            seasonId,
          );
          const response = await this.messagingSystem.call(
            'RewardsDataService:getActivePointsBoosts',
            seasonId,
            subscriptionId,
          );
          return response.boosts;
        } catch (error) {
          Logger.log(
            'RewardsController: Failed to get active points boosts:',
            error instanceof Error ? error.message : String(error),
          );
          throw error;
        }
      },
      writeCache: (key, payload) => {
        this.update((state: RewardsControllerState) => {
          state.activeBoosts[key] = {
            boosts: payload,
            lastFetched: Date.now(),
          };
        });
      },
    });

    return result;
  }

  /**
   * Get unlocked rewards with caching
   * @param seasonId - The season ID
   * @param subscriptionId - The subscription ID for authentication
   * @returns Promise<RewardDto[]> - The unlocked rewards data
   */
  async getUnlockedRewards(
    seasonId: string,
    subscriptionId: string,
  ): Promise<RewardDto[]> {
    const rewardsEnabled = selectRewardsEnabledFlag(store.getState());
    if (!rewardsEnabled) {
      return [];
    }
    const result = await wrapWithCache<RewardDto[]>({
      key: this.#createSeasonSubscriptionCompositeKey(seasonId, subscriptionId),
      ttl: UNLOCKED_REWARDS_CACHE_THRESHOLD_MS,
      readCache: (key) => {
        const cachedUnlockedRewards =
          this.state.unlockedRewards[key] || undefined;
        if (!cachedUnlockedRewards) return;
        Logger.log(
          'RewardsController: Using cached unlocked rewards data for',
          subscriptionId,
          seasonId,
          {
            rewardCount: cachedUnlockedRewards.rewards.length,
            cacheAge: Math.round(
              (Date.now() - cachedUnlockedRewards.lastFetched) / 1000,
            ),
            maxAge: Math.round(UNLOCKED_REWARDS_CACHE_THRESHOLD_MS / 1000),
          },
        );
        return {
          payload: cachedUnlockedRewards.rewards,
          lastFetched: cachedUnlockedRewards.lastFetched,
        };
      },
      fetchFresh: async () => {
        try {
          Logger.log(
            'RewardsController: Fetching fresh unlocked rewards data via API call for subscriptionId & seasonId',
            subscriptionId,
            seasonId,
          );
          const response = (await this.messagingSystem.call(
            'RewardsDataService:getUnlockedRewards',
            seasonId,
            subscriptionId,
          )) as RewardDto[];
          return response || [];
        } catch (error) {
          Logger.log(
            'RewardsController: Failed to get unlocked rewards:',
            error instanceof Error ? error.message : String(error),
          );
          throw error;
        }
      },
      writeCache: (key, payload) => {
        this.update((state: RewardsControllerState) => {
          state.unlockedRewards[key] = {
            rewards: payload,
            lastFetched: Date.now(),
          };
        });
      },
    });

    return result;
  }

  /**
   * Claim a reward
   * @param rewardId - The reward ID
   * @param dto - The claim reward request body
   * @param subscriptionId - The subscription ID for authentication
   */
  async claimReward(
    rewardId: string,
    subscriptionId: string,
    dto?: ClaimRewardDto,
  ): Promise<void> {
    const rewardsEnabled = selectRewardsEnabledFlag(store.getState());
    if (!rewardsEnabled) {
      throw new Error('Rewards are not enabled');
    }
    try {
      await this.messagingSystem.call(
        'RewardsDataService:claimReward',
        rewardId,
        subscriptionId,
        dto,
      );

      // Invalidate cache for the active subscription
      this.invalidateSubscriptionCache(subscriptionId);

      // Emit event to trigger UI refresh
      this.messagingSystem.publish('RewardsController:rewardClaimed', {
        rewardId,
        subscriptionId,
      });

      Logger.log('RewardsController: Successfully claimed reward', {
        rewardId,
        subscriptionId,
      });
    } catch (error) {
      Logger.log(
        'RewardsController: Failed to claim reward:',
        error instanceof Error ? error.message : String(error),
      );
      throw error;
    }
  }

  /**
   * Invalidate cached data for a subscription
   * @param subscriptionId - The subscription ID to invalidate cache for
   * @param seasonId - The season ID (defaults to current season)
   */
  invalidateSubscriptionCache(subscriptionId: string, seasonId?: string): void {
    if (seasonId) {
      // Invalidate specific season
      const compositeKey = this.#createSeasonSubscriptionCompositeKey(
        seasonId,
        subscriptionId,
      );
      this.update((state: RewardsControllerState) => {
        delete state.seasonStatuses[compositeKey];
        delete state.unlockedRewards[compositeKey];
        delete state.activeBoosts[compositeKey];
        delete state.pointsEvents[compositeKey];
      });
    } else {
      // Invalidate all seasons for this subscription
      this.update((state: RewardsControllerState) => {
        Object.keys(state.seasonStatuses).forEach((key) => {
          if (key.includes(subscriptionId)) {
            delete state.seasonStatuses[key];
          }
        });
        Object.keys(state.unlockedRewards).forEach((key) => {
          if (key.includes(subscriptionId)) {
            delete state.unlockedRewards[key];
          }
        });
        Object.keys(state.activeBoosts).forEach((key) => {
          if (key.includes(subscriptionId)) {
            delete state.activeBoosts[key];
          }
        });
        Object.keys(state.pointsEvents).forEach((key) => {
          if (key.includes(subscriptionId)) {
            delete state.pointsEvents[key];
          }
        });
      });
    }

    Logger.log(
      'RewardsController: Invalidated cache for subscription',
      subscriptionId,
      seasonId || 'all seasons',
    );
  }
}<|MERGE_RESOLUTION|>--- conflicted
+++ resolved
@@ -51,13 +51,9 @@
 import {
   AuthorizationFailedError,
   InvalidTimestampError,
-<<<<<<< HEAD
-} from './services/rewards-data-service';
-=======
   AccountAlreadyRegisteredError,
 } from './services/rewards-data-service';
 import { sortAccounts } from './utils/sortAccounts';
->>>>>>> d5ca588d
 
 // Re-export the messenger type for convenience
 export type { RewardsControllerMessenger };
@@ -84,12 +80,9 @@
 // Points events cache threshold (first page only)
 const POINTS_EVENTS_CACHE_THRESHOLD_MS = 1000 * 60 * 1; // 1 minute cache
 
-<<<<<<< HEAD
-=======
 // Opt-in status stale threshold for not opted-in accounts to force a fresh check
 const NOT_OPTED_IN_OIS_STALE_CACHE_THRESHOLD_MS = 1000 * 60 * 60 * 24; // 24 hours
 
->>>>>>> d5ca588d
 /**
  * State metadata for the RewardsController
  */
@@ -534,7 +527,6 @@
   getActualSubscriptionId(account: CaipAccountId): string | null {
     const accountState = this.#getAccountState(account);
     return accountState?.subscriptionId || null;
-<<<<<<< HEAD
   }
 
   /**
@@ -550,23 +542,6 @@
   /**
    * Create composite key for state storage
    */
-=======
-  }
-
-  /**
-   * Get the first subscription ID from the subscriptions map
-   * @returns The first subscription ID or null if no subscriptions exist
-   */
-  getFirstSubscriptionId(): string | null {
-    if (!this.state.subscriptions) return null;
-    const subscriptionIds = Object.keys(this.state.subscriptions);
-    return subscriptionIds.length > 0 ? subscriptionIds[0] : null;
-  }
-
-  /**
-   * Create composite key for state storage
-   */
->>>>>>> d5ca588d
   #createSeasonSubscriptionCompositeKey(
     seasonId: string,
     subscriptionId: string,
@@ -605,11 +580,7 @@
 
     if (isSolanaAddress(account.address)) {
       const result = await signSolanaRewardsMessage(
-<<<<<<< HEAD
-        account.address,
-=======
         account.id,
->>>>>>> d5ca588d
         Buffer.from(message, 'utf8').toString('base64'),
       );
       return `0x${Buffer.from(base58.decode(result.signature)).toString(
@@ -681,7 +652,7 @@
     } catch (error) {
       const errorMessage =
         error instanceof Error ? error.message : String(error);
-      if (errorMessage && !errorMessage?.includes('Engine does not exist')) {
+      if (errorMessage && !errorMessage?.includes('Engine does not exis')) {
         Logger.log(
           'RewardsController: Silent authentication failed:',
           error instanceof Error ? error.message : String(error),
@@ -693,11 +664,7 @@
   /**
    * Check if silent authentication should be skipped
    */
-<<<<<<< HEAD
-  #shouldSkipSilentAuth(
-=======
   shouldSkipSilentAuth(
->>>>>>> d5ca588d
     account: CaipAccountId,
     internalAccount: InternalAccount,
   ): boolean {
@@ -706,8 +673,6 @@
 
     const accountState = this.#getAccountState(account);
     if (accountState) {
-<<<<<<< HEAD
-=======
       if (accountState.hasOptedIn === false) {
         if (!accountState.lastFreshOptInStatusCheck) {
           return false;
@@ -718,7 +683,6 @@
           NOT_OPTED_IN_OIS_STALE_CACHE_THRESHOLD_MS
         );
       }
->>>>>>> d5ca588d
       return true;
     }
 
@@ -799,11 +763,7 @@
       this.convertInternalAccountToCaipAccountId(internalAccount);
 
     const shouldSkip = account
-<<<<<<< HEAD
-      ? this.#shouldSkipSilentAuth(account, internalAccount)
-=======
       ? this.shouldSkipSilentAuth(account, internalAccount)
->>>>>>> d5ca588d
       : false;
 
     if (shouldSkip && respectSkipSilentAuth) {
@@ -1129,8 +1089,6 @@
         if (caipAccount) {
           const accountState = this.#getAccountState(caipAccount);
           if (accountState?.hasOptedIn !== undefined) {
-<<<<<<< HEAD
-=======
             // Check if account is not opted in and needs a recheck
             const shouldRecheckFreshIfNotOptedIn =
               !accountState.lastFreshOptInStatusCheck ||
@@ -1146,7 +1104,6 @@
               continue;
             }
 
->>>>>>> d5ca588d
             // Use cached data
             cachedOptInResults[i] = accountState.hasOptedIn;
             cachedSubscriptionIds[i] = accountState.subscriptionId || null;
@@ -1175,18 +1132,11 @@
     const rewardsEnabled = selectRewardsEnabledFlag(store.getState());
     if (!rewardsEnabled) {
       // Return empty arrays when feature flag is disabled
-<<<<<<< HEAD
-      return {
-        ois: params.addresses.map(() => false),
-        sids: params.addresses.map(() => null),
-      };
-=======
       const result = {
         ois: params.addresses.map(() => false),
         sids: params.addresses.map(() => null),
       };
       return result;
->>>>>>> d5ca588d
     }
 
     try {
@@ -1247,10 +1197,7 @@
             const caipAccount =
               this.convertInternalAccountToCaipAccountId(internalAccount);
             if (caipAccount) {
-<<<<<<< HEAD
-=======
               const lastFreshOptInStatusCheck = Date.now();
->>>>>>> d5ca588d
               this.update((state: RewardsControllerState) => {
                 // Update or create account state with fresh opt-in status and subscription ID
                 if (!state.accounts[caipAccount]) {
@@ -1260,29 +1207,20 @@
                     subscriptionId,
                     perpsFeeDiscount: null,
                     lastPerpsDiscountRateFetched: null,
-<<<<<<< HEAD
-=======
                     lastFreshOptInStatusCheck,
->>>>>>> d5ca588d
                   };
                 } else {
                   state.accounts[caipAccount].hasOptedIn = hasOptedIn;
                   state.accounts[caipAccount].subscriptionId = subscriptionId;
-<<<<<<< HEAD
-=======
                   state.accounts[caipAccount].lastFreshOptInStatusCheck =
                     lastFreshOptInStatusCheck;
->>>>>>> d5ca588d
                 }
 
                 if (state.activeAccount?.account === caipAccount) {
                   state.activeAccount.hasOptedIn = hasOptedIn;
                   state.activeAccount.subscriptionId = subscriptionId;
-<<<<<<< HEAD
-=======
                   state.activeAccount.lastFreshOptInStatusCheck =
                     lastFreshOptInStatusCheck;
->>>>>>> d5ca588d
                 }
               });
             }
@@ -1520,60 +1458,6 @@
       'RewardsDataService:getPointsEvents',
       params,
     );
-<<<<<<< HEAD
-  }
-
-  /**
-   * Get points events last updated for a given season
-   * @param params - The request parameters
-   * @returns Promise<Date | null> - The points events last updated date
-   */
-  async getPointsEventsLastUpdated(
-    params: GetPointsEventsLastUpdatedDto,
-  ): Promise<Date | null> {
-    const rewardsEnabled = selectRewardsEnabledFlag(store.getState());
-    if (!rewardsEnabled) return null;
-    Logger.log(
-      'RewardsController: Getting fresh points events last updated for seasonId & subscriptionId',
-      params,
-    );
-    const result = await this.messagingSystem.call(
-      'RewardsDataService:getPointsEventsLastUpdated',
-      params,
-    );
-    return result;
-  }
-
-  /**
-   * Check if a new points events have been added since the last fetch
-   * @param params - The request parameters
-   * @returns Promise<boolean> - True if a new points events have been added since the last fetch, false otherwise
-   */
-  async hasPointsEventsChanged(
-    params: GetPointsEventsLastUpdatedDto,
-  ): Promise<boolean> {
-    const rewardsEnabled = selectRewardsEnabledFlag(store.getState());
-    if (!rewardsEnabled) return false;
-
-    const cached =
-      this.state.pointsEvents[
-        this.#createSeasonSubscriptionCompositeKey(
-          params.seasonId,
-          params.subscriptionId,
-        )
-      ];
-
-    const cachedLatestUpdatedAt = cached?.results?.[0]?.updatedAt;
-    // If the cache is empty, we need to fetch fresh data
-    if (!cachedLatestUpdatedAt) return true;
-
-    const lastUpdated = await this.getPointsEventsLastUpdated(params);
-    return lastUpdated
-      ? lastUpdated.getTime() !== cachedLatestUpdatedAt
-      : // If the lastUpdated is null with non-empty cache, we need to fetch fresh data
-        true;
-=======
->>>>>>> d5ca588d
   }
 
   /**
@@ -1712,11 +1596,7 @@
                 Logger.log(
                   'RewardsController: Attempting to reauth with a valid account after 403 error',
                 );
-<<<<<<< HEAD
-                await this.#performSilentAuth(account, false, false); // try and auth.
-=======
                 await this.performSilentAuth(account, false, false); // try and auth.
->>>>>>> d5ca588d
               } else if (
                 this.state.accounts &&
                 Object.values(this.state.accounts).length > 0
@@ -1739,11 +1619,7 @@
                     Logger.log(
                       'RewardsController: Attempting to reauth with any valid account after 403 error',
                     );
-<<<<<<< HEAD
-                    await this.#performSilentAuth(
-=======
                     await this.performSilentAuth(
->>>>>>> d5ca588d
                       intAccountForSub as InternalAccount,
                       false,
                       false,
@@ -1814,16 +1690,11 @@
       if (state.activeAccount) {
         state.activeAccount = {
           ...state.activeAccount,
-<<<<<<< HEAD
-          hasOptedIn: false,
-          subscriptionId: null,
-=======
           lastPerpsDiscountRateFetched: null,
           perpsFeeDiscount: null,
           hasOptedIn: false,
           subscriptionId: null,
           lastFreshOptInStatusCheck: null,
->>>>>>> d5ca588d
           account: state.activeAccount.account, // Ensure account is always present (never undefined)
         };
       }
@@ -1888,8 +1759,6 @@
     });
 
     return result;
-<<<<<<< HEAD
-=======
   }
 
   /**
@@ -1978,7 +1847,6 @@
     }
 
     return optinResult?.subscription.id || null;
->>>>>>> d5ca588d
   }
 
   /**
@@ -1987,17 +1855,10 @@
    * @param referralCode - Optional referral code
    * @returns Promise with subscription data or null if failed
    */
-<<<<<<< HEAD
-  async optIn(
-    account: InternalAccount,
-    referralCode?: string,
-  ): Promise<string | null> {
-=======
   async #optIn(
     account: InternalAccount,
     referralCode?: string,
   ): Promise<{ subscription: SubscriptionDto; sessionId: string } | null> {
->>>>>>> d5ca588d
     const rewardsEnabled = selectRewardsEnabledFlag(store.getState());
     if (!rewardsEnabled) {
       Logger.log(
@@ -2047,49 +1908,6 @@
           return await executeMobileOptin(timestamp, signature);
         }
 
-<<<<<<< HEAD
-    // Generate timestamp and sign the message for mobile optin
-    let timestamp = Math.floor(Date.now() / 1000);
-    let signature = await this.#signRewardsMessage(account, timestamp);
-    let retryAttempt = 0;
-    const MAX_RETRY_ATTEMPTS = 1;
-
-    const executeMobileOptin = async (
-      ts: number,
-      sig: string,
-    ): Promise<LoginResponseDto> => {
-      try {
-        return await this.messagingSystem.call(
-          'RewardsDataService:mobileOptin',
-          {
-            account: account.address,
-            timestamp: ts,
-            signature: sig as `0x${string}`,
-            referralCode,
-          },
-        );
-      } catch (error) {
-        // Check if it's an InvalidTimestampError and we haven't exceeded retry attempts
-        if (
-          error instanceof InvalidTimestampError &&
-          retryAttempt < MAX_RETRY_ATTEMPTS
-        ) {
-          retryAttempt++;
-          Logger.log('RewardsController: Retrying with server timestamp', {
-            originalTimestamp: ts,
-            newTimestamp: error.timestamp,
-          });
-          // Use the timestamp from the error for retry
-          timestamp = error.timestamp;
-          signature = await this.#signRewardsMessage(account, timestamp);
-          return await executeMobileOptin(timestamp, signature);
-        }
-        throw error;
-      }
-    };
-
-    const optinResponse = await executeMobileOptin(timestamp, signature);
-=======
         // Check if it's an AccountAlreadyRegisteredError
         if (error instanceof AccountAlreadyRegisteredError) {
           // Try to perform silent auth for this account
@@ -2199,7 +2017,6 @@
           };
         }
       });
->>>>>>> d5ca588d
 
       // Remove all tokens from secure storage
       await resetAllSubscriptionTokens();
@@ -2212,70 +2029,6 @@
       );
       throw error;
     }
-<<<<<<< HEAD
-
-    // Update state with opt-in response data
-    this.update((state) => {
-      const caipAccount: CaipAccountId | null =
-        this.convertInternalAccountToCaipAccountId(account);
-      if (!caipAccount) {
-        return;
-      }
-      state.activeAccount = {
-        account: caipAccount,
-        hasOptedIn: true,
-        subscriptionId: optinResponse.subscription.id,
-        perpsFeeDiscount: null,
-        lastPerpsDiscountRateFetched: null,
-      };
-      state.accounts[caipAccount] = state.activeAccount;
-      state.subscriptions[optinResponse.subscription.id] =
-        optinResponse.subscription;
-    });
-
-    return optinResponse.subscription.id;
-  }
-
-  /**
-   * Reset rewards account state and clear all access tokens
-   */
-  async resetAll(): Promise<void> {
-    const rewardsEnabled = selectRewardsEnabledFlag(store.getState());
-    if (!rewardsEnabled) {
-      Logger.log(
-        'RewardsController: Rewards feature is disabled, skipping reset',
-      );
-      return;
-    }
-
-    try {
-      const currentActiveAccount = this.state.activeAccount?.account;
-      this.resetState();
-      this.update((state: RewardsControllerState) => {
-        if (currentActiveAccount) {
-          state.activeAccount = {
-            account: currentActiveAccount,
-            hasOptedIn: false,
-            subscriptionId: null,
-            perpsFeeDiscount: null,
-            lastPerpsDiscountRateFetched: null,
-          };
-        }
-      });
-
-      // Remove all tokens from secure storage
-      await resetAllSubscriptionTokens();
-
-      Logger.log('RewardsController: Reset completed successfully');
-    } catch (error) {
-      Logger.log(
-        'RewardsController: Reset failed to complete',
-        error instanceof Error ? error.message : String(error),
-      );
-      throw error;
-    }
-=======
->>>>>>> d5ca588d
   }
 
   /**
@@ -2500,11 +2253,7 @@
         }
         try {
           silentAuthAttempts++;
-<<<<<<< HEAD
-          subscriptionId = await this.#performSilentAuth(
-=======
           subscriptionId = await this.performSilentAuth(
->>>>>>> d5ca588d
             account,
             false, // shouldBecomeActiveAccount = false
             false, // respectSkipSilentAuth = false
@@ -2627,12 +2376,6 @@
             signature = await this.#signRewardsMessage(account, timestamp);
             return await executeMobileJoin(timestamp, signature);
           }
-<<<<<<< HEAD
-          throw error;
-        }
-      };
-
-=======
 
           if (error instanceof AccountAlreadyRegisteredError) {
             // Try to perform silent auth for this account
@@ -2652,7 +2395,6 @@
         }
       };
 
->>>>>>> d5ca588d
       // Call mobile join via messenger with retry logic
       const updatedSubscription: SubscriptionDto = await executeMobileJoin(
         timestamp,
@@ -2682,15 +2424,6 @@
         },
       );
 
-<<<<<<< HEAD
-      // Invalidate cache for the linked account
-      this.invalidateSubscriptionCache(updatedSubscription.id);
-      // Emit event to trigger UI refresh
-      this.messagingSystem.publish('RewardsController:accountLinked', {
-        subscriptionId: updatedSubscription.id,
-        account: caipAccount,
-      });
-=======
       // Only invalidate related data if requested
       if (invalidateRelatedData) {
         // Invalidate cache for the linked account
@@ -2702,7 +2435,6 @@
           account: caipAccount,
         });
       }
->>>>>>> d5ca588d
 
       return true;
     } catch (error) {
@@ -2720,11 +2452,6 @@
    * Link multiple accounts to a subscription candidate
    * @param accounts - Array of accounts to link to the subscription
    */
-<<<<<<< HEAD
-  async optOut(subscriptionId: string): Promise<boolean> {
-    try {
-      // Check if subscription exists in our map
-=======
   async linkAccountsToSubscriptionCandidate(
     accounts: InternalAccount[],
   ): Promise<{ account: InternalAccount; success: boolean }[]> {
@@ -2794,7 +2521,6 @@
   async optOut(subscriptionId: string): Promise<boolean> {
     try {
       // Check if subscription exists in our map or in any of the accounts
->>>>>>> d5ca588d
       if (!this.state.subscriptions[subscriptionId]) {
         const matchingAccount = this.state.accounts
           ? Object.values(this.state.accounts).find(
