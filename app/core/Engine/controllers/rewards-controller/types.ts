import { ControllerGetStateAction } from '@metamask/base-controller';
import { CaipAccountId, CaipAssetType } from '@metamask/utils';
import { InternalAccount } from '@metamask/keyring-internal-api';

export interface LoginResponseDto {
  sessionId: string;
  subscription: SubscriptionDto;
}

// eslint-disable-next-line @typescript-eslint/consistent-type-definitions
export type SubscriptionDto = {
  id: string;
  referralCode: string;
  accounts: {
    address: string;
    chainId: number;
  }[];
};

export interface MobileLoginDto {
  /**
   * The account of the user
   * @example '0x... or solana address.'
   */
  account: string;

  /**
   * The timestamp (epoch seconds) used in the signature.
   * @example 1
   */
  timestamp: number;

  /**
   * The signature of the login (hex encoded)
   * @example '0x...'
   */
  signature: `0x${string}`;
}

export interface MobileOptinDto {
  /**
   * The account of the user
   * @example '0x... or solana address.'
   */
  account: string;

  /**
   * The timestamp (epoch seconds) used in the signature.
   * @example 1
   */
  timestamp: number;

  /**
   * The signature of the login (hex encoded)
   * @example '0x...'
   */
  signature: `0x${string}`;

  /**
   * The referral code of the user
   * @example '123456'
   */
  referralCode?: string;
}

export interface EstimateAssetDto {
  /**
   * Asset identifier in CAIP-19 format
   * @example 'eip155:1/erc20:0xa0b86991c6218b36c1d19d4a2e9eb0ce3606eb48'
   */
  id: CaipAssetType;
  /**
   * Amount of the asset as a string
   * @example '25739959426'
   */
  amount: string;
  /**
   * Asset price in USD PER TOKEN. Using ETH as an example, 1 ETH = 4493.23 USD at the time of writing. If provided, this will be used instead of doing a network call to get the current price.
   * @example '4512.34'
   */
  usdPrice?: string;
}

export interface EstimateSwapContextDto {
  /**
   * Source asset information, in caip19 format
   * @example {
   *   id: 'eip155:1/erc20:0xa0b86991c6218b36c1d19d4a2e9eb0ce3606eb48',
   *   amount: '25739959426'
   * }
   */
  srcAsset: EstimateAssetDto;

  /**
   * Destination asset information, in caip19 format.
   * @example {
   *   id: 'eip155:1/slip44:60',
   *   amount: '9912500000000000000'
   * }
   */
  destAsset: EstimateAssetDto;

  /**
   * Fee asset information, in caip19 format
   * @example {
   *   id: 'eip155:1/erc20:0xa0b86991c6218b36c1d19d4a2e9eb0ce3606eb48',
   *   amount: '100'
   * }
   */
  feeAsset: EstimateAssetDto;
}

export interface EstimatePerpsContextDto {
  /**
   * Type of the PERPS action (open position, close position, stop/loss, take profit, ...)
   * @example 'OPEN_POSITION'
   */
  type: 'OPEN_POSITION' | 'CLOSE_POSITION' | 'STOP_LOSS' | 'TAKE_PROFIT';

  /**
   * USD fee value
   * @example '12.34'
   */
  usdFeeValue: string;

  /**
   * Asset symbol (e.g., "ETH", "BTC")
   * @example 'ETH'
   */
  coin: string;
}

export interface EstimatePointsContextDto {
  /**
   * Swap context data, must be present for SWAP activity
   */
  swapContext?: EstimateSwapContextDto;

  /**
   * PERPS context data, must be present for PERPS activity
   */
  perpsContext?: EstimatePerpsContextDto;
}

/**
 * Type of point earning activity. Swap is for swaps and bridges. PERPS is for perps activities.
 * @example 'SWAP'
 */
export type PointsEventEarnType =
  | 'SWAP'
  | 'PERPS'
  | 'REFERRAL'
  | 'SIGN_UP_BONUS'
  | 'LOYALTY_BONUS'
  | 'ONE_TIME_BONUS';

export interface GetPointsEventsDto {
  seasonId: string;
  subscriptionId: string;
  cursor: string | null;
  forceFresh?: boolean;
}

export interface GetPointsEventsLastUpdatedDto {
  seasonId: string;
  subscriptionId: string;
}

/**
 * Paginated list of points events
 */
export interface PaginatedPointsEventsDto {
  has_more: boolean;
  cursor: string | null;
  results: PointsEventDto[];
}

/**
 * Asset information for events
 */
export interface EventAssetDto {
  /**
   * Amount of the token as a string
   * @example '1000000000000000000'
   */
  amount: string;

  /**
   * CAIP-19 asset type
   * @example 'eip155:1/slip44:60'
   */
  type: string;

  /**
   * Decimals of the token
   * @example 18
   */
  decimals: number;

  /**
   * Name of the token
   * @example 'Ethereum'
   */
  name?: string;

  /**
   * Symbol of the token
   * @example 'ETH'
   */
  symbol?: string;
}

/**
 * Swap event payload
 */
export interface SwapEventPayload {
  /**
   * Source asset details
   */
  srcAsset: EventAssetDto;

  /**
   * Destination asset details
   */
  destAsset?: EventAssetDto;

  /**
   * Transaction hash
   * @example '0x.......'
   */
  txHash?: string;
}

/**
 * PERPS event payload
 */
export interface PerpsEventPayload {
  /**
   * Type of the PERPS event
   * @example 'OPEN_POSITION'
   */
  type: 'OPEN_POSITION' | 'CLOSE_POSITION' | 'TAKE_PROFIT' | 'STOP_LOSS';

  /**
   * Direction of the position
   * @example 'LONG'
   */
  direction?: 'LONG' | 'SHORT';

  /**
   * Asset information
   */
  asset: EventAssetDto;

  /**
   * PNL of the position
   * @example 10.0464
   */
  pnl?: string;
<<<<<<< HEAD
=======
}

/**
 * Card event payload
 */
export interface CardEventPayload {
  /**
   * Asset information (contains amount, symbol, decimals, etc.)
   */
  asset: EventAssetDto;

  /**
   * Transaction hash
   * @example '0x.......'
   */
  txHash?: string;
>>>>>>> d5ca588d
}

/**
 * Base points event interface
 */
interface BasePointsEventDto {
  /**
   * ID of the point earning activity
   * @example '01974010-377f-7553-a365-0c33c8130980'
   */
  id: string;

  /**
   * Timestamp of the point earning activity
   * @example '2021-01-01T00:00:00.000Z'
   */
  timestamp: Date;

  /**
   * Value of the point earning activity
   * @example 100
   */
  value: number;

  /**
   * Bonus of the point earning activity
   * @example {}
   */
  bonus: {
    bips?: number | null;
    bonusPoints?: number | null;
    bonuses?: string[] | null;
  } | null;

  /**
   * Account address of the point earning activity
   * @example '0x742d35Cc6634C0532925a3b8D4C9db96C4b4d8b6'
   */
  accountAddress: string | null;

  /**
   * Timestamp of the point earning activity
   * @example '2021-01-01T00:00:00.000Z'
   */
  updatedAt: Date;
}

/**
 * Points event with discriminated union for payloads
 */
export type PointsEventDto = BasePointsEventDto &
  (
    | {
        type: 'SWAP';
        payload: SwapEventPayload | null;
      }
    | {
        type: 'PERPS';
        payload: PerpsEventPayload | null;
      }
    | {
        type: 'CARD';
        payload: CardEventPayload | null;
      }
    | {
        type: 'REFERRAL' | 'SIGN_UP_BONUS' | 'LOYALTY_BONUS' | 'ONE_TIME_BONUS';
        payload: null;
      }
  );

export interface EstimatePointsDto {
  /**
   * Type of point earning activity
   * @example 'SWAP'
   */
  activityType: PointsEventEarnType;

  /**
   * Account address performing the activity in CAIP-10 format
   * @example 'eip155:1:0x742d35Cc6634C0532925a3b8D4C9db96C4b4d8b6'
   */
  account: CaipAccountId;

  /**
   * Context data specific to the activity type
   */
  activityContext: EstimatePointsContextDto;
}

export interface EstimatedPointsDto {
  /**
   * Earnable for the activity
   * @example 100
   */
  pointsEstimate: number;

  /**
   * Bonus applied to the points estimate, in basis points. 100 = 1%
   * @example 200
   */
  bonusBips: number;
}

// eslint-disable-next-line @typescript-eslint/consistent-type-definitions
export type SeasonTierDto = {
  id: string;
  name: string;
  pointsNeeded: number;
  image: ThemeImage;
  levelNumber: string;
  rewards: SeasonRewardDto[];
};

export interface SeasonRewardDto {
  id: string;
  name: string;
  shortDescription: string;
  longDescription: string;
  shortUnlockedDescription: string;
  longUnlockedDescription: string;
  claimUrl?: string;
  iconName: string;
  rewardType: SeasonRewardType;
}

export enum SeasonRewardType {
  GENERIC = 'GENERIC',
  PERPS_DISCOUNT = 'PERPS_DISCOUNT',
  POINTS_BOOST = 'POINTS_BOOST',
  ALPHA_FOX_INVITE = 'ALPHA_FOX_INVITE',
}

export interface SeasonDto {
  id: string;
  name: string;
  startDate: Date;
  endDate: Date;
  tiers: SeasonTierDto[];
}

export interface SeasonStatusBalanceDto {
  total: number;
  refereePortion: number;
  updatedAt?: Date;
}

export interface SeasonStatusDto {
  season: SeasonDto;
  balance: SeasonStatusBalanceDto;
  currentTierId: string;
}

export interface SubscriptionReferralDetailsDto {
  referralCode: string;
  totalReferees: number;
}

export interface PointsBoostEnvelopeDto {
  boosts: PointsBoostDto[];
}

export interface PointsBoostDto {
  id: string;
  name: string;
  icon: ThemeImage;
  boostBips: number;
  seasonLong: boolean;
  startDate?: string;
  endDate?: string;
  backgroundColor: string;
}

export interface RewardDto {
  id: string;
  seasonRewardId: string;
  claimStatus: RewardClaimStatus;
  claim?: RewardClaim;
}

export type RewardClaimData =
  | PointsBoostRewardData
  | AlphaFoxInviteRewardData
  | null;

// eslint-disable-next-line @typescript-eslint/consistent-type-definitions
export type PointsBoostRewardData = {
  seasonPointsBonusId: string;
  activeUntil: string; // reward expiration date
  activeFrom: string; // claim date
};

// eslint-disable-next-line @typescript-eslint/consistent-type-definitions
export type AlphaFoxInviteRewardData = {
  telegramHandle: string;
};

export interface RewardClaim {
  id: string;
  rewardId: string;
  accountId: string;
  data: RewardClaimData;
}

export enum RewardClaimStatus {
  UNCLAIMED = 'UNCLAIMED',
  CLAIMED = 'CLAIMED',
}

export interface ThemeImage {
  lightModeUrl: string;
  darkModeUrl: string;
}

export interface ClaimRewardDto {
  data?: Record<string, string>;
}

// eslint-disable-next-line @typescript-eslint/consistent-type-definitions
export type SubscriptionReferralDetailsState = {
  referralCode: string;
  totalReferees: number;
  lastFetched?: number;
};

// Serializable versions for state storage (Date objects converted to timestamps)
// eslint-disable-next-line @typescript-eslint/consistent-type-definitions
export type SeasonRewardDtoState = {
  id: string;
  name: string;
  shortDescription: string;
  longDescription: string;
  shortUnlockedDescription: string;
  longUnlockedDescription: string;
  claimUrl?: string;
  iconName: string;
  rewardType: SeasonRewardType;
};

// eslint-disable-next-line @typescript-eslint/consistent-type-definitions
export type SeasonTierDtoState = {
  id: string;
  name: string;
  pointsNeeded: number;
  image: {
    lightModeUrl: string;
    darkModeUrl: string;
  };
  levelNumber: string;
  rewards: SeasonRewardDtoState[];
};

// eslint-disable-next-line @typescript-eslint/consistent-type-definitions
export type SeasonDtoState = {
  id: string;
  name: string;
  startDate: number; // timestamp
  endDate: number; // timestamp
  tiers: SeasonTierDtoState[];
};

// eslint-disable-next-line @typescript-eslint/consistent-type-definitions
export type SeasonStatusBalanceDtoState = {
  total: number;
  refereePortion: number;
  updatedAt?: number; // timestamp
};

// eslint-disable-next-line @typescript-eslint/consistent-type-definitions
export type SeasonTierState = {
  currentTier: SeasonTierDtoState;
  nextTier: SeasonTierDtoState | null;
  nextTierPointsNeeded: number | null;
};

// eslint-disable-next-line @typescript-eslint/consistent-type-definitions
export type SeasonStatusState = {
  season: SeasonDtoState;
  balance: SeasonStatusBalanceDtoState;
  tier: SeasonTierState;
  lastFetched?: number;
};

// eslint-disable-next-line @typescript-eslint/consistent-type-definitions
export type ActiveBoostsState = {
  boosts: {
    id: string;
    name: string;
    icon: {
      lightModeUrl: string;
      darkModeUrl: string;
    };
    boostBips: number;
    seasonLong: boolean;
    startDate?: string;
    endDate?: string;
    backgroundColor: string;
  }[];
  lastFetched: number;
};

// eslint-disable-next-line @typescript-eslint/consistent-type-definitions
export type UnlockedRewardsState = {
  rewards: {
    id: string;
    seasonRewardId: string;
    claimStatus: RewardClaimStatus;
    claim?: {
      id: string;
      rewardId: string;
      accountId: string; // Changed from bigint to string for JSON serialization
      data: RewardClaimData;
    };
  }[];
  lastFetched: number;
};

// eslint-disable-next-line @typescript-eslint/consistent-type-definitions
export type PointsEventsDtoState = {
  results: {
    id: string;
    timestamp: number;
    value: number;
    bonus: { bips?: number | null; bonuses?: string[] | null } | null;
    accountAddress: string | null;
    type: string;
    updatedAt: number;
    // eslint-disable-next-line @typescript-eslint/no-explicit-any
    payload: any;
  }[];
  has_more: boolean;
  cursor: string | null;
  lastFetched: number;
};

// eslint-disable-next-line @typescript-eslint/consistent-type-definitions
export type RewardsAccountState = {
  account: CaipAccountId;
  hasOptedIn?: boolean;
  subscriptionId: string | null;
  perpsFeeDiscount: number | null;
  lastPerpsDiscountRateFetched: number | null;
  lastFreshOptInStatusCheck?: number | null;
};

// eslint-disable-next-line @typescript-eslint/consistent-type-definitions
export type RewardsControllerState = {
  activeAccount: RewardsAccountState | null;
  accounts: { [account: CaipAccountId]: RewardsAccountState };
  subscriptions: { [subscriptionId: string]: SubscriptionDto };
  seasons: { [seasonId: string]: SeasonDtoState };
  subscriptionReferralDetails: {
    [subscriptionId: string]: SubscriptionReferralDetailsState;
  };
  seasonStatuses: { [compositeId: string]: SeasonStatusState };
  activeBoosts: { [compositeId: string]: ActiveBoostsState };
  unlockedRewards: { [compositeId: string]: UnlockedRewardsState };
  pointsEvents: { [compositeId: string]: PointsEventsDtoState };
};

/**
 * Event emitted when an account is linked to a subscription
<<<<<<< HEAD
 */
export interface RewardsControllerAccountLinkedEvent {
  type: 'RewardsController:accountLinked';
  payload: [
    {
      subscriptionId: string;
      account: CaipAccountId;
    },
  ];
}

/**
 * Event emitted when a reward is claimed
 */
export interface RewardsControllerRewardClaimedEvent {
  type: 'RewardsController:rewardClaimed';
  payload: [
    {
      rewardId: string;
      subscriptionId: string;
    },
  ];
}

/**
=======
 */
export interface RewardsControllerAccountLinkedEvent {
  type: 'RewardsController:accountLinked';
  payload: [
    {
      subscriptionId: string;
      account: CaipAccountId;
    },
  ];
}

/**
 * Event emitted when a reward is claimed
 */
export interface RewardsControllerRewardClaimedEvent {
  type: 'RewardsController:rewardClaimed';
  payload: [
    {
      rewardId: string;
      subscriptionId: string;
    },
  ];
}

/**
>>>>>>> d5ca588d
 * Event emitted when balance data should be invalidated
 */
export interface RewardsControllerBalanceUpdatedEvent {
  type: 'RewardsController:balanceUpdated';
  payload: [
    {
      seasonId: string;
      subscriptionId: string;
    },
  ];
}

/**
 * Event emitted when points events should be invalidated
 */
export interface RewardsControllerPointsEventsUpdatedEvent {
  type: 'RewardsController:pointsEventsUpdated';
  payload: [
    {
      seasonId: string;
      subscriptionId: string;
    },
  ];
}

/**
 * Events that can be emitted by the RewardsController
 */
export type RewardsControllerEvents =
  | {
      type: 'RewardsController:stateChange';
      payload: [RewardsControllerState, Patch[]];
    }
  | RewardsControllerAccountLinkedEvent
  | RewardsControllerRewardClaimedEvent
  | RewardsControllerBalanceUpdatedEvent
  | RewardsControllerPointsEventsUpdatedEvent;

/**
 * Patch type for state changes
 */
export interface Patch {
  op: 'replace' | 'add' | 'remove';
  path: string[];
  value?: unknown;
}

/**
 * Action for updating state with opt-in response
 */
export interface RewardsControllerOptInAction {
  type: 'RewardsController:optIn';
<<<<<<< HEAD
  handler: (
    account: InternalAccount,
    referralCode?: string,
  ) => Promise<string | null>;
=======
  handler: (referralCode?: string) => Promise<string | null>;
>>>>>>> d5ca588d
}

/**
 * Request for getting Perps discount
 */
export interface GetPerpsDiscountDto {
  /**
   * Account address in CAIP-10 format
   * @example 'eip155:1:0x742d35Cc6634C0532925a3b8D4C9db96C4b4d8b6'
   */
  account: CaipAccountId;
}

/**
 * Parsed response for Perps discount data
 */
export interface PerpsDiscountData {
  /**
   * Whether the account has opted in (0 = not opted in, 1 = opted in)
   */
  hasOptedIn: boolean;
  /**
   * The discount percentage in basis points
   * @example 550
   */
  discountBips: number;
}

/**
 * Geo rewards metadata containing location and support info
 */
export interface GeoRewardsMetadata {
  /**
   * The geographic location string (e.g., 'US', 'CA-ON', 'FR')
   */
  geoLocation: string;
  /**
   * Whether the location is allowed for opt-in
   */
  optinAllowedForGeo: boolean;
}

/**
 * Action for getting whether the account (caip-10 format) has opted in
 */
export interface RewardsControllerGetHasAccountOptedInAction {
  type: 'RewardsController:getHasAccountOptedIn';
  handler: (account: CaipAccountId) => Promise<boolean>;
}

/**
 * Action for getting opt-in status of multiple addresses with feature flag check
 */
export interface RewardsControllerGetOptInStatusAction {
  type: 'RewardsController:getOptInStatus';
  handler: (params: OptInStatusInputDto) => Promise<OptInStatusDto>;
}

/**
 * Action for getting points events for a given season
 */
export interface RewardsControllerGetPointsEventsAction {
  type: 'RewardsController:getPointsEvents';
  handler: (params: GetPointsEventsDto) => Promise<PaginatedPointsEventsDto>;
}

/**
 * Action for estimating points for a given activity
 */
export interface RewardsControllerEstimatePointsAction {
  type: 'RewardsController:estimatePoints';
  handler: (request: EstimatePointsDto) => Promise<EstimatedPointsDto>;
}

/**
 * Action for getting perps fee discount in bips for an account
 */
export interface RewardsControllerGetPerpsDiscountAction {
  type: 'RewardsController:getPerpsDiscountForAccount';
  handler: (account: CaipAccountId) => Promise<number>;
}

/**
 * Action for checking if rewards feature is enabled via feature flag
 */
export interface RewardsControllerIsRewardsFeatureEnabledAction {
  type: 'RewardsController:isRewardsFeatureEnabled';
  handler: () => boolean;
}

/**
 * Action for getting season status with caching
 */
export interface RewardsControllerGetSeasonStatusAction {
  type: 'RewardsController:getSeasonStatus';
  handler: (
    seasonId: string,
    subscriptionId: string,
  ) => Promise<SeasonStatusState | null>;
}

/**
 * Action for getting referral details with caching
 */
export interface RewardsControllerGetReferralDetailsAction {
  type: 'RewardsController:getReferralDetails';
  handler: (
    subscriptionId: string,
  ) => Promise<SubscriptionReferralDetailsState | null>;
}

/**
 * Action for logging out a user
 */
export interface RewardsControllerLogoutAction {
  type: 'RewardsController:logout';
  handler: () => Promise<void>;
}

/**
 * Action for getting geo rewards metadata
 */
export interface RewardsControllerGetGeoRewardsMetadataAction {
  type: 'RewardsController:getGeoRewardsMetadata';
  handler: () => Promise<GeoRewardsMetadata>;
}

/**
 * Action for validating referral codes
 */
export interface RewardsControllerValidateReferralCodeAction {
  type: 'RewardsController:validateReferralCode';
  handler: (code: string) => Promise<boolean>;
}

/**
 * Action for checking if an account supports opt-in
 */
export interface RewardsControllerIsOptInSupportedAction {
  type: 'RewardsController:isOptInSupported';
  handler: (account: InternalAccount) => boolean;
}

/**
 * Action for getting the actual subscription ID for a CAIP account ID
 */
export interface RewardsControllerGetActualSubscriptionIdAction {
  type: 'RewardsController:getActualSubscriptionId';
  handler: (account: CaipAccountId) => string | null;
}

/**
 * Action for getting the first subscription ID from the subscriptions map
 */
export interface RewardsControllerGetFirstSubscriptionIdAction {
  type: 'RewardsController:getFirstSubscriptionId';
  handler: () => string | null;
}

/**
 * Action for linking an account to a subscription
 */
export interface RewardsControllerLinkAccountToSubscriptionAction {
  type: 'RewardsController:linkAccountToSubscriptionCandidate';
  handler: (account: InternalAccount) => Promise<boolean>;
}

/**
 * Action for linking multiple accounts to a subscription candidate
 */
export interface RewardsControllerLinkAccountsToSubscriptionCandidateAction {
  type: 'RewardsController:linkAccountsToSubscriptionCandidate';
  handler: (
    accounts: InternalAccount[],
  ) => Promise<{ account: InternalAccount; success: boolean }[]>;
}

/**
 * Action for getting candidate subscription ID
 */
export interface RewardsControllerGetCandidateSubscriptionIdAction {
  type: 'RewardsController:getCandidateSubscriptionId';
  handler: () => Promise<string | null>;
}

/**
 * Action for opting out of rewards program
 */
export interface RewardsControllerOptOutAction {
  type: 'RewardsController:optOut';
  handler: (subscriptionId: string) => Promise<boolean>;
}

/**
 * Action for getting active points boosts
 */
export interface RewardsControllerGetActivePointsBoostsAction {
  type: 'RewardsController:getActivePointsBoosts';
  handler: (
    seasonId: string,
    subscriptionId: string,
  ) => Promise<PointsBoostDto[]>;
}

/**
 * Action for getting unlocked rewards for a season
 */
export interface RewardsControllerGetUnlockedRewardsAction {
  type: 'RewardsController:getUnlockedRewards';
  handler: (seasonId: string, subscriptionId: string) => Promise<RewardDto[]>;
}

/**
 * Action for claiming a reward
 */
export interface RewardsControllerClaimRewardAction {
  type: 'RewardsController:claimReward';
  handler: (
    rewardId: string,
    subscriptionId: string,
    dto?: ClaimRewardDto,
  ) => Promise<void>;
}

/**
 * Action for resetting controller state
 */
export interface RewardsControllerResetAllAction {
  type: 'RewardsController:resetAll';
  handler: () => Promise<void>;
}

/**
 * Actions that can be performed by the RewardsController
 */
export type RewardsControllerActions =
  | ControllerGetStateAction<'RewardsController', RewardsControllerState>
  | RewardsControllerGetHasAccountOptedInAction
  | RewardsControllerGetOptInStatusAction
  | RewardsControllerGetPointsEventsAction
  | RewardsControllerEstimatePointsAction
  | RewardsControllerGetPerpsDiscountAction
  | RewardsControllerIsRewardsFeatureEnabledAction
  | RewardsControllerGetSeasonStatusAction
  | RewardsControllerGetReferralDetailsAction
  | RewardsControllerOptInAction
  | RewardsControllerLogoutAction
  | RewardsControllerGetGeoRewardsMetadataAction
  | RewardsControllerValidateReferralCodeAction
  | RewardsControllerIsOptInSupportedAction
  | RewardsControllerGetActualSubscriptionIdAction
  | RewardsControllerGetFirstSubscriptionIdAction
  | RewardsControllerLinkAccountToSubscriptionAction
  | RewardsControllerLinkAccountsToSubscriptionCandidateAction
  | RewardsControllerGetCandidateSubscriptionIdAction
  | RewardsControllerOptOutAction
  | RewardsControllerGetActivePointsBoostsAction
  | RewardsControllerGetUnlockedRewardsAction
  | RewardsControllerClaimRewardAction
  | RewardsControllerResetAllAction;

export const CURRENT_SEASON_ID = 'current';

/**
 * Input DTO for getting opt-in status of multiple addresses
 */
export interface OptInStatusInputDto {
  /**
   * The addresses to check opt-in status for
   * @example [
   *   '0xDE37C32E8dbD1CD325B8023a00550a5beA97eF13',
   *   '0xDE37C32E8dbD1CD325B8023a00550a5beA97eF14',
   *   '0xDE37C32E8dbD1CD325B8023a00550a5beA97eF15'
   * ]
   */
  addresses: string[];
}

/**
 * Response DTO for opt-in status of multiple addresses
 */
export interface OptInStatusDto {
  /**
   * The opt-in status of the addresses in the same order as the input
   * @example [true, true, false]
   */
  ois: boolean[];

  /**
   * The subscription IDs of the addresses in the same order as the input
   * @example ['sub_123', 'sub_456', null]
   */
  sids: (string | null)[];
}

/**
 * Response DTO for opt-out operation
 */
export interface OptOutDto {
  /**
   * Whether the opt-out operation was successful
   * @example true
   */
  success: boolean;
}<|MERGE_RESOLUTION|>--- conflicted
+++ resolved
@@ -257,8 +257,6 @@
    * @example 10.0464
    */
   pnl?: string;
-<<<<<<< HEAD
-=======
 }
 
 /**
@@ -275,7 +273,6 @@
    * @example '0x.......'
    */
   txHash?: string;
->>>>>>> d5ca588d
 }
 
 /**
@@ -637,7 +634,6 @@
 
 /**
  * Event emitted when an account is linked to a subscription
-<<<<<<< HEAD
  */
 export interface RewardsControllerAccountLinkedEvent {
   type: 'RewardsController:accountLinked';
@@ -663,33 +659,6 @@
 }
 
 /**
-=======
- */
-export interface RewardsControllerAccountLinkedEvent {
-  type: 'RewardsController:accountLinked';
-  payload: [
-    {
-      subscriptionId: string;
-      account: CaipAccountId;
-    },
-  ];
-}
-
-/**
- * Event emitted when a reward is claimed
- */
-export interface RewardsControllerRewardClaimedEvent {
-  type: 'RewardsController:rewardClaimed';
-  payload: [
-    {
-      rewardId: string;
-      subscriptionId: string;
-    },
-  ];
-}
-
-/**
->>>>>>> d5ca588d
  * Event emitted when balance data should be invalidated
  */
 export interface RewardsControllerBalanceUpdatedEvent {
@@ -742,14 +711,7 @@
  */
 export interface RewardsControllerOptInAction {
   type: 'RewardsController:optIn';
-<<<<<<< HEAD
-  handler: (
-    account: InternalAccount,
-    referralCode?: string,
-  ) => Promise<string | null>;
-=======
   handler: (referralCode?: string) => Promise<string | null>;
->>>>>>> d5ca588d
 }
 
 /**
