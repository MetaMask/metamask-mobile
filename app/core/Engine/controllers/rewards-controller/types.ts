import {
  ControllerGetStateAction,
  ControllerStateChangeEvent,
} from '@metamask/base-controller';
import { CaipAccountId, CaipAssetType } from '@metamask/utils';
import { InternalAccount } from '@metamask/keyring-internal-api';

export interface LoginResponseDto {
  sessionId: string;
  subscription: SubscriptionDto;
}

// eslint-disable-next-line @typescript-eslint/consistent-type-definitions
export type SubscriptionDto = {
  id: string;
  referralCode: string;
  accounts: {
    address: string;
    chainId: number;
  }[];
};

export interface MobileLoginDto {
  /**
   * The account of the user
   * @example '0x... or solana address.'
   */
  account: string;

  /**
   * The timestamp (epoch seconds) used in the signature.
   * @example 1
   */
  timestamp: number;

  /**
   * The signature of the login (hex encoded)
   * @example '0x...'
   */
  signature: `0x${string}`;
}

export interface MobileOptinDto {
  /**
   * The account of the user
   * @example '0x... or solana address.'
   */
  account: string;

  /**
   * The timestamp (epoch seconds) used in the signature.
   * @example 1
   */
  timestamp: number;

  /**
   * The signature of the login (hex encoded)
   * @example '0x...'
   */
  signature: `0x${string}`;

  /**
   * The referral code of the user
   * @example '123456'
   */
  referralCode?: string;
}

export interface EstimateAssetDto {
  /**
   * Asset identifier in CAIP-19 format
   * @example 'eip155:1/erc20:0xa0b86991c6218b36c1d19d4a2e9eb0ce3606eb48'
   */
  id: CaipAssetType;
  /**
   * Amount of the asset as a string
   * @example '25739959426'
   */
  amount: string;
  /**
   * Asset price in USD PER TOKEN. Using ETH as an example, 1 ETH = 4493.23 USD at the time of writing. If provided, this will be used instead of doing a network call to get the current price.
   * @example '4512.34'
   */
  usdPrice?: string;
}

export interface EstimateSwapContextDto {
  /**
   * Source asset information, in caip19 format
   * @example {
   *   id: 'eip155:1/erc20:0xa0b86991c6218b36c1d19d4a2e9eb0ce3606eb48',
   *   amount: '25739959426'
   * }
   */
  srcAsset: EstimateAssetDto;

  /**
   * Destination asset information, in caip19 format.
   * @example {
   *   id: 'eip155:1/slip44:60',
   *   amount: '9912500000000000000'
   * }
   */
  destAsset: EstimateAssetDto;

  /**
   * Fee asset information, in caip19 format
   * @example {
   *   id: 'eip155:1/erc20:0xa0b86991c6218b36c1d19d4a2e9eb0ce3606eb48',
   *   amount: '100'
   * }
   */
  feeAsset: EstimateAssetDto;
}

export interface EstimatePerpsContextDto {
  /**
   * Type of the PERPS action (open position, close position, stop/loss, take profit, ...)
   * @example 'OPEN_POSITION'
   */
  type: 'OPEN_POSITION' | 'CLOSE_POSITION' | 'STOP_LOSS' | 'TAKE_PROFIT';

  /**
   * USD fee value
   * @example '12.34'
   */
  usdFeeValue: string;

  /**
   * Asset symbol (e.g., "ETH", "BTC")
   * @example 'ETH'
   */
  coin: string;
}

export interface EstimatePointsContextDto {
  /**
   * Swap context data, must be present for SWAP activity
   */
  swapContext?: EstimateSwapContextDto;

  /**
   * PERPS context data, must be present for PERPS activity.
   * Can be a single position or an array of positions for batch estimation.
   * When an array is provided, the backend returns aggregated points (sum) and average bonus.
   * @example Single position: { type: 'CLOSE_POSITION', coin: 'USDC', usdFeeValue: '1.00' }
   * @example Batch positions: [{ type: 'CLOSE_POSITION', coin: 'USDC', usdFeeValue: '1.00' }, ...]
   */
  perpsContext?: EstimatePerpsContextDto | EstimatePerpsContextDto[];
}

/**
 * Type of point earning activity. Swap is for swaps and bridges. PERPS is for perps activities.
 * @example 'SWAP'
 */
export type PointsEventEarnType =
  | 'SWAP'
  | 'PERPS'
  | 'REFERRAL'
  | 'SIGN_UP_BONUS'
  | 'LOYALTY_BONUS'
  | 'ONE_TIME_BONUS';

export interface GetPointsEventsDto {
  seasonId: string;
  subscriptionId: string;
  cursor: string | null;
  forceFresh?: boolean;
}

export interface GetPointsEventsLastUpdatedDto {
  seasonId: string;
  subscriptionId: string;
}

/**
 * Paginated list of points events
 */
export interface PaginatedPointsEventsDto {
  has_more: boolean;
  cursor: string | null;
  results: PointsEventDto[];
}

/**
 * Asset information for events
 */
export interface EventAssetDto {
  /**
   * Amount of the token as a string
   * @example '1000000000000000000'
   */
  amount: string;

  /**
   * CAIP-19 asset type
   * @example 'eip155:1/slip44:60'
   */
  type: string;

  /**
   * Decimals of the token
   * @example 18
   */
  decimals: number;

  /**
   * Name of the token
   * @example 'Ethereum'
   */
  name?: string;

  /**
   * Symbol of the token
   * @example 'ETH'
   */
  symbol?: string;
}

/**
 * Swap event payload
 */
export interface SwapEventPayload {
  /**
   * Source asset details
   */
  srcAsset: EventAssetDto;

  /**
   * Destination asset details
   */
  destAsset?: EventAssetDto;

  /**
   * Transaction hash
   * @example '0x.......'
   */
  txHash?: string;
}

/**
 * PERPS event payload
 */
export interface PerpsEventPayload {
  /**
   * Type of the PERPS event
   * @example 'OPEN_POSITION'
   */
  type: 'OPEN_POSITION' | 'CLOSE_POSITION' | 'TAKE_PROFIT' | 'STOP_LOSS';

  /**
   * Direction of the position
   * @example 'LONG'
   */
  direction?: 'LONG' | 'SHORT';

  /**
   * Asset information
   */
  asset: EventAssetDto;

  /**
   * PNL of the position
   * @example 10.0464
   */
  pnl?: string;
<<<<<<< HEAD
=======
}

/**
 * Card event payload
 */
export interface CardEventPayload {
  /**
   * Asset information (contains amount, symbol, decimals, etc.)
   */
  asset: EventAssetDto;

  /**
   * Transaction hash
   * @example '0x.......'
   */
  txHash?: string;
>>>>>>> 338177c4
}

/**
 * Base points event interface
 */
interface BasePointsEventDto {
  /**
   * ID of the point earning activity
   * @example '01974010-377f-7553-a365-0c33c8130980'
   */
  id: string;

  /**
   * Timestamp of the point earning activity
   * @example '2021-01-01T00:00:00.000Z'
   */
  timestamp: Date;

  /**
   * Value of the point earning activity
   * @example 100
   */
  value: number;

  /**
   * Bonus of the point earning activity
   * @example {}
   */
  bonus: {
    bips?: number | null;
    bonusPoints?: number | null;
    bonuses?: string[] | null;
  } | null;

  /**
   * Account address of the point earning activity
   * @example '0x742d35Cc6634C0532925a3b8D4C9db96C4b4d8b6'
   */
  accountAddress: string | null;

  /**
   * Timestamp of the point earning activity
   * @example '2021-01-01T00:00:00.000Z'
   */
  updatedAt: Date;
}

/**
 * Points event with discriminated union for payloads
 */
export type PointsEventDto = BasePointsEventDto &
  (
    | {
        type: 'SWAP';
        payload: SwapEventPayload | null;
      }
    | {
        type: 'PERPS';
        payload: PerpsEventPayload | null;
      }
    | {
        type: 'CARD';
        payload: CardEventPayload | null;
      }
    | {
        type: 'REFERRAL' | 'SIGN_UP_BONUS' | 'LOYALTY_BONUS' | 'ONE_TIME_BONUS';
        payload: null;
      }
  );

export interface EstimatePointsDto {
  /**
   * Type of point earning activity
   * @example 'SWAP'
   */
  activityType: PointsEventEarnType;

  /**
   * Account address performing the activity in CAIP-10 format
   * @example 'eip155:1:0x742d35Cc6634C0532925a3b8D4C9db96C4b4d8b6'
   */
  account: CaipAccountId;

  /**
   * Context data specific to the activity type
   */
  activityContext: EstimatePointsContextDto;
}

export interface EstimatedPointsDto {
  /**
   * Earnable for the activity
   * @example 100
   */
  pointsEstimate: number;

  /**
   * Bonus applied to the points estimate, in basis points. 100 = 1%
   * @example 200
   */
  bonusBips: number;
}

// eslint-disable-next-line @typescript-eslint/consistent-type-definitions
export type SeasonTierDto = {
  id: string;
  name: string;
  pointsNeeded: number;
  image: ThemeImage;
  levelNumber: string;
  rewards: SeasonRewardDto[];
};

export interface SeasonRewardDto {
  id: string;
  name: string;
  shortDescription: string;
  longDescription: string;
  shortUnlockedDescription: string;
  longUnlockedDescription: string;
  claimUrl?: string;
  iconName: string;
  rewardType: SeasonRewardType;
}

export enum SeasonRewardType {
  GENERIC = 'GENERIC',
  PERPS_DISCOUNT = 'PERPS_DISCOUNT',
  POINTS_BOOST = 'POINTS_BOOST',
  ALPHA_FOX_INVITE = 'ALPHA_FOX_INVITE',
}

export interface SeasonDto {
  id: string;
  name: string;
  startDate: Date;
  endDate: Date;
  tiers: SeasonTierDto[];
}

export interface SeasonStatusBalanceDto {
  total: number;
  updatedAt?: Date;
}

export interface SeasonStatusDto {
  season: SeasonDto;
  balance: SeasonStatusBalanceDto;
  currentTierId: string;
}

export interface SubscriptionSeasonReferralDetailsDto {
  referralCode: string;
  totalReferees: number;
  referralPoints: number;
}

export interface PointsBoostEnvelopeDto {
  boosts: PointsBoostDto[];
}

export interface PointsBoostDto {
  id: string;
  name: string;
  icon: ThemeImage;
  boostBips: number;
  seasonLong: boolean;
  startDate?: string;
  endDate?: string;
  backgroundColor: string;
}

export interface RewardDto {
  id: string;
  seasonRewardId: string;
  claimStatus: RewardClaimStatus;
  claim?: RewardClaim;
}

export type RewardClaimData =
  | PointsBoostRewardData
  | AlphaFoxInviteRewardData
  | null;

// eslint-disable-next-line @typescript-eslint/consistent-type-definitions
export type PointsBoostRewardData = {
  seasonPointsBonusId: string;
  activeUntil: string; // reward expiration date
  activeFrom: string; // claim date
};

// eslint-disable-next-line @typescript-eslint/consistent-type-definitions
export type AlphaFoxInviteRewardData = {
  telegramHandle: string;
};

export interface RewardClaim {
  id: string;
  rewardId: string;
  accountId: string;
  data: RewardClaimData;
}

export enum RewardClaimStatus {
  UNCLAIMED = 'UNCLAIMED',
  CLAIMED = 'CLAIMED',
}

export interface ThemeImage {
  lightModeUrl: string;
  darkModeUrl: string;
}

export interface ClaimRewardDto {
  data?: Record<string, string>;
}

export interface PointsBoostEnvelopeDto {
  boosts: PointsBoostDto[];
}

export interface PointsBoostDto {
  id: string;
  name: string;
  icon: ThemeImage;
  boostBips: number;
  seasonLong: boolean;
  startDate?: string;
  endDate?: string;
  backgroundColor: string;
}

export interface RewardDto {
  id: string;
  seasonRewardId: string;
  claimStatus: RewardClaimStatus;
  claim?: RewardClaim;
}

export type RewardClaimData =
  | PointsBoostRewardData
  | AlphaFoxInviteRewardData
  | null;

// eslint-disable-next-line @typescript-eslint/consistent-type-definitions
export type PointsBoostRewardData = {
  seasonPointsBonusId: string;
  activeUntil: string; // reward expiration date
  activeFrom: string; // claim date
};

// eslint-disable-next-line @typescript-eslint/consistent-type-definitions
export type AlphaFoxInviteRewardData = {
  telegramHandle: string;
};

export interface RewardClaim {
  id: string;
  rewardId: string;
  accountId: string;
  data: RewardClaimData;
}

export enum RewardClaimStatus {
  UNCLAIMED = 'UNCLAIMED',
  CLAIMED = 'CLAIMED',
}

export interface ThemeImage {
  lightModeUrl: string;
  darkModeUrl: string;
}

export interface ClaimRewardDto {
  data?: Record<string, string>;
}

// eslint-disable-next-line @typescript-eslint/consistent-type-definitions
export type SubscriptionSeasonReferralDetailState = {
  referralCode: string;
  totalReferees: number;
  referralPoints: number;
  lastFetched?: number;
};

// Serializable versions for state storage (Date objects converted to timestamps)
// eslint-disable-next-line @typescript-eslint/consistent-type-definitions
export type SeasonRewardDtoState = {
  id: string;
  name: string;
  shortDescription: string;
  longDescription: string;
  shortUnlockedDescription: string;
  longUnlockedDescription: string;
  claimUrl?: string;
  iconName: string;
  rewardType: SeasonRewardType;
};

// eslint-disable-next-line @typescript-eslint/consistent-type-definitions
export type SeasonTierDtoState = {
  id: string;
  name: string;
  pointsNeeded: number;
  image: {
    lightModeUrl: string;
    darkModeUrl: string;
  };
  levelNumber: string;
  rewards: SeasonRewardDtoState[];
};

// eslint-disable-next-line @typescript-eslint/consistent-type-definitions
export type SeasonDtoState = {
  id: string;
  name: string;
  startDate: number; // timestamp
  endDate: number; // timestamp
  tiers: SeasonTierDtoState[];
<<<<<<< HEAD
=======
  lastFetched?: number;
>>>>>>> 338177c4
};

// eslint-disable-next-line @typescript-eslint/consistent-type-definitions
export type SeasonStatusBalanceDtoState = {
  total: number;
  updatedAt?: number; // timestamp
};

// eslint-disable-next-line @typescript-eslint/consistent-type-definitions
export type SeasonTierState = {
  currentTier: SeasonTierDtoState;
  nextTier: SeasonTierDtoState | null;
  nextTierPointsNeeded: number | null;
};

// eslint-disable-next-line @typescript-eslint/consistent-type-definitions
export type SeasonStatusState = {
  season: SeasonDtoState;
  balance: SeasonStatusBalanceDtoState;
  tier: SeasonTierState;
  lastFetched?: number;
};

// eslint-disable-next-line @typescript-eslint/consistent-type-definitions
export type ActiveBoostsState = {
  boosts: {
    id: string;
    name: string;
    icon: {
      lightModeUrl: string;
      darkModeUrl: string;
    };
    boostBips: number;
    seasonLong: boolean;
    startDate?: string;
    endDate?: string;
    backgroundColor: string;
  }[];
  lastFetched: number;
};

// eslint-disable-next-line @typescript-eslint/consistent-type-definitions
export type UnlockedRewardsState = {
  rewards: {
    id: string;
    seasonRewardId: string;
    claimStatus: RewardClaimStatus;
    claim?: {
      id: string;
      rewardId: string;
      accountId: string; // Changed from bigint to string for JSON serialization
      data: RewardClaimData;
    };
  }[];
  lastFetched: number;
};

// eslint-disable-next-line @typescript-eslint/consistent-type-definitions
export type PointsEventsDtoState = {
  results: {
    id: string;
    timestamp: number;
    value: number;
    bonus: { bips?: number | null; bonuses?: string[] | null } | null;
    accountAddress: string | null;
    type: string;
    updatedAt: number;
    // eslint-disable-next-line @typescript-eslint/no-explicit-any
    payload: any;
  }[];
  has_more: boolean;
  cursor: string | null;
  lastFetched: number;
};

// eslint-disable-next-line @typescript-eslint/consistent-type-definitions
export type RewardsAccountState = {
  account: CaipAccountId;
  hasOptedIn?: boolean;
  subscriptionId: string | null;
  perpsFeeDiscount: number | null;
  lastPerpsDiscountRateFetched: number | null;
  lastFreshOptInStatusCheck?: number | null;
};

// eslint-disable-next-line @typescript-eslint/consistent-type-definitions
export type RewardsControllerState = {
  activeAccount: RewardsAccountState | null;
  accounts: { [account: CaipAccountId]: RewardsAccountState };
  subscriptions: { [subscriptionId: string]: SubscriptionDto };
  seasons: { [seasonId: string]: SeasonDtoState };
  subscriptionReferralDetails: {
    [compositeId: string]: SubscriptionSeasonReferralDetailState;
  };
  seasonStatuses: { [compositeId: string]: SeasonStatusState };
  activeBoosts: { [compositeId: string]: ActiveBoostsState };
  unlockedRewards: { [compositeId: string]: UnlockedRewardsState };
  pointsEvents: { [compositeId: string]: PointsEventsDtoState };
};

/**
 * Event emitted when an account is linked to a subscription
<<<<<<< HEAD
 */
export interface RewardsControllerAccountLinkedEvent {
  type: 'RewardsController:accountLinked';
  payload: [
    {
      subscriptionId: string;
      account: CaipAccountId;
    },
  ];
}

/**
 * Event emitted when a reward is claimed
 */
export interface RewardsControllerRewardClaimedEvent {
  type: 'RewardsController:rewardClaimed';
  payload: [
    {
      rewardId: string;
      subscriptionId: string;
    },
  ];
}

/**
=======
 */
export interface RewardsControllerAccountLinkedEvent {
  type: 'RewardsController:accountLinked';
  payload: [
    {
      subscriptionId: string;
      account: CaipAccountId;
    },
  ];
}

/**
 * Event emitted when a reward is claimed
 */
export interface RewardsControllerRewardClaimedEvent {
  type: 'RewardsController:rewardClaimed';
  payload: [
    {
      rewardId: string;
      subscriptionId: string;
    },
  ];
}

/**
>>>>>>> 338177c4
 * Event emitted when balance data should be invalidated
 */
export interface RewardsControllerBalanceUpdatedEvent {
  type: 'RewardsController:balanceUpdated';
  payload: [
    {
      seasonId: string;
      subscriptionId: string;
    },
  ];
}

/**
 * Event emitted when points events should be invalidated
 */
export interface RewardsControllerPointsEventsUpdatedEvent {
  type: 'RewardsController:pointsEventsUpdated';
  payload: [
    {
      seasonId: string;
      subscriptionId: string;
    },
  ];
}

/**
 * Events that can be emitted by the RewardsController
 */
export type RewardsControllerEvents =
<<<<<<< HEAD
  | {
      type: 'RewardsController:stateChange';
      payload: [RewardsControllerState, Patch[]];
    }
=======
  | ControllerStateChangeEvent<'RewardsController', RewardsControllerState>
>>>>>>> 338177c4
  | RewardsControllerAccountLinkedEvent
  | RewardsControllerRewardClaimedEvent
  | RewardsControllerBalanceUpdatedEvent
  | RewardsControllerPointsEventsUpdatedEvent;

/**
 * Patch type for state changes
 */
export interface Patch {
  op: 'replace' | 'add' | 'remove';
  path: string[];
  value?: unknown;
}

/**
 * Action for updating state with opt-in response
 */
export interface RewardsControllerOptInAction {
  type: 'RewardsController:optIn';
<<<<<<< HEAD
  handler: (
    account: InternalAccount,
    referralCode?: string,
  ) => Promise<string | null>;
=======
  handler: (referralCode?: string) => Promise<string | null>;
>>>>>>> 338177c4
}

/**
 * Request for getting Perps discount
 */
export interface GetPerpsDiscountDto {
  /**
   * Account address in CAIP-10 format
   * @example 'eip155:1:0x742d35Cc6634C0532925a3b8D4C9db96C4b4d8b6'
   */
  account: CaipAccountId;
}

/**
 * Parsed response for Perps discount data
 */
export interface PerpsDiscountData {
  /**
   * Whether the account has opted in (0 = not opted in, 1 = opted in)
   */
  hasOptedIn: boolean;
  /**
   * The discount percentage in basis points
   * @example 550
   */
  discountBips: number;
}

/**
 * Geo rewards metadata containing location and support info
 */
export interface GeoRewardsMetadata {
  /**
   * The geographic location string (e.g., 'US', 'CA-ON', 'FR')
   */
  geoLocation: string;
  /**
   * Whether the location is allowed for opt-in
   */
  optinAllowedForGeo: boolean;
}

/**
 * Action for getting whether the account (caip-10 format) has opted in
 */
export interface RewardsControllerGetHasAccountOptedInAction {
  type: 'RewardsController:getHasAccountOptedIn';
  handler: (account: CaipAccountId) => Promise<boolean>;
}

/**
 * Action for getting opt-in status of multiple addresses with feature flag check
 */
export interface RewardsControllerGetOptInStatusAction {
  type: 'RewardsController:getOptInStatus';
  handler: (params: OptInStatusInputDto) => Promise<OptInStatusDto>;
}

/**
 * Action for getting points events for a given season
 */
export interface RewardsControllerGetPointsEventsAction {
  type: 'RewardsController:getPointsEvents';
  handler: (params: GetPointsEventsDto) => Promise<PaginatedPointsEventsDto>;
}

/**
 * Action for estimating points for a given activity
 */
export interface RewardsControllerEstimatePointsAction {
  type: 'RewardsController:estimatePoints';
  handler: (request: EstimatePointsDto) => Promise<EstimatedPointsDto>;
}

/**
 * Action for getting perps fee discount in bips for an account
 */
export interface RewardsControllerGetPerpsDiscountAction {
  type: 'RewardsController:getPerpsDiscountForAccount';
  handler: (account: CaipAccountId) => Promise<number>;
}

/**
 * Action for checking if rewards feature is enabled via feature flag
 */
export interface RewardsControllerIsRewardsFeatureEnabledAction {
  type: 'RewardsController:isRewardsFeatureEnabled';
  handler: () => boolean;
}

/**
 * Action for getting season metadata with caching
 */
export interface RewardsControllerGetSeasonMetadataAction {
  type: 'RewardsController:getSeasonMetadata';
  handler: (type?: 'current' | 'next') => Promise<SeasonDtoState | null>;
}

/**
 * Action for getting season status with caching
 */
export interface RewardsControllerGetSeasonStatusAction {
  type: 'RewardsController:getSeasonStatus';
  handler: (
    subscriptionId: string,
    seasonId: string,
  ) => Promise<SeasonStatusState | null>;
}

/**
 * Action for getting referral details with caching
 */
export interface RewardsControllerGetReferralDetailsAction {
  type: 'RewardsController:getReferralDetails';
  handler: (
    subscriptionId: string,
    seasonId: string,
  ) => Promise<SubscriptionSeasonReferralDetailState | null>;
}

/**
 * Action for logging out a user
 */
export interface RewardsControllerLogoutAction {
  type: 'RewardsController:logout';
  handler: () => Promise<void>;
}

/**
 * Action for getting geo rewards metadata
 */
export interface RewardsControllerGetGeoRewardsMetadataAction {
  type: 'RewardsController:getGeoRewardsMetadata';
  handler: () => Promise<GeoRewardsMetadata>;
}

/**
 * Action for validating referral codes
 */
export interface RewardsControllerValidateReferralCodeAction {
  type: 'RewardsController:validateReferralCode';
  handler: (code: string) => Promise<boolean>;
}

/**
 * Action for checking if an account supports opt-in
 */
export interface RewardsControllerIsOptInSupportedAction {
  type: 'RewardsController:isOptInSupported';
  handler: (account: InternalAccount) => boolean;
}

/**
 * Action for getting the actual subscription ID for a CAIP account ID
 */
export interface RewardsControllerGetActualSubscriptionIdAction {
  type: 'RewardsController:getActualSubscriptionId';
  handler: (account: CaipAccountId) => string | null;
}

/**
 * Action for getting the first subscription ID from the subscriptions map
 */
export interface RewardsControllerGetFirstSubscriptionIdAction {
  type: 'RewardsController:getFirstSubscriptionId';
  handler: () => string | null;
}

/**
 * Action for linking an account to a subscription
 */
export interface RewardsControllerLinkAccountToSubscriptionAction {
  type: 'RewardsController:linkAccountToSubscriptionCandidate';
  handler: (account: InternalAccount) => Promise<boolean>;
}

/**
 * Action for linking multiple accounts to a subscription candidate
 */
export interface RewardsControllerLinkAccountsToSubscriptionCandidateAction {
  type: 'RewardsController:linkAccountsToSubscriptionCandidate';
  handler: (
    accounts: InternalAccount[],
  ) => Promise<{ account: InternalAccount; success: boolean }[]>;
}

/**
 * Action for getting candidate subscription ID
 */
export interface RewardsControllerGetCandidateSubscriptionIdAction {
  type: 'RewardsController:getCandidateSubscriptionId';
  handler: () => Promise<string | null>;
}

/**
 * Action for opting out of rewards program
 */
export interface RewardsControllerOptOutAction {
  type: 'RewardsController:optOut';
  handler: (subscriptionId: string) => Promise<boolean>;
}

/**
 * Action for getting active points boosts
 */
export interface RewardsControllerGetActivePointsBoostsAction {
  type: 'RewardsController:getActivePointsBoosts';
  handler: (
    seasonId: string,
    subscriptionId: string,
  ) => Promise<PointsBoostDto[]>;
}

/**
 * Action for getting unlocked rewards for a season
 */
export interface RewardsControllerGetUnlockedRewardsAction {
  type: 'RewardsController:getUnlockedRewards';
  handler: (seasonId: string, subscriptionId: string) => Promise<RewardDto[]>;
}

/**
 * Action for claiming a reward
 */
export interface RewardsControllerClaimRewardAction {
  type: 'RewardsController:claimReward';
  handler: (
    rewardId: string,
    subscriptionId: string,
    dto?: ClaimRewardDto,
  ) => Promise<void>;
}

/**
 * Action for resetting controller state
 */
export interface RewardsControllerResetAllAction {
  type: 'RewardsController:resetAll';
  handler: () => Promise<void>;
}

/**
 * Actions that can be performed by the RewardsController
 */
export type RewardsControllerActions =
  | ControllerGetStateAction<'RewardsController', RewardsControllerState>
  | RewardsControllerGetHasAccountOptedInAction
  | RewardsControllerGetOptInStatusAction
  | RewardsControllerGetPointsEventsAction
  | RewardsControllerEstimatePointsAction
  | RewardsControllerGetPerpsDiscountAction
  | RewardsControllerIsRewardsFeatureEnabledAction
  | RewardsControllerGetSeasonMetadataAction
  | RewardsControllerGetSeasonStatusAction
  | RewardsControllerGetReferralDetailsAction
  | RewardsControllerOptInAction
  | RewardsControllerLogoutAction
  | RewardsControllerGetGeoRewardsMetadataAction
  | RewardsControllerValidateReferralCodeAction
  | RewardsControllerIsOptInSupportedAction
  | RewardsControllerGetActualSubscriptionIdAction
  | RewardsControllerGetFirstSubscriptionIdAction
  | RewardsControllerLinkAccountToSubscriptionAction
  | RewardsControllerLinkAccountsToSubscriptionCandidateAction
  | RewardsControllerGetCandidateSubscriptionIdAction
  | RewardsControllerOptOutAction
  | RewardsControllerGetActivePointsBoostsAction
  | RewardsControllerGetUnlockedRewardsAction
  | RewardsControllerClaimRewardAction
  | RewardsControllerResetAllAction;
<<<<<<< HEAD

export const CURRENT_SEASON_ID = 'current';
=======
>>>>>>> 338177c4

/**
 * Input DTO for getting opt-in status of multiple addresses
 */
export interface OptInStatusInputDto {
  /**
   * The addresses to check opt-in status for
   * @example [
   *   '0xDE37C32E8dbD1CD325B8023a00550a5beA97eF13',
   *   '0xDE37C32E8dbD1CD325B8023a00550a5beA97eF14',
   *   '0xDE37C32E8dbD1CD325B8023a00550a5beA97eF15'
   * ]
   */
  addresses: string[];
}

/**
 * Response DTO for opt-in status of multiple addresses
 */
export interface OptInStatusDto {
  /**
   * The opt-in status of the addresses in the same order as the input
   * @example [true, true, false]
   */
  ois: boolean[];

  /**
   * The subscription IDs of the addresses in the same order as the input
   * @example ['sub_123', 'sub_456', null]
   */
  sids: (string | null)[];
}

/**
 * Response DTO for opt-out operation
 */
export interface OptOutDto {
  /**
   * Whether the opt-out operation was successful
   * @example true
   */
  success: boolean;
}

/**
 * Season info for discover seasons endpoint
 */
export interface SeasonInfoDto {
  /**
   * The ID of the season
   * @example '7444682d-9050-43b8-9038-28a6a62d6264'
   */
  id: string;

  /**
   * The start date of the season
   * @example '2025-09-01T04:00:00.000Z'
   */
  startDate: Date;

  /**
   * The end date of the season
   * @example '2025-11-30T04:00:00.000Z'
   */
  endDate: Date;
}

/**
 * Response DTO for discover seasons endpoint
 */
export interface DiscoverSeasonsDto {
  /**
   * Current season information
   */
  current: SeasonInfoDto | null;

  /**
   * Next season information
   */
  next: SeasonInfoDto | null;
}

/**
 * Response DTO for season metadata endpoint
 */
export interface SeasonMetadataDto {
  /**
   * The ID of the season
   * @example '7444682d-9050-43b8-9038-28a6a62d6264'
   */
  id: string;

  /**
   * The name of the season
   * @example 'Season 1'
   */
  name: string;

  /**
   * The start date of the season
   * @example '2025-09-01T04:00:00.000Z'
   */
  startDate: Date;

  /**
   * The end date of the season
   * @example '2025-11-30T04:00:00.000Z'
   */
  endDate: Date;

  /**
   * The tiers for the season
   */
  tiers: SeasonTierDto[];
}

/**
 * Response DTO for season state endpoint (new getSeasonStatus)
 */
export interface SeasonStateDto {
  /**
   * The balance for the season
   * @example 0
   */
  balance: number;

  /**
   * The current tier ID
   * @example '555260e8-d88b-4196-adb1-0844807bddc3'
   */
  currentTierId: string;

  /**
   * When the season state was last updated
   * @example '2025-10-21T16:45:50.732Z'
   */
  updatedAt: Date;
}<|MERGE_RESOLUTION|>--- conflicted
+++ resolved
@@ -264,8 +264,6 @@
    * @example 10.0464
    */
   pnl?: string;
-<<<<<<< HEAD
-=======
 }
 
 /**
@@ -282,7 +280,6 @@
    * @example '0x.......'
    */
   txHash?: string;
->>>>>>> 338177c4
 }
 
 /**
@@ -500,66 +497,6 @@
   data?: Record<string, string>;
 }
 
-export interface PointsBoostEnvelopeDto {
-  boosts: PointsBoostDto[];
-}
-
-export interface PointsBoostDto {
-  id: string;
-  name: string;
-  icon: ThemeImage;
-  boostBips: number;
-  seasonLong: boolean;
-  startDate?: string;
-  endDate?: string;
-  backgroundColor: string;
-}
-
-export interface RewardDto {
-  id: string;
-  seasonRewardId: string;
-  claimStatus: RewardClaimStatus;
-  claim?: RewardClaim;
-}
-
-export type RewardClaimData =
-  | PointsBoostRewardData
-  | AlphaFoxInviteRewardData
-  | null;
-
-// eslint-disable-next-line @typescript-eslint/consistent-type-definitions
-export type PointsBoostRewardData = {
-  seasonPointsBonusId: string;
-  activeUntil: string; // reward expiration date
-  activeFrom: string; // claim date
-};
-
-// eslint-disable-next-line @typescript-eslint/consistent-type-definitions
-export type AlphaFoxInviteRewardData = {
-  telegramHandle: string;
-};
-
-export interface RewardClaim {
-  id: string;
-  rewardId: string;
-  accountId: string;
-  data: RewardClaimData;
-}
-
-export enum RewardClaimStatus {
-  UNCLAIMED = 'UNCLAIMED',
-  CLAIMED = 'CLAIMED',
-}
-
-export interface ThemeImage {
-  lightModeUrl: string;
-  darkModeUrl: string;
-}
-
-export interface ClaimRewardDto {
-  data?: Record<string, string>;
-}
-
 // eslint-disable-next-line @typescript-eslint/consistent-type-definitions
 export type SubscriptionSeasonReferralDetailState = {
   referralCode: string;
@@ -602,10 +539,7 @@
   startDate: number; // timestamp
   endDate: number; // timestamp
   tiers: SeasonTierDtoState[];
-<<<<<<< HEAD
-=======
   lastFetched?: number;
->>>>>>> 338177c4
 };
 
 // eslint-disable-next-line @typescript-eslint/consistent-type-definitions
@@ -708,7 +642,6 @@
 
 /**
  * Event emitted when an account is linked to a subscription
-<<<<<<< HEAD
  */
 export interface RewardsControllerAccountLinkedEvent {
   type: 'RewardsController:accountLinked';
@@ -734,33 +667,6 @@
 }
 
 /**
-=======
- */
-export interface RewardsControllerAccountLinkedEvent {
-  type: 'RewardsController:accountLinked';
-  payload: [
-    {
-      subscriptionId: string;
-      account: CaipAccountId;
-    },
-  ];
-}
-
-/**
- * Event emitted when a reward is claimed
- */
-export interface RewardsControllerRewardClaimedEvent {
-  type: 'RewardsController:rewardClaimed';
-  payload: [
-    {
-      rewardId: string;
-      subscriptionId: string;
-    },
-  ];
-}
-
-/**
->>>>>>> 338177c4
  * Event emitted when balance data should be invalidated
  */
 export interface RewardsControllerBalanceUpdatedEvent {
@@ -790,14 +696,7 @@
  * Events that can be emitted by the RewardsController
  */
 export type RewardsControllerEvents =
-<<<<<<< HEAD
-  | {
-      type: 'RewardsController:stateChange';
-      payload: [RewardsControllerState, Patch[]];
-    }
-=======
   | ControllerStateChangeEvent<'RewardsController', RewardsControllerState>
->>>>>>> 338177c4
   | RewardsControllerAccountLinkedEvent
   | RewardsControllerRewardClaimedEvent
   | RewardsControllerBalanceUpdatedEvent
@@ -817,14 +716,7 @@
  */
 export interface RewardsControllerOptInAction {
   type: 'RewardsController:optIn';
-<<<<<<< HEAD
-  handler: (
-    account: InternalAccount,
-    referralCode?: string,
-  ) => Promise<string | null>;
-=======
   handler: (referralCode?: string) => Promise<string | null>;
->>>>>>> 338177c4
 }
 
 /**
@@ -1095,11 +987,6 @@
   | RewardsControllerGetUnlockedRewardsAction
   | RewardsControllerClaimRewardAction
   | RewardsControllerResetAllAction;
-<<<<<<< HEAD
-
-export const CURRENT_SEASON_ID = 'current';
-=======
->>>>>>> 338177c4
 
 /**
  * Input DTO for getting opt-in status of multiple addresses
