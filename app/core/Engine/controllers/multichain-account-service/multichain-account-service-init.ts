import {
  MultichainAccountService,
  MultichainAccountServiceMessenger,
  BtcAccountProvider,
  TrxAccountProvider,
  AccountProviderWrapper,
} from '@metamask/multichain-account-service';
import { ControllerInitFunction } from '../../types';
import Engine from '../../Engine';
import { forwardSelectedAccountGroupToSnapKeyring } from '../../../SnapKeyring/utils/forwardSelectedAccountGroupToSnapKeyring';
import { MultichainAccountServiceInitMessenger } from '../../messengers/multichain-account-service-messenger/multichain-account-service-messenger';

/**
 * Initialize the multichain account service.
 *
 * @param request - The request object.
 * @param request.controllerMessenger - The messenger to use for the service.
 * @returns The initialized service.
 */
export const multichainAccountServiceInit: ControllerInitFunction<
  MultichainAccountService,
  MultichainAccountServiceMessenger,
  MultichainAccountServiceInitMessenger
> = ({ controllerMessenger, initMessenger }) => {
  /// BEGIN:ONLY_INCLUDE_IF(bitcoin)
  // Create Bitcoin provider wrapped for feature flag control
  const btcProvider = new AccountProviderWrapper(
    controllerMessenger,
    new BtcAccountProvider(controllerMessenger),
  );
  /// END:ONLY_INCLUDE_IF

  /// BEGIN:ONLY_INCLUDE_IF(tron)
  const trxProvider = new TrxAccountProvider(controllerMessenger);
  /// END:ONLY_INCLUDE_IF

  const providers = [
    /// BEGIN:ONLY_INCLUDE_IF(bitcoin)
    btcProvider,
    /// END:ONLY_INCLUDE_IF
    /// BEGIN:ONLY_INCLUDE_IF(tron)
    trxProvider,
    /// END:ONLY_INCLUDE_IF
  ].filter(Boolean);

  const controller = new MultichainAccountService({
    messenger: controllerMessenger,
    providers,
  });

<<<<<<< HEAD
  /// BEGIN:ONLY_INCLUDE_IF(bitcoin)
  // Bitcoin provider controlled by addBitcoinAccount feature flag via Basic Functionality
  // TODO: Add direct feature flag subscription when messenger permissions are resolved
  btcProvider.setEnabled(false); // Controlled via setBasicFunctionality like Solana
  /// END:ONLY_INCLUDE_IF
=======
  // TODO: Move this logic to the SnapKeyring directly.
  initMessenger.subscribe(
    'MultichainAccountService:multichainAccountGroupUpdated',
    (group) => {
      const { AccountTreeController } = Engine.context;

      // If the current group gets updated, then maybe there are more accounts being "selected"
      // now, so we have to forward them to the Snap keyring too!
      if (AccountTreeController.getSelectedAccountGroup() === group.id) {
        // eslint-disable-next-line no-void
        void forwardSelectedAccountGroupToSnapKeyring(group.id);
      }
    },
  );
>>>>>>> 36656156

  return { controller, memStateKey: null, persistedStateKey: null };
};<|MERGE_RESOLUTION|>--- conflicted
+++ resolved
@@ -48,13 +48,10 @@
     providers,
   });
 
-<<<<<<< HEAD
   /// BEGIN:ONLY_INCLUDE_IF(bitcoin)
   // Bitcoin provider controlled by addBitcoinAccount feature flag via Basic Functionality
-  // TODO: Add direct feature flag subscription when messenger permissions are resolved
-  btcProvider.setEnabled(false); // Controlled via setBasicFunctionality like Solana
+  btcProvider.setEnabled(false);
   /// END:ONLY_INCLUDE_IF
-=======
   // TODO: Move this logic to the SnapKeyring directly.
   initMessenger.subscribe(
     'MultichainAccountService:multichainAccountGroupUpdated',
@@ -69,7 +66,6 @@
       }
     },
   );
->>>>>>> 36656156
 
   return { controller, memStateKey: null, persistedStateKey: null };
 };