import {
  MultichainAccountService,
  MultichainAccountServiceMessenger,
} from '@metamask/multichain-account-service';
import { buildControllerInitRequestMock } from '../../utils/test-utils';
import { ControllerInitRequest } from '../../types';
import { multichainAccountServiceInit } from './multichain-account-service-init';
import { ExtendedControllerMessenger } from '../../../ExtendedControllerMessenger';
import {
  getMultichainAccountServiceInitMessenger,
  getMultichainAccountServiceMessenger,
  MultichainAccountServiceInitMessenger,
} from '../../messengers/multichain-account-service-messenger/multichain-account-service-messenger';

jest.mock('@metamask/multichain-account-service');

function getInitRequestMock(): jest.Mocked<
  ControllerInitRequest<
    MultichainAccountServiceMessenger,
    MultichainAccountServiceInitMessenger
  >
> {
  const baseMessenger = new ExtendedControllerMessenger<never, never>();

  const requestMock = {
    ...buildControllerInitRequestMock(baseMessenger),
    controllerMessenger: getMultichainAccountServiceMessenger(baseMessenger),
    initMessenger: getMultichainAccountServiceInitMessenger(baseMessenger),
  };

  return requestMock;
}

describe('MultichainAccountServiceInit', () => {
  const multichainAccountServiceClassMock = jest.mocked(
    MultichainAccountService,
  );

  beforeEach(() => {
    jest.resetAllMocks();
  });

  it('returns service instance', () => {
    expect(
      multichainAccountServiceInit(getInitRequestMock()).controller,
    ).toBeInstanceOf(MultichainAccountService);
  });

<<<<<<< HEAD
  it('initializes with correct messenger and providers array', () => {
=======
  it('initializes with correct messenger and state', () => {
    const initRequestMock = getInitRequestMock();

>>>>>>> 36656156
    multichainAccountServiceInit(initRequestMock);

    expect(multichainAccountServiceClassMock).toHaveBeenCalledTimes(1);
    const callArgs = multichainAccountServiceClassMock.mock.calls[0][0];

    expect(callArgs.messenger).toBe(initRequestMock.controllerMessenger);
    expect(callArgs.providers).toBeDefined();
    if (callArgs.providers) {
      expect(Array.isArray(callArgs.providers)).toBe(true);
    }
  });
});<|MERGE_RESOLUTION|>--- conflicted
+++ resolved
@@ -46,13 +46,9 @@
     ).toBeInstanceOf(MultichainAccountService);
   });
 
-<<<<<<< HEAD
-  it('initializes with correct messenger and providers array', () => {
-=======
   it('initializes with correct messenger and state', () => {
     const initRequestMock = getInitRequestMock();
 
->>>>>>> 36656156
     multichainAccountServiceInit(initRequestMock);
 
     expect(multichainAccountServiceClassMock).toHaveBeenCalledTimes(1);
