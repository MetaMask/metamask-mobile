import {
  MultichainAccountService,
  AccountProviderWrapper,
} from '@metamask/multichain-account-service';
import { buildControllerInitRequestMock } from '../../utils/test-utils';
import { ControllerInitRequest } from '../../types';
import { multichainAccountServiceInit } from './multichain-account-service-init';
import {
  MultichainAccountServiceInitMessenger,
  MultichainAccountServiceMessenger,
  getMultichainAccountServiceMessenger,
  getMultichainAccountServiceInitMessenger,
  Actions,
  Events,
  AllowedInitializationActions,
  AllowedInitializationEvents,
} from '../../messengers/multichain-account-service-messenger/multichain-account-service-messenger';
import { Messenger } from '@metamask/base-controller';
import { ExtendedControllerMessenger } from '../../../ExtendedControllerMessenger';
<<<<<<< HEAD
import {
  getMultichainAccountServiceInitMessenger,
  getMultichainAccountServiceMessenger,
  MultichainAccountServiceInitMessenger,
} from '../../messengers/multichain-account-service-messenger/multichain-account-service-messenger';

jest.mock('@metamask/multichain-account-service');

function getInitRequestMock(): jest.Mocked<
=======
import { FeatureFlags } from '@metamask/remote-feature-flag-controller';

jest.mock('@metamask/multichain-account-service');

const mockRemoteFeatureFlagControllerGetState = jest.fn();

type MockInitMessenger = Messenger<
  Actions | AllowedInitializationActions,
  Events | AllowedInitializationEvents
>;

function getBaseMessenger(): MockInitMessenger {
  return new Messenger();
}

function getInitRequestMock({
  messenger = getBaseMessenger(),
  remoteFeatureFlags = {},
}: {
  messenger?: MockInitMessenger;
  remoteFeatureFlags?: FeatureFlags;
} = {}): jest.Mocked<
>>>>>>> d5ca588d
  ControllerInitRequest<
    MultichainAccountServiceMessenger,
    MultichainAccountServiceInitMessenger
  >
> {
<<<<<<< HEAD
  const baseMessenger = new ExtendedControllerMessenger<never, never>();

  const requestMock = {
    ...buildControllerInitRequestMock(baseMessenger),
    controllerMessenger: getMultichainAccountServiceMessenger(baseMessenger),
    initMessenger: getMultichainAccountServiceInitMessenger(baseMessenger),
  };

  return requestMock;
}

describe('MultichainAccountServiceInit', () => {
  const multichainAccountServiceClassMock = jest.mocked(
    MultichainAccountService,
  );
=======
  // Mock remote feature flag state which is required when initializing the service
  messenger.registerActionHandler(
    'RemoteFeatureFlagController:getState',
    mockRemoteFeatureFlagControllerGetState,
  );
  mockRemoteFeatureFlagControllerGetState.mockImplementation(() => ({
    remoteFeatureFlags,
  }));

  // Get restricted messengers
  const controllerMessenger = getMultichainAccountServiceMessenger(messenger);
  const initMessenger = getMultichainAccountServiceInitMessenger(messenger);

  // Create extended messenger for the base mock
  const extendedControllerMessenger = new ExtendedControllerMessenger();
>>>>>>> d5ca588d

  // Build the base mock with extended messenger
  const baseMock = buildControllerInitRequestMock(extendedControllerMessenger);

  // Return merged mock with proper messengers
  return {
    ...baseMock,
    controllerMessenger,
    initMessenger,
  };
}

describe('MultichainAccountServiceInit', () => {
  beforeEach(() => {
    jest.resetAllMocks();
  });

  it('returns service instance', () => {
    expect(
      multichainAccountServiceInit(getInitRequestMock()).controller,
    ).toBeInstanceOf(MultichainAccountService);
  });

  it('initializes with correct messenger and state', () => {
    const initRequestMock = getInitRequestMock();

    multichainAccountServiceInit(initRequestMock);

    const serviceMock = jest.mocked(MultichainAccountService);

    expect(serviceMock).toHaveBeenCalledTimes(1);
    const callArgs = serviceMock.mock.calls[0][0];

    expect(callArgs.messenger).toBe(initRequestMock.controllerMessenger);
    expect(callArgs.providers).toBeDefined();
    if (callArgs.providers) {
      expect(Array.isArray(callArgs.providers)).toBe(true);
    }
  });

  describe('Bitcoin provider feature flag', () => {
    let setEnabledSpy: jest.SpyInstance;
    let alignWalletsSpy: jest.SpyInstance;

    beforeEach(() => {
      setEnabledSpy = jest.spyOn(
        AccountProviderWrapper.prototype,
        'setEnabled',
      );
      setEnabledSpy.mockReturnValue(undefined);

      alignWalletsSpy = jest.spyOn(
        MultichainAccountService.prototype,
        'alignWallets',
      );
      alignWalletsSpy.mockResolvedValue(undefined);
    });

    it('does not enable Bitcoin provider when feature flag is disabled', () => {
      // When initializing the service
      multichainAccountServiceInit(
        getInitRequestMock({
          // Given the feature flag is disabled
          remoteFeatureFlags: {
            bitcoinAccounts: {
              enabled: false,
              minimumVersion: '1.0.0',
            },
          },
        }),
      );

      // Then Bitcoin provider should not be enabled
      expect(setEnabledSpy).toHaveBeenCalledTimes(1);
      expect(setEnabledSpy).toHaveBeenCalledWith(false);
      expect(alignWalletsSpy).not.toHaveBeenCalled();
    });

    it('does not enable Bitcoin provider when app version is below minimum', () => {
      // When initializing the service
      multichainAccountServiceInit(
        getInitRequestMock({
          // Given the feature flag indicates version requirement not met
          remoteFeatureFlags: {
            bitcoinAccounts: {
              enabled: true,
              minimumVersion: '99.99.99',
            },
          },
        }),
      );

      // Then Bitcoin provider should not be enabled
      expect(setEnabledSpy).toHaveBeenCalledTimes(1);
      expect(setEnabledSpy).toHaveBeenCalledWith(false);
      expect(alignWalletsSpy).not.toHaveBeenCalled();
    });

    it('enables Bitcoin provider when feature flag is enabled and version meets minimum', () => {
      // When initializing the service
      multichainAccountServiceInit(
        getInitRequestMock({
          // Given the feature flag is enabled and version meets minimum
          remoteFeatureFlags: {
            bitcoinAccounts: {
              enabled: true,
              minimumVersion: '1.0.0',
            },
          },
        }),
      );

      // Then Bitcoin provider should be enabled
      expect(setEnabledSpy).toHaveBeenCalledTimes(1);
      expect(setEnabledSpy).toHaveBeenCalledWith(true);

      // And alignment triggered
      expect(alignWalletsSpy).toHaveBeenCalledTimes(1);
    });

    it('enables Bitcoin provider when feature flag is enabled at runtime', () => {
      // When initializing the service
      const messenger = getBaseMessenger();
      multichainAccountServiceInit(
        getInitRequestMock({
          messenger,
          // Given the feature flag is not enabled yet
          remoteFeatureFlags: {
            bitcoinAccounts: {
              enabled: false,
              minimumVersion: '1.0.0',
            },
          },
        }),
      );

      // Then Bitcoin provider should not have been called, nor the alignement process
      expect(setEnabledSpy).toHaveBeenCalledTimes(1);
      expect(setEnabledSpy).toHaveBeenCalledWith(false);
      expect(alignWalletsSpy).not.toHaveBeenCalled();

      // Enabling the remote feature flag would enable the Bitcoin provider
      messenger.publish(
        'RemoteFeatureFlagController:stateChange',
        {
          remoteFeatureFlags: {
            bitcoinAccounts: {
              enabled: true,
              minimumVersion: '1.0.0',
            },
          },
          cacheTimestamp: 0,
        },
        [],
      );

      // Then Bitcoin provider should be enabled
      expect(setEnabledSpy).toHaveBeenCalledTimes(2);
      expect(setEnabledSpy).toHaveBeenCalledWith(true);

      // And alignment triggered
      expect(alignWalletsSpy).toHaveBeenCalledTimes(1);
    });
  });
});<|MERGE_RESOLUTION|>--- conflicted
+++ resolved
@@ -17,17 +17,6 @@
 } from '../../messengers/multichain-account-service-messenger/multichain-account-service-messenger';
 import { Messenger } from '@metamask/base-controller';
 import { ExtendedControllerMessenger } from '../../../ExtendedControllerMessenger';
-<<<<<<< HEAD
-import {
-  getMultichainAccountServiceInitMessenger,
-  getMultichainAccountServiceMessenger,
-  MultichainAccountServiceInitMessenger,
-} from '../../messengers/multichain-account-service-messenger/multichain-account-service-messenger';
-
-jest.mock('@metamask/multichain-account-service');
-
-function getInitRequestMock(): jest.Mocked<
-=======
 import { FeatureFlags } from '@metamask/remote-feature-flag-controller';
 
 jest.mock('@metamask/multichain-account-service');
@@ -50,29 +39,11 @@
   messenger?: MockInitMessenger;
   remoteFeatureFlags?: FeatureFlags;
 } = {}): jest.Mocked<
->>>>>>> d5ca588d
   ControllerInitRequest<
     MultichainAccountServiceMessenger,
     MultichainAccountServiceInitMessenger
   >
 > {
-<<<<<<< HEAD
-  const baseMessenger = new ExtendedControllerMessenger<never, never>();
-
-  const requestMock = {
-    ...buildControllerInitRequestMock(baseMessenger),
-    controllerMessenger: getMultichainAccountServiceMessenger(baseMessenger),
-    initMessenger: getMultichainAccountServiceInitMessenger(baseMessenger),
-  };
-
-  return requestMock;
-}
-
-describe('MultichainAccountServiceInit', () => {
-  const multichainAccountServiceClassMock = jest.mocked(
-    MultichainAccountService,
-  );
-=======
   // Mock remote feature flag state which is required when initializing the service
   messenger.registerActionHandler(
     'RemoteFeatureFlagController:getState',
@@ -88,7 +59,6 @@
 
   // Create extended messenger for the base mock
   const extendedControllerMessenger = new ExtendedControllerMessenger();
->>>>>>> d5ca588d
 
   // Build the base mock with extended messenger
   const baseMock = buildControllerInitRequestMock(extendedControllerMessenger);
