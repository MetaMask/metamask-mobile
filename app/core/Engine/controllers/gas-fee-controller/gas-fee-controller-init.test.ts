--- conflicted
+++ resolved
@@ -2,11 +2,7 @@
   GasFeeController,
   GasFeeMessenger,
 } from '@metamask/gas-fee-controller';
-<<<<<<< HEAD
-import { swapsUtils } from '@metamask/swaps-controller';
-=======
 import { CHAIN_IDS } from '@metamask/transaction-controller';
->>>>>>> f4e8f8d0
 import { NetworkController } from '@metamask/network-controller';
 
 import { addHexPrefix } from '../../../../util/number';
