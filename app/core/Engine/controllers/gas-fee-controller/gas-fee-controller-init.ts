import {
  GasFeeController,
  type GasFeeMessenger,
} from '@metamask/gas-fee-controller';
<<<<<<< HEAD
import { swapsUtils } from '@metamask/swaps-controller';
=======
import { CHAIN_IDS } from '@metamask/transaction-controller';
>>>>>>> f4e8f8d0

import type {
  ControllerInitFunction,
  ControllerInitRequest,
} from '../../types';
import AppConstants from '../../../AppConstants';
import Logger from '../../../../util/Logger';
import { isMainnetByChainId } from '../../../../util/networks';

const LEGACY_GAS_API_ENDPOINT =
  'https://gas.api.cx.metamask.io/networks/<chain_id>/gasPrices';
const EIP1559_API_ENDPOINT =
  'https://gas.api.cx.metamask.io/networks/<chain_id>/suggestedGasFees';

export const GasFeeControllerInit: ControllerInitFunction<
  GasFeeController,
  GasFeeMessenger
> = (request) => {
  const { controllerMessenger, getGlobalChainId } = request;

  const { networkController } = getControllers(request);

  try {
    const gasFeeController = new GasFeeController({
      clientId: AppConstants.SWAPS.CLIENT_ID,
      EIP1559APIEndpoint: EIP1559_API_ENDPOINT,
      getCurrentNetworkEIP1559Compatibility: async () =>
        (await networkController.getEIP1559Compatibility()) ?? false,
      getCurrentNetworkLegacyGasAPICompatibility: () => {
        const chainId = getGlobalChainId();
        return (
          isMainnetByChainId(chainId) ||
          chainId === CHAIN_IDS.BSC ||
          chainId === CHAIN_IDS.POLYGON
        );
      },
      getProvider: () =>
        // @ts-expect-error at this point in time the provider will be defined by the `networkController.initializeProvider`
        networkController.getProviderAndBlockTracker().provider,
      legacyAPIEndpoint: LEGACY_GAS_API_ENDPOINT,
      messenger: controllerMessenger,
    });

    return { controller: gasFeeController };
  } catch (error) {
    Logger.error(error as Error, 'Failed to initialize GasFeeController');
    throw error;
  }
};

function getControllers(request: ControllerInitRequest<GasFeeMessenger>) {
  return {
    networkController: request.getController('NetworkController'),
  };
}<|MERGE_RESOLUTION|>--- conflicted
+++ resolved
@@ -2,11 +2,7 @@
   GasFeeController,
   type GasFeeMessenger,
 } from '@metamask/gas-fee-controller';
-<<<<<<< HEAD
-import { swapsUtils } from '@metamask/swaps-controller';
-=======
 import { CHAIN_IDS } from '@metamask/transaction-controller';
->>>>>>> f4e8f8d0
 
 import type {
   ControllerInitFunction,
