/* eslint-disable @typescript-eslint/no-shadow */
import Crypto from 'react-native-quick-crypto';

import {
  AccountTrackerController,
  AssetsContractController,
  NftController,
  NftDetectionController,
  TokenBalancesController,
  TokenDetectionController,
  TokenListController,
  TokenRatesController,
  TokensController,
  CodefiTokenPricesServiceV2,
  TokenSearchDiscoveryDataController,
} from '@metamask/assets-controllers';
import { AccountsController } from '@metamask/accounts-controller';
import { AddressBookController } from '@metamask/address-book-controller';
import { ComposableController } from '@metamask/composable-controller';
import {
  KeyringController,
  KeyringControllerState,
  ///: BEGIN:ONLY_INCLUDE_IF(preinstalled-snaps,external-snaps)
  KeyringTypes,
  ///: END:ONLY_INCLUDE_IF
} from '@metamask/keyring-controller';
import {
  getDefaultNetworkControllerState,
  NetworkController,
  NetworkState,
  NetworkStatus,
} from '@metamask/network-controller';
import { PhishingController } from '@metamask/phishing-controller';
import { PreferencesController } from '@metamask/preferences-controller';
import {
  TransactionController,
  TransactionMeta,
  type TransactionParams,
} from '@metamask/transaction-controller';
import { GasFeeController } from '@metamask/gas-fee-controller';
import {
  AcceptOptions,
  ApprovalController,
} from '@metamask/approval-controller';
import { HdKeyring } from '@metamask/eth-hd-keyring';
import { SelectedNetworkController } from '@metamask/selected-network-controller';
import {
  PermissionController,
  ///: BEGIN:ONLY_INCLUDE_IF(preinstalled-snaps,external-snaps)
  SubjectMetadataController,
  ///: END:ONLY_INCLUDE_IF
} from '@metamask/permission-controller';
import SwapsController, { swapsUtils } from '@metamask/swaps-controller';
import { PPOMController } from '@metamask/ppom-validator';
///: BEGIN:ONLY_INCLUDE_IF(preinstalled-snaps,external-snaps)
import type { NotificationArgs } from '@metamask/snaps-rpc-methods/dist/restricted/notify.cjs';
import {
  buildSnapEndowmentSpecifications,
  buildSnapRestrictedMethodSpecifications,
} from '@metamask/snaps-rpc-methods';
import type { EnumToUnion, DialogType } from '@metamask/snaps-sdk';
///: END:ONLY_INCLUDE_IF
import { MetaMaskKeyring as QRHardwareKeyring } from '@keystonehq/metamask-airgapped-keyring';
import { LoggingController } from '@metamask/logging-controller';
import { TokenSearchDiscoveryControllerMessenger } from '@metamask/token-search-discovery-controller';
import {
  LedgerKeyring,
  LedgerMobileBridge,
  LedgerTransportMiddleware,
} from '@metamask/eth-ledger-bridge-keyring';
import { Encryptor, LEGACY_DERIVATION_OPTIONS, pbkdf2 } from '../Encryptor';
import { getDecimalChainId, isTestNet } from '../../util/networks';
import {
  fetchEstimatedMultiLayerL1Fee,
  deprecatedGetNetworkId,
} from '../../util/networks/engineNetworkUtils';
import AppConstants from '../AppConstants';
import { store } from '../../store';
import {
  renderFromTokenMinimalUnit,
  balanceToFiatNumber,
  weiToFiatNumber,
  toHexadecimal,
  hexToBN,
  renderFromWei,
} from '../../util/number';
import NotificationManager from '../NotificationManager';
import Logger from '../../util/Logger';
import { isZero } from '../../util/lodash';
import { MetaMetricsEvents, MetaMetrics } from '../Analytics';

///: BEGIN:ONLY_INCLUDE_IF(preinstalled-snaps,external-snaps)
import { ExcludedSnapEndowments, ExcludedSnapPermissions } from '../Snaps';
import { calculateScryptKey } from './controllers/identity/calculate-scrypt-key';
import { notificationServicesControllerInit } from './controllers/notifications/notification-services-controller-init';
import { notificationServicesPushControllerInit } from './controllers/notifications/notification-services-push-controller-init';

import { getAuthenticationControllerMessenger } from './messengers/identity/authentication-controller-messenger';
import { createAuthenticationController } from './controllers/identity/create-authentication-controller';
import { getUserStorageControllerMessenger } from './messengers/identity/user-storage-controller-messenger';
import { createUserStorageController } from './controllers/identity/create-user-storage-controller';
///: END:ONLY_INCLUDE_IF
import {
  getCaveatSpecifications,
  getPermissionSpecifications,
  unrestrictedMethods,
} from '../Permissions/specifications.js';
import { backupVault } from '../BackupVault';
import { Hex, Json } from '@metamask/utils';
import { providerErrors } from '@metamask/rpc-errors';

import { PPOM, ppomInit } from '../../lib/ppom/PPOMView';
import RNFSStorageBackend from '../../lib/ppom/ppom-storage-backend';
import { createRemoteFeatureFlagController } from './controllers/remote-feature-flag-controller';
import { captureException } from '@sentry/react-native';
import { lowerCase } from 'lodash';
import {
  networkIdUpdated,
  networkIdWillUpdate,
} from '../../core/redux/slices/inpageProvider';
import SmartTransactionsController from '@metamask/smart-transactions-controller';
import { getAllowedSmartTransactionsChainIds } from '../../../app/constants/smartTransactions';
import { selectBasicFunctionalityEnabled } from '../../selectors/settings';
import { selectSwapsChainFeatureFlags } from '../../reducers/swaps';
import { ClientId } from '@metamask/smart-transactions-controller/dist/types';
import { zeroAddress } from 'ethereumjs-util';
import { ApprovalType, ChainId, handleFetch } from '@metamask/controller-utils';
import { ExtendedControllerMessenger } from '../ExtendedControllerMessenger';
import DomainProxyMap from '../../lib/DomainProxyMap/DomainProxyMap';
import {
  MetaMetricsEventCategory,
  MetaMetricsEventName,
} from '@metamask/smart-transactions-controller/dist/constants';
import {
  getSmartTransactionMetricsProperties as getSmartTransactionMetricsPropertiesType,
  getSmartTransactionMetricsSensitiveProperties as getSmartTransactionMetricsSensitivePropertiesType,
} from '@metamask/smart-transactions-controller/dist/utils';
///: BEGIN:ONLY_INCLUDE_IF(keyring-snaps)
import { snapKeyringBuilder } from '../SnapKeyring';
import { removeAccountsFromPermissions } from '../Permissions';
import { keyringSnapPermissionsBuilder } from '../SnapKeyring/keyringSnapsPermissions';
import { multichainBalancesControllerInit } from './controllers/multichain-balances-controller/multichain-balances-controller-init';
import { createMultichainRatesController } from './controllers/RatesController/utils';
import { setupCurrencyRateSync } from './controllers/RatesController/subscriptions';
import { multichainAssetsControllerInit } from './controllers/multichain-assets-controller/multichain-assets-controller-init';
import { multichainAssetsRatesControllerInit } from './controllers/multichain-assets-rates-controller/multichain-assets-rates-controller-init';
import { multichainTransactionsControllerInit } from './controllers/multichain-transactions-controller/multichain-transactions-controller-init';
///: END:ONLY_INCLUDE_IF
///: BEGIN:ONLY_INCLUDE_IF(preinstalled-snaps,external-snaps)
import { HandleSnapRequestArgs } from '../Snaps/types';
import { handleSnapRequest } from '../Snaps/utils';
import {
  cronjobControllerInit,
  executionServiceInit,
  snapControllerInit,
  snapInterfaceControllerInit,
  snapsRegistryInit,
  SnapControllerClearSnapStateAction,
  SnapControllerGetSnapAction,
  SnapControllerGetSnapStateAction,
  SnapControllerUpdateSnapStateAction,
} from './controllers/snaps';
///: END:ONLY_INCLUDE_IF
import { MetricsEventBuilder } from '../Analytics/MetricsEventBuilder';
import {
  BaseControllerMessenger,
  EngineState,
  EngineContext,
  StatefulControllers,
} from './types';
import {
  BACKGROUND_STATE_CHANGE_EVENT_NAMES,
  STATELESS_NON_CONTROLLER_NAMES,
  swapsSupportedChainIds,
} from './constants';
import {
  getGlobalChainId,
  getGlobalNetworkClientId,
} from '../../util/networks/global-network';
import { logEngineCreation } from './utils/logger';
import { initModularizedControllers } from './utils';
import { accountsControllerInit } from './controllers/accounts-controller';
import { createTokenSearchDiscoveryController } from './controllers/TokenSearchDiscoveryController';
import {
  BRIDGE_DEV_API_BASE_URL,
  BridgeClientId,
  BridgeController,
} from '@metamask/bridge-controller';
import { BridgeStatusController } from '@metamask/bridge-status-controller';
import { multichainNetworkControllerInit } from './controllers/multichain-network-controller/multichain-network-controller-init';
import { currencyRateControllerInit } from './controllers/currency-rate-controller/currency-rate-controller-init';
import { EarnController } from '@metamask/earn-controller';
import { TransactionControllerInit } from './controllers/transaction-controller';
import { SignatureControllerInit } from './controllers/signature-controller';
import { GasFeeControllerInit } from './controllers/gas-fee-controller';
import I18n from '../../../locales/i18n';
import { Platform } from '@metamask/profile-sync-controller/sdk';
import { isProductSafetyDappScanningEnabled } from '../../util/phishingDetection';
import { getFailoverUrlsForInfuraNetwork } from '../../util/networks/customNetworks';
import {
  onRpcEndpointDegraded,
  onRpcEndpointUnavailable,
} from './controllers/network-controller/messenger-action-handlers';
import { INFURA_PROJECT_ID } from '../../constants/network';
import { getIsQuicknodeEndpointUrl } from './controllers/network-controller/utils';
import { appMetadataControllerInit } from './controllers/app-metadata-controller';
import { InternalAccount } from '@metamask/keyring-internal-api';
import { toFormattedAddress } from '../../util/address';

const NON_EMPTY = 'NON_EMPTY';

const encryptor = new Encryptor({
  keyDerivationOptions: LEGACY_DERIVATION_OPTIONS,
});
// TODO: Replace "any" with type
// eslint-disable-next-line @typescript-eslint/no-explicit-any
let currentChainId: any;

/**
 * Core controller responsible for composing other metamask controllers together
 * and exposing convenience methods for common wallet operations.
 */
export class Engine {
  /**
   * The global Engine singleton
   */
  static instance: Engine | null;
  /**
   * A collection of all controller instances
   */
  context: EngineContext;
  /**
   * The global controller messenger.
   */
  controllerMessenger: BaseControllerMessenger;
  /**
   * ComposableController reference containing all child controllers
   */
  datamodel: ComposableController<EngineState, StatefulControllers>;

  /**
   * Object containing the info for the latest incoming tx block
   * for each address and network
   */
  // TODO: Replace "any" with type
  // eslint-disable-next-line @typescript-eslint/no-explicit-any
  lastIncomingTxBlockInfo: any;

  ///: BEGIN:ONLY_INCLUDE_IF(preinstalled-snaps,external-snaps)
  subjectMetadataController: SubjectMetadataController;
  ///: END:ONLY_INCLUDE_IF

  accountsController: AccountsController;
  gasFeeController: GasFeeController;
  keyringController: KeyringController;
  smartTransactionsController: SmartTransactionsController;
  transactionController: TransactionController;

  /**
   * Creates a CoreController instance
   */
  // eslint-disable-next-line @typescript-eslint/default-param-last
  constructor(
    initialState: Partial<EngineState> = {},
    initialKeyringState?: KeyringControllerState | null,
    metaMetricsId?: string,
  ) {
    logEngineCreation(initialState, initialKeyringState);

    this.controllerMessenger = new ExtendedControllerMessenger();

    const isBasicFunctionalityToggleEnabled = () =>
      selectBasicFunctionalityEnabled(store.getState());

    const approvalController = new ApprovalController({
      messenger: this.controllerMessenger.getRestricted({
        name: 'ApprovalController',
        allowedEvents: [],
        allowedActions: [],
      }),
      showApprovalRequest: () => undefined,
      typesExcludedFromRateLimiting: [
        ApprovalType.Transaction,
        ApprovalType.WatchAsset,
      ],
    });

    const preferencesController = new PreferencesController({
      messenger: this.controllerMessenger.getRestricted({
        name: 'PreferencesController',
        allowedActions: [],
        allowedEvents: ['KeyringController:stateChange'],
      }),
      state: {
        ipfsGateway: AppConstants.IPFS_DEFAULT_GATEWAY_URL,
        useTokenDetection:
          initialState?.PreferencesController?.useTokenDetection ?? true,
        useNftDetection: true, // set this to true to enable nft detection by default to new users
        displayNftMedia: true,
        securityAlertsEnabled: true,
        smartTransactionsOptInStatus: true,
        tokenSortConfig: {
          key: 'tokenFiatAmount',
          order: 'dsc',
          sortCallback: 'stringNumeric',
        },
        ...initialState.PreferencesController,
      },
    });

    const networkControllerMessenger = this.controllerMessenger.getRestricted({
      name: 'NetworkController',
      allowedEvents: [],
      allowedActions: [],
    });

    const additionalDefaultNetworks = [ChainId['megaeth-testnet']];

    let initialNetworkControllerState = initialState.NetworkController;
    if (!initialNetworkControllerState) {
      initialNetworkControllerState = getDefaultNetworkControllerState(
        additionalDefaultNetworks,
      );

      // Add failovers for default Infura RPC endpoints
      initialNetworkControllerState.networkConfigurationsByChainId[
        ChainId.mainnet
      ].rpcEndpoints[0].failoverUrls =
        getFailoverUrlsForInfuraNetwork('ethereum-mainnet');
      initialNetworkControllerState.networkConfigurationsByChainId[
        ChainId['linea-mainnet']
      ].rpcEndpoints[0].failoverUrls =
        getFailoverUrlsForInfuraNetwork('linea-mainnet');
    }

    const infuraProjectId = INFURA_PROJECT_ID || NON_EMPTY;
    const networkControllerOpts = {
      infuraProjectId,
      state: initialNetworkControllerState,
      messenger: networkControllerMessenger,
      getRpcServiceOptions: (rpcEndpointUrl: string) => {
        const commonOptions = {
          fetch: globalThis.fetch.bind(globalThis),
          btoa: globalThis.btoa.bind(globalThis),
        };

        if (getIsQuicknodeEndpointUrl(rpcEndpointUrl)) {
          return {
            ...commonOptions,
            policyOptions: {
              // There is currently a bug in the block tracker (and probably
              // also the middleware layers) that result in a flurry of retries
              // when an RPC endpoint goes down, causing us to pretty
              // immediately enter a 30-minute cooldown period during which all
              // requests will be dropped. This isn't a problem for Infura, as
              // we need a long cooldown anyway to prevent spamming it while it
              // is down. But Quicknode is a different story. When we fail over
              // to it, we expect it to be down at first while it is being
              // automatically activated. So dropping requests for a lengthy
              // period would defeat the point. Shortening the cooldown period
              // mitigates this problem.
              circuitBreakDuration: 5000,
            },
          };
        }

        return commonOptions;
      },
      additionalDefaultNetworks,
    };
    const networkController = new NetworkController(networkControllerOpts);
    networkControllerMessenger.subscribe(
      'NetworkController:rpcEndpointUnavailable',
      async ({ chainId, endpointUrl, error }) => {
        onRpcEndpointUnavailable({
          chainId,
          endpointUrl,
          infuraProjectId,
          error,
          trackEvent: ({ event, properties }) => {
            const metricsEvent = MetricsEventBuilder.createEventBuilder(event)
              .addProperties(properties)
              .build();
            MetaMetrics.getInstance().trackEvent(metricsEvent);
          },
        });
      },
    );
    networkControllerMessenger.subscribe(
      'NetworkController:rpcEndpointDegraded',
      async ({ chainId, endpointUrl }) => {
        onRpcEndpointDegraded({
          chainId,
          endpointUrl,
          infuraProjectId,
          trackEvent: ({ event, properties }) => {
            const metricsEvent = MetricsEventBuilder.createEventBuilder(event)
              .addProperties(properties)
              .build();
            MetaMetrics.getInstance().trackEvent(metricsEvent);
          },
        });
      },
    );
    networkController.initializeProvider();

    const assetsContractController = new AssetsContractController({
      messenger: this.controllerMessenger.getRestricted({
        name: 'AssetsContractController',
        allowedActions: [
          'NetworkController:getNetworkClientById',
          'NetworkController:getNetworkConfigurationByNetworkClientId',
          'NetworkController:getSelectedNetworkClient',
          'NetworkController:getState',
        ],
        allowedEvents: [
          'PreferencesController:stateChange',
          'NetworkController:networkDidChange',
        ],
      }),
      chainId: getGlobalChainId(networkController),
    });

    const loggingController = new LoggingController({
      messenger: this.controllerMessenger.getRestricted<
        'LoggingController',
        never,
        never
      >({
        name: 'LoggingController',
        allowedActions: [],
        allowedEvents: [],
      }),
      state: initialState.LoggingController,
    });
    const tokenListController = new TokenListController({
      chainId: getGlobalChainId(networkController),
      onNetworkStateChange: (listener) =>
        this.controllerMessenger.subscribe(
          AppConstants.NETWORK_STATE_CHANGE_EVENT,
          listener,
        ),
      messenger: this.controllerMessenger.getRestricted({
        name: 'TokenListController',
        allowedActions: [`${networkController.name}:getNetworkClientById`],
        allowedEvents: [`${networkController.name}:stateChange`],
      }),
    });
    const remoteFeatureFlagController = createRemoteFeatureFlagController({
      state: initialState.RemoteFeatureFlagController,
      messenger: this.controllerMessenger.getRestricted({
        name: 'RemoteFeatureFlagController',
        allowedActions: [],
        allowedEvents: [],
      }),
      disabled: !isBasicFunctionalityToggleEnabled(),
      getMetaMetricsId: () => metaMetricsId ?? '',
    });

    const tokenSearchDiscoveryController = createTokenSearchDiscoveryController(
      {
        state: initialState.TokenSearchDiscoveryController,
        messenger: this.controllerMessenger.getRestricted({
          name: 'TokenSearchDiscoveryController',
          allowedActions: [],
          allowedEvents: [],
        }) as TokenSearchDiscoveryControllerMessenger,
      },
    );

    const phishingController = new PhishingController({
      messenger: this.controllerMessenger.getRestricted({
        name: 'PhishingController',
        allowedActions: [],
        allowedEvents: [],
      }),
    });
    if (!isProductSafetyDappScanningEnabled()) {
      phishingController.maybeUpdateState();
    }

    const additionalKeyrings = [];

    const qrKeyringBuilder = () => {
      const keyring = new QRHardwareKeyring();
      // to fix the bug in #9560, forgetDevice will reset all keyring properties to default.
      keyring.forgetDevice();
      return keyring;
    };
    qrKeyringBuilder.type = QRHardwareKeyring.type;

    additionalKeyrings.push(qrKeyringBuilder);

    const bridge = new LedgerMobileBridge(new LedgerTransportMiddleware());
    const ledgerKeyringBuilder = () => new LedgerKeyring({ bridge });
    ledgerKeyringBuilder.type = LedgerKeyring.type;

    additionalKeyrings.push(ledgerKeyringBuilder);

    const hdKeyringBuilder = () =>
      new HdKeyring({
        cryptographicFunctions: { pbkdf2Sha512: pbkdf2 },
      });
    hdKeyringBuilder.type = HdKeyring.type;
    additionalKeyrings.push(hdKeyringBuilder);

    ///: BEGIN:ONLY_INCLUDE_IF(keyring-snaps)
    const snapKeyringBuildMessenger = this.controllerMessenger.getRestricted({
      name: 'SnapKeyring',
      allowedActions: [
        'ApprovalController:addRequest',
        'ApprovalController:acceptRequest',
        'ApprovalController:rejectRequest',
        'ApprovalController:startFlow',
        'ApprovalController:endFlow',
        'ApprovalController:showSuccess',
        'ApprovalController:showError',
        'PhishingController:testOrigin',
        'PhishingController:maybeUpdateState',
        'KeyringController:getAccounts',
        'AccountsController:setSelectedAccount',
        'AccountsController:getAccountByAddress',
        'AccountsController:setAccountName',
        'AccountsController:listMultichainAccounts',
        'SnapController:handleRequest',
        SnapControllerGetSnapAction,
      ],
      allowedEvents: [],
    });

    // Necessary to persist the keyrings and update the accounts both within the keyring controller and accounts controller
    const persistAndUpdateAccounts = async () => {
      await this.keyringController.persistAllKeyrings();
      await this.accountsController.updateAccounts();
    };

    additionalKeyrings.push(
      snapKeyringBuilder(snapKeyringBuildMessenger, {
        persistKeyringHelper: () => persistAndUpdateAccounts(),
        removeAccountHelper: (address) => this.removeAccount(address),
      }),
    );

    ///: END:ONLY_INCLUDE_IF

    this.keyringController = new KeyringController({
      removeIdentity: preferencesController.removeIdentity.bind(
        preferencesController,
      ),
      encryptor,
      messenger: this.controllerMessenger.getRestricted({
        name: 'KeyringController',
        allowedActions: [],
        allowedEvents: [],
      }),
      state: initialKeyringState || initialState.KeyringController,
      // @ts-expect-error To Do: Update the type of QRHardwareKeyring to Keyring<Json>
      keyringBuilders: additionalKeyrings,
      cacheEncryptionKey: true,
    });

    ///: BEGIN:ONLY_INCLUDE_IF(preinstalled-snaps,external-snaps)
    /**
     * Gets the mnemonic of the user's primary keyring.
     */
    const getPrimaryKeyringMnemonic = () => {
      const [keyring] = this.keyringController.getKeyringsByType(
        KeyringTypes.hd,
      ) as HdKeyring[];

      if (!keyring.mnemonic) {
        throw new Error('Primary keyring mnemonic unavailable.');
      }

      return keyring.mnemonic;
    };

    const getPrimaryKeyringMnemonicSeed = () => {
      const [keyring] = this.keyringController.getKeyringsByType(
        KeyringTypes.hd,
      ) as HdKeyring[];

      if (!keyring.seed) {
        throw new Error('Primary keyring mnemonic unavailable.');
      }

      return keyring.seed;
    };

    const getUnlockPromise = () => {
      if (this.keyringController.isUnlocked()) {
        return Promise.resolve();
      }
      return new Promise<void>((resolve) => {
        this.controllerMessenger.subscribeOnceIf(
          'KeyringController:unlock',
          resolve,
          () => true,
        );
      });
    };

    const snapRestrictedMethods = {
      // eslint-disable-next-line @typescript-eslint/ban-ts-comment
      // @ts-ignore
      clearSnapState: this.controllerMessenger.call.bind(
        this.controllerMessenger,
        SnapControllerClearSnapStateAction,
      ),
      getMnemonic: async (source?: string) => {
        if (!source) {
          return getPrimaryKeyringMnemonic();
        }

        try {
          const { type, mnemonic } = (await this.controllerMessenger.call(
            'KeyringController:withKeyring',
            {
              id: source,
            },
            async ({ keyring }) => ({
              type: keyring.type,
              mnemonic: (keyring as unknown as HdKeyring).mnemonic,
            }),
          )) as { type: string; mnemonic?: Uint8Array };

          if (type !== KeyringTypes.hd || !mnemonic) {
            // The keyring isn't guaranteed to have a mnemonic (e.g.,
            // hardware wallets, which can't be used as entropy sources),
            // so we throw an error if it doesn't.
            throw new Error(`Entropy source with ID "${source}" not found.`);
          }

          return mnemonic;
        } catch {
          throw new Error(`Entropy source with ID "${source}" not found.`);
        }
      },
      getMnemonicSeed: async (source?: string) => {
        if (!source) {
          return getPrimaryKeyringMnemonicSeed();
        }

        try {
          const { type, seed } = (await this.controllerMessenger.call(
            'KeyringController:withKeyring',
            {
              id: source,
            },
            async ({ keyring }) => ({
              type: keyring.type,
              seed: (keyring as unknown as HdKeyring).seed,
            }),
          )) as { type: string; seed?: Uint8Array };

          if (type !== KeyringTypes.hd || !seed) {
            // The keyring isn't guaranteed to have a seed (e.g.,
            // hardware wallets, which can't be used as entropy sources),
            // so we throw an error if it doesn't.
            throw new Error(`Entropy source with ID "${source}" not found.`);
          }

          return seed;
        } catch {
          throw new Error(`Entropy source with ID "${source}" not found.`);
        }
      },
      getUnlockPromise: getUnlockPromise.bind(this),
      getSnap: this.controllerMessenger.call.bind(
        this.controllerMessenger,
        SnapControllerGetSnapAction,
      ),
      handleSnapRpcRequest: async (args: HandleSnapRequestArgs) =>
        await handleSnapRequest(this.controllerMessenger, args),
      // eslint-disable-next-line @typescript-eslint/ban-ts-comment
      // @ts-ignore
      getSnapState: this.controllerMessenger.call.bind(
        this.controllerMessenger,
        SnapControllerGetSnapStateAction,
      ),
      // eslint-disable-next-line @typescript-eslint/ban-ts-comment
      // @ts-ignore
      updateSnapState: this.controllerMessenger.call.bind(
        this.controllerMessenger,
        SnapControllerUpdateSnapStateAction,
      ),
      maybeUpdatePhishingList: this.controllerMessenger.call.bind(
        this.controllerMessenger,
        'PhishingController:maybeUpdateState',
      ),
      isOnPhishingList: (origin: string) =>
        this.controllerMessenger.call<'PhishingController:testOrigin'>(
          'PhishingController:testOrigin',
          origin,
        ).result,
      showDialog: (
        origin: string,
        type: EnumToUnion<DialogType>,
        // TODO: Replace "any" with type
        // eslint-disable-next-line @typescript-eslint/no-explicit-any
        content: any, // should be Component from '@metamask/snaps-ui';
        // TODO: Replace "any" with type
        // eslint-disable-next-line @typescript-eslint/no-explicit-any
        placeholder?: any,
      ) =>
        approvalController.addAndShowApprovalRequest({
          origin,
          type,
          requestData: { content, placeholder },
        }),
      showInAppNotification: (origin: string, args: NotificationArgs) => {
        Logger.log(
          'Snaps/ showInAppNotification called with args: ',
          args,
          ' and origin: ',
          origin,
        );
      },
      createInterface: this.controllerMessenger.call.bind(
        this.controllerMessenger,
        'SnapInterfaceController:createInterface',
      ),
      getInterface: this.controllerMessenger.call.bind(
        this.controllerMessenger,
        'SnapInterfaceController:getInterface',
      ),
      updateInterface: this.controllerMessenger.call.bind(
        this.controllerMessenger,
        'SnapInterfaceController:updateInterface',
      ),
      requestUserApproval:
        approvalController.addAndShowApprovalRequest.bind(approvalController),
      hasPermission: (origin: string, target: string) =>
        this.controllerMessenger.call<'PermissionController:hasPermission'>(
          'PermissionController:hasPermission',
          origin,
          target,
        ),
      getClientCryptography: () => ({ pbkdf2Sha512: pbkdf2 }),
      getPreferences: () => {
        const {
          securityAlertsEnabled,
          useTransactionSimulations,
          useTokenDetection,
          privacyMode,
          useNftDetection,
          displayNftMedia,
          isMultiAccountBalancesEnabled,
        } = this.getPreferences();
        const locale = I18n.locale;
        return {
          locale,
          currency: this.context.CurrencyRateController.state.currentCurrency,
          hideBalances: privacyMode,
          useSecurityAlerts: securityAlertsEnabled,
          simulateOnChainActions: useTransactionSimulations,
          useTokenDetection,
          batchCheckBalances: isMultiAccountBalancesEnabled,
          displayNftMedia,
          useNftDetection,
          useExternalPricingData: true,
        };
      },
    };
    ///: END:ONLY_INCLUDE_IF

    ///: BEGIN:ONLY_INCLUDE_IF(keyring-snaps)
    const keyringSnapMethods = {
      getAllowedKeyringMethods: (origin: string) =>
        keyringSnapPermissionsBuilder(origin),
      getSnapKeyring: this.getSnapKeyring.bind(this),
    };
    ///: END:ONLY_INCLUDE_IF

    const getSnapPermissionSpecifications = () => ({
      ...buildSnapEndowmentSpecifications(Object.keys(ExcludedSnapEndowments)),
      ...buildSnapRestrictedMethodSpecifications(
        Object.keys(ExcludedSnapPermissions),
        {
          ///: BEGIN:ONLY_INCLUDE_IF(preinstalled-snaps,external-snaps)
          ...snapRestrictedMethods,
          ///: END:ONLY_INCLUDE_IF
          ///: BEGIN:ONLY_INCLUDE_IF(keyring-snaps)
          ...keyringSnapMethods,
          ///: END:ONLY_INCLUDE_IF
        },
      ),
    });

    const accountTrackerController = new AccountTrackerController({
      messenger: this.controllerMessenger.getRestricted({
        name: 'AccountTrackerController',
        allowedActions: [
          'AccountsController:getSelectedAccount',
          'AccountsController:listAccounts',
          'PreferencesController:getState',
          'NetworkController:getState',
          'NetworkController:getNetworkClientById',
        ],
        allowedEvents: [
          'AccountsController:selectedEvmAccountChange',
          'AccountsController:selectedAccountChange',
        ],
      }),
      state: initialState.AccountTrackerController ?? {
        accountsByChainId: {},
      },
      getStakedBalanceForChain:
        assetsContractController.getStakedBalanceForChain.bind(
          assetsContractController,
        ),
      includeStakedAssets: true,
    });
    const permissionController = new PermissionController({
      messenger: this.controllerMessenger.getRestricted({
        name: 'PermissionController',
        allowedActions: [
          `${approvalController.name}:addRequest`,
          `${approvalController.name}:hasRequest`,
          `${approvalController.name}:acceptRequest`,
          `${approvalController.name}:rejectRequest`,
          ///: BEGIN:ONLY_INCLUDE_IF(preinstalled-snaps,external-snaps)
          `SnapController:getPermitted`,
          `SnapController:install`,
          `SubjectMetadataController:getSubjectMetadata`,
          ///: END:ONLY_INCLUDE_IF
        ],
        allowedEvents: [],
      }),
      state: initialState.PermissionController,
      caveatSpecifications: getCaveatSpecifications({
        getInternalAccounts: (...args) =>
          this.accountsController.listAccounts(...args),
        findNetworkClientIdByChainId:
          networkController.findNetworkClientIdByChainId.bind(
            networkController,
          ),
      }),
      // @ts-expect-error Typecast permissionType from getPermissionSpecifications to be of type PermissionType.RestrictedMethod
      permissionSpecifications: {
        ...getPermissionSpecifications({
          getAllAccounts: () => this.keyringController.getAccounts(),
          getInternalAccounts: (...args) =>
            this.accountsController.listAccounts(...args),
          captureKeyringTypesWithMissingIdentities: (
            internalAccounts = [],
            accounts = [],
          ) => {
            const accountsMissingIdentities = accounts.filter((address) => {
              const lowerCaseAddress = lowerCase(address);
              return !internalAccounts.some(
                (account) => account.address.toLowerCase() === lowerCaseAddress,
              );
            });
            const keyringTypesWithMissingIdentities =
              accountsMissingIdentities.map((address) =>
                this.keyringController.getAccountKeyringType(address),
              );

            const internalAccountCount = internalAccounts.length;

            const accountTrackerCount = Object.keys(
              accountTrackerController.state.accountsByChainId[
                currentChainId
              ] || {},
            ).length;

            captureException(
              new Error(
                `Attempt to get permission specifications failed because there were ${accounts.length} accounts, but ${internalAccountCount} identities, and the ${keyringTypesWithMissingIdentities} keyrings included accounts with missing identities. Meanwhile, there are ${accountTrackerCount} accounts in the account tracker.`,
              ),
            );
          },
        }),
        ///: BEGIN:ONLY_INCLUDE_IF(preinstalled-snaps,external-snaps)
        ...getSnapPermissionSpecifications(),
        ///: END:ONLY_INCLUDE_IF
      },
      unrestrictedMethods,
    });

    const selectedNetworkController = new SelectedNetworkController({
      messenger: this.controllerMessenger.getRestricted({
        name: 'SelectedNetworkController',
        allowedActions: [
          'NetworkController:getNetworkClientById',
          'NetworkController:getState',
          'NetworkController:getSelectedNetworkClient',
          'PermissionController:hasPermissions',
          'PermissionController:getSubjectNames',
        ],
        allowedEvents: [
          'NetworkController:stateChange',
          'PermissionController:stateChange',
        ],
      }),
      state: initialState.SelectedNetworkController || { domains: {} },
      useRequestQueuePreference: !!process.env.MULTICHAIN_V1,
      // TODO we need to modify core PreferencesController for better cross client support
      onPreferencesStateChange: (
        listener: ({ useRequestQueue }: { useRequestQueue: boolean }) => void,
      ) => listener({ useRequestQueue: !!process.env.MULTICHAIN_V1 }),
      domainProxyMap: new DomainProxyMap(),
    });

    ///: BEGIN:ONLY_INCLUDE_IF(preinstalled-snaps,external-snaps)
    this.subjectMetadataController = new SubjectMetadataController({
      messenger: this.controllerMessenger.getRestricted({
        name: 'SubjectMetadataController',
        allowedActions: [`${permissionController.name}:hasPermissions`],
        allowedEvents: [],
      }),
      state: initialState.SubjectMetadataController || {},
      subjectCacheLimit: 100,
    });

    const authenticationControllerMessenger =
      getAuthenticationControllerMessenger(this.controllerMessenger);
    const authenticationController = createAuthenticationController({
      messenger: authenticationControllerMessenger,
      initialState: initialState.AuthenticationController,
      metametrics: {
        agent: Platform.MOBILE,
        getMetaMetricsId: async () =>
          (await MetaMetrics.getInstance().getMetaMetricsId()) || '',
      },
    });

    const userStorageControllerMessenger = getUserStorageControllerMessenger(
      this.controllerMessenger,
    );
    const userStorageController = createUserStorageController({
      messenger: userStorageControllerMessenger,
      initialState: initialState.UserStorageController,
      nativeScryptCrypto: calculateScryptKey,
      config: {
        accountSyncing: {
          onAccountAdded: (profileId) => {
            MetaMetrics.getInstance().trackEvent(
              MetricsEventBuilder.createEventBuilder(
                MetaMetricsEvents.ACCOUNTS_SYNC_ADDED,
              )
                .addProperties({
                  profile_id: profileId,
                })
                .build(),
            );
          },
          onAccountNameUpdated: (profileId) => {
            MetaMetrics.getInstance().trackEvent(
              MetricsEventBuilder.createEventBuilder(
                MetaMetricsEvents.ACCOUNTS_SYNC_NAME_UPDATED,
              )
                .addProperties({
                  profile_id: profileId,
                })
                .build(),
            );
          },
          onAccountSyncErroneousSituation(profileId, situationMessage) {
            MetaMetrics.getInstance().trackEvent(
              MetricsEventBuilder.createEventBuilder(
                MetaMetricsEvents.ACCOUNTS_SYNC_ERRONEOUS_SITUATION,
              )
                .addProperties({
                  profile_id: profileId,
                  situation_message: situationMessage,
                })
                .build(),
            );
          },
        },
      },
    });
    ///: END:ONLY_INCLUDE_IF

    const codefiTokenApiV2 = new CodefiTokenPricesServiceV2();

    const smartTransactionsControllerTrackMetaMetricsEvent = (
      params: {
        event: MetaMetricsEventName;
        category: MetaMetricsEventCategory;
        properties?: ReturnType<
          typeof getSmartTransactionMetricsPropertiesType
        >;
        sensitiveProperties?: ReturnType<
          typeof getSmartTransactionMetricsSensitivePropertiesType
        >;
      },
      // eslint-disable-next-line @typescript-eslint/no-unused-vars
      options?: {
        metaMetricsId?: string;
      },
    ) => {
      MetaMetrics.getInstance().trackEvent(
        MetricsEventBuilder.createEventBuilder({
          category: params.event,
        })
          .addProperties(params.properties || {})
          .addSensitiveProperties(params.sensitiveProperties || {})
          .build(),
      );
    };

    this.smartTransactionsController = new SmartTransactionsController({
      // @ts-expect-error TODO: resolve types
      supportedChainIds: getAllowedSmartTransactionsChainIds(),
      clientId: ClientId.Mobile,
      getNonceLock: (...args) =>
        this.transactionController.getNonceLock(...args),
      confirmExternalTransaction: (...args) =>
        this.transactionController.confirmExternalTransaction(...args),
      trackMetaMetricsEvent: smartTransactionsControllerTrackMetaMetricsEvent,
      state: initialState.SmartTransactionsController,
      // @ts-expect-error TODO: Resolve mismatch between base-controller versions.
      messenger: this.controllerMessenger.getRestricted({
        name: 'SmartTransactionsController',
        allowedActions: [
          'NetworkController:getNetworkClientById',
          'NetworkController:getState',
        ],
        allowedEvents: ['NetworkController:stateChange'],
      }),
      getTransactions: (...args) =>
        this.transactionController.getTransactions(...args),
      updateTransaction: (...args) =>
        this.transactionController.updateTransaction(...args),
      getFeatureFlags: () => selectSwapsChainFeatureFlags(store.getState()),
      getMetaMetricsProps: () => Promise.resolve({}), // Return MetaMetrics props once we enable HW wallets for smart transactions.
    });

<<<<<<< HEAD
    const tokenSearchDiscoveryDataController = new TokenSearchDiscoveryDataController({
      tokenPricesService: codefiTokenApiV2,
      swapsSupportedChainIds,
      fetchSwapsTokensThresholdMs: AppConstants.SWAPS.CACHE_TOKENS_THRESHOLD,
      fetchTokens: swapsUtils.fetchTokens,
      messenger: this.controllerMessenger.getRestricted({
        name: 'TokenSearchDiscoveryDataController',
        allowedActions: [
          'CurrencyRateController:getState'
        ],
        allowedEvents: [],
      }),
    });
=======
    const tokenSearchDiscoveryDataController =
      new TokenSearchDiscoveryDataController({
        tokenPricesService: codefiTokenApiV2,
        swapsSupportedChainIds,
        fetchSwapsTokensThresholdMs: AppConstants.SWAPS.CACHE_TOKENS_THRESHOLD,
        fetchTokens: swapsUtils.fetchTokens,
        messenger: this.controllerMessenger.getRestricted({
          name: 'TokenSearchDiscoveryDataController',
          allowedActions: ['CurrencyRateController:getState'],
          allowedEvents: [],
        }),
      });
>>>>>>> eae6f51e

    /* bridge controller Initialization */
    const bridgeController = new BridgeController({
      messenger: this.controllerMessenger.getRestricted({
        name: 'BridgeController',
        allowedActions: [
          'AccountsController:getSelectedMultichainAccount',
          'SnapController:handleRequest',
          'NetworkController:getState',
          'NetworkController:getNetworkClientById',
          'NetworkController:findNetworkClientIdByChainId',
          'TokenRatesController:getState',
          'MultichainAssetsRatesController:getState',
          'CurrencyRateController:getState',
        ],
        allowedEvents: [],
      }),
      clientId: BridgeClientId.MOBILE,
      // TODO: change getLayer1GasFee type to match transactionController.getLayer1GasFee
      getLayer1GasFee: async ({
        transactionParams,
        chainId,
      }: {
        transactionParams: TransactionParams;
        chainId: ChainId;
      }) =>
        this.transactionController.getLayer1GasFee({
          transactionParams,
          chainId,
          // eslint-disable-next-line @typescript-eslint/no-explicit-any
        }) as any,
      fetchFn: handleFetch,
      config: {
        customBridgeApiBaseUrl: BRIDGE_DEV_API_BASE_URL,
      },
      trackMetaMetricsFn: (event, properties) => {
        const metricsEvent = MetricsEventBuilder.createEventBuilder({
          // category property here maps to event name
          category: event,
        })
          .addProperties({
            ...(properties ?? {}),
          })
          .build();
        MetaMetrics.getInstance().trackEvent(metricsEvent);
      },
    });

    const bridgeStatusController = new BridgeStatusController({
      messenger: this.controllerMessenger.getRestricted({
        name: 'BridgeStatusController',
        allowedActions: [
          'AccountsController:getSelectedMultichainAccount',
          'NetworkController:getNetworkClientById',
          'NetworkController:findNetworkClientIdByChainId',
          'NetworkController:getState',
          'TokensController:addDetectedTokens',
          'BridgeController:getBridgeERC20Allowance',
          'BridgeController:trackUnifiedSwapBridgeEvent',
          'GasFeeController:getState',
          'AccountsController:getAccountByAddress',
          'SnapController:handleRequest',
          'TransactionController:getState',
        ],
        allowedEvents: [],
      }),
      state: initialState.BridgeStatusController,
      clientId: BridgeClientId.MOBILE,
      fetchFn: handleFetch,
      addTransactionFn: (
        ...args: Parameters<typeof this.transactionController.addTransaction>
      ) => this.transactionController.addTransaction(...args),
      estimateGasFeeFn: (
        ...args: Parameters<typeof this.transactionController.estimateGasFee>
      ) => this.transactionController.estimateGasFee(...args),
      addUserOperationFromTransactionFn: (...args: unknown[]) =>
        // @ts-expect-error - userOperationController will be made optional, it's only relevant for extension
        this.userOperationController?.addUserOperationFromTransaction?.(
          ...args,
        ),
      config: {
        customBridgeApiBaseUrl: BRIDGE_DEV_API_BASE_URL,
      },
    });

    const existingControllersByName = {
      ApprovalController: approvalController,
      KeyringController: this.keyringController,
      NetworkController: networkController,
      PreferencesController: preferencesController,
      SmartTransactionsController: this.smartTransactionsController,
    };

    const initRequest = {
      getState: () => store.getState(),
      getGlobalChainId: () => currentChainId,
    };

    const { controllersByName } = initModularizedControllers({
      controllerInitFunctions: {
        AccountsController: accountsControllerInit,
        AppMetadataController: appMetadataControllerInit,
        GasFeeController: GasFeeControllerInit,
        TransactionController: TransactionControllerInit,
        SignatureController: SignatureControllerInit,
        CurrencyRateController: currencyRateControllerInit,
        MultichainNetworkController: multichainNetworkControllerInit,
        ///: BEGIN:ONLY_INCLUDE_IF(preinstalled-snaps,external-snaps)
        ExecutionService: executionServiceInit,
        SnapController: snapControllerInit,
        CronjobController: cronjobControllerInit,
        SnapInterfaceController: snapInterfaceControllerInit,
        SnapsRegistry: snapsRegistryInit,
        NotificationServicesController: notificationServicesControllerInit,
        NotificationServicesPushController:
          notificationServicesPushControllerInit,
        ///: END:ONLY_INCLUDE_IF
        ///: BEGIN:ONLY_INCLUDE_IF(keyring-snaps)
        MultichainAssetsController: multichainAssetsControllerInit,
        MultichainAssetsRatesController: multichainAssetsRatesControllerInit,
        MultichainBalancesController: multichainBalancesControllerInit,
        MultichainTransactionsController: multichainTransactionsControllerInit,
        ///: END:ONLY_INCLUDE_IF
      },
      persistedState: initialState as EngineState,
      existingControllersByName,
      baseControllerMessenger: this.controllerMessenger,
      ...initRequest,
    });

    const accountsController = controllersByName.AccountsController;
    const gasFeeController = controllersByName.GasFeeController;
    const signatureController = controllersByName.SignatureController;
    const transactionController = controllersByName.TransactionController;

    // Backwards compatibility for existing references
    this.accountsController = accountsController;
    this.gasFeeController = gasFeeController;
    this.transactionController = transactionController;

    const multichainNetworkController =
      controllersByName.MultichainNetworkController;
    const currencyRateController = controllersByName.CurrencyRateController;

    ///: BEGIN:ONLY_INCLUDE_IF(preinstalled-snaps,external-snaps)
    const cronjobController = controllersByName.CronjobController;
    const executionService = controllersByName.ExecutionService;
    const snapController = controllersByName.SnapController;
    const snapInterfaceController = controllersByName.SnapInterfaceController;
    const snapsRegistry = controllersByName.SnapsRegistry;
    const notificationServicesController =
      controllersByName.NotificationServicesController;
    const notificationServicesPushController =
      controllersByName.NotificationServicesPushController;
    ///: END:ONLY_INCLUDE_IF

    ///: BEGIN:ONLY_INCLUDE_IF(keyring-snaps)
    const multichainAssetsController =
      controllersByName.MultichainAssetsController;
    const multichainAssetsRatesController =
      controllersByName.MultichainAssetsRatesController;
    const multichainBalancesController =
      controllersByName.MultichainBalancesController;
    const multichainTransactionsController =
      controllersByName.MultichainTransactionsController;
    ///: END:ONLY_INCLUDE_IF

    ///: BEGIN:ONLY_INCLUDE_IF(keyring-snaps)
    const multichainRatesControllerMessenger =
      this.controllerMessenger.getRestricted({
        name: 'RatesController',
        allowedActions: [],
        allowedEvents: ['CurrencyRateController:stateChange'],
      });

    const multichainRatesController = createMultichainRatesController({
      messenger: multichainRatesControllerMessenger,
      initialState: initialState.RatesController,
    });

    // Set up currency rate sync
    setupCurrencyRateSync(
      multichainRatesControllerMessenger,
      multichainRatesController,
    );
    ///: END:ONLY_INCLUDE_IF

    ///: BEGIN:ONLY_INCLUDE_IF(preinstalled-snaps,external-snaps)
    // Notification Setup
    notificationServicesController.init();
    ///: END:ONLY_INCLUDE_IF

    const nftController = new NftController({
      chainId: getGlobalChainId(networkController),
      useIpfsSubdomains: false,
      messenger: this.controllerMessenger.getRestricted({
        name: 'NftController',
        allowedActions: [
          'AccountsController:getAccount',
          'AccountsController:getSelectedAccount',
          'ApprovalController:addRequest',
          'AssetsContractController:getERC721AssetName',
          'AssetsContractController:getERC721AssetSymbol',
          'AssetsContractController:getERC721TokenURI',
          'AssetsContractController:getERC721OwnerOf',
          'AssetsContractController:getERC1155BalanceOf',
          'AssetsContractController:getERC1155TokenURI',
          'NetworkController:getNetworkClientById',
        ],
        allowedEvents: [
          'PreferencesController:stateChange',
          'NetworkController:networkDidChange',
          'AccountsController:selectedEvmAccountChange',
        ],
      }),
      state: initialState.NftController,
    });

    const tokensController = new TokensController({
      chainId: getGlobalChainId(networkController),
      // @ts-expect-error at this point in time the provider will be defined by the `networkController.initializeProvider`
      provider: networkController.getProviderAndBlockTracker().provider,
      state: initialState.TokensController,
      messenger: this.controllerMessenger.getRestricted({
        name: 'TokensController',
        allowedActions: [
          'ApprovalController:addRequest',
          'NetworkController:getNetworkClientById',
          'AccountsController:getAccount',
          'AccountsController:getSelectedAccount',
        ],
        allowedEvents: [
          'PreferencesController:stateChange',
          'NetworkController:networkDidChange',
          'NetworkController:stateChange',
          'TokenListController:stateChange',
          'AccountsController:selectedEvmAccountChange',
        ],
      }),
    });

    const earnController = new EarnController({
      messenger: this.controllerMessenger.getRestricted({
        name: 'EarnController',
        allowedEvents: [
          'AccountsController:selectedAccountChange',
          'NetworkController:stateChange',
          'TransactionController:transactionConfirmed',
        ],
        allowedActions: [
          'AccountsController:getSelectedAccount',
          'NetworkController:getNetworkClientById',
          'NetworkController:getState',
        ],
      }),
    });

    this.context = {
      KeyringController: this.keyringController,
      AccountTrackerController: accountTrackerController,
      AddressBookController: new AddressBookController({
        messenger: this.controllerMessenger.getRestricted({
          name: 'AddressBookController',
          allowedActions: [],
          allowedEvents: [],
        }),
        state: initialState.AddressBookController,
      }),
      AppMetadataController: controllersByName.AppMetadataController,
      AssetsContractController: assetsContractController,
      NftController: nftController,
      TokensController: tokensController,
      TokenListController: tokenListController,
      TokenDetectionController: new TokenDetectionController({
        messenger: this.controllerMessenger.getRestricted({
          name: 'TokenDetectionController',
          allowedActions: [
            'AccountsController:getSelectedAccount',
            'NetworkController:getNetworkClientById',
            'NetworkController:getNetworkConfigurationByNetworkClientId',
            'NetworkController:getState',
            'KeyringController:getState',
            'PreferencesController:getState',
            'TokenListController:getState',
            'TokensController:getState',
            'TokensController:addDetectedTokens',
            'AccountsController:getAccount',
          ],
          allowedEvents: [
            'KeyringController:lock',
            'KeyringController:unlock',
            'PreferencesController:stateChange',
            'NetworkController:networkDidChange',
            'TokenListController:stateChange',
            'TokensController:stateChange',
            'AccountsController:selectedEvmAccountChange',
          ],
        }),
        trackMetaMetricsEvent: () =>
          MetaMetrics.getInstance().trackEvent(
            MetricsEventBuilder.createEventBuilder(
              MetaMetricsEvents.TOKEN_DETECTED,
            )
              .addProperties({
                token_standard: 'ERC20',
                asset_type: 'token',
                chain_id: getDecimalChainId(
                  getGlobalChainId(networkController),
                ),
              })
              .build(),
          ),
        getBalancesInSingleCall:
          assetsContractController.getBalancesInSingleCall.bind(
            assetsContractController,
          ),
        platform: 'mobile',
        useAccountsAPI: true,
        disabled: false,
      }),
      NftDetectionController: new NftDetectionController({
        messenger: this.controllerMessenger.getRestricted({
          name: 'NftDetectionController',
          allowedEvents: [
            'NetworkController:stateChange',
            'PreferencesController:stateChange',
          ],
          allowedActions: [
            'ApprovalController:addRequest',
            'NetworkController:getState',
            'NetworkController:getNetworkClientById',
            'PreferencesController:getState',
            'AccountsController:getSelectedAccount',
          ],
        }),
        disabled: false,
        addNft: nftController.addNft.bind(nftController),
        getNftState: () => nftController.state,
      }),
      CurrencyRateController: currencyRateController,
      NetworkController: networkController,
      PhishingController: phishingController,
      PreferencesController: preferencesController,
      TokenBalancesController: new TokenBalancesController({
        messenger: this.controllerMessenger.getRestricted({
          name: 'TokenBalancesController',
          allowedActions: [
            'NetworkController:getNetworkClientById',
            'NetworkController:getState',
            'TokensController:getState',
            'PreferencesController:getState',
            'AccountsController:getSelectedAccount',
          ],
          allowedEvents: [
            'TokensController:stateChange',
            'PreferencesController:stateChange',
            'NetworkController:stateChange',
          ],
        }),
        // TODO: This is long, can we decrease it?
        interval: 180000,
        state: initialState.TokenBalancesController,
      }),
      TokenRatesController: new TokenRatesController({
        messenger: this.controllerMessenger.getRestricted({
          name: 'TokenRatesController',
          allowedActions: [
            'TokensController:getState',
            'NetworkController:getNetworkClientById',
            'NetworkController:getState',
            'AccountsController:getAccount',
            'AccountsController:getSelectedAccount',
          ],
          allowedEvents: [
            'TokensController:stateChange',
            'NetworkController:stateChange',
            'AccountsController:selectedEvmAccountChange',
          ],
        }),
        tokenPricesService: codefiTokenApiV2,
        interval: 30 * 60 * 1000,
        state: initialState.TokenRatesController || { marketData: {} },
      }),
      TransactionController: this.transactionController,
      SmartTransactionsController: this.smartTransactionsController,
      SwapsController: new SwapsController({
        clientId: AppConstants.SWAPS.CLIENT_ID,
        fetchAggregatorMetadataThreshold:
          AppConstants.SWAPS.CACHE_AGGREGATOR_METADATA_THRESHOLD,
        fetchTokensThreshold: AppConstants.SWAPS.CACHE_TOKENS_THRESHOLD,
        fetchTopAssetsThreshold: AppConstants.SWAPS.CACHE_TOP_ASSETS_THRESHOLD,
        supportedChainIds: swapsSupportedChainIds,
        // @ts-expect-error TODO: Resolve mismatch between base-controller versions.
        messenger: this.controllerMessenger.getRestricted({
          name: 'SwapsController',
          // TODO: allow these internal calls once GasFeeController
          // export these action types and register its action handlers
          // allowedActions: [
          //   'GasFeeController:getEIP1559GasFeeEstimates',
          // ],
          allowedActions: ['NetworkController:getNetworkClientById'],
          allowedEvents: ['NetworkController:networkDidChange'],
        }),
        pollCountLimit: AppConstants.SWAPS.POLL_COUNT_LIMIT,
        // TODO: Remove once GasFeeController exports this action type
        fetchGasFeeEstimates: () =>
          this.gasFeeController.fetchGasFeeEstimates(),
        fetchEstimatedMultiLayerL1Fee,
      }),
      GasFeeController: this.gasFeeController,
      ApprovalController: approvalController,
      PermissionController: permissionController,
      RemoteFeatureFlagController: remoteFeatureFlagController,
      SelectedNetworkController: selectedNetworkController,
      SignatureController: signatureController,
      TokenSearchDiscoveryController: tokenSearchDiscoveryController,
      LoggingController: loggingController,
      ///: BEGIN:ONLY_INCLUDE_IF(preinstalled-snaps,external-snaps)
      CronjobController: cronjobController,
      ExecutionService: executionService,
      SnapController: snapController,
      SnapInterfaceController: snapInterfaceController,
      SnapsRegistry: snapsRegistry,
      SubjectMetadataController: this.subjectMetadataController,
      AuthenticationController: authenticationController,
      UserStorageController: userStorageController,
      NotificationServicesController: notificationServicesController,
      NotificationServicesPushController: notificationServicesPushController,
      ///: END:ONLY_INCLUDE_IF
      AccountsController: accountsController,
      PPOMController: new PPOMController({
        chainId: getGlobalChainId(networkController),
        blockaidPublicKey: process.env.BLOCKAID_PUBLIC_KEY as string,
        cdnBaseUrl: process.env.BLOCKAID_FILE_CDN as string,
        // @ts-expect-error TODO: Resolve mismatch between base-controller versions.
        messenger: this.controllerMessenger.getRestricted({
          name: 'PPOMController',
          allowedActions: ['NetworkController:getNetworkClientById'],
          allowedEvents: [`${networkController.name}:networkDidChange`],
        }),
        onPreferencesChange: (listener) =>
          this.controllerMessenger.subscribe(
            `${preferencesController.name}:stateChange`,
            listener,
          ),
        // TODO: Replace "any" with type
        provider:
          // eslint-disable-next-line @typescript-eslint/no-explicit-any
          networkController.getProviderAndBlockTracker().provider as any,
        ppomProvider: {
          // TODO: Replace "any" with type
          // eslint-disable-next-line @typescript-eslint/no-explicit-any
          PPOM: PPOM as any,
          ppomInit,
        },
        storageBackend: new RNFSStorageBackend('PPOMDB'),
        securityAlertsEnabled:
          initialState.PreferencesController?.securityAlertsEnabled ?? false,
        state: initialState.PPOMController,
        // TODO: Replace "any" with type
        // eslint-disable-next-line @typescript-eslint/no-explicit-any
        nativeCrypto: Crypto as any,
      }),
      ///: BEGIN:ONLY_INCLUDE_IF(keyring-snaps)
      MultichainBalancesController: multichainBalancesController,
      RatesController: multichainRatesController,
      MultichainAssetsController: multichainAssetsController,
      MultichainAssetsRatesController: multichainAssetsRatesController,
      MultichainTransactionsController: multichainTransactionsController,
      ///: END:ONLY_INCLUDE_IF
      TokenSearchDiscoveryDataController: tokenSearchDiscoveryDataController,
      MultichainNetworkController: multichainNetworkController,
      BridgeController: bridgeController,
      BridgeStatusController: bridgeStatusController,
      EarnController: earnController,
    };

    const childControllers = Object.assign({}, this.context);
    STATELESS_NON_CONTROLLER_NAMES.forEach((name) => {
      if (name in childControllers && childControllers[name]) {
        delete childControllers[name];
      }
    });
    this.datamodel = new ComposableController<EngineState, StatefulControllers>(
      {
        controllers: childControllers as StatefulControllers,
        messenger: this.controllerMessenger.getRestricted({
          name: 'ComposableController',
          allowedActions: [],
          allowedEvents: Array.from(BACKGROUND_STATE_CHANGE_EVENT_NAMES),
        }),
      },
    );

    const { NftController: nfts } = this.context;

    if (process.env.MM_OPENSEA_KEY) {
      nfts.setApiKey(process.env.MM_OPENSEA_KEY);
    }

    this.controllerMessenger.subscribe(
      'TransactionController:incomingTransactionsReceived',
      (incomingTransactions: TransactionMeta[]) => {
        NotificationManager.gotIncomingTransaction(incomingTransactions);
      },
    );

    this.controllerMessenger.subscribe(
      AppConstants.NETWORK_STATE_CHANGE_EVENT,
      (state: NetworkState) => {
        if (
          state.networksMetadata[state.selectedNetworkClientId].status ===
            NetworkStatus.Available &&
          getGlobalChainId(networkController) !== currentChainId
        ) {
          // We should add a state or event emitter saying the provider changed
          setTimeout(() => {
            this.configureControllersOnNetworkChange();
            currentChainId = getGlobalChainId(networkController);
          }, 500);
        }
      },
    );

    this.controllerMessenger.subscribe(
      AppConstants.NETWORK_STATE_CHANGE_EVENT,
      async () => {
        try {
          const networkId = await deprecatedGetNetworkId();
          store.dispatch(networkIdUpdated(networkId));
        } catch (error) {
          console.error(
            error,
            `Network ID not changed, current chainId: ${getGlobalChainId(
              networkController,
            )}`,
          );
        }
      },
    );

    this.controllerMessenger.subscribe(
      `${networkController.name}:networkWillChange`,
      () => {
        store.dispatch(networkIdWillUpdate());
      },
    );

    this.configureControllersOnNetworkChange();
    this.startPolling();
    this.handleVaultBackup();

    Engine.instance = this;
  }

  handleVaultBackup() {
    this.controllerMessenger.subscribe(
      AppConstants.KEYRING_STATE_CHANGE_EVENT,
      (state: KeyringControllerState) => {
        if (!state.vault) {
          return;
        }

        // Back up vault if it exists
        backupVault(state)
          .then(() => {
            Logger.log('Engine', 'Vault back up successful');
          })
          .catch((error) => {
            Logger.error(error, 'Engine Vault backup failed');
          });
      },
    );
  }

  startPolling() {
    const { TransactionController } = this.context;

    TransactionController.stopIncomingTransactionPolling();

    // leaving the reference of TransactionController here, rather than importing it from utils to avoid circular dependency
    TransactionController.startIncomingTransactionPolling();

    ///: BEGIN:ONLY_INCLUDE_IF(keyring-snaps)
    this.context.RatesController.start();
    ///: END:ONLY_INCLUDE_IF
  }

  configureControllersOnNetworkChange() {
    const { AccountTrackerController, NetworkController } = this.context;
    const { provider } = NetworkController.getProviderAndBlockTracker();

    // Skip configuration if this is called before the provider is initialized
    if (!provider) {
      return;
    }
    provider.sendAsync = provider.sendAsync.bind(provider);

    AccountTrackerController.refresh();
  }

  getTotalEvmFiatAccountBalance = (
    account?: InternalAccount,
  ): {
    ethFiat: number;
    tokenFiat: number;
    tokenFiat1dAgo: number;
    ethFiat1dAgo: number;
    totalNativeTokenBalance: string;
    ticker: string;
  } => {
    const {
      CurrencyRateController,
      AccountsController,
      AccountTrackerController,
      TokenBalancesController,
      TokenRatesController,
      TokensController,
      NetworkController,
    } = this.context;

    const selectedInternalAccount =
      account ??
      AccountsController.getAccount(
        AccountsController.state.internalAccounts.selectedAccount,
      );

    if (selectedInternalAccount) {
      const selectedInternalAccountFormattedAddress = toFormattedAddress(
        selectedInternalAccount.address,
      );
      const { currentCurrency } = CurrencyRateController.state;
      const { chainId, ticker } = NetworkController.getNetworkClientById(
        getGlobalNetworkClientId(NetworkController),
      ).configuration;
      const { settings: { showFiatOnTestnets } = {} } = store.getState();

      if (isTestNet(chainId) && !showFiatOnTestnets) {
        return {
          ethFiat: 0,
          tokenFiat: 0,
          ethFiat1dAgo: 0,
          tokenFiat1dAgo: 0,
          totalNativeTokenBalance: '0',
          ticker: '',
        };
      }

      const conversionRate =
        CurrencyRateController.state?.currencyRates?.[ticker]?.conversionRate ??
        0;

      const { accountsByChainId } = AccountTrackerController.state;
      const chainIdHex = toHexadecimal(chainId);
      const tokens =
        TokensController.state.allTokens?.[chainIdHex]?.[
          selectedInternalAccount.address
        ] || [];
      const { marketData } = TokenRatesController.state;
      const tokenExchangeRates = marketData?.[toHexadecimal(chainId)];

      let ethFiat = 0;
      let ethFiat1dAgo = 0;
      let tokenFiat = 0;
      let tokenFiat1dAgo = 0;
      let totalNativeTokenBalance = '0';
      const decimalsToShow = (currentCurrency === 'usd' && 2) || undefined;
      if (
        accountsByChainId?.[toHexadecimal(chainId)]?.[
          selectedInternalAccountFormattedAddress
        ]
      ) {
        const balanceHex =
          accountsByChainId[toHexadecimal(chainId)][
            selectedInternalAccountFormattedAddress
          ].balance;

        const balanceBN = hexToBN(balanceHex);
        totalNativeTokenBalance = renderFromWei(balanceHex);

        // TODO - Non EVM accounts like BTC do not use hex formatted balances. We will need to modify this to use CAIP-2 identifiers in the future.
        const stakedBalanceBN = hexToBN(
          accountsByChainId[toHexadecimal(chainId)][
            selectedInternalAccountFormattedAddress
          ].stakedBalance || '0x00',
        );
        const totalAccountBalance = balanceBN
          .add(stakedBalanceBN)
          .toString('hex');
        ethFiat = weiToFiatNumber(
          totalAccountBalance,
          conversionRate,
          decimalsToShow,
        );
      }

      const ethPricePercentChange1d =
        tokenExchangeRates?.[zeroAddress() as Hex]?.pricePercentChange1d;

      ethFiat1dAgo =
        ethPricePercentChange1d !== undefined
          ? ethFiat / (1 + ethPricePercentChange1d / 100)
          : ethFiat;

      if (tokens.length > 0) {
        const { tokenBalances: allTokenBalances } =
          TokenBalancesController.state;

        const tokenBalances =
          allTokenBalances?.[selectedInternalAccount.address as Hex]?.[
            chainId
          ] ?? {};
        tokens.forEach(
          (item: { address: string; balance?: string; decimals: number }) => {
            const exchangeRate =
              tokenExchangeRates?.[item.address as Hex]?.price;

            const tokenBalance =
              item.balance ||
              (item.address in tokenBalances
                ? renderFromTokenMinimalUnit(
                    tokenBalances[item.address as Hex],
                    item.decimals,
                  )
                : undefined);
            const tokenBalanceFiat = balanceToFiatNumber(
              // TODO: Fix this by handling or eliminating the undefined case
              // @ts-expect-error This variable can be `undefined`, which would break here.
              tokenBalance,
              conversionRate,
              exchangeRate,
              decimalsToShow,
            );

            const tokenPricePercentChange1d =
              tokenExchangeRates?.[item.address as Hex]?.pricePercentChange1d;

            const tokenBalance1dAgo =
              tokenPricePercentChange1d !== undefined
                ? tokenBalanceFiat / (1 + tokenPricePercentChange1d / 100)
                : tokenBalanceFiat;

            tokenFiat += tokenBalanceFiat;
            tokenFiat1dAgo += tokenBalance1dAgo;
          },
        );
      }

      return {
        ethFiat: ethFiat ?? 0,
        ethFiat1dAgo: ethFiat1dAgo ?? 0,
        tokenFiat: tokenFiat ?? 0,
        tokenFiat1dAgo: tokenFiat1dAgo ?? 0,
        totalNativeTokenBalance: totalNativeTokenBalance ?? '0',
        ticker,
      };
    }
    // if selectedInternalAccount is undefined, return default 0 value.
    return {
      ethFiat: 0,
      tokenFiat: 0,
      ethFiat1dAgo: 0,
      tokenFiat1dAgo: 0,
      totalNativeTokenBalance: '0',
      ticker: '',
    };
  };

  /**
   * Gets a subset of preferences from the PreferencesController to pass to a snap.
   */
  getPreferences = () => {
    const {
      securityAlertsEnabled,
      useTransactionSimulations,
      useTokenDetection,
      privacyMode,
      useNftDetection,
      displayNftMedia,
      isMultiAccountBalancesEnabled,
    } = this.context.PreferencesController.state;

    return {
      securityAlertsEnabled,
      useTransactionSimulations,
      useTokenDetection,
      privacyMode,
      useNftDetection,
      displayNftMedia,
      isMultiAccountBalancesEnabled,
    };
  };

  ///: BEGIN:ONLY_INCLUDE_IF(keyring-snaps)
  getSnapKeyring = async () => {
    // TODO: Replace `getKeyringsByType` with `withKeyring`
    let [snapKeyring] = this.keyringController.getKeyringsByType(
      KeyringTypes.snap,
    );
    if (!snapKeyring) {
      await this.keyringController.addNewKeyring(KeyringTypes.snap);
      // TODO: Replace `getKeyringsByType` with `withKeyring`
      [snapKeyring] = this.keyringController.getKeyringsByType(
        KeyringTypes.snap,
      );
    }
    return snapKeyring;
  };

  /**
   * Removes an account from state / storage.
   *
   * @param {string} address - A hex address
   */
  removeAccount = async (address: string) => {
    // Remove all associated permissions
    await removeAccountsFromPermissions([address]);
    // Remove account from the keyring
    await this.keyringController.removeAccount(address as Hex);
  };
  ///: END:ONLY_INCLUDE_IF

  /**
   * Returns true or false whether the user has funds or not
   */
  hasFunds = () => {
    try {
      const {
        engine: { backgroundState },
      } = store.getState();
      // TODO: Check `allNfts[currentChainId]` property instead
      // @ts-expect-error This property does not exist
      const nfts = backgroundState.NftController.nfts;

      const { tokenBalances } = backgroundState.TokenBalancesController;

      let tokenFound = false;
      tokenLoop: for (const chains of Object.values(tokenBalances)) {
        for (const tokens of Object.values(chains)) {
          for (const balance of Object.values(tokens)) {
            if (!isZero(balance)) {
              tokenFound = true;
              break tokenLoop;
            }
          }
        }
      }

      const fiatBalance = this.getTotalEvmFiatAccountBalance() || 0;
      const totalFiatBalance = fiatBalance.ethFiat + fiatBalance.ethFiat;

      return totalFiatBalance > 0 || tokenFound || nfts.length > 0;
    } catch (e) {
      Logger.log('Error while getting user funds', e);
    }
  };

  resetState = async () => {
    // Whenever we are gonna start a new wallet
    // either imported or created, we need to
    // get rid of the old data from state
    const {
      TransactionController,
      TokensController,
      NftController,
      TokenBalancesController,
      TokenRatesController,
      PermissionController,
      // SelectedNetworkController,
      ///: BEGIN:ONLY_INCLUDE_IF(preinstalled-snaps,external-snaps)
      SnapController,
      ///: END:ONLY_INCLUDE_IF
      LoggingController,
    } = this.context;

    // Remove all permissions.
    PermissionController?.clearState?.();
    ///: BEGIN:ONLY_INCLUDE_IF(preinstalled-snaps,external-snaps)
    SnapController.clearState();
    ///: END:ONLY_INCLUDE_IF

    // Clear selected network
    // TODO implement this method on SelectedNetworkController
    // SelectedNetworkController.unsetAllDomains()

    //Clear assets info
    TokensController.resetState();
    NftController.resetState();

    TokenBalancesController.resetState();
    TokenRatesController.resetState();

    // eslint-disable-next-line @typescript-eslint/no-explicit-any
    (TransactionController as any).update(() => ({
      methodData: {},
      transactions: [],
      lastFetchedBlockNumbers: {},
      submitHistory: [],
      swapsTransactions: {},
    }));

    LoggingController.clear();
  };

  removeAllListeners() {
    this.controllerMessenger.clearSubscriptions();
  }

  async destroyEngineInstance() {
    // TODO: Replace "any" with type
    // eslint-disable-next-line @typescript-eslint/no-explicit-any
    Object.values(this.context).forEach((controller: any) => {
      if (controller.destroy) {
        controller.destroy();
      }
    });
    this.removeAllListeners();
    await this.resetState();
    Engine.instance = null;
  }

  rejectPendingApproval(
    id: string,
    reason: Error = providerErrors.userRejectedRequest(),
    opts: { ignoreMissing?: boolean; logErrors?: boolean } = {},
  ) {
    const { ApprovalController } = this.context;

    if (opts.ignoreMissing && !ApprovalController.has({ id })) {
      return;
    }

    try {
      ApprovalController.reject(id, reason);
      // TODO: Replace "any" with type
      // eslint-disable-next-line @typescript-eslint/no-explicit-any
    } catch (error: any) {
      if (opts.logErrors !== false) {
        Logger.error(
          error,
          'Reject while rejecting pending connection request',
        );
      }
    }
  }

  async acceptPendingApproval(
    id: string,
    requestData?: Record<string, Json>,
    opts: AcceptOptions & { handleErrors?: boolean } = {
      waitForResult: false,
      deleteAfterResult: false,
      handleErrors: true,
    },
  ) {
    const { ApprovalController } = this.context;

    try {
      return await ApprovalController.accept(id, requestData, {
        waitForResult: opts.waitForResult,
        deleteAfterResult: opts.deleteAfterResult,
      });
    } catch (err) {
      if (opts.handleErrors === false) {
        throw err;
      }
    }
  }

  // This should be used instead of directly calling PreferencesController.setSelectedAddress or AccountsController.setSelectedAccount
  setSelectedAccount(address: string) {
    const { AccountsController, PreferencesController } = this.context;
    const account = AccountsController.getAccountByAddress(address);
    if (account) {
      AccountsController.setSelectedAccount(account.id);
      PreferencesController.setSelectedAddress(address);
    } else {
      throw new Error(`No account found for address: ${address}`);
    }
  }

  /**
   * This should be used instead of directly calling PreferencesController.setAccountLabel or AccountsController.setAccountName in order to keep the names in sync
   * We are currently incrementally migrating the accounts data to the AccountsController so we must keep these values
   * in sync until the migration is complete.
   */
  setAccountLabel(address: string, label: string) {
    const { AccountsController, PreferencesController } = this.context;
    const accountToBeNamed = AccountsController.getAccountByAddress(address);
    if (accountToBeNamed === undefined) {
      throw new Error(`No account found for address: ${address}`);
    }
    AccountsController.setAccountName(accountToBeNamed.id, label);
    PreferencesController.setAccountLabel(address, label);
  }
}

/**
 * Assert that the given Engine instance has been initialized
 *
 * @param instance - Either an Engine instance, or null
 */
function assertEngineExists(
  instance: Engine | null,
): asserts instance is Engine {
  if (!instance) {
    throw new Error('Engine does not exist');
  }
}

let instance: Engine | null;

export default {
  get context() {
    assertEngineExists(instance);
    return instance.context;
  },

  get controllerMessenger() {
    assertEngineExists(instance);
    return instance.controllerMessenger;
  },

  get state() {
    assertEngineExists(instance);
    const {
      AccountTrackerController,
      AddressBookController,
      AppMetadataController,
      SnapInterfaceController,
      NftController,
      TokenListController,
      CurrencyRateController,
      KeyringController,
      NetworkController,
      PreferencesController,
      PhishingController,
      RemoteFeatureFlagController,
      PPOMController,
      TokenBalancesController,
      TokenRatesController,
      TokenSearchDiscoveryController,
      TransactionController,
      SmartTransactionsController,
      SwapsController,
      GasFeeController,
      TokensController,
      ///: BEGIN:ONLY_INCLUDE_IF(preinstalled-snaps,external-snaps)
      SnapController,
      SubjectMetadataController,
      AuthenticationController,
      UserStorageController,
      NotificationServicesController,
      NotificationServicesPushController,
      ///: END:ONLY_INCLUDE_IF
      PermissionController,
      SelectedNetworkController,
      ApprovalController,
      LoggingController,
      AccountsController,
      SignatureController,
      ///: BEGIN:ONLY_INCLUDE_IF(keyring-snaps)
      MultichainBalancesController,
      RatesController,
      MultichainAssetsController,
      MultichainAssetsRatesController,
      MultichainTransactionsController,
      ///: END:ONLY_INCLUDE_IF
      TokenSearchDiscoveryDataController,
      MultichainNetworkController,
      BridgeController,
      BridgeStatusController,
      EarnController,
    } = instance.datamodel.state;

    return {
      AccountTrackerController,
      AddressBookController,
      AppMetadataController,
      SnapInterfaceController,
      NftController,
      TokenListController,
      CurrencyRateController,
      KeyringController,
      NetworkController,
      PhishingController,
      RemoteFeatureFlagController,
      PPOMController,
      PreferencesController,
      TokenBalancesController,
      TokenRatesController,
      TokenSearchDiscoveryController,
      TokensController,
      TransactionController,
      SmartTransactionsController,
      SwapsController,
      GasFeeController,
      ///: BEGIN:ONLY_INCLUDE_IF(preinstalled-snaps,external-snaps)
      SnapController,
      SubjectMetadataController,
      AuthenticationController,
      UserStorageController,
      NotificationServicesController,
      NotificationServicesPushController,
      ///: END:ONLY_INCLUDE_IF
      PermissionController,
      SelectedNetworkController,
      ApprovalController,
      LoggingController,
      AccountsController,
      SignatureController,
      ///: BEGIN:ONLY_INCLUDE_IF(keyring-snaps)
      MultichainBalancesController,
      RatesController,
      MultichainAssetsController,
      MultichainAssetsRatesController,
      MultichainTransactionsController,
      ///: END:ONLY_INCLUDE_IF
      TokenSearchDiscoveryDataController,
      MultichainNetworkController,
      BridgeController,
      BridgeStatusController,
      EarnController,
    };
  },

  get datamodel() {
    assertEngineExists(instance);
    return instance.datamodel;
  },

  getTotalEvmFiatAccountBalance(account?: InternalAccount) {
    assertEngineExists(instance);
    return instance.getTotalEvmFiatAccountBalance(account);
  },

  hasFunds() {
    assertEngineExists(instance);
    return instance.hasFunds();
  },

  resetState() {
    assertEngineExists(instance);
    return instance.resetState();
  },

  destroyEngine: async () => {
    await instance?.destroyEngineInstance();
    instance = null;
  },

  init(
    state: Partial<EngineState> | undefined,
    keyringState: KeyringControllerState | null = null,
    metaMetricsId?: string,
  ) {
    instance =
      Engine.instance || new Engine(state, keyringState, metaMetricsId);
    Object.freeze(instance);
    return instance;
  },

  acceptPendingApproval: async (
    id: string,
    requestData?: Record<string, Json>,
    opts?: AcceptOptions & { handleErrors?: boolean },
  ) => instance?.acceptPendingApproval(id, requestData, opts),

  rejectPendingApproval: (
    id: string,
    reason: Error,
    opts: {
      ignoreMissing?: boolean;
      logErrors?: boolean;
    } = {},
  ) => instance?.rejectPendingApproval(id, reason, opts),

  setSelectedAddress: (address: string) => {
    assertEngineExists(instance);
    instance.setSelectedAccount(address);
  },

  setAccountLabel: (address: string, label: string) => {
    assertEngineExists(instance);
    instance.setAccountLabel(address, label);
  },

  ///: BEGIN:ONLY_INCLUDE_IF(keyring-snaps)
  getSnapKeyring: () => {
    assertEngineExists(instance);
    return instance.getSnapKeyring();
  },
  removeAccount: async (address: string) => {
    assertEngineExists(instance);
    return await instance.removeAccount(address);
  },
  ///: END:ONLY_INCLUDE_IF
};<|MERGE_RESOLUTION|>--- conflicted
+++ resolved
@@ -1029,21 +1029,6 @@
       getMetaMetricsProps: () => Promise.resolve({}), // Return MetaMetrics props once we enable HW wallets for smart transactions.
     });
 
-<<<<<<< HEAD
-    const tokenSearchDiscoveryDataController = new TokenSearchDiscoveryDataController({
-      tokenPricesService: codefiTokenApiV2,
-      swapsSupportedChainIds,
-      fetchSwapsTokensThresholdMs: AppConstants.SWAPS.CACHE_TOKENS_THRESHOLD,
-      fetchTokens: swapsUtils.fetchTokens,
-      messenger: this.controllerMessenger.getRestricted({
-        name: 'TokenSearchDiscoveryDataController',
-        allowedActions: [
-          'CurrencyRateController:getState'
-        ],
-        allowedEvents: [],
-      }),
-    });
-=======
     const tokenSearchDiscoveryDataController =
       new TokenSearchDiscoveryDataController({
         tokenPricesService: codefiTokenApiV2,
@@ -1056,7 +1041,6 @@
           allowedEvents: [],
         }),
       });
->>>>>>> eae6f51e
 
     /* bridge controller Initialization */
     const bridgeController = new BridgeController({
