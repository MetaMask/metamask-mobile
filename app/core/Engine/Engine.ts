/* eslint-disable @typescript-eslint/no-shadow */
import Crypto from 'react-native-quick-crypto';

import {
  AccountTrackerController,
  AssetsContractController,
  NftController,
  NftDetectionController,
  TokenBalancesController,
  TokenDetectionController,
  TokenListController,
  TokenRatesController,
  TokensController,
  CodefiTokenPricesServiceV2,
  TokenSearchDiscoveryDataController,
} from '@metamask/assets-controllers';
import { AccountsController } from '@metamask/accounts-controller';
import { AddressBookController } from '@metamask/address-book-controller';
import { ComposableController } from '@metamask/composable-controller';
import {
  KeyringController,
  KeyringControllerState,
  ///: BEGIN:ONLY_INCLUDE_IF(preinstalled-snaps,external-snaps)
  KeyringTypes,
  ///: END:ONLY_INCLUDE_IF
} from '@metamask/keyring-controller';
import {
  getDefaultNetworkControllerState,
  NetworkController,
  NetworkState,
  NetworkStatus,
} from '@metamask/network-controller';
import { PhishingController } from '@metamask/phishing-controller';
import { PreferencesController } from '@metamask/preferences-controller';
import {
  TransactionController,
  TransactionMeta,
  type TransactionParams,
} from '@metamask/transaction-controller';
import { GasFeeController } from '@metamask/gas-fee-controller';
import {
  AcceptOptions,
  ApprovalController,
} from '@metamask/approval-controller';
import { HdKeyring } from '@metamask/eth-hd-keyring';
import { SelectedNetworkController } from '@metamask/selected-network-controller';
import {
  PermissionController,
  ///: BEGIN:ONLY_INCLUDE_IF(preinstalled-snaps,external-snaps)
  SubjectMetadataController,
  ///: END:ONLY_INCLUDE_IF
} from '@metamask/permission-controller';
import SwapsController, { swapsUtils } from '@metamask/swaps-controller';
import { PPOMController } from '@metamask/ppom-validator';
///: BEGIN:ONLY_INCLUDE_IF(preinstalled-snaps,external-snaps)
import type { NotificationArgs } from '@metamask/snaps-rpc-methods/dist/restricted/notify.cjs';
import {
  buildSnapEndowmentSpecifications,
  buildSnapRestrictedMethodSpecifications,
} from '@metamask/snaps-rpc-methods';
import type { EnumToUnion, DialogType } from '@metamask/snaps-sdk';
///: END:ONLY_INCLUDE_IF
import { MetaMaskKeyring as QRHardwareKeyring } from '@keystonehq/metamask-airgapped-keyring';
import { LoggingController } from '@metamask/logging-controller';
import { TokenSearchDiscoveryControllerMessenger } from '@metamask/token-search-discovery-controller';
import {
  LedgerKeyring,
  LedgerMobileBridge,
  LedgerTransportMiddleware,
} from '@metamask/eth-ledger-bridge-keyring';
import { Encryptor, LEGACY_DERIVATION_OPTIONS, pbkdf2 } from '../Encryptor';
import {
  getDecimalChainId,
  isTestNet,
  isMultichainV1Enabled,
} from '../../util/networks';
import {
  fetchEstimatedMultiLayerL1Fee,
  deprecatedGetNetworkId,
} from '../../util/networks/engineNetworkUtils';
import AppConstants from '../AppConstants';
import { store } from '../../store';
import {
  renderFromTokenMinimalUnit,
  balanceToFiatNumber,
  weiToFiatNumber,
  toHexadecimal,
  hexToBN,
  renderFromWei,
} from '../../util/number';
import NotificationManager from '../NotificationManager';
import Logger from '../../util/Logger';
import { isZero } from '../../util/lodash';
import { MetaMetricsEvents, MetaMetrics } from '../Analytics';

///: BEGIN:ONLY_INCLUDE_IF(preinstalled-snaps,external-snaps)
import { ExcludedSnapEndowments, ExcludedSnapPermissions } from '../Snaps';
import { calculateScryptKey } from './controllers/identity/calculate-scrypt-key';
import { notificationServicesControllerInit } from './controllers/notifications/notification-services-controller-init';
import { notificationServicesPushControllerInit } from './controllers/notifications/notification-services-push-controller-init';

import { getAuthenticationControllerMessenger } from './messengers/identity/authentication-controller-messenger';
import { createAuthenticationController } from './controllers/identity/create-authentication-controller';
import { getUserStorageControllerMessenger } from './messengers/identity/user-storage-controller-messenger';
import { createUserStorageController } from './controllers/identity/create-user-storage-controller';
///: END:ONLY_INCLUDE_IF
import {
  getCaveatSpecifications,
  getPermissionSpecifications,
  unrestrictedMethods,
} from '../Permissions/specifications.js';
import { backupVault } from '../BackupVault';
import { Hex, Json } from '@metamask/utils';
import { providerErrors } from '@metamask/rpc-errors';

import { PPOM, ppomInit } from '../../lib/ppom/PPOMView';
import RNFSStorageBackend from '../../lib/ppom/ppom-storage-backend';
import { createRemoteFeatureFlagController } from './controllers/remote-feature-flag-controller';
import {
  networkIdUpdated,
  networkIdWillUpdate,
} from '../../core/redux/slices/inpageProvider';
import SmartTransactionsController from '@metamask/smart-transactions-controller';
import { getAllowedSmartTransactionsChainIds } from '../../../app/constants/smartTransactions';
import { selectBasicFunctionalityEnabled } from '../../selectors/settings';
import { selectSwapsChainFeatureFlags } from '../../reducers/swaps';
import { ClientId } from '@metamask/smart-transactions-controller/dist/types';
import { zeroAddress } from 'ethereumjs-util';
import {
  ApprovalType,
  ChainId,
  handleFetch,
  ///: BEGIN:ONLY_INCLUDE_IF(keyring-snaps)
  toHex,
  ///: END:ONLY_INCLUDE_IF
} from '@metamask/controller-utils';
import { ExtendedControllerMessenger } from '../ExtendedControllerMessenger';
import DomainProxyMap from '../../lib/DomainProxyMap/DomainProxyMap';
import {
  MetaMetricsEventCategory,
  MetaMetricsEventName,
} from '@metamask/smart-transactions-controller/dist/constants';
import {
  getSmartTransactionMetricsProperties as getSmartTransactionMetricsPropertiesType,
  getSmartTransactionMetricsSensitiveProperties as getSmartTransactionMetricsSensitivePropertiesType,
} from '@metamask/smart-transactions-controller/dist/utils';
///: BEGIN:ONLY_INCLUDE_IF(keyring-snaps)
import { snapKeyringBuilder } from '../SnapKeyring';
import { removeAccountsFromPermissions } from '../Permissions';
import { keyringSnapPermissionsBuilder } from '../SnapKeyring/keyringSnapsPermissions';
import { multichainBalancesControllerInit } from './controllers/multichain-balances-controller/multichain-balances-controller-init';
import { createMultichainRatesController } from './controllers/RatesController/utils';
import { setupCurrencyRateSync } from './controllers/RatesController/subscriptions';
import { multichainAssetsControllerInit } from './controllers/multichain-assets-controller/multichain-assets-controller-init';
import { multichainAssetsRatesControllerInit } from './controllers/multichain-assets-rates-controller/multichain-assets-rates-controller-init';
import { multichainTransactionsControllerInit } from './controllers/multichain-transactions-controller/multichain-transactions-controller-init';
///: END:ONLY_INCLUDE_IF
///: BEGIN:ONLY_INCLUDE_IF(preinstalled-snaps,external-snaps)
import { HandleSnapRequestArgs } from '../Snaps/types';
import { handleSnapRequest } from '../Snaps/utils';
import {
  cronjobControllerInit,
  executionServiceInit,
  snapControllerInit,
  snapInterfaceControllerInit,
  snapsRegistryInit,
  SnapControllerClearSnapStateAction,
  SnapControllerGetSnapAction,
  SnapControllerGetSnapStateAction,
  SnapControllerUpdateSnapStateAction,
} from './controllers/snaps';
import { RestrictedMethods } from '../Permissions/constants';
///: END:ONLY_INCLUDE_IF
import { MetricsEventBuilder } from '../Analytics/MetricsEventBuilder';
import {
  BaseControllerMessenger,
  EngineState,
  EngineContext,
  StatefulControllers,
} from './types';
import {
  BACKGROUND_STATE_CHANGE_EVENT_NAMES,
  STATELESS_NON_CONTROLLER_NAMES,
  swapsSupportedChainIds,
} from './constants';
import {
  getGlobalChainId,
  getGlobalNetworkClientId,
} from '../../util/networks/global-network';
import { logEngineCreation } from './utils/logger';
import { initModularizedControllers } from './utils';
import { accountsControllerInit } from './controllers/accounts-controller';
import { createTokenSearchDiscoveryController } from './controllers/TokenSearchDiscoveryController';
import { BridgeClientId, BridgeController } from '@metamask/bridge-controller';
import { BridgeStatusController } from '@metamask/bridge-status-controller';
import { multichainNetworkControllerInit } from './controllers/multichain-network-controller/multichain-network-controller-init';
import { currencyRateControllerInit } from './controllers/currency-rate-controller/currency-rate-controller-init';
import { EarnController } from '@metamask/earn-controller';
import { TransactionControllerInit } from './controllers/transaction-controller';
import { defiPositionsControllerInit } from './controllers/defi-positions-controller/defi-positions-controller-init';
import { SignatureControllerInit } from './controllers/signature-controller';
import { GasFeeControllerInit } from './controllers/gas-fee-controller';
import I18n from '../../../locales/i18n';
import { Platform } from '@metamask/profile-sync-controller/sdk';
import { isProductSafetyDappScanningEnabled } from '../../util/phishingDetection';
import { appMetadataControllerInit } from './controllers/app-metadata-controller';
import { InternalAccount } from '@metamask/keyring-internal-api';
import { toFormattedAddress } from '../../util/address';
import { BRIDGE_API_BASE_URL } from '../../constants/bridge';
import { getFailoverUrlsForInfuraNetwork } from '../../util/networks/customNetworks';
import {
  onRpcEndpointDegraded,
  onRpcEndpointUnavailable,
} from './controllers/network-controller/messenger-action-handlers';
import { INFURA_PROJECT_ID } from '../../constants/network';
import { SECOND } from '../../constants/time';
import { getIsQuicknodeEndpointUrl } from './controllers/network-controller/utils';

const NON_EMPTY = 'NON_EMPTY';

const encryptor = new Encryptor({
  keyDerivationOptions: LEGACY_DERIVATION_OPTIONS,
});
// TODO: Replace "any" with type
// eslint-disable-next-line @typescript-eslint/no-explicit-any
let currentChainId: any;

/**
 * Core controller responsible for composing other metamask controllers together
 * and exposing convenience methods for common wallet operations.
 */
export class Engine {
  /**
   * The global Engine singleton
   */
  static instance: Engine | null;
  /**
   * A collection of all controller instances
   */
  context: EngineContext;
  /**
   * The global controller messenger.
   */
  controllerMessenger: BaseControllerMessenger;
  /**
   * ComposableController reference containing all child controllers
   */
  datamodel: ComposableController<EngineState, StatefulControllers>;

  /**
   * Object containing the info for the latest incoming tx block
   * for each address and network
   */
  // TODO: Replace "any" with type
  // eslint-disable-next-line @typescript-eslint/no-explicit-any
  lastIncomingTxBlockInfo: any;

  ///: BEGIN:ONLY_INCLUDE_IF(preinstalled-snaps,external-snaps)
  subjectMetadataController: SubjectMetadataController;
  ///: END:ONLY_INCLUDE_IF

  accountsController: AccountsController;
  gasFeeController: GasFeeController;
  keyringController: KeyringController;
  smartTransactionsController: SmartTransactionsController;
  transactionController: TransactionController;

  /**
   * Creates a CoreController instance
   */
  // eslint-disable-next-line @typescript-eslint/default-param-last
  constructor(
    initialState: Partial<EngineState> = {},
    initialKeyringState?: KeyringControllerState | null,
    metaMetricsId?: string,
  ) {
    logEngineCreation(initialState, initialKeyringState);

    this.controllerMessenger = new ExtendedControllerMessenger();

    const isBasicFunctionalityToggleEnabled = () =>
      selectBasicFunctionalityEnabled(store.getState());

    const approvalController = new ApprovalController({
      messenger: this.controllerMessenger.getRestricted({
        name: 'ApprovalController',
        allowedEvents: [],
        allowedActions: [],
      }),
      showApprovalRequest: () => undefined,
      typesExcludedFromRateLimiting: [
        ApprovalType.Transaction,
        ApprovalType.WatchAsset,
      ],
    });

    const preferencesController = new PreferencesController({
      messenger: this.controllerMessenger.getRestricted({
        name: 'PreferencesController',
        allowedActions: [],
        allowedEvents: ['KeyringController:stateChange'],
      }),
      state: {
        ipfsGateway: AppConstants.IPFS_DEFAULT_GATEWAY_URL,
        useTokenDetection:
          initialState?.PreferencesController?.useTokenDetection ?? true,
        useNftDetection: true, // set this to true to enable nft detection by default to new users
        displayNftMedia: true,
        securityAlertsEnabled: true,
        smartTransactionsOptInStatus: true,
        tokenSortConfig: {
          key: 'tokenFiatAmount',
          order: 'dsc',
          sortCallback: 'stringNumeric',
        },
        ...initialState.PreferencesController,
      },
    });

<<<<<<< HEAD
    const networkControllerOpts = {
      infuraProjectId: process.env.MM_INFURA_PROJECT_ID || NON_EMPTY,
      state: initialState.NetworkController,
      messenger: this.controllerMessenger.getRestricted({
        name: 'NetworkController',
        allowedEvents: [],
        allowedActions: [],
      }) as unknown as NetworkControllerMessenger,
      getRpcServiceOptions: () => ({
        fetch,
        btoa,
      }),
      additionalDefaultNetworks: [
        ChainId['megaeth-testnet'],
        ChainId['monad-testnet'],
      ],
    };
    const networkController = new NetworkController(networkControllerOpts);
=======
    const networkControllerMessenger = this.controllerMessenger.getRestricted({
      name: 'NetworkController',
      allowedEvents: [],
      allowedActions: [],
    });

    const additionalDefaultNetworks = [
      ChainId['megaeth-testnet'],
      ChainId['monad-testnet'],
    ];

    let initialNetworkControllerState = initialState.NetworkController;
    if (!initialNetworkControllerState) {
      initialNetworkControllerState = getDefaultNetworkControllerState(
        additionalDefaultNetworks,
      );

      // Add failovers for default Infura RPC endpoints
      initialNetworkControllerState.networkConfigurationsByChainId[
        ChainId.mainnet
      ].rpcEndpoints[0].failoverUrls =
        getFailoverUrlsForInfuraNetwork('ethereum-mainnet');
      initialNetworkControllerState.networkConfigurationsByChainId[
        ChainId['linea-mainnet']
      ].rpcEndpoints[0].failoverUrls =
        getFailoverUrlsForInfuraNetwork('linea-mainnet');
    }

    const infuraProjectId = INFURA_PROJECT_ID || NON_EMPTY;
    const networkControllerOptions = {
      infuraProjectId,
      state: initialNetworkControllerState,
      messenger: networkControllerMessenger,
      getBlockTrackerOptions: () =>
        process.env.IN_TEST
          ? {}
          : {
              pollingInterval: 20 * SECOND,
              // The retry timeout is pretty short by default, and if the endpoint is
              // down, it will end up exhausting the max number of consecutive
              // failures quickly.
              retryTimeout: 20 * SECOND,
            },
      getRpcServiceOptions: (rpcEndpointUrl: string) => {
        const maxRetries = 4;
        const commonOptions = {
          fetch: globalThis.fetch.bind(globalThis),
          btoa: globalThis.btoa.bind(globalThis),
        };
>>>>>>> 308972aa

        if (getIsQuicknodeEndpointUrl(rpcEndpointUrl)) {
          return {
            ...commonOptions,
            policyOptions: {
              maxRetries,
              // When we fail over to Quicknode, we expect it to be down at
              // first while it is being automatically activated. If an endpoint
              // is down, the failover logic enters a "cooldown period" of 30
              // minutes. We'd really rather not enter that for Quicknode, so
              // keep retrying longer.
              maxConsecutiveFailures: (maxRetries + 1) * 14,
            },
          };
        }

        return {
          ...commonOptions,
          policyOptions: {
            maxRetries,
            // Ensure that the circuit does not break too quickly.
            maxConsecutiveFailures: (maxRetries + 1) * 7,
          },
        };
      },
      additionalDefaultNetworks,
    };
    const networkController = new NetworkController(networkControllerOptions);
    networkControllerMessenger.subscribe(
      'NetworkController:rpcEndpointUnavailable',
      async ({ chainId, endpointUrl, error }) => {
        onRpcEndpointUnavailable({
          chainId,
          endpointUrl,
          infuraProjectId,
          error,
          trackEvent: ({ event, properties }) => {
            const metricsEvent = MetricsEventBuilder.createEventBuilder(event)
              .addProperties(properties)
              .build();
            MetaMetrics.getInstance().trackEvent(metricsEvent);
          },
          metaMetricsId: await MetaMetrics.getInstance().getMetaMetricsId(),
        });
      },
    );
    networkControllerMessenger.subscribe(
      'NetworkController:rpcEndpointDegraded',
      async ({ chainId, endpointUrl }) => {
        onRpcEndpointDegraded({
          chainId,
          endpointUrl,
          infuraProjectId,
          trackEvent: ({ event, properties }) => {
            const metricsEvent = MetricsEventBuilder.createEventBuilder(event)
              .addProperties(properties)
              .build();
            MetaMetrics.getInstance().trackEvent(metricsEvent);
          },
          metaMetricsId: await MetaMetrics.getInstance().getMetaMetricsId(),
        });
      },
    );
    networkController.initializeProvider();

    const assetsContractController = new AssetsContractController({
      messenger: this.controllerMessenger.getRestricted({
        name: 'AssetsContractController',
        allowedActions: [
          'NetworkController:getNetworkClientById',
          'NetworkController:getNetworkConfigurationByNetworkClientId',
          'NetworkController:getSelectedNetworkClient',
          'NetworkController:getState',
        ],
        allowedEvents: [
          'PreferencesController:stateChange',
          'NetworkController:networkDidChange',
        ],
      }),
      chainId: getGlobalChainId(networkController),
    });

    const loggingController = new LoggingController({
      messenger: this.controllerMessenger.getRestricted<
        'LoggingController',
        never,
        never
      >({
        name: 'LoggingController',
        allowedActions: [],
        allowedEvents: [],
      }),
      state: initialState.LoggingController,
    });
    const tokenListController = new TokenListController({
      chainId: getGlobalChainId(networkController),
      onNetworkStateChange: (listener) =>
        this.controllerMessenger.subscribe(
          AppConstants.NETWORK_STATE_CHANGE_EVENT,
          listener,
        ),
      messenger: this.controllerMessenger.getRestricted({
        name: 'TokenListController',
        allowedActions: [`${networkController.name}:getNetworkClientById`],
        allowedEvents: [`${networkController.name}:stateChange`],
      }),
    });
    const remoteFeatureFlagControllerMessenger =
      this.controllerMessenger.getRestricted({
        name: 'RemoteFeatureFlagController',
        allowedActions: [],
        allowedEvents: [],
      });
    remoteFeatureFlagControllerMessenger.subscribe(
      'RemoteFeatureFlagController:stateChange',
      (isRpcFailoverEnabled) => {
        if (isRpcFailoverEnabled) {
          Logger.log(
            'isRpcFailoverEnabled = ',
            isRpcFailoverEnabled,
            ', enabling RPC failover',
          );
          networkController.enableRpcFailover();
        } else {
          Logger.log(
            'isRpcFailoverEnabled = ',
            isRpcFailoverEnabled,
            ', disabling RPC failover',
          );
          networkController.disableRpcFailover();
        }
      },
      (state) => state.remoteFeatureFlags.walletFrameworkRpcFailoverEnabled,
    );
    const remoteFeatureFlagController = createRemoteFeatureFlagController({
      messenger: remoteFeatureFlagControllerMessenger,
      disabled: !isBasicFunctionalityToggleEnabled(),
      getMetaMetricsId: () => metaMetricsId ?? '',
    });

    const tokenSearchDiscoveryController = createTokenSearchDiscoveryController(
      {
        state: initialState.TokenSearchDiscoveryController,
        messenger: this.controllerMessenger.getRestricted({
          name: 'TokenSearchDiscoveryController',
          allowedActions: [],
          allowedEvents: [],
        }) as TokenSearchDiscoveryControllerMessenger,
      },
    );

    const phishingController = new PhishingController({
      messenger: this.controllerMessenger.getRestricted({
        name: 'PhishingController',
        allowedActions: [],
        allowedEvents: [],
      }),
    });
    if (!isProductSafetyDappScanningEnabled()) {
      phishingController.maybeUpdateState();
    }

    const additionalKeyrings = [];

    const qrKeyringBuilder = () => {
      const keyring = new QRHardwareKeyring();
      // to fix the bug in #9560, forgetDevice will reset all keyring properties to default.
      keyring.forgetDevice();
      return keyring;
    };
    qrKeyringBuilder.type = QRHardwareKeyring.type;

    additionalKeyrings.push(qrKeyringBuilder);

    const bridge = new LedgerMobileBridge(new LedgerTransportMiddleware());
    const ledgerKeyringBuilder = () => new LedgerKeyring({ bridge });
    ledgerKeyringBuilder.type = LedgerKeyring.type;

    additionalKeyrings.push(ledgerKeyringBuilder);

    const hdKeyringBuilder = () =>
      new HdKeyring({
        cryptographicFunctions: { pbkdf2Sha512: pbkdf2 },
      });
    hdKeyringBuilder.type = HdKeyring.type;
    additionalKeyrings.push(hdKeyringBuilder);

    ///: BEGIN:ONLY_INCLUDE_IF(keyring-snaps)
    const snapKeyringBuildMessenger = this.controllerMessenger.getRestricted({
      name: 'SnapKeyring',
      allowedActions: [
        'ApprovalController:addRequest',
        'ApprovalController:acceptRequest',
        'ApprovalController:rejectRequest',
        'ApprovalController:startFlow',
        'ApprovalController:endFlow',
        'ApprovalController:showSuccess',
        'ApprovalController:showError',
        'PhishingController:testOrigin',
        'PhishingController:maybeUpdateState',
        'KeyringController:getAccounts',
        'AccountsController:setSelectedAccount',
        'AccountsController:getAccountByAddress',
        'AccountsController:setAccountName',
        'AccountsController:setAccountNameAndSelectAccount',
        'AccountsController:listMultichainAccounts',
        'SnapController:handleRequest',
        SnapControllerGetSnapAction,
      ],
      allowedEvents: [],
    });

    additionalKeyrings.push(
      snapKeyringBuilder(snapKeyringBuildMessenger, {
        persistKeyringHelper: async () => {
          // Necessary to only persist the keyrings, the `AccountsController` will
          // automatically react to `KeyringController:stateChange`.
          await this.keyringController.persistAllKeyrings();
        },
        removeAccountHelper: (address) => this.removeAccount(address),
      }),
    );

    ///: END:ONLY_INCLUDE_IF

    this.keyringController = new KeyringController({
      removeIdentity: preferencesController.removeIdentity.bind(
        preferencesController,
      ),
      encryptor,
      messenger: this.controllerMessenger.getRestricted({
        name: 'KeyringController',
        allowedActions: [],
        allowedEvents: [],
      }),
      state: initialKeyringState || initialState.KeyringController,
      // @ts-expect-error To Do: Update the type of QRHardwareKeyring to Keyring<Json>
      keyringBuilders: additionalKeyrings,
      cacheEncryptionKey: true,
    });

    ///: BEGIN:ONLY_INCLUDE_IF(preinstalled-snaps,external-snaps)
    /**
     * Gets the mnemonic of the user's primary keyring.
     */
    const getPrimaryKeyringMnemonic = () => {
      const [keyring] = this.keyringController.getKeyringsByType(
        KeyringTypes.hd,
      ) as HdKeyring[];

      if (!keyring.mnemonic) {
        throw new Error('Primary keyring mnemonic unavailable.');
      }

      return keyring.mnemonic;
    };

    const getPrimaryKeyringMnemonicSeed = () => {
      const [keyring] = this.keyringController.getKeyringsByType(
        KeyringTypes.hd,
      ) as HdKeyring[];

      if (!keyring.seed) {
        throw new Error('Primary keyring mnemonic unavailable.');
      }

      return keyring.seed;
    };

    const getUnlockPromise = () => {
      if (this.keyringController.isUnlocked()) {
        return Promise.resolve();
      }
      return new Promise<void>((resolve) => {
        this.controllerMessenger.subscribeOnceIf(
          'KeyringController:unlock',
          resolve,
          () => true,
        );
      });
    };

    const snapRestrictedMethods = {
      // eslint-disable-next-line @typescript-eslint/ban-ts-comment
      // @ts-ignore
      clearSnapState: this.controllerMessenger.call.bind(
        this.controllerMessenger,
        SnapControllerClearSnapStateAction,
      ),
      getMnemonic: async (source?: string) => {
        if (!source) {
          return getPrimaryKeyringMnemonic();
        }

        try {
          const { type, mnemonic } = (await this.controllerMessenger.call(
            'KeyringController:withKeyring',
            {
              id: source,
            },
            async ({ keyring }) => ({
              type: keyring.type,
              mnemonic: (keyring as unknown as HdKeyring).mnemonic,
            }),
          )) as { type: string; mnemonic?: Uint8Array };

          if (type !== KeyringTypes.hd || !mnemonic) {
            // The keyring isn't guaranteed to have a mnemonic (e.g.,
            // hardware wallets, which can't be used as entropy sources),
            // so we throw an error if it doesn't.
            throw new Error(`Entropy source with ID "${source}" not found.`);
          }

          return mnemonic;
        } catch {
          throw new Error(`Entropy source with ID "${source}" not found.`);
        }
      },
      getMnemonicSeed: async (source?: string) => {
        if (!source) {
          return getPrimaryKeyringMnemonicSeed();
        }

        try {
          const { type, seed } = (await this.controllerMessenger.call(
            'KeyringController:withKeyring',
            {
              id: source,
            },
            async ({ keyring }) => ({
              type: keyring.type,
              seed: (keyring as unknown as HdKeyring).seed,
            }),
          )) as { type: string; seed?: Uint8Array };

          if (type !== KeyringTypes.hd || !seed) {
            // The keyring isn't guaranteed to have a seed (e.g.,
            // hardware wallets, which can't be used as entropy sources),
            // so we throw an error if it doesn't.
            throw new Error(`Entropy source with ID "${source}" not found.`);
          }

          return seed;
        } catch {
          throw new Error(`Entropy source with ID "${source}" not found.`);
        }
      },
      getUnlockPromise: getUnlockPromise.bind(this),
      getSnap: this.controllerMessenger.call.bind(
        this.controllerMessenger,
        SnapControllerGetSnapAction,
      ),
      handleSnapRpcRequest: async (args: HandleSnapRequestArgs) =>
        await handleSnapRequest(this.controllerMessenger, args),
      // eslint-disable-next-line @typescript-eslint/ban-ts-comment
      // @ts-ignore
      getSnapState: this.controllerMessenger.call.bind(
        this.controllerMessenger,
        SnapControllerGetSnapStateAction,
      ),
      // eslint-disable-next-line @typescript-eslint/ban-ts-comment
      // @ts-ignore
      updateSnapState: this.controllerMessenger.call.bind(
        this.controllerMessenger,
        SnapControllerUpdateSnapStateAction,
      ),
      maybeUpdatePhishingList: this.controllerMessenger.call.bind(
        this.controllerMessenger,
        'PhishingController:maybeUpdateState',
      ),
      isOnPhishingList: (origin: string) =>
        this.controllerMessenger.call<'PhishingController:testOrigin'>(
          'PhishingController:testOrigin',
          origin,
        ).result,
      showDialog: (
        origin: string,
        type: EnumToUnion<DialogType>,
        // TODO: Replace "any" with type
        // eslint-disable-next-line @typescript-eslint/no-explicit-any
        content: any, // should be Component from '@metamask/snaps-ui';
        // TODO: Replace "any" with type
        // eslint-disable-next-line @typescript-eslint/no-explicit-any
        placeholder?: any,
      ) =>
        approvalController.addAndShowApprovalRequest({
          origin,
          type,
          requestData: { content, placeholder },
        }),
      showInAppNotification: (origin: string, args: NotificationArgs) => {
        Logger.log(
          'Snaps/ showInAppNotification called with args: ',
          args,
          ' and origin: ',
          origin,
        );
      },
      createInterface: this.controllerMessenger.call.bind(
        this.controllerMessenger,
        'SnapInterfaceController:createInterface',
      ),
      getInterface: this.controllerMessenger.call.bind(
        this.controllerMessenger,
        'SnapInterfaceController:getInterface',
      ),
      updateInterface: this.controllerMessenger.call.bind(
        this.controllerMessenger,
        'SnapInterfaceController:updateInterface',
      ),
      requestUserApproval:
        approvalController.addAndShowApprovalRequest.bind(approvalController),
      hasPermission: (origin: string, target: string) =>
        this.controllerMessenger.call<'PermissionController:hasPermission'>(
          'PermissionController:hasPermission',
          origin,
          target,
        ),
      getClientCryptography: () => ({ pbkdf2Sha512: pbkdf2 }),
      getPreferences: () => {
        const {
          securityAlertsEnabled,
          useTransactionSimulations,
          useTokenDetection,
          privacyMode,
          useNftDetection,
          displayNftMedia,
          isMultiAccountBalancesEnabled,
          showTestNetworks,
        } = this.getPreferences();
        const locale = I18n.locale;
        return {
          locale,
          currency: this.context.CurrencyRateController.state.currentCurrency,
          hideBalances: privacyMode,
          useSecurityAlerts: securityAlertsEnabled,
          simulateOnChainActions: useTransactionSimulations,
          useTokenDetection,
          batchCheckBalances: isMultiAccountBalancesEnabled,
          displayNftMedia,
          useNftDetection,
          useExternalPricingData: true,
          showTestnets: showTestNetworks,
        };
      },
    };
    ///: END:ONLY_INCLUDE_IF

    ///: BEGIN:ONLY_INCLUDE_IF(keyring-snaps)
    const keyringSnapMethods = {
      getAllowedKeyringMethods: (origin: string) =>
        keyringSnapPermissionsBuilder(origin),
      getSnapKeyring: this.getSnapKeyring.bind(this),
    };
    ///: END:ONLY_INCLUDE_IF

    const getSnapPermissionSpecifications = () => ({
      ...buildSnapEndowmentSpecifications(Object.keys(ExcludedSnapEndowments)),
      ...buildSnapRestrictedMethodSpecifications(
        Object.keys(ExcludedSnapPermissions),
        {
          ///: BEGIN:ONLY_INCLUDE_IF(preinstalled-snaps,external-snaps)
          ...snapRestrictedMethods,
          ///: END:ONLY_INCLUDE_IF
          ///: BEGIN:ONLY_INCLUDE_IF(keyring-snaps)
          ...keyringSnapMethods,
          ///: END:ONLY_INCLUDE_IF
        },
      ),
    });

    const accountTrackerController = new AccountTrackerController({
      messenger: this.controllerMessenger.getRestricted({
        name: 'AccountTrackerController',
        allowedActions: [
          'AccountsController:getSelectedAccount',
          'AccountsController:listAccounts',
          'PreferencesController:getState',
          'NetworkController:getState',
          'NetworkController:getNetworkClientById',
        ],
        allowedEvents: [
          'AccountsController:selectedEvmAccountChange',
          'AccountsController:selectedAccountChange',
        ],
      }),
      state: initialState.AccountTrackerController ?? {
        accountsByChainId: {},
      },
      getStakedBalanceForChain:
        assetsContractController.getStakedBalanceForChain.bind(
          assetsContractController,
        ),
      includeStakedAssets: true,
    });
    const permissionController = new PermissionController({
      messenger: this.controllerMessenger.getRestricted({
        name: 'PermissionController',
        allowedActions: [
          `${approvalController.name}:addRequest`,
          `${approvalController.name}:hasRequest`,
          `${approvalController.name}:acceptRequest`,
          `${approvalController.name}:rejectRequest`,
          ///: BEGIN:ONLY_INCLUDE_IF(preinstalled-snaps,external-snaps)
          `SnapController:getPermitted`,
          `SnapController:install`,
          `SubjectMetadataController:getSubjectMetadata`,
          ///: END:ONLY_INCLUDE_IF
        ],
        allowedEvents: [],
      }),
      state: initialState.PermissionController,
      caveatSpecifications: getCaveatSpecifications({
        listAccounts: (...args) =>
          this.accountsController.listAccounts(...args),
        findNetworkClientIdByChainId:
          networkController.findNetworkClientIdByChainId.bind(
            networkController,
          ),
        isNonEvmScopeSupported: () => false,
        getNonEvmAccountAddresses: () => [],
      }),
      permissionSpecifications: {
        ...getPermissionSpecifications(),
        ///: BEGIN:ONLY_INCLUDE_IF(preinstalled-snaps,external-snaps)
        ...getSnapPermissionSpecifications(),
        ///: END:ONLY_INCLUDE_IF
      },
      unrestrictedMethods,
    });

    const selectedNetworkController = new SelectedNetworkController({
      messenger: this.controllerMessenger.getRestricted({
        name: 'SelectedNetworkController',
        allowedActions: [
          'NetworkController:getNetworkClientById',
          'NetworkController:getState',
          'NetworkController:getSelectedNetworkClient',
          'PermissionController:hasPermissions',
          'PermissionController:getSubjectNames',
        ],
        allowedEvents: [
          'NetworkController:stateChange',
          'PermissionController:stateChange',
        ],
      }),
      state: initialState.SelectedNetworkController || { domains: {} },
      useRequestQueuePreference: isMultichainV1Enabled(),
      // TODO we need to modify core PreferencesController for better cross client support
      onPreferencesStateChange: (
        listener: ({ useRequestQueue }: { useRequestQueue: boolean }) => void,
      ) => listener({ useRequestQueue: isMultichainV1Enabled() }),
      domainProxyMap: new DomainProxyMap(),
    });

    ///: BEGIN:ONLY_INCLUDE_IF(preinstalled-snaps,external-snaps)
    this.subjectMetadataController = new SubjectMetadataController({
      messenger: this.controllerMessenger.getRestricted({
        name: 'SubjectMetadataController',
        allowedActions: [`${permissionController.name}:hasPermissions`],
        allowedEvents: [],
      }),
      state: initialState.SubjectMetadataController || {},
      subjectCacheLimit: 100,
    });

    const authenticationControllerMessenger =
      getAuthenticationControllerMessenger(this.controllerMessenger);
    const authenticationController = createAuthenticationController({
      messenger: authenticationControllerMessenger,
      initialState: initialState.AuthenticationController,
      metametrics: {
        agent: Platform.MOBILE,
        getMetaMetricsId: async () =>
          (await MetaMetrics.getInstance().getMetaMetricsId()) || '',
      },
    });

    const userStorageControllerMessenger = getUserStorageControllerMessenger(
      this.controllerMessenger,
    );
    const userStorageController = createUserStorageController({
      messenger: userStorageControllerMessenger,
      initialState: initialState.UserStorageController,
      nativeScryptCrypto: calculateScryptKey,
      config: {
        accountSyncing: {
          onAccountAdded: (profileId) => {
            MetaMetrics.getInstance().trackEvent(
              MetricsEventBuilder.createEventBuilder(
                MetaMetricsEvents.ACCOUNTS_SYNC_ADDED,
              )
                .addProperties({
                  profile_id: profileId,
                })
                .build(),
            );
          },
          onAccountNameUpdated: (profileId) => {
            MetaMetrics.getInstance().trackEvent(
              MetricsEventBuilder.createEventBuilder(
                MetaMetricsEvents.ACCOUNTS_SYNC_NAME_UPDATED,
              )
                .addProperties({
                  profile_id: profileId,
                })
                .build(),
            );
          },
          onAccountSyncErroneousSituation(profileId, situationMessage) {
            MetaMetrics.getInstance().trackEvent(
              MetricsEventBuilder.createEventBuilder(
                MetaMetricsEvents.ACCOUNTS_SYNC_ERRONEOUS_SITUATION,
              )
                .addProperties({
                  profile_id: profileId,
                  situation_message: situationMessage,
                })
                .build(),
            );
          },
        },
      },
    });
    ///: END:ONLY_INCLUDE_IF

    const codefiTokenApiV2 = new CodefiTokenPricesServiceV2();

    const smartTransactionsControllerTrackMetaMetricsEvent = (
      params: {
        event: MetaMetricsEventName;
        category: MetaMetricsEventCategory;
        properties?: ReturnType<
          typeof getSmartTransactionMetricsPropertiesType
        >;
        sensitiveProperties?: ReturnType<
          typeof getSmartTransactionMetricsSensitivePropertiesType
        >;
      },
      // eslint-disable-next-line @typescript-eslint/no-unused-vars
      options?: {
        metaMetricsId?: string;
      },
    ) => {
      MetaMetrics.getInstance().trackEvent(
        MetricsEventBuilder.createEventBuilder({
          category: params.event,
        })
          .addProperties(params.properties || {})
          .addSensitiveProperties(params.sensitiveProperties || {})
          .build(),
      );
    };

    this.smartTransactionsController = new SmartTransactionsController({
      // @ts-expect-error TODO: resolve types
      supportedChainIds: getAllowedSmartTransactionsChainIds(),
      clientId: ClientId.Mobile,
      getNonceLock: (...args) =>
        this.transactionController.getNonceLock(...args),
      confirmExternalTransaction: (...args) =>
        this.transactionController.confirmExternalTransaction(...args),
      trackMetaMetricsEvent: smartTransactionsControllerTrackMetaMetricsEvent,
      state: initialState.SmartTransactionsController,
      // @ts-expect-error TODO: Resolve mismatch between base-controller versions.
      messenger: this.controllerMessenger.getRestricted({
        name: 'SmartTransactionsController',
        allowedActions: [
          'NetworkController:getNetworkClientById',
          'NetworkController:getState',
        ],
        allowedEvents: ['NetworkController:stateChange'],
      }),
      getTransactions: (...args) =>
        this.transactionController.getTransactions(...args),
      updateTransaction: (...args) =>
        this.transactionController.updateTransaction(...args),
      getFeatureFlags: () => selectSwapsChainFeatureFlags(store.getState()),
      getMetaMetricsProps: () => Promise.resolve({}), // Return MetaMetrics props once we enable HW wallets for smart transactions.
    });

    const tokenSearchDiscoveryDataController =
      new TokenSearchDiscoveryDataController({
        tokenPricesService: codefiTokenApiV2,
        swapsSupportedChainIds,
        fetchSwapsTokensThresholdMs: AppConstants.SWAPS.CACHE_TOKENS_THRESHOLD,
        fetchTokens: swapsUtils.fetchTokens,
        messenger: this.controllerMessenger.getRestricted({
          name: 'TokenSearchDiscoveryDataController',
          allowedActions: ['CurrencyRateController:getState'],
          allowedEvents: [],
        }),
      });

    /* bridge controller Initialization */
    const bridgeController = new BridgeController({
      messenger: this.controllerMessenger.getRestricted({
        name: 'BridgeController',
        allowedActions: [
          'AccountsController:getSelectedMultichainAccount',
          'SnapController:handleRequest',
          'NetworkController:getState',
          'NetworkController:getNetworkClientById',
          'NetworkController:findNetworkClientIdByChainId',
          'TokenRatesController:getState',
          'MultichainAssetsRatesController:getState',
          'CurrencyRateController:getState',
          'RemoteFeatureFlagController:getState',
        ],
        allowedEvents: [],
      }),
      clientId: BridgeClientId.MOBILE,
      // TODO: change getLayer1GasFee type to match transactionController.getLayer1GasFee
      getLayer1GasFee: async ({
        transactionParams,
        chainId,
      }: {
        transactionParams: TransactionParams;
        chainId: ChainId;
      }) =>
        this.transactionController.getLayer1GasFee({
          transactionParams,
          chainId,
          // eslint-disable-next-line @typescript-eslint/no-explicit-any
        }) as any,

      fetchFn: handleFetch,
      config: {
        customBridgeApiBaseUrl: BRIDGE_API_BASE_URL,
      },
      trackMetaMetricsFn: (event, properties) => {
        const metricsEvent = MetricsEventBuilder.createEventBuilder({
          // category property here maps to event name
          category: event,
        })
          .addProperties({
            ...(properties ?? {}),
          })
          .build();
        MetaMetrics.getInstance().trackEvent(metricsEvent);
      },
    });

    const bridgeStatusController = new BridgeStatusController({
      messenger: this.controllerMessenger.getRestricted({
        name: 'BridgeStatusController',
        allowedActions: [
          'AccountsController:getSelectedMultichainAccount',
          'NetworkController:getNetworkClientById',
          'NetworkController:findNetworkClientIdByChainId',
          'NetworkController:getState',
          'BridgeController:getBridgeERC20Allowance',
          'BridgeController:trackUnifiedSwapBridgeEvent',
          'GasFeeController:getState',
          'AccountsController:getAccountByAddress',
          'SnapController:handleRequest',
          'TransactionController:getState',
        ],
        allowedEvents: [],
      }),
      state: initialState.BridgeStatusController,
      clientId: BridgeClientId.MOBILE,
      fetchFn: handleFetch,
      addTransactionFn: (
        ...args: Parameters<typeof this.transactionController.addTransaction>
      ) => this.transactionController.addTransaction(...args),
      estimateGasFeeFn: (
        ...args: Parameters<typeof this.transactionController.estimateGasFee>
      ) => this.transactionController.estimateGasFee(...args),
      addUserOperationFromTransactionFn: (...args: unknown[]) =>
        // @ts-expect-error - userOperationController will be made optional, it's only relevant for extension
        this.userOperationController?.addUserOperationFromTransaction?.(
          ...args,
        ),
      config: {
        customBridgeApiBaseUrl: BRIDGE_API_BASE_URL,
      },
    });

    const existingControllersByName = {
      ApprovalController: approvalController,
      KeyringController: this.keyringController,
      NetworkController: networkController,
      PreferencesController: preferencesController,
      SmartTransactionsController: this.smartTransactionsController,
    };

    const initRequest = {
      getState: () => store.getState(),
      getGlobalChainId: () => currentChainId,
    };

    const { controllersByName } = initModularizedControllers({
      controllerInitFunctions: {
        AccountsController: accountsControllerInit,
        AppMetadataController: appMetadataControllerInit,
        GasFeeController: GasFeeControllerInit,
        TransactionController: TransactionControllerInit,
        SignatureController: SignatureControllerInit,
        CurrencyRateController: currencyRateControllerInit,
        MultichainNetworkController: multichainNetworkControllerInit,
        DeFiPositionsController: defiPositionsControllerInit,
        ///: BEGIN:ONLY_INCLUDE_IF(preinstalled-snaps,external-snaps)
        ExecutionService: executionServiceInit,
        SnapController: snapControllerInit,
        CronjobController: cronjobControllerInit,
        SnapInterfaceController: snapInterfaceControllerInit,
        SnapsRegistry: snapsRegistryInit,
        NotificationServicesController: notificationServicesControllerInit,
        NotificationServicesPushController:
          notificationServicesPushControllerInit,
        ///: END:ONLY_INCLUDE_IF
        ///: BEGIN:ONLY_INCLUDE_IF(keyring-snaps)
        MultichainAssetsController: multichainAssetsControllerInit,
        MultichainAssetsRatesController: multichainAssetsRatesControllerInit,
        MultichainBalancesController: multichainBalancesControllerInit,
        MultichainTransactionsController: multichainTransactionsControllerInit,
        ///: END:ONLY_INCLUDE_IF
      },
      persistedState: initialState as EngineState,
      existingControllersByName,
      baseControllerMessenger: this.controllerMessenger,
      ...initRequest,
    });

    const accountsController = controllersByName.AccountsController;
    const gasFeeController = controllersByName.GasFeeController;
    const signatureController = controllersByName.SignatureController;
    const transactionController = controllersByName.TransactionController;

    // Backwards compatibility for existing references
    this.accountsController = accountsController;
    this.gasFeeController = gasFeeController;
    this.transactionController = transactionController;

    const multichainNetworkController =
      controllersByName.MultichainNetworkController;
    const currencyRateController = controllersByName.CurrencyRateController;

    ///: BEGIN:ONLY_INCLUDE_IF(preinstalled-snaps,external-snaps)
    const cronjobController = controllersByName.CronjobController;
    const executionService = controllersByName.ExecutionService;
    const snapController = controllersByName.SnapController;
    const snapInterfaceController = controllersByName.SnapInterfaceController;
    const snapsRegistry = controllersByName.SnapsRegistry;
    const notificationServicesController =
      controllersByName.NotificationServicesController;
    const notificationServicesPushController =
      controllersByName.NotificationServicesPushController;
    ///: END:ONLY_INCLUDE_IF

    ///: BEGIN:ONLY_INCLUDE_IF(keyring-snaps)
    const multichainAssetsController =
      controllersByName.MultichainAssetsController;
    const multichainAssetsRatesController =
      controllersByName.MultichainAssetsRatesController;
    const multichainBalancesController =
      controllersByName.MultichainBalancesController;
    const multichainTransactionsController =
      controllersByName.MultichainTransactionsController;
    ///: END:ONLY_INCLUDE_IF

    ///: BEGIN:ONLY_INCLUDE_IF(keyring-snaps)
    const multichainRatesControllerMessenger =
      this.controllerMessenger.getRestricted({
        name: 'RatesController',
        allowedActions: [],
        allowedEvents: ['CurrencyRateController:stateChange'],
      });

    const multichainRatesController = createMultichainRatesController({
      messenger: multichainRatesControllerMessenger,
      initialState: initialState.RatesController,
    });

    // Set up currency rate sync
    setupCurrencyRateSync(
      multichainRatesControllerMessenger,
      multichainRatesController,
    );
    ///: END:ONLY_INCLUDE_IF

    ///: BEGIN:ONLY_INCLUDE_IF(preinstalled-snaps,external-snaps)
    // Notification Setup
    notificationServicesController.init();
    ///: END:ONLY_INCLUDE_IF

    const nftController = new NftController({
      chainId: getGlobalChainId(networkController),
      useIpfsSubdomains: false,
      messenger: this.controllerMessenger.getRestricted({
        name: 'NftController',
        allowedActions: [
          'AccountsController:getAccount',
          'AccountsController:getSelectedAccount',
          'ApprovalController:addRequest',
          'AssetsContractController:getERC721AssetName',
          'AssetsContractController:getERC721AssetSymbol',
          'AssetsContractController:getERC721TokenURI',
          'AssetsContractController:getERC721OwnerOf',
          'AssetsContractController:getERC1155BalanceOf',
          'AssetsContractController:getERC1155TokenURI',
          'NetworkController:getNetworkClientById',
        ],
        allowedEvents: [
          'PreferencesController:stateChange',
          'NetworkController:networkDidChange',
          'AccountsController:selectedEvmAccountChange',
        ],
      }),
      state: initialState.NftController,
    });

    const tokensController = new TokensController({
      chainId: getGlobalChainId(networkController),
      // @ts-expect-error at this point in time the provider will be defined by the `networkController.initializeProvider`
      provider: networkController.getProviderAndBlockTracker().provider,
      state: initialState.TokensController,
      messenger: this.controllerMessenger.getRestricted({
        name: 'TokensController',
        allowedActions: [
          'ApprovalController:addRequest',
          'NetworkController:getNetworkClientById',
          'AccountsController:getAccount',
          'AccountsController:getSelectedAccount',
        ],
        allowedEvents: [
          'PreferencesController:stateChange',
          'NetworkController:networkDidChange',
          'NetworkController:stateChange',
          'TokenListController:stateChange',
          'AccountsController:selectedEvmAccountChange',
        ],
      }),
    });

    const earnController = new EarnController({
      messenger: this.controllerMessenger.getRestricted({
        name: 'EarnController',
        allowedEvents: [
          'AccountsController:selectedAccountChange',
          'NetworkController:stateChange',
          'TransactionController:transactionConfirmed',
        ],
        allowedActions: [
          'AccountsController:getSelectedAccount',
          'NetworkController:getNetworkClientById',
          'NetworkController:getState',
        ],
      }),
    });

    this.context = {
      KeyringController: this.keyringController,
      AccountTrackerController: accountTrackerController,
      AddressBookController: new AddressBookController({
        messenger: this.controllerMessenger.getRestricted({
          name: 'AddressBookController',
          allowedActions: [],
          allowedEvents: [],
        }),
        state: initialState.AddressBookController,
      }),
      AppMetadataController: controllersByName.AppMetadataController,
      AssetsContractController: assetsContractController,
      NftController: nftController,
      TokensController: tokensController,
      TokenListController: tokenListController,
      TokenDetectionController: new TokenDetectionController({
        messenger: this.controllerMessenger.getRestricted({
          name: 'TokenDetectionController',
          allowedActions: [
            'AccountsController:getSelectedAccount',
            'NetworkController:getNetworkClientById',
            'NetworkController:getNetworkConfigurationByNetworkClientId',
            'NetworkController:getState',
            'KeyringController:getState',
            'PreferencesController:getState',
            'TokenListController:getState',
            'TokensController:getState',
            'TokensController:addDetectedTokens',
            'AccountsController:getAccount',
          ],
          allowedEvents: [
            'KeyringController:lock',
            'KeyringController:unlock',
            'PreferencesController:stateChange',
            'NetworkController:networkDidChange',
            'TokenListController:stateChange',
            'TokensController:stateChange',
            'AccountsController:selectedEvmAccountChange',
          ],
        }),
        trackMetaMetricsEvent: () =>
          MetaMetrics.getInstance().trackEvent(
            MetricsEventBuilder.createEventBuilder(
              MetaMetricsEvents.TOKEN_DETECTED,
            )
              .addProperties({
                token_standard: 'ERC20',
                asset_type: 'token',
                chain_id: getDecimalChainId(
                  getGlobalChainId(networkController),
                ),
              })
              .build(),
          ),
        getBalancesInSingleCall:
          assetsContractController.getBalancesInSingleCall.bind(
            assetsContractController,
          ),
        platform: 'mobile',
        useAccountsAPI: true,
        disabled: false,
      }),
      NftDetectionController: new NftDetectionController({
        messenger: this.controllerMessenger.getRestricted({
          name: 'NftDetectionController',
          allowedEvents: [
            'NetworkController:stateChange',
            'PreferencesController:stateChange',
          ],
          allowedActions: [
            'ApprovalController:addRequest',
            'NetworkController:getState',
            'NetworkController:getNetworkClientById',
            'PreferencesController:getState',
            'AccountsController:getSelectedAccount',
          ],
        }),
        disabled: false,
        addNft: nftController.addNft.bind(nftController),
        getNftState: () => nftController.state,
      }),
      CurrencyRateController: currencyRateController,
      NetworkController: networkController,
      PhishingController: phishingController,
      PreferencesController: preferencesController,
      TokenBalancesController: new TokenBalancesController({
        messenger: this.controllerMessenger.getRestricted({
          name: 'TokenBalancesController',
          allowedActions: [
            'NetworkController:getNetworkClientById',
            'NetworkController:getState',
            'TokensController:getState',
            'PreferencesController:getState',
            'AccountsController:getSelectedAccount',
          ],
          allowedEvents: [
            'TokensController:stateChange',
            'PreferencesController:stateChange',
            'NetworkController:stateChange',
          ],
        }),
        // TODO: This is long, can we decrease it?
        interval: 180000,
        state: initialState.TokenBalancesController,
      }),
      TokenRatesController: new TokenRatesController({
        messenger: this.controllerMessenger.getRestricted({
          name: 'TokenRatesController',
          allowedActions: [
            'TokensController:getState',
            'NetworkController:getNetworkClientById',
            'NetworkController:getState',
            'AccountsController:getAccount',
            'AccountsController:getSelectedAccount',
          ],
          allowedEvents: [
            'TokensController:stateChange',
            'NetworkController:stateChange',
            'AccountsController:selectedEvmAccountChange',
          ],
        }),
        tokenPricesService: codefiTokenApiV2,
        interval: 30 * 60 * 1000,
        state: initialState.TokenRatesController || { marketData: {} },
      }),
      TransactionController: this.transactionController,
      SmartTransactionsController: this.smartTransactionsController,
      SwapsController: new SwapsController({
        clientId: AppConstants.SWAPS.CLIENT_ID,
        fetchAggregatorMetadataThreshold:
          AppConstants.SWAPS.CACHE_AGGREGATOR_METADATA_THRESHOLD,
        fetchTokensThreshold: AppConstants.SWAPS.CACHE_TOKENS_THRESHOLD,
        fetchTopAssetsThreshold: AppConstants.SWAPS.CACHE_TOP_ASSETS_THRESHOLD,
        supportedChainIds: swapsSupportedChainIds,
        // @ts-expect-error TODO: Resolve mismatch between base-controller versions.
        messenger: this.controllerMessenger.getRestricted({
          name: 'SwapsController',
          // TODO: allow these internal calls once GasFeeController
          // export these action types and register its action handlers
          // allowedActions: [
          //   'GasFeeController:getEIP1559GasFeeEstimates',
          // ],
          allowedActions: ['NetworkController:getNetworkClientById'],
          allowedEvents: ['NetworkController:networkDidChange'],
        }),
        pollCountLimit: AppConstants.SWAPS.POLL_COUNT_LIMIT,
        // TODO: Remove once GasFeeController exports this action type
        fetchGasFeeEstimates: () =>
          this.gasFeeController.fetchGasFeeEstimates(),
        fetchEstimatedMultiLayerL1Fee,
      }),
      GasFeeController: this.gasFeeController,
      ApprovalController: approvalController,
      PermissionController: permissionController,
      RemoteFeatureFlagController: remoteFeatureFlagController,
      SelectedNetworkController: selectedNetworkController,
      SignatureController: signatureController,
      TokenSearchDiscoveryController: tokenSearchDiscoveryController,
      LoggingController: loggingController,
      ///: BEGIN:ONLY_INCLUDE_IF(preinstalled-snaps,external-snaps)
      CronjobController: cronjobController,
      ExecutionService: executionService,
      SnapController: snapController,
      SnapInterfaceController: snapInterfaceController,
      SnapsRegistry: snapsRegistry,
      SubjectMetadataController: this.subjectMetadataController,
      AuthenticationController: authenticationController,
      UserStorageController: userStorageController,
      NotificationServicesController: notificationServicesController,
      NotificationServicesPushController: notificationServicesPushController,
      ///: END:ONLY_INCLUDE_IF
      AccountsController: accountsController,
      PPOMController: new PPOMController({
        chainId: getGlobalChainId(networkController),
        blockaidPublicKey: process.env.BLOCKAID_PUBLIC_KEY as string,
        cdnBaseUrl: process.env.BLOCKAID_FILE_CDN as string,
        // @ts-expect-error TODO: Resolve mismatch between base-controller versions.
        messenger: this.controllerMessenger.getRestricted({
          name: 'PPOMController',
          allowedActions: ['NetworkController:getNetworkClientById'],
          allowedEvents: [`${networkController.name}:networkDidChange`],
        }),
        onPreferencesChange: (listener) =>
          this.controllerMessenger.subscribe(
            `${preferencesController.name}:stateChange`,
            listener,
          ),
        // TODO: Replace "any" with type
        provider:
          // eslint-disable-next-line @typescript-eslint/no-explicit-any
          networkController.getProviderAndBlockTracker().provider as any,
        ppomProvider: {
          // TODO: Replace "any" with type
          // eslint-disable-next-line @typescript-eslint/no-explicit-any
          PPOM: PPOM as any,
          ppomInit,
        },
        storageBackend: new RNFSStorageBackend('PPOMDB'),
        securityAlertsEnabled:
          initialState.PreferencesController?.securityAlertsEnabled ?? false,
        state: initialState.PPOMController,
        // TODO: Replace "any" with type
        // eslint-disable-next-line @typescript-eslint/no-explicit-any
        nativeCrypto: Crypto as any,
      }),
      ///: BEGIN:ONLY_INCLUDE_IF(keyring-snaps)
      MultichainBalancesController: multichainBalancesController,
      RatesController: multichainRatesController,
      MultichainAssetsController: multichainAssetsController,
      MultichainAssetsRatesController: multichainAssetsRatesController,
      MultichainTransactionsController: multichainTransactionsController,
      ///: END:ONLY_INCLUDE_IF
      TokenSearchDiscoveryDataController: tokenSearchDiscoveryDataController,
      MultichainNetworkController: multichainNetworkController,
      BridgeController: bridgeController,
      BridgeStatusController: bridgeStatusController,
      EarnController: earnController,
      DeFiPositionsController: controllersByName.DeFiPositionsController,
    };

    const childControllers = Object.assign({}, this.context);
    STATELESS_NON_CONTROLLER_NAMES.forEach((name) => {
      if (name in childControllers && childControllers[name]) {
        delete childControllers[name];
      }
    });
    this.datamodel = new ComposableController<EngineState, StatefulControllers>(
      {
        controllers: childControllers as StatefulControllers,
        messenger: this.controllerMessenger.getRestricted({
          name: 'ComposableController',
          allowedActions: [],
          allowedEvents: Array.from(BACKGROUND_STATE_CHANGE_EVENT_NAMES),
        }),
      },
    );

    const { NftController: nfts } = this.context;

    if (process.env.MM_OPENSEA_KEY) {
      nfts.setApiKey(process.env.MM_OPENSEA_KEY);
    }

    this.controllerMessenger.subscribe(
      'TransactionController:incomingTransactionsReceived',
      (incomingTransactions: TransactionMeta[]) => {
        NotificationManager.gotIncomingTransaction(incomingTransactions);
      },
    );

    this.controllerMessenger.subscribe(
      AppConstants.NETWORK_STATE_CHANGE_EVENT,
      (state: NetworkState) => {
        if (
          state.networksMetadata[state.selectedNetworkClientId].status ===
            NetworkStatus.Available &&
          getGlobalChainId(networkController) !== currentChainId
        ) {
          // We should add a state or event emitter saying the provider changed
          setTimeout(() => {
            this.configureControllersOnNetworkChange();
            currentChainId = getGlobalChainId(networkController);
          }, 500);
        }
      },
    );

    this.controllerMessenger.subscribe(
      AppConstants.NETWORK_STATE_CHANGE_EVENT,
      async () => {
        try {
          const networkId = await deprecatedGetNetworkId();
          store.dispatch(networkIdUpdated(networkId));
        } catch (error) {
          console.error(
            error,
            `Network ID not changed, current chainId: ${getGlobalChainId(
              networkController,
            )}`,
          );
        }
      },
    );

    this.controllerMessenger.subscribe(
      `${networkController.name}:networkWillChange`,
      () => {
        store.dispatch(networkIdWillUpdate());
      },
    );

    ///: BEGIN:ONLY_INCLUDE_IF(preinstalled-snaps,external-snaps)
    this.controllerMessenger.subscribe(
      `${snapController.name}:snapTerminated`,
      (truncatedSnap) => {
        const approvals = Object.values(
          approvalController.state.pendingApprovals,
        ).filter(
          (approval) =>
            approval.origin === truncatedSnap.id &&
            approval.type.startsWith(RestrictedMethods.snap_dialog),
        );
        for (const approval of approvals) {
          approvalController.reject(
            approval.id,
            new Error('Snap was terminated.'),
          );
        }
      },
    );
    ///: END:ONLY_INCLUDE_IF

    this.configureControllersOnNetworkChange();
    this.startPolling();
    this.handleVaultBackup();

    Engine.instance = this;
  }

  handleVaultBackup() {
    this.controllerMessenger.subscribe(
      AppConstants.KEYRING_STATE_CHANGE_EVENT,
      (state: KeyringControllerState) => {
        if (!state.vault) {
          return;
        }

        // Back up vault if it exists
        backupVault(state)
          .then(() => {
            Logger.log('Engine', 'Vault back up successful');
          })
          .catch((error) => {
            Logger.error(error, 'Engine Vault backup failed');
          });
      },
    );
  }

  startPolling() {
    const { TransactionController } = this.context;

    TransactionController.stopIncomingTransactionPolling();

    // leaving the reference of TransactionController here, rather than importing it from utils to avoid circular dependency
    TransactionController.startIncomingTransactionPolling();

    ///: BEGIN:ONLY_INCLUDE_IF(keyring-snaps)
    this.context.RatesController.start();
    ///: END:ONLY_INCLUDE_IF
  }

  configureControllersOnNetworkChange() {
    const { AccountTrackerController, NetworkController } = this.context;
    const { provider } = NetworkController.getProviderAndBlockTracker();

    // Skip configuration if this is called before the provider is initialized
    if (!provider) {
      return;
    }
    provider.sendAsync = provider.sendAsync.bind(provider);

    AccountTrackerController.refresh([
      NetworkController.state.networkConfigurationsByChainId[
        getGlobalChainId(NetworkController)
      ]?.rpcEndpoints?.[
        NetworkController.state.networkConfigurationsByChainId[
          getGlobalChainId(NetworkController)
        ]?.defaultRpcEndpointIndex
      ]?.networkClientId,
    ]);
  }

  getTotalEvmFiatAccountBalance = (
    account?: InternalAccount,
  ): {
    ethFiat: number;
    tokenFiat: number;
    tokenFiat1dAgo: number;
    ethFiat1dAgo: number;
    totalNativeTokenBalance: string;
    ticker: string;
  } => {
    const {
      CurrencyRateController,
      AccountsController,
      AccountTrackerController,
      TokenBalancesController,
      TokenRatesController,
      TokensController,
      NetworkController,
    } = this.context;

    const selectedInternalAccount =
      account ??
      AccountsController.getAccount(
        AccountsController.state.internalAccounts.selectedAccount,
      );

    if (selectedInternalAccount) {
      const selectedInternalAccountFormattedAddress = toFormattedAddress(
        selectedInternalAccount.address,
      );
      const { currentCurrency } = CurrencyRateController.state;
      const { chainId, ticker } = NetworkController.getNetworkClientById(
        getGlobalNetworkClientId(NetworkController),
      ).configuration;
      const { settings: { showFiatOnTestnets } = {} } = store.getState();

      if (isTestNet(chainId) && !showFiatOnTestnets) {
        return {
          ethFiat: 0,
          tokenFiat: 0,
          ethFiat1dAgo: 0,
          tokenFiat1dAgo: 0,
          totalNativeTokenBalance: '0',
          ticker: '',
        };
      }

      const conversionRate =
        CurrencyRateController.state?.currencyRates?.[ticker]?.conversionRate ??
        0;

      const { accountsByChainId } = AccountTrackerController.state;
      const chainIdHex = toHexadecimal(chainId);
      const tokens =
        TokensController.state.allTokens?.[chainIdHex]?.[
          selectedInternalAccount.address
        ] || [];
      const { marketData } = TokenRatesController.state;
      const tokenExchangeRates = marketData?.[toHexadecimal(chainId)];

      let ethFiat = 0;
      let ethFiat1dAgo = 0;
      let tokenFiat = 0;
      let tokenFiat1dAgo = 0;
      let totalNativeTokenBalance = '0';
      const decimalsToShow = (currentCurrency === 'usd' && 2) || undefined;
      if (
        accountsByChainId?.[toHexadecimal(chainId)]?.[
          selectedInternalAccountFormattedAddress
        ]
      ) {
        const balanceHex =
          accountsByChainId[toHexadecimal(chainId)][
            selectedInternalAccountFormattedAddress
          ].balance;

        const balanceBN = hexToBN(balanceHex);
        totalNativeTokenBalance = renderFromWei(balanceHex);

        // TODO - Non EVM accounts like BTC do not use hex formatted balances. We will need to modify this to use CAIP-2 identifiers in the future.
        const stakedBalanceBN = hexToBN(
          accountsByChainId[toHexadecimal(chainId)][
            selectedInternalAccountFormattedAddress
          ].stakedBalance || '0x00',
        );
        const totalAccountBalance = balanceBN
          .add(stakedBalanceBN)
          .toString('hex');
        ethFiat = weiToFiatNumber(
          totalAccountBalance,
          conversionRate,
          decimalsToShow,
        );
      }

      const ethPricePercentChange1d =
        tokenExchangeRates?.[zeroAddress() as Hex]?.pricePercentChange1d;

      ethFiat1dAgo =
        ethPricePercentChange1d !== undefined
          ? ethFiat / (1 + ethPricePercentChange1d / 100)
          : ethFiat;

      if (tokens.length > 0) {
        const { tokenBalances: allTokenBalances } =
          TokenBalancesController.state;

        const tokenBalances =
          allTokenBalances?.[selectedInternalAccount.address as Hex]?.[
            chainId
          ] ?? {};
        tokens.forEach(
          (item: { address: string; balance?: string; decimals: number }) => {
            const exchangeRate =
              tokenExchangeRates?.[item.address as Hex]?.price;

            const tokenBalance =
              item.balance ||
              (item.address in tokenBalances
                ? renderFromTokenMinimalUnit(
                    tokenBalances[item.address as Hex],
                    item.decimals,
                  )
                : undefined);
            const tokenBalanceFiat = balanceToFiatNumber(
              // TODO: Fix this by handling or eliminating the undefined case
              // @ts-expect-error This variable can be `undefined`, which would break here.
              tokenBalance,
              conversionRate,
              exchangeRate,
              decimalsToShow,
            );

            const tokenPricePercentChange1d =
              tokenExchangeRates?.[item.address as Hex]?.pricePercentChange1d;

            const tokenBalance1dAgo =
              tokenPricePercentChange1d !== undefined
                ? tokenBalanceFiat / (1 + tokenPricePercentChange1d / 100)
                : tokenBalanceFiat;

            tokenFiat += tokenBalanceFiat;
            tokenFiat1dAgo += tokenBalance1dAgo;
          },
        );
      }

      return {
        ethFiat: ethFiat ?? 0,
        ethFiat1dAgo: ethFiat1dAgo ?? 0,
        tokenFiat: tokenFiat ?? 0,
        tokenFiat1dAgo: tokenFiat1dAgo ?? 0,
        totalNativeTokenBalance: totalNativeTokenBalance ?? '0',
        ticker,
      };
    }
    // if selectedInternalAccount is undefined, return default 0 value.
    return {
      ethFiat: 0,
      tokenFiat: 0,
      ethFiat1dAgo: 0,
      tokenFiat1dAgo: 0,
      totalNativeTokenBalance: '0',
      ticker: '',
    };
  };

  /**
   * Gets a subset of preferences from the PreferencesController to pass to a snap.
   */
  getPreferences = () => {
    const {
      securityAlertsEnabled,
      useTransactionSimulations,
      useTokenDetection,
      privacyMode,
      useNftDetection,
      displayNftMedia,
      isMultiAccountBalancesEnabled,
      showTestNetworks,
    } = this.context.PreferencesController.state;

    return {
      securityAlertsEnabled,
      useTransactionSimulations,
      useTokenDetection,
      privacyMode,
      useNftDetection,
      displayNftMedia,
      isMultiAccountBalancesEnabled,
      showTestNetworks,
    };
  };

  ///: BEGIN:ONLY_INCLUDE_IF(keyring-snaps)
  getSnapKeyring = async () => {
    // TODO: Replace `getKeyringsByType` with `withKeyring`
    let [snapKeyring] = this.keyringController.getKeyringsByType(
      KeyringTypes.snap,
    );
    if (!snapKeyring) {
      await this.keyringController.addNewKeyring(KeyringTypes.snap);
      // TODO: Replace `getKeyringsByType` with `withKeyring`
      [snapKeyring] = this.keyringController.getKeyringsByType(
        KeyringTypes.snap,
      );
    }
    return snapKeyring;
  };

  /**
   * Removes an account from state / storage.
   *
   * @param {string} address - A hex address
   */
  removeAccount = async (address: string) => {
    const addressHex = toHex(address);
    // Remove all associated permissions
    await removeAccountsFromPermissions([addressHex]);
    // Remove account from the keyring
    await this.keyringController.removeAccount(addressHex);
  };
  ///: END:ONLY_INCLUDE_IF

  /**
   * Returns true or false whether the user has funds or not
   */
  hasFunds = () => {
    try {
      const {
        engine: { backgroundState },
      } = store.getState();
      // TODO: Check `allNfts[currentChainId]` property instead
      // @ts-expect-error This property does not exist
      const nfts = backgroundState.NftController.nfts;

      const { tokenBalances } = backgroundState.TokenBalancesController;

      let tokenFound = false;
      tokenLoop: for (const chains of Object.values(tokenBalances)) {
        for (const tokens of Object.values(chains)) {
          for (const balance of Object.values(tokens)) {
            if (!isZero(balance)) {
              tokenFound = true;
              break tokenLoop;
            }
          }
        }
      }

      const fiatBalance = this.getTotalEvmFiatAccountBalance() || 0;
      const totalFiatBalance = fiatBalance.ethFiat + fiatBalance.ethFiat;

      return totalFiatBalance > 0 || tokenFound || nfts.length > 0;
    } catch (e) {
      Logger.log('Error while getting user funds', e);
    }
  };

  resetState = async () => {
    // Whenever we are gonna start a new wallet
    // either imported or created, we need to
    // get rid of the old data from state
    const {
      TransactionController,
      TokensController,
      NftController,
      TokenBalancesController,
      TokenRatesController,
      PermissionController,
      // SelectedNetworkController,
      ///: BEGIN:ONLY_INCLUDE_IF(preinstalled-snaps,external-snaps)
      SnapController,
      ///: END:ONLY_INCLUDE_IF
      LoggingController,
    } = this.context;

    // Remove all permissions.
    PermissionController?.clearState?.();
    ///: BEGIN:ONLY_INCLUDE_IF(preinstalled-snaps,external-snaps)
    await SnapController.clearState();
    ///: END:ONLY_INCLUDE_IF

    // Clear selected network
    // TODO implement this method on SelectedNetworkController
    // SelectedNetworkController.unsetAllDomains()

    //Clear assets info
    TokensController.resetState();
    NftController.resetState();

    TokenBalancesController.resetState();
    TokenRatesController.resetState();

    // eslint-disable-next-line @typescript-eslint/no-explicit-any
    (TransactionController as any).update(() => ({
      methodData: {},
      transactions: [],
      lastFetchedBlockNumbers: {},
      submitHistory: [],
      swapsTransactions: {},
    }));

    LoggingController.clear();
  };

  removeAllListeners() {
    this.controllerMessenger.clearSubscriptions();
  }

  async destroyEngineInstance() {
    // TODO: Replace "any" with type
    // eslint-disable-next-line @typescript-eslint/no-explicit-any
    Object.values(this.context).forEach((controller: any) => {
      if (controller.destroy) {
        controller.destroy();
      }
    });
    this.removeAllListeners();
    await this.resetState();
    Engine.instance = null;
  }

  rejectPendingApproval(
    id: string,
    reason: Error = providerErrors.userRejectedRequest(),
    opts: { ignoreMissing?: boolean; logErrors?: boolean } = {},
  ) {
    const { ApprovalController } = this.context;

    if (opts.ignoreMissing && !ApprovalController.has({ id })) {
      return;
    }

    try {
      ApprovalController.reject(id, reason);
      // TODO: Replace "any" with type
      // eslint-disable-next-line @typescript-eslint/no-explicit-any
    } catch (error: any) {
      if (opts.logErrors !== false) {
        Logger.error(
          error,
          'Reject while rejecting pending connection request',
        );
      }
    }
  }

  async acceptPendingApproval(
    id: string,
    requestData?: Record<string, Json>,
    opts: AcceptOptions & { handleErrors?: boolean } = {
      waitForResult: false,
      deleteAfterResult: false,
      handleErrors: true,
    },
  ) {
    const { ApprovalController } = this.context;

    try {
      return await ApprovalController.accept(id, requestData, {
        waitForResult: opts.waitForResult,
        deleteAfterResult: opts.deleteAfterResult,
      });
    } catch (err) {
      if (opts.handleErrors === false) {
        throw err;
      }
    }
  }

  // This should be used instead of directly calling PreferencesController.setSelectedAddress or AccountsController.setSelectedAccount
  setSelectedAccount(address: string) {
    const { AccountsController, PreferencesController } = this.context;
    const account = AccountsController.getAccountByAddress(address);
    if (account) {
      AccountsController.setSelectedAccount(account.id);
      PreferencesController.setSelectedAddress(address);
    } else {
      throw new Error(`No account found for address: ${address}`);
    }
  }

  /**
   * This should be used instead of directly calling PreferencesController.setAccountLabel or AccountsController.setAccountName in order to keep the names in sync
   * We are currently incrementally migrating the accounts data to the AccountsController so we must keep these values
   * in sync until the migration is complete.
   */
  setAccountLabel(address: string, label: string) {
    const { AccountsController, PreferencesController } = this.context;
    const accountToBeNamed = AccountsController.getAccountByAddress(address);
    if (accountToBeNamed === undefined) {
      throw new Error(`No account found for address: ${address}`);
    }
    AccountsController.setAccountName(accountToBeNamed.id, label);
    PreferencesController.setAccountLabel(address, label);
  }
}

/**
 * Assert that the given Engine instance has been initialized
 *
 * @param instance - Either an Engine instance, or null
 */
function assertEngineExists(
  instance: Engine | null,
): asserts instance is Engine {
  if (!instance) {
    throw new Error('Engine does not exist');
  }
}

let instance: Engine | null;

export default {
  get context() {
    assertEngineExists(instance);
    return instance.context;
  },

  get controllerMessenger() {
    assertEngineExists(instance);
    return instance.controllerMessenger;
  },

  get state() {
    assertEngineExists(instance);
    const {
      AccountTrackerController,
      AddressBookController,
      AppMetadataController,
      SnapInterfaceController,
      NftController,
      TokenListController,
      CurrencyRateController,
      KeyringController,
      NetworkController,
      PreferencesController,
      PhishingController,
      RemoteFeatureFlagController,
      PPOMController,
      TokenBalancesController,
      TokenRatesController,
      TokenSearchDiscoveryController,
      TransactionController,
      SmartTransactionsController,
      SwapsController,
      GasFeeController,
      TokensController,
      ///: BEGIN:ONLY_INCLUDE_IF(preinstalled-snaps,external-snaps)
      SnapController,
      SubjectMetadataController,
      AuthenticationController,
      UserStorageController,
      NotificationServicesController,
      NotificationServicesPushController,
      ///: END:ONLY_INCLUDE_IF
      PermissionController,
      SelectedNetworkController,
      ApprovalController,
      LoggingController,
      AccountsController,
      SignatureController,
      ///: BEGIN:ONLY_INCLUDE_IF(keyring-snaps)
      MultichainBalancesController,
      RatesController,
      MultichainAssetsController,
      MultichainAssetsRatesController,
      MultichainTransactionsController,
      ///: END:ONLY_INCLUDE_IF
      TokenSearchDiscoveryDataController,
      MultichainNetworkController,
      BridgeController,
      BridgeStatusController,
      EarnController,
      DeFiPositionsController,
    } = instance.datamodel.state;

    return {
      AccountTrackerController,
      AddressBookController,
      AppMetadataController,
      SnapInterfaceController,
      NftController,
      TokenListController,
      CurrencyRateController,
      KeyringController,
      NetworkController,
      PhishingController,
      RemoteFeatureFlagController,
      PPOMController,
      PreferencesController,
      TokenBalancesController,
      TokenRatesController,
      TokenSearchDiscoveryController,
      TokensController,
      TransactionController,
      SmartTransactionsController,
      SwapsController,
      GasFeeController,
      ///: BEGIN:ONLY_INCLUDE_IF(preinstalled-snaps,external-snaps)
      SnapController,
      SubjectMetadataController,
      AuthenticationController,
      UserStorageController,
      NotificationServicesController,
      NotificationServicesPushController,
      ///: END:ONLY_INCLUDE_IF
      PermissionController,
      SelectedNetworkController,
      ApprovalController,
      LoggingController,
      AccountsController,
      SignatureController,
      ///: BEGIN:ONLY_INCLUDE_IF(keyring-snaps)
      MultichainBalancesController,
      RatesController,
      MultichainAssetsController,
      MultichainAssetsRatesController,
      MultichainTransactionsController,
      ///: END:ONLY_INCLUDE_IF
      TokenSearchDiscoveryDataController,
      MultichainNetworkController,
      BridgeController,
      BridgeStatusController,
      EarnController,
      DeFiPositionsController,
    };
  },

  get datamodel() {
    assertEngineExists(instance);
    return instance.datamodel;
  },

  getTotalEvmFiatAccountBalance(account?: InternalAccount) {
    assertEngineExists(instance);
    return instance.getTotalEvmFiatAccountBalance(account);
  },

  hasFunds() {
    assertEngineExists(instance);
    return instance.hasFunds();
  },

  resetState() {
    assertEngineExists(instance);
    return instance.resetState();
  },

  destroyEngine: async () => {
    await instance?.destroyEngineInstance();
    instance = null;
  },

  init(
    state: Partial<EngineState> | undefined,
    keyringState: KeyringControllerState | null = null,
    metaMetricsId?: string,
  ) {
    instance =
      Engine.instance || new Engine(state, keyringState, metaMetricsId);
    Object.freeze(instance);
    return instance;
  },

  acceptPendingApproval: async (
    id: string,
    requestData?: Record<string, Json>,
    opts?: AcceptOptions & { handleErrors?: boolean },
  ) => instance?.acceptPendingApproval(id, requestData, opts),

  rejectPendingApproval: (
    id: string,
    reason: Error,
    opts: {
      ignoreMissing?: boolean;
      logErrors?: boolean;
    } = {},
  ) => instance?.rejectPendingApproval(id, reason, opts),

  setSelectedAddress: (address: string) => {
    assertEngineExists(instance);
    instance.setSelectedAccount(address);
  },

  setAccountLabel: (address: string, label: string) => {
    assertEngineExists(instance);
    instance.setAccountLabel(address, label);
  },

  ///: BEGIN:ONLY_INCLUDE_IF(keyring-snaps)
  getSnapKeyring: () => {
    assertEngineExists(instance);
    return instance.getSnapKeyring();
  },
  removeAccount: async (address: string) => {
    assertEngineExists(instance);
    return await instance.removeAccount(address);
  },
  ///: END:ONLY_INCLUDE_IF
};<|MERGE_RESOLUTION|>--- conflicted
+++ resolved
@@ -317,26 +317,6 @@
       },
     });
 
-<<<<<<< HEAD
-    const networkControllerOpts = {
-      infuraProjectId: process.env.MM_INFURA_PROJECT_ID || NON_EMPTY,
-      state: initialState.NetworkController,
-      messenger: this.controllerMessenger.getRestricted({
-        name: 'NetworkController',
-        allowedEvents: [],
-        allowedActions: [],
-      }) as unknown as NetworkControllerMessenger,
-      getRpcServiceOptions: () => ({
-        fetch,
-        btoa,
-      }),
-      additionalDefaultNetworks: [
-        ChainId['megaeth-testnet'],
-        ChainId['monad-testnet'],
-      ],
-    };
-    const networkController = new NetworkController(networkControllerOpts);
-=======
     const networkControllerMessenger = this.controllerMessenger.getRestricted({
       name: 'NetworkController',
       allowedEvents: [],
@@ -386,7 +366,6 @@
           fetch: globalThis.fetch.bind(globalThis),
           btoa: globalThis.btoa.bind(globalThis),
         };
->>>>>>> 308972aa
 
         if (getIsQuicknodeEndpointUrl(rpcEndpointUrl)) {
           return {
