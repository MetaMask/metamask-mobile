--- conflicted
+++ resolved
@@ -235,19 +235,16 @@
   SnapControllerHandleRequestAction,
   SnapControllerUpdateSnapStateAction,
 } from './controllers/SnapController/constants';
-<<<<<<< HEAD
-import {
-  SnapKeyringAccountAssetListUpdatedEvent,
-  SnapKeyringAccountBalancesUpdatedEvent,
-  SnapKeyringAccountTransactionsUpdatedEvent,
-} from '../SnapKeyring/constants';
-import { EarnController } from '@metamask/earn-controller';
-=======
 ///: BEGIN:ONLY_INCLUDE_IF(keyring-snaps)
 import { createMultichainAssetsController } from './controllers/MultichainAssetsController';
 ///: END:ONLY_INCLUDE_IF
 import { createMultichainNetworkController } from './controllers/MultichainNetworkController';
->>>>>>> 1243314d
+import {
+    SnapKeyringAccountAssetListUpdatedEvent,
+    SnapKeyringAccountBalancesUpdatedEvent,
+    SnapKeyringAccountTransactionsUpdatedEvent,
+} from '../SnapKeyring/constants';
+import { EarnController } from '@metamask/earn-controller';
 
 const NON_EMPTY = 'NON_EMPTY';
 
@@ -1621,24 +1618,7 @@
       RatesController: multichainRatesController,
       MultichainAssetsController: multichainAssetsController,
       ///: END:ONLY_INCLUDE_IF
-<<<<<<< HEAD
-      EarnController: new EarnController({
-        messenger: this.controllerMessenger.getRestricted({
-          name: 'EarnController',
-          allowedEvents: [
-            'AccountsController:selectedAccountChange',
-            'NetworkController:stateChange',
-          ],
-          allowedActions: [
-            'NetworkController:getNetworkClientById',
-            'NetworkController:getState',
-            'AccountsController:getSelectedAccount',
-          ],
-        }),
-      }),
-=======
       MultichainNetworkController: multichainNetworkController,
->>>>>>> 1243314d
     };
 
     const childControllers = Object.assign({}, this.context);
@@ -2263,11 +2243,7 @@
       RatesController,
       MultichainAssetsController,
       ///: END:ONLY_INCLUDE_IF
-<<<<<<< HEAD
-      EarnController,
-=======
       MultichainNetworkController,
->>>>>>> 1243314d
     } = instance.datamodel.state;
 
     return {
@@ -2309,11 +2285,7 @@
       RatesController,
       MultichainAssetsController,
       ///: END:ONLY_INCLUDE_IF
-<<<<<<< HEAD
-      EarnController,
-=======
       MultichainNetworkController,
->>>>>>> 1243314d
     };
   },
 
