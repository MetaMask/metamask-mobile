/* eslint-disable @typescript-eslint/no-shadow */
import Crypto from 'react-native-quick-crypto';
///: BEGIN:ONLY_INCLUDE_IF(preinstalled-snaps,external-snaps)
import {
  AppState,
  AppStateStatus,
  NativeEventSubscription,
} from 'react-native';
///: END:ONLY_INCLUDE_IF
import {
  AccountTrackerController,
  AssetsContractController,
  NftController,
  NftDetectionController,
  TokenBalancesController,
  TokenDetectionController,
  TokenListController,
  TokenRatesController,
  TokensController,
  CodefiTokenPricesServiceV2,
  TokenSearchDiscoveryDataController,
} from '@metamask/assets-controllers';
import { AccountsController } from '@metamask/accounts-controller';
import { AddressBookController } from '@metamask/address-book-controller';
import { ComposableController } from '@metamask/composable-controller';
import {
  KeyringController,
  KeyringControllerState,
  ///: BEGIN:ONLY_INCLUDE_IF(preinstalled-snaps,external-snaps)
  KeyringTypes,
  ///: END:ONLY_INCLUDE_IF
} from '@metamask/keyring-controller';
import {
  getDefaultNetworkControllerState,
  NetworkController,
  NetworkState,
  NetworkStatus,
} from '@metamask/network-controller';
import { PhishingController } from '@metamask/phishing-controller';
import { PreferencesController } from '@metamask/preferences-controller';
import {
  TransactionController,
  TransactionMeta,
} from '@metamask/transaction-controller';
import { GasFeeController } from '@metamask/gas-fee-controller';
import {
  AcceptOptions,
  AddApprovalOptions,
} from '@metamask/approval-controller';
import { HdKeyring } from '@metamask/eth-hd-keyring';
import { SelectedNetworkController } from '@metamask/selected-network-controller';
import {
  PermissionController,
  ///: BEGIN:ONLY_INCLUDE_IF(preinstalled-snaps,external-snaps)
  SubjectMetadataController,
  ///: END:ONLY_INCLUDE_IF
} from '@metamask/permission-controller';
import SwapsController, { swapsUtils } from '@metamask/swaps-controller';
import { PPOMController } from '@metamask/ppom-validator';
///: BEGIN:ONLY_INCLUDE_IF(preinstalled-snaps,external-snaps)
import type { NotificationArgs } from '@metamask/snaps-rpc-methods/dist/restricted/notify.cjs';
import {
  buildSnapEndowmentSpecifications,
  buildSnapRestrictedMethodSpecifications,
} from '@metamask/snaps-rpc-methods';
import type { EnumToUnion, DialogType } from '@metamask/snaps-sdk';
///: END:ONLY_INCLUDE_IF
import { MetaMaskKeyring as QRHardwareKeyring } from '@keystonehq/metamask-airgapped-keyring';
import { LoggingController } from '@metamask/logging-controller';
import { TokenSearchDiscoveryControllerMessenger } from '@metamask/token-search-discovery-controller';
import {
  LedgerKeyring,
  LedgerMobileBridge,
  LedgerTransportMiddleware,
} from '@metamask/eth-ledger-bridge-keyring';
import { Encryptor, LEGACY_DERIVATION_OPTIONS, pbkdf2 } from '../Encryptor';
import {
  getDecimalChainId,
  isTestNet,
  isPerDappSelectedNetworkEnabled,
} from '../../util/networks';
import {
  fetchEstimatedMultiLayerL1Fee,
  deprecatedGetNetworkId,
} from '../../util/networks/engineNetworkUtils';
import AppConstants from '../AppConstants';
import { store } from '../../store';
import {
  renderFromTokenMinimalUnit,
  balanceToFiatNumber,
  weiToFiatNumber,
  toHexadecimal,
  hexToBN,
  renderFromWei,
} from '../../util/number';
import NotificationManager from '../NotificationManager';
import Logger from '../../util/Logger';
import { isZero } from '../../util/lodash';
import { MetaMetricsEvents, MetaMetrics } from '../Analytics';

///: BEGIN:ONLY_INCLUDE_IF(preinstalled-snaps,external-snaps)
import { ExcludedSnapEndowments, ExcludedSnapPermissions } from '../Snaps';
import { calculateScryptKey } from './controllers/identity/calculate-scrypt-key';
import { notificationServicesControllerInit } from './controllers/notifications/notification-services-controller-init';
import { notificationServicesPushControllerInit } from './controllers/notifications/notification-services-push-controller-init';

import { getAuthenticationControllerMessenger } from './messengers/identity/authentication-controller-messenger';
import { createAuthenticationController } from './controllers/identity/create-authentication-controller';
import { getUserStorageControllerMessenger } from './messengers/identity/user-storage-controller-messenger';
import { createUserStorageController } from './controllers/identity/create-user-storage-controller';
///: END:ONLY_INCLUDE_IF
import {
  getCaveatSpecifications,
  getPermissionSpecifications,
  unrestrictedMethods,
} from '../Permissions/specifications.js';
import { backupVault } from '../BackupVault';
import { Hex, Json } from '@metamask/utils';
import { providerErrors } from '@metamask/rpc-errors';

import { PPOM, ppomInit } from '../../lib/ppom/PPOMView';
import RNFSStorageBackend from '../../lib/ppom/ppom-storage-backend';
import { createRemoteFeatureFlagController } from './controllers/remote-feature-flag-controller';
import {
  networkIdUpdated,
  networkIdWillUpdate,
} from '../../core/redux/slices/inpageProvider';
import SmartTransactionsController from '@metamask/smart-transactions-controller';
import { getAllowedSmartTransactionsChainIds } from '../../../app/constants/smartTransactions';
import { selectBasicFunctionalityEnabled } from '../../selectors/settings';
import { selectSwapsChainFeatureFlags } from '../../reducers/swaps';
import { ClientId } from '@metamask/smart-transactions-controller/dist/types';
import { zeroAddress } from 'ethereumjs-util';
import {
  ChainId,
  type TraceCallback,
  ///: BEGIN:ONLY_INCLUDE_IF(keyring-snaps)
  toHex,
  ///: END:ONLY_INCLUDE_IF
} from '@metamask/controller-utils';
import { ExtendedControllerMessenger } from '../ExtendedControllerMessenger';
import DomainProxyMap from '../../lib/DomainProxyMap/DomainProxyMap';
import {
  MetaMetricsEventCategory,
  MetaMetricsEventName,
} from '@metamask/smart-transactions-controller/dist/constants';
import {
  getSmartTransactionMetricsProperties as getSmartTransactionMetricsPropertiesType,
  getSmartTransactionMetricsSensitiveProperties as getSmartTransactionMetricsSensitivePropertiesType,
} from '@metamask/smart-transactions-controller/dist/utils';
///: BEGIN:ONLY_INCLUDE_IF(keyring-snaps)
import { snapKeyringBuilder } from '../SnapKeyring';
import { removeAccountsFromPermissions } from '../Permissions';
import { keyringSnapPermissionsBuilder } from '../SnapKeyring/keyringSnapsPermissions';
import { multichainBalancesControllerInit } from './controllers/multichain-balances-controller/multichain-balances-controller-init';
import { createMultichainRatesController } from './controllers/RatesController/utils';
import { setupCurrencyRateSync } from './controllers/RatesController/subscriptions';
import { multichainAssetsControllerInit } from './controllers/multichain-assets-controller/multichain-assets-controller-init';
import { multichainAssetsRatesControllerInit } from './controllers/multichain-assets-rates-controller/multichain-assets-rates-controller-init';
import { multichainTransactionsControllerInit } from './controllers/multichain-transactions-controller/multichain-transactions-controller-init';
import { multichainAccountServiceInit } from './controllers/multichain-account-service/multichain-account-service-init';
///: END:ONLY_INCLUDE_IF
///: BEGIN:ONLY_INCLUDE_IF(preinstalled-snaps,external-snaps)
import { HandleSnapRequestArgs } from '../Snaps/types';
import { handleSnapRequest } from '../Snaps/utils';
import {
  cronjobControllerInit,
  executionServiceInit,
  snapControllerInit,
  snapInterfaceControllerInit,
  snapsRegistryInit,
  SnapControllerClearSnapStateAction,
  SnapControllerGetSnapAction,
  SnapControllerGetSnapStateAction,
  SnapControllerUpdateSnapStateAction,
  SnapControllerIsMinimumPlatformVersionAction,
  SnapControllerHandleRequestAction,
} from './controllers/snaps';
import { RestrictedMethods } from '../Permissions/constants';
///: END:ONLY_INCLUDE_IF
import { MetricsEventBuilder } from '../Analytics/MetricsEventBuilder';
import {
  BaseControllerMessenger,
  EngineState,
  EngineContext,
  StatefulControllers,
} from './types';
import {
  BACKGROUND_STATE_CHANGE_EVENT_NAMES,
  STATELESS_NON_CONTROLLER_NAMES,
  swapsSupportedChainIds,
} from './constants';
import { getGlobalChainId } from '../../util/networks/global-network';
import { trace } from '../../util/trace';
import { logEngineCreation } from './utils/logger';
import { initModularizedControllers } from './utils';
import { accountsControllerInit } from './controllers/accounts-controller';
import { accountTreeControllerInit } from '../../multichain-accounts/controllers/account-tree-controller';
import { ApprovalControllerInit } from './controllers/approval-controller';
import { createTokenSearchDiscoveryController } from './controllers/TokenSearchDiscoveryController';
import { bridgeControllerInit } from './controllers/bridge-controller/bridge-controller-init';
import { bridgeStatusControllerInit } from './controllers/bridge-status-controller/bridge-status-controller-init';
import { multichainNetworkControllerInit } from './controllers/multichain-network-controller/multichain-network-controller-init';
import { currencyRateControllerInit } from './controllers/currency-rate-controller/currency-rate-controller-init';
import { EarnController } from '@metamask/earn-controller';
import { TransactionControllerInit } from './controllers/transaction-controller';
import { defiPositionsControllerInit } from './controllers/defi-positions-controller/defi-positions-controller-init';
import { SignatureControllerInit } from './controllers/signature-controller';
import { GasFeeControllerInit } from './controllers/gas-fee-controller';
import I18n from '../../../locales/i18n';
import { Platform } from '@metamask/profile-sync-controller/sdk';
import { isProductSafetyDappScanningEnabled } from '../../util/phishingDetection';
import { appMetadataControllerInit } from './controllers/app-metadata-controller';
import { InternalAccount } from '@metamask/keyring-internal-api';
import { toFormattedAddress } from '../../util/address';
import { getFailoverUrlsForInfuraNetwork } from '../../util/networks/customNetworks';
import {
  onRpcEndpointDegraded,
  onRpcEndpointUnavailable,
} from './controllers/network-controller/messenger-action-handlers';
import { INFURA_PROJECT_ID } from '../../constants/network';
import { SECOND } from '../../constants/time';
import { getIsQuicknodeEndpointUrl } from './controllers/network-controller/utils';
import {
  MultichainRouter,
  MultichainRouterMessenger,
  MultichainRouterArgs,
} from '@metamask/snaps-controllers';
import {
  MultichainRouterGetSupportedAccountsEvent,
  MultichainRouterIsSupportedScopeEvent,
} from './controllers/multichain-router/constants';
import { ErrorReportingService } from '@metamask/error-reporting-service';
import { captureException } from '@sentry/react-native';
import { WebSocketServiceInit } from './controllers/snaps/websocket-service-init';
import { networkEnablementControllerInit } from './controllers/network-enablement-controller/network-enablement-controller-init';

import { seedlessOnboardingControllerInit } from './controllers/seedless-onboarding-controller';
import { perpsControllerInit } from './controllers/perps-controller';
import { selectUseTokenDetection } from '../../selectors/preferencesController';

const NON_EMPTY = 'NON_EMPTY';

const encryptor = new Encryptor({
  keyDerivationOptions: LEGACY_DERIVATION_OPTIONS,
});
// TODO: Replace "any" with type
// eslint-disable-next-line @typescript-eslint/no-explicit-any
let currentChainId: any;

/**
 * Core controller responsible for composing other metamask controllers together
 * and exposing convenience methods for common wallet operations.
 */
export class Engine {
  /**
   * The global Engine singleton
   */
  static instance: Engine | null;
  /**
   * A collection of all controller instances
   */
  context: EngineContext;
  /**
   * The global controller messenger.
   */
  controllerMessenger: BaseControllerMessenger;
  /**
   * ComposableController reference containing all child controllers
   */
  datamodel: ComposableController<EngineState, StatefulControllers>;

  /**
   * Object containing the info for the latest incoming tx block
   * for each address and network
   */
  // TODO: Replace "any" with type
  // eslint-disable-next-line @typescript-eslint/no-explicit-any
  lastIncomingTxBlockInfo: any;

  ///: BEGIN:ONLY_INCLUDE_IF(preinstalled-snaps,external-snaps)
  /**
   * The app state event listener.
   * This is used to handle app state changes in snaps lifecycle hooks.
   */
  appStateListener: NativeEventSubscription;

  subjectMetadataController: SubjectMetadataController;
  ///: END:ONLY_INCLUDE_IF

  accountsController: AccountsController;
  gasFeeController: GasFeeController;
  keyringController: KeyringController;
  smartTransactionsController: SmartTransactionsController;
  transactionController: TransactionController;
  multichainRouter: MultichainRouter;
  /**
   * Creates a CoreController instance
   */
  // eslint-disable-next-line @typescript-eslint/default-param-last
  constructor(
    initialState: Partial<EngineState> = {},
    initialKeyringState?: KeyringControllerState | null,
    metaMetricsId?: string,
  ) {
    logEngineCreation(initialState, initialKeyringState);

    this.controllerMessenger = new ExtendedControllerMessenger();

    const isBasicFunctionalityToggleEnabled = () =>
      selectBasicFunctionalityEnabled(store.getState());

    const preferencesController = new PreferencesController({
      messenger: this.controllerMessenger.getRestricted({
        name: 'PreferencesController',
        allowedActions: [],
        allowedEvents: ['KeyringController:stateChange'],
      }),
      state: {
        ipfsGateway: AppConstants.IPFS_DEFAULT_GATEWAY_URL,
        useTokenDetection:
          initialState?.PreferencesController?.useTokenDetection ?? true,
        useNftDetection: true, // set this to true to enable nft detection by default to new users
        displayNftMedia: true,
        securityAlertsEnabled: true,
        smartTransactionsOptInStatus: true,
        tokenSortConfig: {
          key: 'tokenFiatAmount',
          order: 'dsc',
          sortCallback: 'stringNumeric',
        },
        ...initialState.PreferencesController,
      },
    });

    const errorReportingServiceMessenger =
      this.controllerMessenger.getRestricted({
        name: 'ErrorReportingService',
        allowedActions: [],
        allowedEvents: [],
      });
    // We only use the ErrorReportingService through the
    // messenger. But we need to assign a variable to make Sonar happy.
    // eslint-disable-next-line @typescript-eslint/no-unused-vars
    const errorReportingService = new ErrorReportingService({
      messenger: errorReportingServiceMessenger,
      captureException,
    });

    const networkControllerMessenger = this.controllerMessenger.getRestricted({
      name: 'NetworkController',
      allowedEvents: [],
      allowedActions: ['ErrorReportingService:captureException'],
    });

    const additionalDefaultNetworks = [
      ChainId['megaeth-testnet'],
      ChainId['monad-testnet'],
    ];

    let initialNetworkControllerState = initialState.NetworkController;
    if (!initialNetworkControllerState) {
      initialNetworkControllerState = getDefaultNetworkControllerState(
        additionalDefaultNetworks,
      );

      // Add failovers for default Infura RPC endpoints
      initialNetworkControllerState.networkConfigurationsByChainId[
        ChainId.mainnet
      ].rpcEndpoints[0].failoverUrls =
        getFailoverUrlsForInfuraNetwork('ethereum-mainnet');
      initialNetworkControllerState.networkConfigurationsByChainId[
        ChainId['linea-mainnet']
      ].rpcEndpoints[0].failoverUrls =
        getFailoverUrlsForInfuraNetwork('linea-mainnet');
      initialNetworkControllerState.networkConfigurationsByChainId[
        ChainId['base-mainnet']
      ].rpcEndpoints[0].failoverUrls =
        getFailoverUrlsForInfuraNetwork('base-mainnet');
    }

    const infuraProjectId = INFURA_PROJECT_ID || NON_EMPTY;
    const networkControllerOptions = {
      infuraProjectId,
      state: initialNetworkControllerState,
      messenger: networkControllerMessenger,
      getBlockTrackerOptions: () =>
        process.env.IN_TEST
          ? {}
          : {
              pollingInterval: 20 * SECOND,
              // The retry timeout is pretty short by default, and if the endpoint is
              // down, it will end up exhausting the max number of consecutive
              // failures quickly.
              retryTimeout: 20 * SECOND,
            },
      getRpcServiceOptions: (rpcEndpointUrl: string) => {
        const maxRetries = 4;
        const commonOptions = {
          fetch: globalThis.fetch.bind(globalThis),
          btoa: globalThis.btoa.bind(globalThis),
        };

        if (getIsQuicknodeEndpointUrl(rpcEndpointUrl)) {
          return {
            ...commonOptions,
            policyOptions: {
              maxRetries,
              // When we fail over to Quicknode, we expect it to be down at
              // first while it is being automatically activated. If an endpoint
              // is down, the failover logic enters a "cooldown period" of 30
              // minutes. We'd really rather not enter that for Quicknode, so
              // keep retrying longer.
              maxConsecutiveFailures: (maxRetries + 1) * 14,
            },
          };
        }

        return {
          ...commonOptions,
          policyOptions: {
            maxRetries,
            // Ensure that the circuit does not break too quickly.
            maxConsecutiveFailures: (maxRetries + 1) * 7,
          },
        };
      },
      additionalDefaultNetworks,
    };
    const networkController = new NetworkController(networkControllerOptions);
    networkControllerMessenger.subscribe(
      'NetworkController:rpcEndpointUnavailable',
      async ({ chainId, endpointUrl, error }) => {
        onRpcEndpointUnavailable({
          chainId,
          endpointUrl,
          infuraProjectId,
          error,
          trackEvent: ({ event, properties }) => {
            const metricsEvent = MetricsEventBuilder.createEventBuilder(event)
              .addProperties(properties)
              .build();
            MetaMetrics.getInstance().trackEvent(metricsEvent);
          },
          metaMetricsId: await MetaMetrics.getInstance().getMetaMetricsId(),
        });
      },
    );
    networkControllerMessenger.subscribe(
      'NetworkController:rpcEndpointDegraded',
      async ({ chainId, endpointUrl }) => {
        onRpcEndpointDegraded({
          chainId,
          endpointUrl,
          infuraProjectId,
          trackEvent: ({ event, properties }) => {
            const metricsEvent = MetricsEventBuilder.createEventBuilder(event)
              .addProperties(properties)
              .build();
            MetaMetrics.getInstance().trackEvent(metricsEvent);
          },
          metaMetricsId: await MetaMetrics.getInstance().getMetaMetricsId(),
        });
      },
    );
    networkController.initializeProvider();

    const assetsContractController = new AssetsContractController({
      messenger: this.controllerMessenger.getRestricted({
        name: 'AssetsContractController',
        allowedActions: [
          'NetworkController:getNetworkClientById',
          'NetworkController:getNetworkConfigurationByNetworkClientId',
          'NetworkController:getSelectedNetworkClient',
          'NetworkController:getState',
        ],
        allowedEvents: [
          'PreferencesController:stateChange',
          'NetworkController:networkDidChange',
        ],
      }),
      chainId: getGlobalChainId(networkController),
    });

    const loggingController = new LoggingController({
      messenger: this.controllerMessenger.getRestricted<
        'LoggingController',
        never,
        never
      >({
        name: 'LoggingController',
        allowedActions: [],
        allowedEvents: [],
      }),
      state: initialState.LoggingController,
    });
    const tokenListController = new TokenListController({
      chainId: getGlobalChainId(networkController),
      onNetworkStateChange: (listener) =>
        this.controllerMessenger.subscribe(
          AppConstants.NETWORK_STATE_CHANGE_EVENT,
          listener,
        ),
      messenger: this.controllerMessenger.getRestricted({
        name: 'TokenListController',
        allowedActions: [`${networkController.name}:getNetworkClientById`],
        allowedEvents: [`${networkController.name}:stateChange`],
      }),
    });
    const remoteFeatureFlagControllerMessenger =
      this.controllerMessenger.getRestricted({
        name: 'RemoteFeatureFlagController',
        allowedActions: [],
        allowedEvents: [],
      });
    remoteFeatureFlagControllerMessenger.subscribe(
      'RemoteFeatureFlagController:stateChange',
      (isRpcFailoverEnabled) => {
        if (isRpcFailoverEnabled) {
          Logger.log(
            'isRpcFailoverEnabled = ',
            isRpcFailoverEnabled,
            ', enabling RPC failover',
          );
          networkController.enableRpcFailover();
        } else {
          Logger.log(
            'isRpcFailoverEnabled = ',
            isRpcFailoverEnabled,
            ', disabling RPC failover',
          );
          networkController.disableRpcFailover();
        }
      },
      (state) => state.remoteFeatureFlags.walletFrameworkRpcFailoverEnabled,
    );
    const remoteFeatureFlagController = createRemoteFeatureFlagController({
      messenger: remoteFeatureFlagControllerMessenger,
      disabled: !isBasicFunctionalityToggleEnabled(),
      getMetaMetricsId: () => metaMetricsId ?? '',
    });

    const tokenSearchDiscoveryController = createTokenSearchDiscoveryController(
      {
        state: initialState.TokenSearchDiscoveryController,
        messenger: this.controllerMessenger.getRestricted({
          name: 'TokenSearchDiscoveryController',
          allowedActions: [],
          allowedEvents: [],
        }) as TokenSearchDiscoveryControllerMessenger,
      },
    );

    const phishingController = new PhishingController({
      messenger: this.controllerMessenger.getRestricted({
        name: 'PhishingController',
        allowedActions: [],
        allowedEvents: [],
      }),
    });
    if (!isProductSafetyDappScanningEnabled()) {
      phishingController.maybeUpdateState();
    }

    const additionalKeyrings = [];

    const qrKeyringBuilder = () => {
      const keyring = new QRHardwareKeyring();
      // to fix the bug in #9560, forgetDevice will reset all keyring properties to default.
      keyring.forgetDevice();
      return keyring;
    };
    qrKeyringBuilder.type = QRHardwareKeyring.type;

    additionalKeyrings.push(qrKeyringBuilder);

    const bridge = new LedgerMobileBridge(new LedgerTransportMiddleware());
    const ledgerKeyringBuilder = () => new LedgerKeyring({ bridge });
    ledgerKeyringBuilder.type = LedgerKeyring.type;

    additionalKeyrings.push(ledgerKeyringBuilder);

    const hdKeyringBuilder = () =>
      new HdKeyring({
        cryptographicFunctions: { pbkdf2Sha512: pbkdf2 },
      });
    hdKeyringBuilder.type = HdKeyring.type;
    additionalKeyrings.push(hdKeyringBuilder);

    ///: BEGIN:ONLY_INCLUDE_IF(keyring-snaps)
    const snapKeyringBuildMessenger = this.controllerMessenger.getRestricted({
      name: 'SnapKeyring',
      allowedActions: [
        'ApprovalController:addRequest',
        'ApprovalController:acceptRequest',
        'ApprovalController:rejectRequest',
        'ApprovalController:startFlow',
        'ApprovalController:endFlow',
        'ApprovalController:showSuccess',
        'ApprovalController:showError',
        'PhishingController:testOrigin',
        'PhishingController:maybeUpdateState',
        'KeyringController:getAccounts',
        'AccountsController:setSelectedAccount',
        'AccountsController:getAccountByAddress',
        'AccountsController:setAccountName',
        'AccountsController:setAccountNameAndSelectAccount',
        'AccountsController:listMultichainAccounts',
        SnapControllerHandleRequestAction,
        SnapControllerGetSnapAction,
        SnapControllerIsMinimumPlatformVersionAction,
      ],
      allowedEvents: [],
    });

    additionalKeyrings.push(
      snapKeyringBuilder(snapKeyringBuildMessenger, {
        persistKeyringHelper: async () => {
          // Necessary to only persist the keyrings, the `AccountsController` will
          // automatically react to `KeyringController:stateChange`.
          await this.keyringController.persistAllKeyrings();
        },
        removeAccountHelper: (address) => this.removeAccount(address),
      }),
    );

    ///: END:ONLY_INCLUDE_IF

    this.keyringController = new KeyringController({
      removeIdentity: preferencesController.removeIdentity.bind(
        preferencesController,
      ),
      encryptor,
      messenger: this.controllerMessenger.getRestricted({
        name: 'KeyringController',
        allowedActions: [],
        allowedEvents: [],
      }),
      state: initialKeyringState || initialState.KeyringController,
      // @ts-expect-error To Do: Update the type of QRHardwareKeyring to Keyring<Json>
      keyringBuilders: additionalKeyrings,
      cacheEncryptionKey: true,
    });

    ///: BEGIN:ONLY_INCLUDE_IF(preinstalled-snaps,external-snaps)
    /**
     * Gets the mnemonic of the user's primary keyring.
     */
    const getPrimaryKeyringMnemonic = () => {
      const [keyring] = this.keyringController.getKeyringsByType(
        KeyringTypes.hd,
      ) as HdKeyring[];

      if (!keyring.mnemonic) {
        throw new Error('Primary keyring mnemonic unavailable.');
      }

      return keyring.mnemonic;
    };

    const getPrimaryKeyringMnemonicSeed = () => {
      const [keyring] = this.keyringController.getKeyringsByType(
        KeyringTypes.hd,
      ) as HdKeyring[];

      if (!keyring.seed) {
        throw new Error('Primary keyring mnemonic unavailable.');
      }

      return keyring.seed;
    };

    const getUnlockPromise = () => {
      if (this.keyringController.isUnlocked()) {
        return Promise.resolve();
      }
      return new Promise<void>((resolve) => {
        this.controllerMessenger.subscribeOnceIf(
          'KeyringController:unlock',
          resolve,
          () => true,
        );
      });
    };

    const snapRestrictedMethods = {
      clearSnapState: this.controllerMessenger.call.bind(
        this.controllerMessenger,
        SnapControllerClearSnapStateAction,
      ),
      getMnemonic: async (source?: string) => {
        if (!source) {
          return getPrimaryKeyringMnemonic();
        }

        try {
          const { type, mnemonic } = (await this.controllerMessenger.call(
            'KeyringController:withKeyring',
            {
              id: source,
            },
            async ({ keyring }) => ({
              type: keyring.type,
              mnemonic: (keyring as unknown as HdKeyring).mnemonic,
            }),
          )) as { type: string; mnemonic?: Uint8Array };

          if (type !== KeyringTypes.hd || !mnemonic) {
            // The keyring isn't guaranteed to have a mnemonic (e.g.,
            // hardware wallets, which can't be used as entropy sources),
            // so we throw an error if it doesn't.
            throw new Error(`Entropy source with ID "${source}" not found.`);
          }

          return mnemonic;
        } catch {
          throw new Error(`Entropy source with ID "${source}" not found.`);
        }
      },
      getMnemonicSeed: async (source?: string) => {
        if (!source) {
          return getPrimaryKeyringMnemonicSeed();
        }

        try {
          const { type, seed } = (await this.controllerMessenger.call(
            'KeyringController:withKeyring',
            {
              id: source,
            },
            async ({ keyring }) => ({
              type: keyring.type,
              seed: (keyring as unknown as HdKeyring).seed,
            }),
          )) as { type: string; seed?: Uint8Array };

          if (type !== KeyringTypes.hd || !seed) {
            // The keyring isn't guaranteed to have a seed (e.g.,
            // hardware wallets, which can't be used as entropy sources),
            // so we throw an error if it doesn't.
            throw new Error(`Entropy source with ID "${source}" not found.`);
          }

          return seed;
        } catch {
          throw new Error(`Entropy source with ID "${source}" not found.`);
        }
      },
      getUnlockPromise: getUnlockPromise.bind(this),
      getSnap: this.controllerMessenger.call.bind(
        this.controllerMessenger,
        SnapControllerGetSnapAction,
      ),
      handleSnapRpcRequest: async (args: HandleSnapRequestArgs) =>
        await handleSnapRequest(this.controllerMessenger, args),
      getSnapState: this.controllerMessenger.call.bind(
        this.controllerMessenger,
        SnapControllerGetSnapStateAction,
      ),
      updateSnapState: this.controllerMessenger.call.bind(
        this.controllerMessenger,
        SnapControllerUpdateSnapStateAction,
      ),
      maybeUpdatePhishingList: this.controllerMessenger.call.bind(
        this.controllerMessenger,
        'PhishingController:maybeUpdateState',
      ),
      isOnPhishingList: (origin: string) =>
        this.controllerMessenger.call<'PhishingController:testOrigin'>(
          'PhishingController:testOrigin',
          origin,
        ).result,
      showDialog: (
        origin: string,
        type: EnumToUnion<DialogType>,
        // TODO: Replace "any" with type
        // eslint-disable-next-line @typescript-eslint/no-explicit-any
        content: any, // should be Component from '@metamask/snaps-ui';
        // TODO: Replace "any" with type
        // eslint-disable-next-line @typescript-eslint/no-explicit-any
        placeholder?: any,
      ) =>
        this.controllerMessenger.call<'ApprovalController:addRequest'>(
          'ApprovalController:addRequest',
          {
            origin,
            type,
            requestData: { content, placeholder },
          },
          true,
        ),
      showInAppNotification: (origin: string, args: NotificationArgs) => {
        Logger.log(
          'Snaps/ showInAppNotification called with args: ',
          args,
          ' and origin: ',
          origin,
        );

        return null;
      },
      createInterface: this.controllerMessenger.call.bind(
        this.controllerMessenger,
        'SnapInterfaceController:createInterface',
      ),
      getInterface: this.controllerMessenger.call.bind(
        this.controllerMessenger,
        'SnapInterfaceController:getInterface',
      ),
      updateInterface: this.controllerMessenger.call.bind(
        this.controllerMessenger,
        'SnapInterfaceController:updateInterface',
      ),
      requestUserApproval: (opts: AddApprovalOptions) =>
        this.controllerMessenger.call<'ApprovalController:addRequest'>(
          'ApprovalController:addRequest',
          opts,
          true,
        ),
      hasPermission: (origin: string, target: string) =>
        this.controllerMessenger.call<'PermissionController:hasPermission'>(
          'PermissionController:hasPermission',
          origin,
          target,
        ),
      getClientCryptography: () => ({ pbkdf2Sha512: pbkdf2 }),
      getPreferences: () => {
        const {
          securityAlertsEnabled,
          useTransactionSimulations,
          useTokenDetection,
          privacyMode,
          useNftDetection,
          displayNftMedia,
          isMultiAccountBalancesEnabled,
          showTestNetworks,
        } = this.getPreferences();
        const locale = I18n.locale;
        return {
          locale,
          currency: this.context.CurrencyRateController.state.currentCurrency,
          hideBalances: privacyMode,
          useSecurityAlerts: securityAlertsEnabled,
          simulateOnChainActions: useTransactionSimulations,
          useTokenDetection,
          batchCheckBalances: isMultiAccountBalancesEnabled,
          displayNftMedia,
          useNftDetection,
          useExternalPricingData: true,
          showTestnets: showTestNetworks,
        };
      },
    };
    ///: END:ONLY_INCLUDE_IF

    ///: BEGIN:ONLY_INCLUDE_IF(keyring-snaps)
    const keyringSnapMethods = {
      getAllowedKeyringMethods: (origin: string) =>
        keyringSnapPermissionsBuilder(origin),
      getSnapKeyring: this.getSnapKeyring.bind(this),
    };
    ///: END:ONLY_INCLUDE_IF

    const getSnapPermissionSpecifications = () => ({
      ...buildSnapEndowmentSpecifications(Object.keys(ExcludedSnapEndowments)),
      ...buildSnapRestrictedMethodSpecifications(
        Object.keys(ExcludedSnapPermissions),
        {
          ///: BEGIN:ONLY_INCLUDE_IF(preinstalled-snaps,external-snaps)
          ...snapRestrictedMethods,
          ///: END:ONLY_INCLUDE_IF
          ///: BEGIN:ONLY_INCLUDE_IF(keyring-snaps)
          ...keyringSnapMethods,
          ///: END:ONLY_INCLUDE_IF
        },
      ),
    });

    const accountTrackerController = new AccountTrackerController({
      messenger: this.controllerMessenger.getRestricted({
        name: 'AccountTrackerController',
        allowedActions: [
          'AccountsController:getSelectedAccount',
          'AccountsController:listAccounts',
          'PreferencesController:getState',
          'NetworkController:getState',
          'NetworkController:getNetworkClientById',
        ],
        allowedEvents: [
          'AccountsController:selectedEvmAccountChange',
          'AccountsController:selectedAccountChange',
        ],
      }),
      state: initialState.AccountTrackerController ?? {
        accountsByChainId: {},
      },
      getStakedBalanceForChain:
        assetsContractController.getStakedBalanceForChain.bind(
          assetsContractController,
        ),
      includeStakedAssets: true,
    });
    const permissionController = new PermissionController({
      messenger: this.controllerMessenger.getRestricted({
        name: 'PermissionController',
        allowedActions: [
          `ApprovalController:addRequest`,
          `ApprovalController:hasRequest`,
          `ApprovalController:acceptRequest`,
          `ApprovalController:rejectRequest`,
          ///: BEGIN:ONLY_INCLUDE_IF(preinstalled-snaps,external-snaps)
          `SnapController:getPermitted`,
          `SnapController:install`,
          `SubjectMetadataController:getSubjectMetadata`,
          ///: END:ONLY_INCLUDE_IF
        ],
        allowedEvents: [],
      }),
      state: initialState.PermissionController,
      caveatSpecifications: getCaveatSpecifications({
        listAccounts: (...args) =>
          this.accountsController.listAccounts(...args),
        findNetworkClientIdByChainId:
          networkController.findNetworkClientIdByChainId.bind(
            networkController,
          ),
        isNonEvmScopeSupported: this.controllerMessenger.call.bind(
          this.controllerMessenger,
          MultichainRouterIsSupportedScopeEvent,
        ),
        getNonEvmAccountAddresses: this.controllerMessenger.call.bind(
          this.controllerMessenger,
          MultichainRouterGetSupportedAccountsEvent,
        ),
      }),
      permissionSpecifications: {
        ...getPermissionSpecifications(),
        ///: BEGIN:ONLY_INCLUDE_IF(preinstalled-snaps,external-snaps)
        ...getSnapPermissionSpecifications(),
        ///: END:ONLY_INCLUDE_IF
      },
      unrestrictedMethods,
    });

    const selectedNetworkController = new SelectedNetworkController({
      messenger: this.controllerMessenger.getRestricted({
        name: 'SelectedNetworkController',
        allowedActions: [
          'NetworkController:getNetworkClientById',
          'NetworkController:getState',
          'NetworkController:getSelectedNetworkClient',
          'PermissionController:hasPermissions',
          'PermissionController:getSubjectNames',
        ],
        allowedEvents: [
          'NetworkController:stateChange',
          'PermissionController:stateChange',
        ],
      }),
      state: initialState.SelectedNetworkController || { domains: {} },
      useRequestQueuePreference: isPerDappSelectedNetworkEnabled(),
      // TODO we need to modify core PreferencesController for better cross client support
      onPreferencesStateChange: (
        listener: ({ useRequestQueue }: { useRequestQueue: boolean }) => void,
      ) => listener({ useRequestQueue: isPerDappSelectedNetworkEnabled() }),
      domainProxyMap: new DomainProxyMap(),
    });

    ///: BEGIN:ONLY_INCLUDE_IF(preinstalled-snaps,external-snaps)
    this.subjectMetadataController = new SubjectMetadataController({
      messenger: this.controllerMessenger.getRestricted({
        name: 'SubjectMetadataController',
        allowedActions: [`${permissionController.name}:hasPermissions`],
        allowedEvents: [],
      }),
      state: initialState.SubjectMetadataController || {},
      subjectCacheLimit: 100,
    });

    const authenticationControllerMessenger =
      getAuthenticationControllerMessenger(this.controllerMessenger);
    const authenticationController = createAuthenticationController({
      messenger: authenticationControllerMessenger,
      initialState: initialState.AuthenticationController,
      metametrics: {
        agent: Platform.MOBILE,
        getMetaMetricsId: async () =>
          (await MetaMetrics.getInstance().getMetaMetricsId()) || '',
      },
    });

    const userStorageControllerMessenger = getUserStorageControllerMessenger(
      this.controllerMessenger,
    );
    const userStorageController = createUserStorageController({
      messenger: userStorageControllerMessenger,
      initialState: initialState.UserStorageController,
      nativeScryptCrypto: calculateScryptKey,
      // @ts-expect-error Controller uses string for names rather than enum
      trace,
      config: {
        accountSyncing: {
          onAccountAdded: (profileId) => {
            MetaMetrics.getInstance().trackEvent(
              MetricsEventBuilder.createEventBuilder(
                MetaMetricsEvents.ACCOUNTS_SYNC_ADDED,
              )
                .addProperties({
                  profile_id: profileId,
                })
                .build(),
            );
          },
          onAccountNameUpdated: (profileId) => {
            MetaMetrics.getInstance().trackEvent(
              MetricsEventBuilder.createEventBuilder(
                MetaMetricsEvents.ACCOUNTS_SYNC_NAME_UPDATED,
              )
                .addProperties({
                  profile_id: profileId,
                })
                .build(),
            );
          },
          onAccountSyncErroneousSituation(profileId, situationMessage) {
            MetaMetrics.getInstance().trackEvent(
              MetricsEventBuilder.createEventBuilder(
                MetaMetricsEvents.ACCOUNTS_SYNC_ERRONEOUS_SITUATION,
              )
                .addProperties({
                  profile_id: profileId,
                  situation_message: situationMessage,
                })
                .build(),
            );
          },
        },
        contactSyncing: {
          onContactUpdated: (profileId) => {
            MetaMetrics.getInstance().trackEvent(
              MetricsEventBuilder.createEventBuilder(
                MetaMetricsEvents.PROFILE_ACTIVITY_UPDATED,
              )
                .addProperties({
                  profile_id: profileId,
                  feature_name: 'Contacts Sync',
                  action: 'Contacts Sync Contact Updated',
                })
                .build(),
            );
          },
          onContactDeleted: (profileId) => {
            MetaMetrics.getInstance().trackEvent(
              MetricsEventBuilder.createEventBuilder(
                MetaMetricsEvents.PROFILE_ACTIVITY_UPDATED,
              )
                .addProperties({
                  profile_id: profileId,
                  feature_name: 'Contacts Sync',
                  action: 'Contacts Sync Contact Deleted',
                })
                .build(),
            );
          },
          onContactSyncErroneousSituation(profileId, situationMessage) {
            MetaMetrics.getInstance().trackEvent(
              MetricsEventBuilder.createEventBuilder(
                MetaMetricsEvents.PROFILE_ACTIVITY_UPDATED,
              )
                .addProperties({
                  profile_id: profileId,
                  feature_name: 'Contacts Sync',
                  action: 'Contacts Sync Erroneous Situation',
                  additional_description: situationMessage,
                })
                .build(),
            );
          },
        },
      },
    });
    ///: END:ONLY_INCLUDE_IF

    const codefiTokenApiV2 = new CodefiTokenPricesServiceV2();

    const smartTransactionsControllerTrackMetaMetricsEvent = (
      params: {
        event: MetaMetricsEventName;
        category: MetaMetricsEventCategory;
        properties?: ReturnType<
          typeof getSmartTransactionMetricsPropertiesType
        >;
        sensitiveProperties?: ReturnType<
          typeof getSmartTransactionMetricsSensitivePropertiesType
        >;
      },
      // eslint-disable-next-line @typescript-eslint/no-unused-vars
      options?: {
        metaMetricsId?: string;
      },
    ) => {
      MetaMetrics.getInstance().trackEvent(
        MetricsEventBuilder.createEventBuilder({
          category: params.event,
        })
          .addProperties(params.properties || {})
          .addSensitiveProperties(params.sensitiveProperties || {})
          .build(),
      );
    };

    this.smartTransactionsController = new SmartTransactionsController({
      // @ts-expect-error TODO: resolve types
      supportedChainIds: getAllowedSmartTransactionsChainIds(),
      clientId: ClientId.Mobile,
      getNonceLock: (...args) =>
        this.transactionController.getNonceLock(...args),
      confirmExternalTransaction: (...args) =>
        this.transactionController.confirmExternalTransaction(...args),
      trackMetaMetricsEvent: smartTransactionsControllerTrackMetaMetricsEvent,
      state: initialState.SmartTransactionsController,
      // @ts-expect-error TODO: Resolve mismatch between base-controller versions.
      messenger: this.controllerMessenger.getRestricted({
        name: 'SmartTransactionsController',
        allowedActions: [
          'NetworkController:getNetworkClientById',
          'NetworkController:getState',
        ],
        allowedEvents: ['NetworkController:stateChange'],
      }),
      getTransactions: (...args) =>
        this.transactionController.getTransactions(...args),
      updateTransaction: (...args) =>
        this.transactionController.updateTransaction(...args),
      getFeatureFlags: () => selectSwapsChainFeatureFlags(store.getState()),
      getMetaMetricsProps: () => Promise.resolve({}), // Return MetaMetrics props once we enable HW wallets for smart transactions.
      trace: trace as TraceCallback,
    });

    const tokenSearchDiscoveryDataController =
      new TokenSearchDiscoveryDataController({
        tokenPricesService: codefiTokenApiV2,
        swapsSupportedChainIds,
        fetchSwapsTokensThresholdMs: AppConstants.SWAPS.CACHE_TOKENS_THRESHOLD,
        fetchTokens: swapsUtils.fetchTokens,
        messenger: this.controllerMessenger.getRestricted({
          name: 'TokenSearchDiscoveryDataController',
          allowedActions: ['CurrencyRateController:getState'],
          allowedEvents: [],
        }),
      });

    const existingControllersByName = {
      KeyringController: this.keyringController,
      NetworkController: networkController,
      PreferencesController: preferencesController,
      SmartTransactionsController: this.smartTransactionsController,
    };

    const initRequest = {
      getState: () => store.getState(),
      getGlobalChainId: () => currentChainId,
    };

    const { controllersByName } = initModularizedControllers({
      controllerInitFunctions: {
        AccountsController: accountsControllerInit,
        AccountTreeController: accountTreeControllerInit,
        AppMetadataController: appMetadataControllerInit,
        ApprovalController: ApprovalControllerInit,
        GasFeeController: GasFeeControllerInit,
        TransactionController: TransactionControllerInit,
        SignatureController: SignatureControllerInit,
        CurrencyRateController: currencyRateControllerInit,
        MultichainNetworkController: multichainNetworkControllerInit,
        DeFiPositionsController: defiPositionsControllerInit,
        BridgeController: bridgeControllerInit,
        BridgeStatusController: bridgeStatusControllerInit,
        ///: BEGIN:ONLY_INCLUDE_IF(preinstalled-snaps,external-snaps)
        ExecutionService: executionServiceInit,
        CronjobController: cronjobControllerInit,
        SnapController: snapControllerInit,
        SnapInterfaceController: snapInterfaceControllerInit,
        SnapsRegistry: snapsRegistryInit,
        NotificationServicesController: notificationServicesControllerInit,
        NotificationServicesPushController:
          notificationServicesPushControllerInit,
        WebSocketService: WebSocketServiceInit,
        ///: END:ONLY_INCLUDE_IF
        ///: BEGIN:ONLY_INCLUDE_IF(keyring-snaps)
        MultichainAssetsController: multichainAssetsControllerInit,
        MultichainAssetsRatesController: multichainAssetsRatesControllerInit,
        MultichainBalancesController: multichainBalancesControllerInit,
        MultichainTransactionsController: multichainTransactionsControllerInit,
        MultichainAccountService: multichainAccountServiceInit,
        ///: END:ONLY_INCLUDE_IF
        SeedlessOnboardingController: seedlessOnboardingControllerInit,
        NetworkEnablementController: networkEnablementControllerInit,
        PerpsController: perpsControllerInit,
      },
      persistedState: initialState as EngineState,
      existingControllersByName,
      baseControllerMessenger: this.controllerMessenger,
      ...initRequest,
    });

    const accountsController = controllersByName.AccountsController;
    const accountTreeController = controllersByName.AccountTreeController;
    const approvalController = controllersByName.ApprovalController;
    const gasFeeController = controllersByName.GasFeeController;
    const signatureController = controllersByName.SignatureController;
    const transactionController = controllersByName.TransactionController;
    const seedlessOnboardingController =
      controllersByName.SeedlessOnboardingController;
    const perpsController = controllersByName.PerpsController;
    // Backwards compatibility for existing references
    this.accountsController = accountsController;
    this.gasFeeController = gasFeeController;
    this.transactionController = transactionController;

    const multichainNetworkController =
      controllersByName.MultichainNetworkController;
    const currencyRateController = controllersByName.CurrencyRateController;
    const bridgeController = controllersByName.BridgeController;

    ///: BEGIN:ONLY_INCLUDE_IF(preinstalled-snaps,external-snaps)
    const cronjobController = controllersByName.CronjobController;
    const executionService = controllersByName.ExecutionService;
    const snapController = controllersByName.SnapController;
    const snapInterfaceController = controllersByName.SnapInterfaceController;
    const snapsRegistry = controllersByName.SnapsRegistry;
    const webSocketService = controllersByName.WebSocketService;
    const notificationServicesController =
      controllersByName.NotificationServicesController;
    const notificationServicesPushController =
      controllersByName.NotificationServicesPushController;
    ///: END:ONLY_INCLUDE_IF

    ///: BEGIN:ONLY_INCLUDE_IF(keyring-snaps)
    const multichainAssetsController =
      controllersByName.MultichainAssetsController;
    const multichainAssetsRatesController =
      controllersByName.MultichainAssetsRatesController;
    const multichainBalancesController =
      controllersByName.MultichainBalancesController;
    const multichainTransactionsController =
      controllersByName.MultichainTransactionsController;
    const multichainAccountService = controllersByName.MultichainAccountService;
    ///: END:ONLY_INCLUDE_IF

    ///: BEGIN:ONLY_INCLUDE_IF(keyring-snaps)
    const multichainRatesControllerMessenger =
      this.controllerMessenger.getRestricted({
        name: 'RatesController',
        allowedActions: [],
        allowedEvents: ['CurrencyRateController:stateChange'],
      });

    const multichainRatesController = createMultichainRatesController({
      messenger: multichainRatesControllerMessenger,
      initialState: initialState.RatesController,
    });

    const networkEnablementController =
      controllersByName.NetworkEnablementController;

    // Set up currency rate sync
    setupCurrencyRateSync(
      multichainRatesControllerMessenger,
      multichainRatesController,
    );
    ///: END:ONLY_INCLUDE_IF

    ///: BEGIN:ONLY_INCLUDE_IF(preinstalled-snaps,external-snaps)
    snapController.init();
    cronjobController.init();
    // Notification Setup
    notificationServicesController.init();

    // Notify Snaps that the app is active when the Engine is initialized.
    this.controllerMessenger.call('SnapController:setClientActive', true);
    ///: END:ONLY_INCLUDE_IF

    const nftController = new NftController({
      useIpfsSubdomains: false,
      messenger: this.controllerMessenger.getRestricted({
        name: 'NftController',
        allowedActions: [
          'AccountsController:getAccount',
          'AccountsController:getSelectedAccount',
          'ApprovalController:addRequest',
          'AssetsContractController:getERC721AssetName',
          'AssetsContractController:getERC721AssetSymbol',
          'AssetsContractController:getERC721TokenURI',
          'AssetsContractController:getERC721OwnerOf',
          'AssetsContractController:getERC1155BalanceOf',
          'AssetsContractController:getERC1155TokenURI',
          'NetworkController:getNetworkClientById',
          'NetworkController:findNetworkClientIdByChainId',
          'PhishingController:bulkScanUrls',
        ],
        allowedEvents: [
          'PreferencesController:stateChange',
          'AccountsController:selectedEvmAccountChange',
        ],
      }),
      state: initialState.NftController,
    });

    const tokensController = new TokensController({
      chainId: getGlobalChainId(networkController),
      // @ts-expect-error at this point in time the provider will be defined by the `networkController.initializeProvider`
      provider: networkController.getProviderAndBlockTracker().provider,
      state: initialState.TokensController,
      messenger: this.controllerMessenger.getRestricted({
        name: 'TokensController',
        allowedActions: [
          'ApprovalController:addRequest',
          'NetworkController:getNetworkClientById',
          'AccountsController:getAccount',
          'AccountsController:getSelectedAccount',
          'AccountsController:listAccounts',
        ],
        allowedEvents: [
          'PreferencesController:stateChange',
          'NetworkController:networkDidChange',
          'NetworkController:stateChange',
          'TokenListController:stateChange',
          'AccountsController:selectedEvmAccountChange',
          'KeyringController:accountRemoved',
        ],
      }),
    });

    const earnController = new EarnController({
      messenger: this.controllerMessenger.getRestricted({
        name: 'EarnController',
        allowedEvents: [
          'AccountsController:selectedAccountChange',
          'TransactionController:transactionConfirmed',
          'NetworkController:networkDidChange',
        ],
        allowedActions: [
          'AccountsController:getSelectedAccount',
          'NetworkController:getNetworkClientById',
        ],
      }),
      addTransactionFn: transactionController.addTransaction.bind(
        transactionController,
      ),
      selectedNetworkClientId: networkController.state.selectedNetworkClientId,
    });

    this.context = {
      KeyringController: this.keyringController,
      AccountTreeController: accountTreeController,
      AccountTrackerController: accountTrackerController,
      AddressBookController: new AddressBookController({
        messenger: this.controllerMessenger.getRestricted({
          name: 'AddressBookController',
          allowedActions: [],
          allowedEvents: [],
        }),
        state: initialState.AddressBookController,
      }),
      AppMetadataController: controllersByName.AppMetadataController,
      AssetsContractController: assetsContractController,
      NftController: nftController,
      TokensController: tokensController,
      TokenListController: tokenListController,
      TokenDetectionController: new TokenDetectionController({
        messenger: this.controllerMessenger.getRestricted({
          name: 'TokenDetectionController',
          allowedActions: [
            'AccountsController:getSelectedAccount',
            'NetworkController:getNetworkClientById',
            'NetworkController:getNetworkConfigurationByNetworkClientId',
            'NetworkController:getState',
            'KeyringController:getState',
            'PreferencesController:getState',
            'TokenListController:getState',
            'TokensController:getState',
            'TokensController:addDetectedTokens',
            'AccountsController:getAccount',
            'TokensController:addTokens',
            'NetworkController:findNetworkClientIdByChainId',
          ],
          allowedEvents: [
            'KeyringController:lock',
            'KeyringController:unlock',
            'PreferencesController:stateChange',
            'NetworkController:networkDidChange',
            'TokenListController:stateChange',
            'TokensController:stateChange',
            'AccountsController:selectedEvmAccountChange',
            'TransactionController:transactionConfirmed',
          ],
        }),
        trackMetaMetricsEvent: () =>
          MetaMetrics.getInstance().trackEvent(
            MetricsEventBuilder.createEventBuilder(
              MetaMetricsEvents.TOKEN_DETECTED,
            )
              .addProperties({
                token_standard: 'ERC20',
                asset_type: 'token',
                chain_id: getDecimalChainId(
                  getGlobalChainId(networkController),
                ),
              })
              .build(),
          ),
        getBalancesInSingleCall:
          assetsContractController.getBalancesInSingleCall.bind(
            assetsContractController,
          ),
        platform: 'mobile',
        useAccountsAPI: true,
        disabled: false,
        useTokenDetection: () => selectUseTokenDetection(store.getState()),
        useExternalServices: () => isBasicFunctionalityToggleEnabled(),
      }),
      NftDetectionController: new NftDetectionController({
        messenger: this.controllerMessenger.getRestricted({
          name: 'NftDetectionController',
          allowedEvents: [
            'NetworkController:stateChange',
            'PreferencesController:stateChange',
          ],
          allowedActions: [
            'ApprovalController:addRequest',
            'NetworkController:getState',
            'NetworkController:getNetworkClientById',
            'PreferencesController:getState',
            'AccountsController:getSelectedAccount',
            'NetworkController:findNetworkClientIdByChainId',
          ],
        }),
        disabled: false,
        addNft: nftController.addNft.bind(nftController),
        getNftState: () => nftController.state,
      }),
      CurrencyRateController: currencyRateController,
      NetworkController: networkController,
      PhishingController: phishingController,
      PreferencesController: preferencesController,
      TokenBalancesController: new TokenBalancesController({
        messenger: this.controllerMessenger.getRestricted({
          name: 'TokenBalancesController',
          allowedActions: [
            'NetworkController:getNetworkClientById',
            'NetworkController:getState',
            'TokensController:getState',
            'PreferencesController:getState',
            'AccountsController:getSelectedAccount',
            'AccountsController:listAccounts',
            'AccountTrackerController:updateNativeBalances',
            'AccountTrackerController:updateStakedBalances',
          ],
          allowedEvents: [
            'TokensController:stateChange',
            'PreferencesController:stateChange',
            'NetworkController:stateChange',
            'KeyringController:accountRemoved',
          ],
        }),
        // TODO: This is long, can we decrease it?
        interval: 180000,
        state: initialState.TokenBalancesController,
<<<<<<< HEAD
        useAccountsAPI: true,
=======
        useAccountsAPI: false,
        allowExternalServices: () => isBasicFunctionalityToggleEnabled(),
        queryMultipleAccounts:
          preferencesController.state.isMultiAccountBalancesEnabled,
>>>>>>> a28be708
      }),
      TokenRatesController: new TokenRatesController({
        messenger: this.controllerMessenger.getRestricted({
          name: 'TokenRatesController',
          allowedActions: [
            'TokensController:getState',
            'NetworkController:getNetworkClientById',
            'NetworkController:getState',
            'AccountsController:getAccount',
            'AccountsController:getSelectedAccount',
          ],
          allowedEvents: [
            'TokensController:stateChange',
            'NetworkController:stateChange',
            'AccountsController:selectedEvmAccountChange',
          ],
        }),
        tokenPricesService: codefiTokenApiV2,
        interval: 30 * 60 * 1000,
        state: initialState.TokenRatesController || { marketData: {} },
      }),
      TransactionController: this.transactionController,
      SmartTransactionsController: this.smartTransactionsController,
      SwapsController: new SwapsController({
        clientId: AppConstants.SWAPS.CLIENT_ID,
        fetchAggregatorMetadataThreshold:
          AppConstants.SWAPS.CACHE_AGGREGATOR_METADATA_THRESHOLD,
        fetchTokensThreshold: AppConstants.SWAPS.CACHE_TOKENS_THRESHOLD,
        fetchTopAssetsThreshold: AppConstants.SWAPS.CACHE_TOP_ASSETS_THRESHOLD,
        supportedChainIds: swapsSupportedChainIds,
        // @ts-expect-error TODO: Resolve mismatch between base-controller versions.
        messenger: this.controllerMessenger.getRestricted({
          name: 'SwapsController',
          // TODO: allow these internal calls once GasFeeController
          // export these action types and register its action handlers
          // allowedActions: [
          //   'GasFeeController:getEIP1559GasFeeEstimates',
          // ],
          allowedActions: ['NetworkController:getNetworkClientById'],
          allowedEvents: ['NetworkController:networkDidChange'],
        }),
        pollCountLimit: AppConstants.SWAPS.POLL_COUNT_LIMIT,
        // TODO: Remove once GasFeeController exports this action type
        fetchGasFeeEstimates: () =>
          this.gasFeeController.fetchGasFeeEstimates(),
        fetchEstimatedMultiLayerL1Fee,
      }),
      GasFeeController: this.gasFeeController,
      ApprovalController: approvalController,
      PermissionController: permissionController,
      RemoteFeatureFlagController: remoteFeatureFlagController,
      SelectedNetworkController: selectedNetworkController,
      SignatureController: signatureController,
      TokenSearchDiscoveryController: tokenSearchDiscoveryController,
      LoggingController: loggingController,
      ///: BEGIN:ONLY_INCLUDE_IF(preinstalled-snaps,external-snaps)
      CronjobController: cronjobController,
      ExecutionService: executionService,
      SnapController: snapController,
      SnapInterfaceController: snapInterfaceController,
      SnapsRegistry: snapsRegistry,
      SubjectMetadataController: this.subjectMetadataController,
      AuthenticationController: authenticationController,
      UserStorageController: userStorageController,
      WebSocketService: webSocketService,
      NotificationServicesController: notificationServicesController,
      NotificationServicesPushController: notificationServicesPushController,
      ///: END:ONLY_INCLUDE_IF
      AccountsController: accountsController,
      PPOMController: new PPOMController({
        chainId: getGlobalChainId(networkController),
        blockaidPublicKey: process.env.BLOCKAID_PUBLIC_KEY as string,
        cdnBaseUrl: process.env.BLOCKAID_FILE_CDN as string,
        // @ts-expect-error TODO: Resolve mismatch between base-controller versions.
        messenger: this.controllerMessenger.getRestricted({
          name: 'PPOMController',
          allowedActions: ['NetworkController:getNetworkClientById'],
          allowedEvents: [`${networkController.name}:networkDidChange`],
        }),
        onPreferencesChange: (listener) =>
          this.controllerMessenger.subscribe(
            `${preferencesController.name}:stateChange`,
            listener,
          ),
        // TODO: Replace "any" with type
        provider:
          // eslint-disable-next-line @typescript-eslint/no-explicit-any
          networkController.getProviderAndBlockTracker().provider as any,
        ppomProvider: {
          // TODO: Replace "any" with type
          // eslint-disable-next-line @typescript-eslint/no-explicit-any
          PPOM: PPOM as any,
          ppomInit,
        },
        storageBackend: new RNFSStorageBackend('PPOMDB'),
        securityAlertsEnabled:
          initialState.PreferencesController?.securityAlertsEnabled ?? false,
        state: initialState.PPOMController,
        // TODO: Replace "any" with type
        // eslint-disable-next-line @typescript-eslint/no-explicit-any
        nativeCrypto: Crypto as any,
      }),
      ///: BEGIN:ONLY_INCLUDE_IF(keyring-snaps)
      MultichainBalancesController: multichainBalancesController,
      RatesController: multichainRatesController,
      MultichainAssetsController: multichainAssetsController,
      MultichainAssetsRatesController: multichainAssetsRatesController,
      MultichainTransactionsController: multichainTransactionsController,
      MultichainAccountService: multichainAccountService,
      ///: END:ONLY_INCLUDE_IF
      TokenSearchDiscoveryDataController: tokenSearchDiscoveryDataController,
      MultichainNetworkController: multichainNetworkController,
      BridgeController: bridgeController,
      BridgeStatusController: controllersByName.BridgeStatusController,
      EarnController: earnController,
      DeFiPositionsController: controllersByName.DeFiPositionsController,
      SeedlessOnboardingController: seedlessOnboardingController,
      NetworkEnablementController: networkEnablementController,
      PerpsController: perpsController,
    };

    const childControllers = Object.assign({}, this.context);
    STATELESS_NON_CONTROLLER_NAMES.forEach((name) => {
      if (name in childControllers && childControllers[name]) {
        delete childControllers[name];
      }
    });
    this.datamodel = new ComposableController<EngineState, StatefulControllers>(
      {
        controllers: childControllers as StatefulControllers,
        messenger: this.controllerMessenger.getRestricted({
          name: 'ComposableController',
          allowedActions: [],
          allowedEvents: Array.from(BACKGROUND_STATE_CHANGE_EVENT_NAMES),
        }),
      },
    );

    const { NftController: nfts } = this.context;

    if (process.env.MM_OPENSEA_KEY) {
      nfts.setApiKey(process.env.MM_OPENSEA_KEY);
    }

    this.controllerMessenger.subscribe(
      'TransactionController:incomingTransactionsReceived',
      (incomingTransactions: TransactionMeta[]) => {
        NotificationManager.gotIncomingTransaction(incomingTransactions);
      },
    );

    this.controllerMessenger.subscribe(
      AppConstants.NETWORK_STATE_CHANGE_EVENT,
      (state: NetworkState) => {
        if (
          state.networksMetadata[state.selectedNetworkClientId].status ===
            NetworkStatus.Available &&
          getGlobalChainId(networkController) !== currentChainId
        ) {
          // We should add a state or event emitter saying the provider changed
          setTimeout(() => {
            this.configureControllersOnNetworkChange();
            currentChainId = getGlobalChainId(networkController);
          }, 500);
        }
      },
    );

    this.controllerMessenger.subscribe(
      AppConstants.NETWORK_STATE_CHANGE_EVENT,
      async () => {
        try {
          const networkId = await deprecatedGetNetworkId();
          store.dispatch(networkIdUpdated(networkId));
        } catch (error) {
          console.error(
            error,
            `Network ID not changed, current chainId: ${getGlobalChainId(
              networkController,
            )}`,
          );
        }
      },
    );

    this.controllerMessenger.subscribe(
      `${networkController.name}:networkWillChange`,
      () => {
        store.dispatch(networkIdWillUpdate());
      },
    );

    ///: BEGIN:ONLY_INCLUDE_IF(preinstalled-snaps,external-snaps)
    this.controllerMessenger.subscribe(
      `${snapController.name}:snapTerminated`,
      (truncatedSnap) => {
        const pendingApprovals = this.controllerMessenger.call(
          'ApprovalController:getState',
        ).pendingApprovals;
        const approvals = Object.values(pendingApprovals).filter(
          (approval) =>
            approval.origin === truncatedSnap.id &&
            approval.type.startsWith(RestrictedMethods.snap_dialog),
        );
        for (const approval of approvals) {
          this.controllerMessenger.call<'ApprovalController:rejectRequest'>(
            'ApprovalController:rejectRequest',
            approval.id,
            new Error('Snap was terminated.'),
          );
        }
      },
    );

    this.appStateListener = AppState.addEventListener(
      'change',
      (state: AppStateStatus) => {
        if (state !== 'active' && state !== 'background') {
          return;
        }
        // Notifies Snaps that the app may be in the background.
        // This is best effort as we cannot guarantee the messages are received in time.
        return this.controllerMessenger.call(
          'SnapController:setClientActive',
          state === 'active',
        );
      },
    );
    ///: END:ONLY_INCLUDE_IF

    // @TODO(snaps): This fixes an issue where `withKeyring` would lock the `KeyringController` mutex.
    // That meant that if a snap requested a keyring operation (like requesting entropy) while the `KeyringController` was locked,
    // it would cause a deadlock.
    // This is a temporary fix until we can refactor how we handle requests to the Snaps Keyring.
    const withSnapKeyring = async (
      operation: ({ keyring }: { keyring: unknown }) => void,
    ) => {
      const keyring = await this.getSnapKeyring();

      return operation({ keyring });
    };

    const multichainRouterMessenger = this.controllerMessenger.getRestricted({
      name: 'MultichainRouter',
      allowedActions: [
        `SnapController:getAll`,
        `SnapController:handleRequest`,
        `${permissionController.name}:getPermissions`,
        `AccountsController:listMultichainAccounts`,
      ],
      allowedEvents: [],
    }) as MultichainRouterMessenger;

    this.multichainRouter = new MultichainRouter({
      messenger: multichainRouterMessenger,
      withSnapKeyring:
        withSnapKeyring as MultichainRouterArgs['withSnapKeyring'],
    });

    this.configureControllersOnNetworkChange();
    this.startPolling();
    this.handleVaultBackup();

    Engine.instance = this;
  }

  handleVaultBackup() {
    this.controllerMessenger.subscribe(
      AppConstants.KEYRING_STATE_CHANGE_EVENT,
      (state: KeyringControllerState) => {
        if (!state.vault) {
          return;
        }

        // Back up vault if it exists
        backupVault(state)
          .then(() => {
            Logger.log('Engine', 'Vault back up successful');
          })
          .catch((error) => {
            Logger.error(error, 'Engine Vault backup failed');
          });
      },
    );
  }

  startPolling() {
    const { TransactionController } = this.context;

    TransactionController.stopIncomingTransactionPolling();

    // leaving the reference of TransactionController here, rather than importing it from utils to avoid circular dependency
    TransactionController.startIncomingTransactionPolling();

    ///: BEGIN:ONLY_INCLUDE_IF(keyring-snaps)
    this.context.RatesController.start();
    ///: END:ONLY_INCLUDE_IF
  }

  configureControllersOnNetworkChange() {
    const { AccountTrackerController, NetworkController } = this.context;
    const { provider } = NetworkController.getProviderAndBlockTracker();

    // Skip configuration if this is called before the provider is initialized
    if (!provider) {
      return;
    }
    provider.sendAsync = provider.sendAsync.bind(provider);

    AccountTrackerController.refresh([
      NetworkController.state.networkConfigurationsByChainId[
        getGlobalChainId(NetworkController)
      ]?.rpcEndpoints?.[
        NetworkController.state.networkConfigurationsByChainId[
          getGlobalChainId(NetworkController)
        ]?.defaultRpcEndpointIndex
      ]?.networkClientId,
    ]);
  }

  getTotalEvmFiatAccountBalance = (
    account?: InternalAccount,
  ): {
    ethFiat: number;
    tokenFiat: number;
    tokenFiat1dAgo: number;
    ethFiat1dAgo: number;
    totalNativeTokenBalance: string;
    ticker: string;
  } => {
    const {
      CurrencyRateController,
      AccountsController,
      AccountTrackerController,
      TokenBalancesController,
      TokenRatesController,
      TokensController,
      NetworkController,
    } = this.context;

    const selectedInternalAccount =
      account ??
      AccountsController.getAccount(
        AccountsController.state.internalAccounts.selectedAccount,
      );

    if (!selectedInternalAccount) {
      return {
        ethFiat: 0,
        tokenFiat: 0,
        ethFiat1dAgo: 0,
        tokenFiat1dAgo: 0,
        totalNativeTokenBalance: '0',
        ticker: '',
      };
    }

    const selectedInternalAccountFormattedAddress = toFormattedAddress(
      selectedInternalAccount.address,
    );
    const { currentCurrency } = CurrencyRateController.state;
    const { settings: { showFiatOnTestnets } = {} } = store.getState();

    const { accountsByChainId } = AccountTrackerController.state;
    const { marketData } = TokenRatesController.state;

    let totalEthFiat = 0;
    let totalEthFiat1dAgo = 0;
    let totalTokenFiat = 0;
    let totalTokenFiat1dAgo = 0;
    let aggregatedNativeTokenBalance = '';
    let primaryTicker = '';

    const decimalsToShow = (currentCurrency === 'usd' && 2) || undefined;

    const networkConfigurations = Object.values(
      NetworkController.state.networkConfigurationsByChainId || {},
    );

    networkConfigurations.forEach((networkConfig) => {
      const { chainId } = networkConfig;
      const chainIdHex = toHexadecimal(chainId);

      if (isTestNet(chainId) && !showFiatOnTestnets) {
        return;
      }

      let ticker = '';
      try {
        const networkClientId =
          NetworkController.findNetworkClientIdByChainId(chainId);
        if (networkClientId) {
          const networkClient =
            NetworkController.getNetworkClientById(networkClientId);
          ticker = networkClient.configuration.ticker;
        }
      } catch (error) {
        return;
      }

      const conversionRate =
        CurrencyRateController.state?.currencyRates?.[ticker]?.conversionRate ??
        0;

      if (conversionRate === 0) {
        return;
      }

      if (!primaryTicker) {
        primaryTicker = ticker;
      }

      const accountData =
        accountsByChainId?.[chainIdHex]?.[
          selectedInternalAccountFormattedAddress
        ];
      if (accountData) {
        const balanceHex = accountData.balance;
        const balanceBN = hexToBN(balanceHex);

        const stakedBalanceBN = hexToBN(accountData.stakedBalance || '0x00');
        const totalAccountBalance = balanceBN
          .add(stakedBalanceBN)
          .toString('hex');

        const chainEthFiat = weiToFiatNumber(
          totalAccountBalance,
          conversionRate,
          decimalsToShow,
        );

        // Avoid NaN and Infinity values
        if (isFinite(chainEthFiat)) {
          totalEthFiat += chainEthFiat;
        }

        const tokenExchangeRates = marketData?.[chainIdHex];
        const ethPricePercentChange1d =
          tokenExchangeRates?.[zeroAddress() as Hex]?.pricePercentChange1d;

        let chainEthFiat1dAgo = chainEthFiat;
        if (
          ethPricePercentChange1d !== undefined &&
          isFinite(ethPricePercentChange1d) &&
          ethPricePercentChange1d !== -100
        ) {
          chainEthFiat1dAgo =
            chainEthFiat / (1 + ethPricePercentChange1d / 100);
        }

        if (isFinite(chainEthFiat1dAgo)) {
          totalEthFiat1dAgo += chainEthFiat1dAgo;
        }

        const chainNativeBalance = renderFromWei(balanceHex);
        if (chainNativeBalance && parseFloat(chainNativeBalance) > 0) {
          const currentAggregated = parseFloat(
            aggregatedNativeTokenBalance || '0',
          );
          aggregatedNativeTokenBalance = (
            currentAggregated + parseFloat(chainNativeBalance)
          ).toString();
        }
      }

      const tokens =
        TokensController.state.allTokens?.[chainIdHex]?.[
          selectedInternalAccount.address
        ] || [];
      const tokenExchangeRates = marketData?.[chainIdHex];

      if (tokens.length > 0) {
        const { tokenBalances: allTokenBalances } =
          TokenBalancesController.state;
        const tokenBalances =
          allTokenBalances?.[selectedInternalAccount.address as Hex]?.[
            chainId
          ] ?? {};

        tokens.forEach(
          (item: { address: string; balance?: string; decimals: number }) => {
            const exchangeRate =
              tokenExchangeRates?.[item.address as Hex]?.price;

            if (!exchangeRate || !isFinite(exchangeRate)) {
              return;
            }

            const tokenBalance =
              item.balance ||
              (item.address in tokenBalances
                ? renderFromTokenMinimalUnit(
                    tokenBalances[item.address as Hex],
                    item.decimals,
                  )
                : undefined);

            if (!tokenBalance) {
              return;
            }

            const tokenBalanceFiat = balanceToFiatNumber(
              tokenBalance,
              conversionRate,
              exchangeRate,
              decimalsToShow,
            );

            if (isFinite(tokenBalanceFiat)) {
              totalTokenFiat += tokenBalanceFiat;
            }

            const tokenPricePercentChange1d =
              tokenExchangeRates?.[item.address as Hex]?.pricePercentChange1d;
            let tokenBalance1dAgo = tokenBalanceFiat;

            if (
              tokenPricePercentChange1d !== undefined &&
              isFinite(tokenPricePercentChange1d) &&
              tokenPricePercentChange1d !== -100
            ) {
              tokenBalance1dAgo =
                tokenBalanceFiat / (1 + tokenPricePercentChange1d / 100);
            }

            if (isFinite(tokenBalance1dAgo)) {
              totalTokenFiat1dAgo += tokenBalance1dAgo;
            }
          },
        );
      }
    });

    return {
      ethFiat: totalEthFiat ?? 0,
      ethFiat1dAgo: totalEthFiat1dAgo ?? 0,
      tokenFiat: totalTokenFiat ?? 0,
      tokenFiat1dAgo: totalTokenFiat1dAgo ?? 0,
      totalNativeTokenBalance: aggregatedNativeTokenBalance ?? '0',
      ticker: primaryTicker,
    };
  };

  /**
   * Gets a subset of preferences from the PreferencesController to pass to a snap.
   */
  getPreferences = () => {
    const {
      securityAlertsEnabled,
      useTransactionSimulations,
      useTokenDetection,
      privacyMode,
      useNftDetection,
      displayNftMedia,
      isMultiAccountBalancesEnabled,
      showTestNetworks,
    } = this.context.PreferencesController.state;

    return {
      securityAlertsEnabled,
      useTransactionSimulations,
      useTokenDetection,
      privacyMode,
      useNftDetection,
      displayNftMedia,
      isMultiAccountBalancesEnabled,
      showTestNetworks,
    };
  };

  ///: BEGIN:ONLY_INCLUDE_IF(keyring-snaps)
  getSnapKeyring = async () => {
    // TODO: Replace `getKeyringsByType` with `withKeyring`
    let [snapKeyring] = this.keyringController.getKeyringsByType(
      KeyringTypes.snap,
    );
    if (!snapKeyring) {
      await this.keyringController.addNewKeyring(KeyringTypes.snap);
      // TODO: Replace `getKeyringsByType` with `withKeyring`
      [snapKeyring] = this.keyringController.getKeyringsByType(
        KeyringTypes.snap,
      );
    }
    return snapKeyring;
  };

  /**
   * Removes an account from state / storage.
   *
   * @param {string} address - A hex address
   */
  removeAccount = async (address: string) => {
    const addressHex = toHex(address);
    // Remove all associated permissions
    await removeAccountsFromPermissions([addressHex]);
    // Remove account from the keyring
    await this.keyringController.removeAccount(addressHex);
  };
  ///: END:ONLY_INCLUDE_IF

  /**
   * Returns true or false whether the user has funds or not
   */
  hasFunds = () => {
    try {
      const {
        engine: { backgroundState },
      } = store.getState();
      // TODO: Check `allNfts[currentChainId]` property instead
      // @ts-expect-error This property does not exist
      const nfts = backgroundState.NftController.nfts;

      const { tokenBalances } = backgroundState.TokenBalancesController;

      let tokenFound = false;
      tokenLoop: for (const chains of Object.values(tokenBalances)) {
        for (const tokens of Object.values(chains)) {
          for (const balance of Object.values(tokens)) {
            if (!isZero(balance)) {
              tokenFound = true;
              break tokenLoop;
            }
          }
        }
      }

      const fiatBalance = this.getTotalEvmFiatAccountBalance() || 0;
      const totalFiatBalance = fiatBalance.ethFiat + fiatBalance.ethFiat;

      return totalFiatBalance > 0 || tokenFound || nfts.length > 0;
    } catch (e) {
      Logger.log('Error while getting user funds', e);
    }
  };

  resetState = async () => {
    // Whenever we are gonna start a new wallet
    // either imported or created, we need to
    // get rid of the old data from state
    const {
      TransactionController,
      TokensController,
      NftController,
      TokenBalancesController,
      TokenRatesController,
      PermissionController,
      // SelectedNetworkController,
      ///: BEGIN:ONLY_INCLUDE_IF(preinstalled-snaps,external-snaps)
      SnapController,
      ///: END:ONLY_INCLUDE_IF
      LoggingController,
    } = this.context;

    // Remove all permissions.
    PermissionController?.clearState?.();
    ///: BEGIN:ONLY_INCLUDE_IF(preinstalled-snaps,external-snaps)
    await SnapController.clearState();
    ///: END:ONLY_INCLUDE_IF

    // Clear selected network
    // TODO implement this method on SelectedNetworkController
    // SelectedNetworkController.unsetAllDomains()

    //Clear assets info
    TokensController.resetState();
    NftController.resetState();

    TokenBalancesController.resetState();
    TokenRatesController.resetState();

    // eslint-disable-next-line @typescript-eslint/no-explicit-any
    (TransactionController as any).update(() => ({
      methodData: {},
      transactions: [],
      transactionBatches: [],
      lastFetchedBlockNumbers: {},
      submitHistory: [],
      swapsTransactions: {},
    }));

    LoggingController.clear();
  };

  removeAllListeners() {
    this.controllerMessenger.clearSubscriptions();

    ///: BEGIN:ONLY_INCLUDE_IF(preinstalled-snaps,external-snaps)
    this.appStateListener?.remove();
    ///: END:ONLY_INCLUDE_IF
  }

  async destroyEngineInstance() {
    // TODO: Replace "any" with type
    // eslint-disable-next-line @typescript-eslint/no-explicit-any
    Object.values(this.context).forEach((controller: any) => {
      if (controller.destroy) {
        controller.destroy();
      }
    });
    this.removeAllListeners();
    await this.resetState();

    Engine.instance = null;
  }

  rejectPendingApproval(
    id: string,
    reason: Error = providerErrors.userRejectedRequest(),
    opts: { ignoreMissing?: boolean; logErrors?: boolean } = {},
  ) {
    const { ApprovalController } = this.context;

    if (opts.ignoreMissing && !ApprovalController.has({ id })) {
      return;
    }

    try {
      ApprovalController.reject(id, reason);
      // TODO: Replace "any" with type
      // eslint-disable-next-line @typescript-eslint/no-explicit-any
    } catch (error: any) {
      if (opts.logErrors !== false) {
        Logger.error(
          error,
          'Reject while rejecting pending connection request',
        );
      }
    }
  }

  async acceptPendingApproval(
    id: string,
    requestData?: Record<string, Json>,
    opts: AcceptOptions & { handleErrors?: boolean } = {
      waitForResult: false,
      deleteAfterResult: false,
      handleErrors: true,
    },
  ) {
    const { ApprovalController } = this.context;

    try {
      return await ApprovalController.accept(id, requestData, {
        waitForResult: opts.waitForResult,
        deleteAfterResult: opts.deleteAfterResult,
      });
    } catch (err) {
      if (opts.handleErrors === false) {
        throw err;
      }
    }
  }

  // This should be used instead of directly calling PreferencesController.setSelectedAddress or AccountsController.setSelectedAccount
  setSelectedAccount(address: string) {
    const { AccountsController, PreferencesController } = this.context;
    const account = AccountsController.getAccountByAddress(address);
    if (account) {
      AccountsController.setSelectedAccount(account.id);
      PreferencesController.setSelectedAddress(address);
    } else {
      throw new Error(`No account found for address: ${address}`);
    }
  }

  /**
   * This should be used instead of directly calling PreferencesController.setAccountLabel or AccountsController.setAccountName in order to keep the names in sync
   * We are currently incrementally migrating the accounts data to the AccountsController so we must keep these values
   * in sync until the migration is complete.
   */
  setAccountLabel(address: string, label: string) {
    const { AccountsController, PreferencesController } = this.context;
    const accountToBeNamed = AccountsController.getAccountByAddress(address);
    if (accountToBeNamed === undefined) {
      throw new Error(`No account found for address: ${address}`);
    }
    AccountsController.setAccountName(accountToBeNamed.id, label);
    PreferencesController.setAccountLabel(address, label);
  }
}

/**
 * Assert that the given Engine instance has been initialized
 *
 * @param instance - Either an Engine instance, or null
 */
function assertEngineExists(
  instance: Engine | null,
): asserts instance is Engine {
  if (!instance) {
    throw new Error('Engine does not exist');
  }
}

let instance: Engine | null;

export default {
  get context() {
    assertEngineExists(instance);
    return instance.context;
  },

  get controllerMessenger() {
    assertEngineExists(instance);
    return instance.controllerMessenger;
  },

  get state() {
    assertEngineExists(instance);
    const {
      AccountTrackerController,
      AddressBookController,
      AppMetadataController,
      SnapInterfaceController,
      NftController,
      TokenListController,
      CurrencyRateController,
      KeyringController,
      NetworkController,
      PreferencesController,
      PhishingController,
      RemoteFeatureFlagController,
      PPOMController,
      TokenBalancesController,
      TokenRatesController,
      TokenSearchDiscoveryController,
      TransactionController,
      SmartTransactionsController,
      SwapsController,
      GasFeeController,
      TokensController,
      ///: BEGIN:ONLY_INCLUDE_IF(preinstalled-snaps,external-snaps)
      SnapController,
      CronjobController,
      SubjectMetadataController,
      AuthenticationController,
      UserStorageController,
      NotificationServicesController,
      NotificationServicesPushController,
      ///: END:ONLY_INCLUDE_IF
      PermissionController,
      SelectedNetworkController,
      ApprovalController,
      LoggingController,
      AccountsController,
      AccountTreeController,
      SignatureController,
      ///: BEGIN:ONLY_INCLUDE_IF(keyring-snaps)
      MultichainBalancesController,
      RatesController,
      MultichainAssetsController,
      MultichainAssetsRatesController,
      MultichainTransactionsController,
      ///: END:ONLY_INCLUDE_IF
      TokenSearchDiscoveryDataController,
      MultichainNetworkController,
      BridgeController,
      BridgeStatusController,
      EarnController,
      PerpsController,
      DeFiPositionsController,
      SeedlessOnboardingController,
      NetworkEnablementController,
    } = instance.datamodel.state;

    return {
      AccountTrackerController,
      AddressBookController,
      AppMetadataController,
      SnapInterfaceController,
      NftController,
      TokenListController,
      CurrencyRateController,
      KeyringController,
      NetworkController,
      PhishingController,
      RemoteFeatureFlagController,
      PPOMController,
      PreferencesController,
      TokenBalancesController,
      TokenRatesController,
      TokenSearchDiscoveryController,
      TokensController,
      TransactionController,
      SmartTransactionsController,
      SwapsController,
      GasFeeController,
      ///: BEGIN:ONLY_INCLUDE_IF(preinstalled-snaps,external-snaps)
      SnapController,
      CronjobController,
      SubjectMetadataController,
      AuthenticationController,
      UserStorageController,
      NotificationServicesController,
      NotificationServicesPushController,
      ///: END:ONLY_INCLUDE_IF
      PermissionController,
      SelectedNetworkController,
      ApprovalController,
      LoggingController,
      AccountsController,
      AccountTreeController,
      SignatureController,
      ///: BEGIN:ONLY_INCLUDE_IF(keyring-snaps)
      MultichainBalancesController,
      RatesController,
      MultichainAssetsController,
      MultichainAssetsRatesController,
      MultichainTransactionsController,
      ///: END:ONLY_INCLUDE_IF
      TokenSearchDiscoveryDataController,
      MultichainNetworkController,
      BridgeController,
      BridgeStatusController,
      EarnController,
      PerpsController,
      DeFiPositionsController,
      SeedlessOnboardingController,
      NetworkEnablementController,
    };
  },

  get datamodel() {
    assertEngineExists(instance);
    return instance.datamodel;
  },

  getTotalEvmFiatAccountBalance(account?: InternalAccount) {
    assertEngineExists(instance);
    return instance.getTotalEvmFiatAccountBalance(account);
  },

  hasFunds() {
    assertEngineExists(instance);
    return instance.hasFunds();
  },

  resetState() {
    assertEngineExists(instance);
    return instance.resetState();
  },

  destroyEngine: async () => {
    await instance?.destroyEngineInstance();
    instance = null;
  },

  init(
    state: Partial<EngineState> | undefined,
    keyringState: KeyringControllerState | null = null,
    metaMetricsId?: string,
  ) {
    instance =
      Engine.instance || new Engine(state, keyringState, metaMetricsId);
    Object.freeze(instance);
    return instance;
  },

  acceptPendingApproval: async (
    id: string,
    requestData?: Record<string, Json>,
    opts?: AcceptOptions & { handleErrors?: boolean },
  ) => instance?.acceptPendingApproval(id, requestData, opts),

  rejectPendingApproval: (
    id: string,
    reason: Error,
    opts: {
      ignoreMissing?: boolean;
      logErrors?: boolean;
    } = {},
  ) => instance?.rejectPendingApproval(id, reason, opts),

  setSelectedAddress: (address: string) => {
    assertEngineExists(instance);
    instance.setSelectedAccount(address);
  },

  setAccountLabel: (address: string, label: string) => {
    assertEngineExists(instance);
    instance.setAccountLabel(address, label);
  },

  ///: BEGIN:ONLY_INCLUDE_IF(keyring-snaps)
  getSnapKeyring: () => {
    assertEngineExists(instance);
    return instance.getSnapKeyring();
  },
  removeAccount: async (address: string) => {
    assertEngineExists(instance);
    return await instance.removeAccount(address);
  },
  ///: END:ONLY_INCLUDE_IF
};<|MERGE_RESOLUTION|>--- conflicted
+++ resolved
@@ -1467,14 +1467,10 @@
         // TODO: This is long, can we decrease it?
         interval: 180000,
         state: initialState.TokenBalancesController,
-<<<<<<< HEAD
-        useAccountsAPI: true,
-=======
         useAccountsAPI: false,
         allowExternalServices: () => isBasicFunctionalityToggleEnabled(),
         queryMultipleAccounts:
           preferencesController.state.isMultiAccountBalancesEnabled,
->>>>>>> a28be708
       }),
       TokenRatesController: new TokenRatesController({
         messenger: this.controllerMessenger.getRestricted({
