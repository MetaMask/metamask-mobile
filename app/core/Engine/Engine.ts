/* eslint-disable @typescript-eslint/no-shadow */
import Crypto from 'react-native-quick-crypto';

import {
  AccountTrackerController,
  AssetsContractController,
  NftController,
  NftDetectionController,
  TokenBalancesController,
  TokenDetectionController,
  TokenListController,
  TokenRatesController,
  TokensController,
  CodefiTokenPricesServiceV2,
  TokenSearchDiscoveryDataController,
} from '@metamask/assets-controllers';
import { AccountsController } from '@metamask/accounts-controller';
import { AddressBookController } from '@metamask/address-book-controller';
import { ComposableController } from '@metamask/composable-controller';
import {
  KeyringController,
  KeyringControllerState,
  ///: BEGIN:ONLY_INCLUDE_IF(preinstalled-snaps,external-snaps)
  KeyringTypes,
  ///: END:ONLY_INCLUDE_IF
} from '@metamask/keyring-controller';
import {
  getDefaultNetworkControllerState,
  NetworkController,
  NetworkState,
  NetworkStatus,
} from '@metamask/network-controller';
import { PhishingController } from '@metamask/phishing-controller';
import { PreferencesController } from '@metamask/preferences-controller';
import {
  TransactionController,
  TransactionMeta,
  type TransactionParams,
} from '@metamask/transaction-controller';
import { GasFeeController } from '@metamask/gas-fee-controller';
import {
  AcceptOptions,
  AddApprovalOptions,
} from '@metamask/approval-controller';
import { HdKeyring } from '@metamask/eth-hd-keyring';
import { SelectedNetworkController } from '@metamask/selected-network-controller';
import {
  PermissionController,
  ///: BEGIN:ONLY_INCLUDE_IF(preinstalled-snaps,external-snaps)
  SubjectMetadataController,
  ///: END:ONLY_INCLUDE_IF
} from '@metamask/permission-controller';
import SwapsController, { swapsUtils } from '@metamask/swaps-controller';
import { PPOMController } from '@metamask/ppom-validator';
///: BEGIN:ONLY_INCLUDE_IF(preinstalled-snaps,external-snaps)
import type { NotificationArgs } from '@metamask/snaps-rpc-methods/dist/restricted/notify.cjs';
import {
  buildSnapEndowmentSpecifications,
  buildSnapRestrictedMethodSpecifications,
} from '@metamask/snaps-rpc-methods';
import type { EnumToUnion, DialogType } from '@metamask/snaps-sdk';
///: END:ONLY_INCLUDE_IF
import { MetaMaskKeyring as QRHardwareKeyring } from '@keystonehq/metamask-airgapped-keyring';
import { LoggingController } from '@metamask/logging-controller';
import { TokenSearchDiscoveryControllerMessenger } from '@metamask/token-search-discovery-controller';
import {
  LedgerKeyring,
  LedgerMobileBridge,
  LedgerTransportMiddleware,
} from '@metamask/eth-ledger-bridge-keyring';
import { Encryptor, LEGACY_DERIVATION_OPTIONS, pbkdf2 } from '../Encryptor';
import {
  getDecimalChainId,
  isTestNet,
  isPerDappSelectedNetworkEnabled,
} from '../../util/networks';
import {
  fetchEstimatedMultiLayerL1Fee,
  deprecatedGetNetworkId,
} from '../../util/networks/engineNetworkUtils';
import AppConstants from '../AppConstants';
import { store } from '../../store';
import {
  renderFromTokenMinimalUnit,
  balanceToFiatNumber,
  weiToFiatNumber,
  toHexadecimal,
  hexToBN,
  renderFromWei,
} from '../../util/number';
import NotificationManager from '../NotificationManager';
import Logger from '../../util/Logger';
import { isZero } from '../../util/lodash';
import { MetaMetricsEvents, MetaMetrics } from '../Analytics';

///: BEGIN:ONLY_INCLUDE_IF(preinstalled-snaps,external-snaps)
import { ExcludedSnapEndowments, ExcludedSnapPermissions } from '../Snaps';
import { calculateScryptKey } from './controllers/identity/calculate-scrypt-key';
import { notificationServicesControllerInit } from './controllers/notifications/notification-services-controller-init';
import { notificationServicesPushControllerInit } from './controllers/notifications/notification-services-push-controller-init';

import { getAuthenticationControllerMessenger } from './messengers/identity/authentication-controller-messenger';
import { createAuthenticationController } from './controllers/identity/create-authentication-controller';
import { getUserStorageControllerMessenger } from './messengers/identity/user-storage-controller-messenger';
import { createUserStorageController } from './controllers/identity/create-user-storage-controller';
///: END:ONLY_INCLUDE_IF
import {
  getCaveatSpecifications,
  getPermissionSpecifications,
  unrestrictedMethods,
} from '../Permissions/specifications.js';
import { backupVault } from '../BackupVault';
import { Hex, Json } from '@metamask/utils';
import { providerErrors } from '@metamask/rpc-errors';

import { PPOM, ppomInit } from '../../lib/ppom/PPOMView';
import RNFSStorageBackend from '../../lib/ppom/ppom-storage-backend';
import { createRemoteFeatureFlagController } from './controllers/remote-feature-flag-controller';
import {
  networkIdUpdated,
  networkIdWillUpdate,
} from '../../core/redux/slices/inpageProvider';
import SmartTransactionsController from '@metamask/smart-transactions-controller';
import { getAllowedSmartTransactionsChainIds } from '../../../app/constants/smartTransactions';
import { selectBasicFunctionalityEnabled } from '../../selectors/settings';
import { selectSwapsChainFeatureFlags } from '../../reducers/swaps';
import { ClientId } from '@metamask/smart-transactions-controller/dist/types';
import { zeroAddress } from 'ethereumjs-util';
import {
  ChainId,
  handleFetch,
  type TraceCallback,
  ///: BEGIN:ONLY_INCLUDE_IF(keyring-snaps)
  toHex,
  ///: END:ONLY_INCLUDE_IF
} from '@metamask/controller-utils';
import { ExtendedControllerMessenger } from '../ExtendedControllerMessenger';
import DomainProxyMap from '../../lib/DomainProxyMap/DomainProxyMap';
import {
  MetaMetricsEventCategory,
  MetaMetricsEventName,
} from '@metamask/smart-transactions-controller/dist/constants';
import {
  getSmartTransactionMetricsProperties as getSmartTransactionMetricsPropertiesType,
  getSmartTransactionMetricsSensitiveProperties as getSmartTransactionMetricsSensitivePropertiesType,
} from '@metamask/smart-transactions-controller/dist/utils';
///: BEGIN:ONLY_INCLUDE_IF(keyring-snaps)
import { snapKeyringBuilder } from '../SnapKeyring';
import { removeAccountsFromPermissions } from '../Permissions';
import { keyringSnapPermissionsBuilder } from '../SnapKeyring/keyringSnapsPermissions';
import { multichainBalancesControllerInit } from './controllers/multichain-balances-controller/multichain-balances-controller-init';
import { createMultichainRatesController } from './controllers/RatesController/utils';
import { setupCurrencyRateSync } from './controllers/RatesController/subscriptions';
import { multichainAssetsControllerInit } from './controllers/multichain-assets-controller/multichain-assets-controller-init';
import { multichainAssetsRatesControllerInit } from './controllers/multichain-assets-rates-controller/multichain-assets-rates-controller-init';
import { multichainTransactionsControllerInit } from './controllers/multichain-transactions-controller/multichain-transactions-controller-init';
///: END:ONLY_INCLUDE_IF
///: BEGIN:ONLY_INCLUDE_IF(preinstalled-snaps,external-snaps)
import { HandleSnapRequestArgs } from '../Snaps/types';
import { handleSnapRequest } from '../Snaps/utils';
import {
  cronjobControllerInit,
  executionServiceInit,
  snapControllerInit,
  snapInterfaceControllerInit,
  snapsRegistryInit,
  SnapControllerClearSnapStateAction,
  SnapControllerGetSnapAction,
  SnapControllerGetSnapStateAction,
  SnapControllerUpdateSnapStateAction,
  SnapControllerIsMinimumPlatformVersionAction,
  SnapControllerHandleRequestAction,
} from './controllers/snaps';
import { RestrictedMethods } from '../Permissions/constants';
///: END:ONLY_INCLUDE_IF
import { MetricsEventBuilder } from '../Analytics/MetricsEventBuilder';
import {
  BaseControllerMessenger,
  EngineState,
  EngineContext,
  StatefulControllers,
} from './types';
import {
  BACKGROUND_STATE_CHANGE_EVENT_NAMES,
  STATELESS_NON_CONTROLLER_NAMES,
  swapsSupportedChainIds,
} from './constants';
import { getGlobalChainId } from '../../util/networks/global-network';
<<<<<<< HEAD
=======
import { trace } from '../../util/trace';
>>>>>>> 05d3e30f
import { logEngineCreation } from './utils/logger';
import { initModularizedControllers } from './utils';
import { accountsControllerInit } from './controllers/accounts-controller';
import { accountTreeControllerInit } from '../../multichain-accounts/controllers/account-tree-controller';
<<<<<<< HEAD
=======
import { ApprovalControllerInit } from './controllers/approval-controller';
>>>>>>> 05d3e30f
import { createTokenSearchDiscoveryController } from './controllers/TokenSearchDiscoveryController';
import { BridgeClientId, BridgeController } from '@metamask/bridge-controller';
import { BridgeStatusController } from '@metamask/bridge-status-controller';
import { multichainNetworkControllerInit } from './controllers/multichain-network-controller/multichain-network-controller-init';
import { currencyRateControllerInit } from './controllers/currency-rate-controller/currency-rate-controller-init';
import { EarnController } from '@metamask/earn-controller';
import { TransactionControllerInit } from './controllers/transaction-controller';
import { defiPositionsControllerInit } from './controllers/defi-positions-controller/defi-positions-controller-init';
import { SignatureControllerInit } from './controllers/signature-controller';
import { GasFeeControllerInit } from './controllers/gas-fee-controller';
import I18n from '../../../locales/i18n';
import { Platform } from '@metamask/profile-sync-controller/sdk';
import { isProductSafetyDappScanningEnabled } from '../../util/phishingDetection';
import { appMetadataControllerInit } from './controllers/app-metadata-controller';
import { InternalAccount } from '@metamask/keyring-internal-api';
import { toFormattedAddress } from '../../util/address';
import { BRIDGE_API_BASE_URL } from '../../constants/bridge';
import { getFailoverUrlsForInfuraNetwork } from '../../util/networks/customNetworks';
import {
  onRpcEndpointDegraded,
  onRpcEndpointUnavailable,
} from './controllers/network-controller/messenger-action-handlers';
import { INFURA_PROJECT_ID } from '../../constants/network';
import { SECOND } from '../../constants/time';
import { getIsQuicknodeEndpointUrl } from './controllers/network-controller/utils';
import {
  MultichainRouter,
  MultichainRouterMessenger,
  MultichainRouterArgs,
} from '@metamask/snaps-controllers';
import {
  MultichainRouterGetSupportedAccountsEvent,
  MultichainRouterIsSupportedScopeEvent,
} from './controllers/multichain-router/constants';
import { ErrorReportingService } from '@metamask/error-reporting-service';
import { captureException } from '@sentry/react-native';
<<<<<<< HEAD
=======
import { WebSocketServiceInit } from './controllers/snaps/websocket-service-init';

import { seedlessOnboardingControllerInit } from './controllers/seedless-onboarding-controller';
import { perpsControllerInit } from './controllers/perps-controller';
>>>>>>> 05d3e30f

const NON_EMPTY = 'NON_EMPTY';

const encryptor = new Encryptor({
  keyDerivationOptions: LEGACY_DERIVATION_OPTIONS,
});
// TODO: Replace "any" with type
// eslint-disable-next-line @typescript-eslint/no-explicit-any
let currentChainId: any;

/**
 * Core controller responsible for composing other metamask controllers together
 * and exposing convenience methods for common wallet operations.
 */
export class Engine {
  /**
   * The global Engine singleton
   */
  static instance: Engine | null;
  /**
   * A collection of all controller instances
   */
  context: EngineContext;
  /**
   * The global controller messenger.
   */
  controllerMessenger: BaseControllerMessenger;
  /**
   * ComposableController reference containing all child controllers
   */
  datamodel: ComposableController<EngineState, StatefulControllers>;

  /**
   * Object containing the info for the latest incoming tx block
   * for each address and network
   */
  // TODO: Replace "any" with type
  // eslint-disable-next-line @typescript-eslint/no-explicit-any
  lastIncomingTxBlockInfo: any;

  ///: BEGIN:ONLY_INCLUDE_IF(preinstalled-snaps,external-snaps)
  subjectMetadataController: SubjectMetadataController;
  ///: END:ONLY_INCLUDE_IF

  accountsController: AccountsController;
  gasFeeController: GasFeeController;
  keyringController: KeyringController;
  smartTransactionsController: SmartTransactionsController;
  transactionController: TransactionController;
  multichainRouter: MultichainRouter;
  /**
   * Creates a CoreController instance
   */
  // eslint-disable-next-line @typescript-eslint/default-param-last
  constructor(
    initialState: Partial<EngineState> = {},
    initialKeyringState?: KeyringControllerState | null,
    metaMetricsId?: string,
  ) {
    logEngineCreation(initialState, initialKeyringState);

    this.controllerMessenger = new ExtendedControllerMessenger();

    const isBasicFunctionalityToggleEnabled = () =>
      selectBasicFunctionalityEnabled(store.getState());

    const preferencesController = new PreferencesController({
      messenger: this.controllerMessenger.getRestricted({
        name: 'PreferencesController',
        allowedActions: [],
        allowedEvents: ['KeyringController:stateChange'],
      }),
      state: {
        ipfsGateway: AppConstants.IPFS_DEFAULT_GATEWAY_URL,
        useTokenDetection:
          initialState?.PreferencesController?.useTokenDetection ?? true,
        useNftDetection: true, // set this to true to enable nft detection by default to new users
        displayNftMedia: true,
        securityAlertsEnabled: true,
        smartTransactionsOptInStatus: true,
        tokenSortConfig: {
          key: 'tokenFiatAmount',
          order: 'dsc',
          sortCallback: 'stringNumeric',
        },
        ...initialState.PreferencesController,
      },
    });

    const errorReportingServiceMessenger =
      this.controllerMessenger.getRestricted({
        name: 'ErrorReportingService',
        allowedActions: [],
        allowedEvents: [],
      });
    // We only use the ErrorReportingService through the
    // messenger. But we need to assign a variable to make Sonar happy.
    // eslint-disable-next-line @typescript-eslint/no-unused-vars
    const errorReportingService = new ErrorReportingService({
      messenger: errorReportingServiceMessenger,
<<<<<<< HEAD
      captureException: (error) => captureException(error as Error),
    });

    const networkControllerMessenger = this.controllerMessenger.getRestricted({
      name: 'NetworkController',
      allowedEvents: [],
      allowedActions: ['ErrorReportingService:captureException'],
    });

    const additionalDefaultNetworks = [
      ChainId['megaeth-testnet'],
      ChainId['monad-testnet'],
    ];

    let initialNetworkControllerState = initialState.NetworkController;
    if (!initialNetworkControllerState) {
      initialNetworkControllerState = getDefaultNetworkControllerState(
        additionalDefaultNetworks,
      );

=======
      captureException,
    });

    const networkControllerMessenger = this.controllerMessenger.getRestricted({
      name: 'NetworkController',
      allowedEvents: [],
      allowedActions: ['ErrorReportingService:captureException'],
    });

    const additionalDefaultNetworks = [
      ChainId['megaeth-testnet'],
      ChainId['monad-testnet'],
    ];

    let initialNetworkControllerState = initialState.NetworkController;
    if (!initialNetworkControllerState) {
      initialNetworkControllerState = getDefaultNetworkControllerState(
        additionalDefaultNetworks,
      );

>>>>>>> 05d3e30f
      // Add failovers for default Infura RPC endpoints
      initialNetworkControllerState.networkConfigurationsByChainId[
        ChainId.mainnet
      ].rpcEndpoints[0].failoverUrls =
        getFailoverUrlsForInfuraNetwork('ethereum-mainnet');
      initialNetworkControllerState.networkConfigurationsByChainId[
        ChainId['linea-mainnet']
      ].rpcEndpoints[0].failoverUrls =
        getFailoverUrlsForInfuraNetwork('linea-mainnet');
      initialNetworkControllerState.networkConfigurationsByChainId[
        ChainId['base-mainnet']
      ].rpcEndpoints[0].failoverUrls =
        getFailoverUrlsForInfuraNetwork('base-mainnet');
    }

    const infuraProjectId = INFURA_PROJECT_ID || NON_EMPTY;
    const networkControllerOptions = {
      infuraProjectId,
      state: initialNetworkControllerState,
      messenger: networkControllerMessenger,
      getBlockTrackerOptions: () =>
        process.env.IN_TEST
          ? {}
          : {
              pollingInterval: 20 * SECOND,
              // The retry timeout is pretty short by default, and if the endpoint is
              // down, it will end up exhausting the max number of consecutive
              // failures quickly.
              retryTimeout: 20 * SECOND,
            },
      getRpcServiceOptions: (rpcEndpointUrl: string) => {
        const maxRetries = 4;
        const commonOptions = {
          fetch: globalThis.fetch.bind(globalThis),
          btoa: globalThis.btoa.bind(globalThis),
        };

        if (getIsQuicknodeEndpointUrl(rpcEndpointUrl)) {
          return {
            ...commonOptions,
            policyOptions: {
              maxRetries,
              // When we fail over to Quicknode, we expect it to be down at
              // first while it is being automatically activated. If an endpoint
              // is down, the failover logic enters a "cooldown period" of 30
              // minutes. We'd really rather not enter that for Quicknode, so
              // keep retrying longer.
              maxConsecutiveFailures: (maxRetries + 1) * 14,
            },
          };
        }

        return {
          ...commonOptions,
          policyOptions: {
            maxRetries,
            // Ensure that the circuit does not break too quickly.
            maxConsecutiveFailures: (maxRetries + 1) * 7,
          },
        };
      },
      additionalDefaultNetworks,
    };
    const networkController = new NetworkController(networkControllerOptions);
    networkControllerMessenger.subscribe(
      'NetworkController:rpcEndpointUnavailable',
      async ({ chainId, endpointUrl, error }) => {
        onRpcEndpointUnavailable({
          chainId,
          endpointUrl,
          infuraProjectId,
          error,
          trackEvent: ({ event, properties }) => {
            const metricsEvent = MetricsEventBuilder.createEventBuilder(event)
              .addProperties(properties)
              .build();
            MetaMetrics.getInstance().trackEvent(metricsEvent);
          },
          metaMetricsId: await MetaMetrics.getInstance().getMetaMetricsId(),
        });
      },
    );
    networkControllerMessenger.subscribe(
      'NetworkController:rpcEndpointDegraded',
      async ({ chainId, endpointUrl }) => {
        onRpcEndpointDegraded({
          chainId,
          endpointUrl,
          infuraProjectId,
          trackEvent: ({ event, properties }) => {
            const metricsEvent = MetricsEventBuilder.createEventBuilder(event)
              .addProperties(properties)
              .build();
            MetaMetrics.getInstance().trackEvent(metricsEvent);
          },
          metaMetricsId: await MetaMetrics.getInstance().getMetaMetricsId(),
        });
      },
    );
    networkController.initializeProvider();

    const assetsContractController = new AssetsContractController({
      messenger: this.controllerMessenger.getRestricted({
        name: 'AssetsContractController',
        allowedActions: [
          'NetworkController:getNetworkClientById',
          'NetworkController:getNetworkConfigurationByNetworkClientId',
          'NetworkController:getSelectedNetworkClient',
          'NetworkController:getState',
        ],
        allowedEvents: [
          'PreferencesController:stateChange',
          'NetworkController:networkDidChange',
        ],
      }),
      chainId: getGlobalChainId(networkController),
    });

    const loggingController = new LoggingController({
      messenger: this.controllerMessenger.getRestricted<
        'LoggingController',
        never,
        never
      >({
        name: 'LoggingController',
        allowedActions: [],
        allowedEvents: [],
      }),
      state: initialState.LoggingController,
    });
    const tokenListController = new TokenListController({
      chainId: getGlobalChainId(networkController),
      onNetworkStateChange: (listener) =>
        this.controllerMessenger.subscribe(
          AppConstants.NETWORK_STATE_CHANGE_EVENT,
          listener,
        ),
      messenger: this.controllerMessenger.getRestricted({
        name: 'TokenListController',
        allowedActions: [`${networkController.name}:getNetworkClientById`],
        allowedEvents: [`${networkController.name}:stateChange`],
      }),
    });
    const remoteFeatureFlagControllerMessenger =
      this.controllerMessenger.getRestricted({
        name: 'RemoteFeatureFlagController',
        allowedActions: [],
        allowedEvents: [],
      });
    remoteFeatureFlagControllerMessenger.subscribe(
      'RemoteFeatureFlagController:stateChange',
      (isRpcFailoverEnabled) => {
        if (isRpcFailoverEnabled) {
          Logger.log(
            'isRpcFailoverEnabled = ',
            isRpcFailoverEnabled,
            ', enabling RPC failover',
          );
          networkController.enableRpcFailover();
        } else {
          Logger.log(
            'isRpcFailoverEnabled = ',
            isRpcFailoverEnabled,
            ', disabling RPC failover',
          );
          networkController.disableRpcFailover();
        }
      },
      (state) => state.remoteFeatureFlags.walletFrameworkRpcFailoverEnabled,
    );
    const remoteFeatureFlagController = createRemoteFeatureFlagController({
      messenger: remoteFeatureFlagControllerMessenger,
      disabled: !isBasicFunctionalityToggleEnabled(),
      getMetaMetricsId: () => metaMetricsId ?? '',
    });

    const tokenSearchDiscoveryController = createTokenSearchDiscoveryController(
      {
        state: initialState.TokenSearchDiscoveryController,
        messenger: this.controllerMessenger.getRestricted({
          name: 'TokenSearchDiscoveryController',
          allowedActions: [],
          allowedEvents: [],
        }) as TokenSearchDiscoveryControllerMessenger,
      },
    );

    const phishingController = new PhishingController({
      messenger: this.controllerMessenger.getRestricted({
        name: 'PhishingController',
        allowedActions: [],
        allowedEvents: [],
      }),
    });
    if (!isProductSafetyDappScanningEnabled()) {
      phishingController.maybeUpdateState();
    }

    const additionalKeyrings = [];

    const qrKeyringBuilder = () => {
      const keyring = new QRHardwareKeyring();
      // to fix the bug in #9560, forgetDevice will reset all keyring properties to default.
      keyring.forgetDevice();
      return keyring;
    };
    qrKeyringBuilder.type = QRHardwareKeyring.type;

    additionalKeyrings.push(qrKeyringBuilder);

    const bridge = new LedgerMobileBridge(new LedgerTransportMiddleware());
    const ledgerKeyringBuilder = () => new LedgerKeyring({ bridge });
    ledgerKeyringBuilder.type = LedgerKeyring.type;

    additionalKeyrings.push(ledgerKeyringBuilder);

    const hdKeyringBuilder = () =>
      new HdKeyring({
        cryptographicFunctions: { pbkdf2Sha512: pbkdf2 },
      });
    hdKeyringBuilder.type = HdKeyring.type;
    additionalKeyrings.push(hdKeyringBuilder);

    ///: BEGIN:ONLY_INCLUDE_IF(keyring-snaps)
    const snapKeyringBuildMessenger = this.controllerMessenger.getRestricted({
      name: 'SnapKeyring',
      allowedActions: [
        'ApprovalController:addRequest',
        'ApprovalController:acceptRequest',
        'ApprovalController:rejectRequest',
        'ApprovalController:startFlow',
        'ApprovalController:endFlow',
        'ApprovalController:showSuccess',
        'ApprovalController:showError',
        'PhishingController:testOrigin',
        'PhishingController:maybeUpdateState',
        'KeyringController:getAccounts',
        'AccountsController:setSelectedAccount',
        'AccountsController:getAccountByAddress',
        'AccountsController:setAccountName',
        'AccountsController:setAccountNameAndSelectAccount',
        'AccountsController:listMultichainAccounts',
        SnapControllerHandleRequestAction,
        SnapControllerGetSnapAction,
        SnapControllerIsMinimumPlatformVersionAction,
      ],
      allowedEvents: [],
    });

    additionalKeyrings.push(
      snapKeyringBuilder(snapKeyringBuildMessenger, {
        persistKeyringHelper: async () => {
          // Necessary to only persist the keyrings, the `AccountsController` will
          // automatically react to `KeyringController:stateChange`.
          await this.keyringController.persistAllKeyrings();
        },
        removeAccountHelper: (address) => this.removeAccount(address),
      }),
    );

    ///: END:ONLY_INCLUDE_IF

    this.keyringController = new KeyringController({
      removeIdentity: preferencesController.removeIdentity.bind(
        preferencesController,
      ),
      encryptor,
      messenger: this.controllerMessenger.getRestricted({
        name: 'KeyringController',
        allowedActions: [],
        allowedEvents: [],
      }),
      state: initialKeyringState || initialState.KeyringController,
      // @ts-expect-error To Do: Update the type of QRHardwareKeyring to Keyring<Json>
      keyringBuilders: additionalKeyrings,
      cacheEncryptionKey: true,
    });

    ///: BEGIN:ONLY_INCLUDE_IF(preinstalled-snaps,external-snaps)
    /**
     * Gets the mnemonic of the user's primary keyring.
     */
    const getPrimaryKeyringMnemonic = () => {
      const [keyring] = this.keyringController.getKeyringsByType(
        KeyringTypes.hd,
      ) as HdKeyring[];

      if (!keyring.mnemonic) {
        throw new Error('Primary keyring mnemonic unavailable.');
      }

      return keyring.mnemonic;
    };

    const getPrimaryKeyringMnemonicSeed = () => {
      const [keyring] = this.keyringController.getKeyringsByType(
        KeyringTypes.hd,
      ) as HdKeyring[];

      if (!keyring.seed) {
        throw new Error('Primary keyring mnemonic unavailable.');
      }

      return keyring.seed;
    };

    const getUnlockPromise = () => {
      if (this.keyringController.isUnlocked()) {
        return Promise.resolve();
      }
      return new Promise<void>((resolve) => {
        this.controllerMessenger.subscribeOnceIf(
          'KeyringController:unlock',
          resolve,
          () => true,
        );
      });
    };

    const snapRestrictedMethods = {
      clearSnapState: this.controllerMessenger.call.bind(
        this.controllerMessenger,
        SnapControllerClearSnapStateAction,
      ),
      getMnemonic: async (source?: string) => {
        if (!source) {
          return getPrimaryKeyringMnemonic();
        }

        try {
          const { type, mnemonic } = (await this.controllerMessenger.call(
            'KeyringController:withKeyring',
            {
              id: source,
            },
            async ({ keyring }) => ({
              type: keyring.type,
              mnemonic: (keyring as unknown as HdKeyring).mnemonic,
            }),
          )) as { type: string; mnemonic?: Uint8Array };

          if (type !== KeyringTypes.hd || !mnemonic) {
            // The keyring isn't guaranteed to have a mnemonic (e.g.,
            // hardware wallets, which can't be used as entropy sources),
            // so we throw an error if it doesn't.
            throw new Error(`Entropy source with ID "${source}" not found.`);
          }

          return mnemonic;
        } catch {
          throw new Error(`Entropy source with ID "${source}" not found.`);
        }
      },
      getMnemonicSeed: async (source?: string) => {
        if (!source) {
          return getPrimaryKeyringMnemonicSeed();
        }

        try {
          const { type, seed } = (await this.controllerMessenger.call(
            'KeyringController:withKeyring',
            {
              id: source,
            },
            async ({ keyring }) => ({
              type: keyring.type,
              seed: (keyring as unknown as HdKeyring).seed,
            }),
          )) as { type: string; seed?: Uint8Array };

          if (type !== KeyringTypes.hd || !seed) {
            // The keyring isn't guaranteed to have a seed (e.g.,
            // hardware wallets, which can't be used as entropy sources),
            // so we throw an error if it doesn't.
            throw new Error(`Entropy source with ID "${source}" not found.`);
          }

          return seed;
        } catch {
          throw new Error(`Entropy source with ID "${source}" not found.`);
        }
      },
      getUnlockPromise: getUnlockPromise.bind(this),
      getSnap: this.controllerMessenger.call.bind(
        this.controllerMessenger,
        SnapControllerGetSnapAction,
      ),
      handleSnapRpcRequest: async (args: HandleSnapRequestArgs) =>
        await handleSnapRequest(this.controllerMessenger, args),
      getSnapState: this.controllerMessenger.call.bind(
        this.controllerMessenger,
        SnapControllerGetSnapStateAction,
      ),
      updateSnapState: this.controllerMessenger.call.bind(
        this.controllerMessenger,
        SnapControllerUpdateSnapStateAction,
      ),
      maybeUpdatePhishingList: this.controllerMessenger.call.bind(
        this.controllerMessenger,
        'PhishingController:maybeUpdateState',
      ),
      isOnPhishingList: (origin: string) =>
        this.controllerMessenger.call<'PhishingController:testOrigin'>(
          'PhishingController:testOrigin',
          origin,
        ).result,
      showDialog: (
        origin: string,
        type: EnumToUnion<DialogType>,
        // TODO: Replace "any" with type
        // eslint-disable-next-line @typescript-eslint/no-explicit-any
        content: any, // should be Component from '@metamask/snaps-ui';
        // TODO: Replace "any" with type
        // eslint-disable-next-line @typescript-eslint/no-explicit-any
        placeholder?: any,
      ) =>
        this.controllerMessenger.call<'ApprovalController:addRequest'>(
          'ApprovalController:addRequest',
          {
            origin,
            type,
            requestData: { content, placeholder },
          },
          true,
        ),
      showInAppNotification: (origin: string, args: NotificationArgs) => {
        Logger.log(
          'Snaps/ showInAppNotification called with args: ',
          args,
          ' and origin: ',
          origin,
        );
      },
      createInterface: this.controllerMessenger.call.bind(
        this.controllerMessenger,
        'SnapInterfaceController:createInterface',
      ),
      getInterface: this.controllerMessenger.call.bind(
        this.controllerMessenger,
        'SnapInterfaceController:getInterface',
      ),
      updateInterface: this.controllerMessenger.call.bind(
        this.controllerMessenger,
        'SnapInterfaceController:updateInterface',
      ),
      requestUserApproval: (opts: AddApprovalOptions) =>
        this.controllerMessenger.call<'ApprovalController:addRequest'>(
          'ApprovalController:addRequest',
          opts,
          true,
        ),
      hasPermission: (origin: string, target: string) =>
        this.controllerMessenger.call<'PermissionController:hasPermission'>(
          'PermissionController:hasPermission',
          origin,
          target,
        ),
      getClientCryptography: () => ({ pbkdf2Sha512: pbkdf2 }),
      getPreferences: () => {
        const {
          securityAlertsEnabled,
          useTransactionSimulations,
          useTokenDetection,
          privacyMode,
          useNftDetection,
          displayNftMedia,
          isMultiAccountBalancesEnabled,
          showTestNetworks,
        } = this.getPreferences();
        const locale = I18n.locale;
        return {
          locale,
          currency: this.context.CurrencyRateController.state.currentCurrency,
          hideBalances: privacyMode,
          useSecurityAlerts: securityAlertsEnabled,
          simulateOnChainActions: useTransactionSimulations,
          useTokenDetection,
          batchCheckBalances: isMultiAccountBalancesEnabled,
          displayNftMedia,
          useNftDetection,
          useExternalPricingData: true,
          showTestnets: showTestNetworks,
        };
      },
    };
    ///: END:ONLY_INCLUDE_IF

    ///: BEGIN:ONLY_INCLUDE_IF(keyring-snaps)
    const keyringSnapMethods = {
      getAllowedKeyringMethods: (origin: string) =>
        keyringSnapPermissionsBuilder(origin),
      getSnapKeyring: this.getSnapKeyring.bind(this),
    };
    ///: END:ONLY_INCLUDE_IF

    const getSnapPermissionSpecifications = () => ({
      ...buildSnapEndowmentSpecifications(Object.keys(ExcludedSnapEndowments)),
      ...buildSnapRestrictedMethodSpecifications(
        Object.keys(ExcludedSnapPermissions),
        {
          ///: BEGIN:ONLY_INCLUDE_IF(preinstalled-snaps,external-snaps)
          ...snapRestrictedMethods,
          ///: END:ONLY_INCLUDE_IF
          ///: BEGIN:ONLY_INCLUDE_IF(keyring-snaps)
          ...keyringSnapMethods,
          ///: END:ONLY_INCLUDE_IF
        },
      ),
    });

    const accountTrackerController = new AccountTrackerController({
      messenger: this.controllerMessenger.getRestricted({
        name: 'AccountTrackerController',
        allowedActions: [
          'AccountsController:getSelectedAccount',
          'AccountsController:listAccounts',
          'PreferencesController:getState',
          'NetworkController:getState',
          'NetworkController:getNetworkClientById',
        ],
        allowedEvents: [
          'AccountsController:selectedEvmAccountChange',
          'AccountsController:selectedAccountChange',
        ],
      }),
      state: initialState.AccountTrackerController ?? {
        accountsByChainId: {},
      },
      getStakedBalanceForChain:
        assetsContractController.getStakedBalanceForChain.bind(
          assetsContractController,
        ),
      includeStakedAssets: true,
    });
    const permissionController = new PermissionController({
      messenger: this.controllerMessenger.getRestricted({
        name: 'PermissionController',
        allowedActions: [
          `ApprovalController:addRequest`,
          `ApprovalController:hasRequest`,
          `ApprovalController:acceptRequest`,
          `ApprovalController:rejectRequest`,
          ///: BEGIN:ONLY_INCLUDE_IF(preinstalled-snaps,external-snaps)
          `SnapController:getPermitted`,
          `SnapController:install`,
          `SubjectMetadataController:getSubjectMetadata`,
          ///: END:ONLY_INCLUDE_IF
        ],
        allowedEvents: [],
      }),
      state: initialState.PermissionController,
      caveatSpecifications: getCaveatSpecifications({
        listAccounts: (...args) =>
          this.accountsController.listAccounts(...args),
        findNetworkClientIdByChainId:
          networkController.findNetworkClientIdByChainId.bind(
            networkController,
          ),
        isNonEvmScopeSupported: this.controllerMessenger.call.bind(
          this.controllerMessenger,
          MultichainRouterIsSupportedScopeEvent,
        ),
        getNonEvmAccountAddresses: this.controllerMessenger.call.bind(
          this.controllerMessenger,
          MultichainRouterGetSupportedAccountsEvent,
        ),
      }),
      permissionSpecifications: {
        ...getPermissionSpecifications(),
        ///: BEGIN:ONLY_INCLUDE_IF(preinstalled-snaps,external-snaps)
        ...getSnapPermissionSpecifications(),
        ///: END:ONLY_INCLUDE_IF
      },
      unrestrictedMethods,
    });

    const selectedNetworkController = new SelectedNetworkController({
      messenger: this.controllerMessenger.getRestricted({
        name: 'SelectedNetworkController',
        allowedActions: [
          'NetworkController:getNetworkClientById',
          'NetworkController:getState',
          'NetworkController:getSelectedNetworkClient',
          'PermissionController:hasPermissions',
          'PermissionController:getSubjectNames',
        ],
        allowedEvents: [
          'NetworkController:stateChange',
          'PermissionController:stateChange',
        ],
      }),
      state: initialState.SelectedNetworkController || { domains: {} },
      useRequestQueuePreference: isPerDappSelectedNetworkEnabled(),
      // TODO we need to modify core PreferencesController for better cross client support
      onPreferencesStateChange: (
        listener: ({ useRequestQueue }: { useRequestQueue: boolean }) => void,
      ) => listener({ useRequestQueue: isPerDappSelectedNetworkEnabled() }),
      domainProxyMap: new DomainProxyMap(),
    });

    ///: BEGIN:ONLY_INCLUDE_IF(preinstalled-snaps,external-snaps)
    this.subjectMetadataController = new SubjectMetadataController({
      messenger: this.controllerMessenger.getRestricted({
        name: 'SubjectMetadataController',
        allowedActions: [`${permissionController.name}:hasPermissions`],
        allowedEvents: [],
      }),
      state: initialState.SubjectMetadataController || {},
      subjectCacheLimit: 100,
    });

    const authenticationControllerMessenger =
      getAuthenticationControllerMessenger(this.controllerMessenger);
    const authenticationController = createAuthenticationController({
      messenger: authenticationControllerMessenger,
      initialState: initialState.AuthenticationController,
      metametrics: {
        agent: Platform.MOBILE,
        getMetaMetricsId: async () =>
          (await MetaMetrics.getInstance().getMetaMetricsId()) || '',
      },
    });

    const userStorageControllerMessenger = getUserStorageControllerMessenger(
      this.controllerMessenger,
    );
    const userStorageController = createUserStorageController({
      messenger: userStorageControllerMessenger,
      initialState: initialState.UserStorageController,
      nativeScryptCrypto: calculateScryptKey,
      config: {
        accountSyncing: {
          onAccountAdded: (profileId) => {
            MetaMetrics.getInstance().trackEvent(
              MetricsEventBuilder.createEventBuilder(
                MetaMetricsEvents.ACCOUNTS_SYNC_ADDED,
              )
                .addProperties({
                  profile_id: profileId,
                })
                .build(),
            );
          },
          onAccountNameUpdated: (profileId) => {
            MetaMetrics.getInstance().trackEvent(
              MetricsEventBuilder.createEventBuilder(
                MetaMetricsEvents.ACCOUNTS_SYNC_NAME_UPDATED,
              )
                .addProperties({
                  profile_id: profileId,
                })
                .build(),
            );
          },
          onAccountSyncErroneousSituation(profileId, situationMessage) {
            MetaMetrics.getInstance().trackEvent(
              MetricsEventBuilder.createEventBuilder(
                MetaMetricsEvents.ACCOUNTS_SYNC_ERRONEOUS_SITUATION,
              )
                .addProperties({
                  profile_id: profileId,
                  situation_message: situationMessage,
                })
                .build(),
            );
          },
        },
        contactSyncing: {
          onContactUpdated: (profileId) => {
            MetaMetrics.getInstance().trackEvent(
              MetricsEventBuilder.createEventBuilder(
                MetaMetricsEvents.PROFILE_ACTIVITY_UPDATED,
              )
                .addProperties({
                  profile_id: profileId,
                  feature_name: 'Contacts Sync',
                  action: 'Contacts Sync Contact Updated',
                })
                .build(),
            );
          },
          onContactDeleted: (profileId) => {
            MetaMetrics.getInstance().trackEvent(
              MetricsEventBuilder.createEventBuilder(
                MetaMetricsEvents.PROFILE_ACTIVITY_UPDATED,
              )
                .addProperties({
                  profile_id: profileId,
                  feature_name: 'Contacts Sync',
                  action: 'Contacts Sync Contact Deleted',
                })
                .build(),
            );
          },
          onContactSyncErroneousSituation(profileId, situationMessage) {
            MetaMetrics.getInstance().trackEvent(
              MetricsEventBuilder.createEventBuilder(
                MetaMetricsEvents.PROFILE_ACTIVITY_UPDATED,
              )
                .addProperties({
                  profile_id: profileId,
                  feature_name: 'Contacts Sync',
                  action: 'Contacts Sync Erroneous Situation',
                  additional_description: situationMessage,
                })
                .build(),
            );
          },
        },
      },
    });
    ///: END:ONLY_INCLUDE_IF

    const codefiTokenApiV2 = new CodefiTokenPricesServiceV2();

    const smartTransactionsControllerTrackMetaMetricsEvent = (
      params: {
        event: MetaMetricsEventName;
        category: MetaMetricsEventCategory;
        properties?: ReturnType<
          typeof getSmartTransactionMetricsPropertiesType
        >;
        sensitiveProperties?: ReturnType<
          typeof getSmartTransactionMetricsSensitivePropertiesType
        >;
      },
      // eslint-disable-next-line @typescript-eslint/no-unused-vars
      options?: {
        metaMetricsId?: string;
      },
    ) => {
      MetaMetrics.getInstance().trackEvent(
        MetricsEventBuilder.createEventBuilder({
          category: params.event,
        })
          .addProperties(params.properties || {})
          .addSensitiveProperties(params.sensitiveProperties || {})
          .build(),
      );
    };

    this.smartTransactionsController = new SmartTransactionsController({
      // @ts-expect-error TODO: resolve types
      supportedChainIds: getAllowedSmartTransactionsChainIds(),
      clientId: ClientId.Mobile,
      getNonceLock: (...args) =>
        this.transactionController.getNonceLock(...args),
      confirmExternalTransaction: (...args) =>
        this.transactionController.confirmExternalTransaction(...args),
      trackMetaMetricsEvent: smartTransactionsControllerTrackMetaMetricsEvent,
      state: initialState.SmartTransactionsController,
      // @ts-expect-error TODO: Resolve mismatch between base-controller versions.
      messenger: this.controllerMessenger.getRestricted({
        name: 'SmartTransactionsController',
        allowedActions: [
          'NetworkController:getNetworkClientById',
          'NetworkController:getState',
        ],
        allowedEvents: ['NetworkController:stateChange'],
      }),
      getTransactions: (...args) =>
        this.transactionController.getTransactions(...args),
      updateTransaction: (...args) =>
        this.transactionController.updateTransaction(...args),
      getFeatureFlags: () => selectSwapsChainFeatureFlags(store.getState()),
      getMetaMetricsProps: () => Promise.resolve({}), // Return MetaMetrics props once we enable HW wallets for smart transactions.
      trace: trace as TraceCallback,
    });

    const tokenSearchDiscoveryDataController =
      new TokenSearchDiscoveryDataController({
        tokenPricesService: codefiTokenApiV2,
        swapsSupportedChainIds,
        fetchSwapsTokensThresholdMs: AppConstants.SWAPS.CACHE_TOKENS_THRESHOLD,
        fetchTokens: swapsUtils.fetchTokens,
        messenger: this.controllerMessenger.getRestricted({
          name: 'TokenSearchDiscoveryDataController',
          allowedActions: ['CurrencyRateController:getState'],
          allowedEvents: [],
        }),
      });

    /* bridge controller Initialization */
    const bridgeController = new BridgeController({
      messenger: this.controllerMessenger.getRestricted({
        name: 'BridgeController',
        allowedActions: [
          'AccountsController:getSelectedMultichainAccount',
          'SnapController:handleRequest',
          'NetworkController:getState',
          'NetworkController:getNetworkClientById',
          'NetworkController:findNetworkClientIdByChainId',
          'TokenRatesController:getState',
          'MultichainAssetsRatesController:getState',
          'CurrencyRateController:getState',
          'RemoteFeatureFlagController:getState',
        ],
        allowedEvents: [],
      }),
      clientId: BridgeClientId.MOBILE,
      // TODO: change getLayer1GasFee type to match transactionController.getLayer1GasFee
      getLayer1GasFee: async ({
        transactionParams,
        chainId,
      }: {
        transactionParams: TransactionParams;
        chainId: ChainId;
      }) =>
        this.transactionController.getLayer1GasFee({
          transactionParams,
          chainId,
          // eslint-disable-next-line @typescript-eslint/no-explicit-any
        }) as any,

      fetchFn: handleFetch,
      config: {
        customBridgeApiBaseUrl: BRIDGE_API_BASE_URL,
      },
      trackMetaMetricsFn: (event, properties) => {
        const metricsEvent = MetricsEventBuilder.createEventBuilder({
          // category property here maps to event name
          category: event,
        })
          .addProperties({
            ...(properties ?? {}),
          })
          .build();
        MetaMetrics.getInstance().trackEvent(metricsEvent);
      },
      traceFn: trace as TraceCallback,
    });

    const bridgeStatusController = new BridgeStatusController({
      messenger: this.controllerMessenger.getRestricted({
        name: 'BridgeStatusController',
        allowedActions: [
          'AccountsController:getSelectedMultichainAccount',
          'NetworkController:getNetworkClientById',
          'NetworkController:findNetworkClientIdByChainId',
          'NetworkController:getState',
          'BridgeController:getBridgeERC20Allowance',
          'BridgeController:stopPollingForQuotes',
          'BridgeController:trackUnifiedSwapBridgeEvent',
          'GasFeeController:getState',
          'AccountsController:getAccountByAddress',
          'SnapController:handleRequest',
          'TransactionController:getState',
          'RemoteFeatureFlagController:getState',
        ],
        allowedEvents: [
          'TransactionController:transactionConfirmed',
          'TransactionController:transactionFailed',
          'MultichainTransactionsController:transactionConfirmed',
        ],
<<<<<<< HEAD
        allowedEvents: [
          'TransactionController:transactionConfirmed',
          'TransactionController:transactionFailed',
          'MultichainTransactionsController:transactionConfirmed',
        ],
=======
>>>>>>> 05d3e30f
      }),
      state: initialState.BridgeStatusController,
      clientId: BridgeClientId.MOBILE,
      fetchFn: handleFetch,
      addTransactionFn: (
        ...args: Parameters<typeof this.transactionController.addTransaction>
      ) => this.transactionController.addTransaction(...args),
      estimateGasFeeFn: (
        ...args: Parameters<typeof this.transactionController.estimateGasFee>
      ) => this.transactionController.estimateGasFee(...args),
      addTransactionBatchFn: (
        ...args: Parameters<typeof this.transactionController.addTransactionBatch>
      ) => this.transactionController.addTransactionBatch(...args),
      updateTransactionFn: (
        ...args: Parameters<typeof this.transactionController.updateTransaction>
      ) => this.transactionController.updateTransaction(...args),
      traceFn: trace as TraceCallback,
      config: {
        customBridgeApiBaseUrl: BRIDGE_API_BASE_URL,
      },
    });

    const existingControllersByName = {
      KeyringController: this.keyringController,
      NetworkController: networkController,
      PreferencesController: preferencesController,
      SmartTransactionsController: this.smartTransactionsController,
    };

    const initRequest = {
      getState: () => store.getState(),
      getGlobalChainId: () => currentChainId,
    };

    const { controllersByName } = initModularizedControllers({
      controllerInitFunctions: {
        AccountsController: accountsControllerInit,
        AccountTreeController: accountTreeControllerInit,
        AppMetadataController: appMetadataControllerInit,
        ApprovalController: ApprovalControllerInit,
        GasFeeController: GasFeeControllerInit,
        TransactionController: TransactionControllerInit,
        SignatureController: SignatureControllerInit,
        CurrencyRateController: currencyRateControllerInit,
        MultichainNetworkController: multichainNetworkControllerInit,
        DeFiPositionsController: defiPositionsControllerInit,
        ///: BEGIN:ONLY_INCLUDE_IF(preinstalled-snaps,external-snaps)
        ExecutionService: executionServiceInit,
        CronjobController: cronjobControllerInit,
        SnapController: snapControllerInit,
        SnapInterfaceController: snapInterfaceControllerInit,
        SnapsRegistry: snapsRegistryInit,
        NotificationServicesController: notificationServicesControllerInit,
        NotificationServicesPushController:
          notificationServicesPushControllerInit,
        WebSocketService: WebSocketServiceInit,
        ///: END:ONLY_INCLUDE_IF
        ///: BEGIN:ONLY_INCLUDE_IF(keyring-snaps)
        MultichainAssetsController: multichainAssetsControllerInit,
        MultichainAssetsRatesController: multichainAssetsRatesControllerInit,
        MultichainBalancesController: multichainBalancesControllerInit,
        MultichainTransactionsController: multichainTransactionsControllerInit,
        ///: END:ONLY_INCLUDE_IF
        SeedlessOnboardingController: seedlessOnboardingControllerInit,
        PerpsController: perpsControllerInit,
      },
      persistedState: initialState as EngineState,
      existingControllersByName,
      baseControllerMessenger: this.controllerMessenger,
      ...initRequest,
    });

    const accountsController = controllersByName.AccountsController;
    const accountTreeController = controllersByName.AccountTreeController;
<<<<<<< HEAD
=======
    const approvalController = controllersByName.ApprovalController;
>>>>>>> 05d3e30f
    const gasFeeController = controllersByName.GasFeeController;
    const signatureController = controllersByName.SignatureController;
    const transactionController = controllersByName.TransactionController;
    const seedlessOnboardingController =
      controllersByName.SeedlessOnboardingController;
    const perpsController = controllersByName.PerpsController;
    // Backwards compatibility for existing references
    this.accountsController = accountsController;
    this.gasFeeController = gasFeeController;
    this.transactionController = transactionController;

    const multichainNetworkController =
      controllersByName.MultichainNetworkController;
    const currencyRateController = controllersByName.CurrencyRateController;

    ///: BEGIN:ONLY_INCLUDE_IF(preinstalled-snaps,external-snaps)
    const cronjobController = controllersByName.CronjobController;
    const executionService = controllersByName.ExecutionService;
    const snapController = controllersByName.SnapController;
    const snapInterfaceController = controllersByName.SnapInterfaceController;
    const snapsRegistry = controllersByName.SnapsRegistry;
    const webSocketService = controllersByName.WebSocketService;
    const notificationServicesController =
      controllersByName.NotificationServicesController;
    const notificationServicesPushController =
      controllersByName.NotificationServicesPushController;
    ///: END:ONLY_INCLUDE_IF

    ///: BEGIN:ONLY_INCLUDE_IF(keyring-snaps)
    const multichainAssetsController =
      controllersByName.MultichainAssetsController;
    const multichainAssetsRatesController =
      controllersByName.MultichainAssetsRatesController;
    const multichainBalancesController =
      controllersByName.MultichainBalancesController;
    const multichainTransactionsController =
      controllersByName.MultichainTransactionsController;
    ///: END:ONLY_INCLUDE_IF

    ///: BEGIN:ONLY_INCLUDE_IF(keyring-snaps)
    const multichainRatesControllerMessenger =
      this.controllerMessenger.getRestricted({
        name: 'RatesController',
        allowedActions: [],
        allowedEvents: ['CurrencyRateController:stateChange'],
      });

    const multichainRatesController = createMultichainRatesController({
      messenger: multichainRatesControllerMessenger,
      initialState: initialState.RatesController,
    });

    // Set up currency rate sync
    setupCurrencyRateSync(
      multichainRatesControllerMessenger,
      multichainRatesController,
    );
    ///: END:ONLY_INCLUDE_IF

    ///: BEGIN:ONLY_INCLUDE_IF(preinstalled-snaps,external-snaps)
<<<<<<< HEAD
=======
    snapController.init();
>>>>>>> 05d3e30f
    cronjobController.init();
    // Notification Setup
    notificationServicesController.init();
    ///: END:ONLY_INCLUDE_IF

    const nftController = new NftController({
      useIpfsSubdomains: false,
      messenger: this.controllerMessenger.getRestricted({
        name: 'NftController',
        allowedActions: [
          'AccountsController:getAccount',
          'AccountsController:getSelectedAccount',
          'ApprovalController:addRequest',
          'AssetsContractController:getERC721AssetName',
          'AssetsContractController:getERC721AssetSymbol',
          'AssetsContractController:getERC721TokenURI',
          'AssetsContractController:getERC721OwnerOf',
          'AssetsContractController:getERC1155BalanceOf',
          'AssetsContractController:getERC1155TokenURI',
          'NetworkController:getNetworkClientById',
          'NetworkController:findNetworkClientIdByChainId',
        ],
        allowedEvents: [
          'PreferencesController:stateChange',
          'AccountsController:selectedEvmAccountChange',
        ],
      }),
      state: initialState.NftController,
    });

    const tokensController = new TokensController({
      chainId: getGlobalChainId(networkController),
      // @ts-expect-error at this point in time the provider will be defined by the `networkController.initializeProvider`
      provider: networkController.getProviderAndBlockTracker().provider,
      state: initialState.TokensController,
      messenger: this.controllerMessenger.getRestricted({
        name: 'TokensController',
        allowedActions: [
          'ApprovalController:addRequest',
          'NetworkController:getNetworkClientById',
          'AccountsController:getAccount',
          'AccountsController:getSelectedAccount',
          'AccountsController:listAccounts',
        ],
        allowedEvents: [
          'PreferencesController:stateChange',
          'NetworkController:networkDidChange',
          'NetworkController:stateChange',
          'TokenListController:stateChange',
          'AccountsController:selectedEvmAccountChange',
          'KeyringController:accountRemoved',
        ],
      }),
    });

    const earnController = new EarnController({
      messenger: this.controllerMessenger.getRestricted({
        name: 'EarnController',
        allowedEvents: [
          'AccountsController:selectedAccountChange',
          'NetworkController:stateChange',
          'TransactionController:transactionConfirmed',
        ],
        allowedActions: [
          'AccountsController:getSelectedAccount',
          'NetworkController:getNetworkClientById',
          'NetworkController:getState',
        ],
      }),
      addTransactionFn: transactionController.addTransaction.bind(
        transactionController,
      ),
    });

    this.context = {
      KeyringController: this.keyringController,
      AccountTreeController: accountTreeController,
      AccountTrackerController: accountTrackerController,
      AddressBookController: new AddressBookController({
        messenger: this.controllerMessenger.getRestricted({
          name: 'AddressBookController',
          allowedActions: [],
          allowedEvents: [],
        }),
        state: initialState.AddressBookController,
      }),
      AppMetadataController: controllersByName.AppMetadataController,
      AssetsContractController: assetsContractController,
      NftController: nftController,
      TokensController: tokensController,
      TokenListController: tokenListController,
      TokenDetectionController: new TokenDetectionController({
        messenger: this.controllerMessenger.getRestricted({
          name: 'TokenDetectionController',
          allowedActions: [
            'AccountsController:getSelectedAccount',
            'NetworkController:getNetworkClientById',
            'NetworkController:getNetworkConfigurationByNetworkClientId',
            'NetworkController:getState',
            'KeyringController:getState',
            'PreferencesController:getState',
            'TokenListController:getState',
            'TokensController:getState',
            'TokensController:addDetectedTokens',
            'AccountsController:getAccount',
          ],
          allowedEvents: [
            'KeyringController:lock',
            'KeyringController:unlock',
            'PreferencesController:stateChange',
            'NetworkController:networkDidChange',
            'TokenListController:stateChange',
            'TokensController:stateChange',
            'AccountsController:selectedEvmAccountChange',
            'TransactionController:transactionConfirmed',
          ],
        }),
        trackMetaMetricsEvent: () =>
          MetaMetrics.getInstance().trackEvent(
            MetricsEventBuilder.createEventBuilder(
              MetaMetricsEvents.TOKEN_DETECTED,
            )
              .addProperties({
                token_standard: 'ERC20',
                asset_type: 'token',
                chain_id: getDecimalChainId(
                  getGlobalChainId(networkController),
                ),
              })
              .build(),
          ),
        getBalancesInSingleCall:
          assetsContractController.getBalancesInSingleCall.bind(
            assetsContractController,
          ),
        platform: 'mobile',
        useAccountsAPI: true,
        disabled: false,
      }),
      NftDetectionController: new NftDetectionController({
        messenger: this.controllerMessenger.getRestricted({
          name: 'NftDetectionController',
          allowedEvents: [
            'NetworkController:stateChange',
            'PreferencesController:stateChange',
          ],
          allowedActions: [
            'ApprovalController:addRequest',
            'NetworkController:getState',
            'NetworkController:getNetworkClientById',
            'PreferencesController:getState',
            'AccountsController:getSelectedAccount',
            'NetworkController:findNetworkClientIdByChainId',
          ],
        }),
        disabled: false,
        addNft: nftController.addNft.bind(nftController),
        getNftState: () => nftController.state,
      }),
      CurrencyRateController: currencyRateController,
      NetworkController: networkController,
      PhishingController: phishingController,
      PreferencesController: preferencesController,
      TokenBalancesController: new TokenBalancesController({
        messenger: this.controllerMessenger.getRestricted({
          name: 'TokenBalancesController',
          allowedActions: [
            'NetworkController:getNetworkClientById',
            'NetworkController:getState',
            'TokensController:getState',
            'PreferencesController:getState',
            'AccountsController:getSelectedAccount',
            'AccountsController:listAccounts',
          ],
          allowedEvents: [
            'TokensController:stateChange',
            'PreferencesController:stateChange',
            'NetworkController:stateChange',
            'KeyringController:accountRemoved',
          ],
        }),
        // TODO: This is long, can we decrease it?
        interval: 180000,
        state: initialState.TokenBalancesController,
      }),
      TokenRatesController: new TokenRatesController({
        messenger: this.controllerMessenger.getRestricted({
          name: 'TokenRatesController',
          allowedActions: [
            'TokensController:getState',
            'NetworkController:getNetworkClientById',
            'NetworkController:getState',
            'AccountsController:getAccount',
            'AccountsController:getSelectedAccount',
          ],
          allowedEvents: [
            'TokensController:stateChange',
            'NetworkController:stateChange',
            'AccountsController:selectedEvmAccountChange',
          ],
        }),
        tokenPricesService: codefiTokenApiV2,
        interval: 30 * 60 * 1000,
        state: initialState.TokenRatesController || { marketData: {} },
      }),
      TransactionController: this.transactionController,
      SmartTransactionsController: this.smartTransactionsController,
      SwapsController: new SwapsController({
        clientId: AppConstants.SWAPS.CLIENT_ID,
        fetchAggregatorMetadataThreshold:
          AppConstants.SWAPS.CACHE_AGGREGATOR_METADATA_THRESHOLD,
        fetchTokensThreshold: AppConstants.SWAPS.CACHE_TOKENS_THRESHOLD,
        fetchTopAssetsThreshold: AppConstants.SWAPS.CACHE_TOP_ASSETS_THRESHOLD,
        supportedChainIds: swapsSupportedChainIds,
        // @ts-expect-error TODO: Resolve mismatch between base-controller versions.
        messenger: this.controllerMessenger.getRestricted({
          name: 'SwapsController',
          // TODO: allow these internal calls once GasFeeController
          // export these action types and register its action handlers
          // allowedActions: [
          //   'GasFeeController:getEIP1559GasFeeEstimates',
          // ],
          allowedActions: ['NetworkController:getNetworkClientById'],
          allowedEvents: ['NetworkController:networkDidChange'],
        }),
        pollCountLimit: AppConstants.SWAPS.POLL_COUNT_LIMIT,
        // TODO: Remove once GasFeeController exports this action type
        fetchGasFeeEstimates: () =>
          this.gasFeeController.fetchGasFeeEstimates(),
        fetchEstimatedMultiLayerL1Fee,
      }),
      GasFeeController: this.gasFeeController,
      ApprovalController: approvalController,
      PermissionController: permissionController,
      RemoteFeatureFlagController: remoteFeatureFlagController,
      SelectedNetworkController: selectedNetworkController,
      SignatureController: signatureController,
      TokenSearchDiscoveryController: tokenSearchDiscoveryController,
      LoggingController: loggingController,
      ///: BEGIN:ONLY_INCLUDE_IF(preinstalled-snaps,external-snaps)
      CronjobController: cronjobController,
      ExecutionService: executionService,
      SnapController: snapController,
      SnapInterfaceController: snapInterfaceController,
      SnapsRegistry: snapsRegistry,
      SubjectMetadataController: this.subjectMetadataController,
      AuthenticationController: authenticationController,
      UserStorageController: userStorageController,
      WebSocketService: webSocketService,
      NotificationServicesController: notificationServicesController,
      NotificationServicesPushController: notificationServicesPushController,
      ///: END:ONLY_INCLUDE_IF
      AccountsController: accountsController,
      PPOMController: new PPOMController({
        chainId: getGlobalChainId(networkController),
        blockaidPublicKey: process.env.BLOCKAID_PUBLIC_KEY as string,
        cdnBaseUrl: process.env.BLOCKAID_FILE_CDN as string,
        // @ts-expect-error TODO: Resolve mismatch between base-controller versions.
        messenger: this.controllerMessenger.getRestricted({
          name: 'PPOMController',
          allowedActions: ['NetworkController:getNetworkClientById'],
          allowedEvents: [`${networkController.name}:networkDidChange`],
        }),
        onPreferencesChange: (listener) =>
          this.controllerMessenger.subscribe(
            `${preferencesController.name}:stateChange`,
            listener,
          ),
        // TODO: Replace "any" with type
        provider:
          // eslint-disable-next-line @typescript-eslint/no-explicit-any
          networkController.getProviderAndBlockTracker().provider as any,
        ppomProvider: {
          // TODO: Replace "any" with type
          // eslint-disable-next-line @typescript-eslint/no-explicit-any
          PPOM: PPOM as any,
          ppomInit,
        },
        storageBackend: new RNFSStorageBackend('PPOMDB'),
        securityAlertsEnabled:
          initialState.PreferencesController?.securityAlertsEnabled ?? false,
        state: initialState.PPOMController,
        // TODO: Replace "any" with type
        // eslint-disable-next-line @typescript-eslint/no-explicit-any
        nativeCrypto: Crypto as any,
      }),
      ///: BEGIN:ONLY_INCLUDE_IF(keyring-snaps)
      MultichainBalancesController: multichainBalancesController,
      RatesController: multichainRatesController,
      MultichainAssetsController: multichainAssetsController,
      MultichainAssetsRatesController: multichainAssetsRatesController,
      MultichainTransactionsController: multichainTransactionsController,
      ///: END:ONLY_INCLUDE_IF
      TokenSearchDiscoveryDataController: tokenSearchDiscoveryDataController,
      MultichainNetworkController: multichainNetworkController,
      BridgeController: bridgeController,
      BridgeStatusController: bridgeStatusController,
      EarnController: earnController,
      DeFiPositionsController: controllersByName.DeFiPositionsController,
<<<<<<< HEAD
=======
      SeedlessOnboardingController: seedlessOnboardingController,
      PerpsController: perpsController,
>>>>>>> 05d3e30f
    };

    const childControllers = Object.assign({}, this.context);
    STATELESS_NON_CONTROLLER_NAMES.forEach((name) => {
      if (name in childControllers && childControllers[name]) {
        delete childControllers[name];
      }
    });
    this.datamodel = new ComposableController<EngineState, StatefulControllers>(
      {
        controllers: childControllers as StatefulControllers,
        messenger: this.controllerMessenger.getRestricted({
          name: 'ComposableController',
          allowedActions: [],
          allowedEvents: Array.from(BACKGROUND_STATE_CHANGE_EVENT_NAMES),
        }),
      },
    );

    const { NftController: nfts } = this.context;

    if (process.env.MM_OPENSEA_KEY) {
      nfts.setApiKey(process.env.MM_OPENSEA_KEY);
    }

    this.controllerMessenger.subscribe(
      'TransactionController:incomingTransactionsReceived',
      (incomingTransactions: TransactionMeta[]) => {
        NotificationManager.gotIncomingTransaction(incomingTransactions);
      },
    );

    this.controllerMessenger.subscribe(
      AppConstants.NETWORK_STATE_CHANGE_EVENT,
      (state: NetworkState) => {
        if (
          state.networksMetadata[state.selectedNetworkClientId].status ===
            NetworkStatus.Available &&
          getGlobalChainId(networkController) !== currentChainId
        ) {
          // We should add a state or event emitter saying the provider changed
          setTimeout(() => {
            this.configureControllersOnNetworkChange();
            currentChainId = getGlobalChainId(networkController);
          }, 500);
        }
      },
    );

    this.controllerMessenger.subscribe(
      AppConstants.NETWORK_STATE_CHANGE_EVENT,
      async () => {
        try {
          const networkId = await deprecatedGetNetworkId();
          store.dispatch(networkIdUpdated(networkId));
        } catch (error) {
          console.error(
            error,
            `Network ID not changed, current chainId: ${getGlobalChainId(
              networkController,
            )}`,
          );
        }
      },
    );

    this.controllerMessenger.subscribe(
      `${networkController.name}:networkWillChange`,
      () => {
        store.dispatch(networkIdWillUpdate());
      },
    );

    ///: BEGIN:ONLY_INCLUDE_IF(preinstalled-snaps,external-snaps)
    this.controllerMessenger.subscribe(
      `${snapController.name}:snapTerminated`,
      (truncatedSnap) => {
        const pendingApprovals = this.controllerMessenger.call(
          'ApprovalController:getState',
        ).pendingApprovals;
        const approvals = Object.values(pendingApprovals).filter(
          (approval) =>
            approval.origin === truncatedSnap.id &&
            approval.type.startsWith(RestrictedMethods.snap_dialog),
        );
        for (const approval of approvals) {
          this.controllerMessenger.call<'ApprovalController:rejectRequest'>(
            'ApprovalController:rejectRequest',
            approval.id,
            new Error('Snap was terminated.'),
          );
        }
      },
    );
    ///: END:ONLY_INCLUDE_IF

    // @TODO(snaps): This fixes an issue where `withKeyring` would lock the `KeyringController` mutex.
    // That meant that if a snap requested a keyring operation (like requesting entropy) while the `KeyringController` was locked,
    // it would cause a deadlock.
    // This is a temporary fix until we can refactor how we handle requests to the Snaps Keyring.
    const withSnapKeyring = async (
      operation: ({ keyring }: { keyring: unknown }) => void,
    ) => {
      const keyring = await this.getSnapKeyring();

      return operation({ keyring });
    };

    const multichainRouterMessenger = this.controllerMessenger.getRestricted({
      name: 'MultichainRouter',
      allowedActions: [
        `SnapController:getAll`,
        `SnapController:handleRequest`,
        `${permissionController.name}:getPermissions`,
        `AccountsController:listMultichainAccounts`,
      ],
      allowedEvents: [],
    }) as MultichainRouterMessenger;

    this.multichainRouter = new MultichainRouter({
      messenger: multichainRouterMessenger,
      withSnapKeyring:
        withSnapKeyring as MultichainRouterArgs['withSnapKeyring'],
    });

    this.configureControllersOnNetworkChange();
    this.startPolling();
    this.handleVaultBackup();

    Engine.instance = this;
  }

  handleVaultBackup() {
    this.controllerMessenger.subscribe(
      AppConstants.KEYRING_STATE_CHANGE_EVENT,
      (state: KeyringControllerState) => {
        if (!state.vault) {
          return;
        }

        // Back up vault if it exists
        backupVault(state)
          .then(() => {
            Logger.log('Engine', 'Vault back up successful');
          })
          .catch((error) => {
            Logger.error(error, 'Engine Vault backup failed');
          });
      },
    );
  }

  startPolling() {
    const { TransactionController } = this.context;

    TransactionController.stopIncomingTransactionPolling();

    // leaving the reference of TransactionController here, rather than importing it from utils to avoid circular dependency
    TransactionController.startIncomingTransactionPolling();

    ///: BEGIN:ONLY_INCLUDE_IF(keyring-snaps)
    this.context.RatesController.start();
    ///: END:ONLY_INCLUDE_IF
  }

  configureControllersOnNetworkChange() {
    const { AccountTrackerController, NetworkController } = this.context;
    const { provider } = NetworkController.getProviderAndBlockTracker();

    // Skip configuration if this is called before the provider is initialized
    if (!provider) {
      return;
    }
    provider.sendAsync = provider.sendAsync.bind(provider);

    AccountTrackerController.refresh([
      NetworkController.state.networkConfigurationsByChainId[
        getGlobalChainId(NetworkController)
      ]?.rpcEndpoints?.[
        NetworkController.state.networkConfigurationsByChainId[
          getGlobalChainId(NetworkController)
        ]?.defaultRpcEndpointIndex
      ]?.networkClientId,
    ]);
  }

  getTotalEvmFiatAccountBalance = (
    account?: InternalAccount,
  ): {
    ethFiat: number;
    tokenFiat: number;
    tokenFiat1dAgo: number;
    ethFiat1dAgo: number;
    totalNativeTokenBalance: string;
    ticker: string;
  } => {
    const {
      CurrencyRateController,
      AccountsController,
      AccountTrackerController,
      TokenBalancesController,
      TokenRatesController,
      TokensController,
      NetworkController,
    } = this.context;

    const selectedInternalAccount =
      account ??
      AccountsController.getAccount(
        AccountsController.state.internalAccounts.selectedAccount,
      );

    if (!selectedInternalAccount) {
      return {
        ethFiat: 0,
        tokenFiat: 0,
        ethFiat1dAgo: 0,
        tokenFiat1dAgo: 0,
        totalNativeTokenBalance: '0',
        ticker: '',
      };
    }

    const selectedInternalAccountFormattedAddress = toFormattedAddress(
      selectedInternalAccount.address,
    );
    const { currentCurrency } = CurrencyRateController.state;
    const { settings: { showFiatOnTestnets } = {} } = store.getState();

    const { accountsByChainId } = AccountTrackerController.state;
    const { marketData } = TokenRatesController.state;

    let totalEthFiat = 0;
    let totalEthFiat1dAgo = 0;
    let totalTokenFiat = 0;
    let totalTokenFiat1dAgo = 0;
    let aggregatedNativeTokenBalance = '';
    let primaryTicker = '';

    const decimalsToShow = (currentCurrency === 'usd' && 2) || undefined;

    const networkConfigurations = Object.values(
      NetworkController.state.networkConfigurationsByChainId || {},
    );

    networkConfigurations.forEach((networkConfig) => {
      const { chainId } = networkConfig;
      const chainIdHex = toHexadecimal(chainId);

      if (isTestNet(chainId) && !showFiatOnTestnets) {
        return;
      }

      let ticker = '';
      try {
        const networkClientId =
          NetworkController.findNetworkClientIdByChainId(chainId);
        if (networkClientId) {
          const networkClient =
            NetworkController.getNetworkClientById(networkClientId);
          ticker = networkClient.configuration.ticker;
        }
      } catch (error) {
        return;
      }

      const conversionRate =
        CurrencyRateController.state?.currencyRates?.[ticker]?.conversionRate ??
        0;

      if (conversionRate === 0) {
        return;
      }
<<<<<<< HEAD

      if (!primaryTicker) {
        primaryTicker = ticker;
      }

=======

      if (!primaryTicker) {
        primaryTicker = ticker;
      }

>>>>>>> 05d3e30f
      const accountData =
        accountsByChainId?.[chainIdHex]?.[
          selectedInternalAccountFormattedAddress
        ];
      if (accountData) {
        const balanceHex = accountData.balance;
        const balanceBN = hexToBN(balanceHex);

        const stakedBalanceBN = hexToBN(accountData.stakedBalance || '0x00');
        const totalAccountBalance = balanceBN
          .add(stakedBalanceBN)
          .toString('hex');

        const chainEthFiat = weiToFiatNumber(
          totalAccountBalance,
          conversionRate,
          decimalsToShow,
        );

        // Avoid NaN and Infinity values
        if (isFinite(chainEthFiat)) {
          totalEthFiat += chainEthFiat;
        }
<<<<<<< HEAD

        const tokenExchangeRates = marketData?.[chainIdHex];
        const ethPricePercentChange1d =
          tokenExchangeRates?.[zeroAddress() as Hex]?.pricePercentChange1d;

        let chainEthFiat1dAgo = chainEthFiat;
        if (
          ethPricePercentChange1d !== undefined &&
          isFinite(ethPricePercentChange1d) &&
          ethPricePercentChange1d !== -100
        ) {
          chainEthFiat1dAgo =
            chainEthFiat / (1 + ethPricePercentChange1d / 100);
        }

        if (isFinite(chainEthFiat1dAgo)) {
          totalEthFiat1dAgo += chainEthFiat1dAgo;
        }

        const chainNativeBalance = renderFromWei(balanceHex);
        if (chainNativeBalance && parseFloat(chainNativeBalance) > 0) {
          const currentAggregated = parseFloat(
            aggregatedNativeTokenBalance || '0',
          );
          aggregatedNativeTokenBalance = (
            currentAggregated + parseFloat(chainNativeBalance)
          ).toString();
        }
      }

=======

        const tokenExchangeRates = marketData?.[chainIdHex];
        const ethPricePercentChange1d =
          tokenExchangeRates?.[zeroAddress() as Hex]?.pricePercentChange1d;

        let chainEthFiat1dAgo = chainEthFiat;
        if (
          ethPricePercentChange1d !== undefined &&
          isFinite(ethPricePercentChange1d) &&
          ethPricePercentChange1d !== -100
        ) {
          chainEthFiat1dAgo =
            chainEthFiat / (1 + ethPricePercentChange1d / 100);
        }

        if (isFinite(chainEthFiat1dAgo)) {
          totalEthFiat1dAgo += chainEthFiat1dAgo;
        }

        const chainNativeBalance = renderFromWei(balanceHex);
        if (chainNativeBalance && parseFloat(chainNativeBalance) > 0) {
          const currentAggregated = parseFloat(
            aggregatedNativeTokenBalance || '0',
          );
          aggregatedNativeTokenBalance = (
            currentAggregated + parseFloat(chainNativeBalance)
          ).toString();
        }
      }

>>>>>>> 05d3e30f
      const tokens =
        TokensController.state.allTokens?.[chainIdHex]?.[
          selectedInternalAccount.address
        ] || [];
      const tokenExchangeRates = marketData?.[chainIdHex];

      if (tokens.length > 0) {
        const { tokenBalances: allTokenBalances } =
          TokenBalancesController.state;
        const tokenBalances =
          allTokenBalances?.[selectedInternalAccount.address as Hex]?.[
            chainId
          ] ?? {};

        tokens.forEach(
          (item: { address: string; balance?: string; decimals: number }) => {
            const exchangeRate =
              tokenExchangeRates?.[item.address as Hex]?.price;

            if (!exchangeRate || !isFinite(exchangeRate)) {
              return;
            }

            const tokenBalance =
              item.balance ||
              (item.address in tokenBalances
                ? renderFromTokenMinimalUnit(
                    tokenBalances[item.address as Hex],
                    item.decimals,
                  )
                : undefined);

            if (!tokenBalance) {
              return;
            }

            const tokenBalanceFiat = balanceToFiatNumber(
              tokenBalance,
              conversionRate,
              exchangeRate,
              decimalsToShow,
            );

            if (isFinite(tokenBalanceFiat)) {
              totalTokenFiat += tokenBalanceFiat;
            }

            const tokenPricePercentChange1d =
              tokenExchangeRates?.[item.address as Hex]?.pricePercentChange1d;
            let tokenBalance1dAgo = tokenBalanceFiat;

            if (
              tokenPricePercentChange1d !== undefined &&
              isFinite(tokenPricePercentChange1d) &&
              tokenPricePercentChange1d !== -100
            ) {
              tokenBalance1dAgo =
                tokenBalanceFiat / (1 + tokenPricePercentChange1d / 100);
            }

            if (isFinite(tokenBalance1dAgo)) {
              totalTokenFiat1dAgo += tokenBalance1dAgo;
            }
          },
        );
      }
    });

    return {
      ethFiat: totalEthFiat ?? 0,
      ethFiat1dAgo: totalEthFiat1dAgo ?? 0,
      tokenFiat: totalTokenFiat ?? 0,
      tokenFiat1dAgo: totalTokenFiat1dAgo ?? 0,
      totalNativeTokenBalance: aggregatedNativeTokenBalance ?? '0',
      ticker: primaryTicker,
    };
  };

  /**
   * Gets a subset of preferences from the PreferencesController to pass to a snap.
   */
  getPreferences = () => {
    const {
      securityAlertsEnabled,
      useTransactionSimulations,
      useTokenDetection,
      privacyMode,
      useNftDetection,
      displayNftMedia,
      isMultiAccountBalancesEnabled,
      showTestNetworks,
    } = this.context.PreferencesController.state;

    return {
      securityAlertsEnabled,
      useTransactionSimulations,
      useTokenDetection,
      privacyMode,
      useNftDetection,
      displayNftMedia,
      isMultiAccountBalancesEnabled,
      showTestNetworks,
    };
  };

  ///: BEGIN:ONLY_INCLUDE_IF(keyring-snaps)
  getSnapKeyring = async () => {
    // TODO: Replace `getKeyringsByType` with `withKeyring`
    let [snapKeyring] = this.keyringController.getKeyringsByType(
      KeyringTypes.snap,
    );
    if (!snapKeyring) {
      await this.keyringController.addNewKeyring(KeyringTypes.snap);
      // TODO: Replace `getKeyringsByType` with `withKeyring`
      [snapKeyring] = this.keyringController.getKeyringsByType(
        KeyringTypes.snap,
      );
    }
    return snapKeyring;
  };

  /**
   * Removes an account from state / storage.
   *
   * @param {string} address - A hex address
   */
  removeAccount = async (address: string) => {
    const addressHex = toHex(address);
    // Remove all associated permissions
    await removeAccountsFromPermissions([addressHex]);
    // Remove account from the keyring
    await this.keyringController.removeAccount(addressHex);
  };
  ///: END:ONLY_INCLUDE_IF

  /**
   * Returns true or false whether the user has funds or not
   */
  hasFunds = () => {
    try {
      const {
        engine: { backgroundState },
      } = store.getState();
      // TODO: Check `allNfts[currentChainId]` property instead
      // @ts-expect-error This property does not exist
      const nfts = backgroundState.NftController.nfts;

      const { tokenBalances } = backgroundState.TokenBalancesController;

      let tokenFound = false;
      tokenLoop: for (const chains of Object.values(tokenBalances)) {
        for (const tokens of Object.values(chains)) {
          for (const balance of Object.values(tokens)) {
            if (!isZero(balance)) {
              tokenFound = true;
              break tokenLoop;
            }
          }
        }
      }

      const fiatBalance = this.getTotalEvmFiatAccountBalance() || 0;
      const totalFiatBalance = fiatBalance.ethFiat + fiatBalance.ethFiat;

      return totalFiatBalance > 0 || tokenFound || nfts.length > 0;
    } catch (e) {
      Logger.log('Error while getting user funds', e);
    }
  };

  resetState = async () => {
    // Whenever we are gonna start a new wallet
    // either imported or created, we need to
    // get rid of the old data from state
    const {
      TransactionController,
      TokensController,
      NftController,
      TokenBalancesController,
      TokenRatesController,
      PermissionController,
      // SelectedNetworkController,
      ///: BEGIN:ONLY_INCLUDE_IF(preinstalled-snaps,external-snaps)
      SnapController,
      ///: END:ONLY_INCLUDE_IF
      LoggingController,
    } = this.context;

    // Remove all permissions.
    PermissionController?.clearState?.();
    ///: BEGIN:ONLY_INCLUDE_IF(preinstalled-snaps,external-snaps)
    await SnapController.clearState();
    ///: END:ONLY_INCLUDE_IF

    // Clear selected network
    // TODO implement this method on SelectedNetworkController
    // SelectedNetworkController.unsetAllDomains()

    //Clear assets info
    TokensController.resetState();
    NftController.resetState();

    TokenBalancesController.resetState();
    TokenRatesController.resetState();

    // eslint-disable-next-line @typescript-eslint/no-explicit-any
    (TransactionController as any).update(() => ({
      methodData: {},
      transactions: [],
      transactionBatches: [],
      lastFetchedBlockNumbers: {},
      submitHistory: [],
      swapsTransactions: {},
    }));

    LoggingController.clear();
  };

  removeAllListeners() {
    this.controllerMessenger.clearSubscriptions();
  }

  async destroyEngineInstance() {
    // TODO: Replace "any" with type
    // eslint-disable-next-line @typescript-eslint/no-explicit-any
    Object.values(this.context).forEach((controller: any) => {
      if (controller.destroy) {
        controller.destroy();
      }
    });
    this.removeAllListeners();
    await this.resetState();
    Engine.instance = null;
  }

  rejectPendingApproval(
    id: string,
    reason: Error = providerErrors.userRejectedRequest(),
    opts: { ignoreMissing?: boolean; logErrors?: boolean } = {},
  ) {
    const { ApprovalController } = this.context;

    if (opts.ignoreMissing && !ApprovalController.has({ id })) {
      return;
    }

    try {
      ApprovalController.reject(id, reason);
      // TODO: Replace "any" with type
      // eslint-disable-next-line @typescript-eslint/no-explicit-any
    } catch (error: any) {
      if (opts.logErrors !== false) {
        Logger.error(
          error,
          'Reject while rejecting pending connection request',
        );
      }
    }
  }

  async acceptPendingApproval(
    id: string,
    requestData?: Record<string, Json>,
    opts: AcceptOptions & { handleErrors?: boolean } = {
      waitForResult: false,
      deleteAfterResult: false,
      handleErrors: true,
    },
  ) {
    const { ApprovalController } = this.context;

    try {
      return await ApprovalController.accept(id, requestData, {
        waitForResult: opts.waitForResult,
        deleteAfterResult: opts.deleteAfterResult,
      });
    } catch (err) {
      if (opts.handleErrors === false) {
        throw err;
      }
    }
  }

  // This should be used instead of directly calling PreferencesController.setSelectedAddress or AccountsController.setSelectedAccount
  setSelectedAccount(address: string) {
    const { AccountsController, PreferencesController } = this.context;
    const account = AccountsController.getAccountByAddress(address);
    if (account) {
      AccountsController.setSelectedAccount(account.id);
      PreferencesController.setSelectedAddress(address);
    } else {
      throw new Error(`No account found for address: ${address}`);
    }
  }

  /**
   * This should be used instead of directly calling PreferencesController.setAccountLabel or AccountsController.setAccountName in order to keep the names in sync
   * We are currently incrementally migrating the accounts data to the AccountsController so we must keep these values
   * in sync until the migration is complete.
   */
  setAccountLabel(address: string, label: string) {
    const { AccountsController, PreferencesController } = this.context;
    const accountToBeNamed = AccountsController.getAccountByAddress(address);
    if (accountToBeNamed === undefined) {
      throw new Error(`No account found for address: ${address}`);
    }
    AccountsController.setAccountName(accountToBeNamed.id, label);
    PreferencesController.setAccountLabel(address, label);
  }
}

/**
 * Assert that the given Engine instance has been initialized
 *
 * @param instance - Either an Engine instance, or null
 */
function assertEngineExists(
  instance: Engine | null,
): asserts instance is Engine {
  if (!instance) {
    throw new Error('Engine does not exist');
  }
}

let instance: Engine | null;

export default {
  get context() {
    assertEngineExists(instance);
    return instance.context;
  },

  get controllerMessenger() {
    assertEngineExists(instance);
    return instance.controllerMessenger;
  },

  get state() {
    assertEngineExists(instance);
    const {
      AccountTrackerController,
      AddressBookController,
      AppMetadataController,
      SnapInterfaceController,
      NftController,
      TokenListController,
      CurrencyRateController,
      KeyringController,
      NetworkController,
      PreferencesController,
      PhishingController,
      RemoteFeatureFlagController,
      PPOMController,
      TokenBalancesController,
      TokenRatesController,
      TokenSearchDiscoveryController,
      TransactionController,
      SmartTransactionsController,
      SwapsController,
      GasFeeController,
      TokensController,
      ///: BEGIN:ONLY_INCLUDE_IF(preinstalled-snaps,external-snaps)
      SnapController,
      CronjobController,
      SubjectMetadataController,
      AuthenticationController,
      UserStorageController,
      NotificationServicesController,
      NotificationServicesPushController,
      ///: END:ONLY_INCLUDE_IF
      PermissionController,
      SelectedNetworkController,
      ApprovalController,
      LoggingController,
      AccountsController,
      AccountTreeController,
      SignatureController,
      ///: BEGIN:ONLY_INCLUDE_IF(keyring-snaps)
      MultichainBalancesController,
      RatesController,
      MultichainAssetsController,
      MultichainAssetsRatesController,
      MultichainTransactionsController,
      ///: END:ONLY_INCLUDE_IF
      TokenSearchDiscoveryDataController,
      MultichainNetworkController,
      BridgeController,
      BridgeStatusController,
      EarnController,
<<<<<<< HEAD
      DeFiPositionsController,
=======
      PerpsController,
      DeFiPositionsController,
      SeedlessOnboardingController,
>>>>>>> 05d3e30f
    } = instance.datamodel.state;

    return {
      AccountTrackerController,
      AddressBookController,
      AppMetadataController,
      SnapInterfaceController,
      NftController,
      TokenListController,
      CurrencyRateController,
      KeyringController,
      NetworkController,
      PhishingController,
      RemoteFeatureFlagController,
      PPOMController,
      PreferencesController,
      TokenBalancesController,
      TokenRatesController,
      TokenSearchDiscoveryController,
      TokensController,
      TransactionController,
      SmartTransactionsController,
      SwapsController,
      GasFeeController,
      ///: BEGIN:ONLY_INCLUDE_IF(preinstalled-snaps,external-snaps)
      SnapController,
      CronjobController,
      SubjectMetadataController,
      AuthenticationController,
      UserStorageController,
      NotificationServicesController,
      NotificationServicesPushController,
      ///: END:ONLY_INCLUDE_IF
      PermissionController,
      SelectedNetworkController,
      ApprovalController,
      LoggingController,
      AccountsController,
      AccountTreeController,
      SignatureController,
      ///: BEGIN:ONLY_INCLUDE_IF(keyring-snaps)
      MultichainBalancesController,
      RatesController,
      MultichainAssetsController,
      MultichainAssetsRatesController,
      MultichainTransactionsController,
      ///: END:ONLY_INCLUDE_IF
      TokenSearchDiscoveryDataController,
      MultichainNetworkController,
      BridgeController,
      BridgeStatusController,
      EarnController,
<<<<<<< HEAD
      DeFiPositionsController,
=======
      PerpsController,
      DeFiPositionsController,
      SeedlessOnboardingController,
>>>>>>> 05d3e30f
    };
  },

  get datamodel() {
    assertEngineExists(instance);
    return instance.datamodel;
  },

  getTotalEvmFiatAccountBalance(account?: InternalAccount) {
    assertEngineExists(instance);
    return instance.getTotalEvmFiatAccountBalance(account);
  },

  hasFunds() {
    assertEngineExists(instance);
    return instance.hasFunds();
  },

  resetState() {
    assertEngineExists(instance);
    return instance.resetState();
  },

  destroyEngine: async () => {
    await instance?.destroyEngineInstance();
    instance = null;
  },

  init(
    state: Partial<EngineState> | undefined,
    keyringState: KeyringControllerState | null = null,
    metaMetricsId?: string,
  ) {
    instance =
      Engine.instance || new Engine(state, keyringState, metaMetricsId);
    Object.freeze(instance);
    return instance;
  },

  acceptPendingApproval: async (
    id: string,
    requestData?: Record<string, Json>,
    opts?: AcceptOptions & { handleErrors?: boolean },
  ) => instance?.acceptPendingApproval(id, requestData, opts),

  rejectPendingApproval: (
    id: string,
    reason: Error,
    opts: {
      ignoreMissing?: boolean;
      logErrors?: boolean;
    } = {},
  ) => instance?.rejectPendingApproval(id, reason, opts),

  setSelectedAddress: (address: string) => {
    assertEngineExists(instance);
    instance.setSelectedAccount(address);
  },

  setAccountLabel: (address: string, label: string) => {
    assertEngineExists(instance);
    instance.setAccountLabel(address, label);
  },

  ///: BEGIN:ONLY_INCLUDE_IF(keyring-snaps)
  getSnapKeyring: () => {
    assertEngineExists(instance);
    return instance.getSnapKeyring();
  },
  removeAccount: async (address: string) => {
    assertEngineExists(instance);
    return await instance.removeAccount(address);
  },
  ///: END:ONLY_INCLUDE_IF
};<|MERGE_RESOLUTION|>--- conflicted
+++ resolved
@@ -186,18 +186,12 @@
   swapsSupportedChainIds,
 } from './constants';
 import { getGlobalChainId } from '../../util/networks/global-network';
-<<<<<<< HEAD
-=======
 import { trace } from '../../util/trace';
->>>>>>> 05d3e30f
 import { logEngineCreation } from './utils/logger';
 import { initModularizedControllers } from './utils';
 import { accountsControllerInit } from './controllers/accounts-controller';
 import { accountTreeControllerInit } from '../../multichain-accounts/controllers/account-tree-controller';
-<<<<<<< HEAD
-=======
 import { ApprovalControllerInit } from './controllers/approval-controller';
->>>>>>> 05d3e30f
 import { createTokenSearchDiscoveryController } from './controllers/TokenSearchDiscoveryController';
 import { BridgeClientId, BridgeController } from '@metamask/bridge-controller';
 import { BridgeStatusController } from '@metamask/bridge-status-controller';
@@ -234,13 +228,10 @@
 } from './controllers/multichain-router/constants';
 import { ErrorReportingService } from '@metamask/error-reporting-service';
 import { captureException } from '@sentry/react-native';
-<<<<<<< HEAD
-=======
 import { WebSocketServiceInit } from './controllers/snaps/websocket-service-init';
 
 import { seedlessOnboardingControllerInit } from './controllers/seedless-onboarding-controller';
 import { perpsControllerInit } from './controllers/perps-controller';
->>>>>>> 05d3e30f
 
 const NON_EMPTY = 'NON_EMPTY';
 
@@ -341,8 +332,7 @@
     // eslint-disable-next-line @typescript-eslint/no-unused-vars
     const errorReportingService = new ErrorReportingService({
       messenger: errorReportingServiceMessenger,
-<<<<<<< HEAD
-      captureException: (error) => captureException(error as Error),
+      captureException,
     });
 
     const networkControllerMessenger = this.controllerMessenger.getRestricted({
@@ -362,28 +352,6 @@
         additionalDefaultNetworks,
       );
 
-=======
-      captureException,
-    });
-
-    const networkControllerMessenger = this.controllerMessenger.getRestricted({
-      name: 'NetworkController',
-      allowedEvents: [],
-      allowedActions: ['ErrorReportingService:captureException'],
-    });
-
-    const additionalDefaultNetworks = [
-      ChainId['megaeth-testnet'],
-      ChainId['monad-testnet'],
-    ];
-
-    let initialNetworkControllerState = initialState.NetworkController;
-    if (!initialNetworkControllerState) {
-      initialNetworkControllerState = getDefaultNetworkControllerState(
-        additionalDefaultNetworks,
-      );
-
->>>>>>> 05d3e30f
       // Add failovers for default Infura RPC endpoints
       initialNetworkControllerState.networkConfigurationsByChainId[
         ChainId.mainnet
@@ -1238,14 +1206,6 @@
           'TransactionController:transactionFailed',
           'MultichainTransactionsController:transactionConfirmed',
         ],
-<<<<<<< HEAD
-        allowedEvents: [
-          'TransactionController:transactionConfirmed',
-          'TransactionController:transactionFailed',
-          'MultichainTransactionsController:transactionConfirmed',
-        ],
-=======
->>>>>>> 05d3e30f
       }),
       state: initialState.BridgeStatusController,
       clientId: BridgeClientId.MOBILE,
@@ -1320,10 +1280,7 @@
 
     const accountsController = controllersByName.AccountsController;
     const accountTreeController = controllersByName.AccountTreeController;
-<<<<<<< HEAD
-=======
     const approvalController = controllersByName.ApprovalController;
->>>>>>> 05d3e30f
     const gasFeeController = controllersByName.GasFeeController;
     const signatureController = controllersByName.SignatureController;
     const transactionController = controllersByName.TransactionController;
@@ -1384,10 +1341,7 @@
     ///: END:ONLY_INCLUDE_IF
 
     ///: BEGIN:ONLY_INCLUDE_IF(preinstalled-snaps,external-snaps)
-<<<<<<< HEAD
-=======
     snapController.init();
->>>>>>> 05d3e30f
     cronjobController.init();
     // Notification Setup
     notificationServicesController.init();
@@ -1687,11 +1641,8 @@
       BridgeStatusController: bridgeStatusController,
       EarnController: earnController,
       DeFiPositionsController: controllersByName.DeFiPositionsController,
-<<<<<<< HEAD
-=======
       SeedlessOnboardingController: seedlessOnboardingController,
       PerpsController: perpsController,
->>>>>>> 05d3e30f
     };
 
     const childControllers = Object.assign({}, this.context);
@@ -1965,19 +1916,11 @@
       if (conversionRate === 0) {
         return;
       }
-<<<<<<< HEAD
 
       if (!primaryTicker) {
         primaryTicker = ticker;
       }
 
-=======
-
-      if (!primaryTicker) {
-        primaryTicker = ticker;
-      }
-
->>>>>>> 05d3e30f
       const accountData =
         accountsByChainId?.[chainIdHex]?.[
           selectedInternalAccountFormattedAddress
@@ -2001,7 +1944,6 @@
         if (isFinite(chainEthFiat)) {
           totalEthFiat += chainEthFiat;
         }
-<<<<<<< HEAD
 
         const tokenExchangeRates = marketData?.[chainIdHex];
         const ethPricePercentChange1d =
@@ -2032,38 +1974,6 @@
         }
       }
 
-=======
-
-        const tokenExchangeRates = marketData?.[chainIdHex];
-        const ethPricePercentChange1d =
-          tokenExchangeRates?.[zeroAddress() as Hex]?.pricePercentChange1d;
-
-        let chainEthFiat1dAgo = chainEthFiat;
-        if (
-          ethPricePercentChange1d !== undefined &&
-          isFinite(ethPricePercentChange1d) &&
-          ethPricePercentChange1d !== -100
-        ) {
-          chainEthFiat1dAgo =
-            chainEthFiat / (1 + ethPricePercentChange1d / 100);
-        }
-
-        if (isFinite(chainEthFiat1dAgo)) {
-          totalEthFiat1dAgo += chainEthFiat1dAgo;
-        }
-
-        const chainNativeBalance = renderFromWei(balanceHex);
-        if (chainNativeBalance && parseFloat(chainNativeBalance) > 0) {
-          const currentAggregated = parseFloat(
-            aggregatedNativeTokenBalance || '0',
-          );
-          aggregatedNativeTokenBalance = (
-            currentAggregated + parseFloat(chainNativeBalance)
-          ).toString();
-        }
-      }
-
->>>>>>> 05d3e30f
       const tokens =
         TokensController.state.allTokens?.[chainIdHex]?.[
           selectedInternalAccount.address
@@ -2453,13 +2363,9 @@
       BridgeController,
       BridgeStatusController,
       EarnController,
-<<<<<<< HEAD
-      DeFiPositionsController,
-=======
       PerpsController,
       DeFiPositionsController,
       SeedlessOnboardingController,
->>>>>>> 05d3e30f
     } = instance.datamodel.state;
 
     return {
@@ -2512,13 +2418,9 @@
       BridgeController,
       BridgeStatusController,
       EarnController,
-<<<<<<< HEAD
-      DeFiPositionsController,
-=======
       PerpsController,
       DeFiPositionsController,
       SeedlessOnboardingController,
->>>>>>> 05d3e30f
     };
   },
 
