--- conflicted
+++ resolved
@@ -154,7 +154,11 @@
 import { getAllowedSmartTransactionsChainIds } from '../../../app/constants/smartTransactions';
 import { selectBasicFunctionalityEnabled } from '../../selectors/settings';
 import { selectShouldUseSmartTransaction } from '../../selectors/smartTransactionsController';
-import { selectSwapsChainFeatureFlags, selectSwapsQuotes, selectSwapsTopAggId } from '../../reducers/swaps';
+import {
+  selectSwapsChainFeatureFlags,
+  selectSwapsQuotes,
+  selectSwapsTopAggId,
+} from '../../reducers/swaps';
 import {
   SmartTransactionStatuses,
   ClientId,
@@ -184,7 +188,10 @@
 import { HandleSnapRequestArgs } from '../Snaps/types';
 import { handleSnapRequest } from '../Snaps/utils';
 ///: END:ONLY_INCLUDE_IF
-import { getSmartTransactionMetricsProperties, getGasIncludedTransactionFees } from '../../util/smart-transactions';
+import {
+  getSmartTransactionMetricsProperties,
+  getGasIncludedTransactionFees,
+} from '../../util/smart-transactions';
 import { trace } from '../../util/trace';
 import { MetricsEventBuilder } from '../Analytics/MetricsEventBuilder';
 import { JsonMap } from '../Analytics/MetaMetrics.types';
@@ -213,11 +220,6 @@
   SnapControllerHandleRequestAction,
   SnapControllerUpdateSnapStateAction,
 } from './controllers/SnapController/constants';
-import {
-  SnapKeyringAccountAssetListUpdatedEvent,
-  SnapKeyringAccountBalancesUpdatedEvent,
-  SnapKeyringAccountTransactionsUpdatedEvent,
-} from '../SnapKeyring/constants';
 
 const NON_EMPTY = 'NON_EMPTY';
 
@@ -363,7 +365,6 @@
       chainId: getGlobalChainId(networkController),
     });
 
-<<<<<<< HEAD
     const { controllersByName } = initModularizedControllers({
       controllerInitFunctions: {
         AccountsController: accountsControllerInit,
@@ -371,29 +372,6 @@
       persistedState: initialState as EngineState,
       existingControllersByName: {},
       baseControllerMessenger: this.controllerMessenger,
-=======
-    // Create AccountsController
-    const accountsControllerMessenger: AccountsControllerMessenger =
-      this.controllerMessenger.getRestricted({
-        name: 'AccountsController',
-        allowedEvents: [
-          SnapControllerStateChangeEvent,
-          'KeyringController:accountRemoved',
-          'KeyringController:stateChange',
-          SnapKeyringAccountAssetListUpdatedEvent,
-          SnapKeyringAccountBalancesUpdatedEvent,
-          SnapKeyringAccountTransactionsUpdatedEvent,
-        ],
-        allowedActions: [
-          'KeyringController:getAccounts',
-          'KeyringController:getKeyringsByType',
-          'KeyringController:getKeyringForAccount',
-        ],
-      });
-    const accountsController = createAccountsController({
-      messenger: accountsControllerMessenger,
-      initialState: initialState.AccountsController,
->>>>>>> 7de15837
     });
 
     const accountsController = controllersByName.AccountsController;
@@ -633,17 +611,11 @@
         'PhishingController:testOrigin',
         'PhishingController:maybeUpdateState',
         'KeyringController:getAccounts',
-<<<<<<< HEAD
         'AccountsController:setSelectedAccount',
         'AccountsController:getAccountByAddress',
         'AccountsController:setAccountName',
-=======
-        AccountsControllerSetSelectedAccountAction,
-        AccountsControllerGetAccountByAddressAction,
-        AccountsControllerSetAccountNameAction,
         SnapControllerHandleRequestAction,
         SnapControllerGetSnapAction,
->>>>>>> 7de15837
       ],
       allowedEvents: [],
     });
@@ -1231,13 +1203,12 @@
         networkController.getNetworkClientRegistry.bind(networkController),
       getNetworkState: () => networkController.state,
       hooks: {
-        publish: (transactionMeta) => {          
+        publish: (transactionMeta) => {
           const state = store.getState();
-          const shouldUseSmartTransaction = selectShouldUseSmartTransaction(
-            state,
-          );
+          const shouldUseSmartTransaction =
+            selectShouldUseSmartTransaction(state);
           const swapsQuotes = selectSwapsQuotes(state);
-          // We can choose the top agg id for now. Once selection is enabled, we need 
+          // We can choose the top agg id for now. Once selection is enabled, we need
           // to look for a selected agg id.
           const swapsTopAggId = selectSwapsTopAggId(state);
           const selectedQuote = swapsQuotes?.[swapsTopAggId];
@@ -1251,7 +1222,7 @@
             // @ts-expect-error TODO: Resolve mismatch between base-controller versions.
             controllerMessenger: this.controllerMessenger,
             featureFlags: selectSwapsChainFeatureFlags(state),
-            transactionFees
+            transactionFees,
           }) as Promise<{ transactionHash: string }>;
         },
       },
