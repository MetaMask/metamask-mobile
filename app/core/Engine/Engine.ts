/* eslint-disable @typescript-eslint/no-shadow */
import Crypto from 'react-native-quick-crypto';
import { scrypt } from 'react-native-fast-crypto';

import {
  AccountTrackerController,
  AssetsContractController,
  CurrencyRateController,
  NftController,
  NftDetectionController,
  TokenBalancesController,
  TokenDetectionController,
  TokenListController,
  TokenRatesController,
  TokensController,
  CodefiTokenPricesServiceV2,
} from '@metamask/assets-controllers';
///: BEGIN:ONLY_INCLUDE_IF(preinstalled-snaps,external-snaps)
import { AppState } from 'react-native';
import PREINSTALLED_SNAPS from '../../lib/snaps/preinstalled-snaps';
///: END:ONLY_INCLUDE_IF
import { AddressBookController } from '@metamask/address-book-controller';
import { ComposableController } from '@metamask/composable-controller';
import {
  KeyringController,
  KeyringControllerState,
  ///: BEGIN:ONLY_INCLUDE_IF(preinstalled-snaps,external-snaps)
  KeyringTypes,
  ///: END:ONLY_INCLUDE_IF
} from '@metamask/keyring-controller';
import {
  NetworkController,
  NetworkControllerMessenger,
  NetworkState,
  NetworkStatus,
} from '@metamask/network-controller';
import { PhishingController } from '@metamask/phishing-controller';
import { PreferencesController } from '@metamask/preferences-controller';
import {
  TransactionController,
  TransactionMeta,
  TransactionControllerOptions,
} from '@metamask/transaction-controller';
import { GasFeeController } from '@metamask/gas-fee-controller';
import {
  AcceptOptions,
  ApprovalController,
} from '@metamask/approval-controller';
import HDKeyring from '@metamask/eth-hd-keyring';
import { SelectedNetworkController } from '@metamask/selected-network-controller';
import {
  PermissionController,
  ///: BEGIN:ONLY_INCLUDE_IF(preinstalled-snaps,external-snaps)
  SubjectMetadataController,
  ///: END:ONLY_INCLUDE_IF
} from '@metamask/permission-controller';
import SwapsController, { swapsUtils } from '@metamask/swaps-controller';
import { PPOMController } from '@metamask/ppom-validator';
///: BEGIN:ONLY_INCLUDE_IF(preinstalled-snaps,external-snaps)
import {
  JsonSnapsRegistry,
  SnapController,
  SnapsRegistryMessenger,
  SnapInterfaceController,
} from '@metamask/snaps-controllers';

import { WebViewExecutionService } from '@metamask/snaps-controllers/react-native';
import type { NotificationArgs } from '@metamask/snaps-rpc-methods/dist/restricted/notify.cjs';
import { getSnapsWebViewPromise } from '../../lib/snaps';
import {
  buildSnapEndowmentSpecifications,
  buildSnapRestrictedMethodSpecifications,
} from '@metamask/snaps-rpc-methods';
import type { EnumToUnion, DialogType } from '@metamask/snaps-sdk';
// eslint-disable-next-line import/no-nodejs-modules
import { Duplex } from 'stream';
///: END:ONLY_INCLUDE_IF
import { MetaMaskKeyring as QRHardwareKeyring } from '@keystonehq/metamask-airgapped-keyring';
import { LoggingController } from '@metamask/logging-controller';
import {
  LedgerKeyring,
  LedgerMobileBridge,
  LedgerTransportMiddleware,
} from '@metamask/eth-ledger-bridge-keyring';
import { Encryptor, LEGACY_DERIVATION_OPTIONS, pbkdf2 } from '../Encryptor';
import {
  isMainnetByChainId,
  isTestNet,
  getDecimalChainId,
} from '../../util/networks';
import {
  fetchEstimatedMultiLayerL1Fee,
  deprecatedGetNetworkId,
} from '../../util/networks/engineNetworkUtils';
import AppConstants from '../AppConstants';
import { store } from '../../store';
import {
  renderFromTokenMinimalUnit,
  balanceToFiatNumber,
  weiToFiatNumber,
  toHexadecimal,
  addHexPrefix,
  hexToBN,
} from '../../util/number';
import NotificationManager from '../NotificationManager';
import Logger from '../../util/Logger';
import { isZero } from '../../util/lodash';
import { MetaMetricsEvents, MetaMetrics } from '../Analytics';

///: BEGIN:ONLY_INCLUDE_IF(preinstalled-snaps,external-snaps)
import {
  SnapBridge,
  ExcludedSnapEndowments,
  ExcludedSnapPermissions,
  EndowmentPermissions,
  detectSnapLocation,
} from '../Snaps';
import { getRpcMethodMiddleware } from '../RPCMethods/RPCMethodMiddleware';

import {
  AuthenticationController,
  UserStorageController,
} from '@metamask/profile-sync-controller';
import {
  NotificationServicesController,
  NotificationServicesPushController,
} from '@metamask/notification-services-controller';
///: END:ONLY_INCLUDE_IF
import {
  getCaveatSpecifications,
  getPermissionSpecifications,
  unrestrictedMethods,
} from '../Permissions/specifications.js';
import { backupVault } from '../BackupVault';
import {
  SignatureController,
  SignatureControllerOptions,
} from '@metamask/signature-controller';
import { hasProperty, Hex, Json } from '@metamask/utils';
import { providerErrors } from '@metamask/rpc-errors';

import { PPOM, ppomInit } from '../../lib/ppom/PPOMView';
import RNFSStorageBackend from '../../lib/ppom/ppom-storage-backend';
import {
  ///: BEGIN:ONLY_INCLUDE_IF(keyring-snaps)
  AccountsControllerSetSelectedAccountAction,
  AccountsControllerGetAccountByAddressAction,
  AccountsControllerSetAccountNameAction,
  ///: END:ONLY_INCLUDE_IF
  AccountsControllerGetAccountAction,
  AccountsControllerGetSelectedAccountAction,
  AccountsControllerListAccountsAction,
  AccountsControllerUpdateAccountMetadataAction,
  AccountsControllerSelectedEvmAccountChangeEvent,
  AccountsControllerSelectedAccountChangeEvent,
  AccountsControllerAccountAddedEvent,
  AccountsControllerAccountRenamedEvent,
} from './controllers/AccountsController/constants';
import { AccountsControllerMessenger } from '@metamask/accounts-controller';
import { createAccountsController } from './controllers/AccountsController/utils';
import { createRemoteFeatureFlagController } from './controllers/RemoteFeatureFlagController';
import { captureException } from '@sentry/react-native';
import { lowerCase } from 'lodash';
import {
  networkIdUpdated,
  networkIdWillUpdate,
} from '../../core/redux/slices/inpageProvider';
import SmartTransactionsController from '@metamask/smart-transactions-controller';
import { getAllowedSmartTransactionsChainIds } from '../../../app/constants/smartTransactions';
import { selectBasicFunctionalityEnabled } from '../../selectors/settings';
import { selectShouldUseSmartTransaction } from '../../selectors/smartTransactionsController';
import { selectSwapsChainFeatureFlags } from '../../reducers/swaps';
import {
  SmartTransactionStatuses,
  ClientId,
} from '@metamask/smart-transactions-controller/dist/types';
import { submitSmartTransactionHook } from '../../util/smart-transactions/smart-publish-hook';
import { zeroAddress } from 'ethereumjs-util';
import { ApprovalType, toChecksumHexAddress } from '@metamask/controller-utils';
import { ExtendedControllerMessenger } from '../ExtendedControllerMessenger';
import DomainProxyMap from '../../lib/DomainProxyMap/DomainProxyMap';
import {
  MetaMetricsEventCategory,
  MetaMetricsEventName,
} from '@metamask/smart-transactions-controller/dist/constants';
import {
  getSmartTransactionMetricsProperties as getSmartTransactionMetricsPropertiesType,
  getSmartTransactionMetricsSensitiveProperties as getSmartTransactionMetricsSensitivePropertiesType,
} from '@metamask/smart-transactions-controller/dist/utils';
///: BEGIN:ONLY_INCLUDE_IF(keyring-snaps)
import { snapKeyringBuilder } from '../SnapKeyring';
import { removeAccountsFromPermissions } from '../Permissions';
import { keyringSnapPermissionsBuilder } from '../SnapKeyring/keyringSnapsPermissions';
///: END:ONLY_INCLUDE_IF
///: BEGIN:ONLY_INCLUDE_IF(preinstalled-snaps,external-snaps)
import { HandleSnapRequestArgs } from '../Snaps/types';
import { handleSnapRequest } from '../Snaps/utils';
///: END:ONLY_INCLUDE_IF
import { getSmartTransactionMetricsProperties } from '../../util/smart-transactions';
import { trace } from '../../util/trace';
import { MetricsEventBuilder } from '../Analytics/MetricsEventBuilder';
import { JsonMap } from '../Analytics/MetaMetrics.types';
import { isPooledStakingFeatureEnabled } from '../../components/UI/Stake/constants';
import {
  ControllerMessenger,
  EngineState,
  EngineContext,
  TransactionEventPayload,
  StatefulControllers,
} from './types';
import {
  BACKGROUND_STATE_CHANGE_EVENT_NAMES,
  STATELESS_NON_CONTROLLER_NAMES,
} from './constants';
import {
  getGlobalChainId,
  getGlobalNetworkClientId,
} from '../../util/networks/global-network';
import { logEngineCreation } from './utils/logger';

const NON_EMPTY = 'NON_EMPTY';

const encryptor = new Encryptor({
  keyDerivationOptions: LEGACY_DERIVATION_OPTIONS,
});
// TODO: Replace "any" with type
// eslint-disable-next-line @typescript-eslint/no-explicit-any
let currentChainId: any;

/**
 * Core controller responsible for composing other metamask controllers together
 * and exposing convenience methods for common wallet operations.
 */
export class Engine {
  /**
   * The global Engine singleton
   */
  static instance: Engine | null;
  /**
   * A collection of all controller instances
   */
  context: EngineContext;
  /**
   * The global controller messenger.
   */
  controllerMessenger: ControllerMessenger;
  /**
   * ComposableController reference containing all child controllers
   */
  datamodel: ComposableController<EngineState, StatefulControllers>;

  /**
   * Object containing the info for the latest incoming tx block
   * for each address and network
   */
  // TODO: Replace "any" with type
  // eslint-disable-next-line @typescript-eslint/no-explicit-any
  lastIncomingTxBlockInfo: any;

  ///: BEGIN:ONLY_INCLUDE_IF(preinstalled-snaps,external-snaps)
  /**
   * Object that runs and manages the execution of Snaps
   */
  snapExecutionService: WebViewExecutionService;
  snapController: SnapController;
  subjectMetadataController: SubjectMetadataController;

  ///: END:ONLY_INCLUDE_IF

  transactionController: TransactionController;
  smartTransactionsController: SmartTransactionsController;

  keyringController: KeyringController;

  /**
   * Creates a CoreController instance
   */
  // eslint-disable-next-line @typescript-eslint/default-param-last
  constructor(
    initialState: Partial<EngineState> = {},
    initialKeyringState?: KeyringControllerState | null,
  ) {
    logEngineCreation(initialState, initialKeyringState);

    this.controllerMessenger = new ExtendedControllerMessenger();

    const isBasicFunctionalityToggleEnabled = () =>
      selectBasicFunctionalityEnabled(store.getState());

    const approvalController = new ApprovalController({
      messenger: this.controllerMessenger.getRestricted({
        name: 'ApprovalController',
        allowedEvents: [],
        allowedActions: [],
      }),
      showApprovalRequest: () => undefined,
      typesExcludedFromRateLimiting: [
        ApprovalType.Transaction,
        ApprovalType.WatchAsset,
      ],
    });

    const preferencesController = new PreferencesController({
      messenger: this.controllerMessenger.getRestricted({
        name: 'PreferencesController',
        allowedActions: [],
        allowedEvents: ['KeyringController:stateChange'],
      }),
      state: {
        ipfsGateway: AppConstants.IPFS_DEFAULT_GATEWAY_URL,
        useTokenDetection:
          initialState?.PreferencesController?.useTokenDetection ?? true,
        useNftDetection: true, // set this to true to enable nft detection by default to new users
        displayNftMedia: true,
        securityAlertsEnabled: true,
        smartTransactionsOptInStatus: true,
        tokenSortConfig: {
          key: 'tokenFiatAmount',
          order: 'dsc',
          sortCallback: 'stringNumeric',
        },
        ...initialState.PreferencesController,
      },
    });

    const networkControllerOpts = {
      infuraProjectId: process.env.MM_INFURA_PROJECT_ID || NON_EMPTY,
      state: initialState.NetworkController,
      messenger: this.controllerMessenger.getRestricted({
        name: 'NetworkController',
        allowedEvents: [],
        allowedActions: [],
      }) as unknown as NetworkControllerMessenger,
      // Metrics event tracking is handled in this repository instead
      // TODO: Use events for controller metric events
      trackMetaMetricsEvent: () => {
        // noop
      },
    };
    const networkController = new NetworkController(networkControllerOpts);

    networkController.initializeProvider();

    const assetsContractController = new AssetsContractController({
      messenger: this.controllerMessenger.getRestricted({
        name: 'AssetsContractController',
        allowedActions: [
          'NetworkController:getNetworkClientById',
          'NetworkController:getNetworkConfigurationByNetworkClientId',
          'NetworkController:getSelectedNetworkClient',
          'NetworkController:getState',
        ],
        allowedEvents: [
          'PreferencesController:stateChange',
          'NetworkController:networkDidChange',
        ],
      }),
      chainId: getGlobalChainId(networkController),
    });

    // Create AccountsController
    const accountsControllerMessenger: AccountsControllerMessenger =
      this.controllerMessenger.getRestricted({
        name: 'AccountsController',
        allowedEvents: [
          'SnapController:stateChange',
          'KeyringController:accountRemoved',
          'KeyringController:stateChange',
        ],
        allowedActions: [
          'KeyringController:getAccounts',
          'KeyringController:getKeyringsByType',
          'KeyringController:getKeyringForAccount',
        ],
      });
    const accountsController = createAccountsController({
      messenger: accountsControllerMessenger,
      initialState: initialState.AccountsController,
    });

    const nftController = new NftController({
      chainId: getGlobalChainId(networkController),
      useIpfsSubdomains: false,
      messenger: this.controllerMessenger.getRestricted({
        name: 'NftController',
        allowedActions: [
          `${approvalController.name}:addRequest`,
          `${networkController.name}:getNetworkClientById`,
          AccountsControllerGetAccountAction,
          AccountsControllerGetSelectedAccountAction,
          'AssetsContractController:getERC721AssetName',
          'AssetsContractController:getERC721AssetSymbol',
          'AssetsContractController:getERC721TokenURI',
          'AssetsContractController:getERC721OwnerOf',
          'AssetsContractController:getERC1155BalanceOf',
          'AssetsContractController:getERC1155TokenURI',
        ],
        allowedEvents: [
          'PreferencesController:stateChange',
          'NetworkController:networkDidChange',
          AccountsControllerSelectedEvmAccountChangeEvent,
        ],
      }),
      state: initialState.NftController,
    });

    const loggingController = new LoggingController({
      messenger: this.controllerMessenger.getRestricted<
        'LoggingController',
        never,
        never
      >({
        name: 'LoggingController',
        allowedActions: [],
        allowedEvents: [],
      }),
      state: initialState.LoggingController,
    });
    const tokensController = new TokensController({
      chainId: getGlobalChainId(networkController),
      // @ts-expect-error at this point in time the provider will be defined by the `networkController.initializeProvider`
      provider: networkController.getProviderAndBlockTracker().provider,
      state: initialState.TokensController,
      messenger: this.controllerMessenger.getRestricted({
        name: 'TokensController',
        allowedActions: [
          `${approvalController.name}:addRequest`,
          'NetworkController:getNetworkClientById',
          AccountsControllerGetAccountAction,
          AccountsControllerGetSelectedAccountAction,
        ],
        allowedEvents: [
          'PreferencesController:stateChange',
          'NetworkController:networkDidChange',
          'NetworkController:stateChange',
          'TokenListController:stateChange',
          AccountsControllerSelectedEvmAccountChangeEvent,
        ],
      }),
    });
    const tokenListController = new TokenListController({
      chainId: getGlobalChainId(networkController),
      onNetworkStateChange: (listener) =>
        this.controllerMessenger.subscribe(
          AppConstants.NETWORK_STATE_CHANGE_EVENT,
          listener,
        ),
      messenger: this.controllerMessenger.getRestricted({
        name: 'TokenListController',
        allowedActions: [`${networkController.name}:getNetworkClientById`],
        allowedEvents: [`${networkController.name}:stateChange`],
      }),
    });
    const currencyRateController = new CurrencyRateController({
      messenger: this.controllerMessenger.getRestricted({
        name: 'CurrencyRateController',
        allowedActions: [`${networkController.name}:getNetworkClientById`],
        allowedEvents: [],
      }),
      // normalize `null` currencyRate to `0`
      // TODO: handle `null` currencyRate by hiding fiat values instead
      state: {
        ...initialState.CurrencyRateController,
        currencyRates: Object.fromEntries(
          Object.entries(
            initialState.CurrencyRateController?.currencyRates ?? {
              ETH: {
                conversionRate: 0,
                conversionDate: 0,
                usdConversionRate: null,
              },
            },
          ).map(([k, v]) => [
            k,
            { ...v, conversionRate: v.conversionRate ?? 0 },
          ]),
        ),
      },
    });

    const gasFeeController = new GasFeeController({
      messenger: this.controllerMessenger.getRestricted({
        name: 'GasFeeController',
        allowedActions: [
          `${networkController.name}:getNetworkClientById`,
          `${networkController.name}:getEIP1559Compatibility`,
          `${networkController.name}:getState`,
        ],
        allowedEvents: [AppConstants.NETWORK_DID_CHANGE_EVENT],
      }),
      getProvider: () =>
        // @ts-expect-error at this point in time the provider will be defined by the `networkController.initializeProvider`
        networkController.getProviderAndBlockTracker().provider,
      getCurrentNetworkEIP1559Compatibility: async () =>
        (await networkController.getEIP1559Compatibility()) ?? false,
      getCurrentNetworkLegacyGasAPICompatibility: () => {
        const chainId = getGlobalChainId(networkController);
        return (
          isMainnetByChainId(chainId) ||
          chainId === addHexPrefix(swapsUtils.BSC_CHAIN_ID) ||
          chainId === addHexPrefix(swapsUtils.POLYGON_CHAIN_ID)
        );
      },
      clientId: AppConstants.SWAPS.CLIENT_ID,
      legacyAPIEndpoint:
        'https://gas.api.cx.metamask.io/networks/<chain_id>/gasPrices',
      EIP1559APIEndpoint:
        'https://gas.api.cx.metamask.io/networks/<chain_id>/suggestedGasFees',
    });

    const remoteFeatureFlagController = createRemoteFeatureFlagController({
      state: initialState.RemoteFeatureFlagController,
      messenger: this.controllerMessenger.getRestricted({
        name: 'RemoteFeatureFlagController',
        allowedActions: [],
        allowedEvents: [],
      }),
      disabled: !isBasicFunctionalityToggleEnabled(),
    });

    const phishingController = new PhishingController({
      messenger: this.controllerMessenger.getRestricted({
        name: 'PhishingController',
        allowedActions: [],
        allowedEvents: [],
      }),
    });
    phishingController.maybeUpdateState();

    const additionalKeyrings = [];

    const qrKeyringBuilder = () => {
      const keyring = new QRHardwareKeyring();
      // to fix the bug in #9560, forgetDevice will reset all keyring properties to default.
      keyring.forgetDevice();
      return keyring;
    };
    qrKeyringBuilder.type = QRHardwareKeyring.type;

    additionalKeyrings.push(qrKeyringBuilder);

    const bridge = new LedgerMobileBridge(new LedgerTransportMiddleware());
    const ledgerKeyringBuilder = () => new LedgerKeyring({ bridge });
    ledgerKeyringBuilder.type = LedgerKeyring.type;

    additionalKeyrings.push(ledgerKeyringBuilder);

    const hdKeyringBuilder = () =>
      new HDKeyring({
        cryptographicFunctions: { pbkdf2Sha512: pbkdf2 },
      });
    hdKeyringBuilder.type = HDKeyring.type;
    additionalKeyrings.push(hdKeyringBuilder);

    ///: BEGIN:ONLY_INCLUDE_IF(keyring-snaps)
    const snapKeyringBuildMessenger = this.controllerMessenger.getRestricted({
      name: 'SnapKeyringBuilder',
      allowedActions: [
        'ApprovalController:addRequest',
        'ApprovalController:acceptRequest',
        'ApprovalController:rejectRequest',
        'ApprovalController:startFlow',
        'ApprovalController:endFlow',
        'ApprovalController:showSuccess',
        'ApprovalController:showError',
        'PhishingController:testOrigin',
        'PhishingController:maybeUpdateState',
        'KeyringController:getAccounts',
        AccountsControllerSetSelectedAccountAction,
        AccountsControllerGetAccountByAddressAction,
        AccountsControllerSetAccountNameAction,
      ],
      allowedEvents: [],
    });

    const getSnapController = () => this.snapController;

    // Necessary to persist the keyrings and update the accounts both within the keyring controller and accounts controller
    const persistAndUpdateAccounts = async () => {
      await this.keyringController.persistAllKeyrings();
      await accountsController.updateAccounts();
    };

    additionalKeyrings.push(
      snapKeyringBuilder(
        snapKeyringBuildMessenger,
        getSnapController,
        persistAndUpdateAccounts,
        (address) => this.removeAccount(address),
      ),
    );

    ///: END:ONLY_INCLUDE_IF

    this.keyringController = new KeyringController({
      removeIdentity: preferencesController.removeIdentity.bind(
        preferencesController,
      ),
      encryptor,
      messenger: this.controllerMessenger.getRestricted({
        name: 'KeyringController',
        allowedActions: [],
        allowedEvents: [],
      }),
      state: initialKeyringState || initialState.KeyringController,
      // @ts-expect-error To Do: Update the type of QRHardwareKeyring to Keyring<Json>
      keyringBuilders: additionalKeyrings,
    });

    ///: BEGIN:ONLY_INCLUDE_IF(preinstalled-snaps,external-snaps)
    /**
     * Gets the mnemonic of the user's primary keyring.
     */
    const getPrimaryKeyringMnemonic = () => {
      // TODO: Replace "any" with type
      // eslint-disable-next-line @typescript-eslint/no-explicit-any
      const [keyring]: any = this.keyringController.getKeyringsByType(
        KeyringTypes.hd,
      );
      if (!keyring.mnemonic) {
        throw new Error('Primary keyring mnemonic unavailable.');
      }

      return keyring.mnemonic;
    };

    const getAppState = () => {
      const state = AppState.currentState;
      return state === 'active';
    };

    const snapRestrictedMethods = {
      // eslint-disable-next-line @typescript-eslint/ban-ts-comment
      // @ts-ignore
      clearSnapState: this.controllerMessenger.call.bind(
        this.controllerMessenger,
        'SnapController:clearSnapState',
      ),
      getMnemonic: getPrimaryKeyringMnemonic.bind(this),
      getUnlockPromise: getAppState.bind(this),
      getSnap: this.controllerMessenger.call.bind(
        this.controllerMessenger,
        'SnapController:get',
      ),
      handleSnapRpcRequest: async (args: HandleSnapRequestArgs) =>
        await handleSnapRequest(this.controllerMessenger, args),
      // eslint-disable-next-line @typescript-eslint/ban-ts-comment
      // @ts-ignore
      getSnapState: this.controllerMessenger.call.bind(
        this.controllerMessenger,
        'SnapController:getSnapState',
      ),
      // eslint-disable-next-line @typescript-eslint/ban-ts-comment
      // @ts-ignore
      updateSnapState: this.controllerMessenger.call.bind(
        this.controllerMessenger,
        'SnapController:updateSnapState',
      ),
      maybeUpdatePhishingList: this.controllerMessenger.call.bind(
        this.controllerMessenger,
        'PhishingController:maybeUpdateState',
      ),
      isOnPhishingList: (origin: string) =>
        this.controllerMessenger.call<'PhishingController:testOrigin'>(
          'PhishingController:testOrigin',
          origin,
        ).result,
      showDialog: (
        origin: string,
        type: EnumToUnion<DialogType>,
        // TODO: Replace "any" with type
        // eslint-disable-next-line @typescript-eslint/no-explicit-any
        content: any, // should be Component from '@metamask/snaps-ui';
        // TODO: Replace "any" with type
        // eslint-disable-next-line @typescript-eslint/no-explicit-any
        placeholder?: any,
      ) =>
        approvalController.addAndShowApprovalRequest({
          origin,
          type,
          requestData: { content, placeholder },
        }),
      showInAppNotification: (origin: string, args: NotificationArgs) => {
        Logger.log(
          'Snaps/ showInAppNotification called with args: ',
          args,
          ' and origin: ',
          origin,
        );
      },
      createInterface: this.controllerMessenger.call.bind(
        this.controllerMessenger,
        'SnapInterfaceController:createInterface',
      ),
      getInterface: this.controllerMessenger.call.bind(
        this.controllerMessenger,
        'SnapInterfaceController:getInterface',
      ),
      updateInterface: this.controllerMessenger.call.bind(
        this.controllerMessenger,
        'SnapInterfaceController:updateInterface',
      ),
      requestUserApproval:
        approvalController.addAndShowApprovalRequest.bind(approvalController),
      hasPermission: (origin: string, target: string) =>
        this.controllerMessenger.call<'PermissionController:hasPermission'>(
          'PermissionController:hasPermission',
          origin,
          target,
        ),
      getClientCryptography: () => ({ pbkdf2Sha512: pbkdf2 }),
    };
    ///: END:ONLY_INCLUDE_IF

    ///: BEGIN:ONLY_INCLUDE_IF(keyring-snaps)
    const keyringSnapMethods = {
      getAllowedKeyringMethods: (origin: string) =>
        keyringSnapPermissionsBuilder(origin),
      getSnapKeyring: this.getSnapKeyring.bind(this),
    };
    ///: END:ONLY_INCLUDE_IF

    const getSnapPermissionSpecifications = () => ({
      ...buildSnapEndowmentSpecifications(Object.keys(ExcludedSnapEndowments)),
      ...buildSnapRestrictedMethodSpecifications(
        Object.keys(ExcludedSnapPermissions),
        {
          ///: BEGIN:ONLY_INCLUDE_IF(preinstalled-snaps,external-snaps)
          ...snapRestrictedMethods,
          ///: END:ONLY_INCLUDE_IF
          ///: BEGIN:ONLY_INCLUDE_IF(keyring-snaps)
          ...keyringSnapMethods,
          ///: END:ONLY_INCLUDE_IF
        },
      ),
    });

    const accountTrackerController = new AccountTrackerController({
      messenger: this.controllerMessenger.getRestricted({
        name: 'AccountTrackerController',
        allowedActions: [
          AccountsControllerGetSelectedAccountAction,
          AccountsControllerListAccountsAction,
          'PreferencesController:getState',
          'NetworkController:getState',
          'NetworkController:getNetworkClientById',
        ],
        allowedEvents: [
          AccountsControllerSelectedEvmAccountChangeEvent,
          AccountsControllerSelectedAccountChangeEvent,
        ],
      }),
      state: initialState.AccountTrackerController ?? { accounts: {} },
      getStakedBalanceForChain:
        assetsContractController.getStakedBalanceForChain.bind(
          assetsContractController,
        ),
      includeStakedAssets: isPooledStakingFeatureEnabled(),
    });
    const permissionController = new PermissionController({
      messenger: this.controllerMessenger.getRestricted({
        name: 'PermissionController',
        allowedActions: [
          `${approvalController.name}:addRequest`,
          `${approvalController.name}:hasRequest`,
          `${approvalController.name}:acceptRequest`,
          `${approvalController.name}:rejectRequest`,
          ///: BEGIN:ONLY_INCLUDE_IF(preinstalled-snaps,external-snaps)
          `SnapController:getPermitted`,
          `SnapController:install`,
          `SubjectMetadataController:getSubjectMetadata`,
          ///: END:ONLY_INCLUDE_IF
        ],
        allowedEvents: [],
      }),
      state: initialState.PermissionController,
      caveatSpecifications: getCaveatSpecifications({
        getInternalAccounts:
          accountsController.listAccounts.bind(accountsController),
        findNetworkClientIdByChainId:
          networkController.findNetworkClientIdByChainId.bind(
            networkController,
          ),
      }),
      // @ts-expect-error Typecast permissionType from getPermissionSpecifications to be of type PermissionType.RestrictedMethod
      permissionSpecifications: {
        ...getPermissionSpecifications({
          getAllAccounts: () => this.keyringController.getAccounts(),
          getInternalAccounts:
            accountsController.listAccounts.bind(accountsController),
          captureKeyringTypesWithMissingIdentities: (
            internalAccounts = [],
            accounts = [],
          ) => {
            const accountsMissingIdentities = accounts.filter((address) => {
              const lowerCaseAddress = lowerCase(address);
              return !internalAccounts.some(
                (account) => account.address.toLowerCase() === lowerCaseAddress,
              );
            });
            const keyringTypesWithMissingIdentities =
              accountsMissingIdentities.map((address) =>
                this.keyringController.getAccountKeyringType(address),
              );

            const internalAccountCount = internalAccounts.length;

            const accountTrackerCount = Object.keys(
              accountTrackerController.state.accounts || {},
            ).length;

            captureException(
              new Error(
                `Attempt to get permission specifications failed because there were ${accounts.length} accounts, but ${internalAccountCount} identities, and the ${keyringTypesWithMissingIdentities} keyrings included accounts with missing identities. Meanwhile, there are ${accountTrackerCount} accounts in the account tracker.`,
              ),
            );
          },
        }),
        ///: BEGIN:ONLY_INCLUDE_IF(preinstalled-snaps,external-snaps)
        ...getSnapPermissionSpecifications(),
        ///: END:ONLY_INCLUDE_IF
      },
      unrestrictedMethods,
    });

    const selectedNetworkController = new SelectedNetworkController({
      messenger: this.controllerMessenger.getRestricted({
        name: 'SelectedNetworkController',
        allowedActions: [
          'NetworkController:getNetworkClientById',
          'NetworkController:getState',
          'NetworkController:getSelectedNetworkClient',
          'PermissionController:hasPermissions',
          'PermissionController:getSubjectNames',
        ],
        allowedEvents: [
          'NetworkController:stateChange',
          'PermissionController:stateChange',
        ],
      }),
      state: initialState.SelectedNetworkController || { domains: {} },
      useRequestQueuePreference: !!process.env.MULTICHAIN_V1,
      // TODO we need to modify core PreferencesController for better cross client support
      onPreferencesStateChange: (
        listener: ({ useRequestQueue }: { useRequestQueue: boolean }) => void,
      ) => listener({ useRequestQueue: !!process.env.MULTICHAIN_V1 }),
      domainProxyMap: new DomainProxyMap(),
    });

    ///: BEGIN:ONLY_INCLUDE_IF(preinstalled-snaps,external-snaps)
    this.subjectMetadataController = new SubjectMetadataController({
      messenger: this.controllerMessenger.getRestricted({
        name: 'SubjectMetadataController',
        allowedActions: [`${permissionController.name}:hasPermissions`],
        allowedEvents: [],
      }),
      state: initialState.SubjectMetadataController || {},
      subjectCacheLimit: 100,
    });

    const setupSnapProvider = (snapId: string, connectionStream: Duplex) => {
      Logger.log(
        '[ENGINE LOG] Engine+setupSnapProvider: Setup stream for Snap',
        snapId,
      );
      // TO DO:
      // Develop a simpler getRpcMethodMiddleware object for SnapBridge
      // Consider developing an abstract class to derived custom implementations for each use case
      const bridge = new SnapBridge({
        snapId,
        connectionStream,
        getRPCMethodMiddleware: ({ hostname, getProviderState }) =>
          getRpcMethodMiddleware({
            hostname,
            getProviderState,
            navigation: null,
            getApprovedHosts: () => null,
            setApprovedHosts: () => null,
            approveHost: () => null,
            title: { current: 'Snap' },
            icon: { current: undefined },
            isHomepage: () => false,
            fromHomepage: { current: false },
            toggleUrlModal: () => null,
            wizardScrollAdjusted: { current: false },
            tabId: false,
            isWalletConnect: true,
            isMMSDK: false,
            url: { current: '' },
            analytics: {},
            injectHomePageScripts: () => null,
          }),
      });

      bridge.setupProviderConnection();
    };

    const requireAllowlist = process.env.METAMASK_BUILD_TYPE === 'main';
    const disableSnapInstallation = process.env.METAMASK_BUILD_TYPE === 'main';
    const allowLocalSnaps = process.env.METAMASK_BUILD_TYPE === 'flask';
    const snapsRegistryMessenger: SnapsRegistryMessenger =
      this.controllerMessenger.getRestricted({
        name: 'SnapsRegistry',
        allowedEvents: [],
        allowedActions: [],
      });
    const snapsRegistry = new JsonSnapsRegistry({
      state: initialState.SnapsRegistry,
      messenger: snapsRegistryMessenger,
      refetchOnAllowlistMiss: requireAllowlist,
      url: {
        registry: 'https://acl.execution.metamask.io/latest/registry.json',
        signature: 'https://acl.execution.metamask.io/latest/signature.json',
      },
      publicKey:
        '0x025b65308f0f0fb8bc7f7ff87bfc296e0330eee5d3c1d1ee4a048b2fd6a86fa0a6',
    });

    this.snapExecutionService = new WebViewExecutionService({
      messenger: this.controllerMessenger.getRestricted({
        name: 'ExecutionService',
        allowedActions: [],
        allowedEvents: [],
      }),
      setupSnapProvider: setupSnapProvider.bind(this),
      getWebView: () => getSnapsWebViewPromise,
    });

    const snapControllerMessenger = this.controllerMessenger.getRestricted({
      name: 'SnapController',
      allowedEvents: [
        'ExecutionService:unhandledError',
        'ExecutionService:outboundRequest',
        'ExecutionService:outboundResponse',
      ],
      allowedActions: [
        `${approvalController.name}:addRequest`,
        `${permissionController.name}:getEndowments`,
        `${permissionController.name}:getPermissions`,
        `${permissionController.name}:hasPermission`,
        `${permissionController.name}:hasPermissions`,
        `${permissionController.name}:requestPermissions`,
        `${permissionController.name}:revokeAllPermissions`,
        `${permissionController.name}:revokePermissions`,
        `${permissionController.name}:revokePermissionForAllSubjects`,
        `${permissionController.name}:getSubjectNames`,
        `${permissionController.name}:updateCaveat`,
        `${approvalController.name}:addRequest`,
        `${approvalController.name}:updateRequestState`,
        `${permissionController.name}:grantPermissions`,
        `${this.subjectMetadataController.name}:getSubjectMetadata`,
        `${this.subjectMetadataController.name}:addSubjectMetadata`,
        `${phishingController.name}:maybeUpdateState`,
        `${phishingController.name}:testOrigin`,
        `${snapsRegistry.name}:get`,
        `${snapsRegistry.name}:getMetadata`,
        `${snapsRegistry.name}:update`,
        'ExecutionService:executeSnap',
        'ExecutionService:terminateSnap',
        'ExecutionService:terminateAllSnaps',
        'ExecutionService:handleRpcRequest',
        'SnapsRegistry:get',
        'SnapsRegistry:getMetadata',
        'SnapsRegistry:update',
        'SnapsRegistry:resolveVersion',
      ],
    });

    this.snapController = new SnapController({
      environmentEndowmentPermissions: Object.values(EndowmentPermissions),
      excludedPermissions: {
        ...ExcludedSnapPermissions,
        ...ExcludedSnapEndowments,
      },
      featureFlags: {
        requireAllowlist,
        allowLocalSnaps,
        disableSnapInstallation,
      },
      state: initialState.SnapController || undefined,
      // TODO: Replace "any" with type
      // eslint-disable-next-line @typescript-eslint/no-explicit-any
      messenger: snapControllerMessenger as any,
      detectSnapLocation,
      //@ts-expect-error types need to be aligned with snaps-controllers
      preinstalledSnaps: PREINSTALLED_SNAPS,
      //@ts-expect-error types need to be aligned between new encryptor and snaps-controllers
      encryptor,
      getMnemonic: getPrimaryKeyringMnemonic.bind(this),
      getFeatureFlags: () => ({
        disableSnaps: !isBasicFunctionalityToggleEnabled(),
      }),
      clientCryptography: {
        pbkdf2Sha512: pbkdf2,
      },
<<<<<<< HEAD
    });

    const snapInterfaceControllerMessenger =
      this.controllerMessenger.getRestricted({
        name: 'SnapInterfaceController',
        allowedActions: [
          'PhishingController:maybeUpdateState',
          'PhishingController:testOrigin',
        ],
        allowedEvents: [
          'NotificationServicesController:notificationsListUpdated',
        ],
      });

    const snapInterfaceController = new SnapInterfaceController({
      messenger: snapInterfaceControllerMessenger,
      state: initialState.SnapInterfaceController,
=======
>>>>>>> 88733377
    });

    const authenticationController = new AuthenticationController.Controller({
      state: initialState.AuthenticationController,
      messenger: this.controllerMessenger.getRestricted({
        name: 'AuthenticationController',
        allowedActions: [
          'KeyringController:getState',
          'KeyringController:getAccounts',

          'SnapController:handleRequest',
          'UserStorageController:enableProfileSyncing',
        ],
        allowedEvents: ['KeyringController:unlock', 'KeyringController:lock'],
      }),
      metametrics: {
        agent: 'mobile',
        getMetaMetricsId: async () =>
          (await MetaMetrics.getInstance().getMetaMetricsId()) || '',
      },
    });

    const userStorageController = new UserStorageController.Controller({
      getMetaMetricsState: () => MetaMetrics.getInstance().isEnabled(),
      env: {
        isAccountSyncingEnabled: Boolean(process.env.IS_TEST),
      },
      config: {
        accountSyncing: {
          onAccountAdded: (profileId) => {
            MetaMetrics.getInstance().trackEvent(
              MetricsEventBuilder.createEventBuilder(
                MetaMetricsEvents.ACCOUNTS_SYNC_ADDED,
              )
                .addProperties({
                  profile_id: profileId,
                })
                .build(),
            );
          },
          onAccountNameUpdated: (profileId) => {
            MetaMetrics.getInstance().trackEvent(
              MetricsEventBuilder.createEventBuilder(
                MetaMetricsEvents.ACCOUNTS_SYNC_NAME_UPDATED,
              )
                .addProperties({
                  profile_id: profileId,
                })
                .build(),
            );
          },
        },
      },
      state: initialState.UserStorageController,
      messenger: this.controllerMessenger.getRestricted({
        name: 'UserStorageController',
        allowedActions: [
          'SnapController:handleRequest',
          'KeyringController:getState',
          'KeyringController:addNewAccount',
          'AuthenticationController:getBearerToken',
          'AuthenticationController:getSessionProfile',
          'AuthenticationController:isSignedIn',
          'AuthenticationController:performSignOut',
          'AuthenticationController:performSignIn',
          'NotificationServicesController:disableNotificationServices',
          'NotificationServicesController:selectIsNotificationServicesEnabled',
          AccountsControllerListAccountsAction,
          AccountsControllerUpdateAccountMetadataAction,
          'NetworkController:getState',
          'NetworkController:addNetwork',
          'NetworkController:removeNetwork',
          'NetworkController:updateNetwork',
        ],
        allowedEvents: [
          'KeyringController:unlock',
          'KeyringController:lock',
          AccountsControllerAccountAddedEvent,
          AccountsControllerAccountRenamedEvent,
          'NetworkController:networkRemoved',
        ],
      }),
      nativeScryptCrypto: scrypt,
    });

    const notificationServicesController =
      new NotificationServicesController.Controller({
        messenger: this.controllerMessenger.getRestricted({
          name: 'NotificationServicesController',
          allowedActions: [
            'KeyringController:getState',
            'KeyringController:getAccounts',
            'AuthenticationController:getBearerToken',
            'AuthenticationController:isSignedIn',
            'UserStorageController:enableProfileSyncing',
            'UserStorageController:getStorageKey',
            'UserStorageController:performGetStorage',
            'UserStorageController:performSetStorage',
            'NotificationServicesPushController:enablePushNotifications',
            'NotificationServicesPushController:disablePushNotifications',
            'NotificationServicesPushController:updateTriggerPushNotifications',
          ],
          allowedEvents: [
            'KeyringController:unlock',
            'KeyringController:lock',
            'KeyringController:stateChange',
          ],
        }),
        state: initialState.NotificationServicesController,
        env: {
          isPushIntegrated: false,
          featureAnnouncements: {
            platform: 'mobile',
            accessToken: process.env
              .FEATURES_ANNOUNCEMENTS_ACCESS_TOKEN as string,
            spaceId: process.env.FEATURES_ANNOUNCEMENTS_SPACE_ID as string,
          },
        },
      });

    const notificationServicesPushControllerMessenger =
      this.controllerMessenger.getRestricted({
        name: 'NotificationServicesPushController',
        allowedActions: ['AuthenticationController:getBearerToken'],
        allowedEvents: [],
      });

    const notificationServicesPushController =
      new NotificationServicesPushController.Controller({
        messenger: notificationServicesPushControllerMessenger,
        state: initialState.NotificationServicesPushController || {
          fcmToken: '',
        },
        env: {
          apiKey: process.env.FIREBASE_API_KEY ?? '',
          authDomain: process.env.FIREBASE_AUTH_DOMAIN ?? '',
          storageBucket: process.env.FIREBASE_STORAGE_BUCKET ?? '',
          projectId: process.env.FIREBASE_PROJECT_ID ?? '',
          messagingSenderId: process.env.FIREBASE_MESSAGING_SENDER_ID ?? '',
          appId: process.env.FIREBASE_APP_ID ?? '',
          measurementId: process.env.FIREBASE_MEASUREMENT_ID ?? '',
          vapidKey: process.env.VAPID_KEY ?? '',
        },
        config: {
          isPushEnabled: true,
          platform: 'mobile',
          // TODO: Implement optionability for push notification handlers (depending of the platform) on the NotificationServicesPushController.
          onPushNotificationReceived: () => Promise.resolve(undefined),
          onPushNotificationClicked: () => Promise.resolve(undefined),
        },
      });
    ///: END:ONLY_INCLUDE_IF

    this.transactionController = new TransactionController({
      disableHistory: true,
      disableSendFlowHistory: true,
      disableSwaps: true,
      // @ts-expect-error TransactionController is missing networkClientId argument in type
      getCurrentNetworkEIP1559Compatibility:
        networkController.getEIP1559Compatibility.bind(networkController),
      // eslint-disable-next-line @typescript-eslint/ban-ts-comment
      // @ts-ignore
      getExternalPendingTransactions: (address: string) =>
        this.smartTransactionsController.getTransactions({
          addressFrom: address,
          status: SmartTransactionStatuses.PENDING,
        }),
      getGasFeeEstimates:
        gasFeeController.fetchGasFeeEstimates.bind(gasFeeController),
      // but only breaking change is Node version and bumped dependencies
      getNetworkClientRegistry:
        networkController.getNetworkClientRegistry.bind(networkController),
      getNetworkState: () => networkController.state,
      hooks: {
        publish: (transactionMeta) => {
          const shouldUseSmartTransaction = selectShouldUseSmartTransaction(
            store.getState(),
          );

          return submitSmartTransactionHook({
            transactionMeta,
            transactionController: this.transactionController,
            smartTransactionsController: this.smartTransactionsController,
            shouldUseSmartTransaction,
            approvalController,
            // @ts-expect-error TODO: Resolve mismatch between base-controller versions.
            controllerMessenger: this.controllerMessenger,
            featureFlags: selectSwapsChainFeatureFlags(store.getState()),
          }) as Promise<{ transactionHash: string }>;
        },
      },
      incomingTransactions: {
        isEnabled: () => {
          const currentHexChainId = getGlobalChainId(networkController);

          const showIncomingTransactions =
            preferencesController?.state?.showIncomingTransactions;

          return Boolean(
            hasProperty(showIncomingTransactions, currentChainId) &&
              showIncomingTransactions?.[currentHexChainId],
          );
        },
        updateTransactions: true,
      },
      isSimulationEnabled: () =>
        preferencesController.state.useTransactionSimulations,
      messenger: this.controllerMessenger.getRestricted({
        name: 'TransactionController',
        allowedActions: [
          AccountsControllerGetSelectedAccountAction,
          `${approvalController.name}:addRequest`,
          `${networkController.name}:getNetworkClientById`,
          `${networkController.name}:findNetworkClientIdByChainId`,
        ],
        allowedEvents: [`NetworkController:stateChange`],
      }),
      pendingTransactions: {
        isResubmitEnabled: () => false,
      },
      sign: this.keyringController.signTransaction.bind(
        this.keyringController,
      ) as unknown as TransactionControllerOptions['sign'],
      state: initialState.TransactionController,
    });

    const codefiTokenApiV2 = new CodefiTokenPricesServiceV2();

    const smartTransactionsControllerTrackMetaMetricsEvent = (
      params: {
        event: MetaMetricsEventName;
        category: MetaMetricsEventCategory;
        properties?: ReturnType<
          typeof getSmartTransactionMetricsPropertiesType
        >;
        sensitiveProperties?: ReturnType<
          typeof getSmartTransactionMetricsSensitivePropertiesType
        >;
      },
      // eslint-disable-next-line @typescript-eslint/no-unused-vars
      options?: {
        metaMetricsId?: string;
      },
    ) => {
      MetaMetrics.getInstance().trackEvent(
        MetricsEventBuilder.createEventBuilder({
          category: params.event,
        })
          .addProperties(params.properties || {})
          .addSensitiveProperties(params.sensitiveProperties || {})
          .build(),
      );
    };
    this.smartTransactionsController = new SmartTransactionsController({
      // @ts-expect-error TODO: resolve types
      supportedChainIds: getAllowedSmartTransactionsChainIds(),
      clientId: ClientId.Mobile,
      getNonceLock: this.transactionController.getNonceLock.bind(
        this.transactionController,
      ),
      confirmExternalTransaction:
        this.transactionController.confirmExternalTransaction.bind(
          this.transactionController,
        ),
      trackMetaMetricsEvent: smartTransactionsControllerTrackMetaMetricsEvent,
      state: initialState.SmartTransactionsController,
      messenger: this.controllerMessenger.getRestricted({
        name: 'SmartTransactionsController',
        allowedActions: [
          'NetworkController:getNetworkClientById',
          'NetworkController:getState',
        ],
        allowedEvents: ['NetworkController:stateChange'],
      }),
      getTransactions: this.transactionController.getTransactions.bind(
        this.transactionController,
      ),
      updateTransaction: this.transactionController.updateTransaction.bind(
        this.transactionController,
      ),
      getFeatureFlags: () => selectSwapsChainFeatureFlags(store.getState()),
      getMetaMetricsProps: () => Promise.resolve({}), // Return MetaMetrics props once we enable HW wallets for smart transactions.
    });

    this.context = {
      KeyringController: this.keyringController,
      AccountTrackerController: accountTrackerController,
      AddressBookController: new AddressBookController({
        messenger: this.controllerMessenger.getRestricted({
          name: 'AddressBookController',
          allowedActions: [],
          allowedEvents: [],
        }),
        state: initialState.AddressBookController,
      }),
      AssetsContractController: assetsContractController,
      NftController: nftController,
      TokensController: tokensController,
      TokenListController: tokenListController,
      TokenDetectionController: new TokenDetectionController({
        messenger: this.controllerMessenger.getRestricted({
          name: 'TokenDetectionController',
          allowedActions: [
            AccountsControllerGetSelectedAccountAction,
            'NetworkController:getNetworkClientById',
            'NetworkController:getNetworkConfigurationByNetworkClientId',
            'NetworkController:getState',
            'KeyringController:getState',
            'PreferencesController:getState',
            'TokenListController:getState',
            'TokensController:getState',
            'TokensController:addDetectedTokens',
            AccountsControllerGetAccountAction,
          ],
          allowedEvents: [
            'KeyringController:lock',
            'KeyringController:unlock',
            'PreferencesController:stateChange',
            'NetworkController:networkDidChange',
            'TokenListController:stateChange',
            'TokensController:stateChange',
            AccountsControllerSelectedEvmAccountChangeEvent,
          ],
        }),
        trackMetaMetricsEvent: () =>
          MetaMetrics.getInstance().trackEvent(
            MetricsEventBuilder.createEventBuilder(
              MetaMetricsEvents.TOKEN_DETECTED,
            )
              .addProperties({
                token_standard: 'ERC20',
                asset_type: 'token',
                chain_id: getDecimalChainId(
                  getGlobalChainId(networkController),
                ),
              })
              .build(),
          ),
        getBalancesInSingleCall:
          assetsContractController.getBalancesInSingleCall.bind(
            assetsContractController,
          ),
        platform: 'mobile',
        useAccountsAPI: true,
        disabled: false,
      }),
      NftDetectionController: new NftDetectionController({
        messenger: this.controllerMessenger.getRestricted({
          name: 'NftDetectionController',
          allowedEvents: [
            'NetworkController:stateChange',
            'PreferencesController:stateChange',
          ],
          allowedActions: [
            'ApprovalController:addRequest',
            'NetworkController:getState',
            'NetworkController:getNetworkClientById',
            'PreferencesController:getState',
            AccountsControllerGetSelectedAccountAction,
          ],
        }),
        disabled: false,
        addNft: nftController.addNft.bind(nftController),
        getNftState: () => nftController.state,
      }),
      CurrencyRateController: currencyRateController,
      NetworkController: networkController,
      PhishingController: phishingController,
      PreferencesController: preferencesController,
      TokenBalancesController: new TokenBalancesController({
        messenger: this.controllerMessenger.getRestricted({
          name: 'TokenBalancesController',
          allowedActions: [
            'NetworkController:getNetworkClientById',
            'NetworkController:getState',
            'TokensController:getState',
            'PreferencesController:getState',
            'AccountsController:getSelectedAccount',
          ],
          allowedEvents: [
            'TokensController:stateChange',
            'PreferencesController:stateChange',
            'NetworkController:stateChange',
          ],
        }),
        // TODO: This is long, can we decrease it?
        interval: 180000,
        state: initialState.TokenBalancesController,
      }),
      TokenRatesController: new TokenRatesController({
        messenger: this.controllerMessenger.getRestricted({
          name: 'TokenRatesController',
          allowedActions: [
            'TokensController:getState',
            'NetworkController:getNetworkClientById',
            'NetworkController:getState',
            AccountsControllerGetAccountAction,
            AccountsControllerGetSelectedAccountAction,
          ],
          allowedEvents: [
            'TokensController:stateChange',
            'NetworkController:stateChange',
            AccountsControllerSelectedEvmAccountChangeEvent,
          ],
        }),
        tokenPricesService: codefiTokenApiV2,
        interval: 30 * 60 * 1000,
        state: initialState.TokenRatesController || { marketData: {} },
      }),
      TransactionController: this.transactionController,
      SmartTransactionsController: this.smartTransactionsController,
      SwapsController: new SwapsController({
        clientId: AppConstants.SWAPS.CLIENT_ID,
        fetchAggregatorMetadataThreshold:
          AppConstants.SWAPS.CACHE_AGGREGATOR_METADATA_THRESHOLD,
        fetchTokensThreshold: AppConstants.SWAPS.CACHE_TOKENS_THRESHOLD,
        fetchTopAssetsThreshold: AppConstants.SWAPS.CACHE_TOP_ASSETS_THRESHOLD,
        supportedChainIds: [
          swapsUtils.ETH_CHAIN_ID,
          swapsUtils.BSC_CHAIN_ID,
          swapsUtils.SWAPS_TESTNET_CHAIN_ID,
          swapsUtils.POLYGON_CHAIN_ID,
          swapsUtils.AVALANCHE_CHAIN_ID,
          swapsUtils.ARBITRUM_CHAIN_ID,
          swapsUtils.OPTIMISM_CHAIN_ID,
          swapsUtils.ZKSYNC_ERA_CHAIN_ID,
          swapsUtils.LINEA_CHAIN_ID,
          swapsUtils.BASE_CHAIN_ID,
        ],
        messenger: this.controllerMessenger.getRestricted({
          name: 'SwapsController',
          // TODO: allow these internal calls once GasFeeController
          // export these action types and register its action handlers
          // allowedActions: [
          //   'GasFeeController:getEIP1559GasFeeEstimates',
          // ],
          allowedActions: ['NetworkController:getNetworkClientById'],
          allowedEvents: ['NetworkController:networkDidChange'],
        }),
        pollCountLimit: AppConstants.SWAPS.POLL_COUNT_LIMIT,
        // TODO: Remove once GasFeeController exports this action type
        fetchGasFeeEstimates: () => gasFeeController.fetchGasFeeEstimates(),
        fetchEstimatedMultiLayerL1Fee,
      }),
      GasFeeController: gasFeeController,
      ApprovalController: approvalController,
      PermissionController: permissionController,
      RemoteFeatureFlagController: remoteFeatureFlagController,
      SelectedNetworkController: selectedNetworkController,
      SignatureController: new SignatureController({
        messenger: this.controllerMessenger.getRestricted({
          name: 'SignatureController',
          allowedActions: [
            `${approvalController.name}:addRequest`,
            `${this.keyringController.name}:signPersonalMessage`,
            `${this.keyringController.name}:signMessage`,
            `${this.keyringController.name}:signTypedMessage`,
            `${loggingController.name}:add`,
            `${networkController.name}:getNetworkClientById`,
          ],
          allowedEvents: [],
        }),
        // This casting expected due to mismatch of browser and react-native version of Sentry traceContext
        trace: trace as unknown as SignatureControllerOptions['trace'],
      }),
      LoggingController: loggingController,
      ///: BEGIN:ONLY_INCLUDE_IF(preinstalled-snaps,external-snaps)
      SnapController: this.snapController,
      SnapsRegistry: snapsRegistry,
      SubjectMetadataController: this.subjectMetadataController,
      AuthenticationController: authenticationController,
      UserStorageController: userStorageController,
      NotificationServicesController: notificationServicesController,
      NotificationServicesPushController: notificationServicesPushController,
      SnapInterfaceController: snapInterfaceController,
      ///: END:ONLY_INCLUDE_IF
      AccountsController: accountsController,
      PPOMController: new PPOMController({
        chainId: getGlobalChainId(networkController),
        blockaidPublicKey: process.env.BLOCKAID_PUBLIC_KEY as string,
        cdnBaseUrl: process.env.BLOCKAID_FILE_CDN as string,
        messenger: this.controllerMessenger.getRestricted({
          name: 'PPOMController',
          allowedActions: ['NetworkController:getNetworkClientById'],
          allowedEvents: [`${networkController.name}:networkDidChange`],
        }),
        onPreferencesChange: (listener) =>
          this.controllerMessenger.subscribe(
            `${preferencesController.name}:stateChange`,
            listener,
          ),
        // TODO: Replace "any" with type
        provider:
          // eslint-disable-next-line @typescript-eslint/no-explicit-any
          networkController.getProviderAndBlockTracker().provider as any,
        ppomProvider: {
          // TODO: Replace "any" with type
          // eslint-disable-next-line @typescript-eslint/no-explicit-any
          PPOM: PPOM as any,
          ppomInit,
        },
        storageBackend: new RNFSStorageBackend('PPOMDB'),
        securityAlertsEnabled:
          initialState.PreferencesController?.securityAlertsEnabled ?? false,
        state: initialState.PPOMController,
        // TODO: Replace "any" with type
        // eslint-disable-next-line @typescript-eslint/no-explicit-any
        nativeCrypto: Crypto as any,
      }),
    };

    const childControllers = Object.assign({}, this.context);
    STATELESS_NON_CONTROLLER_NAMES.forEach((name) => {
      if (name in childControllers && childControllers[name]) {
        delete childControllers[name];
      }
    });
    this.datamodel = new ComposableController<EngineState, StatefulControllers>(
      {
        controllers: childControllers as StatefulControllers,
        messenger: this.controllerMessenger.getRestricted({
          name: 'ComposableController',
          allowedActions: [],
          allowedEvents: Array.from(BACKGROUND_STATE_CHANGE_EVENT_NAMES),
        }),
      },
    );

    const { NftController: nfts } = this.context;

    if (process.env.MM_OPENSEA_KEY) {
      nfts.setApiKey(process.env.MM_OPENSEA_KEY);
    }

    this.controllerMessenger.subscribe(
      'TransactionController:incomingTransactionsReceived',
      (incomingTransactions: TransactionMeta[]) => {
        NotificationManager.gotIncomingTransaction(incomingTransactions);
      },
    );

    this.controllerMessenger.subscribe(
      AppConstants.NETWORK_STATE_CHANGE_EVENT,
      (state: NetworkState) => {
        if (
          state.networksMetadata[state.selectedNetworkClientId].status ===
            NetworkStatus.Available &&
          getGlobalChainId(networkController) !== currentChainId
        ) {
          // We should add a state or event emitter saying the provider changed
          setTimeout(() => {
            this.configureControllersOnNetworkChange();
            currentChainId = getGlobalChainId(networkController);
          }, 500);
        }
      },
    );

    this.controllerMessenger.subscribe(
      AppConstants.NETWORK_STATE_CHANGE_EVENT,
      async () => {
        try {
          const networkId = await deprecatedGetNetworkId();
          store.dispatch(networkIdUpdated(networkId));
        } catch (error) {
          console.error(
            error,
            `Network ID not changed, current chainId: ${getGlobalChainId(
              networkController,
            )}`,
          );
        }
      },
    );

    this.controllerMessenger.subscribe(
      `${networkController.name}:networkWillChange`,
      () => {
        store.dispatch(networkIdWillUpdate());
      },
    );

    this.configureControllersOnNetworkChange();
    this.startPolling();
    this.handleVaultBackup();
    this._addTransactionControllerListeners();

    Engine.instance = this;
  }

  // Logs the "Transaction Finalized" event after a transaction was either confirmed, dropped or failed.
  _handleTransactionFinalizedEvent = async (
    transactionEventPayload: TransactionEventPayload,
    properties: JsonMap,
  ) => {
    const shouldUseSmartTransaction = selectShouldUseSmartTransaction(
      store.getState(),
    );
    if (
      !shouldUseSmartTransaction ||
      !transactionEventPayload.transactionMeta
    ) {
      MetaMetrics.getInstance().trackEvent(
        MetricsEventBuilder.createEventBuilder(
          MetaMetricsEvents.TRANSACTION_FINALIZED,
        )
          .addProperties(properties)
          .build(),
      );
      return;
    }
    const { transactionMeta } = transactionEventPayload;
    const { SmartTransactionsController } = this.context;
    const waitForSmartTransaction = true;
    const smartTransactionMetricsProperties =
      await getSmartTransactionMetricsProperties(
        SmartTransactionsController,
        transactionMeta,
        waitForSmartTransaction,
        this.controllerMessenger,
      );
    MetaMetrics.getInstance().trackEvent(
      MetricsEventBuilder.createEventBuilder(
        MetaMetricsEvents.TRANSACTION_FINALIZED,
      )
        .addProperties(smartTransactionMetricsProperties)
        .addProperties(properties)
        .build(),
    );
  };

  _handleTransactionDropped = async (
    transactionEventPayload: TransactionEventPayload,
  ) => {
    const properties = { status: 'dropped' };
    await this._handleTransactionFinalizedEvent(
      transactionEventPayload,
      properties,
    );
  };

  _handleTransactionConfirmed = async (transactionMeta: TransactionMeta) => {
    const properties = { status: 'confirmed' };
    await this._handleTransactionFinalizedEvent(
      { transactionMeta },
      properties,
    );
  };

  _handleTransactionFailed = async (
    transactionEventPayload: TransactionEventPayload,
  ) => {
    const properties = { status: 'failed' };
    await this._handleTransactionFinalizedEvent(
      transactionEventPayload,
      properties,
    );
  };

  _addTransactionControllerListeners() {
    this.controllerMessenger.subscribe(
      'TransactionController:transactionDropped',
      this._handleTransactionDropped,
    );

    this.controllerMessenger.subscribe(
      'TransactionController:transactionConfirmed',
      this._handleTransactionConfirmed,
    );

    this.controllerMessenger.subscribe(
      'TransactionController:transactionFailed',
      this._handleTransactionFailed,
    );
  }

  handleVaultBackup() {
    this.controllerMessenger.subscribe(
      AppConstants.KEYRING_STATE_CHANGE_EVENT,
      (state: KeyringControllerState) =>
        backupVault(state)
          .then((result) => {
            if (result.success) {
              Logger.log('Engine', 'Vault back up successful');
            } else {
              Logger.log('Engine', 'Vault backup failed', result.error);
            }
          })
          .catch((error) => {
            Logger.error(error, 'Engine Vault backup failed');
          }),
    );
  }

  startPolling() {
    const { NetworkController, TransactionController } = this.context;

    const chainId = getGlobalChainId(NetworkController);

    TransactionController.stopIncomingTransactionPolling();

    // leaving the reference of TransactionController here, rather than importing it from utils to avoid circular dependency
    TransactionController.startIncomingTransactionPolling([chainId]);
  }

  configureControllersOnNetworkChange() {
    const { AccountTrackerController, NetworkController } = this.context;
    const { provider } = NetworkController.getProviderAndBlockTracker();

    // Skip configuration if this is called before the provider is initialized
    if (!provider) {
      return;
    }
    provider.sendAsync = provider.sendAsync.bind(provider);

    AccountTrackerController.refresh();
  }

  getTotalFiatAccountBalance = (): {
    ethFiat: number;
    tokenFiat: number;
    tokenFiat1dAgo: number;
    ethFiat1dAgo: number;
  } => {
    const {
      CurrencyRateController,
      AccountsController,
      AccountTrackerController,
      TokenBalancesController,
      TokenRatesController,
      TokensController,
      NetworkController,
    } = this.context;

    const selectedInternalAccount = AccountsController.getAccount(
      AccountsController.state.internalAccounts.selectedAccount,
    );

    if (selectedInternalAccount) {
      const selectSelectedInternalAccountFormattedAddress =
        toChecksumHexAddress(selectedInternalAccount.address);
      const { currentCurrency } = CurrencyRateController.state;
      const { chainId, ticker } = NetworkController.getNetworkClientById(
        getGlobalNetworkClientId(NetworkController),
      ).configuration;
      const { settings: { showFiatOnTestnets } = {} } = store.getState();

      if (isTestNet(chainId) && !showFiatOnTestnets) {
        return { ethFiat: 0, tokenFiat: 0, ethFiat1dAgo: 0, tokenFiat1dAgo: 0 };
      }

      const conversionRate =
        CurrencyRateController.state?.currencyRates?.[ticker]?.conversionRate ??
        0;

      const { accountsByChainId } = AccountTrackerController.state;
      const { tokens } = TokensController.state;
      const { marketData } = TokenRatesController.state;
      const tokenExchangeRates = marketData?.[toHexadecimal(chainId)];

      let ethFiat = 0;
      let ethFiat1dAgo = 0;
      let tokenFiat = 0;
      let tokenFiat1dAgo = 0;
      const decimalsToShow = (currentCurrency === 'usd' && 2) || undefined;
      if (
        accountsByChainId?.[toHexadecimal(chainId)]?.[
          selectSelectedInternalAccountFormattedAddress
        ]
      ) {
        // TODO - Non EVM accounts like BTC do not use hex formatted balances. We will need to modify this to use CAIP-2 identifiers in the future.
        const balanceBN = hexToBN(
          accountsByChainId[toHexadecimal(chainId)][
            selectSelectedInternalAccountFormattedAddress
          ].balance,
        );
        // TODO - Non EVM accounts like BTC do not use hex formatted balances. We will need to modify this to use CAIP-2 identifiers in the future.
        const stakedBalanceBN = hexToBN(
          accountsByChainId[toHexadecimal(chainId)][
            selectSelectedInternalAccountFormattedAddress
          ].stakedBalance || '0x00',
        );
        const totalAccountBalance = balanceBN
          .add(stakedBalanceBN)
          .toString('hex');
        ethFiat = weiToFiatNumber(
          totalAccountBalance,
          conversionRate,
          decimalsToShow,
        );
      }

      const ethPricePercentChange1d =
        tokenExchangeRates?.[zeroAddress() as Hex]?.pricePercentChange1d;

      ethFiat1dAgo =
        ethPricePercentChange1d !== undefined
          ? ethFiat / (1 + ethPricePercentChange1d / 100)
          : ethFiat;

      if (tokens.length > 0) {
        const { tokenBalances: allTokenBalances } =
          TokenBalancesController.state;

        const tokenBalances =
          allTokenBalances?.[selectedInternalAccount.address as Hex]?.[
            chainId
          ] ?? {};
        tokens.forEach(
          (item: { address: string; balance?: string; decimals: number }) => {
            const exchangeRate =
              tokenExchangeRates?.[item.address as Hex]?.price;

            const tokenBalance =
              item.balance ||
              (item.address in tokenBalances
                ? renderFromTokenMinimalUnit(
                    tokenBalances[item.address as Hex],
                    item.decimals,
                  )
                : undefined);
            const tokenBalanceFiat = balanceToFiatNumber(
              // TODO: Fix this by handling or eliminating the undefined case
              // @ts-expect-error This variable can be `undefined`, which would break here.
              tokenBalance,
              conversionRate,
              exchangeRate,
              decimalsToShow,
            );

            const tokenPricePercentChange1d =
              tokenExchangeRates?.[item.address as Hex]?.pricePercentChange1d;

            const tokenBalance1dAgo =
              tokenPricePercentChange1d !== undefined
                ? tokenBalanceFiat / (1 + tokenPricePercentChange1d / 100)
                : tokenBalanceFiat;

            tokenFiat += tokenBalanceFiat;
            tokenFiat1dAgo += tokenBalance1dAgo;
          },
        );
      }

      return {
        ethFiat: ethFiat ?? 0,
        ethFiat1dAgo: ethFiat1dAgo ?? 0,
        tokenFiat: tokenFiat ?? 0,
        tokenFiat1dAgo: tokenFiat1dAgo ?? 0,
      };
    }
    // if selectedInternalAccount is undefined, return default 0 value.
    return {
      ethFiat: 0,
      tokenFiat: 0,
      ethFiat1dAgo: 0,
      tokenFiat1dAgo: 0,
    };
  };

  ///: BEGIN:ONLY_INCLUDE_IF(keyring-snaps)
  getSnapKeyring = async () => {
    let [snapKeyring] = this.keyringController.getKeyringsByType(
      KeyringTypes.snap,
    );
    if (!snapKeyring) {
      snapKeyring = await this.keyringController.addNewKeyring(
        KeyringTypes.snap,
      );
    }
    return snapKeyring;
  };

  /**
   * Removes an account from state / storage.
   *
   * @param {string} address - A hex address
   */
  removeAccount = async (address: string) => {
    // Remove all associated permissions
    await removeAccountsFromPermissions([address]);
    // Remove account from the keyring
    await this.keyringController.removeAccount(address as Hex);
    return address;
  };
  ///: END:ONLY_INCLUDE_IF

  /**
   * Returns true or false whether the user has funds or not
   */
  hasFunds = () => {
    try {
      const {
        engine: { backgroundState },
      } = store.getState();
      // TODO: Check `allNfts[currentChainId]` property instead
      // @ts-expect-error This property does not exist
      const nfts = backgroundState.NftController.nfts;

      const { tokenBalances } = backgroundState.TokenBalancesController;

      let tokenFound = false;
      tokenLoop: for (const chains of Object.values(tokenBalances)) {
        for (const tokens of Object.values(chains)) {
          for (const balance of Object.values(tokens)) {
            if (!isZero(balance)) {
              tokenFound = true;
              break tokenLoop;
            }
          }
        }
      }

      const fiatBalance = this.getTotalFiatAccountBalance() || 0;
      const totalFiatBalance = fiatBalance.ethFiat + fiatBalance.ethFiat;

      return totalFiatBalance > 0 || tokenFound || nfts.length > 0;
    } catch (e) {
      Logger.log('Error while getting user funds', e);
    }
  };

  resetState = async () => {
    // Whenever we are gonna start a new wallet
    // either imported or created, we need to
    // get rid of the old data from state
    const {
      TransactionController,
      TokensController,
      NftController,
      TokenBalancesController,
      TokenRatesController,
      PermissionController,
      // SelectedNetworkController,
      ///: BEGIN:ONLY_INCLUDE_IF(preinstalled-snaps,external-snaps)
      SnapController,
      ///: END:ONLY_INCLUDE_IF
      LoggingController,
    } = this.context;

    // Remove all permissions.
    PermissionController?.clearState?.();
    ///: BEGIN:ONLY_INCLUDE_IF(preinstalled-snaps,external-snaps)
    SnapController.clearState();
    ///: END:ONLY_INCLUDE_IF

    // Clear selected network
    // TODO implement this method on SelectedNetworkController
    // SelectedNetworkController.unsetAllDomains()

    //Clear assets info
    TokensController.resetState();
    NftController.resetState();

    TokenBalancesController.resetState();
    TokenRatesController.resetState();

    // eslint-disable-next-line @typescript-eslint/no-explicit-any
    (TransactionController as any).update(() => ({
      methodData: {},
      transactions: [],
      lastFetchedBlockNumbers: {},
      submitHistory: [],
      swapsTransactions: {},
    }));

    LoggingController.clear();
  };

  removeAllListeners() {
    this.controllerMessenger.clearSubscriptions();
  }

  async destroyEngineInstance() {
    // TODO: Replace "any" with type
    // eslint-disable-next-line @typescript-eslint/no-explicit-any
    Object.values(this.context).forEach((controller: any) => {
      if (controller.destroy) {
        controller.destroy();
      }
    });
    this.removeAllListeners();
    await this.resetState();
    Engine.instance = null;
  }

  rejectPendingApproval(
    id: string,
    reason: Error = providerErrors.userRejectedRequest(),
    opts: { ignoreMissing?: boolean; logErrors?: boolean } = {},
  ) {
    const { ApprovalController } = this.context;

    if (opts.ignoreMissing && !ApprovalController.has({ id })) {
      return;
    }

    try {
      ApprovalController.reject(id, reason);
      // TODO: Replace "any" with type
      // eslint-disable-next-line @typescript-eslint/no-explicit-any
    } catch (error: any) {
      if (opts.logErrors !== false) {
        Logger.error(
          error,
          'Reject while rejecting pending connection request',
        );
      }
    }
  }

  async acceptPendingApproval(
    id: string,
    requestData?: Record<string, Json>,
    opts: AcceptOptions & { handleErrors?: boolean } = {
      waitForResult: false,
      deleteAfterResult: false,
      handleErrors: true,
    },
  ) {
    const { ApprovalController } = this.context;

    try {
      return await ApprovalController.accept(id, requestData, {
        waitForResult: opts.waitForResult,
        deleteAfterResult: opts.deleteAfterResult,
      });
    } catch (err) {
      if (opts.handleErrors === false) {
        throw err;
      }
    }
  }

  // This should be used instead of directly calling PreferencesController.setSelectedAddress or AccountsController.setSelectedAccount
  setSelectedAccount(address: string) {
    const { AccountsController, PreferencesController } = this.context;
    const account = AccountsController.getAccountByAddress(address);
    if (account) {
      AccountsController.setSelectedAccount(account.id);
      PreferencesController.setSelectedAddress(address);
    } else {
      throw new Error(`No account found for address: ${address}`);
    }
  }

  /**
   * This should be used instead of directly calling PreferencesController.setAccountLabel or AccountsController.setAccountName in order to keep the names in sync
   * We are currently incrementally migrating the accounts data to the AccountsController so we must keep these values
   * in sync until the migration is complete.
   */
  setAccountLabel(address: string, label: string) {
    const { AccountsController, PreferencesController } = this.context;
    const accountToBeNamed = AccountsController.getAccountByAddress(address);
    if (accountToBeNamed === undefined) {
      throw new Error(`No account found for address: ${address}`);
    }
    AccountsController.setAccountName(accountToBeNamed.id, label);
    PreferencesController.setAccountLabel(address, label);
  }
}

/**
 * Assert that the given Engine instance has been initialized
 *
 * @param instance - Either an Engine instance, or null
 */
function assertEngineExists(
  instance: Engine | null,
): asserts instance is Engine {
  if (!instance) {
    throw new Error('Engine does not exist');
  }
}

let instance: Engine | null;

export default {
  get context() {
    assertEngineExists(instance);
    return instance.context;
  },

  get controllerMessenger() {
    assertEngineExists(instance);
    return instance.controllerMessenger;
  },

  get state() {
    assertEngineExists(instance);
    const {
      AccountTrackerController,
      AddressBookController,
      SnapInterfaceController,
      NftController,
      TokenListController,
      CurrencyRateController,
      KeyringController,
      NetworkController,
      PreferencesController,
      PhishingController,
      RemoteFeatureFlagController,
      PPOMController,
      TokenBalancesController,
      TokenRatesController,
      TransactionController,
      SmartTransactionsController,
      SwapsController,
      GasFeeController,
      TokensController,
      ///: BEGIN:ONLY_INCLUDE_IF(preinstalled-snaps,external-snaps)
      SnapController,
      SubjectMetadataController,
      AuthenticationController,
      UserStorageController,
      NotificationServicesController,
      NotificationServicesPushController,
      ///: END:ONLY_INCLUDE_IF
      PermissionController,
      SelectedNetworkController,
      ApprovalController,
      LoggingController,
      AccountsController,
    } = instance.datamodel.state;

    return {
      AccountTrackerController,
      AddressBookController,
      AssetsContractController,
      SnapInterfaceController,
      NftController,
      TokenListController,
      CurrencyRateController,
      KeyringController,
      NetworkController,
      PhishingController,
      RemoteFeatureFlagController,
      PPOMController,
      PreferencesController,
      TokenBalancesController,
      TokenRatesController,
      TokensController,
      TransactionController,
      SmartTransactionsController,
      SwapsController,
      GasFeeController,
      ///: BEGIN:ONLY_INCLUDE_IF(preinstalled-snaps,external-snaps)
      SnapController,
      SubjectMetadataController,
      AuthenticationController,
      UserStorageController,
      NotificationServicesController,
      NotificationServicesPushController,
      ///: END:ONLY_INCLUDE_IF
      PermissionController,
      SelectedNetworkController,
      ApprovalController,
      LoggingController,
      AccountsController,
    };
  },

  get datamodel() {
    assertEngineExists(instance);
    return instance.datamodel;
  },

  getTotalFiatAccountBalance() {
    assertEngineExists(instance);
    return instance.getTotalFiatAccountBalance();
  },

  hasFunds() {
    assertEngineExists(instance);
    return instance.hasFunds();
  },

  resetState() {
    assertEngineExists(instance);
    return instance.resetState();
  },

  destroyEngine: async () => {
    await instance?.destroyEngineInstance();
    instance = null;
  },

  init(
    state: Partial<EngineState> | undefined,
    keyringState: KeyringControllerState | null = null,
  ) {
    instance = Engine.instance || new Engine(state, keyringState);
    Object.freeze(instance);
    return instance;
  },

  acceptPendingApproval: async (
    id: string,
    requestData?: Record<string, Json>,
    opts?: AcceptOptions & { handleErrors?: boolean },
  ) => instance?.acceptPendingApproval(id, requestData, opts),

  rejectPendingApproval: (
    id: string,
    reason: Error,
    opts: {
      ignoreMissing?: boolean;
      logErrors?: boolean;
    } = {},
  ) => instance?.rejectPendingApproval(id, reason, opts),

  setSelectedAddress: (address: string) => {
    assertEngineExists(instance);
    instance.setSelectedAccount(address);
  },

  setAccountLabel: (address: string, label: string) => {
    assertEngineExists(instance);
    instance.setAccountLabel(address, label);
  },

  ///: BEGIN:ONLY_INCLUDE_IF(keyring-snaps)
  getSnapKeyring: () => {
    assertEngineExists(instance);
    return instance.getSnapKeyring();
  },
  removeAccount: async (address: string) => {
    assertEngineExists(instance);
    return await instance.removeAccount(address);
  },
  ///: END:ONLY_INCLUDE_IF
};<|MERGE_RESOLUTION|>--- conflicted
+++ resolved
@@ -993,7 +993,6 @@
       clientCryptography: {
         pbkdf2Sha512: pbkdf2,
       },
-<<<<<<< HEAD
     });
 
     const snapInterfaceControllerMessenger =
@@ -1011,8 +1010,6 @@
     const snapInterfaceController = new SnapInterfaceController({
       messenger: snapInterfaceControllerMessenger,
       state: initialState.SnapInterfaceController,
-=======
->>>>>>> 88733377
     });
 
     const authenticationController = new AuthenticationController.Controller({
