--- conflicted
+++ resolved
@@ -642,11 +642,7 @@
           name: 'TokenSearchDiscoveryController',
           allowedActions: [],
           allowedEvents: [],
-<<<<<<< HEAD
-        }),
-=======
         }) as TokenSearchDiscoveryControllerMessenger,
->>>>>>> 0a301886
       },
     );
 
@@ -1553,23 +1549,8 @@
           AppConstants.SWAPS.CACHE_AGGREGATOR_METADATA_THRESHOLD,
         fetchTokensThreshold: AppConstants.SWAPS.CACHE_TOKENS_THRESHOLD,
         fetchTopAssetsThreshold: AppConstants.SWAPS.CACHE_TOP_ASSETS_THRESHOLD,
-<<<<<<< HEAD
         supportedChainIds: swapsSupportedChainIds,
-=======
-        supportedChainIds: [
-          swapsUtils.ETH_CHAIN_ID,
-          swapsUtils.BSC_CHAIN_ID,
-          swapsUtils.SWAPS_TESTNET_CHAIN_ID,
-          swapsUtils.POLYGON_CHAIN_ID,
-          swapsUtils.AVALANCHE_CHAIN_ID,
-          swapsUtils.ARBITRUM_CHAIN_ID,
-          swapsUtils.OPTIMISM_CHAIN_ID,
-          swapsUtils.ZKSYNC_ERA_CHAIN_ID,
-          swapsUtils.LINEA_CHAIN_ID,
-          swapsUtils.BASE_CHAIN_ID,
-        ],
         // @ts-expect-error TODO: Resolve mismatch between base-controller versions.
->>>>>>> 0a301886
         messenger: this.controllerMessenger.getRestricted({
           name: 'SwapsController',
           // TODO: allow these internal calls once GasFeeController
@@ -1661,11 +1642,8 @@
       RatesController: multichainRatesController,
       MultichainAssetsController: multichainAssetsController,
       ///: END:ONLY_INCLUDE_IF
-<<<<<<< HEAD
       TokenSearchDiscoveryDataController: tokenSearchDiscoveryDataController,
-=======
       MultichainNetworkController: multichainNetworkController,
->>>>>>> 0a301886
     };
 
     const childControllers = Object.assign({}, this.context);
@@ -2290,11 +2268,8 @@
       RatesController,
       MultichainAssetsController,
       ///: END:ONLY_INCLUDE_IF
-<<<<<<< HEAD
       TokenSearchDiscoveryDataController,
-=======
       MultichainNetworkController,
->>>>>>> 0a301886
     } = instance.datamodel.state;
 
     return {
@@ -2336,11 +2311,8 @@
       RatesController,
       MultichainAssetsController,
       ///: END:ONLY_INCLUDE_IF
-<<<<<<< HEAD
       TokenSearchDiscoveryDataController,
-=======
       MultichainNetworkController,
->>>>>>> 0a301886
     };
   },
 
