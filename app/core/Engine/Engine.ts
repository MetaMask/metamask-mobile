--- conflicted
+++ resolved
@@ -316,26 +316,6 @@
       },
     });
 
-<<<<<<< HEAD
-    const networkControllerOpts = {
-      infuraProjectId: process.env.MM_INFURA_PROJECT_ID || NON_EMPTY,
-      state: initialState.NetworkController,
-      messenger: this.controllerMessenger.getRestricted({
-        name: 'NetworkController',
-        allowedEvents: [],
-        allowedActions: [],
-      }) as unknown as NetworkControllerMessenger,
-      getRpcServiceOptions: () => ({
-        fetch,
-        btoa,
-      }),
-      additionalDefaultNetworks: [
-        ChainId['megaeth-testnet'],
-        ChainId['monad-testnet'],
-      ],
-    };
-    const networkController = new NetworkController(networkControllerOpts);
-=======
     const networkControllerMessenger = this.controllerMessenger.getRestricted({
       name: 'NetworkController',
       allowedEvents: [],
@@ -385,7 +365,6 @@
           fetch: globalThis.fetch.bind(globalThis),
           btoa: globalThis.btoa.bind(globalThis),
         };
->>>>>>> 87223e1f
 
         if (getIsQuicknodeEndpointUrl(rpcEndpointUrl)) {
           return {
