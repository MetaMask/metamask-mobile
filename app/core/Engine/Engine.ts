/* eslint-disable @typescript-eslint/no-shadow */
import Crypto from 'react-native-quick-crypto';

import {
  AccountTrackerController,
  AssetsContractController,
  NftController,
  NftDetectionController,
  TokenBalancesController,
  TokenDetectionController,
  TokenListController,
  TokenRatesController,
  TokensController,
  CodefiTokenPricesServiceV2,
  TokenSearchDiscoveryDataController,
} from '@metamask/assets-controllers';
import { AccountsController } from '@metamask/accounts-controller';
import { AddressBookController } from '@metamask/address-book-controller';
import { ComposableController } from '@metamask/composable-controller';
import {
  KeyringController,
  KeyringControllerState,
  ///: BEGIN:ONLY_INCLUDE_IF(preinstalled-snaps,external-snaps)
  KeyringTypes,
  ///: END:ONLY_INCLUDE_IF
} from '@metamask/keyring-controller';
import {
  NetworkController,
  NetworkControllerMessenger,
  NetworkState,
  NetworkStatus,
} from '@metamask/network-controller';
import { PhishingController } from '@metamask/phishing-controller';
import { PreferencesController } from '@metamask/preferences-controller';
import {
  TransactionController,
  TransactionMeta,
  type TransactionParams,
} from '@metamask/transaction-controller';
import { GasFeeController } from '@metamask/gas-fee-controller';
import {
  AcceptOptions,
  ApprovalController,
} from '@metamask/approval-controller';
import { HdKeyring } from '@metamask/eth-hd-keyring';
import { SelectedNetworkController } from '@metamask/selected-network-controller';
import {
  PermissionController,
  ///: BEGIN:ONLY_INCLUDE_IF(preinstalled-snaps,external-snaps)
  SubjectMetadataController,
  ///: END:ONLY_INCLUDE_IF
} from '@metamask/permission-controller';
import SwapsController, { swapsUtils } from '@metamask/swaps-controller';
import { PPOMController } from '@metamask/ppom-validator';
///: BEGIN:ONLY_INCLUDE_IF(preinstalled-snaps,external-snaps)
import type { NotificationArgs } from '@metamask/snaps-rpc-methods/dist/restricted/notify.cjs';
import {
  buildSnapEndowmentSpecifications,
  buildSnapRestrictedMethodSpecifications,
} from '@metamask/snaps-rpc-methods';
import type { EnumToUnion, DialogType } from '@metamask/snaps-sdk';
///: END:ONLY_INCLUDE_IF
import { MetaMaskKeyring as QRHardwareKeyring } from '@keystonehq/metamask-airgapped-keyring';
import { LoggingController } from '@metamask/logging-controller';
import { TokenSearchDiscoveryControllerMessenger } from '@metamask/token-search-discovery-controller';
import {
  LedgerKeyring,
  LedgerMobileBridge,
  LedgerTransportMiddleware,
} from '@metamask/eth-ledger-bridge-keyring';
import { Encryptor, LEGACY_DERIVATION_OPTIONS, pbkdf2 } from '../Encryptor';
import {
  getDecimalChainId,
  isTestNet,
  isPerDappSelectedNetworkEnabled,
} from '../../util/networks';
import {
  fetchEstimatedMultiLayerL1Fee,
  deprecatedGetNetworkId,
} from '../../util/networks/engineNetworkUtils';
import AppConstants from '../AppConstants';
import { store } from '../../store';
import {
  renderFromTokenMinimalUnit,
  balanceToFiatNumber,
  weiToFiatNumber,
  toHexadecimal,
  hexToBN,
  renderFromWei,
} from '../../util/number';
import NotificationManager from '../NotificationManager';
import Logger from '../../util/Logger';
import { isZero } from '../../util/lodash';
import { MetaMetricsEvents, MetaMetrics } from '../Analytics';

///: BEGIN:ONLY_INCLUDE_IF(preinstalled-snaps,external-snaps)
import { ExcludedSnapEndowments, ExcludedSnapPermissions } from '../Snaps';
import { calculateScryptKey } from './controllers/identity/calculate-scrypt-key';
import { notificationServicesControllerInit } from './controllers/notifications/notification-services-controller-init';
import { notificationServicesPushControllerInit } from './controllers/notifications/notification-services-push-controller-init';

import { getAuthenticationControllerMessenger } from './messengers/identity/authentication-controller-messenger';
import { createAuthenticationController } from './controllers/identity/create-authentication-controller';
import { getUserStorageControllerMessenger } from './messengers/identity/user-storage-controller-messenger';
import { createUserStorageController } from './controllers/identity/create-user-storage-controller';
///: END:ONLY_INCLUDE_IF
import {
  getCaveatSpecifications,
  getPermissionSpecifications,
  unrestrictedMethods,
} from '../Permissions/specifications.js';
import { backupVault } from '../BackupVault';
import { Hex, Json } from '@metamask/utils';
import { providerErrors } from '@metamask/rpc-errors';

import { PPOM, ppomInit } from '../../lib/ppom/PPOMView';
import RNFSStorageBackend from '../../lib/ppom/ppom-storage-backend';
import { createRemoteFeatureFlagController } from './controllers/remote-feature-flag-controller';
import {
  networkIdUpdated,
  networkIdWillUpdate,
} from '../../core/redux/slices/inpageProvider';
import SmartTransactionsController from '@metamask/smart-transactions-controller';
import { getAllowedSmartTransactionsChainIds } from '../../../app/constants/smartTransactions';
import { selectBasicFunctionalityEnabled } from '../../selectors/settings';
import { selectSwapsChainFeatureFlags } from '../../reducers/swaps';
import { ClientId } from '@metamask/smart-transactions-controller/dist/types';
import { zeroAddress } from 'ethereumjs-util';
import {
  ApprovalType,
  ChainId,
  handleFetch,
  ///: BEGIN:ONLY_INCLUDE_IF(keyring-snaps)
  toHex,
  ///: END:ONLY_INCLUDE_IF
} from '@metamask/controller-utils';
import { ExtendedControllerMessenger } from '../ExtendedControllerMessenger';
import DomainProxyMap from '../../lib/DomainProxyMap/DomainProxyMap';
import {
  MetaMetricsEventCategory,
  MetaMetricsEventName,
} from '@metamask/smart-transactions-controller/dist/constants';
import {
  getSmartTransactionMetricsProperties as getSmartTransactionMetricsPropertiesType,
  getSmartTransactionMetricsSensitiveProperties as getSmartTransactionMetricsSensitivePropertiesType,
} from '@metamask/smart-transactions-controller/dist/utils';
///: BEGIN:ONLY_INCLUDE_IF(keyring-snaps)
import { snapKeyringBuilder } from '../SnapKeyring';
import { removeAccountsFromPermissions } from '../Permissions';
import { keyringSnapPermissionsBuilder } from '../SnapKeyring/keyringSnapsPermissions';
import { multichainBalancesControllerInit } from './controllers/multichain-balances-controller/multichain-balances-controller-init';
import { createMultichainRatesController } from './controllers/RatesController/utils';
import { setupCurrencyRateSync } from './controllers/RatesController/subscriptions';
import { multichainAssetsControllerInit } from './controllers/multichain-assets-controller/multichain-assets-controller-init';
import { multichainAssetsRatesControllerInit } from './controllers/multichain-assets-rates-controller/multichain-assets-rates-controller-init';
import { multichainTransactionsControllerInit } from './controllers/multichain-transactions-controller/multichain-transactions-controller-init';
///: END:ONLY_INCLUDE_IF
///: BEGIN:ONLY_INCLUDE_IF(preinstalled-snaps,external-snaps)
import { HandleSnapRequestArgs } from '../Snaps/types';
import { handleSnapRequest } from '../Snaps/utils';
import {
  cronjobControllerInit,
  executionServiceInit,
  snapControllerInit,
  snapInterfaceControllerInit,
  snapsRegistryInit,
  SnapControllerClearSnapStateAction,
  SnapControllerGetSnapAction,
  SnapControllerGetSnapStateAction,
  SnapControllerUpdateSnapStateAction,
} from './controllers/snaps';
import { RestrictedMethods } from '../Permissions/constants';
///: END:ONLY_INCLUDE_IF
import { MetricsEventBuilder } from '../Analytics/MetricsEventBuilder';
import {
  BaseControllerMessenger,
  EngineState,
  EngineContext,
  StatefulControllers,
} from './types';
import {
  BACKGROUND_STATE_CHANGE_EVENT_NAMES,
  STATELESS_NON_CONTROLLER_NAMES,
  swapsSupportedChainIds,
} from './constants';
import {
  getGlobalChainId,
  getGlobalNetworkClientId,
} from '../../util/networks/global-network';
import { logEngineCreation } from './utils/logger';
import { initModularizedControllers } from './utils';
import { accountsControllerInit } from './controllers/accounts-controller';
import { createTokenSearchDiscoveryController } from './controllers/TokenSearchDiscoveryController';
import { BridgeClientId, BridgeController } from '@metamask/bridge-controller';
import { BridgeStatusController } from '@metamask/bridge-status-controller';
import { multichainNetworkControllerInit } from './controllers/multichain-network-controller/multichain-network-controller-init';
import { currencyRateControllerInit } from './controllers/currency-rate-controller/currency-rate-controller-init';
import { EarnController } from '@metamask/earn-controller';
import { TransactionControllerInit } from './controllers/transaction-controller';
import { defiPositionsControllerInit } from './controllers/defi-positions-controller/defi-positions-controller-init';
import { SignatureControllerInit } from './controllers/signature-controller';
import { GasFeeControllerInit } from './controllers/gas-fee-controller';
import I18n from '../../../locales/i18n';
import { Platform } from '@metamask/profile-sync-controller/sdk';
import { isProductSafetyDappScanningEnabled } from '../../util/phishingDetection';
import { appMetadataControllerInit } from './controllers/app-metadata-controller';
import { InternalAccount } from '@metamask/keyring-internal-api';
import { toFormattedAddress } from '../../util/address';
<<<<<<< HEAD
=======
import { BRIDGE_API_BASE_URL } from '../../constants/bridge';
import { getFailoverUrlsForInfuraNetwork } from '../../util/networks/customNetworks';
import {
  onRpcEndpointDegraded,
  onRpcEndpointUnavailable,
} from './controllers/network-controller/messenger-action-handlers';
import { INFURA_PROJECT_ID } from '../../constants/network';
import { SECOND } from '../../constants/time';
import { getIsQuicknodeEndpointUrl } from './controllers/network-controller/utils';
import {
  MultichainRouter,
  MultichainRouterMessenger,
  MultichainRouterArgs,
} from '@metamask/snaps-controllers';
import {
  MultichainRouterGetSupportedAccountsEvent,
  MultichainRouterIsSupportedScopeEvent,
} from './controllers/multichain-router/constants';
>>>>>>> bd91ac84

const NON_EMPTY = 'NON_EMPTY';

const encryptor = new Encryptor({
  keyDerivationOptions: LEGACY_DERIVATION_OPTIONS,
});
// TODO: Replace "any" with type
// eslint-disable-next-line @typescript-eslint/no-explicit-any
let currentChainId: any;

/**
 * Core controller responsible for composing other metamask controllers together
 * and exposing convenience methods for common wallet operations.
 */
export class Engine {
  /**
   * The global Engine singleton
   */
  static instance: Engine | null;
  /**
   * A collection of all controller instances
   */
  context: EngineContext;
  /**
   * The global controller messenger.
   */
  controllerMessenger: BaseControllerMessenger;
  /**
   * ComposableController reference containing all child controllers
   */
  datamodel: ComposableController<EngineState, StatefulControllers>;

  /**
   * Object containing the info for the latest incoming tx block
   * for each address and network
   */
  // TODO: Replace "any" with type
  // eslint-disable-next-line @typescript-eslint/no-explicit-any
  lastIncomingTxBlockInfo: any;

  ///: BEGIN:ONLY_INCLUDE_IF(preinstalled-snaps,external-snaps)
  subjectMetadataController: SubjectMetadataController;
  ///: END:ONLY_INCLUDE_IF

  accountsController: AccountsController;
  gasFeeController: GasFeeController;
  keyringController: KeyringController;
  smartTransactionsController: SmartTransactionsController;
  transactionController: TransactionController;
  multichainRouter: MultichainRouter;
  /**
   * Creates a CoreController instance
   */
  // eslint-disable-next-line @typescript-eslint/default-param-last
  constructor(
    initialState: Partial<EngineState> = {},
    initialKeyringState?: KeyringControllerState | null,
    metaMetricsId?: string,
  ) {
    logEngineCreation(initialState, initialKeyringState);

    this.controllerMessenger = new ExtendedControllerMessenger();

    const isBasicFunctionalityToggleEnabled = () =>
      selectBasicFunctionalityEnabled(store.getState());

    const approvalController = new ApprovalController({
      messenger: this.controllerMessenger.getRestricted({
        name: 'ApprovalController',
        allowedEvents: [],
        allowedActions: [],
      }),
      showApprovalRequest: () => undefined,
      typesExcludedFromRateLimiting: [
        ApprovalType.Transaction,
        ApprovalType.WatchAsset,
      ],
    });

    const preferencesController = new PreferencesController({
      messenger: this.controllerMessenger.getRestricted({
        name: 'PreferencesController',
        allowedActions: [],
        allowedEvents: ['KeyringController:stateChange'],
      }),
      state: {
        ipfsGateway: AppConstants.IPFS_DEFAULT_GATEWAY_URL,
        useTokenDetection:
          initialState?.PreferencesController?.useTokenDetection ?? true,
        useNftDetection: true, // set this to true to enable nft detection by default to new users
        displayNftMedia: true,
        securityAlertsEnabled: true,
        smartTransactionsOptInStatus: true,
        tokenSortConfig: {
          key: 'tokenFiatAmount',
          order: 'dsc',
          sortCallback: 'stringNumeric',
        },
        ...initialState.PreferencesController,
      },
    });

<<<<<<< HEAD
    const networkControllerOpts = {
      infuraProjectId: process.env.MM_INFURA_PROJECT_ID || NON_EMPTY,
      state: initialState.NetworkController,
      messenger: this.controllerMessenger.getRestricted({
        name: 'NetworkController',
        allowedEvents: [],
        allowedActions: [],
      }) as unknown as NetworkControllerMessenger,
      getRpcServiceOptions: () => ({
        fetch,
        btoa,
      }),
      additionalDefaultNetworks: [ChainId['megaeth-testnet']],
    };
    const networkController = new NetworkController(networkControllerOpts);

=======
    const networkControllerMessenger = this.controllerMessenger.getRestricted({
      name: 'NetworkController',
      allowedEvents: [],
      allowedActions: [],
    });

    const additionalDefaultNetworks = [
      ChainId['megaeth-testnet'],
      ChainId['monad-testnet'],
    ];

    let initialNetworkControllerState = initialState.NetworkController;
    if (!initialNetworkControllerState) {
      initialNetworkControllerState = getDefaultNetworkControllerState(
        additionalDefaultNetworks,
      );

      // Add failovers for default Infura RPC endpoints
      initialNetworkControllerState.networkConfigurationsByChainId[
        ChainId.mainnet
      ].rpcEndpoints[0].failoverUrls =
        getFailoverUrlsForInfuraNetwork('ethereum-mainnet');
      initialNetworkControllerState.networkConfigurationsByChainId[
        ChainId['linea-mainnet']
      ].rpcEndpoints[0].failoverUrls =
        getFailoverUrlsForInfuraNetwork('linea-mainnet');
    }

    const infuraProjectId = INFURA_PROJECT_ID || NON_EMPTY;
    const networkControllerOptions = {
      infuraProjectId,
      state: initialNetworkControllerState,
      messenger: networkControllerMessenger,
      getBlockTrackerOptions: () =>
        process.env.IN_TEST
          ? {}
          : {
              pollingInterval: 20 * SECOND,
              // The retry timeout is pretty short by default, and if the endpoint is
              // down, it will end up exhausting the max number of consecutive
              // failures quickly.
              retryTimeout: 20 * SECOND,
            },
      getRpcServiceOptions: (rpcEndpointUrl: string) => {
        const maxRetries = 4;
        const commonOptions = {
          fetch: globalThis.fetch.bind(globalThis),
          btoa: globalThis.btoa.bind(globalThis),
        };

        if (getIsQuicknodeEndpointUrl(rpcEndpointUrl)) {
          return {
            ...commonOptions,
            policyOptions: {
              maxRetries,
              // When we fail over to Quicknode, we expect it to be down at
              // first while it is being automatically activated. If an endpoint
              // is down, the failover logic enters a "cooldown period" of 30
              // minutes. We'd really rather not enter that for Quicknode, so
              // keep retrying longer.
              maxConsecutiveFailures: (maxRetries + 1) * 14,
            },
          };
        }

        return {
          ...commonOptions,
          policyOptions: {
            maxRetries,
            // Ensure that the circuit does not break too quickly.
            maxConsecutiveFailures: (maxRetries + 1) * 7,
          },
        };
      },
      additionalDefaultNetworks,
    };
    const networkController = new NetworkController(networkControllerOptions);
    networkControllerMessenger.subscribe(
      'NetworkController:rpcEndpointUnavailable',
      async ({ chainId, endpointUrl, error }) => {
        onRpcEndpointUnavailable({
          chainId,
          endpointUrl,
          infuraProjectId,
          error,
          trackEvent: ({ event, properties }) => {
            const metricsEvent = MetricsEventBuilder.createEventBuilder(event)
              .addProperties(properties)
              .build();
            MetaMetrics.getInstance().trackEvent(metricsEvent);
          },
          metaMetricsId: await MetaMetrics.getInstance().getMetaMetricsId(),
        });
      },
    );
    networkControllerMessenger.subscribe(
      'NetworkController:rpcEndpointDegraded',
      async ({ chainId, endpointUrl }) => {
        onRpcEndpointDegraded({
          chainId,
          endpointUrl,
          infuraProjectId,
          trackEvent: ({ event, properties }) => {
            const metricsEvent = MetricsEventBuilder.createEventBuilder(event)
              .addProperties(properties)
              .build();
            MetaMetrics.getInstance().trackEvent(metricsEvent);
          },
          metaMetricsId: await MetaMetrics.getInstance().getMetaMetricsId(),
        });
      },
    );
>>>>>>> bd91ac84
    networkController.initializeProvider();

    const assetsContractController = new AssetsContractController({
      messenger: this.controllerMessenger.getRestricted({
        name: 'AssetsContractController',
        allowedActions: [
          'NetworkController:getNetworkClientById',
          'NetworkController:getNetworkConfigurationByNetworkClientId',
          'NetworkController:getSelectedNetworkClient',
          'NetworkController:getState',
        ],
        allowedEvents: [
          'PreferencesController:stateChange',
          'NetworkController:networkDidChange',
        ],
      }),
      chainId: getGlobalChainId(networkController),
    });

    const loggingController = new LoggingController({
      messenger: this.controllerMessenger.getRestricted<
        'LoggingController',
        never,
        never
      >({
        name: 'LoggingController',
        allowedActions: [],
        allowedEvents: [],
      }),
      state: initialState.LoggingController,
    });
    const tokenListController = new TokenListController({
      chainId: getGlobalChainId(networkController),
      onNetworkStateChange: (listener) =>
        this.controllerMessenger.subscribe(
          AppConstants.NETWORK_STATE_CHANGE_EVENT,
          listener,
        ),
      messenger: this.controllerMessenger.getRestricted({
        name: 'TokenListController',
        allowedActions: [`${networkController.name}:getNetworkClientById`],
        allowedEvents: [`${networkController.name}:stateChange`],
      }),
    });
    const remoteFeatureFlagControllerMessenger =
      this.controllerMessenger.getRestricted({
        name: 'RemoteFeatureFlagController',
        allowedActions: [],
        allowedEvents: [],
      });
    remoteFeatureFlagControllerMessenger.subscribe(
      'RemoteFeatureFlagController:stateChange',
      (isRpcFailoverEnabled) => {
        if (isRpcFailoverEnabled) {
          Logger.log(
            'isRpcFailoverEnabled = ',
            isRpcFailoverEnabled,
            ', enabling RPC failover',
          );
          networkController.enableRpcFailover();
        } else {
          Logger.log(
            'isRpcFailoverEnabled = ',
            isRpcFailoverEnabled,
            ', disabling RPC failover',
          );
          networkController.disableRpcFailover();
        }
      },
      (state) => state.remoteFeatureFlags.walletFrameworkRpcFailoverEnabled,
    );
    const remoteFeatureFlagController = createRemoteFeatureFlagController({
      messenger: remoteFeatureFlagControllerMessenger,
      disabled: !isBasicFunctionalityToggleEnabled(),
      getMetaMetricsId: () => metaMetricsId ?? '',
    });

    const tokenSearchDiscoveryController = createTokenSearchDiscoveryController(
      {
        state: initialState.TokenSearchDiscoveryController,
        messenger: this.controllerMessenger.getRestricted({
          name: 'TokenSearchDiscoveryController',
          allowedActions: [],
          allowedEvents: [],
        }) as TokenSearchDiscoveryControllerMessenger,
      },
    );

    const phishingController = new PhishingController({
      messenger: this.controllerMessenger.getRestricted({
        name: 'PhishingController',
        allowedActions: [],
        allowedEvents: [],
      }),
    });
    if (!isProductSafetyDappScanningEnabled()) {
      phishingController.maybeUpdateState();
    }

    const additionalKeyrings = [];

    const qrKeyringBuilder = () => {
      const keyring = new QRHardwareKeyring();
      // to fix the bug in #9560, forgetDevice will reset all keyring properties to default.
      keyring.forgetDevice();
      return keyring;
    };
    qrKeyringBuilder.type = QRHardwareKeyring.type;

    additionalKeyrings.push(qrKeyringBuilder);

    const bridge = new LedgerMobileBridge(new LedgerTransportMiddleware());
    const ledgerKeyringBuilder = () => new LedgerKeyring({ bridge });
    ledgerKeyringBuilder.type = LedgerKeyring.type;

    additionalKeyrings.push(ledgerKeyringBuilder);

    const hdKeyringBuilder = () =>
      new HdKeyring({
        cryptographicFunctions: { pbkdf2Sha512: pbkdf2 },
      });
    hdKeyringBuilder.type = HdKeyring.type;
    additionalKeyrings.push(hdKeyringBuilder);

    ///: BEGIN:ONLY_INCLUDE_IF(keyring-snaps)
    const snapKeyringBuildMessenger = this.controllerMessenger.getRestricted({
      name: 'SnapKeyring',
      allowedActions: [
        'ApprovalController:addRequest',
        'ApprovalController:acceptRequest',
        'ApprovalController:rejectRequest',
        'ApprovalController:startFlow',
        'ApprovalController:endFlow',
        'ApprovalController:showSuccess',
        'ApprovalController:showError',
        'PhishingController:testOrigin',
        'PhishingController:maybeUpdateState',
        'KeyringController:getAccounts',
        'AccountsController:setSelectedAccount',
        'AccountsController:getAccountByAddress',
        'AccountsController:setAccountName',
        'AccountsController:setAccountNameAndSelectAccount',
        'AccountsController:listMultichainAccounts',
        'SnapController:handleRequest',
        SnapControllerGetSnapAction,
      ],
      allowedEvents: [],
    });

    additionalKeyrings.push(
      snapKeyringBuilder(snapKeyringBuildMessenger, {
        persistKeyringHelper: async () => {
          // Necessary to only persist the keyrings, the `AccountsController` will
          // automatically react to `KeyringController:stateChange`.
          await this.keyringController.persistAllKeyrings();
        },
        removeAccountHelper: (address) => this.removeAccount(address),
      }),
    );

    ///: END:ONLY_INCLUDE_IF

    this.keyringController = new KeyringController({
      removeIdentity: preferencesController.removeIdentity.bind(
        preferencesController,
      ),
      encryptor,
      messenger: this.controllerMessenger.getRestricted({
        name: 'KeyringController',
        allowedActions: [],
        allowedEvents: [],
      }),
      state: initialKeyringState || initialState.KeyringController,
      // @ts-expect-error To Do: Update the type of QRHardwareKeyring to Keyring<Json>
      keyringBuilders: additionalKeyrings,
      cacheEncryptionKey: true,
    });

    ///: BEGIN:ONLY_INCLUDE_IF(preinstalled-snaps,external-snaps)
    /**
     * Gets the mnemonic of the user's primary keyring.
     */
    const getPrimaryKeyringMnemonic = () => {
      const [keyring] = this.keyringController.getKeyringsByType(
        KeyringTypes.hd,
      ) as HdKeyring[];

      if (!keyring.mnemonic) {
        throw new Error('Primary keyring mnemonic unavailable.');
      }

      return keyring.mnemonic;
    };

    const getPrimaryKeyringMnemonicSeed = () => {
      const [keyring] = this.keyringController.getKeyringsByType(
        KeyringTypes.hd,
      ) as HdKeyring[];

      if (!keyring.seed) {
        throw new Error('Primary keyring mnemonic unavailable.');
      }

      return keyring.seed;
    };

    const getUnlockPromise = () => {
      if (this.keyringController.isUnlocked()) {
        return Promise.resolve();
      }
      return new Promise<void>((resolve) => {
        this.controllerMessenger.subscribeOnceIf(
          'KeyringController:unlock',
          resolve,
          () => true,
        );
      });
    };

    const snapRestrictedMethods = {
      clearSnapState: this.controllerMessenger.call.bind(
        this.controllerMessenger,
        SnapControllerClearSnapStateAction,
      ),
      getMnemonic: async (source?: string) => {
        if (!source) {
          return getPrimaryKeyringMnemonic();
        }

        try {
          const { type, mnemonic } = (await this.controllerMessenger.call(
            'KeyringController:withKeyring',
            {
              id: source,
            },
            async ({ keyring }) => ({
              type: keyring.type,
              mnemonic: (keyring as unknown as HdKeyring).mnemonic,
            }),
          )) as { type: string; mnemonic?: Uint8Array };

          if (type !== KeyringTypes.hd || !mnemonic) {
            // The keyring isn't guaranteed to have a mnemonic (e.g.,
            // hardware wallets, which can't be used as entropy sources),
            // so we throw an error if it doesn't.
            throw new Error(`Entropy source with ID "${source}" not found.`);
          }

          return mnemonic;
        } catch {
          throw new Error(`Entropy source with ID "${source}" not found.`);
        }
      },
      getMnemonicSeed: async (source?: string) => {
        if (!source) {
          return getPrimaryKeyringMnemonicSeed();
        }

        try {
          const { type, seed } = (await this.controllerMessenger.call(
            'KeyringController:withKeyring',
            {
              id: source,
            },
            async ({ keyring }) => ({
              type: keyring.type,
              seed: (keyring as unknown as HdKeyring).seed,
            }),
          )) as { type: string; seed?: Uint8Array };

          if (type !== KeyringTypes.hd || !seed) {
            // The keyring isn't guaranteed to have a seed (e.g.,
            // hardware wallets, which can't be used as entropy sources),
            // so we throw an error if it doesn't.
            throw new Error(`Entropy source with ID "${source}" not found.`);
          }

          return seed;
        } catch {
          throw new Error(`Entropy source with ID "${source}" not found.`);
        }
      },
      getUnlockPromise: getUnlockPromise.bind(this),
      getSnap: this.controllerMessenger.call.bind(
        this.controllerMessenger,
        SnapControllerGetSnapAction,
      ),
      handleSnapRpcRequest: async (args: HandleSnapRequestArgs) =>
        await handleSnapRequest(this.controllerMessenger, args),
      getSnapState: this.controllerMessenger.call.bind(
        this.controllerMessenger,
        SnapControllerGetSnapStateAction,
      ),
      updateSnapState: this.controllerMessenger.call.bind(
        this.controllerMessenger,
        SnapControllerUpdateSnapStateAction,
      ),
      maybeUpdatePhishingList: this.controllerMessenger.call.bind(
        this.controllerMessenger,
        'PhishingController:maybeUpdateState',
      ),
      isOnPhishingList: (origin: string) =>
        this.controllerMessenger.call<'PhishingController:testOrigin'>(
          'PhishingController:testOrigin',
          origin,
        ).result,
      showDialog: (
        origin: string,
        type: EnumToUnion<DialogType>,
        // TODO: Replace "any" with type
        // eslint-disable-next-line @typescript-eslint/no-explicit-any
        content: any, // should be Component from '@metamask/snaps-ui';
        // TODO: Replace "any" with type
        // eslint-disable-next-line @typescript-eslint/no-explicit-any
        placeholder?: any,
      ) =>
        approvalController.addAndShowApprovalRequest({
          origin,
          type,
          requestData: { content, placeholder },
        }),
      showInAppNotification: (origin: string, args: NotificationArgs) => {
        Logger.log(
          'Snaps/ showInAppNotification called with args: ',
          args,
          ' and origin: ',
          origin,
        );
      },
      createInterface: this.controllerMessenger.call.bind(
        this.controllerMessenger,
        'SnapInterfaceController:createInterface',
      ),
      getInterface: this.controllerMessenger.call.bind(
        this.controllerMessenger,
        'SnapInterfaceController:getInterface',
      ),
      updateInterface: this.controllerMessenger.call.bind(
        this.controllerMessenger,
        'SnapInterfaceController:updateInterface',
      ),
      requestUserApproval:
        approvalController.addAndShowApprovalRequest.bind(approvalController),
      hasPermission: (origin: string, target: string) =>
        this.controllerMessenger.call<'PermissionController:hasPermission'>(
          'PermissionController:hasPermission',
          origin,
          target,
        ),
      getClientCryptography: () => ({ pbkdf2Sha512: pbkdf2 }),
      getPreferences: () => {
        const {
          securityAlertsEnabled,
          useTransactionSimulations,
          useTokenDetection,
          privacyMode,
          useNftDetection,
          displayNftMedia,
          isMultiAccountBalancesEnabled,
          showTestNetworks,
        } = this.getPreferences();
        const locale = I18n.locale;
        return {
          locale,
          currency: this.context.CurrencyRateController.state.currentCurrency,
          hideBalances: privacyMode,
          useSecurityAlerts: securityAlertsEnabled,
          simulateOnChainActions: useTransactionSimulations,
          useTokenDetection,
          batchCheckBalances: isMultiAccountBalancesEnabled,
          displayNftMedia,
          useNftDetection,
          useExternalPricingData: true,
          showTestnets: showTestNetworks,
        };
      },
    };
    ///: END:ONLY_INCLUDE_IF

    ///: BEGIN:ONLY_INCLUDE_IF(keyring-snaps)
    const keyringSnapMethods = {
      getAllowedKeyringMethods: (origin: string) =>
        keyringSnapPermissionsBuilder(origin),
      getSnapKeyring: this.getSnapKeyring.bind(this),
    };
    ///: END:ONLY_INCLUDE_IF

    const getSnapPermissionSpecifications = () => ({
      ...buildSnapEndowmentSpecifications(Object.keys(ExcludedSnapEndowments)),
      ...buildSnapRestrictedMethodSpecifications(
        Object.keys(ExcludedSnapPermissions),
        {
          ///: BEGIN:ONLY_INCLUDE_IF(preinstalled-snaps,external-snaps)
          ...snapRestrictedMethods,
          ///: END:ONLY_INCLUDE_IF
          ///: BEGIN:ONLY_INCLUDE_IF(keyring-snaps)
          ...keyringSnapMethods,
          ///: END:ONLY_INCLUDE_IF
        },
      ),
    });

    const accountTrackerController = new AccountTrackerController({
      messenger: this.controllerMessenger.getRestricted({
        name: 'AccountTrackerController',
        allowedActions: [
          'AccountsController:getSelectedAccount',
          'AccountsController:listAccounts',
          'PreferencesController:getState',
          'NetworkController:getState',
          'NetworkController:getNetworkClientById',
        ],
        allowedEvents: [
          'AccountsController:selectedEvmAccountChange',
          'AccountsController:selectedAccountChange',
        ],
      }),
      state: initialState.AccountTrackerController ?? {
        accountsByChainId: {},
      },
      getStakedBalanceForChain:
        assetsContractController.getStakedBalanceForChain.bind(
          assetsContractController,
        ),
      includeStakedAssets: true,
    });
    const permissionController = new PermissionController({
      messenger: this.controllerMessenger.getRestricted({
        name: 'PermissionController',
        allowedActions: [
          `${approvalController.name}:addRequest`,
          `${approvalController.name}:hasRequest`,
          `${approvalController.name}:acceptRequest`,
          `${approvalController.name}:rejectRequest`,
          ///: BEGIN:ONLY_INCLUDE_IF(preinstalled-snaps,external-snaps)
          `SnapController:getPermitted`,
          `SnapController:install`,
          `SubjectMetadataController:getSubjectMetadata`,
          ///: END:ONLY_INCLUDE_IF
        ],
        allowedEvents: [],
      }),
      state: initialState.PermissionController,
      caveatSpecifications: getCaveatSpecifications({
        listAccounts: (...args) =>
          this.accountsController.listAccounts(...args),
        findNetworkClientIdByChainId:
          networkController.findNetworkClientIdByChainId.bind(
            networkController,
          ),
        isNonEvmScopeSupported: this.controllerMessenger.call.bind(
          this.controllerMessenger,
          MultichainRouterIsSupportedScopeEvent,
        ),
        getNonEvmAccountAddresses: this.controllerMessenger.call.bind(
          this.controllerMessenger,
          MultichainRouterGetSupportedAccountsEvent,
        ),
      }),
      permissionSpecifications: {
        ...getPermissionSpecifications(),
        ///: BEGIN:ONLY_INCLUDE_IF(preinstalled-snaps,external-snaps)
        ...getSnapPermissionSpecifications(),
        ///: END:ONLY_INCLUDE_IF
      },
      unrestrictedMethods,
    });

    const selectedNetworkController = new SelectedNetworkController({
      messenger: this.controllerMessenger.getRestricted({
        name: 'SelectedNetworkController',
        allowedActions: [
          'NetworkController:getNetworkClientById',
          'NetworkController:getState',
          'NetworkController:getSelectedNetworkClient',
          'PermissionController:hasPermissions',
          'PermissionController:getSubjectNames',
        ],
        allowedEvents: [
          'NetworkController:stateChange',
          'PermissionController:stateChange',
        ],
      }),
      state: initialState.SelectedNetworkController || { domains: {} },
      useRequestQueuePreference: isPerDappSelectedNetworkEnabled(),
      // TODO we need to modify core PreferencesController for better cross client support
      onPreferencesStateChange: (
        listener: ({ useRequestQueue }: { useRequestQueue: boolean }) => void,
      ) => listener({ useRequestQueue: isPerDappSelectedNetworkEnabled() }),
      domainProxyMap: new DomainProxyMap(),
    });

    ///: BEGIN:ONLY_INCLUDE_IF(preinstalled-snaps,external-snaps)
    this.subjectMetadataController = new SubjectMetadataController({
      messenger: this.controllerMessenger.getRestricted({
        name: 'SubjectMetadataController',
        allowedActions: [`${permissionController.name}:hasPermissions`],
        allowedEvents: [],
      }),
      state: initialState.SubjectMetadataController || {},
      subjectCacheLimit: 100,
    });

    const authenticationControllerMessenger =
      getAuthenticationControllerMessenger(this.controllerMessenger);
    const authenticationController = createAuthenticationController({
      messenger: authenticationControllerMessenger,
      initialState: initialState.AuthenticationController,
      metametrics: {
        agent: Platform.MOBILE,
        getMetaMetricsId: async () =>
          (await MetaMetrics.getInstance().getMetaMetricsId()) || '',
      },
    });

    const userStorageControllerMessenger = getUserStorageControllerMessenger(
      this.controllerMessenger,
    );
    const userStorageController = createUserStorageController({
      messenger: userStorageControllerMessenger,
      initialState: initialState.UserStorageController,
      nativeScryptCrypto: calculateScryptKey,
      config: {
        accountSyncing: {
          onAccountAdded: (profileId) => {
            MetaMetrics.getInstance().trackEvent(
              MetricsEventBuilder.createEventBuilder(
                MetaMetricsEvents.ACCOUNTS_SYNC_ADDED,
              )
                .addProperties({
                  profile_id: profileId,
                })
                .build(),
            );
          },
          onAccountNameUpdated: (profileId) => {
            MetaMetrics.getInstance().trackEvent(
              MetricsEventBuilder.createEventBuilder(
                MetaMetricsEvents.ACCOUNTS_SYNC_NAME_UPDATED,
              )
                .addProperties({
                  profile_id: profileId,
                })
                .build(),
            );
          },
          onAccountSyncErroneousSituation(profileId, situationMessage) {
            MetaMetrics.getInstance().trackEvent(
              MetricsEventBuilder.createEventBuilder(
                MetaMetricsEvents.ACCOUNTS_SYNC_ERRONEOUS_SITUATION,
              )
                .addProperties({
                  profile_id: profileId,
                  situation_message: situationMessage,
                })
                .build(),
            );
          },
        },
      },
    });
    ///: END:ONLY_INCLUDE_IF

    const codefiTokenApiV2 = new CodefiTokenPricesServiceV2();

    const smartTransactionsControllerTrackMetaMetricsEvent = (
      params: {
        event: MetaMetricsEventName;
        category: MetaMetricsEventCategory;
        properties?: ReturnType<
          typeof getSmartTransactionMetricsPropertiesType
        >;
        sensitiveProperties?: ReturnType<
          typeof getSmartTransactionMetricsSensitivePropertiesType
        >;
      },
      // eslint-disable-next-line @typescript-eslint/no-unused-vars
      options?: {
        metaMetricsId?: string;
      },
    ) => {
      MetaMetrics.getInstance().trackEvent(
        MetricsEventBuilder.createEventBuilder({
          category: params.event,
        })
          .addProperties(params.properties || {})
          .addSensitiveProperties(params.sensitiveProperties || {})
          .build(),
      );
    };

    this.smartTransactionsController = new SmartTransactionsController({
      // @ts-expect-error TODO: resolve types
      supportedChainIds: getAllowedSmartTransactionsChainIds(),
      clientId: ClientId.Mobile,
      getNonceLock: (...args) =>
        this.transactionController.getNonceLock(...args),
      confirmExternalTransaction: (...args) =>
        this.transactionController.confirmExternalTransaction(...args),
      trackMetaMetricsEvent: smartTransactionsControllerTrackMetaMetricsEvent,
      state: initialState.SmartTransactionsController,
      // @ts-expect-error TODO: Resolve mismatch between base-controller versions.
      messenger: this.controllerMessenger.getRestricted({
        name: 'SmartTransactionsController',
        allowedActions: [
          'NetworkController:getNetworkClientById',
          'NetworkController:getState',
        ],
        allowedEvents: ['NetworkController:stateChange'],
      }),
      getTransactions: (...args) =>
        this.transactionController.getTransactions(...args),
      updateTransaction: (...args) =>
        this.transactionController.updateTransaction(...args),
      getFeatureFlags: () => selectSwapsChainFeatureFlags(store.getState()),
      getMetaMetricsProps: () => Promise.resolve({}), // Return MetaMetrics props once we enable HW wallets for smart transactions.
    });

    const tokenSearchDiscoveryDataController =
      new TokenSearchDiscoveryDataController({
        tokenPricesService: codefiTokenApiV2,
        swapsSupportedChainIds,
        fetchSwapsTokensThresholdMs: AppConstants.SWAPS.CACHE_TOKENS_THRESHOLD,
        fetchTokens: swapsUtils.fetchTokens,
        messenger: this.controllerMessenger.getRestricted({
          name: 'TokenSearchDiscoveryDataController',
          allowedActions: ['CurrencyRateController:getState'],
          allowedEvents: [],
        }),
      });

    /* bridge controller Initialization */
    const bridgeController = new BridgeController({
      messenger: this.controllerMessenger.getRestricted({
        name: 'BridgeController',
        allowedActions: [
          'AccountsController:getSelectedMultichainAccount',
          'SnapController:handleRequest',
          'NetworkController:getState',
          'NetworkController:getNetworkClientById',
          'NetworkController:findNetworkClientIdByChainId',
          'TokenRatesController:getState',
          'MultichainAssetsRatesController:getState',
          'CurrencyRateController:getState',
          'RemoteFeatureFlagController:getState',
        ],
        allowedEvents: [],
      }),
      clientId: BridgeClientId.MOBILE,
      // TODO: change getLayer1GasFee type to match transactionController.getLayer1GasFee
      getLayer1GasFee: async ({
        transactionParams,
        chainId,
      }: {
        transactionParams: TransactionParams;
        chainId: ChainId;
      }) =>
        this.transactionController.getLayer1GasFee({
          transactionParams,
          chainId,
          // eslint-disable-next-line @typescript-eslint/no-explicit-any
        }) as any,

      fetchFn: handleFetch,
      config: {
        customBridgeApiBaseUrl: BRIDGE_API_BASE_URL,
      },
      trackMetaMetricsFn: (event, properties) => {
        const metricsEvent = MetricsEventBuilder.createEventBuilder({
          // category property here maps to event name
          category: event,
        })
          .addProperties({
            ...(properties ?? {}),
          })
          .build();
        MetaMetrics.getInstance().trackEvent(metricsEvent);
      },
    });

    const bridgeStatusController = new BridgeStatusController({
      messenger: this.controllerMessenger.getRestricted({
        name: 'BridgeStatusController',
        allowedActions: [
          'AccountsController:getSelectedMultichainAccount',
          'NetworkController:getNetworkClientById',
          'NetworkController:findNetworkClientIdByChainId',
          'NetworkController:getState',
          'BridgeController:getBridgeERC20Allowance',
          'BridgeController:trackUnifiedSwapBridgeEvent',
          'GasFeeController:getState',
          'AccountsController:getAccountByAddress',
          'SnapController:handleRequest',
          'TransactionController:getState',
        ],
        allowedEvents: [
          'TransactionController:transactionConfirmed',
          'TransactionController:transactionFailed',
          'MultichainTransactionsController:transactionConfirmed',
        ],
      }),
      state: initialState.BridgeStatusController,
      clientId: BridgeClientId.MOBILE,
      fetchFn: handleFetch,
      addTransactionFn: (
        ...args: Parameters<typeof this.transactionController.addTransaction>
      ) => this.transactionController.addTransaction(...args),
      estimateGasFeeFn: (
        ...args: Parameters<typeof this.transactionController.estimateGasFee>
      ) => this.transactionController.estimateGasFee(...args),
      addUserOperationFromTransactionFn: (...args: unknown[]) =>
        // @ts-expect-error - userOperationController will be made optional, it's only relevant for extension
        this.userOperationController?.addUserOperationFromTransaction?.(
          ...args,
        ),
      config: {
        customBridgeApiBaseUrl: BRIDGE_API_BASE_URL,
      },
    });

    const existingControllersByName = {
      ApprovalController: approvalController,
      KeyringController: this.keyringController,
      NetworkController: networkController,
      PreferencesController: preferencesController,
      SmartTransactionsController: this.smartTransactionsController,
    };

    const initRequest = {
      getState: () => store.getState(),
      getGlobalChainId: () => currentChainId,
    };

    const { controllersByName } = initModularizedControllers({
      controllerInitFunctions: {
        AccountsController: accountsControllerInit,
        AppMetadataController: appMetadataControllerInit,
        GasFeeController: GasFeeControllerInit,
        TransactionController: TransactionControllerInit,
        SignatureController: SignatureControllerInit,
        CurrencyRateController: currencyRateControllerInit,
        MultichainNetworkController: multichainNetworkControllerInit,
        DeFiPositionsController: defiPositionsControllerInit,
        ///: BEGIN:ONLY_INCLUDE_IF(preinstalled-snaps,external-snaps)
        ExecutionService: executionServiceInit,
        SnapController: snapControllerInit,
        CronjobController: cronjobControllerInit,
        SnapInterfaceController: snapInterfaceControllerInit,
        SnapsRegistry: snapsRegistryInit,
        NotificationServicesController: notificationServicesControllerInit,
        NotificationServicesPushController:
          notificationServicesPushControllerInit,
        ///: END:ONLY_INCLUDE_IF
        ///: BEGIN:ONLY_INCLUDE_IF(keyring-snaps)
        MultichainAssetsController: multichainAssetsControllerInit,
        MultichainAssetsRatesController: multichainAssetsRatesControllerInit,
        MultichainBalancesController: multichainBalancesControllerInit,
        MultichainTransactionsController: multichainTransactionsControllerInit,
        ///: END:ONLY_INCLUDE_IF
      },
      persistedState: initialState as EngineState,
      existingControllersByName,
      baseControllerMessenger: this.controllerMessenger,
      ...initRequest,
    });

    const accountsController = controllersByName.AccountsController;
    const gasFeeController = controllersByName.GasFeeController;
    const signatureController = controllersByName.SignatureController;
    const transactionController = controllersByName.TransactionController;

    // Backwards compatibility for existing references
    this.accountsController = accountsController;
    this.gasFeeController = gasFeeController;
    this.transactionController = transactionController;

    const multichainNetworkController =
      controllersByName.MultichainNetworkController;
    const currencyRateController = controllersByName.CurrencyRateController;

    ///: BEGIN:ONLY_INCLUDE_IF(preinstalled-snaps,external-snaps)
    const cronjobController = controllersByName.CronjobController;
    const executionService = controllersByName.ExecutionService;
    const snapController = controllersByName.SnapController;
    const snapInterfaceController = controllersByName.SnapInterfaceController;
    const snapsRegistry = controllersByName.SnapsRegistry;
    const notificationServicesController =
      controllersByName.NotificationServicesController;
    const notificationServicesPushController =
      controllersByName.NotificationServicesPushController;
    ///: END:ONLY_INCLUDE_IF

    ///: BEGIN:ONLY_INCLUDE_IF(keyring-snaps)
    const multichainAssetsController =
      controllersByName.MultichainAssetsController;
    const multichainAssetsRatesController =
      controllersByName.MultichainAssetsRatesController;
    const multichainBalancesController =
      controllersByName.MultichainBalancesController;
    const multichainTransactionsController =
      controllersByName.MultichainTransactionsController;
    ///: END:ONLY_INCLUDE_IF

    ///: BEGIN:ONLY_INCLUDE_IF(keyring-snaps)
    const multichainRatesControllerMessenger =
      this.controllerMessenger.getRestricted({
        name: 'RatesController',
        allowedActions: [],
        allowedEvents: ['CurrencyRateController:stateChange'],
      });

    const multichainRatesController = createMultichainRatesController({
      messenger: multichainRatesControllerMessenger,
      initialState: initialState.RatesController,
    });

    // Set up currency rate sync
    setupCurrencyRateSync(
      multichainRatesControllerMessenger,
      multichainRatesController,
    );
    ///: END:ONLY_INCLUDE_IF

    ///: BEGIN:ONLY_INCLUDE_IF(preinstalled-snaps,external-snaps)
    // Notification Setup
    notificationServicesController.init();
    ///: END:ONLY_INCLUDE_IF

    const nftController = new NftController({
      chainId: getGlobalChainId(networkController),
      useIpfsSubdomains: false,
      messenger: this.controllerMessenger.getRestricted({
        name: 'NftController',
        allowedActions: [
          'AccountsController:getAccount',
          'AccountsController:getSelectedAccount',
          'ApprovalController:addRequest',
          'AssetsContractController:getERC721AssetName',
          'AssetsContractController:getERC721AssetSymbol',
          'AssetsContractController:getERC721TokenURI',
          'AssetsContractController:getERC721OwnerOf',
          'AssetsContractController:getERC1155BalanceOf',
          'AssetsContractController:getERC1155TokenURI',
          'NetworkController:getNetworkClientById',
        ],
        allowedEvents: [
          'PreferencesController:stateChange',
          'NetworkController:networkDidChange',
          'AccountsController:selectedEvmAccountChange',
        ],
      }),
      state: initialState.NftController,
    });

    const tokensController = new TokensController({
      chainId: getGlobalChainId(networkController),
      // @ts-expect-error at this point in time the provider will be defined by the `networkController.initializeProvider`
      provider: networkController.getProviderAndBlockTracker().provider,
      state: initialState.TokensController,
      messenger: this.controllerMessenger.getRestricted({
        name: 'TokensController',
        allowedActions: [
          'ApprovalController:addRequest',
          'NetworkController:getNetworkClientById',
          'AccountsController:getAccount',
          'AccountsController:getSelectedAccount',
          'AccountsController:listAccounts',
        ],
        allowedEvents: [
          'PreferencesController:stateChange',
          'NetworkController:networkDidChange',
          'NetworkController:stateChange',
          'TokenListController:stateChange',
          'AccountsController:selectedEvmAccountChange',
          'KeyringController:accountRemoved',
        ],
      }),
    });

    const earnController = new EarnController({
      messenger: this.controllerMessenger.getRestricted({
        name: 'EarnController',
        allowedEvents: [
          'AccountsController:selectedAccountChange',
          'NetworkController:stateChange',
          'TransactionController:transactionConfirmed',
        ],
        allowedActions: [
          'AccountsController:getSelectedAccount',
          'NetworkController:getNetworkClientById',
          'NetworkController:getState',
        ],
      }),
    });

    this.context = {
      KeyringController: this.keyringController,
      AccountTrackerController: accountTrackerController,
      AddressBookController: new AddressBookController({
        messenger: this.controllerMessenger.getRestricted({
          name: 'AddressBookController',
          allowedActions: [],
          allowedEvents: [],
        }),
        state: initialState.AddressBookController,
      }),
      AppMetadataController: controllersByName.AppMetadataController,
      AssetsContractController: assetsContractController,
      NftController: nftController,
      TokensController: tokensController,
      TokenListController: tokenListController,
      TokenDetectionController: new TokenDetectionController({
        messenger: this.controllerMessenger.getRestricted({
          name: 'TokenDetectionController',
          allowedActions: [
            'AccountsController:getSelectedAccount',
            'NetworkController:getNetworkClientById',
            'NetworkController:getNetworkConfigurationByNetworkClientId',
            'NetworkController:getState',
            'KeyringController:getState',
            'PreferencesController:getState',
            'TokenListController:getState',
            'TokensController:getState',
            'TokensController:addDetectedTokens',
            'AccountsController:getAccount',
          ],
          allowedEvents: [
            'KeyringController:lock',
            'KeyringController:unlock',
            'PreferencesController:stateChange',
            'NetworkController:networkDidChange',
            'TokenListController:stateChange',
            'TokensController:stateChange',
            'AccountsController:selectedEvmAccountChange',
            'TransactionController:transactionConfirmed',
          ],
        }),
        trackMetaMetricsEvent: () =>
          MetaMetrics.getInstance().trackEvent(
            MetricsEventBuilder.createEventBuilder(
              MetaMetricsEvents.TOKEN_DETECTED,
            )
              .addProperties({
                token_standard: 'ERC20',
                asset_type: 'token',
                chain_id: getDecimalChainId(
                  getGlobalChainId(networkController),
                ),
              })
              .build(),
          ),
        getBalancesInSingleCall:
          assetsContractController.getBalancesInSingleCall.bind(
            assetsContractController,
          ),
        platform: 'mobile',
        useAccountsAPI: true,
        disabled: false,
      }),
      NftDetectionController: new NftDetectionController({
        messenger: this.controllerMessenger.getRestricted({
          name: 'NftDetectionController',
          allowedEvents: [
            'NetworkController:stateChange',
            'PreferencesController:stateChange',
          ],
          allowedActions: [
            'ApprovalController:addRequest',
            'NetworkController:getState',
            'NetworkController:getNetworkClientById',
            'PreferencesController:getState',
            'AccountsController:getSelectedAccount',
          ],
        }),
        disabled: false,
        addNft: nftController.addNft.bind(nftController),
        getNftState: () => nftController.state,
      }),
      CurrencyRateController: currencyRateController,
      NetworkController: networkController,
      PhishingController: phishingController,
      PreferencesController: preferencesController,
      TokenBalancesController: new TokenBalancesController({
        messenger: this.controllerMessenger.getRestricted({
          name: 'TokenBalancesController',
          allowedActions: [
            'NetworkController:getNetworkClientById',
            'NetworkController:getState',
            'TokensController:getState',
            'PreferencesController:getState',
            'AccountsController:getSelectedAccount',
            'AccountsController:listAccounts',
          ],
          allowedEvents: [
            'TokensController:stateChange',
            'PreferencesController:stateChange',
            'NetworkController:stateChange',
            'KeyringController:accountRemoved',
          ],
        }),
        // TODO: This is long, can we decrease it?
        interval: 180000,
        state: initialState.TokenBalancesController,
      }),
      TokenRatesController: new TokenRatesController({
        messenger: this.controllerMessenger.getRestricted({
          name: 'TokenRatesController',
          allowedActions: [
            'TokensController:getState',
            'NetworkController:getNetworkClientById',
            'NetworkController:getState',
            'AccountsController:getAccount',
            'AccountsController:getSelectedAccount',
          ],
          allowedEvents: [
            'TokensController:stateChange',
            'NetworkController:stateChange',
            'AccountsController:selectedEvmAccountChange',
          ],
        }),
        tokenPricesService: codefiTokenApiV2,
        interval: 30 * 60 * 1000,
        state: initialState.TokenRatesController || { marketData: {} },
      }),
      TransactionController: this.transactionController,
      SmartTransactionsController: this.smartTransactionsController,
      SwapsController: new SwapsController({
        clientId: AppConstants.SWAPS.CLIENT_ID,
        fetchAggregatorMetadataThreshold:
          AppConstants.SWAPS.CACHE_AGGREGATOR_METADATA_THRESHOLD,
        fetchTokensThreshold: AppConstants.SWAPS.CACHE_TOKENS_THRESHOLD,
        fetchTopAssetsThreshold: AppConstants.SWAPS.CACHE_TOP_ASSETS_THRESHOLD,
        supportedChainIds: swapsSupportedChainIds,
        // @ts-expect-error TODO: Resolve mismatch between base-controller versions.
        messenger: this.controllerMessenger.getRestricted({
          name: 'SwapsController',
          // TODO: allow these internal calls once GasFeeController
          // export these action types and register its action handlers
          // allowedActions: [
          //   'GasFeeController:getEIP1559GasFeeEstimates',
          // ],
          allowedActions: ['NetworkController:getNetworkClientById'],
          allowedEvents: ['NetworkController:networkDidChange'],
        }),
        pollCountLimit: AppConstants.SWAPS.POLL_COUNT_LIMIT,
        // TODO: Remove once GasFeeController exports this action type
        fetchGasFeeEstimates: () =>
          this.gasFeeController.fetchGasFeeEstimates(),
        fetchEstimatedMultiLayerL1Fee,
      }),
      GasFeeController: this.gasFeeController,
      ApprovalController: approvalController,
      PermissionController: permissionController,
      RemoteFeatureFlagController: remoteFeatureFlagController,
      SelectedNetworkController: selectedNetworkController,
      SignatureController: signatureController,
      TokenSearchDiscoveryController: tokenSearchDiscoveryController,
      LoggingController: loggingController,
      ///: BEGIN:ONLY_INCLUDE_IF(preinstalled-snaps,external-snaps)
      CronjobController: cronjobController,
      ExecutionService: executionService,
      SnapController: snapController,
      SnapInterfaceController: snapInterfaceController,
      SnapsRegistry: snapsRegistry,
      SubjectMetadataController: this.subjectMetadataController,
      AuthenticationController: authenticationController,
      UserStorageController: userStorageController,
      NotificationServicesController: notificationServicesController,
      NotificationServicesPushController: notificationServicesPushController,
      ///: END:ONLY_INCLUDE_IF
      AccountsController: accountsController,
      PPOMController: new PPOMController({
        chainId: getGlobalChainId(networkController),
        blockaidPublicKey: process.env.BLOCKAID_PUBLIC_KEY as string,
        cdnBaseUrl: process.env.BLOCKAID_FILE_CDN as string,
        // @ts-expect-error TODO: Resolve mismatch between base-controller versions.
        messenger: this.controllerMessenger.getRestricted({
          name: 'PPOMController',
          allowedActions: ['NetworkController:getNetworkClientById'],
          allowedEvents: [`${networkController.name}:networkDidChange`],
        }),
        onPreferencesChange: (listener) =>
          this.controllerMessenger.subscribe(
            `${preferencesController.name}:stateChange`,
            listener,
          ),
        // TODO: Replace "any" with type
        provider:
          // eslint-disable-next-line @typescript-eslint/no-explicit-any
          networkController.getProviderAndBlockTracker().provider as any,
        ppomProvider: {
          // TODO: Replace "any" with type
          // eslint-disable-next-line @typescript-eslint/no-explicit-any
          PPOM: PPOM as any,
          ppomInit,
        },
        storageBackend: new RNFSStorageBackend('PPOMDB'),
        securityAlertsEnabled:
          initialState.PreferencesController?.securityAlertsEnabled ?? false,
        state: initialState.PPOMController,
        // TODO: Replace "any" with type
        // eslint-disable-next-line @typescript-eslint/no-explicit-any
        nativeCrypto: Crypto as any,
      }),
      ///: BEGIN:ONLY_INCLUDE_IF(keyring-snaps)
      MultichainBalancesController: multichainBalancesController,
      RatesController: multichainRatesController,
      MultichainAssetsController: multichainAssetsController,
      MultichainAssetsRatesController: multichainAssetsRatesController,
      MultichainTransactionsController: multichainTransactionsController,
      ///: END:ONLY_INCLUDE_IF
      TokenSearchDiscoveryDataController: tokenSearchDiscoveryDataController,
      MultichainNetworkController: multichainNetworkController,
      BridgeController: bridgeController,
      BridgeStatusController: bridgeStatusController,
      EarnController: earnController,
      DeFiPositionsController: controllersByName.DeFiPositionsController,
    };

    const childControllers = Object.assign({}, this.context);
    STATELESS_NON_CONTROLLER_NAMES.forEach((name) => {
      if (name in childControllers && childControllers[name]) {
        delete childControllers[name];
      }
    });
    this.datamodel = new ComposableController<EngineState, StatefulControllers>(
      {
        controllers: childControllers as StatefulControllers,
        messenger: this.controllerMessenger.getRestricted({
          name: 'ComposableController',
          allowedActions: [],
          allowedEvents: Array.from(BACKGROUND_STATE_CHANGE_EVENT_NAMES),
        }),
      },
    );

    const { NftController: nfts } = this.context;

    if (process.env.MM_OPENSEA_KEY) {
      nfts.setApiKey(process.env.MM_OPENSEA_KEY);
    }

    this.controllerMessenger.subscribe(
      'TransactionController:incomingTransactionsReceived',
      (incomingTransactions: TransactionMeta[]) => {
        NotificationManager.gotIncomingTransaction(incomingTransactions);
      },
    );

    this.controllerMessenger.subscribe(
      AppConstants.NETWORK_STATE_CHANGE_EVENT,
      (state: NetworkState) => {
        if (
          state.networksMetadata[state.selectedNetworkClientId].status ===
            NetworkStatus.Available &&
          getGlobalChainId(networkController) !== currentChainId
        ) {
          // We should add a state or event emitter saying the provider changed
          setTimeout(() => {
            this.configureControllersOnNetworkChange();
            currentChainId = getGlobalChainId(networkController);
          }, 500);
        }
      },
    );

    this.controllerMessenger.subscribe(
      AppConstants.NETWORK_STATE_CHANGE_EVENT,
      async () => {
        try {
          const networkId = await deprecatedGetNetworkId();
          store.dispatch(networkIdUpdated(networkId));
        } catch (error) {
          console.error(
            error,
            `Network ID not changed, current chainId: ${getGlobalChainId(
              networkController,
            )}`,
          );
        }
      },
    );

    this.controllerMessenger.subscribe(
      `${networkController.name}:networkWillChange`,
      () => {
        store.dispatch(networkIdWillUpdate());
      },
    );

    ///: BEGIN:ONLY_INCLUDE_IF(preinstalled-snaps,external-snaps)
    this.controllerMessenger.subscribe(
      `${snapController.name}:snapTerminated`,
      (truncatedSnap) => {
        const approvals = Object.values(
          approvalController.state.pendingApprovals,
        ).filter(
          (approval) =>
            approval.origin === truncatedSnap.id &&
            approval.type.startsWith(RestrictedMethods.snap_dialog),
        );
        for (const approval of approvals) {
          approvalController.reject(
            approval.id,
            new Error('Snap was terminated.'),
          );
        }
      },
    );
    ///: END:ONLY_INCLUDE_IF

    // @TODO(snaps): This fixes an issue where `withKeyring` would lock the `KeyringController` mutex.
    // That meant that if a snap requested a keyring operation (like requesting entropy) while the `KeyringController` was locked,
    // it would cause a deadlock.
    // This is a temporary fix until we can refactor how we handle requests to the Snaps Keyring.
    const withSnapKeyring = async (
      operation: ({ keyring }: { keyring: unknown }) => void,
    ) => {
      const keyring = await this.getSnapKeyring();

      return operation({ keyring });
    };

    const multichainRouterMessenger = this.controllerMessenger.getRestricted({
      name: 'MultichainRouter',
      allowedActions: [
        `SnapController:getAll`,
        `SnapController:handleRequest`,
        `${permissionController.name}:getPermissions`,
        `AccountsController:listMultichainAccounts`,
      ],
      allowedEvents: [],
    }) as MultichainRouterMessenger;

    this.multichainRouter = new MultichainRouter({
      messenger: multichainRouterMessenger,
      withSnapKeyring:
        withSnapKeyring as MultichainRouterArgs['withSnapKeyring'],
    });

    this.configureControllersOnNetworkChange();
    this.startPolling();
    this.handleVaultBackup();

    Engine.instance = this;
  }

  handleVaultBackup() {
    this.controllerMessenger.subscribe(
      AppConstants.KEYRING_STATE_CHANGE_EVENT,
      (state: KeyringControllerState) => {
        if (!state.vault) {
          return;
        }

        // Back up vault if it exists
        backupVault(state)
          .then(() => {
            Logger.log('Engine', 'Vault back up successful');
          })
          .catch((error) => {
            Logger.error(error, 'Engine Vault backup failed');
          });
      },
    );
  }

  startPolling() {
    const { TransactionController } = this.context;

    TransactionController.stopIncomingTransactionPolling();

    // leaving the reference of TransactionController here, rather than importing it from utils to avoid circular dependency
    TransactionController.startIncomingTransactionPolling();

    ///: BEGIN:ONLY_INCLUDE_IF(keyring-snaps)
    this.context.RatesController.start();
    ///: END:ONLY_INCLUDE_IF
  }

  configureControllersOnNetworkChange() {
    const { AccountTrackerController, NetworkController } = this.context;
    const { provider } = NetworkController.getProviderAndBlockTracker();

    // Skip configuration if this is called before the provider is initialized
    if (!provider) {
      return;
    }
    provider.sendAsync = provider.sendAsync.bind(provider);

    AccountTrackerController.refresh([
      NetworkController.state.networkConfigurationsByChainId[
        getGlobalChainId(NetworkController)
      ]?.rpcEndpoints?.[
        NetworkController.state.networkConfigurationsByChainId[
          getGlobalChainId(NetworkController)
        ]?.defaultRpcEndpointIndex
      ]?.networkClientId,
    ]);
  }

  getTotalEvmFiatAccountBalance = (
    account?: InternalAccount,
  ): {
    ethFiat: number;
    tokenFiat: number;
    tokenFiat1dAgo: number;
    ethFiat1dAgo: number;
    totalNativeTokenBalance: string;
    ticker: string;
  } => {
    const {
      CurrencyRateController,
      AccountsController,
      AccountTrackerController,
      TokenBalancesController,
      TokenRatesController,
      TokensController,
      NetworkController,
    } = this.context;

    const selectedInternalAccount =
      account ??
      AccountsController.getAccount(
        AccountsController.state.internalAccounts.selectedAccount,
      );

    if (selectedInternalAccount) {
      const selectedInternalAccountFormattedAddress = toFormattedAddress(
        selectedInternalAccount.address,
      );
      const { currentCurrency } = CurrencyRateController.state;
      const { chainId, ticker } = NetworkController.getNetworkClientById(
        getGlobalNetworkClientId(NetworkController),
      ).configuration;
      const { settings: { showFiatOnTestnets } = {} } = store.getState();

      if (isTestNet(chainId) && !showFiatOnTestnets) {
        return {
          ethFiat: 0,
          tokenFiat: 0,
          ethFiat1dAgo: 0,
          tokenFiat1dAgo: 0,
          totalNativeTokenBalance: '0',
          ticker: '',
        };
      }

      const conversionRate =
        CurrencyRateController.state?.currencyRates?.[ticker]?.conversionRate ??
        0;

      const { accountsByChainId } = AccountTrackerController.state;
      const chainIdHex = toHexadecimal(chainId);
      const tokens =
        TokensController.state.allTokens?.[chainIdHex]?.[
          selectedInternalAccount.address
        ] || [];
      const { marketData } = TokenRatesController.state;
      const tokenExchangeRates = marketData?.[toHexadecimal(chainId)];

      let ethFiat = 0;
      let ethFiat1dAgo = 0;
      let tokenFiat = 0;
      let tokenFiat1dAgo = 0;
      let totalNativeTokenBalance = '0';
      const decimalsToShow = (currentCurrency === 'usd' && 2) || undefined;
      if (
        accountsByChainId?.[toHexadecimal(chainId)]?.[
          selectedInternalAccountFormattedAddress
        ]
      ) {
        const balanceHex =
          accountsByChainId[toHexadecimal(chainId)][
            selectedInternalAccountFormattedAddress
          ].balance;

        const balanceBN = hexToBN(balanceHex);
        totalNativeTokenBalance = renderFromWei(balanceHex);

        // TODO - Non EVM accounts like BTC do not use hex formatted balances. We will need to modify this to use CAIP-2 identifiers in the future.
        const stakedBalanceBN = hexToBN(
          accountsByChainId[toHexadecimal(chainId)][
            selectedInternalAccountFormattedAddress
          ].stakedBalance || '0x00',
        );
        const totalAccountBalance = balanceBN
          .add(stakedBalanceBN)
          .toString('hex');
        ethFiat = weiToFiatNumber(
          totalAccountBalance,
          conversionRate,
          decimalsToShow,
        );
      }

      const ethPricePercentChange1d =
        tokenExchangeRates?.[zeroAddress() as Hex]?.pricePercentChange1d;

      ethFiat1dAgo =
        ethPricePercentChange1d !== undefined
          ? ethFiat / (1 + ethPricePercentChange1d / 100)
          : ethFiat;

      if (tokens.length > 0) {
        const { tokenBalances: allTokenBalances } =
          TokenBalancesController.state;

        const tokenBalances =
          allTokenBalances?.[selectedInternalAccount.address as Hex]?.[
            chainId
          ] ?? {};
        tokens.forEach(
          (item: { address: string; balance?: string; decimals: number }) => {
            const exchangeRate =
              tokenExchangeRates?.[item.address as Hex]?.price;

            const tokenBalance =
              item.balance ||
              (item.address in tokenBalances
                ? renderFromTokenMinimalUnit(
                    tokenBalances[item.address as Hex],
                    item.decimals,
                  )
                : undefined);
            const tokenBalanceFiat = balanceToFiatNumber(
              // TODO: Fix this by handling or eliminating the undefined case
              // @ts-expect-error This variable can be `undefined`, which would break here.
              tokenBalance,
              conversionRate,
              exchangeRate,
              decimalsToShow,
            );

            const tokenPricePercentChange1d =
              tokenExchangeRates?.[item.address as Hex]?.pricePercentChange1d;

            const tokenBalance1dAgo =
              tokenPricePercentChange1d !== undefined
                ? tokenBalanceFiat / (1 + tokenPricePercentChange1d / 100)
                : tokenBalanceFiat;

            tokenFiat += tokenBalanceFiat;
            tokenFiat1dAgo += tokenBalance1dAgo;
          },
        );
      }

      return {
        ethFiat: ethFiat ?? 0,
        ethFiat1dAgo: ethFiat1dAgo ?? 0,
        tokenFiat: tokenFiat ?? 0,
        tokenFiat1dAgo: tokenFiat1dAgo ?? 0,
        totalNativeTokenBalance: totalNativeTokenBalance ?? '0',
        ticker,
      };
    }
    // if selectedInternalAccount is undefined, return default 0 value.
    return {
      ethFiat: 0,
      tokenFiat: 0,
      ethFiat1dAgo: 0,
      tokenFiat1dAgo: 0,
      totalNativeTokenBalance: '0',
      ticker: '',
    };
  };

  /**
   * Gets a subset of preferences from the PreferencesController to pass to a snap.
   */
  getPreferences = () => {
    const {
      securityAlertsEnabled,
      useTransactionSimulations,
      useTokenDetection,
      privacyMode,
      useNftDetection,
      displayNftMedia,
      isMultiAccountBalancesEnabled,
      showTestNetworks,
    } = this.context.PreferencesController.state;

    return {
      securityAlertsEnabled,
      useTransactionSimulations,
      useTokenDetection,
      privacyMode,
      useNftDetection,
      displayNftMedia,
      isMultiAccountBalancesEnabled,
      showTestNetworks,
    };
  };

  ///: BEGIN:ONLY_INCLUDE_IF(keyring-snaps)
  getSnapKeyring = async () => {
    // TODO: Replace `getKeyringsByType` with `withKeyring`
    let [snapKeyring] = this.keyringController.getKeyringsByType(
      KeyringTypes.snap,
    );
    if (!snapKeyring) {
      await this.keyringController.addNewKeyring(KeyringTypes.snap);
      // TODO: Replace `getKeyringsByType` with `withKeyring`
      [snapKeyring] = this.keyringController.getKeyringsByType(
        KeyringTypes.snap,
      );
    }
    return snapKeyring;
  };

  /**
   * Removes an account from state / storage.
   *
   * @param {string} address - A hex address
   */
  removeAccount = async (address: string) => {
    const addressHex = toHex(address);
    // Remove all associated permissions
    await removeAccountsFromPermissions([addressHex]);
    // Remove account from the keyring
    await this.keyringController.removeAccount(addressHex);
  };
  ///: END:ONLY_INCLUDE_IF

  /**
   * Returns true or false whether the user has funds or not
   */
  hasFunds = () => {
    try {
      const {
        engine: { backgroundState },
      } = store.getState();
      // TODO: Check `allNfts[currentChainId]` property instead
      // @ts-expect-error This property does not exist
      const nfts = backgroundState.NftController.nfts;

      const { tokenBalances } = backgroundState.TokenBalancesController;

      let tokenFound = false;
      tokenLoop: for (const chains of Object.values(tokenBalances)) {
        for (const tokens of Object.values(chains)) {
          for (const balance of Object.values(tokens)) {
            if (!isZero(balance)) {
              tokenFound = true;
              break tokenLoop;
            }
          }
        }
      }

      const fiatBalance = this.getTotalEvmFiatAccountBalance() || 0;
      const totalFiatBalance = fiatBalance.ethFiat + fiatBalance.ethFiat;

      return totalFiatBalance > 0 || tokenFound || nfts.length > 0;
    } catch (e) {
      Logger.log('Error while getting user funds', e);
    }
  };

  resetState = async () => {
    // Whenever we are gonna start a new wallet
    // either imported or created, we need to
    // get rid of the old data from state
    const {
      TransactionController,
      TokensController,
      NftController,
      TokenBalancesController,
      TokenRatesController,
      PermissionController,
      // SelectedNetworkController,
      ///: BEGIN:ONLY_INCLUDE_IF(preinstalled-snaps,external-snaps)
      SnapController,
      ///: END:ONLY_INCLUDE_IF
      LoggingController,
    } = this.context;

    // Remove all permissions.
    PermissionController?.clearState?.();
    ///: BEGIN:ONLY_INCLUDE_IF(preinstalled-snaps,external-snaps)
    await SnapController.clearState();
    ///: END:ONLY_INCLUDE_IF

    // Clear selected network
    // TODO implement this method on SelectedNetworkController
    // SelectedNetworkController.unsetAllDomains()

    //Clear assets info
    TokensController.resetState();
    NftController.resetState();

    TokenBalancesController.resetState();
    TokenRatesController.resetState();

    // eslint-disable-next-line @typescript-eslint/no-explicit-any
    (TransactionController as any).update(() => ({
      methodData: {},
      transactions: [],
      lastFetchedBlockNumbers: {},
      submitHistory: [],
      swapsTransactions: {},
    }));

    LoggingController.clear();
  };

  removeAllListeners() {
    this.controllerMessenger.clearSubscriptions();
  }

  async destroyEngineInstance() {
    // TODO: Replace "any" with type
    // eslint-disable-next-line @typescript-eslint/no-explicit-any
    Object.values(this.context).forEach((controller: any) => {
      if (controller.destroy) {
        controller.destroy();
      }
    });
    this.removeAllListeners();
    await this.resetState();
    Engine.instance = null;
  }

  rejectPendingApproval(
    id: string,
    reason: Error = providerErrors.userRejectedRequest(),
    opts: { ignoreMissing?: boolean; logErrors?: boolean } = {},
  ) {
    const { ApprovalController } = this.context;

    if (opts.ignoreMissing && !ApprovalController.has({ id })) {
      return;
    }

    try {
      ApprovalController.reject(id, reason);
      // TODO: Replace "any" with type
      // eslint-disable-next-line @typescript-eslint/no-explicit-any
    } catch (error: any) {
      if (opts.logErrors !== false) {
        Logger.error(
          error,
          'Reject while rejecting pending connection request',
        );
      }
    }
  }

  async acceptPendingApproval(
    id: string,
    requestData?: Record<string, Json>,
    opts: AcceptOptions & { handleErrors?: boolean } = {
      waitForResult: false,
      deleteAfterResult: false,
      handleErrors: true,
    },
  ) {
    const { ApprovalController } = this.context;

    try {
      return await ApprovalController.accept(id, requestData, {
        waitForResult: opts.waitForResult,
        deleteAfterResult: opts.deleteAfterResult,
      });
    } catch (err) {
      if (opts.handleErrors === false) {
        throw err;
      }
    }
  }

  // This should be used instead of directly calling PreferencesController.setSelectedAddress or AccountsController.setSelectedAccount
  setSelectedAccount(address: string) {
    const { AccountsController, PreferencesController } = this.context;
    const account = AccountsController.getAccountByAddress(address);
    if (account) {
      AccountsController.setSelectedAccount(account.id);
      PreferencesController.setSelectedAddress(address);
    } else {
      throw new Error(`No account found for address: ${address}`);
    }
  }

  /**
   * This should be used instead of directly calling PreferencesController.setAccountLabel or AccountsController.setAccountName in order to keep the names in sync
   * We are currently incrementally migrating the accounts data to the AccountsController so we must keep these values
   * in sync until the migration is complete.
   */
  setAccountLabel(address: string, label: string) {
    const { AccountsController, PreferencesController } = this.context;
    const accountToBeNamed = AccountsController.getAccountByAddress(address);
    if (accountToBeNamed === undefined) {
      throw new Error(`No account found for address: ${address}`);
    }
    AccountsController.setAccountName(accountToBeNamed.id, label);
    PreferencesController.setAccountLabel(address, label);
  }
}

/**
 * Assert that the given Engine instance has been initialized
 *
 * @param instance - Either an Engine instance, or null
 */
function assertEngineExists(
  instance: Engine | null,
): asserts instance is Engine {
  if (!instance) {
    throw new Error('Engine does not exist');
  }
}

let instance: Engine | null;

export default {
  get context() {
    assertEngineExists(instance);
    return instance.context;
  },

  get controllerMessenger() {
    assertEngineExists(instance);
    return instance.controllerMessenger;
  },

  get state() {
    assertEngineExists(instance);
    const {
      AccountTrackerController,
      AddressBookController,
      AppMetadataController,
      SnapInterfaceController,
      NftController,
      TokenListController,
      CurrencyRateController,
      KeyringController,
      NetworkController,
      PreferencesController,
      PhishingController,
      RemoteFeatureFlagController,
      PPOMController,
      TokenBalancesController,
      TokenRatesController,
      TokenSearchDiscoveryController,
      TransactionController,
      SmartTransactionsController,
      SwapsController,
      GasFeeController,
      TokensController,
      ///: BEGIN:ONLY_INCLUDE_IF(preinstalled-snaps,external-snaps)
      SnapController,
      SubjectMetadataController,
      AuthenticationController,
      UserStorageController,
      NotificationServicesController,
      NotificationServicesPushController,
      ///: END:ONLY_INCLUDE_IF
      PermissionController,
      SelectedNetworkController,
      ApprovalController,
      LoggingController,
      AccountsController,
      SignatureController,
      ///: BEGIN:ONLY_INCLUDE_IF(keyring-snaps)
      MultichainBalancesController,
      RatesController,
      MultichainAssetsController,
      MultichainAssetsRatesController,
      MultichainTransactionsController,
      ///: END:ONLY_INCLUDE_IF
      TokenSearchDiscoveryDataController,
      MultichainNetworkController,
      BridgeController,
      BridgeStatusController,
      EarnController,
      DeFiPositionsController,
    } = instance.datamodel.state;

    return {
      AccountTrackerController,
      AddressBookController,
      AppMetadataController,
      SnapInterfaceController,
      NftController,
      TokenListController,
      CurrencyRateController,
      KeyringController,
      NetworkController,
      PhishingController,
      RemoteFeatureFlagController,
      PPOMController,
      PreferencesController,
      TokenBalancesController,
      TokenRatesController,
      TokenSearchDiscoveryController,
      TokensController,
      TransactionController,
      SmartTransactionsController,
      SwapsController,
      GasFeeController,
      ///: BEGIN:ONLY_INCLUDE_IF(preinstalled-snaps,external-snaps)
      SnapController,
      SubjectMetadataController,
      AuthenticationController,
      UserStorageController,
      NotificationServicesController,
      NotificationServicesPushController,
      ///: END:ONLY_INCLUDE_IF
      PermissionController,
      SelectedNetworkController,
      ApprovalController,
      LoggingController,
      AccountsController,
      SignatureController,
      ///: BEGIN:ONLY_INCLUDE_IF(keyring-snaps)
      MultichainBalancesController,
      RatesController,
      MultichainAssetsController,
      MultichainAssetsRatesController,
      MultichainTransactionsController,
      ///: END:ONLY_INCLUDE_IF
      TokenSearchDiscoveryDataController,
      MultichainNetworkController,
      BridgeController,
      BridgeStatusController,
      EarnController,
      DeFiPositionsController,
    };
  },

  get datamodel() {
    assertEngineExists(instance);
    return instance.datamodel;
  },

  getTotalEvmFiatAccountBalance(account?: InternalAccount) {
    assertEngineExists(instance);
    return instance.getTotalEvmFiatAccountBalance(account);
  },

  hasFunds() {
    assertEngineExists(instance);
    return instance.hasFunds();
  },

  resetState() {
    assertEngineExists(instance);
    return instance.resetState();
  },

  destroyEngine: async () => {
    await instance?.destroyEngineInstance();
    instance = null;
  },

  init(
    state: Partial<EngineState> | undefined,
    keyringState: KeyringControllerState | null = null,
    metaMetricsId?: string,
  ) {
    instance =
      Engine.instance || new Engine(state, keyringState, metaMetricsId);
    Object.freeze(instance);
    return instance;
  },

  acceptPendingApproval: async (
    id: string,
    requestData?: Record<string, Json>,
    opts?: AcceptOptions & { handleErrors?: boolean },
  ) => instance?.acceptPendingApproval(id, requestData, opts),

  rejectPendingApproval: (
    id: string,
    reason: Error,
    opts: {
      ignoreMissing?: boolean;
      logErrors?: boolean;
    } = {},
  ) => instance?.rejectPendingApproval(id, reason, opts),

  setSelectedAddress: (address: string) => {
    assertEngineExists(instance);
    instance.setSelectedAccount(address);
  },

  setAccountLabel: (address: string, label: string) => {
    assertEngineExists(instance);
    instance.setAccountLabel(address, label);
  },

  ///: BEGIN:ONLY_INCLUDE_IF(keyring-snaps)
  getSnapKeyring: () => {
    assertEngineExists(instance);
    return instance.getSnapKeyring();
  },
  removeAccount: async (address: string) => {
    assertEngineExists(instance);
    return await instance.removeAccount(address);
  },
  ///: END:ONLY_INCLUDE_IF
};<|MERGE_RESOLUTION|>--- conflicted
+++ resolved
@@ -25,8 +25,8 @@
   ///: END:ONLY_INCLUDE_IF
 } from '@metamask/keyring-controller';
 import {
+  getDefaultNetworkControllerState,
   NetworkController,
-  NetworkControllerMessenger,
   NetworkState,
   NetworkStatus,
 } from '@metamask/network-controller';
@@ -206,8 +206,6 @@
 import { appMetadataControllerInit } from './controllers/app-metadata-controller';
 import { InternalAccount } from '@metamask/keyring-internal-api';
 import { toFormattedAddress } from '../../util/address';
-<<<<<<< HEAD
-=======
 import { BRIDGE_API_BASE_URL } from '../../constants/bridge';
 import { getFailoverUrlsForInfuraNetwork } from '../../util/networks/customNetworks';
 import {
@@ -226,7 +224,6 @@
   MultichainRouterGetSupportedAccountsEvent,
   MultichainRouterIsSupportedScopeEvent,
 } from './controllers/multichain-router/constants';
->>>>>>> bd91ac84
 
 const NON_EMPTY = 'NON_EMPTY';
 
@@ -329,24 +326,6 @@
       },
     });
 
-<<<<<<< HEAD
-    const networkControllerOpts = {
-      infuraProjectId: process.env.MM_INFURA_PROJECT_ID || NON_EMPTY,
-      state: initialState.NetworkController,
-      messenger: this.controllerMessenger.getRestricted({
-        name: 'NetworkController',
-        allowedEvents: [],
-        allowedActions: [],
-      }) as unknown as NetworkControllerMessenger,
-      getRpcServiceOptions: () => ({
-        fetch,
-        btoa,
-      }),
-      additionalDefaultNetworks: [ChainId['megaeth-testnet']],
-    };
-    const networkController = new NetworkController(networkControllerOpts);
-
-=======
     const networkControllerMessenger = this.controllerMessenger.getRestricted({
       name: 'NetworkController',
       allowedEvents: [],
@@ -459,7 +438,6 @@
         });
       },
     );
->>>>>>> bd91ac84
     networkController.initializeProvider();
 
     const assetsContractController = new AssetsContractController({
