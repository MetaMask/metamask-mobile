--- conflicted
+++ resolved
@@ -122,9 +122,6 @@
 import { selectSwapsChainFeatureFlags } from '../../reducers/swaps';
 import { ClientId } from '@metamask/smart-transactions-controller/dist/types';
 import { zeroAddress } from 'ethereumjs-util';
-<<<<<<< HEAD
-import { ApprovalType, ChainId, handleFetch } from '@metamask/controller-utils';
-=======
 import {
   ApprovalType,
   ChainId,
@@ -133,7 +130,6 @@
   toHex,
   ///: END:ONLY_INCLUDE_IF
 } from '@metamask/controller-utils';
->>>>>>> f9961514
 import { ExtendedControllerMessenger } from '../ExtendedControllerMessenger';
 import DomainProxyMap from '../../lib/DomainProxyMap/DomainProxyMap';
 import {
@@ -206,10 +202,7 @@
 import I18n from '../../../locales/i18n';
 import { Platform } from '@metamask/profile-sync-controller/sdk';
 import { isProductSafetyDappScanningEnabled } from '../../util/phishingDetection';
-<<<<<<< HEAD
-=======
 import { appMetadataControllerInit } from './controllers/app-metadata-controller';
->>>>>>> f9961514
 import { InternalAccount } from '@metamask/keyring-internal-api';
 import { toFormattedAddress } from '../../util/address';
 
@@ -1618,11 +1611,7 @@
       const chainIdHex = toHexadecimal(chainId);
       const tokens =
         TokensController.state.allTokens?.[chainIdHex]?.[
-<<<<<<< HEAD
-          selectedInternalAccount.address
-=======
         selectedInternalAccount.address
->>>>>>> f9961514
         ] || [];
       const { marketData } = TokenRatesController.state;
       const tokenExchangeRates = marketData?.[toHexadecimal(chainId)];
@@ -1635,11 +1624,7 @@
       const decimalsToShow = (currentCurrency === 'usd' && 2) || undefined;
       if (
         accountsByChainId?.[toHexadecimal(chainId)]?.[
-<<<<<<< HEAD
-          selectedInternalAccountFormattedAddress
-=======
         selectedInternalAccountFormattedAddress
->>>>>>> f9961514
         ]
       ) {
         const balanceHex =
