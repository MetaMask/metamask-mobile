/* eslint-disable @typescript-eslint/no-shadow */
import Crypto from 'react-native-quick-crypto';

import {
  AccountTrackerController,
  AssetsContractController,
  NftController,
  NftDetectionController,
  TokenBalancesController,
  TokenDetectionController,
  TokenListController,
  TokenRatesController,
  TokensController,
  CodefiTokenPricesServiceV2,
} from '@metamask/assets-controllers';
import { AccountsController } from '@metamask/accounts-controller';
import { AddressBookController } from '@metamask/address-book-controller';
import { ComposableController } from '@metamask/composable-controller';
import {
  KeyringController,
  KeyringControllerState,
  ///: BEGIN:ONLY_INCLUDE_IF(preinstalled-snaps,external-snaps)
  KeyringTypes,
  ///: END:ONLY_INCLUDE_IF
} from '@metamask/keyring-controller';
import {
  NetworkController,
  NetworkControllerMessenger,
  NetworkState,
  NetworkStatus,
} from '@metamask/network-controller';
import { PhishingController } from '@metamask/phishing-controller';
import { PreferencesController } from '@metamask/preferences-controller';
import {
  TransactionController,
  TransactionMeta,
  type TransactionParams,
} from '@metamask/transaction-controller';
import { GasFeeController } from '@metamask/gas-fee-controller';
import {
  AcceptOptions,
  ApprovalController,
} from '@metamask/approval-controller';
import { HdKeyring } from '@metamask/eth-hd-keyring';
import { SelectedNetworkController } from '@metamask/selected-network-controller';
import {
  PermissionController,
  ///: BEGIN:ONLY_INCLUDE_IF(preinstalled-snaps,external-snaps)
  SubjectMetadataController,
  ///: END:ONLY_INCLUDE_IF
} from '@metamask/permission-controller';
import SwapsController, { swapsUtils } from '@metamask/swaps-controller';
import { PPOMController } from '@metamask/ppom-validator';
///: BEGIN:ONLY_INCLUDE_IF(preinstalled-snaps,external-snaps)
import type { NotificationArgs } from '@metamask/snaps-rpc-methods/dist/restricted/notify.cjs';
import {
  buildSnapEndowmentSpecifications,
  buildSnapRestrictedMethodSpecifications,
} from '@metamask/snaps-rpc-methods';
import type { EnumToUnion, DialogType } from '@metamask/snaps-sdk';
///: END:ONLY_INCLUDE_IF
import { MetaMaskKeyring as QRHardwareKeyring } from '@keystonehq/metamask-airgapped-keyring';
import { LoggingController } from '@metamask/logging-controller';
import { TokenSearchDiscoveryControllerMessenger } from '@metamask/token-search-discovery-controller';
import {
  LedgerKeyring,
  LedgerMobileBridge,
  LedgerTransportMiddleware,
} from '@metamask/eth-ledger-bridge-keyring';
<<<<<<< HEAD
import { Encryptor, DERIVATION_OPTIONS_MINIMUM_OWASP2023, pbkdf2 } from '../Encryptor';
import {
  isMainnetByChainId,
  isTestNet,
  getDecimalChainId,
} from '../../util/networks';
=======
import { Encryptor, LEGACY_DERIVATION_OPTIONS, pbkdf2 } from '../Encryptor';
import { getDecimalChainId, isTestNet } from '../../util/networks';
>>>>>>> 16be29e3
import {
  fetchEstimatedMultiLayerL1Fee,
  deprecatedGetNetworkId,
} from '../../util/networks/engineNetworkUtils';
import AppConstants from '../AppConstants';
import { store } from '../../store';
import {
  renderFromTokenMinimalUnit,
  balanceToFiatNumber,
  weiToFiatNumber,
  toHexadecimal,
  hexToBN,
} from '../../util/number';
import NotificationManager from '../NotificationManager';
import Logger from '../../util/Logger';
import { isZero } from '../../util/lodash';
import { MetaMetricsEvents, MetaMetrics } from '../Analytics';

///: BEGIN:ONLY_INCLUDE_IF(preinstalled-snaps,external-snaps)
import { ExcludedSnapEndowments, ExcludedSnapPermissions } from '../Snaps';
import { calculateScryptKey } from './controllers/identity/calculate-scrypt-key';
import { notificationServicesControllerInit } from './controllers/notifications/notification-services-controller-init';
import { notificationServicesPushControllerInit } from './controllers/notifications/notification-services-push-controller-init';

import { getAuthenticationControllerMessenger } from './messengers/identity/authentication-controller-messenger';
import { createAuthenticationController } from './controllers/identity/create-authentication-controller';
import { getUserStorageControllerMessenger } from './messengers/identity/user-storage-controller-messenger';
import { createUserStorageController } from './controllers/identity/create-user-storage-controller';
///: END:ONLY_INCLUDE_IF
import {
  getCaveatSpecifications,
  getPermissionSpecifications,
  unrestrictedMethods,
} from '../Permissions/specifications.js';
import { backupVault } from '../BackupVault';
import {
  SignatureController,
  SignatureControllerOptions,
} from '@metamask/signature-controller';
import { Hex, Json } from '@metamask/utils';
import { providerErrors } from '@metamask/rpc-errors';

import { PPOM, ppomInit } from '../../lib/ppom/PPOMView';
import RNFSStorageBackend from '../../lib/ppom/ppom-storage-backend';
import { createRemoteFeatureFlagController } from './controllers/remote-feature-flag-controller';
import { captureException } from '@sentry/react-native';
import { lowerCase } from 'lodash';
import {
  networkIdUpdated,
  networkIdWillUpdate,
} from '../../core/redux/slices/inpageProvider';
import SmartTransactionsController from '@metamask/smart-transactions-controller';
import { getAllowedSmartTransactionsChainIds } from '../../../app/constants/smartTransactions';
import { selectBasicFunctionalityEnabled } from '../../selectors/settings';
import { selectSwapsChainFeatureFlags } from '../../reducers/swaps';
import { ClientId } from '@metamask/smart-transactions-controller/dist/types';
import { zeroAddress } from 'ethereumjs-util';
import {
  ApprovalType,
  ChainId,
  handleFetch,
  toChecksumHexAddress,
} from '@metamask/controller-utils';
import { ExtendedControllerMessenger } from '../ExtendedControllerMessenger';
import DomainProxyMap from '../../lib/DomainProxyMap/DomainProxyMap';
import {
  MetaMetricsEventCategory,
  MetaMetricsEventName,
} from '@metamask/smart-transactions-controller/dist/constants';
import {
  getSmartTransactionMetricsProperties as getSmartTransactionMetricsPropertiesType,
  getSmartTransactionMetricsSensitiveProperties as getSmartTransactionMetricsSensitivePropertiesType,
} from '@metamask/smart-transactions-controller/dist/utils';
///: BEGIN:ONLY_INCLUDE_IF(keyring-snaps)
import { snapKeyringBuilder } from '../SnapKeyring';
import { removeAccountsFromPermissions } from '../Permissions';
import { keyringSnapPermissionsBuilder } from '../SnapKeyring/keyringSnapsPermissions';
import { multichainBalancesControllerInit } from './controllers/multichain-balances-controller/multichain-balances-controller-init';
import { createMultichainRatesController } from './controllers/RatesController/utils';
import { setupCurrencyRateSync } from './controllers/RatesController/subscriptions';
import { multichainAssetsControllerInit } from './controllers/multichain-assets-controller/multichain-assets-controller-init';
import { multichainAssetsRatesControllerInit } from './controllers/multichain-assets-rates-controller/multichain-assets-rates-controller-init';
import { multichainTransactionsControllerInit } from './controllers/multichain-transactions-controller/multichain-transactions-controller-init';
///: END:ONLY_INCLUDE_IF
///: BEGIN:ONLY_INCLUDE_IF(preinstalled-snaps,external-snaps)
import { HandleSnapRequestArgs } from '../Snaps/types';
import { handleSnapRequest } from '../Snaps/utils';
import {
  cronjobControllerInit,
  executionServiceInit,
  snapControllerInit,
  snapInterfaceControllerInit,
  snapsRegistryInit,
  SnapControllerClearSnapStateAction,
  SnapControllerGetSnapAction,
  SnapControllerGetSnapStateAction,
  SnapControllerUpdateSnapStateAction,
} from './controllers/snaps';
///: END:ONLY_INCLUDE_IF
import { trace } from '../../util/trace';
import { MetricsEventBuilder } from '../Analytics/MetricsEventBuilder';
import {
  BaseControllerMessenger,
  EngineState,
  EngineContext,
  StatefulControllers,
} from './types';
import {
  BACKGROUND_STATE_CHANGE_EVENT_NAMES,
  STATELESS_NON_CONTROLLER_NAMES,
} from './constants';
import {
  getGlobalChainId,
  getGlobalNetworkClientId,
} from '../../util/networks/global-network';
import { logEngineCreation } from './utils/logger';
import { initModularizedControllers } from './utils';
import { accountsControllerInit } from './controllers/accounts-controller';
import { createTokenSearchDiscoveryController } from './controllers/TokenSearchDiscoveryController';
import {
  BRIDGE_DEV_API_BASE_URL,
  BridgeClientId,
  BridgeController,
} from '@metamask/bridge-controller';
import { BridgeStatusController } from '@metamask/bridge-status-controller';
import { multichainNetworkControllerInit } from './controllers/multichain-network-controller/multichain-network-controller-init';
import { currencyRateControllerInit } from './controllers/currency-rate-controller/currency-rate-controller-init';
import { EarnController } from '@metamask/earn-controller';
import { TransactionControllerInit } from './controllers/transaction-controller';
import { GasFeeControllerInit } from './controllers/gas-fee-controller';
import I18n from '../../../locales/i18n';
import { Platform } from '@metamask/profile-sync-controller/sdk';
import { isProductSafetyDappScanningEnabled } from '../../util/phishingDetection';

const NON_EMPTY = 'NON_EMPTY';

const encryptor = new Encryptor({
  keyDerivationOptions: DERIVATION_OPTIONS_MINIMUM_OWASP2023,
});
// TODO: Replace "any" with type
// eslint-disable-next-line @typescript-eslint/no-explicit-any
let currentChainId: any;

/**
 * Core controller responsible for composing other metamask controllers together
 * and exposing convenience methods for common wallet operations.
 */
export class Engine {
  /**
   * The global Engine singleton
   */
  static instance: Engine | null;
  /**
   * A collection of all controller instances
   */
  context: EngineContext;
  /**
   * The global controller messenger.
   */
  controllerMessenger: BaseControllerMessenger;
  /**
   * ComposableController reference containing all child controllers
   */
  datamodel: ComposableController<EngineState, StatefulControllers>;

  /**
   * Object containing the info for the latest incoming tx block
   * for each address and network
   */
  // TODO: Replace "any" with type
  // eslint-disable-next-line @typescript-eslint/no-explicit-any
  lastIncomingTxBlockInfo: any;

  ///: BEGIN:ONLY_INCLUDE_IF(preinstalled-snaps,external-snaps)
  subjectMetadataController: SubjectMetadataController;
  ///: END:ONLY_INCLUDE_IF

  accountsController: AccountsController;
  gasFeeController: GasFeeController;
  keyringController: KeyringController;
  smartTransactionsController: SmartTransactionsController;
  transactionController: TransactionController;

  /**
   * Creates a CoreController instance
   */
  // eslint-disable-next-line @typescript-eslint/default-param-last
  constructor(
    initialState: Partial<EngineState> = {},
    initialKeyringState?: KeyringControllerState | null,
    metaMetricsId?: string,
  ) {
    logEngineCreation(initialState, initialKeyringState);

    this.controllerMessenger = new ExtendedControllerMessenger();

    const isBasicFunctionalityToggleEnabled = () =>
      selectBasicFunctionalityEnabled(store.getState());

    const approvalController = new ApprovalController({
      messenger: this.controllerMessenger.getRestricted({
        name: 'ApprovalController',
        allowedEvents: [],
        allowedActions: [],
      }),
      showApprovalRequest: () => undefined,
      typesExcludedFromRateLimiting: [
        ApprovalType.Transaction,
        ApprovalType.WatchAsset,
      ],
    });

    const preferencesController = new PreferencesController({
      messenger: this.controllerMessenger.getRestricted({
        name: 'PreferencesController',
        allowedActions: [],
        allowedEvents: ['KeyringController:stateChange'],
      }),
      state: {
        ipfsGateway: AppConstants.IPFS_DEFAULT_GATEWAY_URL,
        useTokenDetection:
          initialState?.PreferencesController?.useTokenDetection ?? true,
        useNftDetection: true, // set this to true to enable nft detection by default to new users
        displayNftMedia: true,
        securityAlertsEnabled: true,
        smartTransactionsOptInStatus: true,
        tokenSortConfig: {
          key: 'tokenFiatAmount',
          order: 'dsc',
          sortCallback: 'stringNumeric',
        },
        ...initialState.PreferencesController,
      },
    });

    const networkControllerOpts = {
      infuraProjectId: process.env.MM_INFURA_PROJECT_ID || NON_EMPTY,
      state: initialState.NetworkController,
      messenger: this.controllerMessenger.getRestricted({
        name: 'NetworkController',
        allowedEvents: [],
        allowedActions: [],
      }) as unknown as NetworkControllerMessenger,
      getRpcServiceOptions: () => ({
        fetch,
        btoa,
      }),
      additionalDefaultNetworks: [
        ChainId['megaeth-testnet'],
      ],
    };
    const networkController = new NetworkController(networkControllerOpts);

    networkController.initializeProvider();

    const assetsContractController = new AssetsContractController({
      messenger: this.controllerMessenger.getRestricted({
        name: 'AssetsContractController',
        allowedActions: [
          'NetworkController:getNetworkClientById',
          'NetworkController:getNetworkConfigurationByNetworkClientId',
          'NetworkController:getSelectedNetworkClient',
          'NetworkController:getState',
        ],
        allowedEvents: [
          'PreferencesController:stateChange',
          'NetworkController:networkDidChange',
        ],
      }),
      chainId: getGlobalChainId(networkController),
    });

    const loggingController = new LoggingController({
      messenger: this.controllerMessenger.getRestricted<
        'LoggingController',
        never,
        never
      >({
        name: 'LoggingController',
        allowedActions: [],
        allowedEvents: [],
      }),
      state: initialState.LoggingController,
    });
    const tokenListController = new TokenListController({
      chainId: getGlobalChainId(networkController),
      onNetworkStateChange: (listener) =>
        this.controllerMessenger.subscribe(
          AppConstants.NETWORK_STATE_CHANGE_EVENT,
          listener,
        ),
      messenger: this.controllerMessenger.getRestricted({
        name: 'TokenListController',
        allowedActions: [`${networkController.name}:getNetworkClientById`],
        allowedEvents: [`${networkController.name}:stateChange`],
      }),
    });
    const remoteFeatureFlagController = createRemoteFeatureFlagController({
      state: initialState.RemoteFeatureFlagController,
      messenger: this.controllerMessenger.getRestricted({
        name: 'RemoteFeatureFlagController',
        allowedActions: [],
        allowedEvents: [],
      }),
      disabled: !isBasicFunctionalityToggleEnabled(),
      getMetaMetricsId: () => metaMetricsId ?? '',
    });

    const tokenSearchDiscoveryController = createTokenSearchDiscoveryController(
      {
        state: initialState.TokenSearchDiscoveryController,
        messenger: this.controllerMessenger.getRestricted({
          name: 'TokenSearchDiscoveryController',
          allowedActions: [],
          allowedEvents: [],
        }) as TokenSearchDiscoveryControllerMessenger,
      },
    );

    const phishingController = new PhishingController({
      messenger: this.controllerMessenger.getRestricted({
        name: 'PhishingController',
        allowedActions: [],
        allowedEvents: [],
      }),
    });
    if (!isProductSafetyDappScanningEnabled()) {
      phishingController.maybeUpdateState();
    }

    const additionalKeyrings = [];

    const qrKeyringBuilder = () => {
      const keyring = new QRHardwareKeyring();
      // to fix the bug in #9560, forgetDevice will reset all keyring properties to default.
      keyring.forgetDevice();
      return keyring;
    };
    qrKeyringBuilder.type = QRHardwareKeyring.type;

    additionalKeyrings.push(qrKeyringBuilder);

    const bridge = new LedgerMobileBridge(new LedgerTransportMiddleware());
    const ledgerKeyringBuilder = () => new LedgerKeyring({ bridge });
    ledgerKeyringBuilder.type = LedgerKeyring.type;

    additionalKeyrings.push(ledgerKeyringBuilder);

    const hdKeyringBuilder = () =>
      new HdKeyring({
        cryptographicFunctions: { pbkdf2Sha512: pbkdf2 },
      });
    hdKeyringBuilder.type = HdKeyring.type;
    additionalKeyrings.push(hdKeyringBuilder);

    ///: BEGIN:ONLY_INCLUDE_IF(keyring-snaps)
    const snapKeyringBuildMessenger = this.controllerMessenger.getRestricted({
      name: 'SnapKeyring',
      allowedActions: [
        'ApprovalController:addRequest',
        'ApprovalController:acceptRequest',
        'ApprovalController:rejectRequest',
        'ApprovalController:startFlow',
        'ApprovalController:endFlow',
        'ApprovalController:showSuccess',
        'ApprovalController:showError',
        'PhishingController:testOrigin',
        'PhishingController:maybeUpdateState',
        'KeyringController:getAccounts',
        'AccountsController:setSelectedAccount',
        'AccountsController:getAccountByAddress',
        'AccountsController:setAccountName',
        'AccountsController:listMultichainAccounts',
        'SnapController:handleRequest',
        SnapControllerGetSnapAction,
      ],
      allowedEvents: [],
    });

    // Necessary to persist the keyrings and update the accounts both within the keyring controller and accounts controller
    const persistAndUpdateAccounts = async () => {
      await this.keyringController.persistAllKeyrings();
      await this.accountsController.updateAccounts();
    };

    additionalKeyrings.push(
      snapKeyringBuilder(snapKeyringBuildMessenger, {
        persistKeyringHelper: () => persistAndUpdateAccounts(),
        removeAccountHelper: (address) => this.removeAccount(address),
      }),
    );

    ///: END:ONLY_INCLUDE_IF

    this.keyringController = new KeyringController({
      removeIdentity: preferencesController.removeIdentity.bind(
        preferencesController,
      ),
      encryptor,
      messenger: this.controllerMessenger.getRestricted({
        name: 'KeyringController',
        allowedActions: [],
        allowedEvents: [],
      }),
      state: initialKeyringState || initialState.KeyringController,
      // @ts-expect-error To Do: Update the type of QRHardwareKeyring to Keyring<Json>
      keyringBuilders: additionalKeyrings,
      cacheEncryptionKey: true,
    });

    ///: BEGIN:ONLY_INCLUDE_IF(preinstalled-snaps,external-snaps)
    /**
     * Gets the mnemonic of the user's primary keyring.
     */
    const getPrimaryKeyringMnemonic = () => {
      const [keyring] = this.keyringController.getKeyringsByType(
        KeyringTypes.hd,
      ) as HdKeyring[];

      if (!keyring.mnemonic) {
        throw new Error('Primary keyring mnemonic unavailable.');
      }

      return keyring.mnemonic;
    };

    const getPrimaryKeyringMnemonicSeed = () => {
      const [keyring] = this.keyringController.getKeyringsByType(
        KeyringTypes.hd,
      ) as HdKeyring[];

      if (!keyring.seed) {
        throw new Error('Primary keyring mnemonic unavailable.');
      }

      return keyring.seed;
    };

    const getUnlockPromise = () => {
      if (this.keyringController.isUnlocked()) {
        return Promise.resolve();
      }
      return new Promise<void>((resolve) => {
        this.controllerMessenger.subscribeOnceIf(
          'KeyringController:unlock',
          resolve,
          () => true,
        );
      });
    };

    const snapRestrictedMethods = {
      // eslint-disable-next-line @typescript-eslint/ban-ts-comment
      // @ts-ignore
      clearSnapState: this.controllerMessenger.call.bind(
        this.controllerMessenger,
        SnapControllerClearSnapStateAction,
      ),
      getMnemonic: async (source?: string) => {
        if (!source) {
          return getPrimaryKeyringMnemonic();
        }

        try {
          const { type, mnemonic } = (await this.controllerMessenger.call(
            'KeyringController:withKeyring',
            {
              id: source,
            },
            async ({ keyring }) => ({
              type: keyring.type,
              mnemonic: (keyring as unknown as HdKeyring).mnemonic,
            }),
          )) as { type: string; mnemonic?: Uint8Array };

          if (type !== KeyringTypes.hd || !mnemonic) {
            // The keyring isn't guaranteed to have a mnemonic (e.g.,
            // hardware wallets, which can't be used as entropy sources),
            // so we throw an error if it doesn't.
            throw new Error(`Entropy source with ID "${source}" not found.`);
          }

          return mnemonic;
        } catch {
          throw new Error(`Entropy source with ID "${source}" not found.`);
        }
      },
      getMnemonicSeed: async (source?: string) => {
        if (!source) {
          return getPrimaryKeyringMnemonicSeed();
        }

        try {
          const { type, seed } = (await this.controllerMessenger.call(
            'KeyringController:withKeyring',
            {
              id: source,
            },
            async ({ keyring }) => ({
              type: keyring.type,
              seed: (keyring as unknown as HdKeyring).seed,
            }),
          )) as { type: string; seed?: Uint8Array };

          if (type !== KeyringTypes.hd || !seed) {
            // The keyring isn't guaranteed to have a seed (e.g.,
            // hardware wallets, which can't be used as entropy sources),
            // so we throw an error if it doesn't.
            throw new Error(`Entropy source with ID "${source}" not found.`);
          }

          return seed;
        } catch {
          throw new Error(`Entropy source with ID "${source}" not found.`);
        }
      },
      getUnlockPromise: getUnlockPromise.bind(this),
      getSnap: this.controllerMessenger.call.bind(
        this.controllerMessenger,
        SnapControllerGetSnapAction,
      ),
      handleSnapRpcRequest: async (args: HandleSnapRequestArgs) =>
        await handleSnapRequest(this.controllerMessenger, args),
      // eslint-disable-next-line @typescript-eslint/ban-ts-comment
      // @ts-ignore
      getSnapState: this.controllerMessenger.call.bind(
        this.controllerMessenger,
        SnapControllerGetSnapStateAction,
      ),
      // eslint-disable-next-line @typescript-eslint/ban-ts-comment
      // @ts-ignore
      updateSnapState: this.controllerMessenger.call.bind(
        this.controllerMessenger,
        SnapControllerUpdateSnapStateAction,
      ),
      maybeUpdatePhishingList: this.controllerMessenger.call.bind(
        this.controllerMessenger,
        'PhishingController:maybeUpdateState',
      ),
      isOnPhishingList: (origin: string) =>
        this.controllerMessenger.call<'PhishingController:testOrigin'>(
          'PhishingController:testOrigin',
          origin,
        ).result,
      showDialog: (
        origin: string,
        type: EnumToUnion<DialogType>,
        // TODO: Replace "any" with type
        // eslint-disable-next-line @typescript-eslint/no-explicit-any
        content: any, // should be Component from '@metamask/snaps-ui';
        // TODO: Replace "any" with type
        // eslint-disable-next-line @typescript-eslint/no-explicit-any
        placeholder?: any,
      ) =>
        approvalController.addAndShowApprovalRequest({
          origin,
          type,
          requestData: { content, placeholder },
        }),
      showInAppNotification: (origin: string, args: NotificationArgs) => {
        Logger.log(
          'Snaps/ showInAppNotification called with args: ',
          args,
          ' and origin: ',
          origin,
        );
      },
      createInterface: this.controllerMessenger.call.bind(
        this.controllerMessenger,
        'SnapInterfaceController:createInterface',
      ),
      getInterface: this.controllerMessenger.call.bind(
        this.controllerMessenger,
        'SnapInterfaceController:getInterface',
      ),
      updateInterface: this.controllerMessenger.call.bind(
        this.controllerMessenger,
        'SnapInterfaceController:updateInterface',
      ),
      requestUserApproval:
        approvalController.addAndShowApprovalRequest.bind(approvalController),
      hasPermission: (origin: string, target: string) =>
        this.controllerMessenger.call<'PermissionController:hasPermission'>(
          'PermissionController:hasPermission',
          origin,
          target,
        ),
      getClientCryptography: () => ({ pbkdf2Sha512: pbkdf2 }),
      getPreferences: () => {
        const {
          securityAlertsEnabled,
          useTransactionSimulations,
          useTokenDetection,
          privacyMode,
          useNftDetection,
          displayNftMedia,
          isMultiAccountBalancesEnabled,
        } = this.getPreferences();
        const locale = I18n.locale;
        return {
          locale,
          currency: this.context.CurrencyRateController.state.currentCurrency,
          hideBalances: privacyMode,
          useSecurityAlerts: securityAlertsEnabled,
          simulateOnChainActions: useTransactionSimulations,
          useTokenDetection,
          batchCheckBalances: isMultiAccountBalancesEnabled,
          displayNftMedia,
          useNftDetection,
          useExternalPricingData: true,
        };
      },
    };
    ///: END:ONLY_INCLUDE_IF

    ///: BEGIN:ONLY_INCLUDE_IF(keyring-snaps)
    const keyringSnapMethods = {
      getAllowedKeyringMethods: (origin: string) =>
        keyringSnapPermissionsBuilder(origin),
      getSnapKeyring: this.getSnapKeyring.bind(this),
    };
    ///: END:ONLY_INCLUDE_IF

    const getSnapPermissionSpecifications = () => ({
      ...buildSnapEndowmentSpecifications(Object.keys(ExcludedSnapEndowments)),
      ...buildSnapRestrictedMethodSpecifications(
        Object.keys(ExcludedSnapPermissions),
        {
          ///: BEGIN:ONLY_INCLUDE_IF(preinstalled-snaps,external-snaps)
          ...snapRestrictedMethods,
          ///: END:ONLY_INCLUDE_IF
          ///: BEGIN:ONLY_INCLUDE_IF(keyring-snaps)
          ...keyringSnapMethods,
          ///: END:ONLY_INCLUDE_IF
        },
      ),
    });

    const accountTrackerController = new AccountTrackerController({
      messenger: this.controllerMessenger.getRestricted({
        name: 'AccountTrackerController',
        allowedActions: [
          'AccountsController:getSelectedAccount',
          'AccountsController:listAccounts',
          'PreferencesController:getState',
          'NetworkController:getState',
          'NetworkController:getNetworkClientById',
        ],
        allowedEvents: [
          'AccountsController:selectedEvmAccountChange',
          'AccountsController:selectedAccountChange',
        ],
      }),
      state: initialState.AccountTrackerController ?? { accounts: {} },
      getStakedBalanceForChain:
        assetsContractController.getStakedBalanceForChain.bind(
          assetsContractController,
        ),
      includeStakedAssets: true,
    });
    const permissionController = new PermissionController({
      messenger: this.controllerMessenger.getRestricted({
        name: 'PermissionController',
        allowedActions: [
          `${approvalController.name}:addRequest`,
          `${approvalController.name}:hasRequest`,
          `${approvalController.name}:acceptRequest`,
          `${approvalController.name}:rejectRequest`,
          ///: BEGIN:ONLY_INCLUDE_IF(preinstalled-snaps,external-snaps)
          `SnapController:getPermitted`,
          `SnapController:install`,
          `SubjectMetadataController:getSubjectMetadata`,
          ///: END:ONLY_INCLUDE_IF
        ],
        allowedEvents: [],
      }),
      state: initialState.PermissionController,
      caveatSpecifications: getCaveatSpecifications({
        getInternalAccounts: (...args) =>
          this.accountsController.listAccounts(...args),
        findNetworkClientIdByChainId:
          networkController.findNetworkClientIdByChainId.bind(
            networkController,
          ),
      }),
      // @ts-expect-error Typecast permissionType from getPermissionSpecifications to be of type PermissionType.RestrictedMethod
      permissionSpecifications: {
        ...getPermissionSpecifications({
          getAllAccounts: () => this.keyringController.getAccounts(),
          getInternalAccounts: (...args) =>
            this.accountsController.listAccounts(...args),
          captureKeyringTypesWithMissingIdentities: (
            internalAccounts = [],
            accounts = [],
          ) => {
            const accountsMissingIdentities = accounts.filter((address) => {
              const lowerCaseAddress = lowerCase(address);
              return !internalAccounts.some(
                (account) => account.address.toLowerCase() === lowerCaseAddress,
              );
            });
            const keyringTypesWithMissingIdentities =
              accountsMissingIdentities.map((address) =>
                this.keyringController.getAccountKeyringType(address),
              );

            const internalAccountCount = internalAccounts.length;

            const accountTrackerCount = Object.keys(
              accountTrackerController.state.accounts || {},
            ).length;

            captureException(
              new Error(
                `Attempt to get permission specifications failed because there were ${accounts.length} accounts, but ${internalAccountCount} identities, and the ${keyringTypesWithMissingIdentities} keyrings included accounts with missing identities. Meanwhile, there are ${accountTrackerCount} accounts in the account tracker.`,
              ),
            );
          },
        }),
        ///: BEGIN:ONLY_INCLUDE_IF(preinstalled-snaps,external-snaps)
        ...getSnapPermissionSpecifications(),
        ///: END:ONLY_INCLUDE_IF
      },
      unrestrictedMethods,
    });

    const selectedNetworkController = new SelectedNetworkController({
      messenger: this.controllerMessenger.getRestricted({
        name: 'SelectedNetworkController',
        allowedActions: [
          'NetworkController:getNetworkClientById',
          'NetworkController:getState',
          'NetworkController:getSelectedNetworkClient',
          'PermissionController:hasPermissions',
          'PermissionController:getSubjectNames',
        ],
        allowedEvents: [
          'NetworkController:stateChange',
          'PermissionController:stateChange',
        ],
      }),
      state: initialState.SelectedNetworkController || { domains: {} },
      useRequestQueuePreference: !!process.env.MULTICHAIN_V1,
      // TODO we need to modify core PreferencesController for better cross client support
      onPreferencesStateChange: (
        listener: ({ useRequestQueue }: { useRequestQueue: boolean }) => void,
      ) => listener({ useRequestQueue: !!process.env.MULTICHAIN_V1 }),
      domainProxyMap: new DomainProxyMap(),
    });

    ///: BEGIN:ONLY_INCLUDE_IF(preinstalled-snaps,external-snaps)
    this.subjectMetadataController = new SubjectMetadataController({
      messenger: this.controllerMessenger.getRestricted({
        name: 'SubjectMetadataController',
        allowedActions: [`${permissionController.name}:hasPermissions`],
        allowedEvents: [],
      }),
      state: initialState.SubjectMetadataController || {},
      subjectCacheLimit: 100,
    });

    const authenticationControllerMessenger =
      getAuthenticationControllerMessenger(this.controllerMessenger);
    const authenticationController = createAuthenticationController({
      messenger: authenticationControllerMessenger,
      initialState: initialState.AuthenticationController,
      metametrics: {
        agent: Platform.MOBILE,
        getMetaMetricsId: async () =>
          (await MetaMetrics.getInstance().getMetaMetricsId()) || '',
      },
    });

    const userStorageControllerMessenger = getUserStorageControllerMessenger(
      this.controllerMessenger,
    );
    const userStorageController = createUserStorageController({
      messenger: userStorageControllerMessenger,
      initialState: initialState.UserStorageController,
      nativeScryptCrypto: calculateScryptKey,
      env: {
        isAccountSyncingEnabled: true,
      },
      config: {
        accountSyncing: {
          onAccountAdded: (profileId) => {
            MetaMetrics.getInstance().trackEvent(
              MetricsEventBuilder.createEventBuilder(
                MetaMetricsEvents.ACCOUNTS_SYNC_ADDED,
              )
                .addProperties({
                  profile_id: profileId,
                })
                .build(),
            );
          },
          onAccountNameUpdated: (profileId) => {
            MetaMetrics.getInstance().trackEvent(
              MetricsEventBuilder.createEventBuilder(
                MetaMetricsEvents.ACCOUNTS_SYNC_NAME_UPDATED,
              )
                .addProperties({
                  profile_id: profileId,
                })
                .build(),
            );
          },
          onAccountSyncErroneousSituation(profileId, situationMessage) {
            MetaMetrics.getInstance().trackEvent(
              MetricsEventBuilder.createEventBuilder(
                MetaMetricsEvents.ACCOUNTS_SYNC_ERRONEOUS_SITUATION,
              )
                .addProperties({
                  profile_id: profileId,
                  situation_message: situationMessage,
                })
                .build(),
            );
          },
        },
      },
    });
    ///: END:ONLY_INCLUDE_IF

    const codefiTokenApiV2 = new CodefiTokenPricesServiceV2();

    const smartTransactionsControllerTrackMetaMetricsEvent = (
      params: {
        event: MetaMetricsEventName;
        category: MetaMetricsEventCategory;
        properties?: ReturnType<
          typeof getSmartTransactionMetricsPropertiesType
        >;
        sensitiveProperties?: ReturnType<
          typeof getSmartTransactionMetricsSensitivePropertiesType
        >;
      },
      // eslint-disable-next-line @typescript-eslint/no-unused-vars
      options?: {
        metaMetricsId?: string;
      },
    ) => {
      MetaMetrics.getInstance().trackEvent(
        MetricsEventBuilder.createEventBuilder({
          category: params.event,
        })
          .addProperties(params.properties || {})
          .addSensitiveProperties(params.sensitiveProperties || {})
          .build(),
      );
    };

    this.smartTransactionsController = new SmartTransactionsController({
      // @ts-expect-error TODO: resolve types
      supportedChainIds: getAllowedSmartTransactionsChainIds(),
      clientId: ClientId.Mobile,
      getNonceLock: (...args) =>
        this.transactionController.getNonceLock(...args),
      confirmExternalTransaction: (...args) =>
        this.transactionController.confirmExternalTransaction(...args),
      trackMetaMetricsEvent: smartTransactionsControllerTrackMetaMetricsEvent,
      state: initialState.SmartTransactionsController,
      // @ts-expect-error TODO: Resolve mismatch between base-controller versions.
      messenger: this.controllerMessenger.getRestricted({
        name: 'SmartTransactionsController',
        allowedActions: [
          'NetworkController:getNetworkClientById',
          'NetworkController:getState',
        ],
        allowedEvents: ['NetworkController:stateChange'],
      }),
      getTransactions: (...args) =>
        this.transactionController.getTransactions(...args),
      updateTransaction: (...args) =>
        this.transactionController.updateTransaction(...args),
      getFeatureFlags: () => selectSwapsChainFeatureFlags(store.getState()),
      getMetaMetricsProps: () => Promise.resolve({}), // Return MetaMetrics props once we enable HW wallets for smart transactions.
    });

    /* bridge controller Initialization */
    const bridgeController = new BridgeController({
      messenger: this.controllerMessenger.getRestricted({
        name: 'BridgeController',
        allowedActions: [
          'AccountsController:getSelectedAccount',
          'NetworkController:findNetworkClientIdByChainId',
          'NetworkController:getState',
          'NetworkController:getNetworkClientById',
        ],
        allowedEvents: [],
      }),
      clientId: BridgeClientId.MOBILE,
      // TODO: change getLayer1GasFee type to match transactionController.getLayer1GasFee
      getLayer1GasFee: async ({
        transactionParams,
        chainId,
      }: {
        transactionParams: TransactionParams;
        chainId: ChainId;
      }) =>
        this.transactionController.getLayer1GasFee({
          transactionParams,
          chainId,
          // eslint-disable-next-line @typescript-eslint/no-explicit-any
        }) as any,
      fetchFn: handleFetch,
      config: {
        customBridgeApiBaseUrl: BRIDGE_DEV_API_BASE_URL,
      },
    });

    const bridgeStatusController = new BridgeStatusController({
      messenger: this.controllerMessenger.getRestricted({
        name: 'BridgeStatusController',
        allowedActions: [
          'AccountsController:getSelectedAccount',
          'NetworkController:getNetworkClientById',
          'NetworkController:findNetworkClientIdByChainId',
          'NetworkController:getState',
          'TransactionController:getState',
        ],
        allowedEvents: [],
      }),
      clientId: BridgeClientId.MOBILE,
      fetchFn: fetch,
    });

    const existingControllersByName = {
      ApprovalController: approvalController,
      KeyringController: this.keyringController,
      NetworkController: networkController,
      PreferencesController: preferencesController,
      SmartTransactionsController: this.smartTransactionsController,
    };

    const initRequest = {
      getState: () => store.getState(),
      getGlobalChainId: () => currentChainId,
    };

    const { controllersByName } = initModularizedControllers({
      controllerInitFunctions: {
        AccountsController: accountsControllerInit,
        GasFeeController: GasFeeControllerInit,
        TransactionController: TransactionControllerInit,
        CurrencyRateController: currencyRateControllerInit,
        MultichainNetworkController: multichainNetworkControllerInit,
        ///: BEGIN:ONLY_INCLUDE_IF(preinstalled-snaps,external-snaps)
        ExecutionService: executionServiceInit,
        SnapController: snapControllerInit,
        CronjobController: cronjobControllerInit,
        SnapInterfaceController: snapInterfaceControllerInit,
        SnapsRegistry: snapsRegistryInit,
        NotificationServicesController: notificationServicesControllerInit,
        NotificationServicesPushController:
          notificationServicesPushControllerInit,
        ///: END:ONLY_INCLUDE_IF
        ///: BEGIN:ONLY_INCLUDE_IF(keyring-snaps)
        MultichainAssetsController: multichainAssetsControllerInit,
        MultichainAssetsRatesController: multichainAssetsRatesControllerInit,
        MultichainBalancesController: multichainBalancesControllerInit,
        MultichainTransactionsController: multichainTransactionsControllerInit,
        ///: END:ONLY_INCLUDE_IF
      },
      persistedState: initialState as EngineState,
      existingControllersByName,
      baseControllerMessenger: this.controllerMessenger,
      ...initRequest,
    });

    const accountsController = controllersByName.AccountsController;
    const transactionController = controllersByName.TransactionController;
    const gasFeeController = controllersByName.GasFeeController;

    // Backwards compatibility for existing references
    this.accountsController = accountsController;
    this.gasFeeController = gasFeeController;
    this.transactionController = transactionController;

    const multichainNetworkController =
      controllersByName.MultichainNetworkController;
    const currencyRateController = controllersByName.CurrencyRateController;

    ///: BEGIN:ONLY_INCLUDE_IF(preinstalled-snaps,external-snaps)
    const cronjobController = controllersByName.CronjobController;
    const executionService = controllersByName.ExecutionService;
    const snapController = controllersByName.SnapController;
    const snapInterfaceController = controllersByName.SnapInterfaceController;
    const snapsRegistry = controllersByName.SnapsRegistry;
    const notificationServicesController =
      controllersByName.NotificationServicesController;
    const notificationServicesPushController =
      controllersByName.NotificationServicesPushController;
    ///: END:ONLY_INCLUDE_IF

    ///: BEGIN:ONLY_INCLUDE_IF(keyring-snaps)
    const multichainAssetsController =
      controllersByName.MultichainAssetsController;
    const multichainAssetsRatesController =
      controllersByName.MultichainAssetsRatesController;
    const multichainBalancesController =
      controllersByName.MultichainBalancesController;
    const multichainTransactionsController =
      controllersByName.MultichainTransactionsController;
    ///: END:ONLY_INCLUDE_IF

    ///: BEGIN:ONLY_INCLUDE_IF(keyring-snaps)
    const multichainRatesControllerMessenger =
      this.controllerMessenger.getRestricted({
        name: 'RatesController',
        allowedActions: [],
        allowedEvents: ['CurrencyRateController:stateChange'],
      });

    const multichainRatesController = createMultichainRatesController({
      messenger: multichainRatesControllerMessenger,
      initialState: initialState.RatesController,
    });

    // Set up currency rate sync
    setupCurrencyRateSync(
      multichainRatesControllerMessenger,
      multichainRatesController,
    );
    ///: END:ONLY_INCLUDE_IF

    ///: BEGIN:ONLY_INCLUDE_IF(preinstalled-snaps,external-snaps)
    // Notification Setup
    notificationServicesController.init();
    ///: END:ONLY_INCLUDE_IF

    const nftController = new NftController({
      chainId: getGlobalChainId(networkController),
      useIpfsSubdomains: false,
      messenger: this.controllerMessenger.getRestricted({
        name: 'NftController',
        allowedActions: [
          'AccountsController:getAccount',
          'AccountsController:getSelectedAccount',
          'ApprovalController:addRequest',
          'AssetsContractController:getERC721AssetName',
          'AssetsContractController:getERC721AssetSymbol',
          'AssetsContractController:getERC721TokenURI',
          'AssetsContractController:getERC721OwnerOf',
          'AssetsContractController:getERC1155BalanceOf',
          'AssetsContractController:getERC1155TokenURI',
          'NetworkController:getNetworkClientById',
        ],
        allowedEvents: [
          'PreferencesController:stateChange',
          'NetworkController:networkDidChange',
          'AccountsController:selectedEvmAccountChange',
        ],
      }),
      state: initialState.NftController,
    });

    const tokensController = new TokensController({
      chainId: getGlobalChainId(networkController),
      // @ts-expect-error at this point in time the provider will be defined by the `networkController.initializeProvider`
      provider: networkController.getProviderAndBlockTracker().provider,
      state: initialState.TokensController,
      messenger: this.controllerMessenger.getRestricted({
        name: 'TokensController',
        allowedActions: [
          'ApprovalController:addRequest',
          'NetworkController:getNetworkClientById',
          'AccountsController:getAccount',
          'AccountsController:getSelectedAccount',
        ],
        allowedEvents: [
          'PreferencesController:stateChange',
          'NetworkController:networkDidChange',
          'NetworkController:stateChange',
          'TokenListController:stateChange',
          'AccountsController:selectedEvmAccountChange',
        ],
      }),
    });

    const earnController = new EarnController({
      messenger: this.controllerMessenger.getRestricted({
        name: 'EarnController',
        allowedEvents: [
          'AccountsController:selectedAccountChange',
          'NetworkController:stateChange',
          'TransactionController:transactionConfirmed',
        ],
        allowedActions: [
          'AccountsController:getSelectedAccount',
          'NetworkController:getNetworkClientById',
          'NetworkController:getState',
        ],
      }),
    });

    this.context = {
      KeyringController: this.keyringController,
      AccountTrackerController: accountTrackerController,
      AddressBookController: new AddressBookController({
        messenger: this.controllerMessenger.getRestricted({
          name: 'AddressBookController',
          allowedActions: [],
          allowedEvents: [],
        }),
        state: initialState.AddressBookController,
      }),
      AssetsContractController: assetsContractController,
      NftController: nftController,
      TokensController: tokensController,
      TokenListController: tokenListController,
      TokenDetectionController: new TokenDetectionController({
        messenger: this.controllerMessenger.getRestricted({
          name: 'TokenDetectionController',
          allowedActions: [
            'AccountsController:getSelectedAccount',
            'NetworkController:getNetworkClientById',
            'NetworkController:getNetworkConfigurationByNetworkClientId',
            'NetworkController:getState',
            'KeyringController:getState',
            'PreferencesController:getState',
            'TokenListController:getState',
            'TokensController:getState',
            'TokensController:addDetectedTokens',
            'AccountsController:getAccount',
          ],
          allowedEvents: [
            'KeyringController:lock',
            'KeyringController:unlock',
            'PreferencesController:stateChange',
            'NetworkController:networkDidChange',
            'TokenListController:stateChange',
            'TokensController:stateChange',
            'AccountsController:selectedEvmAccountChange',
          ],
        }),
        trackMetaMetricsEvent: () =>
          MetaMetrics.getInstance().trackEvent(
            MetricsEventBuilder.createEventBuilder(
              MetaMetricsEvents.TOKEN_DETECTED,
            )
              .addProperties({
                token_standard: 'ERC20',
                asset_type: 'token',
                chain_id: getDecimalChainId(
                  getGlobalChainId(networkController),
                ),
              })
              .build(),
          ),
        getBalancesInSingleCall:
          assetsContractController.getBalancesInSingleCall.bind(
            assetsContractController,
          ),
        platform: 'mobile',
        useAccountsAPI: true,
        disabled: false,
      }),
      NftDetectionController: new NftDetectionController({
        messenger: this.controllerMessenger.getRestricted({
          name: 'NftDetectionController',
          allowedEvents: [
            'NetworkController:stateChange',
            'PreferencesController:stateChange',
          ],
          allowedActions: [
            'ApprovalController:addRequest',
            'NetworkController:getState',
            'NetworkController:getNetworkClientById',
            'PreferencesController:getState',
            'AccountsController:getSelectedAccount',
          ],
        }),
        disabled: false,
        addNft: nftController.addNft.bind(nftController),
        getNftState: () => nftController.state,
      }),
      CurrencyRateController: currencyRateController,
      NetworkController: networkController,
      PhishingController: phishingController,
      PreferencesController: preferencesController,
      TokenBalancesController: new TokenBalancesController({
        messenger: this.controllerMessenger.getRestricted({
          name: 'TokenBalancesController',
          allowedActions: [
            'NetworkController:getNetworkClientById',
            'NetworkController:getState',
            'TokensController:getState',
            'PreferencesController:getState',
            'AccountsController:getSelectedAccount',
          ],
          allowedEvents: [
            'TokensController:stateChange',
            'PreferencesController:stateChange',
            'NetworkController:stateChange',
          ],
        }),
        // TODO: This is long, can we decrease it?
        interval: 180000,
        state: initialState.TokenBalancesController,
      }),
      TokenRatesController: new TokenRatesController({
        messenger: this.controllerMessenger.getRestricted({
          name: 'TokenRatesController',
          allowedActions: [
            'TokensController:getState',
            'NetworkController:getNetworkClientById',
            'NetworkController:getState',
            'AccountsController:getAccount',
            'AccountsController:getSelectedAccount',
          ],
          allowedEvents: [
            'TokensController:stateChange',
            'NetworkController:stateChange',
            'AccountsController:selectedEvmAccountChange',
          ],
        }),
        tokenPricesService: codefiTokenApiV2,
        interval: 30 * 60 * 1000,
        state: initialState.TokenRatesController || { marketData: {} },
      }),
      TransactionController: this.transactionController,
      SmartTransactionsController: this.smartTransactionsController,
      SwapsController: new SwapsController({
        clientId: AppConstants.SWAPS.CLIENT_ID,
        fetchAggregatorMetadataThreshold:
          AppConstants.SWAPS.CACHE_AGGREGATOR_METADATA_THRESHOLD,
        fetchTokensThreshold: AppConstants.SWAPS.CACHE_TOKENS_THRESHOLD,
        fetchTopAssetsThreshold: AppConstants.SWAPS.CACHE_TOP_ASSETS_THRESHOLD,
        supportedChainIds: [
          swapsUtils.ETH_CHAIN_ID,
          swapsUtils.BSC_CHAIN_ID,
          swapsUtils.SWAPS_TESTNET_CHAIN_ID,
          swapsUtils.POLYGON_CHAIN_ID,
          swapsUtils.AVALANCHE_CHAIN_ID,
          swapsUtils.ARBITRUM_CHAIN_ID,
          swapsUtils.OPTIMISM_CHAIN_ID,
          swapsUtils.ZKSYNC_ERA_CHAIN_ID,
          swapsUtils.LINEA_CHAIN_ID,
          swapsUtils.BASE_CHAIN_ID,
        ],
        // @ts-expect-error TODO: Resolve mismatch between base-controller versions.
        messenger: this.controllerMessenger.getRestricted({
          name: 'SwapsController',
          // TODO: allow these internal calls once GasFeeController
          // export these action types and register its action handlers
          // allowedActions: [
          //   'GasFeeController:getEIP1559GasFeeEstimates',
          // ],
          allowedActions: ['NetworkController:getNetworkClientById'],
          allowedEvents: ['NetworkController:networkDidChange'],
        }),
        pollCountLimit: AppConstants.SWAPS.POLL_COUNT_LIMIT,
        // TODO: Remove once GasFeeController exports this action type
        fetchGasFeeEstimates: () =>
          this.gasFeeController.fetchGasFeeEstimates(),
        fetchEstimatedMultiLayerL1Fee,
      }),
      GasFeeController: this.gasFeeController,
      ApprovalController: approvalController,
      PermissionController: permissionController,
      RemoteFeatureFlagController: remoteFeatureFlagController,
      SelectedNetworkController: selectedNetworkController,
      SignatureController: new SignatureController({
        messenger: this.controllerMessenger.getRestricted({
          name: 'SignatureController',
          allowedActions: [
            `${approvalController.name}:addRequest`,
            `${this.keyringController.name}:signPersonalMessage`,
            `${this.keyringController.name}:signMessage`,
            `${this.keyringController.name}:signTypedMessage`,
            `${loggingController.name}:add`,
            `${networkController.name}:getNetworkClientById`,
          ],
          allowedEvents: [],
        }),
        // This casting expected due to mismatch of browser and react-native version of Sentry traceContext
        trace: trace as unknown as SignatureControllerOptions['trace'],
        decodingApiUrl: AppConstants.DECODING_API_URL,
        // TODO: check preferences useExternalServices
        isDecodeSignatureRequestEnabled: () =>
          preferencesController.state.useTransactionSimulations,
      }),
      TokenSearchDiscoveryController: tokenSearchDiscoveryController,
      LoggingController: loggingController,
      ///: BEGIN:ONLY_INCLUDE_IF(preinstalled-snaps,external-snaps)
      CronjobController: cronjobController,
      ExecutionService: executionService,
      SnapController: snapController,
      SnapInterfaceController: snapInterfaceController,
      SnapsRegistry: snapsRegistry,
      SubjectMetadataController: this.subjectMetadataController,
      AuthenticationController: authenticationController,
      UserStorageController: userStorageController,
      NotificationServicesController: notificationServicesController,
      NotificationServicesPushController: notificationServicesPushController,
      ///: END:ONLY_INCLUDE_IF
      AccountsController: accountsController,
      PPOMController: new PPOMController({
        chainId: getGlobalChainId(networkController),
        blockaidPublicKey: process.env.BLOCKAID_PUBLIC_KEY as string,
        cdnBaseUrl: process.env.BLOCKAID_FILE_CDN as string,
        // @ts-expect-error TODO: Resolve mismatch between base-controller versions.
        messenger: this.controllerMessenger.getRestricted({
          name: 'PPOMController',
          allowedActions: ['NetworkController:getNetworkClientById'],
          allowedEvents: [`${networkController.name}:networkDidChange`],
        }),
        onPreferencesChange: (listener) =>
          this.controllerMessenger.subscribe(
            `${preferencesController.name}:stateChange`,
            listener,
          ),
        // TODO: Replace "any" with type
        provider:
          // eslint-disable-next-line @typescript-eslint/no-explicit-any
          networkController.getProviderAndBlockTracker().provider as any,
        ppomProvider: {
          // TODO: Replace "any" with type
          // eslint-disable-next-line @typescript-eslint/no-explicit-any
          PPOM: PPOM as any,
          ppomInit,
        },
        storageBackend: new RNFSStorageBackend('PPOMDB'),
        securityAlertsEnabled:
          initialState.PreferencesController?.securityAlertsEnabled ?? false,
        state: initialState.PPOMController,
        // TODO: Replace "any" with type
        // eslint-disable-next-line @typescript-eslint/no-explicit-any
        nativeCrypto: Crypto as any,
      }),
      ///: BEGIN:ONLY_INCLUDE_IF(keyring-snaps)
      MultichainBalancesController: multichainBalancesController,
      RatesController: multichainRatesController,
      MultichainAssetsController: multichainAssetsController,
      MultichainAssetsRatesController: multichainAssetsRatesController,
      MultichainTransactionsController: multichainTransactionsController,
      ///: END:ONLY_INCLUDE_IF
      MultichainNetworkController: multichainNetworkController,
      BridgeController: bridgeController,
      BridgeStatusController: bridgeStatusController,
      EarnController: earnController,
    };

    const childControllers = Object.assign({}, this.context);
    STATELESS_NON_CONTROLLER_NAMES.forEach((name) => {
      if (name in childControllers && childControllers[name]) {
        delete childControllers[name];
      }
    });
    this.datamodel = new ComposableController<EngineState, StatefulControllers>(
      {
        controllers: childControllers as StatefulControllers,
        messenger: this.controllerMessenger.getRestricted({
          name: 'ComposableController',
          allowedActions: [],
          allowedEvents: Array.from(BACKGROUND_STATE_CHANGE_EVENT_NAMES),
        }),
      },
    );

    const { NftController: nfts } = this.context;

    if (process.env.MM_OPENSEA_KEY) {
      nfts.setApiKey(process.env.MM_OPENSEA_KEY);
    }

    this.controllerMessenger.subscribe(
      'TransactionController:incomingTransactionsReceived',
      (incomingTransactions: TransactionMeta[]) => {
        NotificationManager.gotIncomingTransaction(incomingTransactions);
      },
    );

    this.controllerMessenger.subscribe(
      AppConstants.NETWORK_STATE_CHANGE_EVENT,
      (state: NetworkState) => {
        if (
          state.networksMetadata[state.selectedNetworkClientId].status ===
            NetworkStatus.Available &&
          getGlobalChainId(networkController) !== currentChainId
        ) {
          // We should add a state or event emitter saying the provider changed
          setTimeout(() => {
            this.configureControllersOnNetworkChange();
            currentChainId = getGlobalChainId(networkController);
          }, 500);
        }
      },
    );

    this.controllerMessenger.subscribe(
      AppConstants.NETWORK_STATE_CHANGE_EVENT,
      async () => {
        try {
          const networkId = await deprecatedGetNetworkId();
          store.dispatch(networkIdUpdated(networkId));
        } catch (error) {
          console.error(
            error,
            `Network ID not changed, current chainId: ${getGlobalChainId(
              networkController,
            )}`,
          );
        }
      },
    );

    this.controllerMessenger.subscribe(
      `${networkController.name}:networkWillChange`,
      () => {
        store.dispatch(networkIdWillUpdate());
      },
    );

    this.configureControllersOnNetworkChange();
    this.startPolling();
    this.handleVaultBackup();

    Engine.instance = this;
  }

  handleVaultBackup() {
    this.controllerMessenger.subscribe(
      AppConstants.KEYRING_STATE_CHANGE_EVENT,
      (state: KeyringControllerState) => {
        if (!state.vault) {
          return;
        }

        // Back up vault if it exists
        backupVault(state)
          .then(() => {
            Logger.log('Engine', 'Vault back up successful');
          })
          .catch((error) => {
            Logger.error(error, 'Engine Vault backup failed');
          });
      },
    );
  }

  startPolling() {
    const { TransactionController } = this.context;

    TransactionController.stopIncomingTransactionPolling();

    // leaving the reference of TransactionController here, rather than importing it from utils to avoid circular dependency
    TransactionController.startIncomingTransactionPolling();

    ///: BEGIN:ONLY_INCLUDE_IF(keyring-snaps)
    this.context.RatesController.start();
    ///: END:ONLY_INCLUDE_IF
  }

  configureControllersOnNetworkChange() {
    const { AccountTrackerController, NetworkController } = this.context;
    const { provider } = NetworkController.getProviderAndBlockTracker();

    // Skip configuration if this is called before the provider is initialized
    if (!provider) {
      return;
    }
    provider.sendAsync = provider.sendAsync.bind(provider);

    AccountTrackerController.refresh();
  }

  getTotalFiatAccountBalance = (): {
    ethFiat: number;
    tokenFiat: number;
    tokenFiat1dAgo: number;
    ethFiat1dAgo: number;
  } => {
    const {
      CurrencyRateController,
      AccountsController,
      AccountTrackerController,
      TokenBalancesController,
      TokenRatesController,
      TokensController,
      NetworkController,
    } = this.context;

    const selectedInternalAccount = AccountsController.getAccount(
      AccountsController.state.internalAccounts.selectedAccount,
    );

    if (selectedInternalAccount) {
      const selectSelectedInternalAccountFormattedAddress =
        toChecksumHexAddress(selectedInternalAccount.address);
      const { currentCurrency } = CurrencyRateController.state;
      const { chainId, ticker } = NetworkController.getNetworkClientById(
        getGlobalNetworkClientId(NetworkController),
      ).configuration;
      const { settings: { showFiatOnTestnets } = {} } = store.getState();

      if (isTestNet(chainId) && !showFiatOnTestnets) {
        return { ethFiat: 0, tokenFiat: 0, ethFiat1dAgo: 0, tokenFiat1dAgo: 0 };
      }

      const conversionRate =
        CurrencyRateController.state?.currencyRates?.[ticker]?.conversionRate ??
        0;

      const { accountsByChainId } = AccountTrackerController.state;
      const { tokens } = TokensController.state;
      const { marketData } = TokenRatesController.state;
      const tokenExchangeRates = marketData?.[toHexadecimal(chainId)];

      let ethFiat = 0;
      let ethFiat1dAgo = 0;
      let tokenFiat = 0;
      let tokenFiat1dAgo = 0;
      const decimalsToShow = (currentCurrency === 'usd' && 2) || undefined;
      if (
        accountsByChainId?.[toHexadecimal(chainId)]?.[
          selectSelectedInternalAccountFormattedAddress
        ]
      ) {
        // TODO - Non EVM accounts like BTC do not use hex formatted balances. We will need to modify this to use CAIP-2 identifiers in the future.
        const balanceBN = hexToBN(
          accountsByChainId[toHexadecimal(chainId)][
            selectSelectedInternalAccountFormattedAddress
          ].balance,
        );
        // TODO - Non EVM accounts like BTC do not use hex formatted balances. We will need to modify this to use CAIP-2 identifiers in the future.
        const stakedBalanceBN = hexToBN(
          accountsByChainId[toHexadecimal(chainId)][
            selectSelectedInternalAccountFormattedAddress
          ].stakedBalance || '0x00',
        );
        const totalAccountBalance = balanceBN
          .add(stakedBalanceBN)
          .toString('hex');
        ethFiat = weiToFiatNumber(
          totalAccountBalance,
          conversionRate,
          decimalsToShow,
        );
      }

      const ethPricePercentChange1d =
        tokenExchangeRates?.[zeroAddress() as Hex]?.pricePercentChange1d;

      ethFiat1dAgo =
        ethPricePercentChange1d !== undefined
          ? ethFiat / (1 + ethPricePercentChange1d / 100)
          : ethFiat;

      if (tokens.length > 0) {
        const { tokenBalances: allTokenBalances } =
          TokenBalancesController.state;

        const tokenBalances =
          allTokenBalances?.[selectedInternalAccount.address as Hex]?.[
            chainId
          ] ?? {};
        tokens.forEach(
          (item: { address: string; balance?: string; decimals: number }) => {
            const exchangeRate =
              tokenExchangeRates?.[item.address as Hex]?.price;

            const tokenBalance =
              item.balance ||
              (item.address in tokenBalances
                ? renderFromTokenMinimalUnit(
                    tokenBalances[item.address as Hex],
                    item.decimals,
                  )
                : undefined);
            const tokenBalanceFiat = balanceToFiatNumber(
              // TODO: Fix this by handling or eliminating the undefined case
              // @ts-expect-error This variable can be `undefined`, which would break here.
              tokenBalance,
              conversionRate,
              exchangeRate,
              decimalsToShow,
            );

            const tokenPricePercentChange1d =
              tokenExchangeRates?.[item.address as Hex]?.pricePercentChange1d;

            const tokenBalance1dAgo =
              tokenPricePercentChange1d !== undefined
                ? tokenBalanceFiat / (1 + tokenPricePercentChange1d / 100)
                : tokenBalanceFiat;

            tokenFiat += tokenBalanceFiat;
            tokenFiat1dAgo += tokenBalance1dAgo;
          },
        );
      }

      return {
        ethFiat: ethFiat ?? 0,
        ethFiat1dAgo: ethFiat1dAgo ?? 0,
        tokenFiat: tokenFiat ?? 0,
        tokenFiat1dAgo: tokenFiat1dAgo ?? 0,
      };
    }
    // if selectedInternalAccount is undefined, return default 0 value.
    return {
      ethFiat: 0,
      tokenFiat: 0,
      ethFiat1dAgo: 0,
      tokenFiat1dAgo: 0,
    };
  };

  /**
   * Gets a subset of preferences from the PreferencesController to pass to a snap.
   */
  getPreferences = () => {
    const {
      securityAlertsEnabled,
      useTransactionSimulations,
      useTokenDetection,
      privacyMode,
      useNftDetection,
      displayNftMedia,
      isMultiAccountBalancesEnabled,
    } = this.context.PreferencesController.state;

    return {
      securityAlertsEnabled,
      useTransactionSimulations,
      useTokenDetection,
      privacyMode,
      useNftDetection,
      displayNftMedia,
      isMultiAccountBalancesEnabled,
    };
  };

  ///: BEGIN:ONLY_INCLUDE_IF(keyring-snaps)
  getSnapKeyring = async () => {
    // TODO: Replace `getKeyringsByType` with `withKeyring`
    let [snapKeyring] = this.keyringController.getKeyringsByType(
      KeyringTypes.snap,
    );
    if (!snapKeyring) {
      await this.keyringController.addNewKeyring(KeyringTypes.snap);
      // TODO: Replace `getKeyringsByType` with `withKeyring`
      [snapKeyring] = this.keyringController.getKeyringsByType(
        KeyringTypes.snap,
      );
    }
    return snapKeyring;
  };

  /**
   * Removes an account from state / storage.
   *
   * @param {string} address - A hex address
   */
  removeAccount = async (address: string) => {
    // Remove all associated permissions
    await removeAccountsFromPermissions([address]);
    // Remove account from the keyring
    await this.keyringController.removeAccount(address as Hex);
  };
  ///: END:ONLY_INCLUDE_IF

  /**
   * Returns true or false whether the user has funds or not
   */
  hasFunds = () => {
    try {
      const {
        engine: { backgroundState },
      } = store.getState();
      // TODO: Check `allNfts[currentChainId]` property instead
      // @ts-expect-error This property does not exist
      const nfts = backgroundState.NftController.nfts;

      const { tokenBalances } = backgroundState.TokenBalancesController;

      let tokenFound = false;
      tokenLoop: for (const chains of Object.values(tokenBalances)) {
        for (const tokens of Object.values(chains)) {
          for (const balance of Object.values(tokens)) {
            if (!isZero(balance)) {
              tokenFound = true;
              break tokenLoop;
            }
          }
        }
      }

      const fiatBalance = this.getTotalFiatAccountBalance() || 0;
      const totalFiatBalance = fiatBalance.ethFiat + fiatBalance.ethFiat;

      return totalFiatBalance > 0 || tokenFound || nfts.length > 0;
    } catch (e) {
      Logger.log('Error while getting user funds', e);
    }
  };

  resetState = async () => {
    // Whenever we are gonna start a new wallet
    // either imported or created, we need to
    // get rid of the old data from state
    const {
      TransactionController,
      TokensController,
      NftController,
      TokenBalancesController,
      TokenRatesController,
      PermissionController,
      // SelectedNetworkController,
      ///: BEGIN:ONLY_INCLUDE_IF(preinstalled-snaps,external-snaps)
      SnapController,
      ///: END:ONLY_INCLUDE_IF
      LoggingController,
    } = this.context;

    // Remove all permissions.
    PermissionController?.clearState?.();
    ///: BEGIN:ONLY_INCLUDE_IF(preinstalled-snaps,external-snaps)
    SnapController.clearState();
    ///: END:ONLY_INCLUDE_IF

    // Clear selected network
    // TODO implement this method on SelectedNetworkController
    // SelectedNetworkController.unsetAllDomains()

    //Clear assets info
    TokensController.resetState();
    NftController.resetState();

    TokenBalancesController.resetState();
    TokenRatesController.resetState();

    // eslint-disable-next-line @typescript-eslint/no-explicit-any
    (TransactionController as any).update(() => ({
      methodData: {},
      transactions: [],
      lastFetchedBlockNumbers: {},
      submitHistory: [],
      swapsTransactions: {},
    }));

    LoggingController.clear();
  };

  removeAllListeners() {
    this.controllerMessenger.clearSubscriptions();
  }

  async destroyEngineInstance() {
    // TODO: Replace "any" with type
    // eslint-disable-next-line @typescript-eslint/no-explicit-any
    Object.values(this.context).forEach((controller: any) => {
      if (controller.destroy) {
        controller.destroy();
      }
    });
    this.removeAllListeners();
    await this.resetState();
    Engine.instance = null;
  }

  rejectPendingApproval(
    id: string,
    reason: Error = providerErrors.userRejectedRequest(),
    opts: { ignoreMissing?: boolean; logErrors?: boolean } = {},
  ) {
    const { ApprovalController } = this.context;

    if (opts.ignoreMissing && !ApprovalController.has({ id })) {
      return;
    }

    try {
      ApprovalController.reject(id, reason);
      // TODO: Replace "any" with type
      // eslint-disable-next-line @typescript-eslint/no-explicit-any
    } catch (error: any) {
      if (opts.logErrors !== false) {
        Logger.error(
          error,
          'Reject while rejecting pending connection request',
        );
      }
    }
  }

  async acceptPendingApproval(
    id: string,
    requestData?: Record<string, Json>,
    opts: AcceptOptions & { handleErrors?: boolean } = {
      waitForResult: false,
      deleteAfterResult: false,
      handleErrors: true,
    },
  ) {
    const { ApprovalController } = this.context;

    try {
      return await ApprovalController.accept(id, requestData, {
        waitForResult: opts.waitForResult,
        deleteAfterResult: opts.deleteAfterResult,
      });
    } catch (err) {
      if (opts.handleErrors === false) {
        throw err;
      }
    }
  }

  // This should be used instead of directly calling PreferencesController.setSelectedAddress or AccountsController.setSelectedAccount
  setSelectedAccount(address: string) {
    const { AccountsController, PreferencesController } = this.context;
    const account = AccountsController.getAccountByAddress(address);
    if (account) {
      AccountsController.setSelectedAccount(account.id);
      PreferencesController.setSelectedAddress(address);
    } else {
      throw new Error(`No account found for address: ${address}`);
    }
  }

  /**
   * This should be used instead of directly calling PreferencesController.setAccountLabel or AccountsController.setAccountName in order to keep the names in sync
   * We are currently incrementally migrating the accounts data to the AccountsController so we must keep these values
   * in sync until the migration is complete.
   */
  setAccountLabel(address: string, label: string) {
    const { AccountsController, PreferencesController } = this.context;
    const accountToBeNamed = AccountsController.getAccountByAddress(address);
    if (accountToBeNamed === undefined) {
      throw new Error(`No account found for address: ${address}`);
    }
    AccountsController.setAccountName(accountToBeNamed.id, label);
    PreferencesController.setAccountLabel(address, label);
  }
}

/**
 * Assert that the given Engine instance has been initialized
 *
 * @param instance - Either an Engine instance, or null
 */
function assertEngineExists(
  instance: Engine | null,
): asserts instance is Engine {
  if (!instance) {
    throw new Error('Engine does not exist');
  }
}

let instance: Engine | null;

export default {
  get context() {
    assertEngineExists(instance);
    return instance.context;
  },

  get controllerMessenger() {
    assertEngineExists(instance);
    return instance.controllerMessenger;
  },

  get state() {
    assertEngineExists(instance);
    const {
      AccountTrackerController,
      AddressBookController,
      SnapInterfaceController,
      NftController,
      TokenListController,
      CurrencyRateController,
      KeyringController,
      NetworkController,
      PreferencesController,
      PhishingController,
      RemoteFeatureFlagController,
      PPOMController,
      TokenBalancesController,
      TokenRatesController,
      TokenSearchDiscoveryController,
      TransactionController,
      SmartTransactionsController,
      SwapsController,
      GasFeeController,
      TokensController,
      ///: BEGIN:ONLY_INCLUDE_IF(preinstalled-snaps,external-snaps)
      SnapController,
      SubjectMetadataController,
      AuthenticationController,
      UserStorageController,
      NotificationServicesController,
      NotificationServicesPushController,
      ///: END:ONLY_INCLUDE_IF
      PermissionController,
      SelectedNetworkController,
      ApprovalController,
      LoggingController,
      AccountsController,
      SignatureController,
      ///: BEGIN:ONLY_INCLUDE_IF(keyring-snaps)
      MultichainBalancesController,
      RatesController,
      MultichainAssetsController,
      MultichainAssetsRatesController,
      MultichainTransactionsController,
      ///: END:ONLY_INCLUDE_IF
      MultichainNetworkController,
      BridgeController,
      BridgeStatusController,
      EarnController,
    } = instance.datamodel.state;

    return {
      AccountTrackerController,
      AddressBookController,
      SnapInterfaceController,
      NftController,
      TokenListController,
      CurrencyRateController,
      KeyringController,
      NetworkController,
      PhishingController,
      RemoteFeatureFlagController,
      PPOMController,
      PreferencesController,
      TokenBalancesController,
      TokenRatesController,
      TokenSearchDiscoveryController,
      TokensController,
      TransactionController,
      SmartTransactionsController,
      SwapsController,
      GasFeeController,
      ///: BEGIN:ONLY_INCLUDE_IF(preinstalled-snaps,external-snaps)
      SnapController,
      SubjectMetadataController,
      AuthenticationController,
      UserStorageController,
      NotificationServicesController,
      NotificationServicesPushController,
      ///: END:ONLY_INCLUDE_IF
      PermissionController,
      SelectedNetworkController,
      ApprovalController,
      LoggingController,
      AccountsController,
      SignatureController,
      ///: BEGIN:ONLY_INCLUDE_IF(keyring-snaps)
      MultichainBalancesController,
      RatesController,
      MultichainAssetsController,
      MultichainAssetsRatesController,
      MultichainTransactionsController,
      ///: END:ONLY_INCLUDE_IF
      MultichainNetworkController,
      BridgeController,
      BridgeStatusController,
      EarnController,
    };
  },

  get datamodel() {
    assertEngineExists(instance);
    return instance.datamodel;
  },

  getTotalFiatAccountBalance() {
    assertEngineExists(instance);
    return instance.getTotalFiatAccountBalance();
  },

  hasFunds() {
    assertEngineExists(instance);
    return instance.hasFunds();
  },

  resetState() {
    assertEngineExists(instance);
    return instance.resetState();
  },

  destroyEngine: async () => {
    await instance?.destroyEngineInstance();
    instance = null;
  },

  init(
    state: Partial<EngineState> | undefined,
    keyringState: KeyringControllerState | null = null,
    metaMetricsId?: string,
  ) {
    instance =
      Engine.instance || new Engine(state, keyringState, metaMetricsId);
    Object.freeze(instance);
    return instance;
  },

  acceptPendingApproval: async (
    id: string,
    requestData?: Record<string, Json>,
    opts?: AcceptOptions & { handleErrors?: boolean },
  ) => instance?.acceptPendingApproval(id, requestData, opts),

  rejectPendingApproval: (
    id: string,
    reason: Error,
    opts: {
      ignoreMissing?: boolean;
      logErrors?: boolean;
    } = {},
  ) => instance?.rejectPendingApproval(id, reason, opts),

  setSelectedAddress: (address: string) => {
    assertEngineExists(instance);
    instance.setSelectedAccount(address);
  },

  setAccountLabel: (address: string, label: string) => {
    assertEngineExists(instance);
    instance.setAccountLabel(address, label);
  },

  ///: BEGIN:ONLY_INCLUDE_IF(keyring-snaps)
  getSnapKeyring: () => {
    assertEngineExists(instance);
    return instance.getSnapKeyring();
  },
  removeAccount: async (address: string) => {
    assertEngineExists(instance);
    return await instance.removeAccount(address);
  },
  ///: END:ONLY_INCLUDE_IF
};<|MERGE_RESOLUTION|>--- conflicted
+++ resolved
@@ -67,17 +67,8 @@
   LedgerMobileBridge,
   LedgerTransportMiddleware,
 } from '@metamask/eth-ledger-bridge-keyring';
-<<<<<<< HEAD
 import { Encryptor, DERIVATION_OPTIONS_MINIMUM_OWASP2023, pbkdf2 } from '../Encryptor';
-import {
-  isMainnetByChainId,
-  isTestNet,
-  getDecimalChainId,
-} from '../../util/networks';
-=======
-import { Encryptor, LEGACY_DERIVATION_OPTIONS, pbkdf2 } from '../Encryptor';
 import { getDecimalChainId, isTestNet } from '../../util/networks';
->>>>>>> 16be29e3
 import {
   fetchEstimatedMultiLayerL1Fee,
   deprecatedGetNetworkId,
