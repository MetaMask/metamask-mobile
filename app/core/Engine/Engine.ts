--- conflicted
+++ resolved
@@ -998,81 +998,6 @@
       });
     ///: END:ONLY_INCLUDE_IF
 
-<<<<<<< HEAD
-    this.transactionController = new TransactionController({
-      disableHistory: true,
-      disableSendFlowHistory: true,
-      disableSwaps: true,
-      // @ts-expect-error TransactionController is missing networkClientId argument in type
-      getCurrentNetworkEIP1559Compatibility:
-        networkController.getEIP1559Compatibility.bind(networkController),
-      // eslint-disable-next-line @typescript-eslint/ban-ts-comment
-      // @ts-ignore
-      getExternalPendingTransactions: (address: string) =>
-        this.smartTransactionsController.getTransactions({
-          addressFrom: address,
-          status: SmartTransactionStatuses.PENDING,
-        }),
-      getGasFeeEstimates:
-        gasFeeController.fetchGasFeeEstimates.bind(gasFeeController),
-      // but only breaking change is Node version and bumped dependencies
-      getNetworkClientRegistry:
-        networkController.getNetworkClientRegistry.bind(networkController),
-      getNetworkState: () => networkController.state,
-      hooks: {
-        publish: (transactionMeta) => {
-          const shouldUseSmartTransaction = selectShouldUseSmartTransaction(
-            store.getState(),
-          );
-          return submitSmartTransactionHook({
-            transactionMeta,
-            transactionController: this.transactionController,
-            smartTransactionsController: this.smartTransactionsController,
-            shouldUseSmartTransaction,
-            approvalController,
-            // @ts-expect-error TODO: Resolve mismatch between base-controller versions.
-            controllerMessenger: this.controllerMessenger,
-            featureFlags: selectSwapsChainFeatureFlags(store.getState()),
-          }) as Promise<{ transactionHash: string }>;
-        },
-      },
-      incomingTransactions: {
-        isEnabled: () => {
-          const currentHexChainId = getGlobalChainId(networkController);
-
-          const showIncomingTransactions =
-            preferencesController?.state?.showIncomingTransactions;
-
-          return Boolean(
-            hasProperty(showIncomingTransactions, currentChainId) &&
-              showIncomingTransactions?.[currentHexChainId],
-          );
-        },
-        updateTransactions: true,
-      },
-      isSimulationEnabled: () =>
-        preferencesController.state.useTransactionSimulations,
-      messenger: this.controllerMessenger.getRestricted({
-        name: 'TransactionController',
-        allowedActions: [
-          'AccountsController:getSelectedAccount',
-          `${approvalController.name}:addRequest`,
-          `${networkController.name}:getNetworkClientById`,
-          `${networkController.name}:findNetworkClientIdByChainId`,
-        ],
-        allowedEvents: [`NetworkController:stateChange`],
-      }) as unknown as TransactionControllerMessenger,
-      pendingTransactions: {
-        isResubmitEnabled: () => false,
-      },
-      sign: this.keyringController.signTransaction.bind(
-        this.keyringController,
-      ) as unknown as TransactionControllerOptions['sign'],
-      state: initialState.TransactionController,
-    });
-
-=======
->>>>>>> bca8e65b
     const codefiTokenApiV2 = new CodefiTokenPricesServiceV2();
 
     const smartTransactionsControllerTrackMetaMetricsEvent = (
