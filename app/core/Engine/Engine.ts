--- conflicted
+++ resolved
@@ -201,7 +201,7 @@
 import { appMetadataControllerInit } from './controllers/app-metadata-controller';
 import { InternalAccount } from '@metamask/keyring-internal-api';
 import { toFormattedAddress } from '../../util/address';
-<<<<<<< HEAD
+import { BRIDGE_API_BASE_URL } from '../../constants/bridge';
 import { getFailoverUrlsForInfuraNetwork } from '../../util/networks/customNetworks';
 import {
   onRpcEndpointDegraded,
@@ -210,9 +210,6 @@
 import { INFURA_PROJECT_ID } from '../../constants/network';
 import { SECOND } from '../../constants/time';
 import { getIsQuicknodeEndpointUrl } from './controllers/network-controller/utils';
-=======
-import { BRIDGE_API_BASE_URL } from '../../constants/bridge';
->>>>>>> c62b0423
 
 const NON_EMPTY = 'NON_EMPTY';
 
@@ -315,7 +312,6 @@
       },
     });
 
-<<<<<<< HEAD
     const networkControllerMessenger = this.controllerMessenger.getRestricted({
       name: 'NetworkController',
       allowedEvents: [],
@@ -332,26 +328,6 @@
       initialNetworkControllerState = getDefaultNetworkControllerState(
         additionalDefaultNetworks,
       );
-=======
-    const networkControllerOpts = {
-      infuraProjectId: process.env.MM_INFURA_PROJECT_ID || NON_EMPTY,
-      state: initialState.NetworkController,
-      messenger: this.controllerMessenger.getRestricted({
-        name: 'NetworkController',
-        allowedEvents: [],
-        allowedActions: [],
-      }) as unknown as NetworkControllerMessenger,
-      getRpcServiceOptions: () => ({
-        fetch,
-        btoa,
-      }),
-      additionalDefaultNetworks: [
-        ChainId['megaeth-testnet'],
-        ChainId['monad-testnet'],
-      ],
-    };
-    const networkController = new NetworkController(networkControllerOpts);
->>>>>>> c62b0423
 
       // Add failovers for default Infura RPC endpoints
       initialNetworkControllerState.networkConfigurationsByChainId[
