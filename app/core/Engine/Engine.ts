--- conflicted
+++ resolved
@@ -202,9 +202,6 @@
 import I18n from '../../../locales/i18n';
 import { Platform } from '@metamask/profile-sync-controller/sdk';
 import { isProductSafetyDappScanningEnabled } from '../../util/phishingDetection';
-<<<<<<< HEAD
-import { appMetadataControllerInit } from './controllers/app-metadata-controller';
-=======
 import { getFailoverUrlsForInfuraNetwork } from '../../util/networks/customNetworks';
 import {
   onRpcEndpointDegraded,
@@ -212,7 +209,7 @@
 } from './controllers/network-controller/messenger-action-handlers';
 import { INFURA_PROJECT_ID } from '../../constants/network';
 import { getIsQuicknodeEndpointUrl } from './controllers/network-controller/utils';
->>>>>>> 420add20
+import { appMetadataControllerInit } from './controllers/app-metadata-controller';
 
 const NON_EMPTY = 'NON_EMPTY';
 
@@ -342,20 +339,6 @@
 
     const infuraProjectId = INFURA_PROJECT_ID || NON_EMPTY;
     const networkControllerOpts = {
-<<<<<<< HEAD
-      infuraProjectId: process.env.MM_INFURA_PROJECT_ID || NON_EMPTY,
-      state: initialState.NetworkController,
-      messenger: this.controllerMessenger.getRestricted({
-        name: 'NetworkController',
-        allowedEvents: [],
-        allowedActions: [],
-      }) as unknown as NetworkControllerMessenger,
-      getRpcServiceOptions: () => ({
-        fetch,
-        btoa,
-      }),
-      additionalDefaultNetworks: [ChainId['megaeth-testnet']],
-=======
       infuraProjectId,
       state: initialNetworkControllerState,
       messenger: networkControllerMessenger,
@@ -388,7 +371,6 @@
         return commonOptions;
       },
       additionalDefaultNetworks,
->>>>>>> 420add20
     };
     const networkController = new NetworkController(networkControllerOpts);
     networkControllerMessenger.subscribe(
