/* eslint-disable @typescript-eslint/no-shadow */
import Crypto from 'react-native-quick-crypto';

import {
  AccountTrackerController,
  AssetsContractController,
  NftController,
  NftDetectionController,
  TokenBalancesController,
  TokenDetectionController,
  TokenListController,
  TokenRatesController,
  TokensController,
  CodefiTokenPricesServiceV2,
  TokenSearchDiscoveryDataController,
} from '@metamask/assets-controllers';
import { AccountsController } from '@metamask/accounts-controller';
import { AddressBookController } from '@metamask/address-book-controller';
import { ComposableController } from '@metamask/composable-controller';
import {
  KeyringController,
  KeyringControllerState,
  ///: BEGIN:ONLY_INCLUDE_IF(preinstalled-snaps,external-snaps)
  KeyringTypes,
  ///: END:ONLY_INCLUDE_IF
} from '@metamask/keyring-controller';
import {
  getDefaultNetworkControllerState,
  NetworkController,
  NetworkState,
  NetworkStatus,
} from '@metamask/network-controller';
import { PhishingController } from '@metamask/phishing-controller';
import { PreferencesController } from '@metamask/preferences-controller';
import {
  TransactionController,
  TransactionMeta,
  type TransactionParams,
} from '@metamask/transaction-controller';
import { GasFeeController } from '@metamask/gas-fee-controller';
import {
  AcceptOptions,
  AddApprovalOptions,
} from '@metamask/approval-controller';
import { HdKeyring } from '@metamask/eth-hd-keyring';
import { SelectedNetworkController } from '@metamask/selected-network-controller';
import {
  PermissionController,
  ///: BEGIN:ONLY_INCLUDE_IF(preinstalled-snaps,external-snaps)
  SubjectMetadataController,
  ///: END:ONLY_INCLUDE_IF
} from '@metamask/permission-controller';
import SwapsController, { swapsUtils } from '@metamask/swaps-controller';
import { PPOMController } from '@metamask/ppom-validator';
///: BEGIN:ONLY_INCLUDE_IF(preinstalled-snaps,external-snaps)
import type { NotificationArgs } from '@metamask/snaps-rpc-methods/dist/restricted/notify.cjs';
import {
  buildSnapEndowmentSpecifications,
  buildSnapRestrictedMethodSpecifications,
} from '@metamask/snaps-rpc-methods';
import type { EnumToUnion, DialogType } from '@metamask/snaps-sdk';
///: END:ONLY_INCLUDE_IF
import { MetaMaskKeyring as QRHardwareKeyring } from '@keystonehq/metamask-airgapped-keyring';
import { LoggingController } from '@metamask/logging-controller';
import { TokenSearchDiscoveryControllerMessenger } from '@metamask/token-search-discovery-controller';
import {
  LedgerKeyring,
  LedgerMobileBridge,
  LedgerTransportMiddleware,
} from '@metamask/eth-ledger-bridge-keyring';
import { Encryptor, LEGACY_DERIVATION_OPTIONS, pbkdf2 } from '../Encryptor';
import {
  getDecimalChainId,
  isTestNet,
  isPerDappSelectedNetworkEnabled,
} from '../../util/networks';
import {
  fetchEstimatedMultiLayerL1Fee,
  deprecatedGetNetworkId,
} from '../../util/networks/engineNetworkUtils';
import AppConstants from '../AppConstants';
import { store } from '../../store';
import {
  renderFromTokenMinimalUnit,
  balanceToFiatNumber,
  weiToFiatNumber,
  toHexadecimal,
  hexToBN,
  renderFromWei,
} from '../../util/number';
import NotificationManager from '../NotificationManager';
import Logger from '../../util/Logger';
import { isZero } from '../../util/lodash';
import { MetaMetricsEvents, MetaMetrics } from '../Analytics';

///: BEGIN:ONLY_INCLUDE_IF(preinstalled-snaps,external-snaps)
import { ExcludedSnapEndowments, ExcludedSnapPermissions } from '../Snaps';
import { calculateScryptKey } from './controllers/identity/calculate-scrypt-key';
import { notificationServicesControllerInit } from './controllers/notifications/notification-services-controller-init';
import { notificationServicesPushControllerInit } from './controllers/notifications/notification-services-push-controller-init';

import { getAuthenticationControllerMessenger } from './messengers/identity/authentication-controller-messenger';
import { createAuthenticationController } from './controllers/identity/create-authentication-controller';
import { getUserStorageControllerMessenger } from './messengers/identity/user-storage-controller-messenger';
import { createUserStorageController } from './controllers/identity/create-user-storage-controller';
///: END:ONLY_INCLUDE_IF
import {
  getCaveatSpecifications,
  getPermissionSpecifications,
  unrestrictedMethods,
} from '../Permissions/specifications.js';
import { backupVault } from '../BackupVault';
import { Hex, Json } from '@metamask/utils';
import { providerErrors } from '@metamask/rpc-errors';

import { PPOM, ppomInit } from '../../lib/ppom/PPOMView';
import RNFSStorageBackend from '../../lib/ppom/ppom-storage-backend';
import { createRemoteFeatureFlagController } from './controllers/remote-feature-flag-controller';
import {
  networkIdUpdated,
  networkIdWillUpdate,
} from '../../core/redux/slices/inpageProvider';
import SmartTransactionsController from '@metamask/smart-transactions-controller';
import { getAllowedSmartTransactionsChainIds } from '../../../app/constants/smartTransactions';
import { selectBasicFunctionalityEnabled } from '../../selectors/settings';
import { selectSwapsChainFeatureFlags } from '../../reducers/swaps';
import { ClientId } from '@metamask/smart-transactions-controller/dist/types';
import { zeroAddress } from 'ethereumjs-util';
import {
  ChainId,
  handleFetch,
  ///: BEGIN:ONLY_INCLUDE_IF(keyring-snaps)
  toHex,
  ///: END:ONLY_INCLUDE_IF
} from '@metamask/controller-utils';
import { ExtendedControllerMessenger } from '../ExtendedControllerMessenger';
import DomainProxyMap from '../../lib/DomainProxyMap/DomainProxyMap';
import {
  MetaMetricsEventCategory,
  MetaMetricsEventName,
} from '@metamask/smart-transactions-controller/dist/constants';
import {
  getSmartTransactionMetricsProperties as getSmartTransactionMetricsPropertiesType,
  getSmartTransactionMetricsSensitiveProperties as getSmartTransactionMetricsSensitivePropertiesType,
} from '@metamask/smart-transactions-controller/dist/utils';
///: BEGIN:ONLY_INCLUDE_IF(keyring-snaps)
import { snapKeyringBuilder } from '../SnapKeyring';
import { removeAccountsFromPermissions } from '../Permissions';
import { keyringSnapPermissionsBuilder } from '../SnapKeyring/keyringSnapsPermissions';
import { multichainBalancesControllerInit } from './controllers/multichain-balances-controller/multichain-balances-controller-init';
import { createMultichainRatesController } from './controllers/RatesController/utils';
import { setupCurrencyRateSync } from './controllers/RatesController/subscriptions';
import { multichainAssetsControllerInit } from './controllers/multichain-assets-controller/multichain-assets-controller-init';
import { multichainAssetsRatesControllerInit } from './controllers/multichain-assets-rates-controller/multichain-assets-rates-controller-init';
import { multichainTransactionsControllerInit } from './controllers/multichain-transactions-controller/multichain-transactions-controller-init';
///: END:ONLY_INCLUDE_IF
///: BEGIN:ONLY_INCLUDE_IF(preinstalled-snaps,external-snaps)
import { HandleSnapRequestArgs } from '../Snaps/types';
import { handleSnapRequest } from '../Snaps/utils';
import {
  cronjobControllerInit,
  executionServiceInit,
  snapControllerInit,
  snapInterfaceControllerInit,
  snapsRegistryInit,
  SnapControllerClearSnapStateAction,
  SnapControllerGetSnapAction,
  SnapControllerGetSnapStateAction,
  SnapControllerUpdateSnapStateAction,
  SnapControllerIsMinimumPlatformVersionAction,
  SnapControllerHandleRequestAction,
} from './controllers/snaps';
import { RestrictedMethods } from '../Permissions/constants';
///: END:ONLY_INCLUDE_IF
import { MetricsEventBuilder } from '../Analytics/MetricsEventBuilder';
import {
  BaseControllerMessenger,
  EngineState,
  EngineContext,
  StatefulControllers,
} from './types';
import {
  BACKGROUND_STATE_CHANGE_EVENT_NAMES,
  STATELESS_NON_CONTROLLER_NAMES,
  swapsSupportedChainIds,
} from './constants';
import { getGlobalChainId } from '../../util/networks/global-network';
import { logEngineCreation } from './utils/logger';
import { initModularizedControllers } from './utils';
import { accountsControllerInit } from './controllers/accounts-controller';
import { accountTreeControllerInit } from '../../multichain-accounts/controllers/account-tree-controller';
import { ApprovalControllerInit } from './controllers/approval-controller';
import { createTokenSearchDiscoveryController } from './controllers/TokenSearchDiscoveryController';
import { BridgeClientId, BridgeController } from '@metamask/bridge-controller';
import { BridgeStatusController } from '@metamask/bridge-status-controller';
import { multichainNetworkControllerInit } from './controllers/multichain-network-controller/multichain-network-controller-init';
import { currencyRateControllerInit } from './controllers/currency-rate-controller/currency-rate-controller-init';
import { EarnController } from '@metamask/earn-controller';
import { TransactionControllerInit } from './controllers/transaction-controller';
import { defiPositionsControllerInit } from './controllers/defi-positions-controller/defi-positions-controller-init';
import { SignatureControllerInit } from './controllers/signature-controller';
import { GasFeeControllerInit } from './controllers/gas-fee-controller';
import I18n from '../../../locales/i18n';
import { Platform } from '@metamask/profile-sync-controller/sdk';
import { isProductSafetyDappScanningEnabled } from '../../util/phishingDetection';
import { appMetadataControllerInit } from './controllers/app-metadata-controller';
import { InternalAccount } from '@metamask/keyring-internal-api';
import { toFormattedAddress } from '../../util/address';
import { BRIDGE_API_BASE_URL } from '../../constants/bridge';
import { getFailoverUrlsForInfuraNetwork } from '../../util/networks/customNetworks';
import {
  onRpcEndpointDegraded,
  onRpcEndpointUnavailable,
} from './controllers/network-controller/messenger-action-handlers';
import { INFURA_PROJECT_ID } from '../../constants/network';
import { SECOND } from '../../constants/time';
import { getIsQuicknodeEndpointUrl } from './controllers/network-controller/utils';
import {
  MultichainRouter,
  MultichainRouterMessenger,
  MultichainRouterArgs,
} from '@metamask/snaps-controllers';
import {
  MultichainRouterGetSupportedAccountsEvent,
  MultichainRouterIsSupportedScopeEvent,
} from './controllers/multichain-router/constants';
import { ErrorReportingService } from '@metamask/error-reporting-service';
import { captureException } from '@sentry/react-native';
///: BEGIN:ONLY_INCLUDE_IF(sample-feature)
import { samplePetnamesControllerInit } from '../../features/SampleFeature/controllers/sample-petnames-controller-init';
///: END:ONLY_INCLUDE_IF
import { WebSocketServiceInit } from './controllers/snaps/websocket-service-init';

///: BEGIN:ONLY_INCLUDE_IF(seedless-onboarding)
import { seedlessOnboardingControllerInit } from './controllers/seedless-onboarding-controller';
///: END:ONLY_INCLUDE_IF

const NON_EMPTY = 'NON_EMPTY';

const encryptor = new Encryptor({
  keyDerivationOptions: LEGACY_DERIVATION_OPTIONS,
});
// TODO: Replace "any" with type
// eslint-disable-next-line @typescript-eslint/no-explicit-any
let currentChainId: any;

/**
 * Core controller responsible for composing other metamask controllers together
 * and exposing convenience methods for common wallet operations.
 */
export class Engine {
  /**
   * The global Engine singleton
   */
  static instance: Engine | null;
  /**
   * A collection of all controller instances
   */
  context: EngineContext;
  /**
   * The global controller messenger.
   */
  controllerMessenger: BaseControllerMessenger;
  /**
   * ComposableController reference containing all child controllers
   */
  datamodel: ComposableController<EngineState, StatefulControllers>;

  /**
   * Object containing the info for the latest incoming tx block
   * for each address and network
   */
  // TODO: Replace "any" with type
  // eslint-disable-next-line @typescript-eslint/no-explicit-any
  lastIncomingTxBlockInfo: any;

  ///: BEGIN:ONLY_INCLUDE_IF(preinstalled-snaps,external-snaps)
  subjectMetadataController: SubjectMetadataController;
  ///: END:ONLY_INCLUDE_IF

  accountsController: AccountsController;
  gasFeeController: GasFeeController;
  keyringController: KeyringController;
  smartTransactionsController: SmartTransactionsController;
  transactionController: TransactionController;
  multichainRouter: MultichainRouter;
  /**
   * Creates a CoreController instance
   */
  // eslint-disable-next-line @typescript-eslint/default-param-last
  constructor(
    initialState: Partial<EngineState> = {},
    initialKeyringState?: KeyringControllerState | null,
    metaMetricsId?: string,
  ) {
    logEngineCreation(initialState, initialKeyringState);

    this.controllerMessenger = new ExtendedControllerMessenger();

    const isBasicFunctionalityToggleEnabled = () =>
      selectBasicFunctionalityEnabled(store.getState());

    const preferencesController = new PreferencesController({
      messenger: this.controllerMessenger.getRestricted({
        name: 'PreferencesController',
        allowedActions: [],
        allowedEvents: ['KeyringController:stateChange'],
      }),
      state: {
        ipfsGateway: AppConstants.IPFS_DEFAULT_GATEWAY_URL,
        useTokenDetection:
          initialState?.PreferencesController?.useTokenDetection ?? true,
        useNftDetection: true, // set this to true to enable nft detection by default to new users
        displayNftMedia: true,
        securityAlertsEnabled: true,
        smartTransactionsOptInStatus: true,
        tokenSortConfig: {
          key: 'tokenFiatAmount',
          order: 'dsc',
          sortCallback: 'stringNumeric',
        },
        ...initialState.PreferencesController,
      },
    });

    const errorReportingServiceMessenger =
      this.controllerMessenger.getRestricted({
        name: 'ErrorReportingService',
        allowedActions: [],
        allowedEvents: [],
      });
    // We only use the ErrorReportingService through the
    // messenger. But we need to assign a variable to make Sonar happy.
    // eslint-disable-next-line @typescript-eslint/no-unused-vars
    const errorReportingService = new ErrorReportingService({
      messenger: errorReportingServiceMessenger,
      captureException,
    });

    const networkControllerMessenger = this.controllerMessenger.getRestricted({
      name: 'NetworkController',
      allowedEvents: [],
      allowedActions: ['ErrorReportingService:captureException'],
    });

    const additionalDefaultNetworks = [
      ChainId['megaeth-testnet'],
      ChainId['monad-testnet'],
    ];

    let initialNetworkControllerState = initialState.NetworkController;
    if (!initialNetworkControllerState) {
      initialNetworkControllerState = getDefaultNetworkControllerState(
        additionalDefaultNetworks,
      );

      // Add failovers for default Infura RPC endpoints
      initialNetworkControllerState.networkConfigurationsByChainId[
        ChainId.mainnet
      ].rpcEndpoints[0].failoverUrls =
        getFailoverUrlsForInfuraNetwork('ethereum-mainnet');
      initialNetworkControllerState.networkConfigurationsByChainId[
        ChainId['linea-mainnet']
      ].rpcEndpoints[0].failoverUrls =
        getFailoverUrlsForInfuraNetwork('linea-mainnet');
      initialNetworkControllerState.networkConfigurationsByChainId[
        ChainId['base-mainnet']
      ].rpcEndpoints[0].failoverUrls =
        getFailoverUrlsForInfuraNetwork('base-mainnet');
    }

    const infuraProjectId = INFURA_PROJECT_ID || NON_EMPTY;
    const networkControllerOptions = {
      infuraProjectId,
      state: initialNetworkControllerState,
      messenger: networkControllerMessenger,
      getBlockTrackerOptions: () =>
        process.env.IN_TEST
          ? {}
          : {
              pollingInterval: 20 * SECOND,
              // The retry timeout is pretty short by default, and if the endpoint is
              // down, it will end up exhausting the max number of consecutive
              // failures quickly.
              retryTimeout: 20 * SECOND,
            },
      getRpcServiceOptions: (rpcEndpointUrl: string) => {
        const maxRetries = 4;
        const commonOptions = {
          fetch: globalThis.fetch.bind(globalThis),
          btoa: globalThis.btoa.bind(globalThis),
        };

        if (getIsQuicknodeEndpointUrl(rpcEndpointUrl)) {
          return {
            ...commonOptions,
            policyOptions: {
              maxRetries,
              // When we fail over to Quicknode, we expect it to be down at
              // first while it is being automatically activated. If an endpoint
              // is down, the failover logic enters a "cooldown period" of 30
              // minutes. We'd really rather not enter that for Quicknode, so
              // keep retrying longer.
              maxConsecutiveFailures: (maxRetries + 1) * 14,
            },
          };
        }

        return {
          ...commonOptions,
          policyOptions: {
            maxRetries,
            // Ensure that the circuit does not break too quickly.
            maxConsecutiveFailures: (maxRetries + 1) * 7,
          },
        };
      },
      additionalDefaultNetworks,
    };
    const networkController = new NetworkController(networkControllerOptions);
    networkControllerMessenger.subscribe(
      'NetworkController:rpcEndpointUnavailable',
      async ({ chainId, endpointUrl, error }) => {
        onRpcEndpointUnavailable({
          chainId,
          endpointUrl,
          infuraProjectId,
          error,
          trackEvent: ({ event, properties }) => {
            const metricsEvent = MetricsEventBuilder.createEventBuilder(event)
              .addProperties(properties)
              .build();
            MetaMetrics.getInstance().trackEvent(metricsEvent);
          },
          metaMetricsId: await MetaMetrics.getInstance().getMetaMetricsId(),
        });
      },
    );
    networkControllerMessenger.subscribe(
      'NetworkController:rpcEndpointDegraded',
      async ({ chainId, endpointUrl }) => {
        onRpcEndpointDegraded({
          chainId,
          endpointUrl,
          infuraProjectId,
          trackEvent: ({ event, properties }) => {
            const metricsEvent = MetricsEventBuilder.createEventBuilder(event)
              .addProperties(properties)
              .build();
            MetaMetrics.getInstance().trackEvent(metricsEvent);
          },
          metaMetricsId: await MetaMetrics.getInstance().getMetaMetricsId(),
        });
      },
    );
    networkController.initializeProvider();

    const assetsContractController = new AssetsContractController({
      messenger: this.controllerMessenger.getRestricted({
        name: 'AssetsContractController',
        allowedActions: [
          'NetworkController:getNetworkClientById',
          'NetworkController:getNetworkConfigurationByNetworkClientId',
          'NetworkController:getSelectedNetworkClient',
          'NetworkController:getState',
        ],
        allowedEvents: [
          'PreferencesController:stateChange',
          'NetworkController:networkDidChange',
        ],
      }),
      chainId: getGlobalChainId(networkController),
    });

    const loggingController = new LoggingController({
      messenger: this.controllerMessenger.getRestricted<
        'LoggingController',
        never,
        never
      >({
        name: 'LoggingController',
        allowedActions: [],
        allowedEvents: [],
      }),
      state: initialState.LoggingController,
    });
    const tokenListController = new TokenListController({
      chainId: getGlobalChainId(networkController),
      onNetworkStateChange: (listener) =>
        this.controllerMessenger.subscribe(
          AppConstants.NETWORK_STATE_CHANGE_EVENT,
          listener,
        ),
      messenger: this.controllerMessenger.getRestricted({
        name: 'TokenListController',
        allowedActions: [`${networkController.name}:getNetworkClientById`],
        allowedEvents: [`${networkController.name}:stateChange`],
      }),
    });
    const remoteFeatureFlagControllerMessenger =
      this.controllerMessenger.getRestricted({
        name: 'RemoteFeatureFlagController',
        allowedActions: [],
        allowedEvents: [],
      });
    remoteFeatureFlagControllerMessenger.subscribe(
      'RemoteFeatureFlagController:stateChange',
      (isRpcFailoverEnabled) => {
        if (isRpcFailoverEnabled) {
          Logger.log(
            'isRpcFailoverEnabled = ',
            isRpcFailoverEnabled,
            ', enabling RPC failover',
          );
          networkController.enableRpcFailover();
        } else {
          Logger.log(
            'isRpcFailoverEnabled = ',
            isRpcFailoverEnabled,
            ', disabling RPC failover',
          );
          networkController.disableRpcFailover();
        }
      },
      (state) => state.remoteFeatureFlags.walletFrameworkRpcFailoverEnabled,
    );
    const remoteFeatureFlagController = createRemoteFeatureFlagController({
      messenger: remoteFeatureFlagControllerMessenger,
      disabled: !isBasicFunctionalityToggleEnabled(),
      getMetaMetricsId: () => metaMetricsId ?? '',
    });

    const tokenSearchDiscoveryController = createTokenSearchDiscoveryController(
      {
        state: initialState.TokenSearchDiscoveryController,
        messenger: this.controllerMessenger.getRestricted({
          name: 'TokenSearchDiscoveryController',
          allowedActions: [],
          allowedEvents: [],
        }) as TokenSearchDiscoveryControllerMessenger,
      },
    );

    const phishingController = new PhishingController({
      messenger: this.controllerMessenger.getRestricted({
        name: 'PhishingController',
        allowedActions: [],
        allowedEvents: [],
      }),
    });
    if (!isProductSafetyDappScanningEnabled()) {
      phishingController.maybeUpdateState();
    }

    const additionalKeyrings = [];

    const qrKeyringBuilder = () => {
      const keyring = new QRHardwareKeyring();
      // to fix the bug in #9560, forgetDevice will reset all keyring properties to default.
      keyring.forgetDevice();
      return keyring;
    };
    qrKeyringBuilder.type = QRHardwareKeyring.type;

    additionalKeyrings.push(qrKeyringBuilder);

    const bridge = new LedgerMobileBridge(new LedgerTransportMiddleware());
    const ledgerKeyringBuilder = () => new LedgerKeyring({ bridge });
    ledgerKeyringBuilder.type = LedgerKeyring.type;

    additionalKeyrings.push(ledgerKeyringBuilder);

    const hdKeyringBuilder = () =>
      new HdKeyring({
        cryptographicFunctions: { pbkdf2Sha512: pbkdf2 },
      });
    hdKeyringBuilder.type = HdKeyring.type;
    additionalKeyrings.push(hdKeyringBuilder);

    ///: BEGIN:ONLY_INCLUDE_IF(keyring-snaps)
    const snapKeyringBuildMessenger = this.controllerMessenger.getRestricted({
      name: 'SnapKeyring',
      allowedActions: [
        'ApprovalController:addRequest',
        'ApprovalController:acceptRequest',
        'ApprovalController:rejectRequest',
        'ApprovalController:startFlow',
        'ApprovalController:endFlow',
        'ApprovalController:showSuccess',
        'ApprovalController:showError',
        'PhishingController:testOrigin',
        'PhishingController:maybeUpdateState',
        'KeyringController:getAccounts',
        'AccountsController:setSelectedAccount',
        'AccountsController:getAccountByAddress',
        'AccountsController:setAccountName',
        'AccountsController:setAccountNameAndSelectAccount',
        'AccountsController:listMultichainAccounts',
        SnapControllerHandleRequestAction,
        SnapControllerGetSnapAction,
        SnapControllerIsMinimumPlatformVersionAction,
      ],
      allowedEvents: [],
    });

    additionalKeyrings.push(
      snapKeyringBuilder(snapKeyringBuildMessenger, {
        persistKeyringHelper: async () => {
          // Necessary to only persist the keyrings, the `AccountsController` will
          // automatically react to `KeyringController:stateChange`.
          await this.keyringController.persistAllKeyrings();
        },
        removeAccountHelper: (address) => this.removeAccount(address),
      }),
    );

    ///: END:ONLY_INCLUDE_IF

    this.keyringController = new KeyringController({
      removeIdentity: preferencesController.removeIdentity.bind(
        preferencesController,
      ),
      encryptor,
      messenger: this.controllerMessenger.getRestricted({
        name: 'KeyringController',
        allowedActions: [],
        allowedEvents: [],
      }),
      state: initialKeyringState || initialState.KeyringController,
      // @ts-expect-error To Do: Update the type of QRHardwareKeyring to Keyring<Json>
      keyringBuilders: additionalKeyrings,
      cacheEncryptionKey: true,
    });

    ///: BEGIN:ONLY_INCLUDE_IF(preinstalled-snaps,external-snaps)
    /**
     * Gets the mnemonic of the user's primary keyring.
     */
    const getPrimaryKeyringMnemonic = () => {
      const [keyring] = this.keyringController.getKeyringsByType(
        KeyringTypes.hd,
      ) as HdKeyring[];

      if (!keyring.mnemonic) {
        throw new Error('Primary keyring mnemonic unavailable.');
      }

      return keyring.mnemonic;
    };

    const getPrimaryKeyringMnemonicSeed = () => {
      const [keyring] = this.keyringController.getKeyringsByType(
        KeyringTypes.hd,
      ) as HdKeyring[];

      if (!keyring.seed) {
        throw new Error('Primary keyring mnemonic unavailable.');
      }

      return keyring.seed;
    };

    const getUnlockPromise = () => {
      if (this.keyringController.isUnlocked()) {
        return Promise.resolve();
      }
      return new Promise<void>((resolve) => {
        this.controllerMessenger.subscribeOnceIf(
          'KeyringController:unlock',
          resolve,
          () => true,
        );
      });
    };

    const snapRestrictedMethods = {
      clearSnapState: this.controllerMessenger.call.bind(
        this.controllerMessenger,
        SnapControllerClearSnapStateAction,
      ),
      getMnemonic: async (source?: string) => {
        if (!source) {
          return getPrimaryKeyringMnemonic();
        }

        try {
          const { type, mnemonic } = (await this.controllerMessenger.call(
            'KeyringController:withKeyring',
            {
              id: source,
            },
            async ({ keyring }) => ({
              type: keyring.type,
              mnemonic: (keyring as unknown as HdKeyring).mnemonic,
            }),
          )) as { type: string; mnemonic?: Uint8Array };

          if (type !== KeyringTypes.hd || !mnemonic) {
            // The keyring isn't guaranteed to have a mnemonic (e.g.,
            // hardware wallets, which can't be used as entropy sources),
            // so we throw an error if it doesn't.
            throw new Error(`Entropy source with ID "${source}" not found.`);
          }

          return mnemonic;
        } catch {
          throw new Error(`Entropy source with ID "${source}" not found.`);
        }
      },
      getMnemonicSeed: async (source?: string) => {
        if (!source) {
          return getPrimaryKeyringMnemonicSeed();
        }

        try {
          const { type, seed } = (await this.controllerMessenger.call(
            'KeyringController:withKeyring',
            {
              id: source,
            },
            async ({ keyring }) => ({
              type: keyring.type,
              seed: (keyring as unknown as HdKeyring).seed,
            }),
          )) as { type: string; seed?: Uint8Array };

          if (type !== KeyringTypes.hd || !seed) {
            // The keyring isn't guaranteed to have a seed (e.g.,
            // hardware wallets, which can't be used as entropy sources),
            // so we throw an error if it doesn't.
            throw new Error(`Entropy source with ID "${source}" not found.`);
          }

          return seed;
        } catch {
          throw new Error(`Entropy source with ID "${source}" not found.`);
        }
      },
      getUnlockPromise: getUnlockPromise.bind(this),
      getSnap: this.controllerMessenger.call.bind(
        this.controllerMessenger,
        SnapControllerGetSnapAction,
      ),
      handleSnapRpcRequest: async (args: HandleSnapRequestArgs) =>
        await handleSnapRequest(this.controllerMessenger, args),
      getSnapState: this.controllerMessenger.call.bind(
        this.controllerMessenger,
        SnapControllerGetSnapStateAction,
      ),
      updateSnapState: this.controllerMessenger.call.bind(
        this.controllerMessenger,
        SnapControllerUpdateSnapStateAction,
      ),
      maybeUpdatePhishingList: this.controllerMessenger.call.bind(
        this.controllerMessenger,
        'PhishingController:maybeUpdateState',
      ),
      isOnPhishingList: (origin: string) =>
        this.controllerMessenger.call<'PhishingController:testOrigin'>(
          'PhishingController:testOrigin',
          origin,
        ).result,
      showDialog: (
        origin: string,
        type: EnumToUnion<DialogType>,
        // TODO: Replace "any" with type
        // eslint-disable-next-line @typescript-eslint/no-explicit-any
        content: any, // should be Component from '@metamask/snaps-ui';
        // TODO: Replace "any" with type
        // eslint-disable-next-line @typescript-eslint/no-explicit-any
        placeholder?: any,
      ) =>
        this.controllerMessenger.call<'ApprovalController:addRequest'>(
          'ApprovalController:addRequest',
          {
            origin,
            type,
            requestData: { content, placeholder },
          },
          true,
        ),
      showInAppNotification: (origin: string, args: NotificationArgs) => {
        Logger.log(
          'Snaps/ showInAppNotification called with args: ',
          args,
          ' and origin: ',
          origin,
        );
      },
      createInterface: this.controllerMessenger.call.bind(
        this.controllerMessenger,
        'SnapInterfaceController:createInterface',
      ),
      getInterface: this.controllerMessenger.call.bind(
        this.controllerMessenger,
        'SnapInterfaceController:getInterface',
      ),
      updateInterface: this.controllerMessenger.call.bind(
        this.controllerMessenger,
        'SnapInterfaceController:updateInterface',
      ),
      requestUserApproval: (opts: AddApprovalOptions) =>
        this.controllerMessenger.call<'ApprovalController:addRequest'>(
          'ApprovalController:addRequest',
          opts,
          true,
        ),
      hasPermission: (origin: string, target: string) =>
        this.controllerMessenger.call<'PermissionController:hasPermission'>(
          'PermissionController:hasPermission',
          origin,
          target,
        ),
      getClientCryptography: () => ({ pbkdf2Sha512: pbkdf2 }),
      getPreferences: () => {
        const {
          securityAlertsEnabled,
          useTransactionSimulations,
          useTokenDetection,
          privacyMode,
          useNftDetection,
          displayNftMedia,
          isMultiAccountBalancesEnabled,
          showTestNetworks,
        } = this.getPreferences();
        const locale = I18n.locale;
        return {
          locale,
          currency: this.context.CurrencyRateController.state.currentCurrency,
          hideBalances: privacyMode,
          useSecurityAlerts: securityAlertsEnabled,
          simulateOnChainActions: useTransactionSimulations,
          useTokenDetection,
          batchCheckBalances: isMultiAccountBalancesEnabled,
          displayNftMedia,
          useNftDetection,
          useExternalPricingData: true,
          showTestnets: showTestNetworks,
        };
      },
    };
    ///: END:ONLY_INCLUDE_IF

    ///: BEGIN:ONLY_INCLUDE_IF(keyring-snaps)
    const keyringSnapMethods = {
      getAllowedKeyringMethods: (origin: string) =>
        keyringSnapPermissionsBuilder(origin),
      getSnapKeyring: this.getSnapKeyring.bind(this),
    };
    ///: END:ONLY_INCLUDE_IF

    const getSnapPermissionSpecifications = () => ({
      ...buildSnapEndowmentSpecifications(Object.keys(ExcludedSnapEndowments)),
      ...buildSnapRestrictedMethodSpecifications(
        Object.keys(ExcludedSnapPermissions),
        {
          ///: BEGIN:ONLY_INCLUDE_IF(preinstalled-snaps,external-snaps)
          ...snapRestrictedMethods,
          ///: END:ONLY_INCLUDE_IF
          ///: BEGIN:ONLY_INCLUDE_IF(keyring-snaps)
          ...keyringSnapMethods,
          ///: END:ONLY_INCLUDE_IF
        },
      ),
    });

    const accountTrackerController = new AccountTrackerController({
      messenger: this.controllerMessenger.getRestricted({
        name: 'AccountTrackerController',
        allowedActions: [
          'AccountsController:getSelectedAccount',
          'AccountsController:listAccounts',
          'PreferencesController:getState',
          'NetworkController:getState',
          'NetworkController:getNetworkClientById',
        ],
        allowedEvents: [
          'AccountsController:selectedEvmAccountChange',
          'AccountsController:selectedAccountChange',
        ],
      }),
      state: initialState.AccountTrackerController ?? {
        accountsByChainId: {},
      },
      getStakedBalanceForChain:
        assetsContractController.getStakedBalanceForChain.bind(
          assetsContractController,
        ),
      includeStakedAssets: true,
    });
    const permissionController = new PermissionController({
      messenger: this.controllerMessenger.getRestricted({
        name: 'PermissionController',
        allowedActions: [
          `ApprovalController:addRequest`,
          `ApprovalController:hasRequest`,
          `ApprovalController:acceptRequest`,
          `ApprovalController:rejectRequest`,
          ///: BEGIN:ONLY_INCLUDE_IF(preinstalled-snaps,external-snaps)
          `SnapController:getPermitted`,
          `SnapController:install`,
          `SubjectMetadataController:getSubjectMetadata`,
          ///: END:ONLY_INCLUDE_IF
        ],
        allowedEvents: [],
      }),
      state: initialState.PermissionController,
      caveatSpecifications: getCaveatSpecifications({
        listAccounts: (...args) =>
          this.accountsController.listAccounts(...args),
        findNetworkClientIdByChainId:
          networkController.findNetworkClientIdByChainId.bind(
            networkController,
          ),
        isNonEvmScopeSupported: this.controllerMessenger.call.bind(
          this.controllerMessenger,
          MultichainRouterIsSupportedScopeEvent,
        ),
        getNonEvmAccountAddresses: this.controllerMessenger.call.bind(
          this.controllerMessenger,
          MultichainRouterGetSupportedAccountsEvent,
        ),
      }),
      permissionSpecifications: {
        ...getPermissionSpecifications(),
        ///: BEGIN:ONLY_INCLUDE_IF(preinstalled-snaps,external-snaps)
        ...getSnapPermissionSpecifications(),
        ///: END:ONLY_INCLUDE_IF
      },
      unrestrictedMethods,
    });

    const selectedNetworkController = new SelectedNetworkController({
      messenger: this.controllerMessenger.getRestricted({
        name: 'SelectedNetworkController',
        allowedActions: [
          'NetworkController:getNetworkClientById',
          'NetworkController:getState',
          'NetworkController:getSelectedNetworkClient',
          'PermissionController:hasPermissions',
          'PermissionController:getSubjectNames',
        ],
        allowedEvents: [
          'NetworkController:stateChange',
          'PermissionController:stateChange',
        ],
      }),
      state: initialState.SelectedNetworkController || { domains: {} },
      useRequestQueuePreference: isPerDappSelectedNetworkEnabled(),
      // TODO we need to modify core PreferencesController for better cross client support
      onPreferencesStateChange: (
        listener: ({ useRequestQueue }: { useRequestQueue: boolean }) => void,
      ) => listener({ useRequestQueue: isPerDappSelectedNetworkEnabled() }),
      domainProxyMap: new DomainProxyMap(),
    });

    ///: BEGIN:ONLY_INCLUDE_IF(preinstalled-snaps,external-snaps)
    this.subjectMetadataController = new SubjectMetadataController({
      messenger: this.controllerMessenger.getRestricted({
        name: 'SubjectMetadataController',
        allowedActions: [`${permissionController.name}:hasPermissions`],
        allowedEvents: [],
      }),
      state: initialState.SubjectMetadataController || {},
      subjectCacheLimit: 100,
    });

    const authenticationControllerMessenger =
      getAuthenticationControllerMessenger(this.controllerMessenger);
    const authenticationController = createAuthenticationController({
      messenger: authenticationControllerMessenger,
      initialState: initialState.AuthenticationController,
      metametrics: {
        agent: Platform.MOBILE,
        getMetaMetricsId: async () =>
          (await MetaMetrics.getInstance().getMetaMetricsId()) || '',
      },
    });

    const userStorageControllerMessenger = getUserStorageControllerMessenger(
      this.controllerMessenger,
    );
    const userStorageController = createUserStorageController({
      messenger: userStorageControllerMessenger,
      initialState: initialState.UserStorageController,
      nativeScryptCrypto: calculateScryptKey,
      config: {
        accountSyncing: {
          onAccountAdded: (profileId) => {
            MetaMetrics.getInstance().trackEvent(
              MetricsEventBuilder.createEventBuilder(
                MetaMetricsEvents.ACCOUNTS_SYNC_ADDED,
              )
                .addProperties({
                  profile_id: profileId,
                })
                .build(),
            );
          },
          onAccountNameUpdated: (profileId) => {
            MetaMetrics.getInstance().trackEvent(
              MetricsEventBuilder.createEventBuilder(
                MetaMetricsEvents.ACCOUNTS_SYNC_NAME_UPDATED,
              )
                .addProperties({
                  profile_id: profileId,
                })
                .build(),
            );
          },
          onAccountSyncErroneousSituation(profileId, situationMessage) {
            MetaMetrics.getInstance().trackEvent(
              MetricsEventBuilder.createEventBuilder(
                MetaMetricsEvents.ACCOUNTS_SYNC_ERRONEOUS_SITUATION,
              )
                .addProperties({
                  profile_id: profileId,
                  situation_message: situationMessage,
                })
                .build(),
            );
          },
        },
        contactSyncing: {
          onContactUpdated: (profileId) => {
            MetaMetrics.getInstance().trackEvent(
              MetricsEventBuilder.createEventBuilder(
                MetaMetricsEvents.PROFILE_ACTIVITY_UPDATED,
              )
                .addProperties({
                  profile_id: profileId,
                  feature_name: 'Contacts Sync',
                  action: 'Contacts Sync Contact Updated',
                })
                .build(),
            );
          },
          onContactDeleted: (profileId) => {
            MetaMetrics.getInstance().trackEvent(
              MetricsEventBuilder.createEventBuilder(
                MetaMetricsEvents.PROFILE_ACTIVITY_UPDATED,
              )
                .addProperties({
                  profile_id: profileId,
                  feature_name: 'Contacts Sync',
                  action: 'Contacts Sync Contact Deleted',
                })
                .build(),
            );
          },
          onContactSyncErroneousSituation(profileId, situationMessage) {
            MetaMetrics.getInstance().trackEvent(
              MetricsEventBuilder.createEventBuilder(
                MetaMetricsEvents.PROFILE_ACTIVITY_UPDATED,
              )
                .addProperties({
                  profile_id: profileId,
                  feature_name: 'Contacts Sync',
                  action: 'Contacts Sync Erroneous Situation',
                  additional_description: situationMessage,
                })
                .build(),
            );
          },
        },
      },
    });
    ///: END:ONLY_INCLUDE_IF

    const codefiTokenApiV2 = new CodefiTokenPricesServiceV2();

    const smartTransactionsControllerTrackMetaMetricsEvent = (
      params: {
        event: MetaMetricsEventName;
        category: MetaMetricsEventCategory;
        properties?: ReturnType<
          typeof getSmartTransactionMetricsPropertiesType
        >;
        sensitiveProperties?: ReturnType<
          typeof getSmartTransactionMetricsSensitivePropertiesType
        >;
      },
      // eslint-disable-next-line @typescript-eslint/no-unused-vars
      options?: {
        metaMetricsId?: string;
      },
    ) => {
      MetaMetrics.getInstance().trackEvent(
        MetricsEventBuilder.createEventBuilder({
          category: params.event,
        })
          .addProperties(params.properties || {})
          .addSensitiveProperties(params.sensitiveProperties || {})
          .build(),
      );
    };

    this.smartTransactionsController = new SmartTransactionsController({
      // @ts-expect-error TODO: resolve types
      supportedChainIds: getAllowedSmartTransactionsChainIds(),
      clientId: ClientId.Mobile,
      getNonceLock: (...args) =>
        this.transactionController.getNonceLock(...args),
      confirmExternalTransaction: (...args) =>
        this.transactionController.confirmExternalTransaction(...args),
      trackMetaMetricsEvent: smartTransactionsControllerTrackMetaMetricsEvent,
      state: initialState.SmartTransactionsController,
      // @ts-expect-error TODO: Resolve mismatch between base-controller versions.
      messenger: this.controllerMessenger.getRestricted({
        name: 'SmartTransactionsController',
        allowedActions: [
          'NetworkController:getNetworkClientById',
          'NetworkController:getState',
        ],
        allowedEvents: ['NetworkController:stateChange'],
      }),
      getTransactions: (...args) =>
        this.transactionController.getTransactions(...args),
      updateTransaction: (...args) =>
        this.transactionController.updateTransaction(...args),
      getFeatureFlags: () => selectSwapsChainFeatureFlags(store.getState()),
      getMetaMetricsProps: () => Promise.resolve({}), // Return MetaMetrics props once we enable HW wallets for smart transactions.
    });

    const tokenSearchDiscoveryDataController =
      new TokenSearchDiscoveryDataController({
        tokenPricesService: codefiTokenApiV2,
        swapsSupportedChainIds,
        fetchSwapsTokensThresholdMs: AppConstants.SWAPS.CACHE_TOKENS_THRESHOLD,
        fetchTokens: swapsUtils.fetchTokens,
        messenger: this.controllerMessenger.getRestricted({
          name: 'TokenSearchDiscoveryDataController',
          allowedActions: ['CurrencyRateController:getState'],
          allowedEvents: [],
        }),
      });

    /* bridge controller Initialization */
    const bridgeController = new BridgeController({
      messenger: this.controllerMessenger.getRestricted({
        name: 'BridgeController',
        allowedActions: [
          'AccountsController:getSelectedMultichainAccount',
          'SnapController:handleRequest',
          'NetworkController:getState',
          'NetworkController:getNetworkClientById',
          'NetworkController:findNetworkClientIdByChainId',
          'TokenRatesController:getState',
          'MultichainAssetsRatesController:getState',
          'CurrencyRateController:getState',
          'RemoteFeatureFlagController:getState',
        ],
        allowedEvents: [],
      }),
      clientId: BridgeClientId.MOBILE,
      // TODO: change getLayer1GasFee type to match transactionController.getLayer1GasFee
      getLayer1GasFee: async ({
        transactionParams,
        chainId,
      }: {
        transactionParams: TransactionParams;
        chainId: ChainId;
      }) =>
        this.transactionController.getLayer1GasFee({
          transactionParams,
          chainId,
          // eslint-disable-next-line @typescript-eslint/no-explicit-any
        }) as any,

      fetchFn: handleFetch,
      config: {
        customBridgeApiBaseUrl: BRIDGE_API_BASE_URL,
      },
      trackMetaMetricsFn: (event, properties) => {
        const metricsEvent = MetricsEventBuilder.createEventBuilder({
          // category property here maps to event name
          category: event,
        })
          .addProperties({
            ...(properties ?? {}),
          })
          .build();
        MetaMetrics.getInstance().trackEvent(metricsEvent);
      },
    });

    const bridgeStatusController = new BridgeStatusController({
      messenger: this.controllerMessenger.getRestricted({
        name: 'BridgeStatusController',
        allowedActions: [
          'AccountsController:getSelectedMultichainAccount',
          'NetworkController:getNetworkClientById',
          'NetworkController:findNetworkClientIdByChainId',
          'NetworkController:getState',
          'BridgeController:getBridgeERC20Allowance',
          'BridgeController:trackUnifiedSwapBridgeEvent',
          'GasFeeController:getState',
          'AccountsController:getAccountByAddress',
          'SnapController:handleRequest',
          'TransactionController:getState',
        ],
        allowedEvents: [
          'TransactionController:transactionConfirmed',
          'TransactionController:transactionFailed',
          'MultichainTransactionsController:transactionConfirmed',
        ],
      }),
      state: initialState.BridgeStatusController,
      clientId: BridgeClientId.MOBILE,
      fetchFn: handleFetch,
      addTransactionFn: (
        ...args: Parameters<typeof this.transactionController.addTransaction>
      ) => this.transactionController.addTransaction(...args),
      estimateGasFeeFn: (
        ...args: Parameters<typeof this.transactionController.estimateGasFee>
      ) => this.transactionController.estimateGasFee(...args),
      addUserOperationFromTransactionFn: (...args: unknown[]) =>
        // @ts-expect-error - userOperationController will be made optional, it's only relevant for extension
        this.userOperationController?.addUserOperationFromTransaction?.(
          ...args,
        ),
      config: {
        customBridgeApiBaseUrl: BRIDGE_API_BASE_URL,
      },
    });

    const existingControllersByName = {
      KeyringController: this.keyringController,
      NetworkController: networkController,
      PreferencesController: preferencesController,
      SmartTransactionsController: this.smartTransactionsController,
    };

    const initRequest = {
      getState: () => store.getState(),
      getGlobalChainId: () => currentChainId,
    };

    const { controllersByName } = initModularizedControllers({
      controllerInitFunctions: {
        AccountsController: accountsControllerInit,
        AccountTreeController: accountTreeControllerInit,
        AppMetadataController: appMetadataControllerInit,
        ApprovalController: ApprovalControllerInit,
        GasFeeController: GasFeeControllerInit,
        TransactionController: TransactionControllerInit,
        SignatureController: SignatureControllerInit,
        CurrencyRateController: currencyRateControllerInit,
        MultichainNetworkController: multichainNetworkControllerInit,
        DeFiPositionsController: defiPositionsControllerInit,
        ///: BEGIN:ONLY_INCLUDE_IF(preinstalled-snaps,external-snaps)
        ExecutionService: executionServiceInit,
        SnapController: snapControllerInit,
        CronjobController: cronjobControllerInit,
        SnapInterfaceController: snapInterfaceControllerInit,
        SnapsRegistry: snapsRegistryInit,
        NotificationServicesController: notificationServicesControllerInit,
        NotificationServicesPushController:
          notificationServicesPushControllerInit,
        WebSocketService: WebSocketServiceInit,
        ///: END:ONLY_INCLUDE_IF
        ///: BEGIN:ONLY_INCLUDE_IF(keyring-snaps)
        MultichainAssetsController: multichainAssetsControllerInit,
        MultichainAssetsRatesController: multichainAssetsRatesControllerInit,
        MultichainBalancesController: multichainBalancesControllerInit,
        MultichainTransactionsController: multichainTransactionsControllerInit,
        ///: END:ONLY_INCLUDE_IF
<<<<<<< HEAD
        ///: BEGIN:ONLY_INCLUDE_IF(sample-feature)
        SamplePetnamesController: samplePetnamesControllerInit,
=======
        ///: BEGIN:ONLY_INCLUDE_IF(seedless-onboarding)
        SeedlessOnboardingController: seedlessOnboardingControllerInit,
>>>>>>> 012cf6e0
        ///: END:ONLY_INCLUDE_IF
      },
      persistedState: initialState as EngineState,
      existingControllersByName,
      baseControllerMessenger: this.controllerMessenger,
      ...initRequest,
    });

    const accountsController = controllersByName.AccountsController;
    const accountTreeController = controllersByName.AccountTreeController;
    const approvalController = controllersByName.ApprovalController;
    const gasFeeController = controllersByName.GasFeeController;
    const signatureController = controllersByName.SignatureController;
    const transactionController = controllersByName.TransactionController;
    ///: BEGIN:ONLY_INCLUDE_IF(seedless-onboarding)
    const seedlessOnboardingController =
      controllersByName.SeedlessOnboardingController;
    ///: END:ONLY_INCLUDE_IF
    // Backwards compatibility for existing references
    this.accountsController = accountsController;
    this.gasFeeController = gasFeeController;
    this.transactionController = transactionController;

    const multichainNetworkController =
      controllersByName.MultichainNetworkController;
    const currencyRateController = controllersByName.CurrencyRateController;

    ///: BEGIN:ONLY_INCLUDE_IF(preinstalled-snaps,external-snaps)
    const cronjobController = controllersByName.CronjobController;
    const executionService = controllersByName.ExecutionService;
    const snapController = controllersByName.SnapController;
    const snapInterfaceController = controllersByName.SnapInterfaceController;
    const snapsRegistry = controllersByName.SnapsRegistry;
    const webSocketService = controllersByName.WebSocketService;
    const notificationServicesController =
      controllersByName.NotificationServicesController;
    const notificationServicesPushController =
      controllersByName.NotificationServicesPushController;
    ///: END:ONLY_INCLUDE_IF

    ///: BEGIN:ONLY_INCLUDE_IF(keyring-snaps)
    const multichainAssetsController =
      controllersByName.MultichainAssetsController;
    const multichainAssetsRatesController =
      controllersByName.MultichainAssetsRatesController;
    const multichainBalancesController =
      controllersByName.MultichainBalancesController;
    const multichainTransactionsController =
      controllersByName.MultichainTransactionsController;
    ///: END:ONLY_INCLUDE_IF

    ///: BEGIN:ONLY_INCLUDE_IF(keyring-snaps)
    const multichainRatesControllerMessenger =
      this.controllerMessenger.getRestricted({
        name: 'RatesController',
        allowedActions: [],
        allowedEvents: ['CurrencyRateController:stateChange'],
      });

    const multichainRatesController = createMultichainRatesController({
      messenger: multichainRatesControllerMessenger,
      initialState: initialState.RatesController,
    });

    // Set up currency rate sync
    setupCurrencyRateSync(
      multichainRatesControllerMessenger,
      multichainRatesController,
    );
    ///: END:ONLY_INCLUDE_IF

    ///: BEGIN:ONLY_INCLUDE_IF(preinstalled-snaps,external-snaps)
    snapController.init();
    // Notification Setup
    notificationServicesController.init();
    ///: END:ONLY_INCLUDE_IF

    const nftController = new NftController({
      useIpfsSubdomains: false,
      messenger: this.controllerMessenger.getRestricted({
        name: 'NftController',
        allowedActions: [
          'AccountsController:getAccount',
          'AccountsController:getSelectedAccount',
          'ApprovalController:addRequest',
          'AssetsContractController:getERC721AssetName',
          'AssetsContractController:getERC721AssetSymbol',
          'AssetsContractController:getERC721TokenURI',
          'AssetsContractController:getERC721OwnerOf',
          'AssetsContractController:getERC1155BalanceOf',
          'AssetsContractController:getERC1155TokenURI',
          'NetworkController:getNetworkClientById',
          'NetworkController:findNetworkClientIdByChainId',
        ],
        allowedEvents: [
          'PreferencesController:stateChange',
          'AccountsController:selectedEvmAccountChange',
        ],
      }),
      state: initialState.NftController,
    });

    const tokensController = new TokensController({
      chainId: getGlobalChainId(networkController),
      // @ts-expect-error at this point in time the provider will be defined by the `networkController.initializeProvider`
      provider: networkController.getProviderAndBlockTracker().provider,
      state: initialState.TokensController,
      messenger: this.controllerMessenger.getRestricted({
        name: 'TokensController',
        allowedActions: [
          'ApprovalController:addRequest',
          'NetworkController:getNetworkClientById',
          'AccountsController:getAccount',
          'AccountsController:getSelectedAccount',
          'AccountsController:listAccounts',
        ],
        allowedEvents: [
          'PreferencesController:stateChange',
          'NetworkController:networkDidChange',
          'NetworkController:stateChange',
          'TokenListController:stateChange',
          'AccountsController:selectedEvmAccountChange',
          'KeyringController:accountRemoved',
        ],
      }),
    });

    const earnController = new EarnController({
      messenger: this.controllerMessenger.getRestricted({
        name: 'EarnController',
        allowedEvents: [
          'AccountsController:selectedAccountChange',
          'NetworkController:stateChange',
          'TransactionController:transactionConfirmed',
        ],
        allowedActions: [
          'AccountsController:getSelectedAccount',
          'NetworkController:getNetworkClientById',
          'NetworkController:getState',
        ],
      }),
      addTransactionFn: transactionController.addTransaction.bind(
        transactionController,
      ),
    });

    this.context = {
      KeyringController: this.keyringController,
      AccountTreeController: accountTreeController,
      AccountTrackerController: accountTrackerController,
      AddressBookController: new AddressBookController({
        messenger: this.controllerMessenger.getRestricted({
          name: 'AddressBookController',
          allowedActions: [],
          allowedEvents: [],
        }),
        state: initialState.AddressBookController,
      }),
      AppMetadataController: controllersByName.AppMetadataController,
      AssetsContractController: assetsContractController,
      NftController: nftController,
      TokensController: tokensController,
      TokenListController: tokenListController,
      TokenDetectionController: new TokenDetectionController({
        messenger: this.controllerMessenger.getRestricted({
          name: 'TokenDetectionController',
          allowedActions: [
            'AccountsController:getSelectedAccount',
            'NetworkController:getNetworkClientById',
            'NetworkController:getNetworkConfigurationByNetworkClientId',
            'NetworkController:getState',
            'KeyringController:getState',
            'PreferencesController:getState',
            'TokenListController:getState',
            'TokensController:getState',
            'TokensController:addDetectedTokens',
            'AccountsController:getAccount',
          ],
          allowedEvents: [
            'KeyringController:lock',
            'KeyringController:unlock',
            'PreferencesController:stateChange',
            'NetworkController:networkDidChange',
            'TokenListController:stateChange',
            'TokensController:stateChange',
            'AccountsController:selectedEvmAccountChange',
            'TransactionController:transactionConfirmed',
          ],
        }),
        trackMetaMetricsEvent: () =>
          MetaMetrics.getInstance().trackEvent(
            MetricsEventBuilder.createEventBuilder(
              MetaMetricsEvents.TOKEN_DETECTED,
            )
              .addProperties({
                token_standard: 'ERC20',
                asset_type: 'token',
                chain_id: getDecimalChainId(
                  getGlobalChainId(networkController),
                ),
              })
              .build(),
          ),
        getBalancesInSingleCall:
          assetsContractController.getBalancesInSingleCall.bind(
            assetsContractController,
          ),
        platform: 'mobile',
        useAccountsAPI: true,
        disabled: false,
      }),
      NftDetectionController: new NftDetectionController({
        messenger: this.controllerMessenger.getRestricted({
          name: 'NftDetectionController',
          allowedEvents: [
            'NetworkController:stateChange',
            'PreferencesController:stateChange',
          ],
          allowedActions: [
            'ApprovalController:addRequest',
            'NetworkController:getState',
            'NetworkController:getNetworkClientById',
            'PreferencesController:getState',
            'AccountsController:getSelectedAccount',
            'NetworkController:findNetworkClientIdByChainId',
          ],
        }),
        disabled: false,
        addNft: nftController.addNft.bind(nftController),
        getNftState: () => nftController.state,
      }),
      CurrencyRateController: currencyRateController,
      NetworkController: networkController,
      PhishingController: phishingController,
      PreferencesController: preferencesController,
      TokenBalancesController: new TokenBalancesController({
        messenger: this.controllerMessenger.getRestricted({
          name: 'TokenBalancesController',
          allowedActions: [
            'NetworkController:getNetworkClientById',
            'NetworkController:getState',
            'TokensController:getState',
            'PreferencesController:getState',
            'AccountsController:getSelectedAccount',
            'AccountsController:listAccounts',
          ],
          allowedEvents: [
            'TokensController:stateChange',
            'PreferencesController:stateChange',
            'NetworkController:stateChange',
            'KeyringController:accountRemoved',
          ],
        }),
        // TODO: This is long, can we decrease it?
        interval: 180000,
        state: initialState.TokenBalancesController,
      }),
      TokenRatesController: new TokenRatesController({
        messenger: this.controllerMessenger.getRestricted({
          name: 'TokenRatesController',
          allowedActions: [
            'TokensController:getState',
            'NetworkController:getNetworkClientById',
            'NetworkController:getState',
            'AccountsController:getAccount',
            'AccountsController:getSelectedAccount',
          ],
          allowedEvents: [
            'TokensController:stateChange',
            'NetworkController:stateChange',
            'AccountsController:selectedEvmAccountChange',
          ],
        }),
        tokenPricesService: codefiTokenApiV2,
        interval: 30 * 60 * 1000,
        state: initialState.TokenRatesController || { marketData: {} },
      }),
      TransactionController: this.transactionController,
      SmartTransactionsController: this.smartTransactionsController,
      SwapsController: new SwapsController({
        clientId: AppConstants.SWAPS.CLIENT_ID,
        fetchAggregatorMetadataThreshold:
          AppConstants.SWAPS.CACHE_AGGREGATOR_METADATA_THRESHOLD,
        fetchTokensThreshold: AppConstants.SWAPS.CACHE_TOKENS_THRESHOLD,
        fetchTopAssetsThreshold: AppConstants.SWAPS.CACHE_TOP_ASSETS_THRESHOLD,
        supportedChainIds: swapsSupportedChainIds,
        // @ts-expect-error TODO: Resolve mismatch between base-controller versions.
        messenger: this.controllerMessenger.getRestricted({
          name: 'SwapsController',
          // TODO: allow these internal calls once GasFeeController
          // export these action types and register its action handlers
          // allowedActions: [
          //   'GasFeeController:getEIP1559GasFeeEstimates',
          // ],
          allowedActions: ['NetworkController:getNetworkClientById'],
          allowedEvents: ['NetworkController:networkDidChange'],
        }),
        pollCountLimit: AppConstants.SWAPS.POLL_COUNT_LIMIT,
        // TODO: Remove once GasFeeController exports this action type
        fetchGasFeeEstimates: () =>
          this.gasFeeController.fetchGasFeeEstimates(),
        fetchEstimatedMultiLayerL1Fee,
      }),
      GasFeeController: this.gasFeeController,
      ApprovalController: approvalController,
      PermissionController: permissionController,
      RemoteFeatureFlagController: remoteFeatureFlagController,
      SelectedNetworkController: selectedNetworkController,
      SignatureController: signatureController,
      TokenSearchDiscoveryController: tokenSearchDiscoveryController,
      LoggingController: loggingController,
      ///: BEGIN:ONLY_INCLUDE_IF(preinstalled-snaps,external-snaps)
      CronjobController: cronjobController,
      ExecutionService: executionService,
      SnapController: snapController,
      SnapInterfaceController: snapInterfaceController,
      SnapsRegistry: snapsRegistry,
      SubjectMetadataController: this.subjectMetadataController,
      AuthenticationController: authenticationController,
      UserStorageController: userStorageController,
      WebSocketService: webSocketService,
      NotificationServicesController: notificationServicesController,
      NotificationServicesPushController: notificationServicesPushController,
      ///: END:ONLY_INCLUDE_IF
      AccountsController: accountsController,
      PPOMController: new PPOMController({
        chainId: getGlobalChainId(networkController),
        blockaidPublicKey: process.env.BLOCKAID_PUBLIC_KEY as string,
        cdnBaseUrl: process.env.BLOCKAID_FILE_CDN as string,
        // @ts-expect-error TODO: Resolve mismatch between base-controller versions.
        messenger: this.controllerMessenger.getRestricted({
          name: 'PPOMController',
          allowedActions: ['NetworkController:getNetworkClientById'],
          allowedEvents: [`${networkController.name}:networkDidChange`],
        }),
        onPreferencesChange: (listener) =>
          this.controllerMessenger.subscribe(
            `${preferencesController.name}:stateChange`,
            listener,
          ),
        // TODO: Replace "any" with type
        provider:
          // eslint-disable-next-line @typescript-eslint/no-explicit-any
          networkController.getProviderAndBlockTracker().provider as any,
        ppomProvider: {
          // TODO: Replace "any" with type
          // eslint-disable-next-line @typescript-eslint/no-explicit-any
          PPOM: PPOM as any,
          ppomInit,
        },
        storageBackend: new RNFSStorageBackend('PPOMDB'),
        securityAlertsEnabled:
          initialState.PreferencesController?.securityAlertsEnabled ?? false,
        state: initialState.PPOMController,
        // TODO: Replace "any" with type
        // eslint-disable-next-line @typescript-eslint/no-explicit-any
        nativeCrypto: Crypto as any,
      }),
      ///: BEGIN:ONLY_INCLUDE_IF(keyring-snaps)
      MultichainBalancesController: multichainBalancesController,
      RatesController: multichainRatesController,
      MultichainAssetsController: multichainAssetsController,
      MultichainAssetsRatesController: multichainAssetsRatesController,
      MultichainTransactionsController: multichainTransactionsController,
      ///: END:ONLY_INCLUDE_IF
      TokenSearchDiscoveryDataController: tokenSearchDiscoveryDataController,
      MultichainNetworkController: multichainNetworkController,
      BridgeController: bridgeController,
      BridgeStatusController: bridgeStatusController,
      EarnController: earnController,
      DeFiPositionsController: controllersByName.DeFiPositionsController,
<<<<<<< HEAD
      ///: BEGIN:ONLY_INCLUDE_IF(sample-feature)
      SamplePetnamesController: controllersByName.SamplePetnamesController,
=======
      ///: BEGIN:ONLY_INCLUDE_IF(seedless-onboarding)
      SeedlessOnboardingController: seedlessOnboardingController,
>>>>>>> 012cf6e0
      ///: END:ONLY_INCLUDE_IF
    };

    const childControllers = Object.assign({}, this.context);
    STATELESS_NON_CONTROLLER_NAMES.forEach((name) => {
      if (name in childControllers && childControllers[name]) {
        delete childControllers[name];
      }
    });
    this.datamodel = new ComposableController<EngineState, StatefulControllers>(
      {
        controllers: childControllers as StatefulControllers,
        messenger: this.controllerMessenger.getRestricted({
          name: 'ComposableController',
          allowedActions: [],
          allowedEvents: Array.from(BACKGROUND_STATE_CHANGE_EVENT_NAMES),
        }),
      },
    );

    const { NftController: nfts } = this.context;

    if (process.env.MM_OPENSEA_KEY) {
      nfts.setApiKey(process.env.MM_OPENSEA_KEY);
    }

    this.controllerMessenger.subscribe(
      'TransactionController:incomingTransactionsReceived',
      (incomingTransactions: TransactionMeta[]) => {
        NotificationManager.gotIncomingTransaction(incomingTransactions);
      },
    );

    this.controllerMessenger.subscribe(
      AppConstants.NETWORK_STATE_CHANGE_EVENT,
      (state: NetworkState) => {
        if (
          state.networksMetadata[state.selectedNetworkClientId].status ===
            NetworkStatus.Available &&
          getGlobalChainId(networkController) !== currentChainId
        ) {
          // We should add a state or event emitter saying the provider changed
          setTimeout(() => {
            this.configureControllersOnNetworkChange();
            currentChainId = getGlobalChainId(networkController);
          }, 500);
        }
      },
    );

    this.controllerMessenger.subscribe(
      AppConstants.NETWORK_STATE_CHANGE_EVENT,
      async () => {
        try {
          const networkId = await deprecatedGetNetworkId();
          store.dispatch(networkIdUpdated(networkId));
        } catch (error) {
          console.error(
            error,
            `Network ID not changed, current chainId: ${getGlobalChainId(
              networkController,
            )}`,
          );
        }
      },
    );

    this.controllerMessenger.subscribe(
      `${networkController.name}:networkWillChange`,
      () => {
        store.dispatch(networkIdWillUpdate());
      },
    );

    ///: BEGIN:ONLY_INCLUDE_IF(preinstalled-snaps,external-snaps)
    this.controllerMessenger.subscribe(
      `${snapController.name}:snapTerminated`,
      (truncatedSnap) => {
        const pendingApprovals = this.controllerMessenger.call(
          'ApprovalController:getState',
        ).pendingApprovals;
        const approvals = Object.values(pendingApprovals).filter(
          (approval) =>
            approval.origin === truncatedSnap.id &&
            approval.type.startsWith(RestrictedMethods.snap_dialog),
        );
        for (const approval of approvals) {
          this.controllerMessenger.call<'ApprovalController:rejectRequest'>(
            'ApprovalController:rejectRequest',
            approval.id,
            new Error('Snap was terminated.'),
          );
        }
      },
    );
    ///: END:ONLY_INCLUDE_IF

    // @TODO(snaps): This fixes an issue where `withKeyring` would lock the `KeyringController` mutex.
    // That meant that if a snap requested a keyring operation (like requesting entropy) while the `KeyringController` was locked,
    // it would cause a deadlock.
    // This is a temporary fix until we can refactor how we handle requests to the Snaps Keyring.
    const withSnapKeyring = async (
      operation: ({ keyring }: { keyring: unknown }) => void,
    ) => {
      const keyring = await this.getSnapKeyring();

      return operation({ keyring });
    };

    const multichainRouterMessenger = this.controllerMessenger.getRestricted({
      name: 'MultichainRouter',
      allowedActions: [
        `SnapController:getAll`,
        `SnapController:handleRequest`,
        `${permissionController.name}:getPermissions`,
        `AccountsController:listMultichainAccounts`,
      ],
      allowedEvents: [],
    }) as MultichainRouterMessenger;

    this.multichainRouter = new MultichainRouter({
      messenger: multichainRouterMessenger,
      withSnapKeyring:
        withSnapKeyring as MultichainRouterArgs['withSnapKeyring'],
    });

    this.configureControllersOnNetworkChange();
    this.startPolling();
    this.handleVaultBackup();

    Engine.instance = this;
  }

  handleVaultBackup() {
    this.controllerMessenger.subscribe(
      AppConstants.KEYRING_STATE_CHANGE_EVENT,
      (state: KeyringControllerState) => {
        if (!state.vault) {
          return;
        }

        // Back up vault if it exists
        backupVault(state)
          .then(() => {
            Logger.log('Engine', 'Vault back up successful');
          })
          .catch((error) => {
            Logger.error(error, 'Engine Vault backup failed');
          });
      },
    );
  }

  startPolling() {
    const { TransactionController } = this.context;

    TransactionController.stopIncomingTransactionPolling();

    // leaving the reference of TransactionController here, rather than importing it from utils to avoid circular dependency
    TransactionController.startIncomingTransactionPolling();

    ///: BEGIN:ONLY_INCLUDE_IF(keyring-snaps)
    this.context.RatesController.start();
    ///: END:ONLY_INCLUDE_IF
  }

  configureControllersOnNetworkChange() {
    const { AccountTrackerController, NetworkController } = this.context;
    const { provider } = NetworkController.getProviderAndBlockTracker();

    // Skip configuration if this is called before the provider is initialized
    if (!provider) {
      return;
    }
    provider.sendAsync = provider.sendAsync.bind(provider);

    AccountTrackerController.refresh([
      NetworkController.state.networkConfigurationsByChainId[
        getGlobalChainId(NetworkController)
      ]?.rpcEndpoints?.[
        NetworkController.state.networkConfigurationsByChainId[
          getGlobalChainId(NetworkController)
        ]?.defaultRpcEndpointIndex
      ]?.networkClientId,
    ]);
  }

  getTotalEvmFiatAccountBalance = (
    account?: InternalAccount,
  ): {
    ethFiat: number;
    tokenFiat: number;
    tokenFiat1dAgo: number;
    ethFiat1dAgo: number;
    totalNativeTokenBalance: string;
    ticker: string;
  } => {
    const {
      CurrencyRateController,
      AccountsController,
      AccountTrackerController,
      TokenBalancesController,
      TokenRatesController,
      TokensController,
      NetworkController,
    } = this.context;

    const selectedInternalAccount =
      account ??
      AccountsController.getAccount(
        AccountsController.state.internalAccounts.selectedAccount,
      );

    if (!selectedInternalAccount) {
      return {
        ethFiat: 0,
        tokenFiat: 0,
        ethFiat1dAgo: 0,
        tokenFiat1dAgo: 0,
        totalNativeTokenBalance: '0',
        ticker: '',
      };
    }

    const selectedInternalAccountFormattedAddress = toFormattedAddress(
      selectedInternalAccount.address,
    );
    const { currentCurrency } = CurrencyRateController.state;
    const { settings: { showFiatOnTestnets } = {} } = store.getState();

    const { accountsByChainId } = AccountTrackerController.state;
    const { marketData } = TokenRatesController.state;

    let totalEthFiat = 0;
    let totalEthFiat1dAgo = 0;
    let totalTokenFiat = 0;
    let totalTokenFiat1dAgo = 0;
    let aggregatedNativeTokenBalance = '';
    let primaryTicker = '';

    const decimalsToShow = (currentCurrency === 'usd' && 2) || undefined;

    const networkConfigurations = Object.values(
      NetworkController.state.networkConfigurationsByChainId || {},
    );

    networkConfigurations.forEach((networkConfig) => {
      const { chainId } = networkConfig;
      const chainIdHex = toHexadecimal(chainId);

      if (isTestNet(chainId) && !showFiatOnTestnets) {
        return;
      }

      let ticker = '';
      try {
        const networkClientId =
          NetworkController.findNetworkClientIdByChainId(chainId);
        if (networkClientId) {
          const networkClient =
            NetworkController.getNetworkClientById(networkClientId);
          ticker = networkClient.configuration.ticker;
        }
      } catch (error) {
        return;
      }

      const conversionRate =
        CurrencyRateController.state?.currencyRates?.[ticker]?.conversionRate ??
        0;

      if (conversionRate === 0) {
        return;
      }

      if (!primaryTicker) {
        primaryTicker = ticker;
      }

      const accountData =
        accountsByChainId?.[chainIdHex]?.[
          selectedInternalAccountFormattedAddress
        ];
      if (accountData) {
        const balanceHex = accountData.balance;
        const balanceBN = hexToBN(balanceHex);

        const stakedBalanceBN = hexToBN(accountData.stakedBalance || '0x00');
        const totalAccountBalance = balanceBN
          .add(stakedBalanceBN)
          .toString('hex');

        const chainEthFiat = weiToFiatNumber(
          totalAccountBalance,
          conversionRate,
          decimalsToShow,
        );

        // Avoid NaN and Infinity values
        if (isFinite(chainEthFiat)) {
          totalEthFiat += chainEthFiat;
        }

        const tokenExchangeRates = marketData?.[chainIdHex];
        const ethPricePercentChange1d =
          tokenExchangeRates?.[zeroAddress() as Hex]?.pricePercentChange1d;

        let chainEthFiat1dAgo = chainEthFiat;
        if (
          ethPricePercentChange1d !== undefined &&
          isFinite(ethPricePercentChange1d) &&
          ethPricePercentChange1d !== -100
        ) {
          chainEthFiat1dAgo =
            chainEthFiat / (1 + ethPricePercentChange1d / 100);
        }

        if (isFinite(chainEthFiat1dAgo)) {
          totalEthFiat1dAgo += chainEthFiat1dAgo;
        }

        const chainNativeBalance = renderFromWei(balanceHex);
        if (chainNativeBalance && parseFloat(chainNativeBalance) > 0) {
          const currentAggregated = parseFloat(
            aggregatedNativeTokenBalance || '0',
          );
          aggregatedNativeTokenBalance = (
            currentAggregated + parseFloat(chainNativeBalance)
          ).toString();
        }
      }

      const tokens =
        TokensController.state.allTokens?.[chainIdHex]?.[
          selectedInternalAccount.address
        ] || [];
      const tokenExchangeRates = marketData?.[chainIdHex];

      if (tokens.length > 0) {
        const { tokenBalances: allTokenBalances } =
          TokenBalancesController.state;
        const tokenBalances =
          allTokenBalances?.[selectedInternalAccount.address as Hex]?.[
            chainId
          ] ?? {};

        tokens.forEach(
          (item: { address: string; balance?: string; decimals: number }) => {
            const exchangeRate =
              tokenExchangeRates?.[item.address as Hex]?.price;

            if (!exchangeRate || !isFinite(exchangeRate)) {
              return;
            }

            const tokenBalance =
              item.balance ||
              (item.address in tokenBalances
                ? renderFromTokenMinimalUnit(
                    tokenBalances[item.address as Hex],
                    item.decimals,
                  )
                : undefined);

            if (!tokenBalance) {
              return;
            }

            const tokenBalanceFiat = balanceToFiatNumber(
              tokenBalance,
              conversionRate,
              exchangeRate,
              decimalsToShow,
            );

            if (isFinite(tokenBalanceFiat)) {
              totalTokenFiat += tokenBalanceFiat;
            }

            const tokenPricePercentChange1d =
              tokenExchangeRates?.[item.address as Hex]?.pricePercentChange1d;
            let tokenBalance1dAgo = tokenBalanceFiat;

            if (
              tokenPricePercentChange1d !== undefined &&
              isFinite(tokenPricePercentChange1d) &&
              tokenPricePercentChange1d !== -100
            ) {
              tokenBalance1dAgo =
                tokenBalanceFiat / (1 + tokenPricePercentChange1d / 100);
            }

            if (isFinite(tokenBalance1dAgo)) {
              totalTokenFiat1dAgo += tokenBalance1dAgo;
            }
          },
        );
      }
    });

    return {
      ethFiat: totalEthFiat ?? 0,
      ethFiat1dAgo: totalEthFiat1dAgo ?? 0,
      tokenFiat: totalTokenFiat ?? 0,
      tokenFiat1dAgo: totalTokenFiat1dAgo ?? 0,
      totalNativeTokenBalance: aggregatedNativeTokenBalance ?? '0',
      ticker: primaryTicker,
    };
  };

  /**
   * Gets a subset of preferences from the PreferencesController to pass to a snap.
   */
  getPreferences = () => {
    const {
      securityAlertsEnabled,
      useTransactionSimulations,
      useTokenDetection,
      privacyMode,
      useNftDetection,
      displayNftMedia,
      isMultiAccountBalancesEnabled,
      showTestNetworks,
    } = this.context.PreferencesController.state;

    return {
      securityAlertsEnabled,
      useTransactionSimulations,
      useTokenDetection,
      privacyMode,
      useNftDetection,
      displayNftMedia,
      isMultiAccountBalancesEnabled,
      showTestNetworks,
    };
  };

  ///: BEGIN:ONLY_INCLUDE_IF(keyring-snaps)
  getSnapKeyring = async () => {
    // TODO: Replace `getKeyringsByType` with `withKeyring`
    let [snapKeyring] = this.keyringController.getKeyringsByType(
      KeyringTypes.snap,
    );
    if (!snapKeyring) {
      await this.keyringController.addNewKeyring(KeyringTypes.snap);
      // TODO: Replace `getKeyringsByType` with `withKeyring`
      [snapKeyring] = this.keyringController.getKeyringsByType(
        KeyringTypes.snap,
      );
    }
    return snapKeyring;
  };

  /**
   * Removes an account from state / storage.
   *
   * @param {string} address - A hex address
   */
  removeAccount = async (address: string) => {
    const addressHex = toHex(address);
    // Remove all associated permissions
    await removeAccountsFromPermissions([addressHex]);
    // Remove account from the keyring
    await this.keyringController.removeAccount(addressHex);
  };
  ///: END:ONLY_INCLUDE_IF

  /**
   * Returns true or false whether the user has funds or not
   */
  hasFunds = () => {
    try {
      const {
        engine: { backgroundState },
      } = store.getState();
      // TODO: Check `allNfts[currentChainId]` property instead
      // @ts-expect-error This property does not exist
      const nfts = backgroundState.NftController.nfts;

      const { tokenBalances } = backgroundState.TokenBalancesController;

      let tokenFound = false;
      tokenLoop: for (const chains of Object.values(tokenBalances)) {
        for (const tokens of Object.values(chains)) {
          for (const balance of Object.values(tokens)) {
            if (!isZero(balance)) {
              tokenFound = true;
              break tokenLoop;
            }
          }
        }
      }

      const fiatBalance = this.getTotalEvmFiatAccountBalance() || 0;
      const totalFiatBalance = fiatBalance.ethFiat + fiatBalance.ethFiat;

      return totalFiatBalance > 0 || tokenFound || nfts.length > 0;
    } catch (e) {
      Logger.log('Error while getting user funds', e);
    }
  };

  resetState = async () => {
    // Whenever we are gonna start a new wallet
    // either imported or created, we need to
    // get rid of the old data from state
    const {
      TransactionController,
      TokensController,
      NftController,
      TokenBalancesController,
      TokenRatesController,
      PermissionController,
      // SelectedNetworkController,
      ///: BEGIN:ONLY_INCLUDE_IF(preinstalled-snaps,external-snaps)
      SnapController,
      ///: END:ONLY_INCLUDE_IF
      LoggingController,
    } = this.context;

    // Remove all permissions.
    PermissionController?.clearState?.();
    ///: BEGIN:ONLY_INCLUDE_IF(preinstalled-snaps,external-snaps)
    await SnapController.clearState();
    ///: END:ONLY_INCLUDE_IF

    // Clear selected network
    // TODO implement this method on SelectedNetworkController
    // SelectedNetworkController.unsetAllDomains()

    //Clear assets info
    TokensController.resetState();
    NftController.resetState();

    TokenBalancesController.resetState();
    TokenRatesController.resetState();

    // eslint-disable-next-line @typescript-eslint/no-explicit-any
    (TransactionController as any).update(() => ({
      methodData: {},
      transactions: [],
      transactionBatches: [],
      lastFetchedBlockNumbers: {},
      submitHistory: [],
      swapsTransactions: {},
    }));

    LoggingController.clear();
  };

  removeAllListeners() {
    this.controllerMessenger.clearSubscriptions();
  }

  async destroyEngineInstance() {
    // TODO: Replace "any" with type
    // eslint-disable-next-line @typescript-eslint/no-explicit-any
    Object.values(this.context).forEach((controller: any) => {
      if (controller.destroy) {
        controller.destroy();
      }
    });
    this.removeAllListeners();
    await this.resetState();
    Engine.instance = null;
  }

  rejectPendingApproval(
    id: string,
    reason: Error = providerErrors.userRejectedRequest(),
    opts: { ignoreMissing?: boolean; logErrors?: boolean } = {},
  ) {
    const { ApprovalController } = this.context;

    if (opts.ignoreMissing && !ApprovalController.has({ id })) {
      return;
    }

    try {
      ApprovalController.reject(id, reason);
      // TODO: Replace "any" with type
      // eslint-disable-next-line @typescript-eslint/no-explicit-any
    } catch (error: any) {
      if (opts.logErrors !== false) {
        Logger.error(
          error,
          'Reject while rejecting pending connection request',
        );
      }
    }
  }

  async acceptPendingApproval(
    id: string,
    requestData?: Record<string, Json>,
    opts: AcceptOptions & { handleErrors?: boolean } = {
      waitForResult: false,
      deleteAfterResult: false,
      handleErrors: true,
    },
  ) {
    const { ApprovalController } = this.context;

    try {
      return await ApprovalController.accept(id, requestData, {
        waitForResult: opts.waitForResult,
        deleteAfterResult: opts.deleteAfterResult,
      });
    } catch (err) {
      if (opts.handleErrors === false) {
        throw err;
      }
    }
  }

  // This should be used instead of directly calling PreferencesController.setSelectedAddress or AccountsController.setSelectedAccount
  setSelectedAccount(address: string) {
    const { AccountsController, PreferencesController } = this.context;
    const account = AccountsController.getAccountByAddress(address);
    if (account) {
      AccountsController.setSelectedAccount(account.id);
      PreferencesController.setSelectedAddress(address);
    } else {
      throw new Error(`No account found for address: ${address}`);
    }
  }

  /**
   * This should be used instead of directly calling PreferencesController.setAccountLabel or AccountsController.setAccountName in order to keep the names in sync
   * We are currently incrementally migrating the accounts data to the AccountsController so we must keep these values
   * in sync until the migration is complete.
   */
  setAccountLabel(address: string, label: string) {
    const { AccountsController, PreferencesController } = this.context;
    const accountToBeNamed = AccountsController.getAccountByAddress(address);
    if (accountToBeNamed === undefined) {
      throw new Error(`No account found for address: ${address}`);
    }
    AccountsController.setAccountName(accountToBeNamed.id, label);
    PreferencesController.setAccountLabel(address, label);
  }
}

/**
 * Assert that the given Engine instance has been initialized
 *
 * @param instance - Either an Engine instance, or null
 */
function assertEngineExists(
  instance: Engine | null,
): asserts instance is Engine {
  if (!instance) {
    throw new Error('Engine does not exist');
  }
}

let instance: Engine | null;

export default {
  get context() {
    assertEngineExists(instance);
    return instance.context;
  },

  get controllerMessenger() {
    assertEngineExists(instance);
    return instance.controllerMessenger;
  },

  get state() {
    assertEngineExists(instance);
    const {
      AccountTrackerController,
      AddressBookController,
      AppMetadataController,
      SnapInterfaceController,
      NftController,
      TokenListController,
      CurrencyRateController,
      KeyringController,
      NetworkController,
      PreferencesController,
      PhishingController,
      RemoteFeatureFlagController,
      PPOMController,
      TokenBalancesController,
      TokenRatesController,
      TokenSearchDiscoveryController,
      TransactionController,
      SmartTransactionsController,
      SwapsController,
      GasFeeController,
      TokensController,
      ///: BEGIN:ONLY_INCLUDE_IF(preinstalled-snaps,external-snaps)
      SnapController,
      CronjobController,
      SubjectMetadataController,
      AuthenticationController,
      UserStorageController,
      NotificationServicesController,
      NotificationServicesPushController,
      ///: END:ONLY_INCLUDE_IF
      PermissionController,
      SelectedNetworkController,
      ApprovalController,
      LoggingController,
      AccountsController,
      AccountTreeController,
      SignatureController,
      ///: BEGIN:ONLY_INCLUDE_IF(keyring-snaps)
      MultichainBalancesController,
      RatesController,
      MultichainAssetsController,
      MultichainAssetsRatesController,
      MultichainTransactionsController,
      ///: END:ONLY_INCLUDE_IF
      TokenSearchDiscoveryDataController,
      MultichainNetworkController,
      BridgeController,
      BridgeStatusController,
      EarnController,
      DeFiPositionsController,
<<<<<<< HEAD
      ///: BEGIN:ONLY_INCLUDE_IF(sample-feature)
      SamplePetnamesController,
=======
      ///: BEGIN:ONLY_INCLUDE_IF(seedless-onboarding)
      SeedlessOnboardingController,
>>>>>>> 012cf6e0
      ///: END:ONLY_INCLUDE_IF
    } = instance.datamodel.state;

    return {
      AccountTrackerController,
      AddressBookController,
      AppMetadataController,
      SnapInterfaceController,
      NftController,
      TokenListController,
      CurrencyRateController,
      KeyringController,
      NetworkController,
      PhishingController,
      RemoteFeatureFlagController,
      PPOMController,
      PreferencesController,
      TokenBalancesController,
      TokenRatesController,
      TokenSearchDiscoveryController,
      TokensController,
      TransactionController,
      SmartTransactionsController,
      SwapsController,
      GasFeeController,
      ///: BEGIN:ONLY_INCLUDE_IF(preinstalled-snaps,external-snaps)
      SnapController,
      CronjobController,
      SubjectMetadataController,
      AuthenticationController,
      UserStorageController,
      NotificationServicesController,
      NotificationServicesPushController,
      ///: END:ONLY_INCLUDE_IF
      PermissionController,
      SelectedNetworkController,
      ApprovalController,
      LoggingController,
      AccountsController,
      AccountTreeController,
      SignatureController,
      ///: BEGIN:ONLY_INCLUDE_IF(keyring-snaps)
      MultichainBalancesController,
      RatesController,
      MultichainAssetsController,
      MultichainAssetsRatesController,
      MultichainTransactionsController,
      ///: END:ONLY_INCLUDE_IF
      TokenSearchDiscoveryDataController,
      MultichainNetworkController,
      BridgeController,
      BridgeStatusController,
      EarnController,
      DeFiPositionsController,
<<<<<<< HEAD
      ///: BEGIN:ONLY_INCLUDE_IF(sample-feature)
      SamplePetnamesController,
=======
      ///: BEGIN:ONLY_INCLUDE_IF(seedless-onboarding)
      SeedlessOnboardingController,
>>>>>>> 012cf6e0
      ///: END:ONLY_INCLUDE_IF
    };
  },

  get datamodel() {
    assertEngineExists(instance);
    return instance.datamodel;
  },

  getTotalEvmFiatAccountBalance(account?: InternalAccount) {
    assertEngineExists(instance);
    return instance.getTotalEvmFiatAccountBalance(account);
  },

  hasFunds() {
    assertEngineExists(instance);
    return instance.hasFunds();
  },

  resetState() {
    assertEngineExists(instance);
    return instance.resetState();
  },

  destroyEngine: async () => {
    await instance?.destroyEngineInstance();
    instance = null;
  },

  init(
    state: Partial<EngineState> | undefined,
    keyringState: KeyringControllerState | null = null,
    metaMetricsId?: string,
  ) {
    instance =
      Engine.instance || new Engine(state, keyringState, metaMetricsId);
    Object.freeze(instance);
    return instance;
  },

  acceptPendingApproval: async (
    id: string,
    requestData?: Record<string, Json>,
    opts?: AcceptOptions & { handleErrors?: boolean },
  ) => instance?.acceptPendingApproval(id, requestData, opts),

  rejectPendingApproval: (
    id: string,
    reason: Error,
    opts: {
      ignoreMissing?: boolean;
      logErrors?: boolean;
    } = {},
  ) => instance?.rejectPendingApproval(id, reason, opts),

  setSelectedAddress: (address: string) => {
    assertEngineExists(instance);
    instance.setSelectedAccount(address);
  },

  setAccountLabel: (address: string, label: string) => {
    assertEngineExists(instance);
    instance.setAccountLabel(address, label);
  },

  ///: BEGIN:ONLY_INCLUDE_IF(keyring-snaps)
  getSnapKeyring: () => {
    assertEngineExists(instance);
    return instance.getSnapKeyring();
  },
  removeAccount: async (address: string) => {
    assertEngineExists(instance);
    return await instance.removeAccount(address);
  },
  ///: END:ONLY_INCLUDE_IF
};<|MERGE_RESOLUTION|>--- conflicted
+++ resolved
@@ -1265,13 +1265,11 @@
         MultichainBalancesController: multichainBalancesControllerInit,
         MultichainTransactionsController: multichainTransactionsControllerInit,
         ///: END:ONLY_INCLUDE_IF
-<<<<<<< HEAD
+        ///: BEGIN:ONLY_INCLUDE_IF(seedless-onboarding)
+        SeedlessOnboardingController: seedlessOnboardingControllerInit,
+        ///: END:ONLY_INCLUDE_IF
         ///: BEGIN:ONLY_INCLUDE_IF(sample-feature)
         SamplePetnamesController: samplePetnamesControllerInit,
-=======
-        ///: BEGIN:ONLY_INCLUDE_IF(seedless-onboarding)
-        SeedlessOnboardingController: seedlessOnboardingControllerInit,
->>>>>>> 012cf6e0
         ///: END:ONLY_INCLUDE_IF
       },
       persistedState: initialState as EngineState,
@@ -1643,13 +1641,11 @@
       BridgeStatusController: bridgeStatusController,
       EarnController: earnController,
       DeFiPositionsController: controllersByName.DeFiPositionsController,
-<<<<<<< HEAD
+      ///: BEGIN:ONLY_INCLUDE_IF(seedless-onboarding)
+      SeedlessOnboardingController: seedlessOnboardingController,
+      ///: END:ONLY_INCLUDE_IF
       ///: BEGIN:ONLY_INCLUDE_IF(sample-feature)
       SamplePetnamesController: controllersByName.SamplePetnamesController,
-=======
-      ///: BEGIN:ONLY_INCLUDE_IF(seedless-onboarding)
-      SeedlessOnboardingController: seedlessOnboardingController,
->>>>>>> 012cf6e0
       ///: END:ONLY_INCLUDE_IF
     };
 
@@ -2372,13 +2368,11 @@
       BridgeStatusController,
       EarnController,
       DeFiPositionsController,
-<<<<<<< HEAD
+      ///: BEGIN:ONLY_INCLUDE_IF(seedless-onboarding)
+      SeedlessOnboardingController,
+      ///: END:ONLY_INCLUDE_IF
       ///: BEGIN:ONLY_INCLUDE_IF(sample-feature)
       SamplePetnamesController,
-=======
-      ///: BEGIN:ONLY_INCLUDE_IF(seedless-onboarding)
-      SeedlessOnboardingController,
->>>>>>> 012cf6e0
       ///: END:ONLY_INCLUDE_IF
     } = instance.datamodel.state;
 
@@ -2433,13 +2427,11 @@
       BridgeStatusController,
       EarnController,
       DeFiPositionsController,
-<<<<<<< HEAD
+      ///: BEGIN:ONLY_INCLUDE_IF(seedless-onboarding)
+      SeedlessOnboardingController,
+      ///: END:ONLY_INCLUDE_IF
       ///: BEGIN:ONLY_INCLUDE_IF(sample-feature)
       SamplePetnamesController,
-=======
-      ///: BEGIN:ONLY_INCLUDE_IF(seedless-onboarding)
-      SeedlessOnboardingController,
->>>>>>> 012cf6e0
       ///: END:ONLY_INCLUDE_IF
     };
   },
