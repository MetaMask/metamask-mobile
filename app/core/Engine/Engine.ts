/* eslint-disable @typescript-eslint/no-shadow */
import Crypto from 'react-native-quick-crypto';
import { scrypt } from 'react-native-fast-crypto';

import {
  AccountTrackerController,
  AssetsContractController,
  CurrencyRateController,
  NftController,
  NftDetectionController,
  TokenBalancesController,
  TokenDetectionController,
  TokenListController,
  TokenRatesController,
  TokensController,
  CodefiTokenPricesServiceV2,
  ///: BEGIN:ONLY_INCLUDE_IF(keyring-snaps)
  MultichainBalancesControllerMessenger,
  ///: END:ONLY_INCLUDE_IF
} from '@metamask/assets-controllers';
///: BEGIN:ONLY_INCLUDE_IF(preinstalled-snaps,external-snaps)
import { AppState } from 'react-native';
import PREINSTALLED_SNAPS from '../../lib/snaps/preinstalled-snaps';
///: END:ONLY_INCLUDE_IF
import { AddressBookController } from '@metamask/address-book-controller';
import { ComposableController } from '@metamask/composable-controller';
import {
  KeyringController,
  KeyringControllerState,
  ///: BEGIN:ONLY_INCLUDE_IF(preinstalled-snaps,external-snaps)
  KeyringTypes,
  ///: END:ONLY_INCLUDE_IF
} from '@metamask/keyring-controller';
import {
  NetworkController,
  NetworkControllerMessenger,
  NetworkState,
  NetworkStatus,
} from '@metamask/network-controller';
import { PhishingController } from '@metamask/phishing-controller';
import { PreferencesController } from '@metamask/preferences-controller';
import {
  TransactionController,
  TransactionMeta,
  TransactionControllerOptions,
} from '@metamask/transaction-controller';
import { GasFeeController } from '@metamask/gas-fee-controller';
import {
  AcceptOptions,
  ApprovalController,
} from '@metamask/approval-controller';
import HDKeyring from '@metamask/eth-hd-keyring';
import { SelectedNetworkController } from '@metamask/selected-network-controller';
import {
  PermissionController,
  ///: BEGIN:ONLY_INCLUDE_IF(preinstalled-snaps,external-snaps)
  SubjectMetadataController,
  ///: END:ONLY_INCLUDE_IF
} from '@metamask/permission-controller';
import SwapsController, { swapsUtils } from '@metamask/swaps-controller';
import { PPOMController } from '@metamask/ppom-validator';
///: BEGIN:ONLY_INCLUDE_IF(preinstalled-snaps,external-snaps)
import {
  JsonSnapsRegistry,
  SnapController,
  SnapsRegistryMessenger,
} from '@metamask/snaps-controllers';

import { WebViewExecutionService } from '@metamask/snaps-controllers/react-native';
import type { NotificationArgs } from '@metamask/snaps-rpc-methods/dist/restricted/notify.cjs';
import { getSnapsWebViewPromise } from '../../lib/snaps';
import {
  buildSnapEndowmentSpecifications,
  buildSnapRestrictedMethodSpecifications,
} from '@metamask/snaps-rpc-methods';
import type { EnumToUnion, DialogType } from '@metamask/snaps-sdk';
// eslint-disable-next-line import/no-nodejs-modules
import { Duplex } from 'stream';
///: END:ONLY_INCLUDE_IF
import { MetaMaskKeyring as QRHardwareKeyring } from '@keystonehq/metamask-airgapped-keyring';
import { LoggingController } from '@metamask/logging-controller';
import {
  LedgerKeyring,
  LedgerMobileBridge,
  LedgerTransportMiddleware,
} from '@metamask/eth-ledger-bridge-keyring';
import { Encryptor, LEGACY_DERIVATION_OPTIONS, pbkdf2 } from '../Encryptor';
import {
  isMainnetByChainId,
  isTestNet,
  getDecimalChainId,
} from '../../util/networks';
import {
  fetchEstimatedMultiLayerL1Fee,
  deprecatedGetNetworkId,
} from '../../util/networks/engineNetworkUtils';
import AppConstants from '../AppConstants';
import { store } from '../../store';
import {
  renderFromTokenMinimalUnit,
  balanceToFiatNumber,
  weiToFiatNumber,
  toHexadecimal,
  addHexPrefix,
  hexToBN,
} from '../../util/number';
import NotificationManager from '../NotificationManager';
import Logger from '../../util/Logger';
import { isZero } from '../../util/lodash';
import { MetaMetricsEvents, MetaMetrics } from '../Analytics';

///: BEGIN:ONLY_INCLUDE_IF(preinstalled-snaps,external-snaps)
import {
  SnapBridge,
  ExcludedSnapEndowments,
  ExcludedSnapPermissions,
  EndowmentPermissions,
  detectSnapLocation,
} from '../Snaps';
import { getRpcMethodMiddleware } from '../RPCMethods/RPCMethodMiddleware';

import {
  AuthenticationController,
  UserStorageController,
} from '@metamask/profile-sync-controller';
import {
  NotificationServicesController,
  NotificationServicesPushController,
} from '@metamask/notification-services-controller';
///: END:ONLY_INCLUDE_IF
import {
  getCaveatSpecifications,
  getPermissionSpecifications,
  unrestrictedMethods,
} from '../Permissions/specifications.js';
import { backupVault } from '../BackupVault';
import {
  SignatureController,
  SignatureControllerOptions,
} from '@metamask/signature-controller';
import { hasProperty, Hex, Json } from '@metamask/utils';
import { providerErrors } from '@metamask/rpc-errors';

import { PPOM, ppomInit } from '../../lib/ppom/PPOMView';
import RNFSStorageBackend from '../../lib/ppom/ppom-storage-backend';
<<<<<<< HEAD
import { createRemoteFeatureFlagController } from './controllers/remote-feature-flag-controller';
=======
import {
  ///: BEGIN:ONLY_INCLUDE_IF(keyring-snaps)
  AccountsControllerSetSelectedAccountAction,
  AccountsControllerGetAccountByAddressAction,
  AccountsControllerSetAccountNameAction,
  AccountsControllerListMultichainAccountsAction,
  AccountsControllerAccountRemovedEvent,
  AccountsControllerAccountAssetListUpdatedEvent,

  ///: END:ONLY_INCLUDE_IF
  AccountsControllerGetAccountAction,
  AccountsControllerGetSelectedAccountAction,
  AccountsControllerListAccountsAction,
  AccountsControllerUpdateAccountMetadataAction,
  AccountsControllerSelectedEvmAccountChangeEvent,
  AccountsControllerSelectedAccountChangeEvent,
  AccountsControllerAccountAddedEvent,
  AccountsControllerAccountRenamedEvent,
} from './controllers/AccountsController/constants';
import { AccountsControllerMessenger } from '@metamask/accounts-controller';
import { createAccountsController } from './controllers/AccountsController/utils';
import { createRemoteFeatureFlagController } from './controllers/RemoteFeatureFlagController';
>>>>>>> 947a53ef
import { captureException } from '@sentry/react-native';
import { lowerCase } from 'lodash';
import {
  networkIdUpdated,
  networkIdWillUpdate,
} from '../../core/redux/slices/inpageProvider';
import SmartTransactionsController from '@metamask/smart-transactions-controller';
import { getAllowedSmartTransactionsChainIds } from '../../../app/constants/smartTransactions';
import { selectBasicFunctionalityEnabled } from '../../selectors/settings';
import { selectShouldUseSmartTransaction } from '../../selectors/smartTransactionsController';
import {
  selectSwapsChainFeatureFlags,
  selectSwapsQuotes,
  selectSwapsTopAggId,
} from '../../reducers/swaps';
import {
  SmartTransactionStatuses,
  ClientId,
} from '@metamask/smart-transactions-controller/dist/types';
import { submitSmartTransactionHook } from '../../util/smart-transactions/smart-publish-hook';
import { zeroAddress } from 'ethereumjs-util';
import { ApprovalType, toChecksumHexAddress } from '@metamask/controller-utils';
import { ExtendedControllerMessenger } from '../ExtendedControllerMessenger';
import DomainProxyMap from '../../lib/DomainProxyMap/DomainProxyMap';
import {
  MetaMetricsEventCategory,
  MetaMetricsEventName,
} from '@metamask/smart-transactions-controller/dist/constants';
import {
  getSmartTransactionMetricsProperties as getSmartTransactionMetricsPropertiesType,
  getSmartTransactionMetricsSensitiveProperties as getSmartTransactionMetricsSensitivePropertiesType,
} from '@metamask/smart-transactions-controller/dist/utils';
///: BEGIN:ONLY_INCLUDE_IF(keyring-snaps)
import { snapKeyringBuilder } from '../SnapKeyring';
import { removeAccountsFromPermissions } from '../Permissions';
import { keyringSnapPermissionsBuilder } from '../SnapKeyring/keyringSnapsPermissions';
import { createMultichainBalancesController } from './controllers/MultichainBalancesController/utils';
import { createMultichainRatesController } from './controllers/RatesController/utils';
import { setupCurrencyRateSync } from './controllers/RatesController/subscriptions';
///: END:ONLY_INCLUDE_IF
///: BEGIN:ONLY_INCLUDE_IF(preinstalled-snaps,external-snaps)
import { HandleSnapRequestArgs } from '../Snaps/types';
import { handleSnapRequest } from '../Snaps/utils';
///: END:ONLY_INCLUDE_IF
import {
  getSmartTransactionMetricsProperties,
  getGasIncludedTransactionFees,
} from '../../util/smart-transactions';
import { trace } from '../../util/trace';
import { MetricsEventBuilder } from '../Analytics/MetricsEventBuilder';
import { JsonMap } from '../Analytics/MetaMetrics.types';
import {
  BaseControllerMessenger,
  EngineState,
  EngineContext,
  TransactionEventPayload,
  StatefulControllers,
} from './types';
import {
  BACKGROUND_STATE_CHANGE_EVENT_NAMES,
  STATELESS_NON_CONTROLLER_NAMES,
} from './constants';
import {
  getGlobalChainId,
  getGlobalNetworkClientId,
} from '../../util/networks/global-network';
import { logEngineCreation } from './utils/logger';
import { initModularizedControllers } from './utils';
import { accountsControllerInit } from './controllers/accounts-controller';
import {
  SnapControllerClearSnapStateAction,
  SnapControllerGetSnapAction,
  SnapControllerGetSnapStateAction,
  SnapControllerHandleRequestAction,
  SnapControllerUpdateSnapStateAction,
} from './controllers/SnapController/constants';
<<<<<<< HEAD
=======
import {
  SnapKeyringAccountAssetListUpdatedEvent,
  SnapKeyringAccountBalancesUpdatedEvent,
  SnapKeyringAccountTransactionsUpdatedEvent,
} from '../SnapKeyring/constants';
///: BEGIN:ONLY_INCLUDE_IF(keyring-snaps)
import { createMultichainAssetsController } from './controllers/MultichainAssetsController';
///: END:ONLY_INCLUDE_IF
import { createMultichainNetworkController } from './controllers/MultichainNetworkController';
>>>>>>> 947a53ef

const NON_EMPTY = 'NON_EMPTY';

const encryptor = new Encryptor({
  keyDerivationOptions: LEGACY_DERIVATION_OPTIONS,
});
// TODO: Replace "any" with type
// eslint-disable-next-line @typescript-eslint/no-explicit-any
let currentChainId: any;

/**
 * Core controller responsible for composing other metamask controllers together
 * and exposing convenience methods for common wallet operations.
 */
export class Engine {
  /**
   * The global Engine singleton
   */
  static instance: Engine | null;
  /**
   * A collection of all controller instances
   */
  context: EngineContext;
  /**
   * The global controller messenger.
   */
  controllerMessenger: BaseControllerMessenger;
  /**
   * ComposableController reference containing all child controllers
   */
  datamodel: ComposableController<EngineState, StatefulControllers>;

  /**
   * Object containing the info for the latest incoming tx block
   * for each address and network
   */
  // TODO: Replace "any" with type
  // eslint-disable-next-line @typescript-eslint/no-explicit-any
  lastIncomingTxBlockInfo: any;

  ///: BEGIN:ONLY_INCLUDE_IF(preinstalled-snaps,external-snaps)
  /**
   * Object that runs and manages the execution of Snaps
   */
  snapExecutionService: WebViewExecutionService;
  snapController: SnapController;
  subjectMetadataController: SubjectMetadataController;

  ///: END:ONLY_INCLUDE_IF

  transactionController: TransactionController;
  smartTransactionsController: SmartTransactionsController;

  keyringController: KeyringController;

  /**
   * Creates a CoreController instance
   */
  // eslint-disable-next-line @typescript-eslint/default-param-last
  constructor(
    initialState: Partial<EngineState> = {},
    initialKeyringState?: KeyringControllerState | null,
    metaMetricsId?: string,
  ) {
    logEngineCreation(initialState, initialKeyringState);

    this.controllerMessenger = new ExtendedControllerMessenger();

    const isBasicFunctionalityToggleEnabled = () =>
      selectBasicFunctionalityEnabled(store.getState());

    const approvalController = new ApprovalController({
      // @ts-expect-error TODO: Resolve mismatch between base-controller versions.
      messenger: this.controllerMessenger.getRestricted({
        name: 'ApprovalController',
        allowedEvents: [],
        allowedActions: [],
      }),
      showApprovalRequest: () => undefined,
      typesExcludedFromRateLimiting: [
        ApprovalType.Transaction,
        ApprovalType.WatchAsset,
      ],
    });

    const preferencesController = new PreferencesController({
      // @ts-expect-error TODO: Resolve mismatch between base-controller versions.
      messenger: this.controllerMessenger.getRestricted({
        name: 'PreferencesController',
        allowedActions: [],
        allowedEvents: ['KeyringController:stateChange'],
      }),
      state: {
        ipfsGateway: AppConstants.IPFS_DEFAULT_GATEWAY_URL,
        useTokenDetection:
          initialState?.PreferencesController?.useTokenDetection ?? true,
        useNftDetection: true, // set this to true to enable nft detection by default to new users
        displayNftMedia: true,
        securityAlertsEnabled: true,
        smartTransactionsOptInStatus: true,
        tokenSortConfig: {
          key: 'tokenFiatAmount',
          order: 'dsc',
          sortCallback: 'stringNumeric',
        },
        ...initialState.PreferencesController,
      },
    });

    const networkControllerOpts = {
      infuraProjectId: process.env.MM_INFURA_PROJECT_ID || NON_EMPTY,
      state: initialState.NetworkController,
      messenger: this.controllerMessenger.getRestricted({
        name: 'NetworkController',
        allowedEvents: [],
        allowedActions: [],
      }) as unknown as NetworkControllerMessenger,
      // Metrics event tracking is handled in this repository instead
      // TODO: Use events for controller metric events
      trackMetaMetricsEvent: () => {
        // noop
      },
    };
    const networkController = new NetworkController(networkControllerOpts);

    networkController.initializeProvider();

    const multichainNetworkControllerMessenger =
      this.controllerMessenger.getRestricted({
        name: 'MultichainNetworkController',
        allowedActions: [
          'NetworkController:setActiveNetwork',
          'NetworkController:getState',
        ],
        allowedEvents: ['AccountsController:selectedAccountChange'],
      });

    const multichainNetworkController = createMultichainNetworkController({
      messenger: multichainNetworkControllerMessenger,
      initialState: initialState.MultichainNetworkController,
    });

    const assetsContractController = new AssetsContractController({
      messenger: this.controllerMessenger.getRestricted({
        name: 'AssetsContractController',
        allowedActions: [
          'NetworkController:getNetworkClientById',
          'NetworkController:getNetworkConfigurationByNetworkClientId',
          'NetworkController:getSelectedNetworkClient',
          'NetworkController:getState',
        ],
        allowedEvents: [
          'PreferencesController:stateChange',
          'NetworkController:networkDidChange',
        ],
      }),
      chainId: getGlobalChainId(networkController),
    });

<<<<<<< HEAD
    const { controllersByName } = initModularizedControllers({
      controllerInitFunctions: {
        AccountsController: accountsControllerInit,
      },
      persistedState: initialState as EngineState,
      existingControllersByName: {},
      baseControllerMessenger: this.controllerMessenger,
=======
    // Create AccountsController
    const accountsControllerMessenger: AccountsControllerMessenger =
      this.controllerMessenger.getRestricted({
        name: 'AccountsController',
        allowedEvents: [
          SnapControllerStateChangeEvent,
          'KeyringController:accountRemoved',
          'KeyringController:stateChange',
          SnapKeyringAccountAssetListUpdatedEvent,
          SnapKeyringAccountBalancesUpdatedEvent,
          SnapKeyringAccountTransactionsUpdatedEvent,
          'MultichainNetworkController:networkDidChange',
        ],
        allowedActions: [
          'KeyringController:getAccounts',
          'KeyringController:getKeyringsByType',
          'KeyringController:getKeyringForAccount',
        ],
      });
    const accountsController = createAccountsController({
      messenger: accountsControllerMessenger,
      initialState: initialState.AccountsController,
>>>>>>> 947a53ef
    });

    const accountsController = controllersByName.AccountsController;

    ///: BEGIN:ONLY_INCLUDE_IF(keyring-snaps)

    const multichainAssetsControllerMessenger =
      this.controllerMessenger.getRestricted({
        name: 'MultichainAssetsController',
        allowedEvents: [
          AccountsControllerAccountAddedEvent,
          AccountsControllerAccountRemovedEvent,
          AccountsControllerAccountAssetListUpdatedEvent,
        ],
        allowedActions: [AccountsControllerListMultichainAccountsAction],
      });

    const multichainAssetsController = createMultichainAssetsController({
      messenger: multichainAssetsControllerMessenger,
      initialState: initialState.MultichainAssetsController,
    });

    const multichainBalancesControllerMessenger: MultichainBalancesControllerMessenger =
      this.controllerMessenger.getRestricted({
        name: 'MultichainBalancesController',
        allowedEvents: [
<<<<<<< HEAD
          'AccountsController:accountAdded',
          'AccountsController:accountRemoved',
=======
          AccountsControllerAccountAddedEvent,
          AccountsControllerAccountRemovedEvent,
          'AccountsController:accountBalancesUpdated',
          'MultichainAssetsController:stateChange',
>>>>>>> 947a53ef
        ],
        allowedActions: [
          'AccountsController:listMultichainAccounts',
          SnapControllerHandleRequestAction,
        ],
      });

    const multichainBalancesController = createMultichainBalancesController({
      messenger: multichainBalancesControllerMessenger,
      initialState: initialState.MultichainBalancesController,
    });

    const multichainRatesControllerMessenger =
      this.controllerMessenger.getRestricted({
        name: 'RatesController',
        allowedActions: [],
        allowedEvents: ['CurrencyRateController:stateChange'],
      });

    const multichainRatesController = createMultichainRatesController({
      messenger: multichainRatesControllerMessenger,
      initialState: initialState.RatesController,
    });

    // Set up currency rate sync
    setupCurrencyRateSync(
      multichainRatesControllerMessenger,
      multichainRatesController,
    );
    ///: END:ONLY_INCLUDE_IF

    const nftController = new NftController({
      chainId: getGlobalChainId(networkController),
      useIpfsSubdomains: false,
      messenger: this.controllerMessenger.getRestricted({
        name: 'NftController',
        allowedActions: [
          `${approvalController.name}:addRequest`,
          `${networkController.name}:getNetworkClientById`,
          'AccountsController:getAccount',
          'AccountsController:getSelectedAccount',
          'AssetsContractController:getERC721AssetName',
          'AssetsContractController:getERC721AssetSymbol',
          'AssetsContractController:getERC721TokenURI',
          'AssetsContractController:getERC721OwnerOf',
          'AssetsContractController:getERC1155BalanceOf',
          'AssetsContractController:getERC1155TokenURI',
        ],
        allowedEvents: [
          'PreferencesController:stateChange',
          'NetworkController:networkDidChange',
          'AccountsController:selectedEvmAccountChange',
        ],
      }),
      state: initialState.NftController,
    });

    const loggingController = new LoggingController({
      messenger: this.controllerMessenger.getRestricted<
        'LoggingController',
        never,
        never
      >({
        name: 'LoggingController',
        allowedActions: [],
        allowedEvents: [],
      }),
      state: initialState.LoggingController,
    });
    const tokensController = new TokensController({
      chainId: getGlobalChainId(networkController),
      // @ts-expect-error at this point in time the provider will be defined by the `networkController.initializeProvider`
      provider: networkController.getProviderAndBlockTracker().provider,
      state: initialState.TokensController,
      messenger: this.controllerMessenger.getRestricted({
        name: 'TokensController',
        allowedActions: [
          `${approvalController.name}:addRequest`,
          'NetworkController:getNetworkClientById',
          'AccountsController:getAccount',
          'AccountsController:getSelectedAccount',
        ],
        allowedEvents: [
          'PreferencesController:stateChange',
          'NetworkController:networkDidChange',
          'NetworkController:stateChange',
          'TokenListController:stateChange',
          'AccountsController:selectedEvmAccountChange',
        ],
      }),
    });
    const tokenListController = new TokenListController({
      chainId: getGlobalChainId(networkController),
      onNetworkStateChange: (listener) =>
        this.controllerMessenger.subscribe(
          AppConstants.NETWORK_STATE_CHANGE_EVENT,
          listener,
        ),
      messenger: this.controllerMessenger.getRestricted({
        name: 'TokenListController',
        allowedActions: [`${networkController.name}:getNetworkClientById`],
        allowedEvents: [`${networkController.name}:stateChange`],
      }),
    });
    const currencyRateController = new CurrencyRateController({
      messenger: this.controllerMessenger.getRestricted({
        name: 'CurrencyRateController',
        allowedActions: [`${networkController.name}:getNetworkClientById`],
        allowedEvents: [],
      }),
      // normalize `null` currencyRate to `0`
      // TODO: handle `null` currencyRate by hiding fiat values instead
      state: {
        ...initialState.CurrencyRateController,
        currencyRates: Object.fromEntries(
          Object.entries(
            initialState.CurrencyRateController?.currencyRates ?? {
              ETH: {
                conversionRate: 0,
                conversionDate: 0,
                usdConversionRate: null,
              },
            },
          ).map(([k, v]) => [
            k,
            { ...v, conversionRate: v.conversionRate ?? 0 },
          ]),
        ),
      },
    });

    const gasFeeController = new GasFeeController({
      messenger: this.controllerMessenger.getRestricted({
        name: 'GasFeeController',
        allowedActions: [
          `${networkController.name}:getNetworkClientById`,
          `${networkController.name}:getEIP1559Compatibility`,
          `${networkController.name}:getState`,
        ],
        allowedEvents: [AppConstants.NETWORK_DID_CHANGE_EVENT],
      }),
      getProvider: () =>
        // @ts-expect-error at this point in time the provider will be defined by the `networkController.initializeProvider`
        networkController.getProviderAndBlockTracker().provider,
      getCurrentNetworkEIP1559Compatibility: async () =>
        (await networkController.getEIP1559Compatibility()) ?? false,
      getCurrentNetworkLegacyGasAPICompatibility: () => {
        const chainId = getGlobalChainId(networkController);
        return (
          isMainnetByChainId(chainId) ||
          chainId === addHexPrefix(swapsUtils.BSC_CHAIN_ID) ||
          chainId === addHexPrefix(swapsUtils.POLYGON_CHAIN_ID)
        );
      },
      clientId: AppConstants.SWAPS.CLIENT_ID,
      legacyAPIEndpoint:
        'https://gas.api.cx.metamask.io/networks/<chain_id>/gasPrices',
      EIP1559APIEndpoint:
        'https://gas.api.cx.metamask.io/networks/<chain_id>/suggestedGasFees',
    });

    const remoteFeatureFlagController = createRemoteFeatureFlagController({
      state: initialState.RemoteFeatureFlagController,
      // @ts-expect-error TODO: Resolve mismatch between base-controller versions.
      messenger: this.controllerMessenger.getRestricted({
        name: 'RemoteFeatureFlagController',
        allowedActions: [],
        allowedEvents: [],
      }),
      disabled: !isBasicFunctionalityToggleEnabled(),
      getMetaMetricsId: () => metaMetricsId ?? '',
    });

    const phishingController = new PhishingController({
      // @ts-expect-error TODO: Resolve mismatch between base-controller versions.
      messenger: this.controllerMessenger.getRestricted({
        name: 'PhishingController',
        allowedActions: [],
        allowedEvents: [],
      }),
    });
    phishingController.maybeUpdateState();

    const additionalKeyrings = [];

    const qrKeyringBuilder = () => {
      const keyring = new QRHardwareKeyring();
      // to fix the bug in #9560, forgetDevice will reset all keyring properties to default.
      keyring.forgetDevice();
      return keyring;
    };
    qrKeyringBuilder.type = QRHardwareKeyring.type;

    additionalKeyrings.push(qrKeyringBuilder);

    const bridge = new LedgerMobileBridge(new LedgerTransportMiddleware());
    const ledgerKeyringBuilder = () => new LedgerKeyring({ bridge });
    ledgerKeyringBuilder.type = LedgerKeyring.type;

    additionalKeyrings.push(ledgerKeyringBuilder);

    const hdKeyringBuilder = () =>
      new HDKeyring({
        cryptographicFunctions: { pbkdf2Sha512: pbkdf2 },
      });
    hdKeyringBuilder.type = HDKeyring.type;
    additionalKeyrings.push(hdKeyringBuilder);

    ///: BEGIN:ONLY_INCLUDE_IF(keyring-snaps)
    const snapKeyringBuildMessenger = this.controllerMessenger.getRestricted({
      name: 'SnapKeyring',
      allowedActions: [
        'ApprovalController:addRequest',
        'ApprovalController:acceptRequest',
        'ApprovalController:rejectRequest',
        'ApprovalController:startFlow',
        'ApprovalController:endFlow',
        'ApprovalController:showSuccess',
        'ApprovalController:showError',
        'PhishingController:testOrigin',
        'PhishingController:maybeUpdateState',
        'KeyringController:getAccounts',
        'AccountsController:setSelectedAccount',
        'AccountsController:getAccountByAddress',
        'AccountsController:setAccountName',
        SnapControllerHandleRequestAction,
        SnapControllerGetSnapAction,
      ],
      allowedEvents: [],
    });

    // Necessary to persist the keyrings and update the accounts both within the keyring controller and accounts controller
    const persistAndUpdateAccounts = async () => {
      await this.keyringController.persistAllKeyrings();
      await accountsController.updateAccounts();
    };

    additionalKeyrings.push(
      snapKeyringBuilder(
        snapKeyringBuildMessenger,
        persistAndUpdateAccounts,
        (address) => this.removeAccount(address),
      ),
    );

    ///: END:ONLY_INCLUDE_IF

    this.keyringController = new KeyringController({
      removeIdentity: preferencesController.removeIdentity.bind(
        preferencesController,
      ),
      encryptor,
      // @ts-expect-error TODO: Resolve mismatch between base-controller versions.
      messenger: this.controllerMessenger.getRestricted({
        name: 'KeyringController',
        allowedActions: [],
        allowedEvents: [],
      }),
      state: initialKeyringState || initialState.KeyringController,
      // @ts-expect-error To Do: Update the type of QRHardwareKeyring to Keyring<Json>
      keyringBuilders: additionalKeyrings,
    });

    ///: BEGIN:ONLY_INCLUDE_IF(preinstalled-snaps,external-snaps)
    /**
     * Gets the mnemonic of the user's primary keyring.
     */
    const getPrimaryKeyringMnemonic = () => {
      // TODO: Replace "any" with type
      // eslint-disable-next-line @typescript-eslint/no-explicit-any
      const [keyring]: any = this.keyringController.getKeyringsByType(
        KeyringTypes.hd,
      );
      if (!keyring.mnemonic) {
        throw new Error('Primary keyring mnemonic unavailable.');
      }

      return keyring.mnemonic;
    };

    const getAppState = () => {
      const state = AppState.currentState;
      return state === 'active';
    };

    const snapRestrictedMethods = {
      // eslint-disable-next-line @typescript-eslint/ban-ts-comment
      // @ts-ignore
      clearSnapState: this.controllerMessenger.call.bind(
        this.controllerMessenger,
        SnapControllerClearSnapStateAction,
      ),
      getMnemonic: getPrimaryKeyringMnemonic.bind(this),
      getUnlockPromise: getAppState.bind(this),
      getSnap: this.controllerMessenger.call.bind(
        this.controllerMessenger,
        SnapControllerGetSnapAction,
      ),
      handleSnapRpcRequest: async (args: HandleSnapRequestArgs) =>
        await handleSnapRequest(this.controllerMessenger, args),
      // eslint-disable-next-line @typescript-eslint/ban-ts-comment
      // @ts-ignore
      getSnapState: this.controllerMessenger.call.bind(
        this.controllerMessenger,
        SnapControllerGetSnapStateAction,
      ),
      // eslint-disable-next-line @typescript-eslint/ban-ts-comment
      // @ts-ignore
      updateSnapState: this.controllerMessenger.call.bind(
        this.controllerMessenger,
        SnapControllerUpdateSnapStateAction,
      ),
      maybeUpdatePhishingList: this.controllerMessenger.call.bind(
        this.controllerMessenger,
        'PhishingController:maybeUpdateState',
      ),
      isOnPhishingList: (origin: string) =>
        this.controllerMessenger.call<'PhishingController:testOrigin'>(
          'PhishingController:testOrigin',
          origin,
        ).result,
      showDialog: (
        origin: string,
        type: EnumToUnion<DialogType>,
        // TODO: Replace "any" with type
        // eslint-disable-next-line @typescript-eslint/no-explicit-any
        content: any, // should be Component from '@metamask/snaps-ui';
        // TODO: Replace "any" with type
        // eslint-disable-next-line @typescript-eslint/no-explicit-any
        placeholder?: any,
      ) =>
        approvalController.addAndShowApprovalRequest({
          origin,
          type,
          requestData: { content, placeholder },
        }),
      showInAppNotification: (origin: string, args: NotificationArgs) => {
        Logger.log(
          'Snaps/ showInAppNotification called with args: ',
          args,
          ' and origin: ',
          origin,
        );
      },
      hasPermission: (origin: string, target: string) =>
        this.controllerMessenger.call<'PermissionController:hasPermission'>(
          'PermissionController:hasPermission',
          origin,
          target,
        ),
      getClientCryptography: () => ({ pbkdf2Sha512: pbkdf2 }),
    };
    ///: END:ONLY_INCLUDE_IF

    ///: BEGIN:ONLY_INCLUDE_IF(keyring-snaps)
    const keyringSnapMethods = {
      getAllowedKeyringMethods: (origin: string) =>
        keyringSnapPermissionsBuilder(origin),
      getSnapKeyring: this.getSnapKeyring.bind(this),
    };
    ///: END:ONLY_INCLUDE_IF

    const getSnapPermissionSpecifications = () => ({
      ...buildSnapEndowmentSpecifications(Object.keys(ExcludedSnapEndowments)),
      ...buildSnapRestrictedMethodSpecifications(
        Object.keys(ExcludedSnapPermissions),
        {
          ///: BEGIN:ONLY_INCLUDE_IF(preinstalled-snaps,external-snaps)
          ...snapRestrictedMethods,
          ///: END:ONLY_INCLUDE_IF
          ///: BEGIN:ONLY_INCLUDE_IF(keyring-snaps)
          ...keyringSnapMethods,
          ///: END:ONLY_INCLUDE_IF
        },
      ),
    });

    const accountTrackerController = new AccountTrackerController({
      messenger: this.controllerMessenger.getRestricted({
        name: 'AccountTrackerController',
        allowedActions: [
          'AccountsController:getSelectedAccount',
          'AccountsController:listAccounts',
          'PreferencesController:getState',
          'NetworkController:getState',
          'NetworkController:getNetworkClientById',
        ],
        allowedEvents: [
          'AccountsController:selectedEvmAccountChange',
          'AccountsController:selectedAccountChange',
        ],
      }),
      state: initialState.AccountTrackerController ?? { accounts: {} },
      getStakedBalanceForChain:
        assetsContractController.getStakedBalanceForChain.bind(
          assetsContractController,
        ),
      includeStakedAssets: true,
    });
    const permissionController = new PermissionController({
      messenger: this.controllerMessenger.getRestricted({
        name: 'PermissionController',
        allowedActions: [
          `${approvalController.name}:addRequest`,
          `${approvalController.name}:hasRequest`,
          `${approvalController.name}:acceptRequest`,
          `${approvalController.name}:rejectRequest`,
          ///: BEGIN:ONLY_INCLUDE_IF(preinstalled-snaps,external-snaps)
          `SnapController:getPermitted`,
          `SnapController:install`,
          `SubjectMetadataController:getSubjectMetadata`,
          ///: END:ONLY_INCLUDE_IF
        ],
        allowedEvents: [],
      }),
      state: initialState.PermissionController,
      caveatSpecifications: getCaveatSpecifications({
        getInternalAccounts:
          accountsController.listAccounts.bind(accountsController),
        findNetworkClientIdByChainId:
          networkController.findNetworkClientIdByChainId.bind(
            networkController,
          ),
      }),
      // @ts-expect-error Typecast permissionType from getPermissionSpecifications to be of type PermissionType.RestrictedMethod
      permissionSpecifications: {
        ...getPermissionSpecifications({
          getAllAccounts: () => this.keyringController.getAccounts(),
          getInternalAccounts:
            accountsController.listAccounts.bind(accountsController),
          captureKeyringTypesWithMissingIdentities: (
            internalAccounts = [],
            accounts = [],
          ) => {
            const accountsMissingIdentities = accounts.filter((address) => {
              const lowerCaseAddress = lowerCase(address);
              return !internalAccounts.some(
                (account) => account.address.toLowerCase() === lowerCaseAddress,
              );
            });
            const keyringTypesWithMissingIdentities =
              accountsMissingIdentities.map((address) =>
                this.keyringController.getAccountKeyringType(address),
              );

            const internalAccountCount = internalAccounts.length;

            const accountTrackerCount = Object.keys(
              accountTrackerController.state.accounts || {},
            ).length;

            captureException(
              new Error(
                `Attempt to get permission specifications failed because there were ${accounts.length} accounts, but ${internalAccountCount} identities, and the ${keyringTypesWithMissingIdentities} keyrings included accounts with missing identities. Meanwhile, there are ${accountTrackerCount} accounts in the account tracker.`,
              ),
            );
          },
        }),
        ///: BEGIN:ONLY_INCLUDE_IF(preinstalled-snaps,external-snaps)
        ...getSnapPermissionSpecifications(),
        ///: END:ONLY_INCLUDE_IF
      },
      unrestrictedMethods,
    });

    const selectedNetworkController = new SelectedNetworkController({
      // @ts-expect-error TODO: Resolve mismatch between base-controller versions.
      messenger: this.controllerMessenger.getRestricted({
        name: 'SelectedNetworkController',
        allowedActions: [
          'NetworkController:getNetworkClientById',
          'NetworkController:getState',
          'NetworkController:getSelectedNetworkClient',
          'PermissionController:hasPermissions',
          'PermissionController:getSubjectNames',
        ],
        allowedEvents: [
          'NetworkController:stateChange',
          'PermissionController:stateChange',
        ],
      }),
      state: initialState.SelectedNetworkController || { domains: {} },
      useRequestQueuePreference: !!process.env.MULTICHAIN_V1,
      // TODO we need to modify core PreferencesController for better cross client support
      onPreferencesStateChange: (
        listener: ({ useRequestQueue }: { useRequestQueue: boolean }) => void,
      ) => listener({ useRequestQueue: !!process.env.MULTICHAIN_V1 }),
      domainProxyMap: new DomainProxyMap(),
    });

    ///: BEGIN:ONLY_INCLUDE_IF(preinstalled-snaps,external-snaps)
    this.subjectMetadataController = new SubjectMetadataController({
      messenger: this.controllerMessenger.getRestricted({
        name: 'SubjectMetadataController',
        allowedActions: [`${permissionController.name}:hasPermissions`],
        allowedEvents: [],
      }),
      state: initialState.SubjectMetadataController || {},
      subjectCacheLimit: 100,
    });

    const setupSnapProvider = (snapId: string, connectionStream: Duplex) => {
      Logger.log(
        '[ENGINE LOG] Engine+setupSnapProvider: Setup stream for Snap',
        snapId,
      );
      // TO DO:
      // Develop a simpler getRpcMethodMiddleware object for SnapBridge
      // Consider developing an abstract class to derived custom implementations for each use case
      const bridge = new SnapBridge({
        snapId,
        connectionStream,
        getRPCMethodMiddleware: ({ hostname, getProviderState }) =>
          getRpcMethodMiddleware({
            hostname,
            getProviderState,
            navigation: null,
            title: { current: 'Snap' },
            icon: { current: undefined },
            isHomepage: () => false,
            fromHomepage: { current: false },
            toggleUrlModal: () => null,
            wizardScrollAdjusted: { current: false },
            tabId: false,
            isWalletConnect: true,
            isMMSDK: false,
            url: { current: '' },
            analytics: {},
            injectHomePageScripts: () => null,
          }),
      });

      bridge.setupProviderConnection();
    };

    const requireAllowlist = process.env.METAMASK_BUILD_TYPE === 'main';
    const disableSnapInstallation = process.env.METAMASK_BUILD_TYPE === 'main';
    const allowLocalSnaps = process.env.METAMASK_BUILD_TYPE === 'flask';
    // @ts-expect-error TODO: Resolve mismatch between base-controller versions.
    const snapsRegistryMessenger: SnapsRegistryMessenger =
      this.controllerMessenger.getRestricted({
        name: 'SnapsRegistry',
        allowedEvents: [],
        allowedActions: [],
      });
    const snapsRegistry = new JsonSnapsRegistry({
      state: initialState.SnapsRegistry,
      messenger: snapsRegistryMessenger,
      refetchOnAllowlistMiss: requireAllowlist,
      url: {
        registry: 'https://acl.execution.metamask.io/latest/registry.json',
        signature: 'https://acl.execution.metamask.io/latest/signature.json',
      },
      publicKey:
        '0x025b65308f0f0fb8bc7f7ff87bfc296e0330eee5d3c1d1ee4a048b2fd6a86fa0a6',
    });

    this.snapExecutionService = new WebViewExecutionService({
      // @ts-expect-error TODO: Resolve mismatch between base-controller versions.
      messenger: this.controllerMessenger.getRestricted({
        name: 'ExecutionService',
        allowedActions: [],
        allowedEvents: [],
      }),
      setupSnapProvider: setupSnapProvider.bind(this),
      getWebView: () => getSnapsWebViewPromise,
    });

    const snapControllerMessenger = this.controllerMessenger.getRestricted({
      name: 'SnapController',
      allowedEvents: [
        'ExecutionService:unhandledError',
        'ExecutionService:outboundRequest',
        'ExecutionService:outboundResponse',
      ],
      allowedActions: [
        `${approvalController.name}:addRequest`,
        `${permissionController.name}:getEndowments`,
        `${permissionController.name}:getPermissions`,
        `${permissionController.name}:hasPermission`,
        `${permissionController.name}:hasPermissions`,
        `${permissionController.name}:requestPermissions`,
        `${permissionController.name}:revokeAllPermissions`,
        `${permissionController.name}:revokePermissions`,
        `${permissionController.name}:revokePermissionForAllSubjects`,
        `${permissionController.name}:getSubjectNames`,
        `${permissionController.name}:updateCaveat`,
        `${approvalController.name}:addRequest`,
        `${approvalController.name}:updateRequestState`,
        `${permissionController.name}:grantPermissions`,
        `${this.subjectMetadataController.name}:getSubjectMetadata`,
        `${this.subjectMetadataController.name}:addSubjectMetadata`,
        `${phishingController.name}:maybeUpdateState`,
        `${phishingController.name}:testOrigin`,
        `${snapsRegistry.name}:get`,
        `${snapsRegistry.name}:getMetadata`,
        `${snapsRegistry.name}:update`,
        'ExecutionService:executeSnap',
        'ExecutionService:terminateSnap',
        'ExecutionService:terminateAllSnaps',
        'ExecutionService:handleRpcRequest',
        'SnapsRegistry:get',
        'SnapsRegistry:getMetadata',
        'SnapsRegistry:update',
        'SnapsRegistry:resolveVersion',
      ],
    });

    this.snapController = new SnapController({
      environmentEndowmentPermissions: Object.values(EndowmentPermissions),
      excludedPermissions: {
        ...ExcludedSnapPermissions,
        ...ExcludedSnapEndowments,
      },
      featureFlags: {
        requireAllowlist,
        allowLocalSnaps,
        disableSnapInstallation,
      },
      state: initialState.SnapController || undefined,
      // TODO: Replace "any" with type
      // eslint-disable-next-line @typescript-eslint/no-explicit-any
      messenger: snapControllerMessenger as any,
      detectSnapLocation,
      //@ts-expect-error types need to be aligned with snaps-controllers
      preinstalledSnaps: PREINSTALLED_SNAPS,
      //@ts-expect-error types need to be aligned between new encryptor and snaps-controllers
      encryptor,
      getMnemonic: getPrimaryKeyringMnemonic.bind(this),
      getFeatureFlags: () => ({
        disableSnaps: !isBasicFunctionalityToggleEnabled(),
      }),
      clientCryptography: {
        pbkdf2Sha512: pbkdf2,
      },
    });

    const authenticationController = new AuthenticationController.Controller({
      state: initialState.AuthenticationController,
      // @ts-expect-error TODO: Resolve mismatch between base-controller versions.
      messenger: this.controllerMessenger.getRestricted({
        name: 'AuthenticationController',
        allowedActions: [
          'KeyringController:getState',
          'KeyringController:getAccounts',

          SnapControllerHandleRequestAction,
          'UserStorageController:enableProfileSyncing',
        ],
        allowedEvents: ['KeyringController:unlock', 'KeyringController:lock'],
      }),
      metametrics: {
        agent: 'mobile',
        getMetaMetricsId: async () =>
          (await MetaMetrics.getInstance().getMetaMetricsId()) || '',
      },
    });

    const userStorageController = new UserStorageController.Controller({
      getMetaMetricsState: () => MetaMetrics.getInstance().isEnabled(),
      env: {
        isAccountSyncingEnabled: Boolean(process.env.IS_TEST),
      },
      config: {
        accountSyncing: {
          onAccountAdded: (profileId) => {
            MetaMetrics.getInstance().trackEvent(
              MetricsEventBuilder.createEventBuilder(
                MetaMetricsEvents.ACCOUNTS_SYNC_ADDED,
              )
                .addProperties({
                  profile_id: profileId,
                })
                .build(),
            );
          },
          onAccountNameUpdated: (profileId) => {
            MetaMetrics.getInstance().trackEvent(
              MetricsEventBuilder.createEventBuilder(
                MetaMetricsEvents.ACCOUNTS_SYNC_NAME_UPDATED,
              )
                .addProperties({
                  profile_id: profileId,
                })
                .build(),
            );
          },
        },
      },
      state: initialState.UserStorageController,
      // @ts-expect-error TODO: Resolve mismatch between base-controller versions.
      messenger: this.controllerMessenger.getRestricted({
        name: 'UserStorageController',
        allowedActions: [
          SnapControllerHandleRequestAction,
          'KeyringController:getState',
          'KeyringController:addNewAccount',
          'AuthenticationController:getBearerToken',
          'AuthenticationController:getSessionProfile',
          'AuthenticationController:isSignedIn',
          'AuthenticationController:performSignOut',
          'AuthenticationController:performSignIn',
          'NotificationServicesController:disableNotificationServices',
          'NotificationServicesController:selectIsNotificationServicesEnabled',
          'AccountsController:listAccounts',
          'AccountsController:updateAccountMetadata',
          'NetworkController:getState',
          'NetworkController:addNetwork',
          'NetworkController:removeNetwork',
          'NetworkController:updateNetwork',
        ],
        allowedEvents: [
          'KeyringController:unlock',
          'KeyringController:lock',
          'AccountsController:accountAdded',
          'AccountsController:accountRenamed',
          'NetworkController:networkRemoved',
        ],
      }),
      nativeScryptCrypto: scrypt,
    });

    const notificationServicesController =
      new NotificationServicesController.Controller({
        // @ts-expect-error TODO: Resolve mismatch between base-controller versions.
        messenger: this.controllerMessenger.getRestricted({
          name: 'NotificationServicesController',
          allowedActions: [
            'KeyringController:getState',
            'KeyringController:getAccounts',
            'AuthenticationController:getBearerToken',
            'AuthenticationController:isSignedIn',
            'UserStorageController:enableProfileSyncing',
            'UserStorageController:getStorageKey',
            'UserStorageController:performGetStorage',
            'UserStorageController:performSetStorage',
            'NotificationServicesPushController:enablePushNotifications',
            'NotificationServicesPushController:disablePushNotifications',
            'NotificationServicesPushController:updateTriggerPushNotifications',
          ],
          allowedEvents: [
            'KeyringController:unlock',
            'KeyringController:lock',
            'KeyringController:stateChange',
          ],
        }),
        state: initialState.NotificationServicesController,
        env: {
          isPushIntegrated: false,
          featureAnnouncements: {
            platform: 'mobile',
            accessToken: process.env
              .FEATURES_ANNOUNCEMENTS_ACCESS_TOKEN as string,
            spaceId: process.env.FEATURES_ANNOUNCEMENTS_SPACE_ID as string,
          },
        },
      });

    const notificationServicesPushControllerMessenger =
      this.controllerMessenger.getRestricted({
        name: 'NotificationServicesPushController',
        allowedActions: ['AuthenticationController:getBearerToken'],
        allowedEvents: [],
      });

    const notificationServicesPushController =
      new NotificationServicesPushController.Controller({
        messenger: notificationServicesPushControllerMessenger,
        state: initialState.NotificationServicesPushController || {
          fcmToken: '',
        },
        env: {
          apiKey: process.env.FIREBASE_API_KEY ?? '',
          authDomain: process.env.FIREBASE_AUTH_DOMAIN ?? '',
          storageBucket: process.env.FIREBASE_STORAGE_BUCKET ?? '',
          projectId: process.env.FIREBASE_PROJECT_ID ?? '',
          messagingSenderId: process.env.FIREBASE_MESSAGING_SENDER_ID ?? '',
          appId: process.env.FIREBASE_APP_ID ?? '',
          measurementId: process.env.FIREBASE_MEASUREMENT_ID ?? '',
          vapidKey: process.env.VAPID_KEY ?? '',
        },
        config: {
          isPushEnabled: true,
          platform: 'mobile',
          // TODO: Implement optionability for push notification handlers (depending of the platform) on the NotificationServicesPushController.
          onPushNotificationReceived: () => Promise.resolve(undefined),
          onPushNotificationClicked: () => Promise.resolve(undefined),
        },
      });
    ///: END:ONLY_INCLUDE_IF

    this.transactionController = new TransactionController({
      disableHistory: true,
      disableSendFlowHistory: true,
      disableSwaps: true,
      // @ts-expect-error TransactionController is missing networkClientId argument in type
      getCurrentNetworkEIP1559Compatibility:
        networkController.getEIP1559Compatibility.bind(networkController),
      // eslint-disable-next-line @typescript-eslint/ban-ts-comment
      // @ts-ignore
      getExternalPendingTransactions: (address: string) =>
        this.smartTransactionsController.getTransactions({
          addressFrom: address,
          status: SmartTransactionStatuses.PENDING,
        }),
      getGasFeeEstimates:
        gasFeeController.fetchGasFeeEstimates.bind(gasFeeController),
      // but only breaking change is Node version and bumped dependencies
      getNetworkClientRegistry:
        networkController.getNetworkClientRegistry.bind(networkController),
      getNetworkState: () => networkController.state,
      hooks: {
        publish: (transactionMeta) => {
          const state = store.getState();
          const shouldUseSmartTransaction =
            selectShouldUseSmartTransaction(state);
          const swapsQuotes = selectSwapsQuotes(state);
          // We can choose the top agg id for now. Once selection is enabled, we need
          // to look for a selected agg id.
          const swapsTopAggId = selectSwapsTopAggId(state);
          const selectedQuote = swapsQuotes?.[swapsTopAggId];
          const transactionFees = getGasIncludedTransactionFees(selectedQuote);
          return submitSmartTransactionHook({
            transactionMeta,
            transactionController: this.transactionController,
            smartTransactionsController: this.smartTransactionsController,
            shouldUseSmartTransaction,
            approvalController,
            // @ts-expect-error TODO: Resolve mismatch between base-controller versions.
            controllerMessenger: this.controllerMessenger,
            featureFlags: selectSwapsChainFeatureFlags(state),
            transactionFees,
          }) as Promise<{ transactionHash: string }>;
        },
      },
      incomingTransactions: {
        isEnabled: () => {
          const currentHexChainId = getGlobalChainId(networkController);

          const showIncomingTransactions =
            preferencesController?.state?.showIncomingTransactions;

          return Boolean(
            hasProperty(showIncomingTransactions, currentChainId) &&
              showIncomingTransactions?.[currentHexChainId],
          );
        },
        updateTransactions: true,
      },
      isSimulationEnabled: () =>
        preferencesController.state.useTransactionSimulations,
      messenger: this.controllerMessenger.getRestricted({
        name: 'TransactionController',
        allowedActions: [
          'AccountsController:getSelectedAccount',
          `${approvalController.name}:addRequest`,
          `${networkController.name}:getNetworkClientById`,
          `${networkController.name}:findNetworkClientIdByChainId`,
        ],
        allowedEvents: [`NetworkController:stateChange`],
      }),
      pendingTransactions: {
        isResubmitEnabled: () => false,
      },
      sign: this.keyringController.signTransaction.bind(
        this.keyringController,
      ) as unknown as TransactionControllerOptions['sign'],
      state: initialState.TransactionController,
    });

    const codefiTokenApiV2 = new CodefiTokenPricesServiceV2();

    const smartTransactionsControllerTrackMetaMetricsEvent = (
      params: {
        event: MetaMetricsEventName;
        category: MetaMetricsEventCategory;
        properties?: ReturnType<
          typeof getSmartTransactionMetricsPropertiesType
        >;
        sensitiveProperties?: ReturnType<
          typeof getSmartTransactionMetricsSensitivePropertiesType
        >;
      },
      // eslint-disable-next-line @typescript-eslint/no-unused-vars
      options?: {
        metaMetricsId?: string;
      },
    ) => {
      MetaMetrics.getInstance().trackEvent(
        MetricsEventBuilder.createEventBuilder({
          category: params.event,
        })
          .addProperties(params.properties || {})
          .addSensitiveProperties(params.sensitiveProperties || {})
          .build(),
      );
    };
    this.smartTransactionsController = new SmartTransactionsController({
      // @ts-expect-error TODO: resolve types
      supportedChainIds: getAllowedSmartTransactionsChainIds(),
      clientId: ClientId.Mobile,
      getNonceLock: this.transactionController.getNonceLock.bind(
        this.transactionController,
      ),
      confirmExternalTransaction:
        this.transactionController.confirmExternalTransaction.bind(
          this.transactionController,
        ),
      trackMetaMetricsEvent: smartTransactionsControllerTrackMetaMetricsEvent,
      state: initialState.SmartTransactionsController,
      // @ts-expect-error TODO: Resolve mismatch between base-controller versions.
      messenger: this.controllerMessenger.getRestricted({
        name: 'SmartTransactionsController',
        allowedActions: [
          'NetworkController:getNetworkClientById',
          'NetworkController:getState',
        ],
        allowedEvents: ['NetworkController:stateChange'],
      }),
      getTransactions: this.transactionController.getTransactions.bind(
        this.transactionController,
      ),
      updateTransaction: this.transactionController.updateTransaction.bind(
        this.transactionController,
      ),
      getFeatureFlags: () => selectSwapsChainFeatureFlags(store.getState()),
      getMetaMetricsProps: () => Promise.resolve({}), // Return MetaMetrics props once we enable HW wallets for smart transactions.
    });

    this.context = {
      KeyringController: this.keyringController,
      AccountTrackerController: accountTrackerController,
      AddressBookController: new AddressBookController({
        messenger: this.controllerMessenger.getRestricted({
          name: 'AddressBookController',
          allowedActions: [],
          allowedEvents: [],
        }),
        state: initialState.AddressBookController,
      }),
      AssetsContractController: assetsContractController,
      NftController: nftController,
      TokensController: tokensController,
      TokenListController: tokenListController,
      TokenDetectionController: new TokenDetectionController({
        messenger: this.controllerMessenger.getRestricted({
          name: 'TokenDetectionController',
          allowedActions: [
            'AccountsController:getSelectedAccount',
            'NetworkController:getNetworkClientById',
            'NetworkController:getNetworkConfigurationByNetworkClientId',
            'NetworkController:getState',
            'KeyringController:getState',
            'PreferencesController:getState',
            'TokenListController:getState',
            'TokensController:getState',
            'TokensController:addDetectedTokens',
            'AccountsController:getAccount',
          ],
          allowedEvents: [
            'KeyringController:lock',
            'KeyringController:unlock',
            'PreferencesController:stateChange',
            'NetworkController:networkDidChange',
            'TokenListController:stateChange',
            'TokensController:stateChange',
            'AccountsController:selectedEvmAccountChange',
          ],
        }),
        trackMetaMetricsEvent: () =>
          MetaMetrics.getInstance().trackEvent(
            MetricsEventBuilder.createEventBuilder(
              MetaMetricsEvents.TOKEN_DETECTED,
            )
              .addProperties({
                token_standard: 'ERC20',
                asset_type: 'token',
                chain_id: getDecimalChainId(
                  getGlobalChainId(networkController),
                ),
              })
              .build(),
          ),
        getBalancesInSingleCall:
          assetsContractController.getBalancesInSingleCall.bind(
            assetsContractController,
          ),
        platform: 'mobile',
        useAccountsAPI: true,
        disabled: false,
      }),
      NftDetectionController: new NftDetectionController({
        messenger: this.controllerMessenger.getRestricted({
          name: 'NftDetectionController',
          allowedEvents: [
            'NetworkController:stateChange',
            'PreferencesController:stateChange',
          ],
          allowedActions: [
            'ApprovalController:addRequest',
            'NetworkController:getState',
            'NetworkController:getNetworkClientById',
            'PreferencesController:getState',
            'AccountsController:getSelectedAccount',
          ],
        }),
        disabled: false,
        addNft: nftController.addNft.bind(nftController),
        getNftState: () => nftController.state,
      }),
      CurrencyRateController: currencyRateController,
      NetworkController: networkController,
      PhishingController: phishingController,
      PreferencesController: preferencesController,
      TokenBalancesController: new TokenBalancesController({
        messenger: this.controllerMessenger.getRestricted({
          name: 'TokenBalancesController',
          allowedActions: [
            'NetworkController:getNetworkClientById',
            'NetworkController:getState',
            'TokensController:getState',
            'PreferencesController:getState',
            'AccountsController:getSelectedAccount',
          ],
          allowedEvents: [
            'TokensController:stateChange',
            'PreferencesController:stateChange',
            'NetworkController:stateChange',
          ],
        }),
        // TODO: This is long, can we decrease it?
        interval: 180000,
        state: initialState.TokenBalancesController,
      }),
      TokenRatesController: new TokenRatesController({
        messenger: this.controllerMessenger.getRestricted({
          name: 'TokenRatesController',
          allowedActions: [
            'TokensController:getState',
            'NetworkController:getNetworkClientById',
            'NetworkController:getState',
            'AccountsController:getAccount',
            'AccountsController:getSelectedAccount',
          ],
          allowedEvents: [
            'TokensController:stateChange',
            'NetworkController:stateChange',
            'AccountsController:selectedEvmAccountChange',
          ],
        }),
        tokenPricesService: codefiTokenApiV2,
        interval: 30 * 60 * 1000,
        state: initialState.TokenRatesController || { marketData: {} },
      }),
      TransactionController: this.transactionController,
      SmartTransactionsController: this.smartTransactionsController,
      SwapsController: new SwapsController({
        clientId: AppConstants.SWAPS.CLIENT_ID,
        fetchAggregatorMetadataThreshold:
          AppConstants.SWAPS.CACHE_AGGREGATOR_METADATA_THRESHOLD,
        fetchTokensThreshold: AppConstants.SWAPS.CACHE_TOKENS_THRESHOLD,
        fetchTopAssetsThreshold: AppConstants.SWAPS.CACHE_TOP_ASSETS_THRESHOLD,
        supportedChainIds: [
          swapsUtils.ETH_CHAIN_ID,
          swapsUtils.BSC_CHAIN_ID,
          swapsUtils.SWAPS_TESTNET_CHAIN_ID,
          swapsUtils.POLYGON_CHAIN_ID,
          swapsUtils.AVALANCHE_CHAIN_ID,
          swapsUtils.ARBITRUM_CHAIN_ID,
          swapsUtils.OPTIMISM_CHAIN_ID,
          swapsUtils.ZKSYNC_ERA_CHAIN_ID,
          swapsUtils.LINEA_CHAIN_ID,
          swapsUtils.BASE_CHAIN_ID,
        ],
        // @ts-expect-error TODO: Resolve mismatch between base-controller versions.
        messenger: this.controllerMessenger.getRestricted({
          name: 'SwapsController',
          // TODO: allow these internal calls once GasFeeController
          // export these action types and register its action handlers
          // allowedActions: [
          //   'GasFeeController:getEIP1559GasFeeEstimates',
          // ],
          allowedActions: ['NetworkController:getNetworkClientById'],
          allowedEvents: ['NetworkController:networkDidChange'],
        }),
        pollCountLimit: AppConstants.SWAPS.POLL_COUNT_LIMIT,
        // TODO: Remove once GasFeeController exports this action type
        fetchGasFeeEstimates: () => gasFeeController.fetchGasFeeEstimates(),
        fetchEstimatedMultiLayerL1Fee,
      }),
      GasFeeController: gasFeeController,
      ApprovalController: approvalController,
      PermissionController: permissionController,
      RemoteFeatureFlagController: remoteFeatureFlagController,
      SelectedNetworkController: selectedNetworkController,
      SignatureController: new SignatureController({
        // @ts-expect-error TODO: Resolve mismatch between base-controller versions.
        messenger: this.controllerMessenger.getRestricted({
          name: 'SignatureController',
          allowedActions: [
            `${approvalController.name}:addRequest`,
            `${this.keyringController.name}:signPersonalMessage`,
            `${this.keyringController.name}:signMessage`,
            `${this.keyringController.name}:signTypedMessage`,
            `${loggingController.name}:add`,
            `${networkController.name}:getNetworkClientById`,
          ],
          allowedEvents: [],
        }),
        // This casting expected due to mismatch of browser and react-native version of Sentry traceContext
        trace: trace as unknown as SignatureControllerOptions['trace'],
        decodingApiUrl: AppConstants.DECODING_API_URL,
        // TODO: check preferences useExternalServices
        isDecodeSignatureRequestEnabled: () =>
          preferencesController.state.useTransactionSimulations,
      }),
      LoggingController: loggingController,
      ///: BEGIN:ONLY_INCLUDE_IF(preinstalled-snaps,external-snaps)
      SnapController: this.snapController,
      SnapsRegistry: snapsRegistry,
      SubjectMetadataController: this.subjectMetadataController,
      AuthenticationController: authenticationController,
      UserStorageController: userStorageController,
      NotificationServicesController: notificationServicesController,
      NotificationServicesPushController: notificationServicesPushController,
      ///: END:ONLY_INCLUDE_IF
      AccountsController: accountsController,
      PPOMController: new PPOMController({
        chainId: getGlobalChainId(networkController),
        blockaidPublicKey: process.env.BLOCKAID_PUBLIC_KEY as string,
        cdnBaseUrl: process.env.BLOCKAID_FILE_CDN as string,
        // @ts-expect-error TODO: Resolve mismatch between base-controller versions.
        messenger: this.controllerMessenger.getRestricted({
          name: 'PPOMController',
          allowedActions: ['NetworkController:getNetworkClientById'],
          allowedEvents: [`${networkController.name}:networkDidChange`],
        }),
        onPreferencesChange: (listener) =>
          this.controllerMessenger.subscribe(
            `${preferencesController.name}:stateChange`,
            listener,
          ),
        // TODO: Replace "any" with type
        provider:
          // eslint-disable-next-line @typescript-eslint/no-explicit-any
          networkController.getProviderAndBlockTracker().provider as any,
        ppomProvider: {
          // TODO: Replace "any" with type
          // eslint-disable-next-line @typescript-eslint/no-explicit-any
          PPOM: PPOM as any,
          ppomInit,
        },
        storageBackend: new RNFSStorageBackend('PPOMDB'),
        securityAlertsEnabled:
          initialState.PreferencesController?.securityAlertsEnabled ?? false,
        state: initialState.PPOMController,
        // TODO: Replace "any" with type
        // eslint-disable-next-line @typescript-eslint/no-explicit-any
        nativeCrypto: Crypto as any,
      }),
      ///: BEGIN:ONLY_INCLUDE_IF(keyring-snaps)
      MultichainBalancesController: multichainBalancesController,
      RatesController: multichainRatesController,
      MultichainAssetsController: multichainAssetsController,
      ///: END:ONLY_INCLUDE_IF
      MultichainNetworkController: multichainNetworkController,
    };

    const childControllers = Object.assign({}, this.context);
    STATELESS_NON_CONTROLLER_NAMES.forEach((name) => {
      if (name in childControllers && childControllers[name]) {
        delete childControllers[name];
      }
    });
    this.datamodel = new ComposableController<EngineState, StatefulControllers>(
      {
        controllers: childControllers as StatefulControllers,
        messenger: this.controllerMessenger.getRestricted({
          name: 'ComposableController',
          allowedActions: [],
          allowedEvents: Array.from(BACKGROUND_STATE_CHANGE_EVENT_NAMES),
        }),
      },
    );

    const { NftController: nfts } = this.context;

    if (process.env.MM_OPENSEA_KEY) {
      nfts.setApiKey(process.env.MM_OPENSEA_KEY);
    }

    this.controllerMessenger.subscribe(
      'TransactionController:incomingTransactionsReceived',
      (incomingTransactions: TransactionMeta[]) => {
        NotificationManager.gotIncomingTransaction(incomingTransactions);
      },
    );

    this.controllerMessenger.subscribe(
      AppConstants.NETWORK_STATE_CHANGE_EVENT,
      (state: NetworkState) => {
        if (
          state.networksMetadata[state.selectedNetworkClientId].status ===
            NetworkStatus.Available &&
          getGlobalChainId(networkController) !== currentChainId
        ) {
          // We should add a state or event emitter saying the provider changed
          setTimeout(() => {
            this.configureControllersOnNetworkChange();
            currentChainId = getGlobalChainId(networkController);
          }, 500);
        }
      },
    );

    this.controllerMessenger.subscribe(
      AppConstants.NETWORK_STATE_CHANGE_EVENT,
      async () => {
        try {
          const networkId = await deprecatedGetNetworkId();
          store.dispatch(networkIdUpdated(networkId));
        } catch (error) {
          console.error(
            error,
            `Network ID not changed, current chainId: ${getGlobalChainId(
              networkController,
            )}`,
          );
        }
      },
    );

    this.controllerMessenger.subscribe(
      `${networkController.name}:networkWillChange`,
      () => {
        store.dispatch(networkIdWillUpdate());
      },
    );

    this.configureControllersOnNetworkChange();
    this.startPolling();
    this.handleVaultBackup();
    this._addTransactionControllerListeners();

    Engine.instance = this;
  }

  // Logs the "Transaction Finalized" event after a transaction was either confirmed, dropped or failed.
  _handleTransactionFinalizedEvent = async (
    transactionEventPayload: TransactionEventPayload,
    properties: JsonMap,
  ) => {
    const shouldUseSmartTransaction = selectShouldUseSmartTransaction(
      store.getState(),
    );
    if (
      !shouldUseSmartTransaction ||
      !transactionEventPayload.transactionMeta
    ) {
      MetaMetrics.getInstance().trackEvent(
        MetricsEventBuilder.createEventBuilder(
          MetaMetricsEvents.TRANSACTION_FINALIZED,
        )
          .addProperties(properties)
          .build(),
      );
      return;
    }
    const { transactionMeta } = transactionEventPayload;
    const { SmartTransactionsController } = this.context;
    const waitForSmartTransaction = true;
    const smartTransactionMetricsProperties =
      await getSmartTransactionMetricsProperties(
        SmartTransactionsController,
        transactionMeta,
        waitForSmartTransaction,
        this.controllerMessenger,
      );
    MetaMetrics.getInstance().trackEvent(
      MetricsEventBuilder.createEventBuilder(
        MetaMetricsEvents.TRANSACTION_FINALIZED,
      )
        .addProperties(smartTransactionMetricsProperties)
        .addProperties(properties)
        .build(),
    );
  };

  _handleTransactionDropped = async (
    transactionEventPayload: TransactionEventPayload,
  ) => {
    const properties = { status: 'dropped' };
    await this._handleTransactionFinalizedEvent(
      transactionEventPayload,
      properties,
    );
  };

  _handleTransactionConfirmed = async (transactionMeta: TransactionMeta) => {
    const properties = { status: 'confirmed' };
    await this._handleTransactionFinalizedEvent(
      { transactionMeta },
      properties,
    );
  };

  _handleTransactionFailed = async (
    transactionEventPayload: TransactionEventPayload,
  ) => {
    const properties = { status: 'failed' };
    await this._handleTransactionFinalizedEvent(
      transactionEventPayload,
      properties,
    );
  };

  _addTransactionControllerListeners() {
    this.controllerMessenger.subscribe(
      'TransactionController:transactionDropped',
      this._handleTransactionDropped,
    );

    this.controllerMessenger.subscribe(
      'TransactionController:transactionConfirmed',
      this._handleTransactionConfirmed,
    );

    this.controllerMessenger.subscribe(
      'TransactionController:transactionFailed',
      this._handleTransactionFailed,
    );
  }

  handleVaultBackup() {
    this.controllerMessenger.subscribe(
      AppConstants.KEYRING_STATE_CHANGE_EVENT,
      (state: KeyringControllerState) =>
        backupVault(state)
          .then((result) => {
            if (result.success) {
              Logger.log('Engine', 'Vault back up successful');
            } else {
              Logger.log('Engine', 'Vault backup failed', result.error);
            }
          })
          .catch((error) => {
            Logger.error(error, 'Engine Vault backup failed');
          }),
    );
  }

  startPolling() {
    const { NetworkController, TransactionController } = this.context;

    const chainId = getGlobalChainId(NetworkController);

    TransactionController.stopIncomingTransactionPolling();

    // leaving the reference of TransactionController here, rather than importing it from utils to avoid circular dependency
    TransactionController.startIncomingTransactionPolling([chainId]);

    ///: BEGIN:ONLY_INCLUDE_IF(keyring-snaps)
    this.context.RatesController.start();
    ///: END:ONLY_INCLUDE_IF
  }

  configureControllersOnNetworkChange() {
    const { AccountTrackerController, NetworkController } = this.context;
    const { provider } = NetworkController.getProviderAndBlockTracker();

    // Skip configuration if this is called before the provider is initialized
    if (!provider) {
      return;
    }
    provider.sendAsync = provider.sendAsync.bind(provider);

    AccountTrackerController.refresh();
  }

  getTotalFiatAccountBalance = (): {
    ethFiat: number;
    tokenFiat: number;
    tokenFiat1dAgo: number;
    ethFiat1dAgo: number;
  } => {
    const {
      CurrencyRateController,
      AccountsController,
      AccountTrackerController,
      TokenBalancesController,
      TokenRatesController,
      TokensController,
      NetworkController,
    } = this.context;

    const selectedInternalAccount = AccountsController.getAccount(
      AccountsController.state.internalAccounts.selectedAccount,
    );

    if (selectedInternalAccount) {
      const selectSelectedInternalAccountFormattedAddress =
        toChecksumHexAddress(selectedInternalAccount.address);
      const { currentCurrency } = CurrencyRateController.state;
      const { chainId, ticker } = NetworkController.getNetworkClientById(
        getGlobalNetworkClientId(NetworkController),
      ).configuration;
      const { settings: { showFiatOnTestnets } = {} } = store.getState();

      if (isTestNet(chainId) && !showFiatOnTestnets) {
        return { ethFiat: 0, tokenFiat: 0, ethFiat1dAgo: 0, tokenFiat1dAgo: 0 };
      }

      const conversionRate =
        CurrencyRateController.state?.currencyRates?.[ticker]?.conversionRate ??
        0;

      const { accountsByChainId } = AccountTrackerController.state;
      const { tokens } = TokensController.state;
      const { marketData } = TokenRatesController.state;
      const tokenExchangeRates = marketData?.[toHexadecimal(chainId)];

      let ethFiat = 0;
      let ethFiat1dAgo = 0;
      let tokenFiat = 0;
      let tokenFiat1dAgo = 0;
      const decimalsToShow = (currentCurrency === 'usd' && 2) || undefined;
      if (
        accountsByChainId?.[toHexadecimal(chainId)]?.[
          selectSelectedInternalAccountFormattedAddress
        ]
      ) {
        // TODO - Non EVM accounts like BTC do not use hex formatted balances. We will need to modify this to use CAIP-2 identifiers in the future.
        const balanceBN = hexToBN(
          accountsByChainId[toHexadecimal(chainId)][
            selectSelectedInternalAccountFormattedAddress
          ].balance,
        );
        // TODO - Non EVM accounts like BTC do not use hex formatted balances. We will need to modify this to use CAIP-2 identifiers in the future.
        const stakedBalanceBN = hexToBN(
          accountsByChainId[toHexadecimal(chainId)][
            selectSelectedInternalAccountFormattedAddress
          ].stakedBalance || '0x00',
        );
        const totalAccountBalance = balanceBN
          .add(stakedBalanceBN)
          .toString('hex');
        ethFiat = weiToFiatNumber(
          totalAccountBalance,
          conversionRate,
          decimalsToShow,
        );
      }

      const ethPricePercentChange1d =
        tokenExchangeRates?.[zeroAddress() as Hex]?.pricePercentChange1d;

      ethFiat1dAgo =
        ethPricePercentChange1d !== undefined
          ? ethFiat / (1 + ethPricePercentChange1d / 100)
          : ethFiat;

      if (tokens.length > 0) {
        const { tokenBalances: allTokenBalances } =
          TokenBalancesController.state;

        const tokenBalances =
          allTokenBalances?.[selectedInternalAccount.address as Hex]?.[
            chainId
          ] ?? {};
        tokens.forEach(
          (item: { address: string; balance?: string; decimals: number }) => {
            const exchangeRate =
              tokenExchangeRates?.[item.address as Hex]?.price;

            const tokenBalance =
              item.balance ||
              (item.address in tokenBalances
                ? renderFromTokenMinimalUnit(
                    tokenBalances[item.address as Hex],
                    item.decimals,
                  )
                : undefined);
            const tokenBalanceFiat = balanceToFiatNumber(
              // TODO: Fix this by handling or eliminating the undefined case
              // @ts-expect-error This variable can be `undefined`, which would break here.
              tokenBalance,
              conversionRate,
              exchangeRate,
              decimalsToShow,
            );

            const tokenPricePercentChange1d =
              tokenExchangeRates?.[item.address as Hex]?.pricePercentChange1d;

            const tokenBalance1dAgo =
              tokenPricePercentChange1d !== undefined
                ? tokenBalanceFiat / (1 + tokenPricePercentChange1d / 100)
                : tokenBalanceFiat;

            tokenFiat += tokenBalanceFiat;
            tokenFiat1dAgo += tokenBalance1dAgo;
          },
        );
      }

      return {
        ethFiat: ethFiat ?? 0,
        ethFiat1dAgo: ethFiat1dAgo ?? 0,
        tokenFiat: tokenFiat ?? 0,
        tokenFiat1dAgo: tokenFiat1dAgo ?? 0,
      };
    }
    // if selectedInternalAccount is undefined, return default 0 value.
    return {
      ethFiat: 0,
      tokenFiat: 0,
      ethFiat1dAgo: 0,
      tokenFiat1dAgo: 0,
    };
  };

  ///: BEGIN:ONLY_INCLUDE_IF(keyring-snaps)
  getSnapKeyring = async () => {
    let [snapKeyring] = this.keyringController.getKeyringsByType(
      KeyringTypes.snap,
    );
    if (!snapKeyring) {
      snapKeyring = await this.keyringController.addNewKeyring(
        KeyringTypes.snap,
      );
    }
    return snapKeyring;
  };

  /**
   * Removes an account from state / storage.
   *
   * @param {string} address - A hex address
   */
  removeAccount = async (address: string) => {
    // Remove all associated permissions
    await removeAccountsFromPermissions([address]);
    // Remove account from the keyring
    await this.keyringController.removeAccount(address as Hex);
    return address;
  };
  ///: END:ONLY_INCLUDE_IF

  /**
   * Returns true or false whether the user has funds or not
   */
  hasFunds = () => {
    try {
      const {
        engine: { backgroundState },
      } = store.getState();
      // TODO: Check `allNfts[currentChainId]` property instead
      // @ts-expect-error This property does not exist
      const nfts = backgroundState.NftController.nfts;

      const { tokenBalances } = backgroundState.TokenBalancesController;

      let tokenFound = false;
      tokenLoop: for (const chains of Object.values(tokenBalances)) {
        for (const tokens of Object.values(chains)) {
          for (const balance of Object.values(tokens)) {
            if (!isZero(balance)) {
              tokenFound = true;
              break tokenLoop;
            }
          }
        }
      }

      const fiatBalance = this.getTotalFiatAccountBalance() || 0;
      const totalFiatBalance = fiatBalance.ethFiat + fiatBalance.ethFiat;

      return totalFiatBalance > 0 || tokenFound || nfts.length > 0;
    } catch (e) {
      Logger.log('Error while getting user funds', e);
    }
  };

  resetState = async () => {
    // Whenever we are gonna start a new wallet
    // either imported or created, we need to
    // get rid of the old data from state
    const {
      TransactionController,
      TokensController,
      NftController,
      TokenBalancesController,
      TokenRatesController,
      PermissionController,
      // SelectedNetworkController,
      ///: BEGIN:ONLY_INCLUDE_IF(preinstalled-snaps,external-snaps)
      SnapController,
      ///: END:ONLY_INCLUDE_IF
      LoggingController,
    } = this.context;

    // Remove all permissions.
    PermissionController?.clearState?.();
    ///: BEGIN:ONLY_INCLUDE_IF(preinstalled-snaps,external-snaps)
    SnapController.clearState();
    ///: END:ONLY_INCLUDE_IF

    // Clear selected network
    // TODO implement this method on SelectedNetworkController
    // SelectedNetworkController.unsetAllDomains()

    //Clear assets info
    TokensController.resetState();
    NftController.resetState();

    TokenBalancesController.resetState();
    TokenRatesController.resetState();

    // eslint-disable-next-line @typescript-eslint/no-explicit-any
    (TransactionController as any).update(() => ({
      methodData: {},
      transactions: [],
      lastFetchedBlockNumbers: {},
      submitHistory: [],
      swapsTransactions: {},
    }));

    LoggingController.clear();
  };

  removeAllListeners() {
    this.controllerMessenger.clearSubscriptions();
  }

  async destroyEngineInstance() {
    // TODO: Replace "any" with type
    // eslint-disable-next-line @typescript-eslint/no-explicit-any
    Object.values(this.context).forEach((controller: any) => {
      if (controller.destroy) {
        controller.destroy();
      }
    });
    this.removeAllListeners();
    await this.resetState();
    Engine.instance = null;
  }

  rejectPendingApproval(
    id: string,
    reason: Error = providerErrors.userRejectedRequest(),
    opts: { ignoreMissing?: boolean; logErrors?: boolean } = {},
  ) {
    const { ApprovalController } = this.context;

    if (opts.ignoreMissing && !ApprovalController.has({ id })) {
      return;
    }

    try {
      ApprovalController.reject(id, reason);
      // TODO: Replace "any" with type
      // eslint-disable-next-line @typescript-eslint/no-explicit-any
    } catch (error: any) {
      if (opts.logErrors !== false) {
        Logger.error(
          error,
          'Reject while rejecting pending connection request',
        );
      }
    }
  }

  async acceptPendingApproval(
    id: string,
    requestData?: Record<string, Json>,
    opts: AcceptOptions & { handleErrors?: boolean } = {
      waitForResult: false,
      deleteAfterResult: false,
      handleErrors: true,
    },
  ) {
    const { ApprovalController } = this.context;

    try {
      return await ApprovalController.accept(id, requestData, {
        waitForResult: opts.waitForResult,
        deleteAfterResult: opts.deleteAfterResult,
      });
    } catch (err) {
      if (opts.handleErrors === false) {
        throw err;
      }
    }
  }

  // This should be used instead of directly calling PreferencesController.setSelectedAddress or AccountsController.setSelectedAccount
  setSelectedAccount(address: string) {
    const { AccountsController, PreferencesController } = this.context;
    const account = AccountsController.getAccountByAddress(address);
    if (account) {
      AccountsController.setSelectedAccount(account.id);
      PreferencesController.setSelectedAddress(address);
    } else {
      throw new Error(`No account found for address: ${address}`);
    }
  }

  /**
   * This should be used instead of directly calling PreferencesController.setAccountLabel or AccountsController.setAccountName in order to keep the names in sync
   * We are currently incrementally migrating the accounts data to the AccountsController so we must keep these values
   * in sync until the migration is complete.
   */
  setAccountLabel(address: string, label: string) {
    const { AccountsController, PreferencesController } = this.context;
    const accountToBeNamed = AccountsController.getAccountByAddress(address);
    if (accountToBeNamed === undefined) {
      throw new Error(`No account found for address: ${address}`);
    }
    AccountsController.setAccountName(accountToBeNamed.id, label);
    PreferencesController.setAccountLabel(address, label);
  }
}

/**
 * Assert that the given Engine instance has been initialized
 *
 * @param instance - Either an Engine instance, or null
 */
function assertEngineExists(
  instance: Engine | null,
): asserts instance is Engine {
  if (!instance) {
    throw new Error('Engine does not exist');
  }
}

let instance: Engine | null;

export default {
  get context() {
    assertEngineExists(instance);
    return instance.context;
  },

  get controllerMessenger() {
    assertEngineExists(instance);
    return instance.controllerMessenger;
  },

  get state() {
    assertEngineExists(instance);
    const {
      AccountTrackerController,
      AddressBookController,
      NftController,
      TokenListController,
      CurrencyRateController,
      KeyringController,
      NetworkController,
      PreferencesController,
      PhishingController,
      RemoteFeatureFlagController,
      PPOMController,
      TokenBalancesController,
      TokenRatesController,
      TransactionController,
      SmartTransactionsController,
      SwapsController,
      GasFeeController,
      TokensController,
      ///: BEGIN:ONLY_INCLUDE_IF(preinstalled-snaps,external-snaps)
      SnapController,
      SubjectMetadataController,
      AuthenticationController,
      UserStorageController,
      NotificationServicesController,
      NotificationServicesPushController,
      ///: END:ONLY_INCLUDE_IF
      PermissionController,
      SelectedNetworkController,
      ApprovalController,
      LoggingController,
      AccountsController,
      SignatureController,
      ///: BEGIN:ONLY_INCLUDE_IF(keyring-snaps)
      MultichainBalancesController,
      RatesController,
      MultichainAssetsController,
      ///: END:ONLY_INCLUDE_IF
      MultichainNetworkController,
    } = instance.datamodel.state;

    return {
      AccountTrackerController,
      AddressBookController,
      NftController,
      TokenListController,
      CurrencyRateController,
      KeyringController,
      NetworkController,
      PhishingController,
      RemoteFeatureFlagController,
      PPOMController,
      PreferencesController,
      TokenBalancesController,
      TokenRatesController,
      TokensController,
      TransactionController,
      SmartTransactionsController,
      SwapsController,
      GasFeeController,
      ///: BEGIN:ONLY_INCLUDE_IF(preinstalled-snaps,external-snaps)
      SnapController,
      SubjectMetadataController,
      AuthenticationController,
      UserStorageController,
      NotificationServicesController,
      NotificationServicesPushController,
      ///: END:ONLY_INCLUDE_IF
      PermissionController,
      SelectedNetworkController,
      ApprovalController,
      LoggingController,
      AccountsController,
      SignatureController,
      ///: BEGIN:ONLY_INCLUDE_IF(keyring-snaps)
      MultichainBalancesController,
      RatesController,
      MultichainAssetsController,
      ///: END:ONLY_INCLUDE_IF
      MultichainNetworkController,
    };
  },

  get datamodel() {
    assertEngineExists(instance);
    return instance.datamodel;
  },

  getTotalFiatAccountBalance() {
    assertEngineExists(instance);
    return instance.getTotalFiatAccountBalance();
  },

  hasFunds() {
    assertEngineExists(instance);
    return instance.hasFunds();
  },

  resetState() {
    assertEngineExists(instance);
    return instance.resetState();
  },

  destroyEngine: async () => {
    await instance?.destroyEngineInstance();
    instance = null;
  },

  init(
    state: Partial<EngineState> | undefined,
    keyringState: KeyringControllerState | null = null,
    metaMetricsId?: string,
  ) {
    instance =
      Engine.instance || new Engine(state, keyringState, metaMetricsId);
    Object.freeze(instance);
    return instance;
  },

  acceptPendingApproval: async (
    id: string,
    requestData?: Record<string, Json>,
    opts?: AcceptOptions & { handleErrors?: boolean },
  ) => instance?.acceptPendingApproval(id, requestData, opts),

  rejectPendingApproval: (
    id: string,
    reason: Error,
    opts: {
      ignoreMissing?: boolean;
      logErrors?: boolean;
    } = {},
  ) => instance?.rejectPendingApproval(id, reason, opts),

  setSelectedAddress: (address: string) => {
    assertEngineExists(instance);
    instance.setSelectedAccount(address);
  },

  setAccountLabel: (address: string, label: string) => {
    assertEngineExists(instance);
    instance.setAccountLabel(address, label);
  },

  ///: BEGIN:ONLY_INCLUDE_IF(keyring-snaps)
  getSnapKeyring: () => {
    assertEngineExists(instance);
    return instance.getSnapKeyring();
  },
  removeAccount: async (address: string) => {
    assertEngineExists(instance);
    return await instance.removeAccount(address);
  },
  ///: END:ONLY_INCLUDE_IF
};<|MERGE_RESOLUTION|>--- conflicted
+++ resolved
@@ -143,32 +143,7 @@
 
 import { PPOM, ppomInit } from '../../lib/ppom/PPOMView';
 import RNFSStorageBackend from '../../lib/ppom/ppom-storage-backend';
-<<<<<<< HEAD
 import { createRemoteFeatureFlagController } from './controllers/remote-feature-flag-controller';
-=======
-import {
-  ///: BEGIN:ONLY_INCLUDE_IF(keyring-snaps)
-  AccountsControllerSetSelectedAccountAction,
-  AccountsControllerGetAccountByAddressAction,
-  AccountsControllerSetAccountNameAction,
-  AccountsControllerListMultichainAccountsAction,
-  AccountsControllerAccountRemovedEvent,
-  AccountsControllerAccountAssetListUpdatedEvent,
-
-  ///: END:ONLY_INCLUDE_IF
-  AccountsControllerGetAccountAction,
-  AccountsControllerGetSelectedAccountAction,
-  AccountsControllerListAccountsAction,
-  AccountsControllerUpdateAccountMetadataAction,
-  AccountsControllerSelectedEvmAccountChangeEvent,
-  AccountsControllerSelectedAccountChangeEvent,
-  AccountsControllerAccountAddedEvent,
-  AccountsControllerAccountRenamedEvent,
-} from './controllers/AccountsController/constants';
-import { AccountsControllerMessenger } from '@metamask/accounts-controller';
-import { createAccountsController } from './controllers/AccountsController/utils';
-import { createRemoteFeatureFlagController } from './controllers/RemoteFeatureFlagController';
->>>>>>> 947a53ef
 import { captureException } from '@sentry/react-native';
 import { lowerCase } from 'lodash';
 import {
@@ -245,18 +220,10 @@
   SnapControllerHandleRequestAction,
   SnapControllerUpdateSnapStateAction,
 } from './controllers/SnapController/constants';
-<<<<<<< HEAD
-=======
-import {
-  SnapKeyringAccountAssetListUpdatedEvent,
-  SnapKeyringAccountBalancesUpdatedEvent,
-  SnapKeyringAccountTransactionsUpdatedEvent,
-} from '../SnapKeyring/constants';
 ///: BEGIN:ONLY_INCLUDE_IF(keyring-snaps)
 import { createMultichainAssetsController } from './controllers/MultichainAssetsController';
 ///: END:ONLY_INCLUDE_IF
 import { createMultichainNetworkController } from './controllers/MultichainNetworkController';
->>>>>>> 947a53ef
 
 const NON_EMPTY = 'NON_EMPTY';
 
@@ -416,7 +383,6 @@
       chainId: getGlobalChainId(networkController),
     });
 
-<<<<<<< HEAD
     const { controllersByName } = initModularizedControllers({
       controllerInitFunctions: {
         AccountsController: accountsControllerInit,
@@ -424,30 +390,6 @@
       persistedState: initialState as EngineState,
       existingControllersByName: {},
       baseControllerMessenger: this.controllerMessenger,
-=======
-    // Create AccountsController
-    const accountsControllerMessenger: AccountsControllerMessenger =
-      this.controllerMessenger.getRestricted({
-        name: 'AccountsController',
-        allowedEvents: [
-          SnapControllerStateChangeEvent,
-          'KeyringController:accountRemoved',
-          'KeyringController:stateChange',
-          SnapKeyringAccountAssetListUpdatedEvent,
-          SnapKeyringAccountBalancesUpdatedEvent,
-          SnapKeyringAccountTransactionsUpdatedEvent,
-          'MultichainNetworkController:networkDidChange',
-        ],
-        allowedActions: [
-          'KeyringController:getAccounts',
-          'KeyringController:getKeyringsByType',
-          'KeyringController:getKeyringForAccount',
-        ],
-      });
-    const accountsController = createAccountsController({
-      messenger: accountsControllerMessenger,
-      initialState: initialState.AccountsController,
->>>>>>> 947a53ef
     });
 
     const accountsController = controllersByName.AccountsController;
@@ -458,11 +400,11 @@
       this.controllerMessenger.getRestricted({
         name: 'MultichainAssetsController',
         allowedEvents: [
-          AccountsControllerAccountAddedEvent,
-          AccountsControllerAccountRemovedEvent,
-          AccountsControllerAccountAssetListUpdatedEvent,
+          'AccountsController:accountAdded',
+          'AccountsController:accountRemoved',
+          'AccountsController:accountAssetListUpdated',
         ],
-        allowedActions: [AccountsControllerListMultichainAccountsAction],
+        allowedActions: ['AccountsController:listMultichainAccounts'],
       });
 
     const multichainAssetsController = createMultichainAssetsController({
@@ -474,15 +416,10 @@
       this.controllerMessenger.getRestricted({
         name: 'MultichainBalancesController',
         allowedEvents: [
-<<<<<<< HEAD
           'AccountsController:accountAdded',
           'AccountsController:accountRemoved',
-=======
-          AccountsControllerAccountAddedEvent,
-          AccountsControllerAccountRemovedEvent,
           'AccountsController:accountBalancesUpdated',
           'MultichainAssetsController:stateChange',
->>>>>>> 947a53ef
         ],
         allowedActions: [
           'AccountsController:listMultichainAccounts',
