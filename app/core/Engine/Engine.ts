/* eslint-disable @typescript-eslint/no-shadow */
import Crypto from 'react-native-quick-crypto';

import {
  AccountTrackerController,
  AssetsContractController,
  NftController,
  NftDetectionController,
  TokenBalancesController,
  TokenDetectionController,
  TokenListController,
  TokenRatesController,
  TokensController,
  CodefiTokenPricesServiceV2,
} from '@metamask/assets-controllers';
import { AccountsController } from '@metamask/accounts-controller';
import { AddressBookController } from '@metamask/address-book-controller';
import { ComposableController } from '@metamask/composable-controller';
import {
  KeyringController,
  KeyringControllerState,
  ///: BEGIN:ONLY_INCLUDE_IF(preinstalled-snaps,external-snaps)
  KeyringTypes,
  ///: END:ONLY_INCLUDE_IF
} from '@metamask/keyring-controller';
import {
  getDefaultNetworkControllerState,
  NetworkController,
  NetworkState,
  NetworkStatus,
} from '@metamask/network-controller';
import { PhishingController } from '@metamask/phishing-controller';
import { PreferencesController } from '@metamask/preferences-controller';
import {
  TransactionController,
  TransactionMeta,
  type TransactionParams,
} from '@metamask/transaction-controller';
import { GasFeeController } from '@metamask/gas-fee-controller';
import {
  AcceptOptions,
  ApprovalController,
} from '@metamask/approval-controller';
import { HdKeyring } from '@metamask/eth-hd-keyring';
import { SelectedNetworkController } from '@metamask/selected-network-controller';
import {
  PermissionController,
  ///: BEGIN:ONLY_INCLUDE_IF(preinstalled-snaps,external-snaps)
  SubjectMetadataController,
  ///: END:ONLY_INCLUDE_IF
} from '@metamask/permission-controller';
import SwapsController, { swapsUtils } from '@metamask/swaps-controller';
import { PPOMController } from '@metamask/ppom-validator';
///: BEGIN:ONLY_INCLUDE_IF(preinstalled-snaps,external-snaps)
import type { NotificationArgs } from '@metamask/snaps-rpc-methods/dist/restricted/notify.cjs';
import {
  buildSnapEndowmentSpecifications,
  buildSnapRestrictedMethodSpecifications,
} from '@metamask/snaps-rpc-methods';
import type { EnumToUnion, DialogType } from '@metamask/snaps-sdk';
///: END:ONLY_INCLUDE_IF
import { MetaMaskKeyring as QRHardwareKeyring } from '@keystonehq/metamask-airgapped-keyring';
import { LoggingController } from '@metamask/logging-controller';
import { TokenSearchDiscoveryControllerMessenger } from '@metamask/token-search-discovery-controller';
import {
  LedgerKeyring,
  LedgerMobileBridge,
  LedgerTransportMiddleware,
} from '@metamask/eth-ledger-bridge-keyring';
import { Encryptor, LEGACY_DERIVATION_OPTIONS, pbkdf2 } from '../Encryptor';
import { getDecimalChainId, isTestNet } from '../../util/networks';
import {
  fetchEstimatedMultiLayerL1Fee,
  deprecatedGetNetworkId,
} from '../../util/networks/engineNetworkUtils';
import AppConstants from '../AppConstants';
import { store } from '../../store';
import {
  renderFromTokenMinimalUnit,
  balanceToFiatNumber,
  weiToFiatNumber,
  toHexadecimal,
  hexToBN,
} from '../../util/number';
import NotificationManager from '../NotificationManager';
import Logger from '../../util/Logger';
import { isZero } from '../../util/lodash';
import { MetaMetricsEvents, MetaMetrics } from '../Analytics';

///: BEGIN:ONLY_INCLUDE_IF(preinstalled-snaps,external-snaps)
import { ExcludedSnapEndowments, ExcludedSnapPermissions } from '../Snaps';
import { calculateScryptKey } from './controllers/identity/calculate-scrypt-key';
import { notificationServicesControllerInit } from './controllers/notifications/notification-services-controller-init';
import { notificationServicesPushControllerInit } from './controllers/notifications/notification-services-push-controller-init';

import { getAuthenticationControllerMessenger } from './messengers/identity/authentication-controller-messenger';
import { createAuthenticationController } from './controllers/identity/create-authentication-controller';
import { getUserStorageControllerMessenger } from './messengers/identity/user-storage-controller-messenger';
import { createUserStorageController } from './controllers/identity/create-user-storage-controller';
///: END:ONLY_INCLUDE_IF
import {
  getCaveatSpecifications,
  getPermissionSpecifications,
  unrestrictedMethods,
} from '../Permissions/specifications.js';
import { backupVault } from '../BackupVault';
import {
  SignatureController,
  SignatureControllerOptions,
} from '@metamask/signature-controller';
import { Hex, Json } from '@metamask/utils';
import { providerErrors } from '@metamask/rpc-errors';

import { PPOM, ppomInit } from '../../lib/ppom/PPOMView';
import RNFSStorageBackend from '../../lib/ppom/ppom-storage-backend';
import { createRemoteFeatureFlagController } from './controllers/remote-feature-flag-controller';
import { captureException } from '@sentry/react-native';
import { lowerCase } from 'lodash';
import {
  networkIdUpdated,
  networkIdWillUpdate,
} from '../../core/redux/slices/inpageProvider';
import SmartTransactionsController from '@metamask/smart-transactions-controller';
import { getAllowedSmartTransactionsChainIds } from '../../../app/constants/smartTransactions';
import { selectBasicFunctionalityEnabled } from '../../selectors/settings';
import { selectSwapsChainFeatureFlags } from '../../reducers/swaps';
import { ClientId } from '@metamask/smart-transactions-controller/dist/types';
import { zeroAddress } from 'ethereumjs-util';
import {
  ApprovalType,
  ChainId,
  handleFetch,
  toChecksumHexAddress,
} from '@metamask/controller-utils';
import { ExtendedControllerMessenger } from '../ExtendedControllerMessenger';
import DomainProxyMap from '../../lib/DomainProxyMap/DomainProxyMap';
import {
  MetaMetricsEventCategory,
  MetaMetricsEventName,
} from '@metamask/smart-transactions-controller/dist/constants';
import {
  getSmartTransactionMetricsProperties as getSmartTransactionMetricsPropertiesType,
  getSmartTransactionMetricsSensitiveProperties as getSmartTransactionMetricsSensitivePropertiesType,
} from '@metamask/smart-transactions-controller/dist/utils';
///: BEGIN:ONLY_INCLUDE_IF(keyring-snaps)
import { snapKeyringBuilder } from '../SnapKeyring';
import { removeAccountsFromPermissions } from '../Permissions';
import { keyringSnapPermissionsBuilder } from '../SnapKeyring/keyringSnapsPermissions';
import { multichainBalancesControllerInit } from './controllers/multichain-balances-controller/multichain-balances-controller-init';
import { createMultichainRatesController } from './controllers/RatesController/utils';
import { setupCurrencyRateSync } from './controllers/RatesController/subscriptions';
import { multichainAssetsControllerInit } from './controllers/multichain-assets-controller/multichain-assets-controller-init';
import { multichainAssetsRatesControllerInit } from './controllers/multichain-assets-rates-controller/multichain-assets-rates-controller-init';
import { multichainTransactionsControllerInit } from './controllers/multichain-transactions-controller/multichain-transactions-controller-init';
///: END:ONLY_INCLUDE_IF
///: BEGIN:ONLY_INCLUDE_IF(preinstalled-snaps,external-snaps)
import { HandleSnapRequestArgs } from '../Snaps/types';
import { handleSnapRequest } from '../Snaps/utils';
import {
  cronjobControllerInit,
  executionServiceInit,
  snapControllerInit,
  snapInterfaceControllerInit,
  snapsRegistryInit,
  SnapControllerClearSnapStateAction,
  SnapControllerGetSnapAction,
  SnapControllerGetSnapStateAction,
  SnapControllerUpdateSnapStateAction,
} from './controllers/snaps';
///: END:ONLY_INCLUDE_IF
import { trace } from '../../util/trace';
import { MetricsEventBuilder } from '../Analytics/MetricsEventBuilder';
import {
  BaseControllerMessenger,
  EngineState,
  EngineContext,
  StatefulControllers,
} from './types';
import {
  BACKGROUND_STATE_CHANGE_EVENT_NAMES,
  STATELESS_NON_CONTROLLER_NAMES,
} from './constants';
import {
  getGlobalChainId,
  getGlobalNetworkClientId,
} from '../../util/networks/global-network';
import { logEngineCreation } from './utils/logger';
import { initModularizedControllers } from './utils';
import { accountsControllerInit } from './controllers/accounts-controller';
import { createTokenSearchDiscoveryController } from './controllers/TokenSearchDiscoveryController';
import {
  BRIDGE_DEV_API_BASE_URL,
  BridgeClientId,
  BridgeController,
} from '@metamask/bridge-controller';
import { BridgeStatusController } from '@metamask/bridge-status-controller';
import { multichainNetworkControllerInit } from './controllers/multichain-network-controller/multichain-network-controller-init';
import { currencyRateControllerInit } from './controllers/currency-rate-controller/currency-rate-controller-init';
import { EarnController } from '@metamask/earn-controller';
import { TransactionControllerInit } from './controllers/transaction-controller';
import { GasFeeControllerInit } from './controllers/gas-fee-controller';
import I18n from '../../../locales/i18n';
import { Platform } from '@metamask/profile-sync-controller/sdk';
import { isProductSafetyDappScanningEnabled } from '../../util/phishingDetection';
import { getFailoverUrlsForInfuraNetwork } from '../../util/networks/customNetworks';
import {
  onRpcEndpointDegraded,
  onRpcEndpointUnavailable,
} from './controllers/network-controller/messenger-action-handlers';
import { INFURA_PROJECT_ID } from '../../constants/network';
import { getIsQuicknodeEndpointUrl } from './controllers/network-controller/utils';

const NON_EMPTY = 'NON_EMPTY';

const encryptor = new Encryptor({
  keyDerivationOptions: LEGACY_DERIVATION_OPTIONS,
});
// TODO: Replace "any" with type
// eslint-disable-next-line @typescript-eslint/no-explicit-any
let currentChainId: any;

/**
 * Core controller responsible for composing other metamask controllers together
 * and exposing convenience methods for common wallet operations.
 */
export class Engine {
  /**
   * The global Engine singleton
   */
  static instance: Engine | null;
  /**
   * A collection of all controller instances
   */
  context: EngineContext;
  /**
   * The global controller messenger.
   */
  controllerMessenger: BaseControllerMessenger;
  /**
   * ComposableController reference containing all child controllers
   */
  datamodel: ComposableController<EngineState, StatefulControllers>;

  /**
   * Object containing the info for the latest incoming tx block
   * for each address and network
   */
  // TODO: Replace "any" with type
  // eslint-disable-next-line @typescript-eslint/no-explicit-any
  lastIncomingTxBlockInfo: any;

  ///: BEGIN:ONLY_INCLUDE_IF(preinstalled-snaps,external-snaps)
  subjectMetadataController: SubjectMetadataController;
  ///: END:ONLY_INCLUDE_IF

  accountsController: AccountsController;
  gasFeeController: GasFeeController;
  keyringController: KeyringController;
  smartTransactionsController: SmartTransactionsController;
  transactionController: TransactionController;

  /**
   * Creates a CoreController instance
   */
  // eslint-disable-next-line @typescript-eslint/default-param-last
  constructor(
    initialState: Partial<EngineState> = {},
    initialKeyringState?: KeyringControllerState | null,
    metaMetricsId?: string,
  ) {
    logEngineCreation(initialState, initialKeyringState);

    this.controllerMessenger = new ExtendedControllerMessenger();

    const isBasicFunctionalityToggleEnabled = () =>
      selectBasicFunctionalityEnabled(store.getState());

    const approvalController = new ApprovalController({
      messenger: this.controllerMessenger.getRestricted({
        name: 'ApprovalController',
        allowedEvents: [],
        allowedActions: [],
      }),
      showApprovalRequest: () => undefined,
      typesExcludedFromRateLimiting: [
        ApprovalType.Transaction,
        ApprovalType.WatchAsset,
      ],
    });

    const preferencesController = new PreferencesController({
      messenger: this.controllerMessenger.getRestricted({
        name: 'PreferencesController',
        allowedActions: [],
        allowedEvents: ['KeyringController:stateChange'],
      }),
      state: {
        ipfsGateway: AppConstants.IPFS_DEFAULT_GATEWAY_URL,
        useTokenDetection:
          initialState?.PreferencesController?.useTokenDetection ?? true,
        useNftDetection: true, // set this to true to enable nft detection by default to new users
        displayNftMedia: true,
        securityAlertsEnabled: true,
        smartTransactionsOptInStatus: true,
        tokenSortConfig: {
          key: 'tokenFiatAmount',
          order: 'dsc',
          sortCallback: 'stringNumeric',
        },
        ...initialState.PreferencesController,
      },
    });

    const networkControllerMessenger = this.controllerMessenger.getRestricted({
      name: 'NetworkController',
      allowedEvents: [],
      allowedActions: [],
    });

    const additionalDefaultNetworks = [ChainId['megaeth-testnet']];

    let initialNetworkControllerState = initialState.NetworkController;
    if (!initialNetworkControllerState) {
      initialNetworkControllerState = getDefaultNetworkControllerState(
        additionalDefaultNetworks,
      );

      // Add failovers for default Infura RPC endpoints
      initialNetworkControllerState.networkConfigurationsByChainId[
        ChainId.mainnet
      ].rpcEndpoints[0].failoverUrls =
        getFailoverUrlsForInfuraNetwork('ethereum-mainnet');
      initialNetworkControllerState.networkConfigurationsByChainId[
        ChainId['linea-mainnet']
      ].rpcEndpoints[0].failoverUrls =
        getFailoverUrlsForInfuraNetwork('linea-mainnet');
    }

    const infuraProjectId = INFURA_PROJECT_ID || NON_EMPTY;
    const networkControllerOpts = {
<<<<<<< HEAD
      infuraProjectId: process.env.MM_INFURA_PROJECT_ID || NON_EMPTY,
      state: initialState.NetworkController,
      messenger: this.controllerMessenger.getRestricted({
        name: 'NetworkController',
        allowedEvents: [],
        allowedActions: [],
      }) as unknown as NetworkControllerMessenger,
      getRpcServiceOptions: () => ({
        fetch,
        btoa,
      }),
      additionalDefaultNetworks: [ChainId['megaeth-testnet']],
=======
      infuraProjectId,
      state: initialNetworkControllerState,
      messenger: networkControllerMessenger,
      getRpcServiceOptions: (rpcEndpointUrl: string) => {
        const commonOptions = {
          fetch: globalThis.fetch.bind(globalThis),
          btoa: globalThis.btoa.bind(globalThis),
        };

        if (getIsQuicknodeEndpointUrl(rpcEndpointUrl)) {
          return {
            ...commonOptions,
            policyOptions: {
              // There is currently a bug in the block tracker (and probably
              // also the middleware layers) that result in a flurry of retries
              // when an RPC endpoint goes down, causing us to pretty
              // immediately enter a 30-minute cooldown period during which all
              // requests will be dropped. This isn't a problem for Infura, as
              // we need a long cooldown anyway to prevent spamming it while it
              // is down. But Quicknode is a different story. When we fail over
              // to it, we expect it to be down at first while it is being
              // automatically activated. So dropping requests for a lengthy
              // period would defeat the point. Shortening the cooldown period
              // mitigates this problem.
              circuitBreakDuration: 5000,
            },
          };
        }

        return commonOptions;
      },
      additionalDefaultNetworks,
>>>>>>> e2258997
    };
    const networkController = new NetworkController(networkControllerOpts);
    networkControllerMessenger.subscribe(
      'NetworkController:rpcEndpointUnavailable',
      async ({ chainId, endpointUrl, error }) => {
        onRpcEndpointUnavailable({
          chainId,
          endpointUrl,
          infuraProjectId,
          error,
          trackEvent: ({ event, properties }) => {
            const metricsEvent = MetricsEventBuilder.createEventBuilder(event)
              .addProperties(properties)
              .build();
            MetaMetrics.getInstance().trackEvent(metricsEvent);
          },
        });
      },
    );
    networkControllerMessenger.subscribe(
      'NetworkController:rpcEndpointDegraded',
      async ({ chainId, endpointUrl }) => {
        onRpcEndpointDegraded({
          chainId,
          endpointUrl,
          infuraProjectId,
          trackEvent: ({ event, properties }) => {
            const metricsEvent = MetricsEventBuilder.createEventBuilder(event)
              .addProperties(properties)
              .build();
            MetaMetrics.getInstance().trackEvent(metricsEvent);
          },
        });
      },
    );
    networkController.initializeProvider();

    const assetsContractController = new AssetsContractController({
      messenger: this.controllerMessenger.getRestricted({
        name: 'AssetsContractController',
        allowedActions: [
          'NetworkController:getNetworkClientById',
          'NetworkController:getNetworkConfigurationByNetworkClientId',
          'NetworkController:getSelectedNetworkClient',
          'NetworkController:getState',
        ],
        allowedEvents: [
          'PreferencesController:stateChange',
          'NetworkController:networkDidChange',
        ],
      }),
      chainId: getGlobalChainId(networkController),
    });

    const loggingController = new LoggingController({
      messenger: this.controllerMessenger.getRestricted<
        'LoggingController',
        never,
        never
      >({
        name: 'LoggingController',
        allowedActions: [],
        allowedEvents: [],
      }),
      state: initialState.LoggingController,
    });
    const tokenListController = new TokenListController({
      chainId: getGlobalChainId(networkController),
      onNetworkStateChange: (listener) =>
        this.controllerMessenger.subscribe(
          AppConstants.NETWORK_STATE_CHANGE_EVENT,
          listener,
        ),
      messenger: this.controllerMessenger.getRestricted({
        name: 'TokenListController',
        allowedActions: [`${networkController.name}:getNetworkClientById`],
        allowedEvents: [`${networkController.name}:stateChange`],
      }),
    });
    const remoteFeatureFlagController = createRemoteFeatureFlagController({
      state: initialState.RemoteFeatureFlagController,
      messenger: this.controllerMessenger.getRestricted({
        name: 'RemoteFeatureFlagController',
        allowedActions: [],
        allowedEvents: [],
      }),
      disabled: !isBasicFunctionalityToggleEnabled(),
      getMetaMetricsId: () => metaMetricsId ?? '',
    });

    const tokenSearchDiscoveryController = createTokenSearchDiscoveryController(
      {
        state: initialState.TokenSearchDiscoveryController,
        messenger: this.controllerMessenger.getRestricted({
          name: 'TokenSearchDiscoveryController',
          allowedActions: [],
          allowedEvents: [],
        }) as TokenSearchDiscoveryControllerMessenger,
      },
    );

    const phishingController = new PhishingController({
      messenger: this.controllerMessenger.getRestricted({
        name: 'PhishingController',
        allowedActions: [],
        allowedEvents: [],
      }),
    });
    if (!isProductSafetyDappScanningEnabled()) {
      phishingController.maybeUpdateState();
    }

    const additionalKeyrings = [];

    const qrKeyringBuilder = () => {
      const keyring = new QRHardwareKeyring();
      // to fix the bug in #9560, forgetDevice will reset all keyring properties to default.
      keyring.forgetDevice();
      return keyring;
    };
    qrKeyringBuilder.type = QRHardwareKeyring.type;

    additionalKeyrings.push(qrKeyringBuilder);

    const bridge = new LedgerMobileBridge(new LedgerTransportMiddleware());
    const ledgerKeyringBuilder = () => new LedgerKeyring({ bridge });
    ledgerKeyringBuilder.type = LedgerKeyring.type;

    additionalKeyrings.push(ledgerKeyringBuilder);

    const hdKeyringBuilder = () =>
      new HdKeyring({
        cryptographicFunctions: { pbkdf2Sha512: pbkdf2 },
      });
    hdKeyringBuilder.type = HdKeyring.type;
    additionalKeyrings.push(hdKeyringBuilder);

    ///: BEGIN:ONLY_INCLUDE_IF(keyring-snaps)
    const snapKeyringBuildMessenger = this.controllerMessenger.getRestricted({
      name: 'SnapKeyring',
      allowedActions: [
        'ApprovalController:addRequest',
        'ApprovalController:acceptRequest',
        'ApprovalController:rejectRequest',
        'ApprovalController:startFlow',
        'ApprovalController:endFlow',
        'ApprovalController:showSuccess',
        'ApprovalController:showError',
        'PhishingController:testOrigin',
        'PhishingController:maybeUpdateState',
        'KeyringController:getAccounts',
        'AccountsController:setSelectedAccount',
        'AccountsController:getAccountByAddress',
        'AccountsController:setAccountName',
        'AccountsController:listMultichainAccounts',
        'SnapController:handleRequest',
        SnapControllerGetSnapAction,
      ],
      allowedEvents: [],
    });

    // Necessary to persist the keyrings and update the accounts both within the keyring controller and accounts controller
    const persistAndUpdateAccounts = async () => {
      await this.keyringController.persistAllKeyrings();
      await this.accountsController.updateAccounts();
    };

    additionalKeyrings.push(
      snapKeyringBuilder(snapKeyringBuildMessenger, {
        persistKeyringHelper: () => persistAndUpdateAccounts(),
        removeAccountHelper: (address) => this.removeAccount(address),
      }),
    );

    ///: END:ONLY_INCLUDE_IF

    this.keyringController = new KeyringController({
      removeIdentity: preferencesController.removeIdentity.bind(
        preferencesController,
      ),
      encryptor,
      messenger: this.controllerMessenger.getRestricted({
        name: 'KeyringController',
        allowedActions: [],
        allowedEvents: [],
      }),
      state: initialKeyringState || initialState.KeyringController,
      // @ts-expect-error To Do: Update the type of QRHardwareKeyring to Keyring<Json>
      keyringBuilders: additionalKeyrings,
      cacheEncryptionKey: true,
    });

    ///: BEGIN:ONLY_INCLUDE_IF(preinstalled-snaps,external-snaps)
    /**
     * Gets the mnemonic of the user's primary keyring.
     */
    const getPrimaryKeyringMnemonic = () => {
      const [keyring] = this.keyringController.getKeyringsByType(
        KeyringTypes.hd,
      ) as HdKeyring[];

      if (!keyring.mnemonic) {
        throw new Error('Primary keyring mnemonic unavailable.');
      }

      return keyring.mnemonic;
    };

    const getPrimaryKeyringMnemonicSeed = () => {
      const [keyring] = this.keyringController.getKeyringsByType(
        KeyringTypes.hd,
      ) as HdKeyring[];

      if (!keyring.seed) {
        throw new Error('Primary keyring mnemonic unavailable.');
      }

      return keyring.seed;
    };

    const getUnlockPromise = () => {
      if (this.keyringController.isUnlocked()) {
        return Promise.resolve();
      }
      return new Promise<void>((resolve) => {
        this.controllerMessenger.subscribeOnceIf(
          'KeyringController:unlock',
          resolve,
          () => true,
        );
      });
    };

    const snapRestrictedMethods = {
      // eslint-disable-next-line @typescript-eslint/ban-ts-comment
      // @ts-ignore
      clearSnapState: this.controllerMessenger.call.bind(
        this.controllerMessenger,
        SnapControllerClearSnapStateAction,
      ),
      getMnemonic: async (source?: string) => {
        if (!source) {
          return getPrimaryKeyringMnemonic();
        }

        try {
          const { type, mnemonic } = (await this.controllerMessenger.call(
            'KeyringController:withKeyring',
            {
              id: source,
            },
            async ({ keyring }) => ({
              type: keyring.type,
              mnemonic: (keyring as unknown as HdKeyring).mnemonic,
            }),
          )) as { type: string; mnemonic?: Uint8Array };

          if (type !== KeyringTypes.hd || !mnemonic) {
            // The keyring isn't guaranteed to have a mnemonic (e.g.,
            // hardware wallets, which can't be used as entropy sources),
            // so we throw an error if it doesn't.
            throw new Error(`Entropy source with ID "${source}" not found.`);
          }

          return mnemonic;
        } catch {
          throw new Error(`Entropy source with ID "${source}" not found.`);
        }
      },
      getMnemonicSeed: async (source?: string) => {
        if (!source) {
          return getPrimaryKeyringMnemonicSeed();
        }

        try {
          const { type, seed } = (await this.controllerMessenger.call(
            'KeyringController:withKeyring',
            {
              id: source,
            },
            async ({ keyring }) => ({
              type: keyring.type,
              seed: (keyring as unknown as HdKeyring).seed,
            }),
          )) as { type: string; seed?: Uint8Array };

          if (type !== KeyringTypes.hd || !seed) {
            // The keyring isn't guaranteed to have a seed (e.g.,
            // hardware wallets, which can't be used as entropy sources),
            // so we throw an error if it doesn't.
            throw new Error(`Entropy source with ID "${source}" not found.`);
          }

          return seed;
        } catch {
          throw new Error(`Entropy source with ID "${source}" not found.`);
        }
      },
      getUnlockPromise: getUnlockPromise.bind(this),
      getSnap: this.controllerMessenger.call.bind(
        this.controllerMessenger,
        SnapControllerGetSnapAction,
      ),
      handleSnapRpcRequest: async (args: HandleSnapRequestArgs) =>
        await handleSnapRequest(this.controllerMessenger, args),
      // eslint-disable-next-line @typescript-eslint/ban-ts-comment
      // @ts-ignore
      getSnapState: this.controllerMessenger.call.bind(
        this.controllerMessenger,
        SnapControllerGetSnapStateAction,
      ),
      // eslint-disable-next-line @typescript-eslint/ban-ts-comment
      // @ts-ignore
      updateSnapState: this.controllerMessenger.call.bind(
        this.controllerMessenger,
        SnapControllerUpdateSnapStateAction,
      ),
      maybeUpdatePhishingList: this.controllerMessenger.call.bind(
        this.controllerMessenger,
        'PhishingController:maybeUpdateState',
      ),
      isOnPhishingList: (origin: string) =>
        this.controllerMessenger.call<'PhishingController:testOrigin'>(
          'PhishingController:testOrigin',
          origin,
        ).result,
      showDialog: (
        origin: string,
        type: EnumToUnion<DialogType>,
        // TODO: Replace "any" with type
        // eslint-disable-next-line @typescript-eslint/no-explicit-any
        content: any, // should be Component from '@metamask/snaps-ui';
        // TODO: Replace "any" with type
        // eslint-disable-next-line @typescript-eslint/no-explicit-any
        placeholder?: any,
      ) =>
        approvalController.addAndShowApprovalRequest({
          origin,
          type,
          requestData: { content, placeholder },
        }),
      showInAppNotification: (origin: string, args: NotificationArgs) => {
        Logger.log(
          'Snaps/ showInAppNotification called with args: ',
          args,
          ' and origin: ',
          origin,
        );
      },
      createInterface: this.controllerMessenger.call.bind(
        this.controllerMessenger,
        'SnapInterfaceController:createInterface',
      ),
      getInterface: this.controllerMessenger.call.bind(
        this.controllerMessenger,
        'SnapInterfaceController:getInterface',
      ),
      updateInterface: this.controllerMessenger.call.bind(
        this.controllerMessenger,
        'SnapInterfaceController:updateInterface',
      ),
      requestUserApproval:
        approvalController.addAndShowApprovalRequest.bind(approvalController),
      hasPermission: (origin: string, target: string) =>
        this.controllerMessenger.call<'PermissionController:hasPermission'>(
          'PermissionController:hasPermission',
          origin,
          target,
        ),
      getClientCryptography: () => ({ pbkdf2Sha512: pbkdf2 }),
      getPreferences: () => {
        const {
          securityAlertsEnabled,
          useTransactionSimulations,
          useTokenDetection,
          privacyMode,
          useNftDetection,
          displayNftMedia,
          isMultiAccountBalancesEnabled,
        } = this.getPreferences();
        const locale = I18n.locale;
        return {
          locale,
          currency: this.context.CurrencyRateController.state.currentCurrency,
          hideBalances: privacyMode,
          useSecurityAlerts: securityAlertsEnabled,
          simulateOnChainActions: useTransactionSimulations,
          useTokenDetection,
          batchCheckBalances: isMultiAccountBalancesEnabled,
          displayNftMedia,
          useNftDetection,
          useExternalPricingData: true,
        };
      },
    };
    ///: END:ONLY_INCLUDE_IF

    ///: BEGIN:ONLY_INCLUDE_IF(keyring-snaps)
    const keyringSnapMethods = {
      getAllowedKeyringMethods: (origin: string) =>
        keyringSnapPermissionsBuilder(origin),
      getSnapKeyring: this.getSnapKeyring.bind(this),
    };
    ///: END:ONLY_INCLUDE_IF

    const getSnapPermissionSpecifications = () => ({
      ...buildSnapEndowmentSpecifications(Object.keys(ExcludedSnapEndowments)),
      ...buildSnapRestrictedMethodSpecifications(
        Object.keys(ExcludedSnapPermissions),
        {
          ///: BEGIN:ONLY_INCLUDE_IF(preinstalled-snaps,external-snaps)
          ...snapRestrictedMethods,
          ///: END:ONLY_INCLUDE_IF
          ///: BEGIN:ONLY_INCLUDE_IF(keyring-snaps)
          ...keyringSnapMethods,
          ///: END:ONLY_INCLUDE_IF
        },
      ),
    });

    const accountTrackerController = new AccountTrackerController({
      messenger: this.controllerMessenger.getRestricted({
        name: 'AccountTrackerController',
        allowedActions: [
          'AccountsController:getSelectedAccount',
          'AccountsController:listAccounts',
          'PreferencesController:getState',
          'NetworkController:getState',
          'NetworkController:getNetworkClientById',
        ],
        allowedEvents: [
          'AccountsController:selectedEvmAccountChange',
          'AccountsController:selectedAccountChange',
        ],
      }),
      state: initialState.AccountTrackerController ?? { accounts: {} },
      getStakedBalanceForChain:
        assetsContractController.getStakedBalanceForChain.bind(
          assetsContractController,
        ),
      includeStakedAssets: true,
    });
    const permissionController = new PermissionController({
      messenger: this.controllerMessenger.getRestricted({
        name: 'PermissionController',
        allowedActions: [
          `${approvalController.name}:addRequest`,
          `${approvalController.name}:hasRequest`,
          `${approvalController.name}:acceptRequest`,
          `${approvalController.name}:rejectRequest`,
          ///: BEGIN:ONLY_INCLUDE_IF(preinstalled-snaps,external-snaps)
          `SnapController:getPermitted`,
          `SnapController:install`,
          `SubjectMetadataController:getSubjectMetadata`,
          ///: END:ONLY_INCLUDE_IF
        ],
        allowedEvents: [],
      }),
      state: initialState.PermissionController,
      caveatSpecifications: getCaveatSpecifications({
        getInternalAccounts: (...args) =>
          this.accountsController.listAccounts(...args),
        findNetworkClientIdByChainId:
          networkController.findNetworkClientIdByChainId.bind(
            networkController,
          ),
      }),
      // @ts-expect-error Typecast permissionType from getPermissionSpecifications to be of type PermissionType.RestrictedMethod
      permissionSpecifications: {
        ...getPermissionSpecifications({
          getAllAccounts: () => this.keyringController.getAccounts(),
          getInternalAccounts: (...args) =>
            this.accountsController.listAccounts(...args),
          captureKeyringTypesWithMissingIdentities: (
            internalAccounts = [],
            accounts = [],
          ) => {
            const accountsMissingIdentities = accounts.filter((address) => {
              const lowerCaseAddress = lowerCase(address);
              return !internalAccounts.some(
                (account) => account.address.toLowerCase() === lowerCaseAddress,
              );
            });
            const keyringTypesWithMissingIdentities =
              accountsMissingIdentities.map((address) =>
                this.keyringController.getAccountKeyringType(address),
              );

            const internalAccountCount = internalAccounts.length;

            const accountTrackerCount = Object.keys(
              accountTrackerController.state.accounts || {},
            ).length;

            captureException(
              new Error(
                `Attempt to get permission specifications failed because there were ${accounts.length} accounts, but ${internalAccountCount} identities, and the ${keyringTypesWithMissingIdentities} keyrings included accounts with missing identities. Meanwhile, there are ${accountTrackerCount} accounts in the account tracker.`,
              ),
            );
          },
        }),
        ///: BEGIN:ONLY_INCLUDE_IF(preinstalled-snaps,external-snaps)
        ...getSnapPermissionSpecifications(),
        ///: END:ONLY_INCLUDE_IF
      },
      unrestrictedMethods,
    });

    const selectedNetworkController = new SelectedNetworkController({
      messenger: this.controllerMessenger.getRestricted({
        name: 'SelectedNetworkController',
        allowedActions: [
          'NetworkController:getNetworkClientById',
          'NetworkController:getState',
          'NetworkController:getSelectedNetworkClient',
          'PermissionController:hasPermissions',
          'PermissionController:getSubjectNames',
        ],
        allowedEvents: [
          'NetworkController:stateChange',
          'PermissionController:stateChange',
        ],
      }),
      state: initialState.SelectedNetworkController || { domains: {} },
      useRequestQueuePreference: !!process.env.MULTICHAIN_V1,
      // TODO we need to modify core PreferencesController for better cross client support
      onPreferencesStateChange: (
        listener: ({ useRequestQueue }: { useRequestQueue: boolean }) => void,
      ) => listener({ useRequestQueue: !!process.env.MULTICHAIN_V1 }),
      domainProxyMap: new DomainProxyMap(),
    });

    ///: BEGIN:ONLY_INCLUDE_IF(preinstalled-snaps,external-snaps)
    this.subjectMetadataController = new SubjectMetadataController({
      messenger: this.controllerMessenger.getRestricted({
        name: 'SubjectMetadataController',
        allowedActions: [`${permissionController.name}:hasPermissions`],
        allowedEvents: [],
      }),
      state: initialState.SubjectMetadataController || {},
      subjectCacheLimit: 100,
    });

    const authenticationControllerMessenger =
      getAuthenticationControllerMessenger(this.controllerMessenger);
    const authenticationController = createAuthenticationController({
      messenger: authenticationControllerMessenger,
      initialState: initialState.AuthenticationController,
      metametrics: {
        agent: Platform.MOBILE,
        getMetaMetricsId: async () =>
          (await MetaMetrics.getInstance().getMetaMetricsId()) || '',
      },
    });

    const userStorageControllerMessenger = getUserStorageControllerMessenger(
      this.controllerMessenger,
    );
    const userStorageController = createUserStorageController({
      messenger: userStorageControllerMessenger,
      initialState: initialState.UserStorageController,
      nativeScryptCrypto: calculateScryptKey,
      env: {
        isAccountSyncingEnabled: true,
      },
      config: {
        accountSyncing: {
          onAccountAdded: (profileId) => {
            MetaMetrics.getInstance().trackEvent(
              MetricsEventBuilder.createEventBuilder(
                MetaMetricsEvents.ACCOUNTS_SYNC_ADDED,
              )
                .addProperties({
                  profile_id: profileId,
                })
                .build(),
            );
          },
          onAccountNameUpdated: (profileId) => {
            MetaMetrics.getInstance().trackEvent(
              MetricsEventBuilder.createEventBuilder(
                MetaMetricsEvents.ACCOUNTS_SYNC_NAME_UPDATED,
              )
                .addProperties({
                  profile_id: profileId,
                })
                .build(),
            );
          },
          onAccountSyncErroneousSituation(profileId, situationMessage) {
            MetaMetrics.getInstance().trackEvent(
              MetricsEventBuilder.createEventBuilder(
                MetaMetricsEvents.ACCOUNTS_SYNC_ERRONEOUS_SITUATION,
              )
                .addProperties({
                  profile_id: profileId,
                  situation_message: situationMessage,
                })
                .build(),
            );
          },
        },
      },
    });
    ///: END:ONLY_INCLUDE_IF

    const codefiTokenApiV2 = new CodefiTokenPricesServiceV2();

    const smartTransactionsControllerTrackMetaMetricsEvent = (
      params: {
        event: MetaMetricsEventName;
        category: MetaMetricsEventCategory;
        properties?: ReturnType<
          typeof getSmartTransactionMetricsPropertiesType
        >;
        sensitiveProperties?: ReturnType<
          typeof getSmartTransactionMetricsSensitivePropertiesType
        >;
      },
      // eslint-disable-next-line @typescript-eslint/no-unused-vars
      options?: {
        metaMetricsId?: string;
      },
    ) => {
      MetaMetrics.getInstance().trackEvent(
        MetricsEventBuilder.createEventBuilder({
          category: params.event,
        })
          .addProperties(params.properties || {})
          .addSensitiveProperties(params.sensitiveProperties || {})
          .build(),
      );
    };

    this.smartTransactionsController = new SmartTransactionsController({
      // @ts-expect-error TODO: resolve types
      supportedChainIds: getAllowedSmartTransactionsChainIds(),
      clientId: ClientId.Mobile,
      getNonceLock: (...args) =>
        this.transactionController.getNonceLock(...args),
      confirmExternalTransaction: (...args) =>
        this.transactionController.confirmExternalTransaction(...args),
      trackMetaMetricsEvent: smartTransactionsControllerTrackMetaMetricsEvent,
      state: initialState.SmartTransactionsController,
      // @ts-expect-error TODO: Resolve mismatch between base-controller versions.
      messenger: this.controllerMessenger.getRestricted({
        name: 'SmartTransactionsController',
        allowedActions: [
          'NetworkController:getNetworkClientById',
          'NetworkController:getState',
        ],
        allowedEvents: ['NetworkController:stateChange'],
      }),
      getTransactions: (...args) =>
        this.transactionController.getTransactions(...args),
      updateTransaction: (...args) =>
        this.transactionController.updateTransaction(...args),
      getFeatureFlags: () => selectSwapsChainFeatureFlags(store.getState()),
      getMetaMetricsProps: () => Promise.resolve({}), // Return MetaMetrics props once we enable HW wallets for smart transactions.
    });

    /* bridge controller Initialization */
    const bridgeController = new BridgeController({
      messenger: this.controllerMessenger.getRestricted({
        name: 'BridgeController',
        allowedActions: [
          'AccountsController:getSelectedAccount',
          'NetworkController:findNetworkClientIdByChainId',
          'NetworkController:getState',
          'NetworkController:getNetworkClientById',
        ],
        allowedEvents: [],
      }),
      clientId: BridgeClientId.MOBILE,
      // TODO: change getLayer1GasFee type to match transactionController.getLayer1GasFee
      getLayer1GasFee: async ({
        transactionParams,
        chainId,
      }: {
        transactionParams: TransactionParams;
        chainId: ChainId;
      }) =>
        this.transactionController.getLayer1GasFee({
          transactionParams,
          chainId,
          // eslint-disable-next-line @typescript-eslint/no-explicit-any
        }) as any,
      fetchFn: handleFetch,
      config: {
        customBridgeApiBaseUrl: BRIDGE_DEV_API_BASE_URL,
      },
    });

    const bridgeStatusController = new BridgeStatusController({
      messenger: this.controllerMessenger.getRestricted({
        name: 'BridgeStatusController',
        allowedActions: [
          'AccountsController:getSelectedAccount',
          'NetworkController:getNetworkClientById',
          'NetworkController:findNetworkClientIdByChainId',
          'NetworkController:getState',
          'TransactionController:getState',
        ],
        allowedEvents: [],
      }),
      clientId: BridgeClientId.MOBILE,
      fetchFn: fetch,
    });

    const existingControllersByName = {
      ApprovalController: approvalController,
      KeyringController: this.keyringController,
      NetworkController: networkController,
      PreferencesController: preferencesController,
      SmartTransactionsController: this.smartTransactionsController,
    };

    const initRequest = {
      getState: () => store.getState(),
      getGlobalChainId: () => currentChainId,
    };

    const { controllersByName } = initModularizedControllers({
      controllerInitFunctions: {
        AccountsController: accountsControllerInit,
        GasFeeController: GasFeeControllerInit,
        TransactionController: TransactionControllerInit,
        CurrencyRateController: currencyRateControllerInit,
        MultichainNetworkController: multichainNetworkControllerInit,
        ///: BEGIN:ONLY_INCLUDE_IF(preinstalled-snaps,external-snaps)
        ExecutionService: executionServiceInit,
        SnapController: snapControllerInit,
        CronjobController: cronjobControllerInit,
        SnapInterfaceController: snapInterfaceControllerInit,
        SnapsRegistry: snapsRegistryInit,
        NotificationServicesController: notificationServicesControllerInit,
        NotificationServicesPushController:
          notificationServicesPushControllerInit,
        ///: END:ONLY_INCLUDE_IF
        ///: BEGIN:ONLY_INCLUDE_IF(keyring-snaps)
        MultichainAssetsController: multichainAssetsControllerInit,
        MultichainAssetsRatesController: multichainAssetsRatesControllerInit,
        MultichainBalancesController: multichainBalancesControllerInit,
        MultichainTransactionsController: multichainTransactionsControllerInit,
        ///: END:ONLY_INCLUDE_IF
      },
      persistedState: initialState as EngineState,
      existingControllersByName,
      baseControllerMessenger: this.controllerMessenger,
      ...initRequest,
    });

    const accountsController = controllersByName.AccountsController;
    const transactionController = controllersByName.TransactionController;
    const gasFeeController = controllersByName.GasFeeController;

    // Backwards compatibility for existing references
    this.accountsController = accountsController;
    this.gasFeeController = gasFeeController;
    this.transactionController = transactionController;

    const multichainNetworkController =
      controllersByName.MultichainNetworkController;
    const currencyRateController = controllersByName.CurrencyRateController;

    ///: BEGIN:ONLY_INCLUDE_IF(preinstalled-snaps,external-snaps)
    const cronjobController = controllersByName.CronjobController;
    const executionService = controllersByName.ExecutionService;
    const snapController = controllersByName.SnapController;
    const snapInterfaceController = controllersByName.SnapInterfaceController;
    const snapsRegistry = controllersByName.SnapsRegistry;
    const notificationServicesController =
      controllersByName.NotificationServicesController;
    const notificationServicesPushController =
      controllersByName.NotificationServicesPushController;
    ///: END:ONLY_INCLUDE_IF

    ///: BEGIN:ONLY_INCLUDE_IF(keyring-snaps)
    const multichainAssetsController =
      controllersByName.MultichainAssetsController;
    const multichainAssetsRatesController =
      controllersByName.MultichainAssetsRatesController;
    const multichainBalancesController =
      controllersByName.MultichainBalancesController;
    const multichainTransactionsController =
      controllersByName.MultichainTransactionsController;
    ///: END:ONLY_INCLUDE_IF

    ///: BEGIN:ONLY_INCLUDE_IF(keyring-snaps)
    const multichainRatesControllerMessenger =
      this.controllerMessenger.getRestricted({
        name: 'RatesController',
        allowedActions: [],
        allowedEvents: ['CurrencyRateController:stateChange'],
      });

    const multichainRatesController = createMultichainRatesController({
      messenger: multichainRatesControllerMessenger,
      initialState: initialState.RatesController,
    });

    // Set up currency rate sync
    setupCurrencyRateSync(
      multichainRatesControllerMessenger,
      multichainRatesController,
    );
    ///: END:ONLY_INCLUDE_IF

    ///: BEGIN:ONLY_INCLUDE_IF(preinstalled-snaps,external-snaps)
    // Notification Setup
    notificationServicesController.init();
    ///: END:ONLY_INCLUDE_IF

    const nftController = new NftController({
      chainId: getGlobalChainId(networkController),
      useIpfsSubdomains: false,
      messenger: this.controllerMessenger.getRestricted({
        name: 'NftController',
        allowedActions: [
          'AccountsController:getAccount',
          'AccountsController:getSelectedAccount',
          'ApprovalController:addRequest',
          'AssetsContractController:getERC721AssetName',
          'AssetsContractController:getERC721AssetSymbol',
          'AssetsContractController:getERC721TokenURI',
          'AssetsContractController:getERC721OwnerOf',
          'AssetsContractController:getERC1155BalanceOf',
          'AssetsContractController:getERC1155TokenURI',
          'NetworkController:getNetworkClientById',
        ],
        allowedEvents: [
          'PreferencesController:stateChange',
          'NetworkController:networkDidChange',
          'AccountsController:selectedEvmAccountChange',
        ],
      }),
      state: initialState.NftController,
    });

    const tokensController = new TokensController({
      chainId: getGlobalChainId(networkController),
      // @ts-expect-error at this point in time the provider will be defined by the `networkController.initializeProvider`
      provider: networkController.getProviderAndBlockTracker().provider,
      state: initialState.TokensController,
      messenger: this.controllerMessenger.getRestricted({
        name: 'TokensController',
        allowedActions: [
          'ApprovalController:addRequest',
          'NetworkController:getNetworkClientById',
          'AccountsController:getAccount',
          'AccountsController:getSelectedAccount',
        ],
        allowedEvents: [
          'PreferencesController:stateChange',
          'NetworkController:networkDidChange',
          'NetworkController:stateChange',
          'TokenListController:stateChange',
          'AccountsController:selectedEvmAccountChange',
        ],
      }),
    });

    const earnController = new EarnController({
      messenger: this.controllerMessenger.getRestricted({
        name: 'EarnController',
        allowedEvents: [
          'AccountsController:selectedAccountChange',
          'NetworkController:stateChange',
          'TransactionController:transactionConfirmed',
        ],
        allowedActions: [
          'AccountsController:getSelectedAccount',
          'NetworkController:getNetworkClientById',
          'NetworkController:getState',
        ],
      }),
    });

    this.context = {
      KeyringController: this.keyringController,
      AccountTrackerController: accountTrackerController,
      AddressBookController: new AddressBookController({
        messenger: this.controllerMessenger.getRestricted({
          name: 'AddressBookController',
          allowedActions: [],
          allowedEvents: [],
        }),
        state: initialState.AddressBookController,
      }),
      AssetsContractController: assetsContractController,
      NftController: nftController,
      TokensController: tokensController,
      TokenListController: tokenListController,
      TokenDetectionController: new TokenDetectionController({
        messenger: this.controllerMessenger.getRestricted({
          name: 'TokenDetectionController',
          allowedActions: [
            'AccountsController:getSelectedAccount',
            'NetworkController:getNetworkClientById',
            'NetworkController:getNetworkConfigurationByNetworkClientId',
            'NetworkController:getState',
            'KeyringController:getState',
            'PreferencesController:getState',
            'TokenListController:getState',
            'TokensController:getState',
            'TokensController:addDetectedTokens',
            'AccountsController:getAccount',
          ],
          allowedEvents: [
            'KeyringController:lock',
            'KeyringController:unlock',
            'PreferencesController:stateChange',
            'NetworkController:networkDidChange',
            'TokenListController:stateChange',
            'TokensController:stateChange',
            'AccountsController:selectedEvmAccountChange',
          ],
        }),
        trackMetaMetricsEvent: () =>
          MetaMetrics.getInstance().trackEvent(
            MetricsEventBuilder.createEventBuilder(
              MetaMetricsEvents.TOKEN_DETECTED,
            )
              .addProperties({
                token_standard: 'ERC20',
                asset_type: 'token',
                chain_id: getDecimalChainId(
                  getGlobalChainId(networkController),
                ),
              })
              .build(),
          ),
        getBalancesInSingleCall:
          assetsContractController.getBalancesInSingleCall.bind(
            assetsContractController,
          ),
        platform: 'mobile',
        useAccountsAPI: true,
        disabled: false,
      }),
      NftDetectionController: new NftDetectionController({
        messenger: this.controllerMessenger.getRestricted({
          name: 'NftDetectionController',
          allowedEvents: [
            'NetworkController:stateChange',
            'PreferencesController:stateChange',
          ],
          allowedActions: [
            'ApprovalController:addRequest',
            'NetworkController:getState',
            'NetworkController:getNetworkClientById',
            'PreferencesController:getState',
            'AccountsController:getSelectedAccount',
          ],
        }),
        disabled: false,
        addNft: nftController.addNft.bind(nftController),
        getNftState: () => nftController.state,
      }),
      CurrencyRateController: currencyRateController,
      NetworkController: networkController,
      PhishingController: phishingController,
      PreferencesController: preferencesController,
      TokenBalancesController: new TokenBalancesController({
        messenger: this.controllerMessenger.getRestricted({
          name: 'TokenBalancesController',
          allowedActions: [
            'NetworkController:getNetworkClientById',
            'NetworkController:getState',
            'TokensController:getState',
            'PreferencesController:getState',
            'AccountsController:getSelectedAccount',
          ],
          allowedEvents: [
            'TokensController:stateChange',
            'PreferencesController:stateChange',
            'NetworkController:stateChange',
          ],
        }),
        // TODO: This is long, can we decrease it?
        interval: 180000,
        state: initialState.TokenBalancesController,
      }),
      TokenRatesController: new TokenRatesController({
        messenger: this.controllerMessenger.getRestricted({
          name: 'TokenRatesController',
          allowedActions: [
            'TokensController:getState',
            'NetworkController:getNetworkClientById',
            'NetworkController:getState',
            'AccountsController:getAccount',
            'AccountsController:getSelectedAccount',
          ],
          allowedEvents: [
            'TokensController:stateChange',
            'NetworkController:stateChange',
            'AccountsController:selectedEvmAccountChange',
          ],
        }),
        tokenPricesService: codefiTokenApiV2,
        interval: 30 * 60 * 1000,
        state: initialState.TokenRatesController || { marketData: {} },
      }),
      TransactionController: this.transactionController,
      SmartTransactionsController: this.smartTransactionsController,
      SwapsController: new SwapsController({
        clientId: AppConstants.SWAPS.CLIENT_ID,
        fetchAggregatorMetadataThreshold:
          AppConstants.SWAPS.CACHE_AGGREGATOR_METADATA_THRESHOLD,
        fetchTokensThreshold: AppConstants.SWAPS.CACHE_TOKENS_THRESHOLD,
        fetchTopAssetsThreshold: AppConstants.SWAPS.CACHE_TOP_ASSETS_THRESHOLD,
        supportedChainIds: [
          swapsUtils.ETH_CHAIN_ID,
          swapsUtils.BSC_CHAIN_ID,
          swapsUtils.SWAPS_TESTNET_CHAIN_ID,
          swapsUtils.POLYGON_CHAIN_ID,
          swapsUtils.AVALANCHE_CHAIN_ID,
          swapsUtils.ARBITRUM_CHAIN_ID,
          swapsUtils.OPTIMISM_CHAIN_ID,
          swapsUtils.ZKSYNC_ERA_CHAIN_ID,
          swapsUtils.LINEA_CHAIN_ID,
          swapsUtils.BASE_CHAIN_ID,
        ],
        // @ts-expect-error TODO: Resolve mismatch between base-controller versions.
        messenger: this.controllerMessenger.getRestricted({
          name: 'SwapsController',
          // TODO: allow these internal calls once GasFeeController
          // export these action types and register its action handlers
          // allowedActions: [
          //   'GasFeeController:getEIP1559GasFeeEstimates',
          // ],
          allowedActions: ['NetworkController:getNetworkClientById'],
          allowedEvents: ['NetworkController:networkDidChange'],
        }),
        pollCountLimit: AppConstants.SWAPS.POLL_COUNT_LIMIT,
        // TODO: Remove once GasFeeController exports this action type
        fetchGasFeeEstimates: () =>
          this.gasFeeController.fetchGasFeeEstimates(),
        fetchEstimatedMultiLayerL1Fee,
      }),
      GasFeeController: this.gasFeeController,
      ApprovalController: approvalController,
      PermissionController: permissionController,
      RemoteFeatureFlagController: remoteFeatureFlagController,
      SelectedNetworkController: selectedNetworkController,
      SignatureController: new SignatureController({
        messenger: this.controllerMessenger.getRestricted({
          name: 'SignatureController',
          allowedActions: [
            `${approvalController.name}:addRequest`,
            `${this.keyringController.name}:signPersonalMessage`,
            `${this.keyringController.name}:signMessage`,
            `${this.keyringController.name}:signTypedMessage`,
            `${loggingController.name}:add`,
            `${networkController.name}:getNetworkClientById`,
          ],
          allowedEvents: [],
        }),
        // This casting expected due to mismatch of browser and react-native version of Sentry traceContext
        trace: trace as unknown as SignatureControllerOptions['trace'],
        decodingApiUrl: AppConstants.DECODING_API_URL,
        // TODO: check preferences useExternalServices
        isDecodeSignatureRequestEnabled: () =>
          preferencesController.state.useTransactionSimulations,
      }),
      TokenSearchDiscoveryController: tokenSearchDiscoveryController,
      LoggingController: loggingController,
      ///: BEGIN:ONLY_INCLUDE_IF(preinstalled-snaps,external-snaps)
      CronjobController: cronjobController,
      ExecutionService: executionService,
      SnapController: snapController,
      SnapInterfaceController: snapInterfaceController,
      SnapsRegistry: snapsRegistry,
      SubjectMetadataController: this.subjectMetadataController,
      AuthenticationController: authenticationController,
      UserStorageController: userStorageController,
      NotificationServicesController: notificationServicesController,
      NotificationServicesPushController: notificationServicesPushController,
      ///: END:ONLY_INCLUDE_IF
      AccountsController: accountsController,
      PPOMController: new PPOMController({
        chainId: getGlobalChainId(networkController),
        blockaidPublicKey: process.env.BLOCKAID_PUBLIC_KEY as string,
        cdnBaseUrl: process.env.BLOCKAID_FILE_CDN as string,
        // @ts-expect-error TODO: Resolve mismatch between base-controller versions.
        messenger: this.controllerMessenger.getRestricted({
          name: 'PPOMController',
          allowedActions: ['NetworkController:getNetworkClientById'],
          allowedEvents: [`${networkController.name}:networkDidChange`],
        }),
        onPreferencesChange: (listener) =>
          this.controllerMessenger.subscribe(
            `${preferencesController.name}:stateChange`,
            listener,
          ),
        // TODO: Replace "any" with type
        provider:
          // eslint-disable-next-line @typescript-eslint/no-explicit-any
          networkController.getProviderAndBlockTracker().provider as any,
        ppomProvider: {
          // TODO: Replace "any" with type
          // eslint-disable-next-line @typescript-eslint/no-explicit-any
          PPOM: PPOM as any,
          ppomInit,
        },
        storageBackend: new RNFSStorageBackend('PPOMDB'),
        securityAlertsEnabled:
          initialState.PreferencesController?.securityAlertsEnabled ?? false,
        state: initialState.PPOMController,
        // TODO: Replace "any" with type
        // eslint-disable-next-line @typescript-eslint/no-explicit-any
        nativeCrypto: Crypto as any,
      }),
      ///: BEGIN:ONLY_INCLUDE_IF(keyring-snaps)
      MultichainBalancesController: multichainBalancesController,
      RatesController: multichainRatesController,
      MultichainAssetsController: multichainAssetsController,
      MultichainAssetsRatesController: multichainAssetsRatesController,
      MultichainTransactionsController: multichainTransactionsController,
      ///: END:ONLY_INCLUDE_IF
      MultichainNetworkController: multichainNetworkController,
      BridgeController: bridgeController,
      BridgeStatusController: bridgeStatusController,
      EarnController: earnController,
    };

    const childControllers = Object.assign({}, this.context);
    STATELESS_NON_CONTROLLER_NAMES.forEach((name) => {
      if (name in childControllers && childControllers[name]) {
        delete childControllers[name];
      }
    });
    this.datamodel = new ComposableController<EngineState, StatefulControllers>(
      {
        controllers: childControllers as StatefulControllers,
        messenger: this.controllerMessenger.getRestricted({
          name: 'ComposableController',
          allowedActions: [],
          allowedEvents: Array.from(BACKGROUND_STATE_CHANGE_EVENT_NAMES),
        }),
      },
    );

    const { NftController: nfts } = this.context;

    if (process.env.MM_OPENSEA_KEY) {
      nfts.setApiKey(process.env.MM_OPENSEA_KEY);
    }

    this.controllerMessenger.subscribe(
      'TransactionController:incomingTransactionsReceived',
      (incomingTransactions: TransactionMeta[]) => {
        NotificationManager.gotIncomingTransaction(incomingTransactions);
      },
    );

    this.controllerMessenger.subscribe(
      AppConstants.NETWORK_STATE_CHANGE_EVENT,
      (state: NetworkState) => {
        if (
          state.networksMetadata[state.selectedNetworkClientId].status ===
            NetworkStatus.Available &&
          getGlobalChainId(networkController) !== currentChainId
        ) {
          // We should add a state or event emitter saying the provider changed
          setTimeout(() => {
            this.configureControllersOnNetworkChange();
            currentChainId = getGlobalChainId(networkController);
          }, 500);
        }
      },
    );

    this.controllerMessenger.subscribe(
      AppConstants.NETWORK_STATE_CHANGE_EVENT,
      async () => {
        try {
          const networkId = await deprecatedGetNetworkId();
          store.dispatch(networkIdUpdated(networkId));
        } catch (error) {
          console.error(
            error,
            `Network ID not changed, current chainId: ${getGlobalChainId(
              networkController,
            )}`,
          );
        }
      },
    );

    this.controllerMessenger.subscribe(
      `${networkController.name}:networkWillChange`,
      () => {
        store.dispatch(networkIdWillUpdate());
      },
    );

    this.configureControllersOnNetworkChange();
    this.startPolling();
    this.handleVaultBackup();

    Engine.instance = this;
  }

  handleVaultBackup() {
    this.controllerMessenger.subscribe(
      AppConstants.KEYRING_STATE_CHANGE_EVENT,
      (state: KeyringControllerState) => {
        if (!state.vault) {
          return;
        }

        // Back up vault if it exists
        backupVault(state)
          .then(() => {
            Logger.log('Engine', 'Vault back up successful');
          })
          .catch((error) => {
            Logger.error(error, 'Engine Vault backup failed');
          });
      },
    );
  }

  startPolling() {
    const { TransactionController } = this.context;

    TransactionController.stopIncomingTransactionPolling();

    // leaving the reference of TransactionController here, rather than importing it from utils to avoid circular dependency
    TransactionController.startIncomingTransactionPolling();

    ///: BEGIN:ONLY_INCLUDE_IF(keyring-snaps)
    this.context.RatesController.start();
    ///: END:ONLY_INCLUDE_IF
  }

  configureControllersOnNetworkChange() {
    const { AccountTrackerController, NetworkController } = this.context;
    const { provider } = NetworkController.getProviderAndBlockTracker();

    // Skip configuration if this is called before the provider is initialized
    if (!provider) {
      return;
    }
    provider.sendAsync = provider.sendAsync.bind(provider);

    AccountTrackerController.refresh();
  }

  getTotalFiatAccountBalance = (): {
    ethFiat: number;
    tokenFiat: number;
    tokenFiat1dAgo: number;
    ethFiat1dAgo: number;
  } => {
    const {
      CurrencyRateController,
      AccountsController,
      AccountTrackerController,
      TokenBalancesController,
      TokenRatesController,
      TokensController,
      NetworkController,
    } = this.context;

    const selectedInternalAccount = AccountsController.getAccount(
      AccountsController.state.internalAccounts.selectedAccount,
    );

    if (selectedInternalAccount) {
      const selectSelectedInternalAccountFormattedAddress =
        toChecksumHexAddress(selectedInternalAccount.address);
      const { currentCurrency } = CurrencyRateController.state;
      const { chainId, ticker } = NetworkController.getNetworkClientById(
        getGlobalNetworkClientId(NetworkController),
      ).configuration;
      const { settings: { showFiatOnTestnets } = {} } = store.getState();

      if (isTestNet(chainId) && !showFiatOnTestnets) {
        return { ethFiat: 0, tokenFiat: 0, ethFiat1dAgo: 0, tokenFiat1dAgo: 0 };
      }

      const conversionRate =
        CurrencyRateController.state?.currencyRates?.[ticker]?.conversionRate ??
        0;

      const { accountsByChainId } = AccountTrackerController.state;
      const { tokens } = TokensController.state;
      const { marketData } = TokenRatesController.state;
      const tokenExchangeRates = marketData?.[toHexadecimal(chainId)];

      let ethFiat = 0;
      let ethFiat1dAgo = 0;
      let tokenFiat = 0;
      let tokenFiat1dAgo = 0;
      const decimalsToShow = (currentCurrency === 'usd' && 2) || undefined;
      if (
        accountsByChainId?.[toHexadecimal(chainId)]?.[
          selectSelectedInternalAccountFormattedAddress
        ]
      ) {
        // TODO - Non EVM accounts like BTC do not use hex formatted balances. We will need to modify this to use CAIP-2 identifiers in the future.
        const balanceBN = hexToBN(
          accountsByChainId[toHexadecimal(chainId)][
            selectSelectedInternalAccountFormattedAddress
          ].balance,
        );
        // TODO - Non EVM accounts like BTC do not use hex formatted balances. We will need to modify this to use CAIP-2 identifiers in the future.
        const stakedBalanceBN = hexToBN(
          accountsByChainId[toHexadecimal(chainId)][
            selectSelectedInternalAccountFormattedAddress
          ].stakedBalance || '0x00',
        );
        const totalAccountBalance = balanceBN
          .add(stakedBalanceBN)
          .toString('hex');
        ethFiat = weiToFiatNumber(
          totalAccountBalance,
          conversionRate,
          decimalsToShow,
        );
      }

      const ethPricePercentChange1d =
        tokenExchangeRates?.[zeroAddress() as Hex]?.pricePercentChange1d;

      ethFiat1dAgo =
        ethPricePercentChange1d !== undefined
          ? ethFiat / (1 + ethPricePercentChange1d / 100)
          : ethFiat;

      if (tokens.length > 0) {
        const { tokenBalances: allTokenBalances } =
          TokenBalancesController.state;

        const tokenBalances =
          allTokenBalances?.[selectedInternalAccount.address as Hex]?.[
            chainId
          ] ?? {};
        tokens.forEach(
          (item: { address: string; balance?: string; decimals: number }) => {
            const exchangeRate =
              tokenExchangeRates?.[item.address as Hex]?.price;

            const tokenBalance =
              item.balance ||
              (item.address in tokenBalances
                ? renderFromTokenMinimalUnit(
                    tokenBalances[item.address as Hex],
                    item.decimals,
                  )
                : undefined);
            const tokenBalanceFiat = balanceToFiatNumber(
              // TODO: Fix this by handling or eliminating the undefined case
              // @ts-expect-error This variable can be `undefined`, which would break here.
              tokenBalance,
              conversionRate,
              exchangeRate,
              decimalsToShow,
            );

            const tokenPricePercentChange1d =
              tokenExchangeRates?.[item.address as Hex]?.pricePercentChange1d;

            const tokenBalance1dAgo =
              tokenPricePercentChange1d !== undefined
                ? tokenBalanceFiat / (1 + tokenPricePercentChange1d / 100)
                : tokenBalanceFiat;

            tokenFiat += tokenBalanceFiat;
            tokenFiat1dAgo += tokenBalance1dAgo;
          },
        );
      }

      return {
        ethFiat: ethFiat ?? 0,
        ethFiat1dAgo: ethFiat1dAgo ?? 0,
        tokenFiat: tokenFiat ?? 0,
        tokenFiat1dAgo: tokenFiat1dAgo ?? 0,
      };
    }
    // if selectedInternalAccount is undefined, return default 0 value.
    return {
      ethFiat: 0,
      tokenFiat: 0,
      ethFiat1dAgo: 0,
      tokenFiat1dAgo: 0,
    };
  };

  /**
   * Gets a subset of preferences from the PreferencesController to pass to a snap.
   */
  getPreferences = () => {
    const {
      securityAlertsEnabled,
      useTransactionSimulations,
      useTokenDetection,
      privacyMode,
      useNftDetection,
      displayNftMedia,
      isMultiAccountBalancesEnabled,
    } = this.context.PreferencesController.state;

    return {
      securityAlertsEnabled,
      useTransactionSimulations,
      useTokenDetection,
      privacyMode,
      useNftDetection,
      displayNftMedia,
      isMultiAccountBalancesEnabled,
    };
  };

  ///: BEGIN:ONLY_INCLUDE_IF(keyring-snaps)
  getSnapKeyring = async () => {
    // TODO: Replace `getKeyringsByType` with `withKeyring`
    let [snapKeyring] = this.keyringController.getKeyringsByType(
      KeyringTypes.snap,
    );
    if (!snapKeyring) {
      await this.keyringController.addNewKeyring(KeyringTypes.snap);
      // TODO: Replace `getKeyringsByType` with `withKeyring`
      [snapKeyring] = this.keyringController.getKeyringsByType(
        KeyringTypes.snap,
      );
    }
    return snapKeyring;
  };

  /**
   * Removes an account from state / storage.
   *
   * @param {string} address - A hex address
   */
  removeAccount = async (address: string) => {
    // Remove all associated permissions
    await removeAccountsFromPermissions([address]);
    // Remove account from the keyring
    await this.keyringController.removeAccount(address as Hex);
  };
  ///: END:ONLY_INCLUDE_IF

  /**
   * Returns true or false whether the user has funds or not
   */
  hasFunds = () => {
    try {
      const {
        engine: { backgroundState },
      } = store.getState();
      // TODO: Check `allNfts[currentChainId]` property instead
      // @ts-expect-error This property does not exist
      const nfts = backgroundState.NftController.nfts;

      const { tokenBalances } = backgroundState.TokenBalancesController;

      let tokenFound = false;
      tokenLoop: for (const chains of Object.values(tokenBalances)) {
        for (const tokens of Object.values(chains)) {
          for (const balance of Object.values(tokens)) {
            if (!isZero(balance)) {
              tokenFound = true;
              break tokenLoop;
            }
          }
        }
      }

      const fiatBalance = this.getTotalFiatAccountBalance() || 0;
      const totalFiatBalance = fiatBalance.ethFiat + fiatBalance.ethFiat;

      return totalFiatBalance > 0 || tokenFound || nfts.length > 0;
    } catch (e) {
      Logger.log('Error while getting user funds', e);
    }
  };

  resetState = async () => {
    // Whenever we are gonna start a new wallet
    // either imported or created, we need to
    // get rid of the old data from state
    const {
      TransactionController,
      TokensController,
      NftController,
      TokenBalancesController,
      TokenRatesController,
      PermissionController,
      // SelectedNetworkController,
      ///: BEGIN:ONLY_INCLUDE_IF(preinstalled-snaps,external-snaps)
      SnapController,
      ///: END:ONLY_INCLUDE_IF
      LoggingController,
    } = this.context;

    // Remove all permissions.
    PermissionController?.clearState?.();
    ///: BEGIN:ONLY_INCLUDE_IF(preinstalled-snaps,external-snaps)
    SnapController.clearState();
    ///: END:ONLY_INCLUDE_IF

    // Clear selected network
    // TODO implement this method on SelectedNetworkController
    // SelectedNetworkController.unsetAllDomains()

    //Clear assets info
    TokensController.resetState();
    NftController.resetState();

    TokenBalancesController.resetState();
    TokenRatesController.resetState();

    // eslint-disable-next-line @typescript-eslint/no-explicit-any
    (TransactionController as any).update(() => ({
      methodData: {},
      transactions: [],
      lastFetchedBlockNumbers: {},
      submitHistory: [],
      swapsTransactions: {},
    }));

    LoggingController.clear();
  };

  removeAllListeners() {
    this.controllerMessenger.clearSubscriptions();
  }

  async destroyEngineInstance() {
    // TODO: Replace "any" with type
    // eslint-disable-next-line @typescript-eslint/no-explicit-any
    Object.values(this.context).forEach((controller: any) => {
      if (controller.destroy) {
        controller.destroy();
      }
    });
    this.removeAllListeners();
    await this.resetState();
    Engine.instance = null;
  }

  rejectPendingApproval(
    id: string,
    reason: Error = providerErrors.userRejectedRequest(),
    opts: { ignoreMissing?: boolean; logErrors?: boolean } = {},
  ) {
    const { ApprovalController } = this.context;

    if (opts.ignoreMissing && !ApprovalController.has({ id })) {
      return;
    }

    try {
      ApprovalController.reject(id, reason);
      // TODO: Replace "any" with type
      // eslint-disable-next-line @typescript-eslint/no-explicit-any
    } catch (error: any) {
      if (opts.logErrors !== false) {
        Logger.error(
          error,
          'Reject while rejecting pending connection request',
        );
      }
    }
  }

  async acceptPendingApproval(
    id: string,
    requestData?: Record<string, Json>,
    opts: AcceptOptions & { handleErrors?: boolean } = {
      waitForResult: false,
      deleteAfterResult: false,
      handleErrors: true,
    },
  ) {
    const { ApprovalController } = this.context;

    try {
      return await ApprovalController.accept(id, requestData, {
        waitForResult: opts.waitForResult,
        deleteAfterResult: opts.deleteAfterResult,
      });
    } catch (err) {
      if (opts.handleErrors === false) {
        throw err;
      }
    }
  }

  // This should be used instead of directly calling PreferencesController.setSelectedAddress or AccountsController.setSelectedAccount
  setSelectedAccount(address: string) {
    const { AccountsController, PreferencesController } = this.context;
    const account = AccountsController.getAccountByAddress(address);
    if (account) {
      AccountsController.setSelectedAccount(account.id);
      PreferencesController.setSelectedAddress(address);
    } else {
      throw new Error(`No account found for address: ${address}`);
    }
  }

  /**
   * This should be used instead of directly calling PreferencesController.setAccountLabel or AccountsController.setAccountName in order to keep the names in sync
   * We are currently incrementally migrating the accounts data to the AccountsController so we must keep these values
   * in sync until the migration is complete.
   */
  setAccountLabel(address: string, label: string) {
    const { AccountsController, PreferencesController } = this.context;
    const accountToBeNamed = AccountsController.getAccountByAddress(address);
    if (accountToBeNamed === undefined) {
      throw new Error(`No account found for address: ${address}`);
    }
    AccountsController.setAccountName(accountToBeNamed.id, label);
    PreferencesController.setAccountLabel(address, label);
  }
}

/**
 * Assert that the given Engine instance has been initialized
 *
 * @param instance - Either an Engine instance, or null
 */
function assertEngineExists(
  instance: Engine | null,
): asserts instance is Engine {
  if (!instance) {
    throw new Error('Engine does not exist');
  }
}

let instance: Engine | null;

export default {
  get context() {
    assertEngineExists(instance);
    return instance.context;
  },

  get controllerMessenger() {
    assertEngineExists(instance);
    return instance.controllerMessenger;
  },

  get state() {
    assertEngineExists(instance);
    const {
      AccountTrackerController,
      AddressBookController,
      SnapInterfaceController,
      NftController,
      TokenListController,
      CurrencyRateController,
      KeyringController,
      NetworkController,
      PreferencesController,
      PhishingController,
      RemoteFeatureFlagController,
      PPOMController,
      TokenBalancesController,
      TokenRatesController,
      TokenSearchDiscoveryController,
      TransactionController,
      SmartTransactionsController,
      SwapsController,
      GasFeeController,
      TokensController,
      ///: BEGIN:ONLY_INCLUDE_IF(preinstalled-snaps,external-snaps)
      SnapController,
      SubjectMetadataController,
      AuthenticationController,
      UserStorageController,
      NotificationServicesController,
      NotificationServicesPushController,
      ///: END:ONLY_INCLUDE_IF
      PermissionController,
      SelectedNetworkController,
      ApprovalController,
      LoggingController,
      AccountsController,
      SignatureController,
      ///: BEGIN:ONLY_INCLUDE_IF(keyring-snaps)
      MultichainBalancesController,
      RatesController,
      MultichainAssetsController,
      MultichainAssetsRatesController,
      MultichainTransactionsController,
      ///: END:ONLY_INCLUDE_IF
      MultichainNetworkController,
      BridgeController,
      BridgeStatusController,
      EarnController,
    } = instance.datamodel.state;

    return {
      AccountTrackerController,
      AddressBookController,
      SnapInterfaceController,
      NftController,
      TokenListController,
      CurrencyRateController,
      KeyringController,
      NetworkController,
      PhishingController,
      RemoteFeatureFlagController,
      PPOMController,
      PreferencesController,
      TokenBalancesController,
      TokenRatesController,
      TokenSearchDiscoveryController,
      TokensController,
      TransactionController,
      SmartTransactionsController,
      SwapsController,
      GasFeeController,
      ///: BEGIN:ONLY_INCLUDE_IF(preinstalled-snaps,external-snaps)
      SnapController,
      SubjectMetadataController,
      AuthenticationController,
      UserStorageController,
      NotificationServicesController,
      NotificationServicesPushController,
      ///: END:ONLY_INCLUDE_IF
      PermissionController,
      SelectedNetworkController,
      ApprovalController,
      LoggingController,
      AccountsController,
      SignatureController,
      ///: BEGIN:ONLY_INCLUDE_IF(keyring-snaps)
      MultichainBalancesController,
      RatesController,
      MultichainAssetsController,
      MultichainAssetsRatesController,
      MultichainTransactionsController,
      ///: END:ONLY_INCLUDE_IF
      MultichainNetworkController,
      BridgeController,
      BridgeStatusController,
      EarnController,
    };
  },

  get datamodel() {
    assertEngineExists(instance);
    return instance.datamodel;
  },

  getTotalFiatAccountBalance() {
    assertEngineExists(instance);
    return instance.getTotalFiatAccountBalance();
  },

  hasFunds() {
    assertEngineExists(instance);
    return instance.hasFunds();
  },

  resetState() {
    assertEngineExists(instance);
    return instance.resetState();
  },

  destroyEngine: async () => {
    await instance?.destroyEngineInstance();
    instance = null;
  },

  init(
    state: Partial<EngineState> | undefined,
    keyringState: KeyringControllerState | null = null,
    metaMetricsId?: string,
  ) {
    instance =
      Engine.instance || new Engine(state, keyringState, metaMetricsId);
    Object.freeze(instance);
    return instance;
  },

  acceptPendingApproval: async (
    id: string,
    requestData?: Record<string, Json>,
    opts?: AcceptOptions & { handleErrors?: boolean },
  ) => instance?.acceptPendingApproval(id, requestData, opts),

  rejectPendingApproval: (
    id: string,
    reason: Error,
    opts: {
      ignoreMissing?: boolean;
      logErrors?: boolean;
    } = {},
  ) => instance?.rejectPendingApproval(id, reason, opts),

  setSelectedAddress: (address: string) => {
    assertEngineExists(instance);
    instance.setSelectedAccount(address);
  },

  setAccountLabel: (address: string, label: string) => {
    assertEngineExists(instance);
    instance.setAccountLabel(address, label);
  },

  ///: BEGIN:ONLY_INCLUDE_IF(keyring-snaps)
  getSnapKeyring: () => {
    assertEngineExists(instance);
    return instance.getSnapKeyring();
  },
  removeAccount: async (address: string) => {
    assertEngineExists(instance);
    return await instance.removeAccount(address);
  },
  ///: END:ONLY_INCLUDE_IF
};<|MERGE_RESOLUTION|>--- conflicted
+++ resolved
@@ -338,20 +338,6 @@
 
     const infuraProjectId = INFURA_PROJECT_ID || NON_EMPTY;
     const networkControllerOpts = {
-<<<<<<< HEAD
-      infuraProjectId: process.env.MM_INFURA_PROJECT_ID || NON_EMPTY,
-      state: initialState.NetworkController,
-      messenger: this.controllerMessenger.getRestricted({
-        name: 'NetworkController',
-        allowedEvents: [],
-        allowedActions: [],
-      }) as unknown as NetworkControllerMessenger,
-      getRpcServiceOptions: () => ({
-        fetch,
-        btoa,
-      }),
-      additionalDefaultNetworks: [ChainId['megaeth-testnet']],
-=======
       infuraProjectId,
       state: initialNetworkControllerState,
       messenger: networkControllerMessenger,
@@ -384,7 +370,6 @@
         return commonOptions;
       },
       additionalDefaultNetworks,
->>>>>>> e2258997
     };
     const networkController = new NetworkController(networkControllerOpts);
     networkControllerMessenger.subscribe(
