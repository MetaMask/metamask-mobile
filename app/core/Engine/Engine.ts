--- conflicted
+++ resolved
@@ -136,11 +136,8 @@
 import { zeroAddress } from 'ethereumjs-util';
 import {
   ApprovalType,
-<<<<<<< HEAD
   ChainId,
-=======
   handleFetch,
->>>>>>> b9a3689d
   toChecksumHexAddress,
 } from '@metamask/controller-utils';
 import { ExtendedControllerMessenger } from '../ExtendedControllerMessenger';
