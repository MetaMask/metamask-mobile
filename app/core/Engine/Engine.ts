/* eslint-disable @typescript-eslint/no-shadow */
import Crypto from 'react-native-quick-crypto';
import { scrypt } from 'react-native-fast-crypto';

import {
  AccountTrackerController,
  AssetsContractController,
  CurrencyRateController,
  NftController,
  NftDetectionController,
  TokenBalancesController,
  TokenDetectionController,
  TokenListController,
  TokenRatesController,
  TokensController,
  CodefiTokenPricesServiceV2,
  ///: BEGIN:ONLY_INCLUDE_IF(keyring-snaps)
  MultichainBalancesControllerMessenger,
  ///: END:ONLY_INCLUDE_IF
} from '@metamask/assets-controllers';
///: BEGIN:ONLY_INCLUDE_IF(preinstalled-snaps,external-snaps)
import { AppState } from 'react-native';
import PREINSTALLED_SNAPS from '../../lib/snaps/preinstalled-snaps';
///: END:ONLY_INCLUDE_IF
import { AddressBookController } from '@metamask/address-book-controller';
import { ComposableController } from '@metamask/composable-controller';
import {
  KeyringController,
  KeyringControllerState,
  ///: BEGIN:ONLY_INCLUDE_IF(preinstalled-snaps,external-snaps)
  KeyringTypes,
  ///: END:ONLY_INCLUDE_IF
} from '@metamask/keyring-controller';
import {
  NetworkController,
  NetworkControllerMessenger,
  NetworkState,
  NetworkStatus,
} from '@metamask/network-controller';
import { PhishingController } from '@metamask/phishing-controller';
import { PreferencesController } from '@metamask/preferences-controller';
import {
  TransactionController,
  TransactionMeta,
  TransactionControllerOptions,
} from '@metamask/transaction-controller';
import { GasFeeController } from '@metamask/gas-fee-controller';
import {
  AcceptOptions,
  ApprovalController,
} from '@metamask/approval-controller';
import HDKeyring from '@metamask/eth-hd-keyring';
import { SelectedNetworkController } from '@metamask/selected-network-controller';
import {
  PermissionController,
  ///: BEGIN:ONLY_INCLUDE_IF(preinstalled-snaps,external-snaps)
  SubjectMetadataController,
  ///: END:ONLY_INCLUDE_IF
} from '@metamask/permission-controller';
import SwapsController, { swapsUtils } from '@metamask/swaps-controller';
import { PPOMController } from '@metamask/ppom-validator';
///: BEGIN:ONLY_INCLUDE_IF(preinstalled-snaps,external-snaps)
import {
  JsonSnapsRegistry,
  SnapController,
  SnapsRegistryMessenger,
} from '@metamask/snaps-controllers';

import { WebViewExecutionService } from '@metamask/snaps-controllers/react-native';
import type { NotificationArgs } from '@metamask/snaps-rpc-methods/dist/restricted/notify.cjs';
import { getSnapsWebViewPromise } from '../../lib/snaps';
import {
  buildSnapEndowmentSpecifications,
  buildSnapRestrictedMethodSpecifications,
} from '@metamask/snaps-rpc-methods';
import type { EnumToUnion, DialogType } from '@metamask/snaps-sdk';
// eslint-disable-next-line import/no-nodejs-modules
import { Duplex } from 'stream';
///: END:ONLY_INCLUDE_IF
import { MetaMaskKeyring as QRHardwareKeyring } from '@keystonehq/metamask-airgapped-keyring';
import { LoggingController } from '@metamask/logging-controller';
import {
  LedgerKeyring,
  LedgerMobileBridge,
  LedgerTransportMiddleware,
} from '@metamask/eth-ledger-bridge-keyring';
import { Encryptor, LEGACY_DERIVATION_OPTIONS, pbkdf2 } from '../Encryptor';
import {
  isMainnetByChainId,
  isTestNet,
  getDecimalChainId,
} from '../../util/networks';
import {
  fetchEstimatedMultiLayerL1Fee,
  deprecatedGetNetworkId,
} from '../../util/networks/engineNetworkUtils';
import AppConstants from '../AppConstants';
import { store } from '../../store';
import {
  renderFromTokenMinimalUnit,
  balanceToFiatNumber,
  weiToFiatNumber,
  toHexadecimal,
  addHexPrefix,
  hexToBN,
} from '../../util/number';
import NotificationManager from '../NotificationManager';
import Logger from '../../util/Logger';
import { isZero } from '../../util/lodash';
import { MetaMetricsEvents, MetaMetrics } from '../Analytics';

///: BEGIN:ONLY_INCLUDE_IF(preinstalled-snaps,external-snaps)
import {
  SnapBridge,
  ExcludedSnapEndowments,
  ExcludedSnapPermissions,
  EndowmentPermissions,
  detectSnapLocation,
} from '../Snaps';
import { getRpcMethodMiddleware } from '../RPCMethods/RPCMethodMiddleware';

import {
  AuthenticationController,
  UserStorageController,
} from '@metamask/profile-sync-controller';
import {
  NotificationServicesController,
  NotificationServicesPushController,
} from '@metamask/notification-services-controller';
///: END:ONLY_INCLUDE_IF
import {
  getCaveatSpecifications,
  getPermissionSpecifications,
  unrestrictedMethods,
} from '../Permissions/specifications.js';
import { backupVault } from '../BackupVault';
import {
  SignatureController,
  SignatureControllerOptions,
} from '@metamask/signature-controller';
import { hasProperty, Hex, Json } from '@metamask/utils';
import { providerErrors } from '@metamask/rpc-errors';

import { PPOM, ppomInit } from '../../lib/ppom/PPOMView';
import RNFSStorageBackend from '../../lib/ppom/ppom-storage-backend';
import {
  ///: BEGIN:ONLY_INCLUDE_IF(keyring-snaps)
  AccountsControllerSetSelectedAccountAction,
  AccountsControllerGetAccountByAddressAction,
  AccountsControllerSetAccountNameAction,
  AccountsControllerListMultichainAccountsAction,
  AccountsControllerAccountRemovedEvent,
  ///: END:ONLY_INCLUDE_IF
  AccountsControllerGetAccountAction,
  AccountsControllerGetSelectedAccountAction,
  AccountsControllerListAccountsAction,
  AccountsControllerUpdateAccountMetadataAction,
  AccountsControllerSelectedEvmAccountChangeEvent,
  AccountsControllerSelectedAccountChangeEvent,
  AccountsControllerAccountAddedEvent,
  AccountsControllerAccountRenamedEvent,
} from './controllers/AccountsController/constants';
import { AccountsControllerMessenger } from '@metamask/accounts-controller';
import { createAccountsController } from './controllers/AccountsController/utils';
import { createRemoteFeatureFlagController } from './controllers/RemoteFeatureFlagController';
import { captureException } from '@sentry/react-native';
import { lowerCase } from 'lodash';
import {
  networkIdUpdated,
  networkIdWillUpdate,
} from '../../core/redux/slices/inpageProvider';
import SmartTransactionsController from '@metamask/smart-transactions-controller';
import { getAllowedSmartTransactionsChainIds } from '../../../app/constants/smartTransactions';
import { selectBasicFunctionalityEnabled } from '../../selectors/settings';
import { selectShouldUseSmartTransaction } from '../../selectors/smartTransactionsController';
import { selectSwapsChainFeatureFlags, selectSwapsQuotes, selectSwapsTopAggId } from '../../reducers/swaps';
import {
  SmartTransactionStatuses,
  ClientId,
} from '@metamask/smart-transactions-controller/dist/types';
import { submitSmartTransactionHook } from '../../util/smart-transactions/smart-publish-hook';
import { zeroAddress } from 'ethereumjs-util';
import { ApprovalType, toChecksumHexAddress } from '@metamask/controller-utils';
import { ExtendedControllerMessenger } from '../ExtendedControllerMessenger';
import DomainProxyMap from '../../lib/DomainProxyMap/DomainProxyMap';
import {
  MetaMetricsEventCategory,
  MetaMetricsEventName,
} from '@metamask/smart-transactions-controller/dist/constants';
import {
  getSmartTransactionMetricsProperties as getSmartTransactionMetricsPropertiesType,
  getSmartTransactionMetricsSensitiveProperties as getSmartTransactionMetricsSensitivePropertiesType,
} from '@metamask/smart-transactions-controller/dist/utils';
///: BEGIN:ONLY_INCLUDE_IF(keyring-snaps)
import { snapKeyringBuilder } from '../SnapKeyring';
import { removeAccountsFromPermissions } from '../Permissions';
import { keyringSnapPermissionsBuilder } from '../SnapKeyring/keyringSnapsPermissions';
import { createMultichainBalancesController } from './controllers/MultichainBalancesController/utils';
import { createMultichainRatesController } from './controllers/RatesController/utils';
import { setupCurrencyRateSync } from './controllers/RatesController/subscriptions';
///: END:ONLY_INCLUDE_IF
///: BEGIN:ONLY_INCLUDE_IF(preinstalled-snaps,external-snaps)
import { HandleSnapRequestArgs } from '../Snaps/types';
import { handleSnapRequest } from '../Snaps/utils';
///: END:ONLY_INCLUDE_IF
import { getSmartTransactionMetricsProperties, getGasIncludedTransactionFees } from '../../util/smart-transactions';
import { trace } from '../../util/trace';
import { MetricsEventBuilder } from '../Analytics/MetricsEventBuilder';
import { JsonMap } from '../Analytics/MetaMetrics.types';
import {
  ControllerMessenger,
  EngineState,
  EngineContext,
  TransactionEventPayload,
  StatefulControllers,
} from './types';
import {
  BACKGROUND_STATE_CHANGE_EVENT_NAMES,
  STATELESS_NON_CONTROLLER_NAMES,
} from './constants';
import {
  getGlobalChainId,
  getGlobalNetworkClientId,
} from '../../util/networks/global-network';
import { logEngineCreation } from './utils/logger';
import { MultichainNetworkController } from '@metamask/multichain-network-controller';
import {
  SnapControllerClearSnapStateAction,
  SnapControllerGetSnapAction,
  SnapControllerGetSnapStateAction,
  SnapControllerHandleRequestAction,
  SnapControllerStateChangeEvent,
  SnapControllerUpdateSnapStateAction,
} from './controllers/SnapController/constants';
<<<<<<< HEAD
import { SolScopes } from '@metamask/keyring-api';
=======
import {
  SnapKeyringAccountAssetListUpdatedEvent,
  SnapKeyringAccountBalancesUpdatedEvent,
  SnapKeyringAccountTransactionsUpdatedEvent,
} from '../SnapKeyring/constants';
>>>>>>> 42263b21

const NON_EMPTY = 'NON_EMPTY';

const encryptor = new Encryptor({
  keyDerivationOptions: LEGACY_DERIVATION_OPTIONS,
});
// TODO: Replace "any" with type
// eslint-disable-next-line @typescript-eslint/no-explicit-any
let currentChainId: any;

/**
 * Core controller responsible for composing other metamask controllers together
 * and exposing convenience methods for common wallet operations.
 */
export class Engine {
  /**
   * The global Engine singleton
   */
  static instance: Engine | null;
  /**
   * A collection of all controller instances
   */
  context: EngineContext;
  /**
   * The global controller messenger.
   */
  controllerMessenger: ControllerMessenger;
  /**
   * ComposableController reference containing all child controllers
   */
  datamodel: ComposableController<EngineState, StatefulControllers>;

  /**
   * Object containing the info for the latest incoming tx block
   * for each address and network
   */
  // TODO: Replace "any" with type
  // eslint-disable-next-line @typescript-eslint/no-explicit-any
  lastIncomingTxBlockInfo: any;

  ///: BEGIN:ONLY_INCLUDE_IF(preinstalled-snaps,external-snaps)
  /**
   * Object that runs and manages the execution of Snaps
   */
  snapExecutionService: WebViewExecutionService;
  snapController: SnapController;
  subjectMetadataController: SubjectMetadataController;

  ///: END:ONLY_INCLUDE_IF

  transactionController: TransactionController;
  smartTransactionsController: SmartTransactionsController;

  keyringController: KeyringController;

  /**
   * Creates a CoreController instance
   */
  // eslint-disable-next-line @typescript-eslint/default-param-last
  constructor(
    initialState: Partial<EngineState> = {},
    initialKeyringState?: KeyringControllerState | null,
    metaMetricsId?: string,
  ) {
    logEngineCreation(initialState, initialKeyringState);

    this.controllerMessenger = new ExtendedControllerMessenger();

    const isBasicFunctionalityToggleEnabled = () =>
      selectBasicFunctionalityEnabled(store.getState());

    const approvalController = new ApprovalController({
      // @ts-expect-error TODO: Resolve mismatch between base-controller versions.
      messenger: this.controllerMessenger.getRestricted({
        name: 'ApprovalController',
        allowedEvents: [],
        allowedActions: [],
      }),
      showApprovalRequest: () => undefined,
      typesExcludedFromRateLimiting: [
        ApprovalType.Transaction,
        ApprovalType.WatchAsset,
      ],
    });

    const preferencesController = new PreferencesController({
      // @ts-expect-error TODO: Resolve mismatch between base-controller versions.
      messenger: this.controllerMessenger.getRestricted({
        name: 'PreferencesController',
        allowedActions: [],
        allowedEvents: ['KeyringController:stateChange'],
      }),
      state: {
        ipfsGateway: AppConstants.IPFS_DEFAULT_GATEWAY_URL,
        useTokenDetection:
          initialState?.PreferencesController?.useTokenDetection ?? true,
        useNftDetection: true, // set this to true to enable nft detection by default to new users
        displayNftMedia: true,
        securityAlertsEnabled: true,
        smartTransactionsOptInStatus: true,
        tokenSortConfig: {
          key: 'tokenFiatAmount',
          order: 'dsc',
          sortCallback: 'stringNumeric',
        },
        ...initialState.PreferencesController,
      },
    });

    const networkControllerOpts = {
      infuraProjectId: process.env.MM_INFURA_PROJECT_ID || NON_EMPTY,
      state: initialState.NetworkController,
      messenger: this.controllerMessenger.getRestricted({
        name: 'NetworkController',
        allowedEvents: [],
        allowedActions: [],
      }) as unknown as NetworkControllerMessenger,
      // Metrics event tracking is handled in this repository instead
      // TODO: Use events for controller metric events
      trackMetaMetricsEvent: () => {
        // noop
      },
    };
    const networkController = new NetworkController(networkControllerOpts);

    networkController.initializeProvider();

    const multichainNetworkController = new MultichainNetworkController({
      messenger: this.controllerMessenger.getRestricted({
        name: 'MultichainNetworkController',
        allowedActions: [
          'NetworkController:setActiveNetwork',
          'NetworkController:getState',
        ],
        allowedEvents: ['AccountsController:selectedAccountChange'],
      }),
      state: initialState.MultichainNetworkController ?? {
        selectedMultichainNetworkChainId: SolScopes.Mainnet,
        multichainNetworkConfigurationsByChainId: {
          [SolScopes.Mainnet]: {
            name: 'Solana Mainnet',
            chainId: SolScopes.Mainnet,
            nativeCurrency: `${SolScopes.Mainnet}/token:solAddress`,
            isEvm: false,
          },
        },
        isEvmSelected: true,
      },
    });

    const assetsContractController = new AssetsContractController({
      // @ts-expect-error TODO: Resolve mismatch between base-controller versions.
      messenger: this.controllerMessenger.getRestricted({
        name: 'AssetsContractController',
        allowedActions: [
          'NetworkController:getNetworkClientById',
          'NetworkController:getNetworkConfigurationByNetworkClientId',
          'NetworkController:getSelectedNetworkClient',
          'NetworkController:getState',
        ],
        allowedEvents: [
          'PreferencesController:stateChange',
          'NetworkController:networkDidChange',
        ],
      }),
      chainId: getGlobalChainId(networkController),
    });

    // Create AccountsController
    const accountsControllerMessenger: AccountsControllerMessenger =
      this.controllerMessenger.getRestricted({
        name: 'AccountsController',
        allowedEvents: [
          SnapControllerStateChangeEvent,
          'KeyringController:accountRemoved',
          'KeyringController:stateChange',
<<<<<<< HEAD
          'MultichainNetworkController:networkDidChange',
          'SnapKeyring:accountAssetListUpdated',
          'SnapKeyring:accountBalancesUpdated',
          'SnapKeyring:accountTransactionsUpdated',
=======
          SnapKeyringAccountAssetListUpdatedEvent,
          SnapKeyringAccountBalancesUpdatedEvent,
          SnapKeyringAccountTransactionsUpdatedEvent,
>>>>>>> 42263b21
        ],
        allowedActions: [
          'KeyringController:getAccounts',
          'KeyringController:getKeyringsByType',
          'KeyringController:getKeyringForAccount',
        ],
      });
    const accountsController = createAccountsController({
      messenger: accountsControllerMessenger,
      initialState: initialState.AccountsController,
    });

    ///: BEGIN:ONLY_INCLUDE_IF(keyring-snaps)
    // @ts-expect-error TODO: Resolve mismatch between base-controller versions.
    const multichainBalancesControllerMessenger: MultichainBalancesControllerMessenger =
      this.controllerMessenger.getRestricted({
        name: 'MultichainBalancesController',
        allowedEvents: [
          AccountsControllerAccountAddedEvent,
          AccountsControllerAccountRemovedEvent,
        ],
        allowedActions: [
          AccountsControllerListMultichainAccountsAction,
          SnapControllerHandleRequestAction,
        ],
      });

    const multichainBalancesController = createMultichainBalancesController({
      messenger: multichainBalancesControllerMessenger,
      initialState: initialState.MultichainBalancesController,
    });

    const multichainRatesControllerMessenger =
      this.controllerMessenger.getRestricted({
        name: 'RatesController',
        allowedActions: [],
        allowedEvents: ['CurrencyRateController:stateChange'],
      });

    const multichainRatesController = createMultichainRatesController({
      // @ts-expect-error TODO: Resolve mismatch between base-controller versions.
      messenger: multichainRatesControllerMessenger,
      initialState: initialState.RatesController,
    });

    // Set up currency rate sync
    setupCurrencyRateSync(
      multichainRatesControllerMessenger,
      multichainRatesController,
    );
    ///: END:ONLY_INCLUDE_IF

    const nftController = new NftController({
      chainId: getGlobalChainId(networkController),
      useIpfsSubdomains: false,
      // @ts-expect-error TODO: Resolve mismatch between base-controller versions.
      messenger: this.controllerMessenger.getRestricted({
        name: 'NftController',
        allowedActions: [
          `${approvalController.name}:addRequest`,
          `${networkController.name}:getNetworkClientById`,
          AccountsControllerGetAccountAction,
          AccountsControllerGetSelectedAccountAction,
          'AssetsContractController:getERC721AssetName',
          'AssetsContractController:getERC721AssetSymbol',
          'AssetsContractController:getERC721TokenURI',
          'AssetsContractController:getERC721OwnerOf',
          'AssetsContractController:getERC1155BalanceOf',
          'AssetsContractController:getERC1155TokenURI',
        ],
        allowedEvents: [
          'PreferencesController:stateChange',
          'NetworkController:networkDidChange',
          AccountsControllerSelectedEvmAccountChangeEvent,
        ],
      }),
      state: initialState.NftController,
    });

    const loggingController = new LoggingController({
      messenger: this.controllerMessenger.getRestricted<
        'LoggingController',
        never,
        never
      >({
        name: 'LoggingController',
        allowedActions: [],
        allowedEvents: [],
      }),
      state: initialState.LoggingController,
    });
    const tokensController = new TokensController({
      chainId: getGlobalChainId(networkController),
      // @ts-expect-error at this point in time the provider will be defined by the `networkController.initializeProvider`
      provider: networkController.getProviderAndBlockTracker().provider,
      state: initialState.TokensController,
      // @ts-expect-error TODO: Resolve mismatch between base-controller versions.
      messenger: this.controllerMessenger.getRestricted({
        name: 'TokensController',
        allowedActions: [
          `${approvalController.name}:addRequest`,
          'NetworkController:getNetworkClientById',
          AccountsControllerGetAccountAction,
          AccountsControllerGetSelectedAccountAction,
        ],
        allowedEvents: [
          'PreferencesController:stateChange',
          'NetworkController:networkDidChange',
          'NetworkController:stateChange',
          'TokenListController:stateChange',
          AccountsControllerSelectedEvmAccountChangeEvent,
        ],
      }),
    });
    const tokenListController = new TokenListController({
      chainId: getGlobalChainId(networkController),
      onNetworkStateChange: (listener) =>
        this.controllerMessenger.subscribe(
          AppConstants.NETWORK_STATE_CHANGE_EVENT,
          listener,
        ),
      // @ts-expect-error TODO: Resolve mismatch between base-controller versions.
      messenger: this.controllerMessenger.getRestricted({
        name: 'TokenListController',
        allowedActions: [`${networkController.name}:getNetworkClientById`],
        allowedEvents: [`${networkController.name}:stateChange`],
      }),
    });
    const currencyRateController = new CurrencyRateController({
      // @ts-expect-error TODO: Resolve mismatch between base-controller versions.
      messenger: this.controllerMessenger.getRestricted({
        name: 'CurrencyRateController',
        allowedActions: [`${networkController.name}:getNetworkClientById`],
        allowedEvents: [],
      }),
      // normalize `null` currencyRate to `0`
      // TODO: handle `null` currencyRate by hiding fiat values instead
      state: {
        ...initialState.CurrencyRateController,
        currencyRates: Object.fromEntries(
          Object.entries(
            initialState.CurrencyRateController?.currencyRates ?? {
              ETH: {
                conversionRate: 0,
                conversionDate: 0,
                usdConversionRate: null,
              },
            },
          ).map(([k, v]) => [
            k,
            { ...v, conversionRate: v.conversionRate ?? 0 },
          ]),
        ),
      },
    });

    const gasFeeController = new GasFeeController({
      messenger: this.controllerMessenger.getRestricted({
        name: 'GasFeeController',
        allowedActions: [
          `${networkController.name}:getNetworkClientById`,
          `${networkController.name}:getEIP1559Compatibility`,
          `${networkController.name}:getState`,
        ],
        allowedEvents: [AppConstants.NETWORK_DID_CHANGE_EVENT],
      }),
      getProvider: () =>
        // @ts-expect-error at this point in time the provider will be defined by the `networkController.initializeProvider`
        networkController.getProviderAndBlockTracker().provider,
      getCurrentNetworkEIP1559Compatibility: async () =>
        (await networkController.getEIP1559Compatibility()) ?? false,
      getCurrentNetworkLegacyGasAPICompatibility: () => {
        const chainId = getGlobalChainId(networkController);
        return (
          isMainnetByChainId(chainId) ||
          chainId === addHexPrefix(swapsUtils.BSC_CHAIN_ID) ||
          chainId === addHexPrefix(swapsUtils.POLYGON_CHAIN_ID)
        );
      },
      clientId: AppConstants.SWAPS.CLIENT_ID,
      legacyAPIEndpoint:
        'https://gas.api.cx.metamask.io/networks/<chain_id>/gasPrices',
      EIP1559APIEndpoint:
        'https://gas.api.cx.metamask.io/networks/<chain_id>/suggestedGasFees',
    });

    const remoteFeatureFlagController = createRemoteFeatureFlagController({
      state: initialState.RemoteFeatureFlagController,
      // @ts-expect-error TODO: Resolve mismatch between base-controller versions.
      messenger: this.controllerMessenger.getRestricted({
        name: 'RemoteFeatureFlagController',
        allowedActions: [],
        allowedEvents: [],
      }),
      disabled: !isBasicFunctionalityToggleEnabled(),
      getMetaMetricsId: () => metaMetricsId ?? '',
    });

    const phishingController = new PhishingController({
      // @ts-expect-error TODO: Resolve mismatch between base-controller versions.
      messenger: this.controllerMessenger.getRestricted({
        name: 'PhishingController',
        allowedActions: [],
        allowedEvents: [],
      }),
    });
    phishingController.maybeUpdateState();

    const additionalKeyrings = [];

    const qrKeyringBuilder = () => {
      const keyring = new QRHardwareKeyring();
      // to fix the bug in #9560, forgetDevice will reset all keyring properties to default.
      keyring.forgetDevice();
      return keyring;
    };
    qrKeyringBuilder.type = QRHardwareKeyring.type;

    additionalKeyrings.push(qrKeyringBuilder);

    const bridge = new LedgerMobileBridge(new LedgerTransportMiddleware());
    const ledgerKeyringBuilder = () => new LedgerKeyring({ bridge });
    ledgerKeyringBuilder.type = LedgerKeyring.type;

    additionalKeyrings.push(ledgerKeyringBuilder);

    const hdKeyringBuilder = () =>
      new HDKeyring({
        cryptographicFunctions: { pbkdf2Sha512: pbkdf2 },
      });
    hdKeyringBuilder.type = HDKeyring.type;
    additionalKeyrings.push(hdKeyringBuilder);

    ///: BEGIN:ONLY_INCLUDE_IF(keyring-snaps)
    const snapKeyringBuildMessenger = this.controllerMessenger.getRestricted({
      name: 'SnapKeyring',
      allowedActions: [
        'ApprovalController:addRequest',
        'ApprovalController:acceptRequest',
        'ApprovalController:rejectRequest',
        'ApprovalController:startFlow',
        'ApprovalController:endFlow',
        'ApprovalController:showSuccess',
        'ApprovalController:showError',
        'PhishingController:testOrigin',
        'PhishingController:maybeUpdateState',
        'KeyringController:getAccounts',
        AccountsControllerSetSelectedAccountAction,
        AccountsControllerGetAccountByAddressAction,
        AccountsControllerSetAccountNameAction,
        SnapControllerHandleRequestAction,
        SnapControllerGetSnapAction,
      ],
      allowedEvents: [],
    });

    // Necessary to persist the keyrings and update the accounts both within the keyring controller and accounts controller
    const persistAndUpdateAccounts = async () => {
      await this.keyringController.persistAllKeyrings();
      await accountsController.updateAccounts();
    };

    additionalKeyrings.push(
      snapKeyringBuilder(
        snapKeyringBuildMessenger,
        persistAndUpdateAccounts,
        (address) => this.removeAccount(address),
      ),
    );

    ///: END:ONLY_INCLUDE_IF

    this.keyringController = new KeyringController({
      removeIdentity: preferencesController.removeIdentity.bind(
        preferencesController,
      ),
      encryptor,
      // @ts-expect-error TODO: Resolve mismatch between base-controller versions.
      messenger: this.controllerMessenger.getRestricted({
        name: 'KeyringController',
        allowedActions: [],
        allowedEvents: [],
      }),
      state: initialKeyringState || initialState.KeyringController,
      // @ts-expect-error To Do: Update the type of QRHardwareKeyring to Keyring<Json>
      keyringBuilders: additionalKeyrings,
    });

    ///: BEGIN:ONLY_INCLUDE_IF(preinstalled-snaps,external-snaps)
    /**
     * Gets the mnemonic of the user's primary keyring.
     */
    const getPrimaryKeyringMnemonic = () => {
      // TODO: Replace "any" with type
      // eslint-disable-next-line @typescript-eslint/no-explicit-any
      const [keyring]: any = this.keyringController.getKeyringsByType(
        KeyringTypes.hd,
      );
      if (!keyring.mnemonic) {
        throw new Error('Primary keyring mnemonic unavailable.');
      }

      return keyring.mnemonic;
    };

    const getAppState = () => {
      const state = AppState.currentState;
      return state === 'active';
    };

    const snapRestrictedMethods = {
      // eslint-disable-next-line @typescript-eslint/ban-ts-comment
      // @ts-ignore
      clearSnapState: this.controllerMessenger.call.bind(
        this.controllerMessenger,
        SnapControllerClearSnapStateAction,
      ),
      getMnemonic: getPrimaryKeyringMnemonic.bind(this),
      getUnlockPromise: getAppState.bind(this),
      getSnap: this.controllerMessenger.call.bind(
        this.controllerMessenger,
        SnapControllerGetSnapAction,
      ),
      handleSnapRpcRequest: async (args: HandleSnapRequestArgs) =>
        await handleSnapRequest(this.controllerMessenger, args),
      // eslint-disable-next-line @typescript-eslint/ban-ts-comment
      // @ts-ignore
      getSnapState: this.controllerMessenger.call.bind(
        this.controllerMessenger,
        SnapControllerGetSnapStateAction,
      ),
      // eslint-disable-next-line @typescript-eslint/ban-ts-comment
      // @ts-ignore
      updateSnapState: this.controllerMessenger.call.bind(
        this.controllerMessenger,
        SnapControllerUpdateSnapStateAction,
      ),
      maybeUpdatePhishingList: this.controllerMessenger.call.bind(
        this.controllerMessenger,
        'PhishingController:maybeUpdateState',
      ),
      isOnPhishingList: (origin: string) =>
        this.controllerMessenger.call<'PhishingController:testOrigin'>(
          'PhishingController:testOrigin',
          origin,
        ).result,
      showDialog: (
        origin: string,
        type: EnumToUnion<DialogType>,
        // TODO: Replace "any" with type
        // eslint-disable-next-line @typescript-eslint/no-explicit-any
        content: any, // should be Component from '@metamask/snaps-ui';
        // TODO: Replace "any" with type
        // eslint-disable-next-line @typescript-eslint/no-explicit-any
        placeholder?: any,
      ) =>
        approvalController.addAndShowApprovalRequest({
          origin,
          type,
          requestData: { content, placeholder },
        }),
      showInAppNotification: (origin: string, args: NotificationArgs) => {
        Logger.log(
          'Snaps/ showInAppNotification called with args: ',
          args,
          ' and origin: ',
          origin,
        );
      },
      hasPermission: (origin: string, target: string) =>
        this.controllerMessenger.call<'PermissionController:hasPermission'>(
          'PermissionController:hasPermission',
          origin,
          target,
        ),
      getClientCryptography: () => ({ pbkdf2Sha512: pbkdf2 }),
    };
    ///: END:ONLY_INCLUDE_IF

    ///: BEGIN:ONLY_INCLUDE_IF(keyring-snaps)
    const keyringSnapMethods = {
      getAllowedKeyringMethods: (origin: string) =>
        keyringSnapPermissionsBuilder(origin),
      getSnapKeyring: this.getSnapKeyring.bind(this),
    };
    ///: END:ONLY_INCLUDE_IF

    const getSnapPermissionSpecifications = () => ({
      ...buildSnapEndowmentSpecifications(Object.keys(ExcludedSnapEndowments)),
      ...buildSnapRestrictedMethodSpecifications(
        Object.keys(ExcludedSnapPermissions),
        {
          ///: BEGIN:ONLY_INCLUDE_IF(preinstalled-snaps,external-snaps)
          ...snapRestrictedMethods,
          ///: END:ONLY_INCLUDE_IF
          ///: BEGIN:ONLY_INCLUDE_IF(keyring-snaps)
          ...keyringSnapMethods,
          ///: END:ONLY_INCLUDE_IF
        },
      ),
    });

    const accountTrackerController = new AccountTrackerController({
      // @ts-expect-error TODO: Resolve mismatch between base-controller versions.
      messenger: this.controllerMessenger.getRestricted({
        name: 'AccountTrackerController',
        allowedActions: [
          AccountsControllerGetSelectedAccountAction,
          AccountsControllerListAccountsAction,
          'PreferencesController:getState',
          'NetworkController:getState',
          'NetworkController:getNetworkClientById',
        ],
        allowedEvents: [
          AccountsControllerSelectedEvmAccountChangeEvent,
          AccountsControllerSelectedAccountChangeEvent,
        ],
      }),
      state: initialState.AccountTrackerController ?? { accounts: {} },
      getStakedBalanceForChain:
        assetsContractController.getStakedBalanceForChain.bind(
          assetsContractController,
        ),
      includeStakedAssets: true,
    });
    const permissionController = new PermissionController({
      messenger: this.controllerMessenger.getRestricted({
        name: 'PermissionController',
        allowedActions: [
          `${approvalController.name}:addRequest`,
          `${approvalController.name}:hasRequest`,
          `${approvalController.name}:acceptRequest`,
          `${approvalController.name}:rejectRequest`,
          ///: BEGIN:ONLY_INCLUDE_IF(preinstalled-snaps,external-snaps)
          `SnapController:getPermitted`,
          `SnapController:install`,
          `SubjectMetadataController:getSubjectMetadata`,
          ///: END:ONLY_INCLUDE_IF
        ],
        allowedEvents: [],
      }),
      state: initialState.PermissionController,
      caveatSpecifications: getCaveatSpecifications({
        getInternalAccounts:
          accountsController.listAccounts.bind(accountsController),
        findNetworkClientIdByChainId:
          networkController.findNetworkClientIdByChainId.bind(
            networkController,
          ),
      }),
      // @ts-expect-error Typecast permissionType from getPermissionSpecifications to be of type PermissionType.RestrictedMethod
      permissionSpecifications: {
        ...getPermissionSpecifications({
          getAllAccounts: () => this.keyringController.getAccounts(),
          getInternalAccounts:
            accountsController.listAccounts.bind(accountsController),
          captureKeyringTypesWithMissingIdentities: (
            internalAccounts = [],
            accounts = [],
          ) => {
            const accountsMissingIdentities = accounts.filter((address) => {
              const lowerCaseAddress = lowerCase(address);
              return !internalAccounts.some(
                (account) => account.address.toLowerCase() === lowerCaseAddress,
              );
            });
            const keyringTypesWithMissingIdentities =
              accountsMissingIdentities.map((address) =>
                this.keyringController.getAccountKeyringType(address),
              );

            const internalAccountCount = internalAccounts.length;

            const accountTrackerCount = Object.keys(
              accountTrackerController.state.accounts || {},
            ).length;

            captureException(
              new Error(
                `Attempt to get permission specifications failed because there were ${accounts.length} accounts, but ${internalAccountCount} identities, and the ${keyringTypesWithMissingIdentities} keyrings included accounts with missing identities. Meanwhile, there are ${accountTrackerCount} accounts in the account tracker.`,
              ),
            );
          },
        }),
        ///: BEGIN:ONLY_INCLUDE_IF(preinstalled-snaps,external-snaps)
        ...getSnapPermissionSpecifications(),
        ///: END:ONLY_INCLUDE_IF
      },
      unrestrictedMethods,
    });

    const selectedNetworkController = new SelectedNetworkController({
      // @ts-expect-error TODO: Resolve mismatch between base-controller versions.
      messenger: this.controllerMessenger.getRestricted({
        name: 'SelectedNetworkController',
        allowedActions: [
          'NetworkController:getNetworkClientById',
          'NetworkController:getState',
          'NetworkController:getSelectedNetworkClient',
          'PermissionController:hasPermissions',
          'PermissionController:getSubjectNames',
        ],
        allowedEvents: [
          'NetworkController:stateChange',
          'PermissionController:stateChange',
        ],
      }),
      state: initialState.SelectedNetworkController || { domains: {} },
      useRequestQueuePreference: !!process.env.MULTICHAIN_V1,
      // TODO we need to modify core PreferencesController for better cross client support
      onPreferencesStateChange: (
        listener: ({ useRequestQueue }: { useRequestQueue: boolean }) => void,
      ) => listener({ useRequestQueue: !!process.env.MULTICHAIN_V1 }),
      domainProxyMap: new DomainProxyMap(),
    });

    ///: BEGIN:ONLY_INCLUDE_IF(preinstalled-snaps,external-snaps)

    this.subjectMetadataController = new SubjectMetadataController({
      messenger: this.controllerMessenger.getRestricted({
        name: 'SubjectMetadataController',
        allowedActions: [`${permissionController.name}:hasPermissions`],
        allowedEvents: [],
      }),
      state: initialState.SubjectMetadataController || {},
      subjectCacheLimit: 100,
    });

    const setupSnapProvider = (snapId: string, connectionStream: Duplex) => {
      Logger.log(
        '[ENGINE LOG] Engine+setupSnapProvider: Setup stream for Snap',
        snapId,
      );
      // TO DO:
      // Develop a simpler getRpcMethodMiddleware object for SnapBridge
      // Consider developing an abstract class to derived custom implementations for each use case
      const bridge = new SnapBridge({
        snapId,
        connectionStream,
        getRPCMethodMiddleware: ({ hostname, getProviderState }) =>
          getRpcMethodMiddleware({
            hostname,
            getProviderState,
            navigation: null,
            title: { current: 'Snap' },
            icon: { current: undefined },
            isHomepage: () => false,
            fromHomepage: { current: false },
            toggleUrlModal: () => null,
            wizardScrollAdjusted: { current: false },
            tabId: false,
            isWalletConnect: true,
            isMMSDK: false,
            url: { current: '' },
            analytics: {},
            injectHomePageScripts: () => null,
          }),
      });

      bridge.setupProviderConnection();
    };

    const requireAllowlist = process.env.METAMASK_BUILD_TYPE === 'main';
    const disableSnapInstallation = process.env.METAMASK_BUILD_TYPE === 'main';
    const allowLocalSnaps = process.env.METAMASK_BUILD_TYPE === 'flask';
    // @ts-expect-error TODO: Resolve mismatch between base-controller versions.
    const snapsRegistryMessenger: SnapsRegistryMessenger =
      this.controllerMessenger.getRestricted({
        name: 'SnapsRegistry',
        allowedEvents: [],
        allowedActions: [],
      });
    const snapsRegistry = new JsonSnapsRegistry({
      state: initialState.SnapsRegistry,
      messenger: snapsRegistryMessenger,
      refetchOnAllowlistMiss: requireAllowlist,
      url: {
        registry: 'https://acl.execution.metamask.io/latest/registry.json',
        signature: 'https://acl.execution.metamask.io/latest/signature.json',
      },
      publicKey:
        '0x025b65308f0f0fb8bc7f7ff87bfc296e0330eee5d3c1d1ee4a048b2fd6a86fa0a6',
    });

    this.snapExecutionService = new WebViewExecutionService({
      // @ts-expect-error TODO: Resolve mismatch between base-controller versions.
      messenger: this.controllerMessenger.getRestricted({
        name: 'ExecutionService',
        allowedActions: [],
        allowedEvents: [],
      }),
      setupSnapProvider: setupSnapProvider.bind(this),
      getWebView: () => getSnapsWebViewPromise,
    });

    const snapControllerMessenger = this.controllerMessenger.getRestricted({
      name: 'SnapController',
      allowedEvents: [
        'ExecutionService:unhandledError',
        'ExecutionService:outboundRequest',
        'ExecutionService:outboundResponse',
      ],
      allowedActions: [
        `${approvalController.name}:addRequest`,
        `${permissionController.name}:getEndowments`,
        `${permissionController.name}:getPermissions`,
        `${permissionController.name}:hasPermission`,
        `${permissionController.name}:hasPermissions`,
        `${permissionController.name}:requestPermissions`,
        `${permissionController.name}:revokeAllPermissions`,
        `${permissionController.name}:revokePermissions`,
        `${permissionController.name}:revokePermissionForAllSubjects`,
        `${permissionController.name}:getSubjectNames`,
        `${permissionController.name}:updateCaveat`,
        `${approvalController.name}:addRequest`,
        `${approvalController.name}:updateRequestState`,
        `${permissionController.name}:grantPermissions`,
        `${this.subjectMetadataController.name}:getSubjectMetadata`,
        `${this.subjectMetadataController.name}:addSubjectMetadata`,
        `${phishingController.name}:maybeUpdateState`,
        `${phishingController.name}:testOrigin`,
        `${snapsRegistry.name}:get`,
        `${snapsRegistry.name}:getMetadata`,
        `${snapsRegistry.name}:update`,
        'ExecutionService:executeSnap',
        'ExecutionService:terminateSnap',
        'ExecutionService:terminateAllSnaps',
        'ExecutionService:handleRpcRequest',
        'SnapsRegistry:get',
        'SnapsRegistry:getMetadata',
        'SnapsRegistry:update',
        'SnapsRegistry:resolveVersion',
      ],
    });

    this.snapController = new SnapController({
      environmentEndowmentPermissions: Object.values(EndowmentPermissions),
      excludedPermissions: {
        ...ExcludedSnapPermissions,
        ...ExcludedSnapEndowments,
      },
      featureFlags: {
        requireAllowlist,
        allowLocalSnaps,
        disableSnapInstallation,
      },
      state: initialState.SnapController || undefined,
      // TODO: Replace "any" with type
      // eslint-disable-next-line @typescript-eslint/no-explicit-any
      messenger: snapControllerMessenger as any,
      detectSnapLocation,
      //@ts-expect-error types need to be aligned with snaps-controllers
      preinstalledSnaps: PREINSTALLED_SNAPS,
      //@ts-expect-error types need to be aligned between new encryptor and snaps-controllers
      encryptor,
      getMnemonic: getPrimaryKeyringMnemonic.bind(this),
      getFeatureFlags: () => ({
        disableSnaps: !isBasicFunctionalityToggleEnabled(),
      }),
      clientCryptography: {
        pbkdf2Sha512: pbkdf2,
      },
    });

    const authenticationController = new AuthenticationController.Controller({
      state: initialState.AuthenticationController,
      // @ts-expect-error TODO: Resolve mismatch between base-controller versions.
      messenger: this.controllerMessenger.getRestricted({
        name: 'AuthenticationController',
        allowedActions: [
          'KeyringController:getState',
          'KeyringController:getAccounts',

          SnapControllerHandleRequestAction,
          'UserStorageController:enableProfileSyncing',
        ],
        allowedEvents: ['KeyringController:unlock', 'KeyringController:lock'],
      }),
      metametrics: {
        agent: 'mobile',
        getMetaMetricsId: async () =>
          (await MetaMetrics.getInstance().getMetaMetricsId()) || '',
      },
    });

    const userStorageController = new UserStorageController.Controller({
      getMetaMetricsState: () => MetaMetrics.getInstance().isEnabled(),
      env: {
        isAccountSyncingEnabled: Boolean(process.env.IS_TEST),
      },
      config: {
        accountSyncing: {
          onAccountAdded: (profileId) => {
            MetaMetrics.getInstance().trackEvent(
              MetricsEventBuilder.createEventBuilder(
                MetaMetricsEvents.ACCOUNTS_SYNC_ADDED,
              )
                .addProperties({
                  profile_id: profileId,
                })
                .build(),
            );
          },
          onAccountNameUpdated: (profileId) => {
            MetaMetrics.getInstance().trackEvent(
              MetricsEventBuilder.createEventBuilder(
                MetaMetricsEvents.ACCOUNTS_SYNC_NAME_UPDATED,
              )
                .addProperties({
                  profile_id: profileId,
                })
                .build(),
            );
          },
        },
      },
      state: initialState.UserStorageController,
      // @ts-expect-error TODO: Resolve mismatch between base-controller versions.
      messenger: this.controllerMessenger.getRestricted({
        name: 'UserStorageController',
        allowedActions: [
          SnapControllerHandleRequestAction,
          'KeyringController:getState',
          'KeyringController:addNewAccount',
          'AuthenticationController:getBearerToken',
          'AuthenticationController:getSessionProfile',
          'AuthenticationController:isSignedIn',
          'AuthenticationController:performSignOut',
          'AuthenticationController:performSignIn',
          'NotificationServicesController:disableNotificationServices',
          'NotificationServicesController:selectIsNotificationServicesEnabled',
          AccountsControllerListAccountsAction,
          AccountsControllerUpdateAccountMetadataAction,
          'NetworkController:getState',
          'NetworkController:addNetwork',
          'NetworkController:removeNetwork',
          'NetworkController:updateNetwork',
        ],
        allowedEvents: [
          'KeyringController:unlock',
          'KeyringController:lock',
          AccountsControllerAccountAddedEvent,
          AccountsControllerAccountRenamedEvent,
          'NetworkController:networkRemoved',
        ],
      }),
      nativeScryptCrypto: scrypt,
    });

    const notificationServicesController =
      new NotificationServicesController.Controller({
        // @ts-expect-error TODO: Resolve mismatch between base-controller versions.
        messenger: this.controllerMessenger.getRestricted({
          name: 'NotificationServicesController',
          allowedActions: [
            'KeyringController:getState',
            'KeyringController:getAccounts',
            'AuthenticationController:getBearerToken',
            'AuthenticationController:isSignedIn',
            'UserStorageController:enableProfileSyncing',
            'UserStorageController:getStorageKey',
            'UserStorageController:performGetStorage',
            'UserStorageController:performSetStorage',
            'NotificationServicesPushController:enablePushNotifications',
            'NotificationServicesPushController:disablePushNotifications',
            'NotificationServicesPushController:updateTriggerPushNotifications',
          ],
          allowedEvents: [
            'KeyringController:unlock',
            'KeyringController:lock',
            'KeyringController:stateChange',
          ],
        }),
        state: initialState.NotificationServicesController,
        env: {
          isPushIntegrated: false,
          featureAnnouncements: {
            platform: 'mobile',
            accessToken: process.env
              .FEATURES_ANNOUNCEMENTS_ACCESS_TOKEN as string,
            spaceId: process.env.FEATURES_ANNOUNCEMENTS_SPACE_ID as string,
          },
        },
      });

    const notificationServicesPushControllerMessenger =
      this.controllerMessenger.getRestricted({
        name: 'NotificationServicesPushController',
        allowedActions: ['AuthenticationController:getBearerToken'],
        allowedEvents: [],
      });

    const notificationServicesPushController =
      new NotificationServicesPushController.Controller({
        // @ts-expect-error TODO: Resolve mismatch between base-controller versions.
        messenger: notificationServicesPushControllerMessenger,
        state: initialState.NotificationServicesPushController || {
          fcmToken: '',
        },
        env: {
          apiKey: process.env.FIREBASE_API_KEY ?? '',
          authDomain: process.env.FIREBASE_AUTH_DOMAIN ?? '',
          storageBucket: process.env.FIREBASE_STORAGE_BUCKET ?? '',
          projectId: process.env.FIREBASE_PROJECT_ID ?? '',
          messagingSenderId: process.env.FIREBASE_MESSAGING_SENDER_ID ?? '',
          appId: process.env.FIREBASE_APP_ID ?? '',
          measurementId: process.env.FIREBASE_MEASUREMENT_ID ?? '',
          vapidKey: process.env.VAPID_KEY ?? '',
        },
        config: {
          isPushEnabled: true,
          platform: 'mobile',
          // TODO: Implement optionability for push notification handlers (depending of the platform) on the NotificationServicesPushController.
          onPushNotificationReceived: () => Promise.resolve(undefined),
          onPushNotificationClicked: () => Promise.resolve(undefined),
        },
      });
    ///: END:ONLY_INCLUDE_IF

    this.transactionController = new TransactionController({
      disableHistory: true,
      disableSendFlowHistory: true,
      disableSwaps: true,
      // @ts-expect-error TransactionController is missing networkClientId argument in type
      getCurrentNetworkEIP1559Compatibility:
        networkController.getEIP1559Compatibility.bind(networkController),
      // eslint-disable-next-line @typescript-eslint/ban-ts-comment
      // @ts-ignore
      getExternalPendingTransactions: (address: string) =>
        this.smartTransactionsController.getTransactions({
          addressFrom: address,
          status: SmartTransactionStatuses.PENDING,
        }),
      getGasFeeEstimates:
        gasFeeController.fetchGasFeeEstimates.bind(gasFeeController),
      // but only breaking change is Node version and bumped dependencies
      getNetworkClientRegistry:
        networkController.getNetworkClientRegistry.bind(networkController),
      getNetworkState: () => networkController.state,
      hooks: {
        publish: (transactionMeta) => {          
          const state = store.getState();
          const shouldUseSmartTransaction = selectShouldUseSmartTransaction(
            state,
          );
          const swapsQuotes = selectSwapsQuotes(state);
          // We can choose the top agg id for now. Once selection is enabled, we need 
          // to look for a selected agg id.
          const swapsTopAggId = selectSwapsTopAggId(state);
          const selectedQuote = swapsQuotes?.[swapsTopAggId];
          const transactionFees = getGasIncludedTransactionFees(selectedQuote);
          return submitSmartTransactionHook({
            transactionMeta,
            transactionController: this.transactionController,
            smartTransactionsController: this.smartTransactionsController,
            shouldUseSmartTransaction,
            approvalController,
            // @ts-expect-error TODO: Resolve mismatch between base-controller versions.
            controllerMessenger: this.controllerMessenger,
            featureFlags: selectSwapsChainFeatureFlags(state),
            transactionFees
          }) as Promise<{ transactionHash: string }>;
        },
      },
      incomingTransactions: {
        isEnabled: () => {
          const currentHexChainId = getGlobalChainId(networkController);

          const showIncomingTransactions =
            preferencesController?.state?.showIncomingTransactions;

          return Boolean(
            hasProperty(showIncomingTransactions, currentChainId) &&
              showIncomingTransactions?.[currentHexChainId],
          );
        },
        updateTransactions: true,
      },
      isSimulationEnabled: () =>
        preferencesController.state.useTransactionSimulations,
      messenger: this.controllerMessenger.getRestricted({
        name: 'TransactionController',
        allowedActions: [
          AccountsControllerGetSelectedAccountAction,
          `${approvalController.name}:addRequest`,
          `${networkController.name}:getNetworkClientById`,
          `${networkController.name}:findNetworkClientIdByChainId`,
        ],
        allowedEvents: [`NetworkController:stateChange`],
      }),
      pendingTransactions: {
        isResubmitEnabled: () => false,
      },
      sign: this.keyringController.signTransaction.bind(
        this.keyringController,
      ) as unknown as TransactionControllerOptions['sign'],
      state: initialState.TransactionController,
    });

    const codefiTokenApiV2 = new CodefiTokenPricesServiceV2();

    const smartTransactionsControllerTrackMetaMetricsEvent = (
      params: {
        event: MetaMetricsEventName;
        category: MetaMetricsEventCategory;
        properties?: ReturnType<
          typeof getSmartTransactionMetricsPropertiesType
        >;
        sensitiveProperties?: ReturnType<
          typeof getSmartTransactionMetricsSensitivePropertiesType
        >;
      },
      // eslint-disable-next-line @typescript-eslint/no-unused-vars
      options?: {
        metaMetricsId?: string;
      },
    ) => {
      MetaMetrics.getInstance().trackEvent(
        MetricsEventBuilder.createEventBuilder({
          category: params.event,
        })
          .addProperties(params.properties || {})
          .addSensitiveProperties(params.sensitiveProperties || {})
          .build(),
      );
    };
    this.smartTransactionsController = new SmartTransactionsController({
      // @ts-expect-error TODO: resolve types
      supportedChainIds: getAllowedSmartTransactionsChainIds(),
      clientId: ClientId.Mobile,
      getNonceLock: this.transactionController.getNonceLock.bind(
        this.transactionController,
      ),
      confirmExternalTransaction:
        this.transactionController.confirmExternalTransaction.bind(
          this.transactionController,
        ),
      trackMetaMetricsEvent: smartTransactionsControllerTrackMetaMetricsEvent,
      state: initialState.SmartTransactionsController,
      // @ts-expect-error TODO: Resolve mismatch between base-controller versions.
      messenger: this.controllerMessenger.getRestricted({
        name: 'SmartTransactionsController',
        allowedActions: [
          'NetworkController:getNetworkClientById',
          'NetworkController:getState',
        ],
        allowedEvents: ['NetworkController:stateChange'],
      }),
      getTransactions: this.transactionController.getTransactions.bind(
        this.transactionController,
      ),
      updateTransaction: this.transactionController.updateTransaction.bind(
        this.transactionController,
      ),
      getFeatureFlags: () => selectSwapsChainFeatureFlags(store.getState()),
      getMetaMetricsProps: () => Promise.resolve({}), // Return MetaMetrics props once we enable HW wallets for smart transactions.
    });

    this.context = {
      KeyringController: this.keyringController,
      AccountTrackerController: accountTrackerController,
      AddressBookController: new AddressBookController({
        messenger: this.controllerMessenger.getRestricted({
          name: 'AddressBookController',
          allowedActions: [],
          allowedEvents: [],
        }),
        state: initialState.AddressBookController,
      }),
      AssetsContractController: assetsContractController,
      NftController: nftController,
      TokensController: tokensController,
      TokenListController: tokenListController,
      TokenDetectionController: new TokenDetectionController({
        // @ts-expect-error TODO: Resolve mismatch between base-controller versions.
        messenger: this.controllerMessenger.getRestricted({
          name: 'TokenDetectionController',
          allowedActions: [
            AccountsControllerGetSelectedAccountAction,
            'NetworkController:getNetworkClientById',
            'NetworkController:getNetworkConfigurationByNetworkClientId',
            'NetworkController:getState',
            'KeyringController:getState',
            'PreferencesController:getState',
            'TokenListController:getState',
            'TokensController:getState',
            'TokensController:addDetectedTokens',
            AccountsControllerGetAccountAction,
          ],
          allowedEvents: [
            'KeyringController:lock',
            'KeyringController:unlock',
            'PreferencesController:stateChange',
            'NetworkController:networkDidChange',
            'TokenListController:stateChange',
            'TokensController:stateChange',
            AccountsControllerSelectedEvmAccountChangeEvent,
          ],
        }),
        trackMetaMetricsEvent: () =>
          MetaMetrics.getInstance().trackEvent(
            MetricsEventBuilder.createEventBuilder(
              MetaMetricsEvents.TOKEN_DETECTED,
            )
              .addProperties({
                token_standard: 'ERC20',
                asset_type: 'token',
                chain_id: getDecimalChainId(
                  getGlobalChainId(networkController),
                ),
              })
              .build(),
          ),
        getBalancesInSingleCall:
          assetsContractController.getBalancesInSingleCall.bind(
            assetsContractController,
          ),
        platform: 'mobile',
        useAccountsAPI: true,
        disabled: false,
      }),
      NftDetectionController: new NftDetectionController({
        // @ts-expect-error TODO: Resolve mismatch between base-controller versions.
        messenger: this.controllerMessenger.getRestricted({
          name: 'NftDetectionController',
          allowedEvents: [
            'NetworkController:stateChange',
            'PreferencesController:stateChange',
          ],
          allowedActions: [
            'ApprovalController:addRequest',
            'NetworkController:getState',
            'NetworkController:getNetworkClientById',
            'PreferencesController:getState',
            AccountsControllerGetSelectedAccountAction,
          ],
        }),
        disabled: false,
        addNft: nftController.addNft.bind(nftController),
        getNftState: () => nftController.state,
      }),
      CurrencyRateController: currencyRateController,
      NetworkController: networkController,
      PhishingController: phishingController,
      PreferencesController: preferencesController,
      TokenBalancesController: new TokenBalancesController({
        // @ts-expect-error TODO: Resolve mismatch between base-controller versions.
        messenger: this.controllerMessenger.getRestricted({
          name: 'TokenBalancesController',
          allowedActions: [
            'NetworkController:getNetworkClientById',
            'NetworkController:getState',
            'TokensController:getState',
            'PreferencesController:getState',
            'AccountsController:getSelectedAccount',
          ],
          allowedEvents: [
            'TokensController:stateChange',
            'PreferencesController:stateChange',
            'NetworkController:stateChange',
          ],
        }),
        // TODO: This is long, can we decrease it?
        interval: 180000,
        state: initialState.TokenBalancesController,
      }),
      TokenRatesController: new TokenRatesController({
        // @ts-expect-error TODO: Resolve mismatch between base-controller versions.
        messenger: this.controllerMessenger.getRestricted({
          name: 'TokenRatesController',
          allowedActions: [
            'TokensController:getState',
            'NetworkController:getNetworkClientById',
            'NetworkController:getState',
            AccountsControllerGetAccountAction,
            AccountsControllerGetSelectedAccountAction,
          ],
          allowedEvents: [
            'TokensController:stateChange',
            'NetworkController:stateChange',
            AccountsControllerSelectedEvmAccountChangeEvent,
          ],
        }),
        tokenPricesService: codefiTokenApiV2,
        interval: 30 * 60 * 1000,
        state: initialState.TokenRatesController || { marketData: {} },
      }),
      TransactionController: this.transactionController,
      SmartTransactionsController: this.smartTransactionsController,
      SwapsController: new SwapsController({
        clientId: AppConstants.SWAPS.CLIENT_ID,
        fetchAggregatorMetadataThreshold:
          AppConstants.SWAPS.CACHE_AGGREGATOR_METADATA_THRESHOLD,
        fetchTokensThreshold: AppConstants.SWAPS.CACHE_TOKENS_THRESHOLD,
        fetchTopAssetsThreshold: AppConstants.SWAPS.CACHE_TOP_ASSETS_THRESHOLD,
        supportedChainIds: [
          swapsUtils.ETH_CHAIN_ID,
          swapsUtils.BSC_CHAIN_ID,
          swapsUtils.SWAPS_TESTNET_CHAIN_ID,
          swapsUtils.POLYGON_CHAIN_ID,
          swapsUtils.AVALANCHE_CHAIN_ID,
          swapsUtils.ARBITRUM_CHAIN_ID,
          swapsUtils.OPTIMISM_CHAIN_ID,
          swapsUtils.ZKSYNC_ERA_CHAIN_ID,
          swapsUtils.LINEA_CHAIN_ID,
          swapsUtils.BASE_CHAIN_ID,
        ],
        // @ts-expect-error TODO: Resolve mismatch between base-controller versions.
        messenger: this.controllerMessenger.getRestricted({
          name: 'SwapsController',
          // TODO: allow these internal calls once GasFeeController
          // export these action types and register its action handlers
          // allowedActions: [
          //   'GasFeeController:getEIP1559GasFeeEstimates',
          // ],
          allowedActions: ['NetworkController:getNetworkClientById'],
          allowedEvents: ['NetworkController:networkDidChange'],
        }),
        pollCountLimit: AppConstants.SWAPS.POLL_COUNT_LIMIT,
        // TODO: Remove once GasFeeController exports this action type
        fetchGasFeeEstimates: () => gasFeeController.fetchGasFeeEstimates(),
        fetchEstimatedMultiLayerL1Fee,
      }),
      GasFeeController: gasFeeController,
      ApprovalController: approvalController,
      PermissionController: permissionController,
      RemoteFeatureFlagController: remoteFeatureFlagController,
      SelectedNetworkController: selectedNetworkController,
      SignatureController: new SignatureController({
        // @ts-expect-error TODO: Resolve mismatch between base-controller versions.
        messenger: this.controllerMessenger.getRestricted({
          name: 'SignatureController',
          allowedActions: [
            `${approvalController.name}:addRequest`,
            `${this.keyringController.name}:signPersonalMessage`,
            `${this.keyringController.name}:signMessage`,
            `${this.keyringController.name}:signTypedMessage`,
            `${loggingController.name}:add`,
            `${networkController.name}:getNetworkClientById`,
          ],
          allowedEvents: [],
        }),
        // This casting expected due to mismatch of browser and react-native version of Sentry traceContext
        trace: trace as unknown as SignatureControllerOptions['trace'],
        decodingApiUrl: AppConstants.DECODING_API_URL,
        // TODO: check preferences useExternalServices
        isDecodeSignatureRequestEnabled: () =>
          preferencesController.state.useTransactionSimulations,
      }),
      LoggingController: loggingController,
      ///: BEGIN:ONLY_INCLUDE_IF(preinstalled-snaps,external-snaps)
      SnapController: this.snapController,
      SnapsRegistry: snapsRegistry,
      SubjectMetadataController: this.subjectMetadataController,
      AuthenticationController: authenticationController,
      UserStorageController: userStorageController,
      NotificationServicesController: notificationServicesController,
      NotificationServicesPushController: notificationServicesPushController,
      MultichainNetworkController: multichainNetworkController,
      ///: END:ONLY_INCLUDE_IF
      AccountsController: accountsController,
      PPOMController: new PPOMController({
        chainId: getGlobalChainId(networkController),
        blockaidPublicKey: process.env.BLOCKAID_PUBLIC_KEY as string,
        cdnBaseUrl: process.env.BLOCKAID_FILE_CDN as string,
        // @ts-expect-error TODO: Resolve mismatch between base-controller versions.
        messenger: this.controllerMessenger.getRestricted({
          name: 'PPOMController',
          allowedActions: ['NetworkController:getNetworkClientById'],
          allowedEvents: [`${networkController.name}:networkDidChange`],
        }),
        onPreferencesChange: (listener) =>
          this.controllerMessenger.subscribe(
            `${preferencesController.name}:stateChange`,
            listener,
          ),
        // TODO: Replace "any" with type
        provider:
          // eslint-disable-next-line @typescript-eslint/no-explicit-any
          networkController.getProviderAndBlockTracker().provider as any,
        ppomProvider: {
          // TODO: Replace "any" with type
          // eslint-disable-next-line @typescript-eslint/no-explicit-any
          PPOM: PPOM as any,
          ppomInit,
        },
        storageBackend: new RNFSStorageBackend('PPOMDB'),
        securityAlertsEnabled:
          initialState.PreferencesController?.securityAlertsEnabled ?? false,
        state: initialState.PPOMController,
        // TODO: Replace "any" with type
        // eslint-disable-next-line @typescript-eslint/no-explicit-any
        nativeCrypto: Crypto as any,
      }),
      ///: BEGIN:ONLY_INCLUDE_IF(keyring-snaps)
      MultichainBalancesController: multichainBalancesController,
      RatesController: multichainRatesController,
      ///: END:ONLY_INCLUDE_IF
    };

    const childControllers = Object.assign({}, this.context);
    STATELESS_NON_CONTROLLER_NAMES.forEach((name) => {
      if (name in childControllers && childControllers[name]) {
        delete childControllers[name];
      }
    });
    this.datamodel = new ComposableController<EngineState, StatefulControllers>(
      {
        controllers: childControllers as StatefulControllers,
        messenger: this.controllerMessenger.getRestricted({
          name: 'ComposableController',
          allowedActions: [],
          allowedEvents: Array.from(BACKGROUND_STATE_CHANGE_EVENT_NAMES),
        }),
      },
    );

    const { NftController: nfts } = this.context;

    if (process.env.MM_OPENSEA_KEY) {
      nfts.setApiKey(process.env.MM_OPENSEA_KEY);
    }

    this.controllerMessenger.subscribe(
      'TransactionController:incomingTransactionsReceived',
      (incomingTransactions: TransactionMeta[]) => {
        NotificationManager.gotIncomingTransaction(incomingTransactions);
      },
    );

    this.controllerMessenger.subscribe(
      AppConstants.NETWORK_STATE_CHANGE_EVENT,
      (state: NetworkState) => {
        if (
          state.networksMetadata[state.selectedNetworkClientId].status ===
            NetworkStatus.Available &&
          getGlobalChainId(networkController) !== currentChainId
        ) {
          // We should add a state or event emitter saying the provider changed
          setTimeout(() => {
            this.configureControllersOnNetworkChange();
            currentChainId = getGlobalChainId(networkController);
          }, 500);
        }
      },
    );

    this.controllerMessenger.subscribe(
      AppConstants.NETWORK_STATE_CHANGE_EVENT,
      async () => {
        try {
          const networkId = await deprecatedGetNetworkId();
          store.dispatch(networkIdUpdated(networkId));
        } catch (error) {
          console.error(
            error,
            `Network ID not changed, current chainId: ${getGlobalChainId(
              networkController,
            )}`,
          );
        }
      },
    );

    this.controllerMessenger.subscribe(
      `${networkController.name}:networkWillChange`,
      () => {
        store.dispatch(networkIdWillUpdate());
      },
    );

    this.configureControllersOnNetworkChange();
    this.startPolling();
    this.handleVaultBackup();
    this._addTransactionControllerListeners();

    Engine.instance = this;
  }

  // Logs the "Transaction Finalized" event after a transaction was either confirmed, dropped or failed.
  _handleTransactionFinalizedEvent = async (
    transactionEventPayload: TransactionEventPayload,
    properties: JsonMap,
  ) => {
    const shouldUseSmartTransaction = selectShouldUseSmartTransaction(
      store.getState(),
    );
    if (
      !shouldUseSmartTransaction ||
      !transactionEventPayload.transactionMeta
    ) {
      MetaMetrics.getInstance().trackEvent(
        MetricsEventBuilder.createEventBuilder(
          MetaMetricsEvents.TRANSACTION_FINALIZED,
        )
          .addProperties(properties)
          .build(),
      );
      return;
    }
    const { transactionMeta } = transactionEventPayload;
    const { SmartTransactionsController } = this.context;
    const waitForSmartTransaction = true;
    const smartTransactionMetricsProperties =
      await getSmartTransactionMetricsProperties(
        SmartTransactionsController,
        transactionMeta,
        waitForSmartTransaction,
        this.controllerMessenger,
      );
    MetaMetrics.getInstance().trackEvent(
      MetricsEventBuilder.createEventBuilder(
        MetaMetricsEvents.TRANSACTION_FINALIZED,
      )
        .addProperties(smartTransactionMetricsProperties)
        .addProperties(properties)
        .build(),
    );
  };

  _handleTransactionDropped = async (
    transactionEventPayload: TransactionEventPayload,
  ) => {
    const properties = { status: 'dropped' };
    await this._handleTransactionFinalizedEvent(
      transactionEventPayload,
      properties,
    );
  };

  _handleTransactionConfirmed = async (transactionMeta: TransactionMeta) => {
    const properties = { status: 'confirmed' };
    await this._handleTransactionFinalizedEvent(
      { transactionMeta },
      properties,
    );
  };

  _handleTransactionFailed = async (
    transactionEventPayload: TransactionEventPayload,
  ) => {
    const properties = { status: 'failed' };
    await this._handleTransactionFinalizedEvent(
      transactionEventPayload,
      properties,
    );
  };

  _addTransactionControllerListeners() {
    this.controllerMessenger.subscribe(
      'TransactionController:transactionDropped',
      this._handleTransactionDropped,
    );

    this.controllerMessenger.subscribe(
      'TransactionController:transactionConfirmed',
      this._handleTransactionConfirmed,
    );

    this.controllerMessenger.subscribe(
      'TransactionController:transactionFailed',
      this._handleTransactionFailed,
    );
  }

  handleVaultBackup() {
    this.controllerMessenger.subscribe(
      AppConstants.KEYRING_STATE_CHANGE_EVENT,
      (state: KeyringControllerState) =>
        backupVault(state)
          .then((result) => {
            if (result.success) {
              Logger.log('Engine', 'Vault back up successful');
            } else {
              Logger.log('Engine', 'Vault backup failed', result.error);
            }
          })
          .catch((error) => {
            Logger.error(error, 'Engine Vault backup failed');
          }),
    );
  }

  startPolling() {
    const { NetworkController, TransactionController } = this.context;

    const chainId = getGlobalChainId(NetworkController);

    TransactionController.stopIncomingTransactionPolling();

    // leaving the reference of TransactionController here, rather than importing it from utils to avoid circular dependency
    TransactionController.startIncomingTransactionPolling([chainId]);

    ///: BEGIN:ONLY_INCLUDE_IF(keyring-snaps)
    this.context.MultichainBalancesController.start();
    this.context.MultichainBalancesController.updateBalances();
    this.context.RatesController.start();
    ///: END:ONLY_INCLUDE_IF
  }

  configureControllersOnNetworkChange() {
    const { AccountTrackerController, NetworkController } = this.context;
    const { provider } = NetworkController.getProviderAndBlockTracker();

    // Skip configuration if this is called before the provider is initialized
    if (!provider) {
      return;
    }
    provider.sendAsync = provider.sendAsync.bind(provider);

    AccountTrackerController.refresh();
  }

  getTotalFiatAccountBalance = (): {
    ethFiat: number;
    tokenFiat: number;
    tokenFiat1dAgo: number;
    ethFiat1dAgo: number;
  } => {
    const {
      CurrencyRateController,
      AccountsController,
      AccountTrackerController,
      TokenBalancesController,
      TokenRatesController,
      TokensController,
      NetworkController,
    } = this.context;

    const selectedInternalAccount = AccountsController.getAccount(
      AccountsController.state.internalAccounts.selectedAccount,
    );

    if (selectedInternalAccount) {
      const selectSelectedInternalAccountFormattedAddress =
        toChecksumHexAddress(selectedInternalAccount.address);
      const { currentCurrency } = CurrencyRateController.state;
      const { chainId, ticker } = NetworkController.getNetworkClientById(
        getGlobalNetworkClientId(NetworkController),
      ).configuration;
      const { settings: { showFiatOnTestnets } = {} } = store.getState();

      if (isTestNet(chainId) && !showFiatOnTestnets) {
        return { ethFiat: 0, tokenFiat: 0, ethFiat1dAgo: 0, tokenFiat1dAgo: 0 };
      }

      const conversionRate =
        CurrencyRateController.state?.currencyRates?.[ticker]?.conversionRate ??
        0;

      const { accountsByChainId } = AccountTrackerController.state;
      const { tokens } = TokensController.state;
      const { marketData } = TokenRatesController.state;
      const tokenExchangeRates = marketData?.[toHexadecimal(chainId)];

      let ethFiat = 0;
      let ethFiat1dAgo = 0;
      let tokenFiat = 0;
      let tokenFiat1dAgo = 0;
      const decimalsToShow = (currentCurrency === 'usd' && 2) || undefined;
      if (
        accountsByChainId?.[toHexadecimal(chainId)]?.[
          selectSelectedInternalAccountFormattedAddress
        ]
      ) {
        // TODO - Non EVM accounts like BTC do not use hex formatted balances. We will need to modify this to use CAIP-2 identifiers in the future.
        const balanceBN = hexToBN(
          accountsByChainId[toHexadecimal(chainId)][
            selectSelectedInternalAccountFormattedAddress
          ].balance,
        );
        // TODO - Non EVM accounts like BTC do not use hex formatted balances. We will need to modify this to use CAIP-2 identifiers in the future.
        const stakedBalanceBN = hexToBN(
          accountsByChainId[toHexadecimal(chainId)][
            selectSelectedInternalAccountFormattedAddress
          ].stakedBalance || '0x00',
        );
        const totalAccountBalance = balanceBN
          .add(stakedBalanceBN)
          .toString('hex');
        ethFiat = weiToFiatNumber(
          totalAccountBalance,
          conversionRate,
          decimalsToShow,
        );
      }

      const ethPricePercentChange1d =
        tokenExchangeRates?.[zeroAddress() as Hex]?.pricePercentChange1d;

      ethFiat1dAgo =
        ethPricePercentChange1d !== undefined
          ? ethFiat / (1 + ethPricePercentChange1d / 100)
          : ethFiat;

      if (tokens.length > 0) {
        const { tokenBalances: allTokenBalances } =
          TokenBalancesController.state;

        const tokenBalances =
          allTokenBalances?.[selectedInternalAccount.address as Hex]?.[
            chainId
          ] ?? {};
        tokens.forEach(
          (item: { address: string; balance?: string; decimals: number }) => {
            const exchangeRate =
              tokenExchangeRates?.[item.address as Hex]?.price;

            const tokenBalance =
              item.balance ||
              (item.address in tokenBalances
                ? renderFromTokenMinimalUnit(
                    tokenBalances[item.address as Hex],
                    item.decimals,
                  )
                : undefined);
            const tokenBalanceFiat = balanceToFiatNumber(
              // TODO: Fix this by handling or eliminating the undefined case
              // @ts-expect-error This variable can be `undefined`, which would break here.
              tokenBalance,
              conversionRate,
              exchangeRate,
              decimalsToShow,
            );

            const tokenPricePercentChange1d =
              tokenExchangeRates?.[item.address as Hex]?.pricePercentChange1d;

            const tokenBalance1dAgo =
              tokenPricePercentChange1d !== undefined
                ? tokenBalanceFiat / (1 + tokenPricePercentChange1d / 100)
                : tokenBalanceFiat;

            tokenFiat += tokenBalanceFiat;
            tokenFiat1dAgo += tokenBalance1dAgo;
          },
        );
      }

      return {
        ethFiat: ethFiat ?? 0,
        ethFiat1dAgo: ethFiat1dAgo ?? 0,
        tokenFiat: tokenFiat ?? 0,
        tokenFiat1dAgo: tokenFiat1dAgo ?? 0,
      };
    }
    // if selectedInternalAccount is undefined, return default 0 value.
    return {
      ethFiat: 0,
      tokenFiat: 0,
      ethFiat1dAgo: 0,
      tokenFiat1dAgo: 0,
    };
  };

  ///: BEGIN:ONLY_INCLUDE_IF(keyring-snaps)
  getSnapKeyring = async () => {
    let [snapKeyring] = this.keyringController.getKeyringsByType(
      KeyringTypes.snap,
    );
    if (!snapKeyring) {
      snapKeyring = await this.keyringController.addNewKeyring(
        KeyringTypes.snap,
      );
    }
    return snapKeyring;
  };

  /**
   * Removes an account from state / storage.
   *
   * @param {string} address - A hex address
   */
  removeAccount = async (address: string) => {
    // Remove all associated permissions
    await removeAccountsFromPermissions([address]);
    // Remove account from the keyring
    await this.keyringController.removeAccount(address as Hex);
    return address;
  };
  ///: END:ONLY_INCLUDE_IF

  /**
   * Returns true or false whether the user has funds or not
   */
  hasFunds = () => {
    try {
      const {
        engine: { backgroundState },
      } = store.getState();
      // TODO: Check `allNfts[currentChainId]` property instead
      // @ts-expect-error This property does not exist
      const nfts = backgroundState.NftController.nfts;

      const { tokenBalances } = backgroundState.TokenBalancesController;

      let tokenFound = false;
      tokenLoop: for (const chains of Object.values(tokenBalances)) {
        for (const tokens of Object.values(chains)) {
          for (const balance of Object.values(tokens)) {
            if (!isZero(balance)) {
              tokenFound = true;
              break tokenLoop;
            }
          }
        }
      }

      const fiatBalance = this.getTotalFiatAccountBalance() || 0;
      const totalFiatBalance = fiatBalance.ethFiat + fiatBalance.ethFiat;

      return totalFiatBalance > 0 || tokenFound || nfts.length > 0;
    } catch (e) {
      Logger.log('Error while getting user funds', e);
    }
  };

  resetState = async () => {
    // Whenever we are gonna start a new wallet
    // either imported or created, we need to
    // get rid of the old data from state
    const {
      TransactionController,
      TokensController,
      NftController,
      TokenBalancesController,
      TokenRatesController,
      PermissionController,
      // SelectedNetworkController,
      ///: BEGIN:ONLY_INCLUDE_IF(preinstalled-snaps,external-snaps)
      SnapController,
      ///: END:ONLY_INCLUDE_IF
      LoggingController,
    } = this.context;

    // Remove all permissions.
    PermissionController?.clearState?.();
    ///: BEGIN:ONLY_INCLUDE_IF(preinstalled-snaps,external-snaps)
    SnapController.clearState();
    ///: END:ONLY_INCLUDE_IF

    // Clear selected network
    // TODO implement this method on SelectedNetworkController
    // SelectedNetworkController.unsetAllDomains()

    //Clear assets info
    TokensController.resetState();
    NftController.resetState();

    TokenBalancesController.resetState();
    TokenRatesController.resetState();

    // eslint-disable-next-line @typescript-eslint/no-explicit-any
    (TransactionController as any).update(() => ({
      methodData: {},
      transactions: [],
      lastFetchedBlockNumbers: {},
      submitHistory: [],
      swapsTransactions: {},
    }));

    LoggingController.clear();
  };

  removeAllListeners() {
    this.controllerMessenger.clearSubscriptions();
  }

  async destroyEngineInstance() {
    // TODO: Replace "any" with type
    // eslint-disable-next-line @typescript-eslint/no-explicit-any
    Object.values(this.context).forEach((controller: any) => {
      if (controller.destroy) {
        controller.destroy();
      }
    });
    this.removeAllListeners();
    await this.resetState();
    Engine.instance = null;
  }

  rejectPendingApproval(
    id: string,
    reason: Error = providerErrors.userRejectedRequest(),
    opts: { ignoreMissing?: boolean; logErrors?: boolean } = {},
  ) {
    const { ApprovalController } = this.context;

    if (opts.ignoreMissing && !ApprovalController.has({ id })) {
      return;
    }

    try {
      ApprovalController.reject(id, reason);
      // TODO: Replace "any" with type
      // eslint-disable-next-line @typescript-eslint/no-explicit-any
    } catch (error: any) {
      if (opts.logErrors !== false) {
        Logger.error(
          error,
          'Reject while rejecting pending connection request',
        );
      }
    }
  }

  async acceptPendingApproval(
    id: string,
    requestData?: Record<string, Json>,
    opts: AcceptOptions & { handleErrors?: boolean } = {
      waitForResult: false,
      deleteAfterResult: false,
      handleErrors: true,
    },
  ) {
    const { ApprovalController } = this.context;

    try {
      return await ApprovalController.accept(id, requestData, {
        waitForResult: opts.waitForResult,
        deleteAfterResult: opts.deleteAfterResult,
      });
    } catch (err) {
      if (opts.handleErrors === false) {
        throw err;
      }
    }
  }

  // This should be used instead of directly calling PreferencesController.setSelectedAddress or AccountsController.setSelectedAccount
  setSelectedAccount(address: string) {
    const { AccountsController, PreferencesController } = this.context;
    const account = AccountsController.getAccountByAddress(address);
    if (account) {
      AccountsController.setSelectedAccount(account.id);
      PreferencesController.setSelectedAddress(address);
    } else {
      throw new Error(`No account found for address: ${address}`);
    }
  }

  /**
   * This should be used instead of directly calling PreferencesController.setAccountLabel or AccountsController.setAccountName in order to keep the names in sync
   * We are currently incrementally migrating the accounts data to the AccountsController so we must keep these values
   * in sync until the migration is complete.
   */
  setAccountLabel(address: string, label: string) {
    const { AccountsController, PreferencesController } = this.context;
    const accountToBeNamed = AccountsController.getAccountByAddress(address);
    if (accountToBeNamed === undefined) {
      throw new Error(`No account found for address: ${address}`);
    }
    AccountsController.setAccountName(accountToBeNamed.id, label);
    PreferencesController.setAccountLabel(address, label);
  }
}

/**
 * Assert that the given Engine instance has been initialized
 *
 * @param instance - Either an Engine instance, or null
 */
function assertEngineExists(
  instance: Engine | null,
): asserts instance is Engine {
  if (!instance) {
    throw new Error('Engine does not exist');
  }
}

let instance: Engine | null;

export default {
  get context() {
    assertEngineExists(instance);
    return instance.context;
  },

  get controllerMessenger() {
    assertEngineExists(instance);
    return instance.controllerMessenger;
  },

  get state() {
    assertEngineExists(instance);
    const {
      AccountTrackerController,
      AddressBookController,
      NftController,
      TokenListController,
      CurrencyRateController,
      KeyringController,
      NetworkController,
      PreferencesController,
      PhishingController,
      RemoteFeatureFlagController,
      PPOMController,
      TokenBalancesController,
      TokenRatesController,
      TransactionController,
      SmartTransactionsController,
      SwapsController,
      GasFeeController,
      TokensController,
      ///: BEGIN:ONLY_INCLUDE_IF(preinstalled-snaps,external-snaps)
      SnapController,
      SubjectMetadataController,
      AuthenticationController,
      UserStorageController,
      NotificationServicesController,
      NotificationServicesPushController,
      MultichainNetworkController,
      ///: END:ONLY_INCLUDE_IF
      PermissionController,
      SelectedNetworkController,
      ApprovalController,
      LoggingController,
      AccountsController,
      SignatureController,
      ///: BEGIN:ONLY_INCLUDE_IF(keyring-snaps)
      MultichainBalancesController,
      RatesController,
      ///: END:ONLY_INCLUDE_IF
    } = instance.datamodel.state;

    return {
      AccountTrackerController,
      AddressBookController,
      NftController,
      TokenListController,
      CurrencyRateController,
      KeyringController,
      NetworkController,
      PhishingController,
      RemoteFeatureFlagController,
      PPOMController,
      PreferencesController,
      TokenBalancesController,
      TokenRatesController,
      TokensController,
      TransactionController,
      SmartTransactionsController,
      SwapsController,
      GasFeeController,
      ///: BEGIN:ONLY_INCLUDE_IF(preinstalled-snaps,external-snaps)
      SnapController,
      SubjectMetadataController,
      AuthenticationController,
      UserStorageController,
      NotificationServicesController,
      NotificationServicesPushController,
      MultichainNetworkController,
      ///: END:ONLY_INCLUDE_IF
      PermissionController,
      SelectedNetworkController,
      ApprovalController,
      LoggingController,
      AccountsController,
      SignatureController,
      ///: BEGIN:ONLY_INCLUDE_IF(keyring-snaps)
      MultichainBalancesController,
      RatesController,
      ///: END:ONLY_INCLUDE_IF
    };
  },

  get datamodel() {
    assertEngineExists(instance);
    return instance.datamodel;
  },

  getTotalFiatAccountBalance() {
    assertEngineExists(instance);
    return instance.getTotalFiatAccountBalance();
  },

  hasFunds() {
    assertEngineExists(instance);
    return instance.hasFunds();
  },

  resetState() {
    assertEngineExists(instance);
    return instance.resetState();
  },

  destroyEngine: async () => {
    await instance?.destroyEngineInstance();
    instance = null;
  },

  init(
    state: Partial<EngineState> | undefined,
    keyringState: KeyringControllerState | null = null,
    metaMetricsId?: string,
  ) {
    instance =
      Engine.instance || new Engine(state, keyringState, metaMetricsId);
    Object.freeze(instance);
    return instance;
  },

  acceptPendingApproval: async (
    id: string,
    requestData?: Record<string, Json>,
    opts?: AcceptOptions & { handleErrors?: boolean },
  ) => instance?.acceptPendingApproval(id, requestData, opts),

  rejectPendingApproval: (
    id: string,
    reason: Error,
    opts: {
      ignoreMissing?: boolean;
      logErrors?: boolean;
    } = {},
  ) => instance?.rejectPendingApproval(id, reason, opts),

  setSelectedAddress: (address: string) => {
    assertEngineExists(instance);
    instance.setSelectedAccount(address);
  },

  setAccountLabel: (address: string, label: string) => {
    assertEngineExists(instance);
    instance.setAccountLabel(address, label);
  },

  ///: BEGIN:ONLY_INCLUDE_IF(keyring-snaps)
  getSnapKeyring: () => {
    assertEngineExists(instance);
    return instance.getSnapKeyring();
  },
  removeAccount: async (address: string) => {
    assertEngineExists(instance);
    return await instance.removeAccount(address);
  },
  ///: END:ONLY_INCLUDE_IF
};<|MERGE_RESOLUTION|>--- conflicted
+++ resolved
@@ -173,7 +173,11 @@
 import { getAllowedSmartTransactionsChainIds } from '../../../app/constants/smartTransactions';
 import { selectBasicFunctionalityEnabled } from '../../selectors/settings';
 import { selectShouldUseSmartTransaction } from '../../selectors/smartTransactionsController';
-import { selectSwapsChainFeatureFlags, selectSwapsQuotes, selectSwapsTopAggId } from '../../reducers/swaps';
+import {
+  selectSwapsChainFeatureFlags,
+  selectSwapsQuotes,
+  selectSwapsTopAggId,
+} from '../../reducers/swaps';
 import {
   SmartTransactionStatuses,
   ClientId,
@@ -203,7 +207,10 @@
 import { HandleSnapRequestArgs } from '../Snaps/types';
 import { handleSnapRequest } from '../Snaps/utils';
 ///: END:ONLY_INCLUDE_IF
-import { getSmartTransactionMetricsProperties, getGasIncludedTransactionFees } from '../../util/smart-transactions';
+import {
+  getSmartTransactionMetricsProperties,
+  getGasIncludedTransactionFees,
+} from '../../util/smart-transactions';
 import { trace } from '../../util/trace';
 import { MetricsEventBuilder } from '../Analytics/MetricsEventBuilder';
 import { JsonMap } from '../Analytics/MetaMetrics.types';
@@ -232,15 +239,12 @@
   SnapControllerStateChangeEvent,
   SnapControllerUpdateSnapStateAction,
 } from './controllers/SnapController/constants';
-<<<<<<< HEAD
-import { SolScopes } from '@metamask/keyring-api';
-=======
+import { SolScope } from '@metamask/keyring-api';
 import {
   SnapKeyringAccountAssetListUpdatedEvent,
   SnapKeyringAccountBalancesUpdatedEvent,
   SnapKeyringAccountTransactionsUpdatedEvent,
 } from '../SnapKeyring/constants';
->>>>>>> 42263b21
 
 const NON_EMPTY = 'NON_EMPTY';
 
@@ -378,15 +382,16 @@
         allowedEvents: ['AccountsController:selectedAccountChange'],
       }),
       state: initialState.MultichainNetworkController ?? {
-        selectedMultichainNetworkChainId: SolScopes.Mainnet,
-        multichainNetworkConfigurationsByChainId: {
-          [SolScopes.Mainnet]: {
+        selectedMultichainNetworkChainId: SolScope.Mainnet,
+        multichainNetworkConfigurationsByChainId: {},
+        /*  multichainNetworkConfigurationsByChainId: {
+          [SolScope.Mainnet]: {
             name: 'Solana Mainnet',
-            chainId: SolScopes.Mainnet,
-            nativeCurrency: `${SolScopes.Mainnet}/token:solAddress`,
+            chainId: SolScope.Mainnet,
+            nativeCurrency: `${SolScope.Mainnet}/token:solAddress`,
             isEvm: false,
           },
-        },
+        }, */
         isEvmSelected: true,
       },
     });
@@ -417,16 +422,10 @@
           SnapControllerStateChangeEvent,
           'KeyringController:accountRemoved',
           'KeyringController:stateChange',
-<<<<<<< HEAD
           'MultichainNetworkController:networkDidChange',
-          'SnapKeyring:accountAssetListUpdated',
-          'SnapKeyring:accountBalancesUpdated',
-          'SnapKeyring:accountTransactionsUpdated',
-=======
           SnapKeyringAccountAssetListUpdatedEvent,
           SnapKeyringAccountBalancesUpdatedEvent,
           SnapKeyringAccountTransactionsUpdatedEvent,
->>>>>>> 42263b21
         ],
         allowedActions: [
           'KeyringController:getAccounts',
@@ -1267,13 +1266,12 @@
         networkController.getNetworkClientRegistry.bind(networkController),
       getNetworkState: () => networkController.state,
       hooks: {
-        publish: (transactionMeta) => {          
+        publish: (transactionMeta) => {
           const state = store.getState();
-          const shouldUseSmartTransaction = selectShouldUseSmartTransaction(
-            state,
-          );
+          const shouldUseSmartTransaction =
+            selectShouldUseSmartTransaction(state);
           const swapsQuotes = selectSwapsQuotes(state);
-          // We can choose the top agg id for now. Once selection is enabled, we need 
+          // We can choose the top agg id for now. Once selection is enabled, we need
           // to look for a selected agg id.
           const swapsTopAggId = selectSwapsTopAggId(state);
           const selectedQuote = swapsQuotes?.[swapsTopAggId];
@@ -1287,7 +1285,7 @@
             // @ts-expect-error TODO: Resolve mismatch between base-controller versions.
             controllerMessenger: this.controllerMessenger,
             featureFlags: selectSwapsChainFeatureFlags(state),
-            transactionFees
+            transactionFees,
           }) as Promise<{ transactionHash: string }>;
         },
       },
