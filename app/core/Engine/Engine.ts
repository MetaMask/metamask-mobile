--- conflicted
+++ resolved
@@ -960,10 +960,6 @@
           'PermissionController:stateChange',
         ],
       }),
-<<<<<<< HEAD
-      state: initialState.SelectedNetworkController || { domains: {} },
-
-=======
       state:
         initialState.SelectedNetworkController ||
         ({
@@ -972,12 +968,7 @@
         } as SelectedNetworkControllerState & {
           activeDappNetwork: string | null;
         }),
-      useRequestQueuePreference: isPerDappSelectedNetworkEnabled(),
-      // TODO we need to modify core PreferencesController for better cross client support
-      onPreferencesStateChange: (
-        listener: ({ useRequestQueue }: { useRequestQueue: boolean }) => void,
-      ) => listener({ useRequestQueue: isPerDappSelectedNetworkEnabled() }),
->>>>>>> 07531b94
+
       domainProxyMap: new DomainProxyMap(),
     });
 
@@ -2115,17 +2106,6 @@
 
       const { tokenBalances } = backgroundState.TokenBalancesController;
 
-<<<<<<< HEAD
-      let tokenFound = false;
-      // eslint-disable-next-line no-labels
-      tokenLoop: for (const chains of Object.values(tokenBalances)) {
-        for (const tokens of Object.values(chains)) {
-          for (const balance of Object.values(tokens)) {
-            if (!isZero(balance)) {
-              tokenFound = true;
-              // eslint-disable-next-line no-labels
-              break tokenLoop;
-=======
       const hasNonZeroTokenBalance = (): boolean => {
         for (const chains of Object.values(tokenBalances)) {
           for (const tokens of Object.values(chains)) {
@@ -2133,7 +2113,6 @@
               if (!isZero(balance)) {
                 return true;
               }
->>>>>>> 07531b94
             }
           }
         }
