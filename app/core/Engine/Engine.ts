--- conflicted
+++ resolved
@@ -345,19 +345,9 @@
 
     const infuraProjectId = process.env.MM_INFURA_PROJECT_ID || NON_EMPTY;
     const networkControllerOpts = {
-<<<<<<< HEAD
       infuraProjectId,
       state: initialNetworkControllerState,
       messenger: networkControllerMessenger,
-=======
-      infuraProjectId: process.env.MM_INFURA_PROJECT_ID || NON_EMPTY,
-      state: initialState.NetworkController,
-      messenger: this.controllerMessenger.getRestricted({
-        name: 'NetworkController',
-        allowedEvents: [],
-        allowedActions: [],
-      }) as unknown as NetworkControllerMessenger,
->>>>>>> c29c22bf
       getRpcServiceOptions: () => ({
         fetch,
         btoa,
