--- conflicted
+++ resolved
@@ -1217,7 +1217,6 @@
       estimateGasFeeFn: (
         ...args: Parameters<typeof this.transactionController.estimateGasFee>
       ) => this.transactionController.estimateGasFee(...args),
-<<<<<<< HEAD
       addTransactionBatchFn: (
         ...args: Parameters<
           typeof this.transactionController.addTransactionBatch
@@ -1226,13 +1225,6 @@
       updateTransactionFn: (
         ...args: Parameters<typeof this.transactionController.updateTransaction>
       ) => this.transactionController.updateTransaction(...args),
-=======
-      addUserOperationFromTransactionFn: (...args: unknown[]) =>
-        // @ts-expect-error - userOperationController will be made optional, it's only relevant for extension
-        this.userOperationController?.addUserOperationFromTransaction?.(
-          ...args,
-        ),
->>>>>>> 5fc1277d
       traceFn: trace as TraceCallback,
       config: {
         customBridgeApiBaseUrl: BRIDGE_API_BASE_URL,
