--- conflicted
+++ resolved
@@ -315,37 +315,22 @@
       },
     });
 
-<<<<<<< HEAD
     const networkControllerMessenger = this.controllerMessenger.getRestricted({
       name: 'NetworkController',
       allowedEvents: [],
       allowedActions: [],
     });
 
-    const additionalDefaultNetworks = [ChainId['megaeth-testnet']];
+    const additionalDefaultNetworks = [
+      ChainId['megaeth-testnet'],
+      ChainId['monad-testnet'],
+    ];
 
     let initialNetworkControllerState = initialState.NetworkController;
     if (!initialNetworkControllerState) {
       initialNetworkControllerState = getDefaultNetworkControllerState(
         additionalDefaultNetworks,
       );
-=======
-    const networkControllerOpts = {
-      infuraProjectId: process.env.MM_INFURA_PROJECT_ID || NON_EMPTY,
-      state: initialState.NetworkController,
-      messenger: this.controllerMessenger.getRestricted({
-        name: 'NetworkController',
-        allowedEvents: [],
-        allowedActions: [],
-      }) as unknown as NetworkControllerMessenger,
-      getRpcServiceOptions: () => ({
-        fetch,
-        btoa,
-      }),
-      additionalDefaultNetworks: [ChainId['megaeth-testnet'], ChainId['monad-testnet']],
-    };
-    const networkController = new NetworkController(networkControllerOpts);
->>>>>>> 3b33bf83
 
       // Add failovers for default Infura RPC endpoints
       initialNetworkControllerState.networkConfigurationsByChainId[
