--- conflicted
+++ resolved
@@ -976,15 +976,7 @@
         } as SelectedNetworkControllerState & {
           activeDappNetwork: string | null;
         }),
-<<<<<<< HEAD
-      useRequestQueuePreference: isPerDappSelectedNetworkEnabled(),
-      // TODO we need to modify core PreferencesController for better cross client support
-      onPreferencesStateChange: (
-        listener: ({ useRequestQueue }: { useRequestQueue: boolean }) => void,
-      ) => listener({ useRequestQueue: isPerDappSelectedNetworkEnabled() }),
-=======
-
->>>>>>> de227863
+
       domainProxyMap: new DomainProxyMap(),
     });
 
