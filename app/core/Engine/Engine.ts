/* eslint-disable @typescript-eslint/no-shadow */
import Crypto from 'react-native-quick-crypto';

import {
  AccountTrackerController,
  AssetsContractController,
  NftController,
  NftDetectionController,
  TokenBalancesController,
  TokenDetectionController,
  TokenListController,
  TokenRatesController,
  TokensController,
  CodefiTokenPricesServiceV2,
} from '@metamask/assets-controllers';
import { AccountsController } from '@metamask/accounts-controller';
import { AddressBookController } from '@metamask/address-book-controller';
import { ComposableController } from '@metamask/composable-controller';
import {
  KeyringController,
  KeyringControllerState,
  ///: BEGIN:ONLY_INCLUDE_IF(preinstalled-snaps,external-snaps)
  KeyringTypes,
  ///: END:ONLY_INCLUDE_IF
} from '@metamask/keyring-controller';
import {
  NetworkController,
  NetworkControllerMessenger,
  NetworkState,
  NetworkStatus,
} from '@metamask/network-controller';
import { PhishingController } from '@metamask/phishing-controller';
import { PreferencesController } from '@metamask/preferences-controller';
import {
  TransactionController,
  TransactionMeta,
<<<<<<< HEAD
  TransactionControllerOptions,
  TransactionControllerMessenger,
=======
  type TransactionParams,
>>>>>>> f1910d80
} from '@metamask/transaction-controller';
import { GasFeeController } from '@metamask/gas-fee-controller';
import {
  AcceptOptions,
  ApprovalController,
} from '@metamask/approval-controller';
import { HdKeyring } from '@metamask/eth-hd-keyring';
import { SelectedNetworkController } from '@metamask/selected-network-controller';
import {
  PermissionController,
  ///: BEGIN:ONLY_INCLUDE_IF(preinstalled-snaps,external-snaps)
  SubjectMetadataController,
  ///: END:ONLY_INCLUDE_IF
} from '@metamask/permission-controller';
import SwapsController, { swapsUtils } from '@metamask/swaps-controller';
import { PPOMController } from '@metamask/ppom-validator';
///: BEGIN:ONLY_INCLUDE_IF(preinstalled-snaps,external-snaps)
<<<<<<< HEAD
import {
  JsonSnapsRegistry,
  SnapController,
  SnapsRegistryMessenger,
  SnapInterfaceController,
  SnapInterfaceControllerMessenger,
} from '@metamask/snaps-controllers';

import { WebViewExecutionService } from '@metamask/snaps-controllers/react-native';
import type { NotificationArgs } from '@metamask/snaps-rpc-methods/dist/restricted/notify.cjs';
import { createWebView, removeWebView } from '../../lib/snaps';
=======
import type { NotificationArgs } from '@metamask/snaps-rpc-methods/dist/restricted/notify.cjs';
>>>>>>> f1910d80
import {
  buildSnapEndowmentSpecifications,
  buildSnapRestrictedMethodSpecifications,
} from '@metamask/snaps-rpc-methods';
import type { EnumToUnion, DialogType } from '@metamask/snaps-sdk';
///: END:ONLY_INCLUDE_IF
import { MetaMaskKeyring as QRHardwareKeyring } from '@keystonehq/metamask-airgapped-keyring';
import { LoggingController } from '@metamask/logging-controller';
import { TokenSearchDiscoveryControllerMessenger } from '@metamask/token-search-discovery-controller';
import {
  LedgerKeyring,
  LedgerMobileBridge,
  LedgerTransportMiddleware,
} from '@metamask/eth-ledger-bridge-keyring';
import { Encryptor, LEGACY_DERIVATION_OPTIONS, pbkdf2 } from '../Encryptor';
import {
  isMainnetByChainId,
  isTestNet,
  getDecimalChainId,
} from '../../util/networks';
import {
  fetchEstimatedMultiLayerL1Fee,
  deprecatedGetNetworkId,
} from '../../util/networks/engineNetworkUtils';
import AppConstants from '../AppConstants';
import { store } from '../../store';
import {
  renderFromTokenMinimalUnit,
  balanceToFiatNumber,
  weiToFiatNumber,
  toHexadecimal,
  addHexPrefix,
  hexToBN,
} from '../../util/number';
import NotificationManager from '../NotificationManager';
import Logger from '../../util/Logger';
import { isZero } from '../../util/lodash';
import { MetaMetricsEvents, MetaMetrics } from '../Analytics';

///: BEGIN:ONLY_INCLUDE_IF(preinstalled-snaps,external-snaps)
<<<<<<< HEAD
import {
  SnapBridge,
  ExcludedSnapEndowments,
  ExcludedSnapPermissions,
  EndowmentPermissions,
  detectSnapLocation,
} from '../Snaps';
import { getRpcMethodMiddleware } from '../RPCMethods/RPCMethodMiddleware';
import { calculateScryptKey } from './controllers/identity/calculate-scrypt-key';
import {
  AuthenticationController,
  UserStorageController,
} from '@metamask/profile-sync-controller';
=======
import { ExcludedSnapEndowments, ExcludedSnapPermissions } from '../Snaps';
import { calculateScryptKey } from './controllers/identity/calculate-scrypt-key';
>>>>>>> f1910d80
import { getNotificationServicesControllerMessenger } from './messengers/notifications/notification-services-controller-messenger';
import { createNotificationServicesController } from './controllers/notifications/create-notification-services-controller';
import { getNotificationServicesPushControllerMessenger } from './messengers/notifications/notification-services-push-controller-messenger';
import { createNotificationServicesPushController } from './controllers/notifications/create-notification-services-push-controller';
<<<<<<< HEAD
=======

import { getAuthenticationControllerMessenger } from './messengers/identity/authentication-controller-messenger';
import { createAuthenticationController } from './controllers/identity/create-authentication-controller';
import { getUserStorageControllerMessenger } from './messengers/identity/user-storage-controller-messenger';
import { createUserStorageController } from './controllers/identity/create-user-storage-controller';
>>>>>>> f1910d80
///: END:ONLY_INCLUDE_IF
import {
  getCaveatSpecifications,
  getPermissionSpecifications,
  unrestrictedMethods,
} from '../Permissions/specifications.js';
import { backupVault } from '../BackupVault';
import {
  SignatureController,
  SignatureControllerOptions,
} from '@metamask/signature-controller';
<<<<<<< HEAD
import {
  ///: BEGIN:ONLY_INCLUDE_IF(preinstalled-snaps,external-snaps)
  Duration,
  inMilliseconds,
  ///: END:ONLY_INCLUDE_IF
  hasProperty,
  Hex,
  Json,
} from '@metamask/utils';
=======
import { Hex, Json } from '@metamask/utils';
>>>>>>> f1910d80
import { providerErrors } from '@metamask/rpc-errors';

import { PPOM, ppomInit } from '../../lib/ppom/PPOMView';
import RNFSStorageBackend from '../../lib/ppom/ppom-storage-backend';
import { createRemoteFeatureFlagController } from './controllers/remote-feature-flag-controller';
import { captureException } from '@sentry/react-native';
import { lowerCase } from 'lodash';
import {
  networkIdUpdated,
  networkIdWillUpdate,
} from '../../core/redux/slices/inpageProvider';
import SmartTransactionsController from '@metamask/smart-transactions-controller';
import { getAllowedSmartTransactionsChainIds } from '../../../app/constants/smartTransactions';
import { selectBasicFunctionalityEnabled } from '../../selectors/settings';
import { selectShouldUseSmartTransaction } from '../../selectors/smartTransactionsController';
import { selectSwapsChainFeatureFlags } from '../../reducers/swaps';
<<<<<<< HEAD
import {
  SmartTransactionStatuses,
  ClientId,
} from '@metamask/smart-transactions-controller/dist/types';
import { submitSmartTransactionHook } from '../../util/smart-transactions/smart-publish-hook';
=======
import { ClientId } from '@metamask/smart-transactions-controller/dist/types';
>>>>>>> f1910d80
import { zeroAddress } from 'ethereumjs-util';
import {
  ApprovalType,
  toChecksumHexAddress,
  type ChainId,
} from '@metamask/controller-utils';
import { ExtendedControllerMessenger } from '../ExtendedControllerMessenger';
import DomainProxyMap from '../../lib/DomainProxyMap/DomainProxyMap';
import {
  MetaMetricsEventCategory,
  MetaMetricsEventName,
} from '@metamask/smart-transactions-controller/dist/constants';
import {
  getSmartTransactionMetricsProperties as getSmartTransactionMetricsPropertiesType,
  getSmartTransactionMetricsSensitiveProperties as getSmartTransactionMetricsSensitivePropertiesType,
} from '@metamask/smart-transactions-controller/dist/utils';
///: BEGIN:ONLY_INCLUDE_IF(keyring-snaps)
import { snapKeyringBuilder } from '../SnapKeyring';
import { removeAccountsFromPermissions } from '../Permissions';
import { keyringSnapPermissionsBuilder } from '../SnapKeyring/keyringSnapsPermissions';
import { multichainBalancesControllerInit } from './controllers/multichain-balances-controller/multichain-balances-controller-init';
import { createMultichainRatesController } from './controllers/RatesController/utils';
import { setupCurrencyRateSync } from './controllers/RatesController/subscriptions';
import { multichainAssetsControllerInit } from './controllers/multichain-assets-controller/multichain-assets-controller-init';
import { multichainAssetsRatesControllerInit } from './controllers/multichain-assets-rates-controller/multichain-assets-rates-controller-init';
import { multichainTransactionsControllerInit } from './controllers/multichain-transactions-controller/multichain-transactions-controller-init';
///: END:ONLY_INCLUDE_IF
///: BEGIN:ONLY_INCLUDE_IF(preinstalled-snaps,external-snaps)
import { HandleSnapRequestArgs } from '../Snaps/types';
import { handleSnapRequest } from '../Snaps/utils';
import {
  cronjobControllerInit,
  executionServiceInit,
  snapControllerInit,
  snapInterfaceControllerInit,
  snapsRegistryInit,
  SnapControllerClearSnapStateAction,
  SnapControllerGetSnapAction,
  SnapControllerGetSnapStateAction,
  SnapControllerUpdateSnapStateAction,
} from './controllers/snaps';
///: END:ONLY_INCLUDE_IF
import { getSmartTransactionMetricsProperties } from '../../util/smart-transactions';
import { trace } from '../../util/trace';
import { MetricsEventBuilder } from '../Analytics/MetricsEventBuilder';
import { JsonMap } from '../Analytics/MetaMetrics.types';
import {
  BaseControllerMessenger,
  EngineState,
  EngineContext,
  TransactionEventPayload,
  StatefulControllers,
} from './types';
import {
  BACKGROUND_STATE_CHANGE_EVENT_NAMES,
  STATELESS_NON_CONTROLLER_NAMES,
} from './constants';
import {
  getGlobalChainId,
  getGlobalNetworkClientId,
} from '../../util/networks/global-network';
import { logEngineCreation } from './utils/logger';
import { initModularizedControllers } from './utils';
import { accountsControllerInit } from './controllers/accounts-controller';
import { createTokenSearchDiscoveryController } from './controllers/TokenSearchDiscoveryController';
<<<<<<< HEAD
import {
  SnapControllerClearSnapStateAction,
  SnapControllerGetSnapAction,
  SnapControllerGetSnapStateAction,
  SnapControllerHandleRequestAction,
  SnapControllerUpdateSnapStateAction,
} from './controllers/SnapController/constants';
///: BEGIN:ONLY_INCLUDE_IF(keyring-snaps)
import { createMultichainAssetsController } from './controllers/MultichainAssetsController';
///: END:ONLY_INCLUDE_IF
import { createMultichainNetworkController } from './controllers/MultichainNetworkController';
=======
import { BridgeClientId, BridgeController } from '@metamask/bridge-controller';
import { BridgeStatusController } from '@metamask/bridge-status-controller';
import { multichainNetworkControllerInit } from './controllers/multichain-network-controller/multichain-network-controller-init';
import { currencyRateControllerInit } from './controllers/currency-rate-controller/currency-rate-controller-init';
import { EarnController } from '@metamask/earn-controller';
import { TransactionControllerInit } from './controllers/transaction-controller';
import { Platform } from '@metamask/profile-sync-controller/sdk';
>>>>>>> f1910d80

const NON_EMPTY = 'NON_EMPTY';

const encryptor = new Encryptor({
  keyDerivationOptions: LEGACY_DERIVATION_OPTIONS,
});
// TODO: Replace "any" with type
// eslint-disable-next-line @typescript-eslint/no-explicit-any
let currentChainId: any;

/**
 * Core controller responsible for composing other metamask controllers together
 * and exposing convenience methods for common wallet operations.
 */
export class Engine {
  /**
   * The global Engine singleton
   */
  static instance: Engine | null;
  /**
   * A collection of all controller instances
   */
  context: EngineContext;
  /**
   * The global controller messenger.
   */
  controllerMessenger: BaseControllerMessenger;
  /**
   * ComposableController reference containing all child controllers
   */
  datamodel: ComposableController<EngineState, StatefulControllers>;

  /**
   * Object containing the info for the latest incoming tx block
   * for each address and network
   */
  // TODO: Replace "any" with type
  // eslint-disable-next-line @typescript-eslint/no-explicit-any
  lastIncomingTxBlockInfo: any;

  ///: BEGIN:ONLY_INCLUDE_IF(preinstalled-snaps,external-snaps)
  subjectMetadataController: SubjectMetadataController;
  ///: END:ONLY_INCLUDE_IF

  accountsController: AccountsController;
  transactionController: TransactionController;
  smartTransactionsController: SmartTransactionsController;

  keyringController: KeyringController;

  /**
   * Creates a CoreController instance
   */
  // eslint-disable-next-line @typescript-eslint/default-param-last
  constructor(
    initialState: Partial<EngineState> = {},
    initialKeyringState?: KeyringControllerState | null,
    metaMetricsId?: string,
  ) {
    logEngineCreation(initialState, initialKeyringState);

    this.controllerMessenger = new ExtendedControllerMessenger();

    const isBasicFunctionalityToggleEnabled = () =>
      selectBasicFunctionalityEnabled(store.getState());

    const approvalController = new ApprovalController({
      messenger: this.controllerMessenger.getRestricted({
        name: 'ApprovalController',
        allowedEvents: [],
        allowedActions: [],
      }),
      showApprovalRequest: () => undefined,
      typesExcludedFromRateLimiting: [
        ApprovalType.Transaction,
        ApprovalType.WatchAsset,
      ],
    });

    const preferencesController = new PreferencesController({
      // @ts-expect-error TODO: Resolve mismatch between base-controller versions.
      messenger: this.controllerMessenger.getRestricted({
        name: 'PreferencesController',
        allowedActions: [],
        allowedEvents: ['KeyringController:stateChange'],
      }),
      state: {
        ipfsGateway: AppConstants.IPFS_DEFAULT_GATEWAY_URL,
        useTokenDetection:
          initialState?.PreferencesController?.useTokenDetection ?? true,
        useNftDetection: true, // set this to true to enable nft detection by default to new users
        displayNftMedia: true,
        securityAlertsEnabled: true,
        smartTransactionsOptInStatus: true,
        tokenSortConfig: {
          key: 'tokenFiatAmount',
          order: 'dsc',
          sortCallback: 'stringNumeric',
        },
        ...initialState.PreferencesController,
      },
    });

    const networkControllerOpts = {
      infuraProjectId: process.env.MM_INFURA_PROJECT_ID || NON_EMPTY,
      state: initialState.NetworkController,
      messenger: this.controllerMessenger.getRestricted({
        name: 'NetworkController',
        allowedEvents: [],
        allowedActions: [],
      }) as unknown as NetworkControllerMessenger,
      // Metrics event tracking is handled in this repository instead
      // TODO: Use events for controller metric events
      trackMetaMetricsEvent: () => {
        // noop
      },
    };
    const networkController = new NetworkController(networkControllerOpts);

    networkController.initializeProvider();

    const multichainNetworkControllerMessenger =
      this.controllerMessenger.getRestricted({
        name: 'MultichainNetworkController',
        allowedActions: [
          'NetworkController:setActiveNetwork',
          'NetworkController:getState',
        ],
        allowedEvents: ['AccountsController:selectedAccountChange'],
      });

    const multichainNetworkController = createMultichainNetworkController({
      messenger: multichainNetworkControllerMessenger,
      initialState: initialState.MultichainNetworkController,
    });

    const assetsContractController = new AssetsContractController({
      messenger: this.controllerMessenger.getRestricted({
        name: 'AssetsContractController',
        allowedActions: [
          'NetworkController:getNetworkClientById',
          'NetworkController:getNetworkConfigurationByNetworkClientId',
          'NetworkController:getSelectedNetworkClient',
          'NetworkController:getState',
        ],
        allowedEvents: [
          'PreferencesController:stateChange',
          'NetworkController:networkDidChange',
        ],
      }),
      chainId: getGlobalChainId(networkController),
    });

<<<<<<< HEAD
    const { controllersByName } = initModularizedControllers({
      controllerInitFunctions: {
        AccountsController: accountsControllerInit,
      },
      persistedState: initialState as EngineState,
      existingControllersByName: {},
      baseControllerMessenger: this.controllerMessenger,
    });

    const accountsController = controllersByName.AccountsController;

    ///: BEGIN:ONLY_INCLUDE_IF(keyring-snaps)

    const multichainAssetsControllerMessenger =
      this.controllerMessenger.getRestricted({
        name: 'MultichainAssetsController',
        allowedEvents: [
          'AccountsController:accountAdded',
          'AccountsController:accountRemoved',
          'AccountsController:accountAssetListUpdated',
        ],
        allowedActions: ['AccountsController:listMultichainAccounts'],
      });

    const multichainAssetsController = createMultichainAssetsController({
      messenger: multichainAssetsControllerMessenger,
      initialState: initialState.MultichainAssetsController,
    });

    const multichainBalancesControllerMessenger: MultichainBalancesControllerMessenger =
      this.controllerMessenger.getRestricted({
        name: 'MultichainBalancesController',
        allowedEvents: [
          'AccountsController:accountAdded',
          'AccountsController:accountRemoved',
          'AccountsController:accountBalancesUpdated',
          'MultichainAssetsController:stateChange',
        ],
        allowedActions: [
          'AccountsController:listMultichainAccounts',
          SnapControllerHandleRequestAction,
        ],
      });

    const multichainBalancesController = createMultichainBalancesController({
      messenger: multichainBalancesControllerMessenger,
      initialState: initialState.MultichainBalancesController,
    });

    const multichainRatesControllerMessenger =
      this.controllerMessenger.getRestricted({
        name: 'RatesController',
        allowedActions: [],
        allowedEvents: ['CurrencyRateController:stateChange'],
      });

    const multichainRatesController = createMultichainRatesController({
      messenger: multichainRatesControllerMessenger,
      initialState: initialState.RatesController,
    });

    // Set up currency rate sync
    setupCurrencyRateSync(
      multichainRatesControllerMessenger,
      multichainRatesController,
    );
    ///: END:ONLY_INCLUDE_IF

    const nftController = new NftController({
      chainId: getGlobalChainId(networkController),
      useIpfsSubdomains: false,
      messenger: this.controllerMessenger.getRestricted({
        name: 'NftController',
        allowedActions: [
          `${approvalController.name}:addRequest`,
          `${networkController.name}:getNetworkClientById`,
          'AccountsController:getAccount',
          'AccountsController:getSelectedAccount',
          'AssetsContractController:getERC721AssetName',
          'AssetsContractController:getERC721AssetSymbol',
          'AssetsContractController:getERC721TokenURI',
          'AssetsContractController:getERC721OwnerOf',
          'AssetsContractController:getERC1155BalanceOf',
          'AssetsContractController:getERC1155TokenURI',
        ],
        allowedEvents: [
          'PreferencesController:stateChange',
          'NetworkController:networkDidChange',
          'AccountsController:selectedEvmAccountChange',
        ],
      }),
      state: initialState.NftController,
    });

=======
>>>>>>> f1910d80
    const loggingController = new LoggingController({
      messenger: this.controllerMessenger.getRestricted<
        'LoggingController',
        never,
        never
      >({
        name: 'LoggingController',
        allowedActions: [],
        allowedEvents: [],
      }),
      state: initialState.LoggingController,
    });
<<<<<<< HEAD
    const tokensController = new TokensController({
      chainId: getGlobalChainId(networkController),
      // @ts-expect-error at this point in time the provider will be defined by the `networkController.initializeProvider`
      provider: networkController.getProviderAndBlockTracker().provider,
      state: initialState.TokensController,
      messenger: this.controllerMessenger.getRestricted({
        name: 'TokensController',
        allowedActions: [
          `${approvalController.name}:addRequest`,
          'NetworkController:getNetworkClientById',
          'AccountsController:getAccount',
          'AccountsController:getSelectedAccount',
        ],
        allowedEvents: [
          'PreferencesController:stateChange',
          'NetworkController:networkDidChange',
          'NetworkController:stateChange',
          'TokenListController:stateChange',
          'AccountsController:selectedEvmAccountChange',
        ],
      }),
    });
=======
>>>>>>> f1910d80
    const tokenListController = new TokenListController({
      chainId: getGlobalChainId(networkController),
      onNetworkStateChange: (listener) =>
        this.controllerMessenger.subscribe(
          AppConstants.NETWORK_STATE_CHANGE_EVENT,
          listener,
        ),
      messenger: this.controllerMessenger.getRestricted({
        name: 'TokenListController',
        allowedActions: [`${networkController.name}:getNetworkClientById`],
        allowedEvents: [`${networkController.name}:stateChange`],
      }),
    });
<<<<<<< HEAD
    const currencyRateController = new CurrencyRateController({
      messenger: this.controllerMessenger.getRestricted({
        name: 'CurrencyRateController',
        allowedActions: [`${networkController.name}:getNetworkClientById`],
        allowedEvents: [],
      }),
      // normalize `null` currencyRate to `0`
      // TODO: handle `null` currencyRate by hiding fiat values instead
      state: {
        ...initialState.CurrencyRateController,
        currencyRates: Object.fromEntries(
          Object.entries(
            initialState.CurrencyRateController?.currencyRates ?? {
              ETH: {
                conversionRate: 0,
                conversionDate: 0,
                usdConversionRate: null,
              },
            },
          ).map(([k, v]) => [
            k,
            { ...v, conversionRate: v.conversionRate ?? 0 },
          ]),
        ),
      },
    });

=======
>>>>>>> f1910d80
    const gasFeeController = new GasFeeController({
      messenger: this.controllerMessenger.getRestricted({
        name: 'GasFeeController',
        allowedActions: [
          `${networkController.name}:getNetworkClientById`,
          `${networkController.name}:getEIP1559Compatibility`,
          `${networkController.name}:getState`,
        ],
        allowedEvents: [AppConstants.NETWORK_DID_CHANGE_EVENT],
      }),
      getProvider: () =>
        // @ts-expect-error at this point in time the provider will be defined by the `networkController.initializeProvider`
        networkController.getProviderAndBlockTracker().provider,
      getCurrentNetworkEIP1559Compatibility: async () =>
        (await networkController.getEIP1559Compatibility()) ?? false,
      getCurrentNetworkLegacyGasAPICompatibility: () => {
        const chainId = getGlobalChainId(networkController);
        return (
          isMainnetByChainId(chainId) ||
          chainId === addHexPrefix(swapsUtils.BSC_CHAIN_ID) ||
          chainId === addHexPrefix(swapsUtils.POLYGON_CHAIN_ID)
        );
      },
      clientId: AppConstants.SWAPS.CLIENT_ID,
      legacyAPIEndpoint:
        'https://gas.api.cx.metamask.io/networks/<chain_id>/gasPrices',
      EIP1559APIEndpoint:
        'https://gas.api.cx.metamask.io/networks/<chain_id>/suggestedGasFees',
    });

    const remoteFeatureFlagController = createRemoteFeatureFlagController({
      state: initialState.RemoteFeatureFlagController,
      messenger: this.controllerMessenger.getRestricted({
        name: 'RemoteFeatureFlagController',
        allowedActions: [],
        allowedEvents: [],
      }),
      disabled: !isBasicFunctionalityToggleEnabled(),
      getMetaMetricsId: () => metaMetricsId ?? '',
    });

    const tokenSearchDiscoveryController = createTokenSearchDiscoveryController(
      {
        state: initialState.TokenSearchDiscoveryController,
        messenger: this.controllerMessenger.getRestricted({
          name: 'TokenSearchDiscoveryController',
          allowedActions: [],
          allowedEvents: [],
        }) as TokenSearchDiscoveryControllerMessenger,
      },
    );

    const phishingController = new PhishingController({
      messenger: this.controllerMessenger.getRestricted({
        name: 'PhishingController',
        allowedActions: [],
        allowedEvents: [],
      }),
    });
    phishingController.maybeUpdateState();

    const additionalKeyrings = [];

    const qrKeyringBuilder = () => {
      const keyring = new QRHardwareKeyring();
      // to fix the bug in #9560, forgetDevice will reset all keyring properties to default.
      keyring.forgetDevice();
      return keyring;
    };
    qrKeyringBuilder.type = QRHardwareKeyring.type;

    additionalKeyrings.push(qrKeyringBuilder);

    const bridge = new LedgerMobileBridge(new LedgerTransportMiddleware());
    const ledgerKeyringBuilder = () => new LedgerKeyring({ bridge });
    ledgerKeyringBuilder.type = LedgerKeyring.type;

    additionalKeyrings.push(ledgerKeyringBuilder);

    const hdKeyringBuilder = () =>
      new HdKeyring({
        cryptographicFunctions: { pbkdf2Sha512: pbkdf2 },
      });
    hdKeyringBuilder.type = HdKeyring.type;
    additionalKeyrings.push(hdKeyringBuilder);

    ///: BEGIN:ONLY_INCLUDE_IF(keyring-snaps)
    const snapKeyringBuildMessenger = this.controllerMessenger.getRestricted({
      name: 'SnapKeyring',
      allowedActions: [
        'ApprovalController:addRequest',
        'ApprovalController:acceptRequest',
        'ApprovalController:rejectRequest',
        'ApprovalController:startFlow',
        'ApprovalController:endFlow',
        'ApprovalController:showSuccess',
        'ApprovalController:showError',
        'PhishingController:testOrigin',
        'PhishingController:maybeUpdateState',
        'KeyringController:getAccounts',
        'AccountsController:setSelectedAccount',
        'AccountsController:getAccountByAddress',
        'AccountsController:setAccountName',
<<<<<<< HEAD
        SnapControllerHandleRequestAction,
=======
        'SnapController:handleRequest',
>>>>>>> f1910d80
        SnapControllerGetSnapAction,
      ],
      allowedEvents: [],
    });

    // Necessary to persist the keyrings and update the accounts both within the keyring controller and accounts controller
    const persistAndUpdateAccounts = async () => {
      await this.keyringController.persistAllKeyrings();
      await this.accountsController.updateAccounts();
    };

    additionalKeyrings.push(
      snapKeyringBuilder(snapKeyringBuildMessenger, {
        persistKeyringHelper: () => persistAndUpdateAccounts(),
        removeAccountHelper: (address) => this.removeAccount(address),
      }),
    );

    ///: END:ONLY_INCLUDE_IF

    this.keyringController = new KeyringController({
      removeIdentity: preferencesController.removeIdentity.bind(
        preferencesController,
      ),
      encryptor,
      messenger: this.controllerMessenger.getRestricted({
        name: 'KeyringController',
        allowedActions: [],
        allowedEvents: [],
      }),
      state: initialKeyringState || initialState.KeyringController,
      // @ts-expect-error To Do: Update the type of QRHardwareKeyring to Keyring<Json>
      keyringBuilders: additionalKeyrings,
      cacheEncryptionKey: true,
    });

    ///: BEGIN:ONLY_INCLUDE_IF(preinstalled-snaps,external-snaps)
    /**
     * Gets the mnemonic of the user's primary keyring.
     */
    const getPrimaryKeyringMnemonic = () => {
      const [keyring] = this.keyringController.getKeyringsByType(
        KeyringTypes.hd,
      ) as HdKeyring[];

      if (!keyring.mnemonic) {
        throw new Error('Primary keyring mnemonic unavailable.');
      }

      return keyring.mnemonic;
    };

    const getPrimaryKeyringMnemonicSeed = () => {
      const [keyring] = this.keyringController.getKeyringsByType(
        KeyringTypes.hd,
      ) as HdKeyring[];

      if (!keyring.seed) {
        throw new Error('Primary keyring mnemonic unavailable.');
      }

      return keyring.seed;
    };

    const getUnlockPromise = () => {
      if (this.keyringController.isUnlocked()) {
        return Promise.resolve();
      }
      return new Promise<void>((resolve) => {
        this.controllerMessenger.subscribeOnceIf(
          'KeyringController:unlock',
          resolve,
          () => true,
        );
      });
    };

    const snapRestrictedMethods = {
      // eslint-disable-next-line @typescript-eslint/ban-ts-comment
      // @ts-ignore
      clearSnapState: this.controllerMessenger.call.bind(
        this.controllerMessenger,
        SnapControllerClearSnapStateAction,
      ),
      getMnemonic: async (source?: string) => {
        if (!source) {
          return getPrimaryKeyringMnemonic();
        }

        try {
          const { type, mnemonic } = (await this.controllerMessenger.call(
            'KeyringController:withKeyring',
            {
              id: source,
            },
            async (keyring) => ({
              type: keyring.type,
              mnemonic: (keyring as unknown as HdKeyring).mnemonic,
            }),
          )) as { type: string; mnemonic?: Uint8Array };

          if (type !== KeyringTypes.hd || !mnemonic) {
            // The keyring isn't guaranteed to have a mnemonic (e.g.,
            // hardware wallets, which can't be used as entropy sources),
            // so we throw an error if it doesn't.
            throw new Error(`Entropy source with ID "${source}" not found.`);
          }

          return mnemonic;
        } catch {
          throw new Error(`Entropy source with ID "${source}" not found.`);
        }
      },
      getMnemonicSeed: async (source?: string) => {
        if (!source) {
          return getPrimaryKeyringMnemonicSeed();
        }

        try {
          const { type, seed } = (await this.controllerMessenger.call(
            'KeyringController:withKeyring',
            {
              id: source,
            },
            async (keyring) => ({
              type: keyring.type,
              seed: (keyring as unknown as HdKeyring).seed,
            }),
          )) as { type: string; seed?: Uint8Array };

          if (type !== KeyringTypes.hd || !seed) {
            // The keyring isn't guaranteed to have a seed (e.g.,
            // hardware wallets, which can't be used as entropy sources),
            // so we throw an error if it doesn't.
            throw new Error(`Entropy source with ID "${source}" not found.`);
          }

          return seed;
        } catch {
          throw new Error(`Entropy source with ID "${source}" not found.`);
        }
      },
      getUnlockPromise: getUnlockPromise.bind(this),
      getSnap: this.controllerMessenger.call.bind(
        this.controllerMessenger,
        SnapControllerGetSnapAction,
      ),
      handleSnapRpcRequest: async (args: HandleSnapRequestArgs) =>
        await handleSnapRequest(this.controllerMessenger, args),
      // eslint-disable-next-line @typescript-eslint/ban-ts-comment
      // @ts-ignore
      getSnapState: this.controllerMessenger.call.bind(
        this.controllerMessenger,
        SnapControllerGetSnapStateAction,
      ),
      // eslint-disable-next-line @typescript-eslint/ban-ts-comment
      // @ts-ignore
      updateSnapState: this.controllerMessenger.call.bind(
        this.controllerMessenger,
        SnapControllerUpdateSnapStateAction,
      ),
      maybeUpdatePhishingList: this.controllerMessenger.call.bind(
        this.controllerMessenger,
        'PhishingController:maybeUpdateState',
      ),
      isOnPhishingList: (origin: string) =>
        this.controllerMessenger.call<'PhishingController:testOrigin'>(
          'PhishingController:testOrigin',
          origin,
        ).result,
      showDialog: (
        origin: string,
        type: EnumToUnion<DialogType>,
        // TODO: Replace "any" with type
        // eslint-disable-next-line @typescript-eslint/no-explicit-any
        content: any, // should be Component from '@metamask/snaps-ui';
        // TODO: Replace "any" with type
        // eslint-disable-next-line @typescript-eslint/no-explicit-any
        placeholder?: any,
      ) =>
        approvalController.addAndShowApprovalRequest({
          origin,
          type,
          requestData: { content, placeholder },
        }),
      showInAppNotification: (origin: string, args: NotificationArgs) => {
        Logger.log(
          'Snaps/ showInAppNotification called with args: ',
          args,
          ' and origin: ',
          origin,
        );
      },
      createInterface: this.controllerMessenger.call.bind(
        this.controllerMessenger,
        'SnapInterfaceController:createInterface',
      ),
      getInterface: this.controllerMessenger.call.bind(
        this.controllerMessenger,
        'SnapInterfaceController:getInterface',
      ),
      updateInterface: this.controllerMessenger.call.bind(
        this.controllerMessenger,
        'SnapInterfaceController:updateInterface',
      ),
      requestUserApproval:
        approvalController.addAndShowApprovalRequest.bind(approvalController),
      hasPermission: (origin: string, target: string) =>
        this.controllerMessenger.call<'PermissionController:hasPermission'>(
          'PermissionController:hasPermission',
          origin,
          target,
        ),
      getClientCryptography: () => ({ pbkdf2Sha512: pbkdf2 }),
    };
    ///: END:ONLY_INCLUDE_IF

    ///: BEGIN:ONLY_INCLUDE_IF(keyring-snaps)
    const keyringSnapMethods = {
      getAllowedKeyringMethods: (origin: string) =>
        keyringSnapPermissionsBuilder(origin),
      getSnapKeyring: this.getSnapKeyring.bind(this),
    };
    ///: END:ONLY_INCLUDE_IF

    const getSnapPermissionSpecifications = () => ({
      ...buildSnapEndowmentSpecifications(Object.keys(ExcludedSnapEndowments)),
      ...buildSnapRestrictedMethodSpecifications(
        Object.keys(ExcludedSnapPermissions),
        {
          ///: BEGIN:ONLY_INCLUDE_IF(preinstalled-snaps,external-snaps)
          ...snapRestrictedMethods,
          ///: END:ONLY_INCLUDE_IF
          ///: BEGIN:ONLY_INCLUDE_IF(keyring-snaps)
          ...keyringSnapMethods,
          ///: END:ONLY_INCLUDE_IF
        },
      ),
    });

    const accountTrackerController = new AccountTrackerController({
      messenger: this.controllerMessenger.getRestricted({
        name: 'AccountTrackerController',
        allowedActions: [
          'AccountsController:getSelectedAccount',
          'AccountsController:listAccounts',
          'PreferencesController:getState',
          'NetworkController:getState',
          'NetworkController:getNetworkClientById',
        ],
        allowedEvents: [
          'AccountsController:selectedEvmAccountChange',
          'AccountsController:selectedAccountChange',
        ],
      }),
      state: initialState.AccountTrackerController ?? { accounts: {} },
      getStakedBalanceForChain:
        assetsContractController.getStakedBalanceForChain.bind(
          assetsContractController,
        ),
      includeStakedAssets: true,
    });
    const permissionController = new PermissionController({
      messenger: this.controllerMessenger.getRestricted({
        name: 'PermissionController',
        allowedActions: [
          `${approvalController.name}:addRequest`,
          `${approvalController.name}:hasRequest`,
          `${approvalController.name}:acceptRequest`,
          `${approvalController.name}:rejectRequest`,
          ///: BEGIN:ONLY_INCLUDE_IF(preinstalled-snaps,external-snaps)
          `SnapController:getPermitted`,
          `SnapController:install`,
          `SubjectMetadataController:getSubjectMetadata`,
          ///: END:ONLY_INCLUDE_IF
        ],
        allowedEvents: [],
      }),
      state: initialState.PermissionController,
      caveatSpecifications: getCaveatSpecifications({
        getInternalAccounts: (...args) =>
          this.accountsController.listAccounts(...args),
        findNetworkClientIdByChainId:
          networkController.findNetworkClientIdByChainId.bind(
            networkController,
          ),
      }),
      // @ts-expect-error Typecast permissionType from getPermissionSpecifications to be of type PermissionType.RestrictedMethod
      permissionSpecifications: {
        ...getPermissionSpecifications({
          getAllAccounts: () => this.keyringController.getAccounts(),
          getInternalAccounts: (...args) =>
            this.accountsController.listAccounts(...args),
          captureKeyringTypesWithMissingIdentities: (
            internalAccounts = [],
            accounts = [],
          ) => {
            const accountsMissingIdentities = accounts.filter((address) => {
              const lowerCaseAddress = lowerCase(address);
              return !internalAccounts.some(
                (account) => account.address.toLowerCase() === lowerCaseAddress,
              );
            });
            const keyringTypesWithMissingIdentities =
              accountsMissingIdentities.map((address) =>
                this.keyringController.getAccountKeyringType(address),
              );

            const internalAccountCount = internalAccounts.length;

            const accountTrackerCount = Object.keys(
              accountTrackerController.state.accounts || {},
            ).length;

            captureException(
              new Error(
                `Attempt to get permission specifications failed because there were ${accounts.length} accounts, but ${internalAccountCount} identities, and the ${keyringTypesWithMissingIdentities} keyrings included accounts with missing identities. Meanwhile, there are ${accountTrackerCount} accounts in the account tracker.`,
              ),
            );
          },
        }),
        ///: BEGIN:ONLY_INCLUDE_IF(preinstalled-snaps,external-snaps)
        ...getSnapPermissionSpecifications(),
        ///: END:ONLY_INCLUDE_IF
      },
      unrestrictedMethods,
    });

    const selectedNetworkController = new SelectedNetworkController({
      // @ts-expect-error TODO: Resolve mismatch between base-controller versions.
      messenger: this.controllerMessenger.getRestricted({
        name: 'SelectedNetworkController',
        allowedActions: [
          'NetworkController:getNetworkClientById',
          'NetworkController:getState',
          'NetworkController:getSelectedNetworkClient',
          'PermissionController:hasPermissions',
          'PermissionController:getSubjectNames',
        ],
        allowedEvents: [
          'NetworkController:stateChange',
          'PermissionController:stateChange',
        ],
      }),
      state: initialState.SelectedNetworkController || { domains: {} },
      useRequestQueuePreference: !!process.env.MULTICHAIN_V1,
      // TODO we need to modify core PreferencesController for better cross client support
      onPreferencesStateChange: (
        listener: ({ useRequestQueue }: { useRequestQueue: boolean }) => void,
      ) => listener({ useRequestQueue: !!process.env.MULTICHAIN_V1 }),
      domainProxyMap: new DomainProxyMap(),
    });

    ///: BEGIN:ONLY_INCLUDE_IF(preinstalled-snaps,external-snaps)
    this.subjectMetadataController = new SubjectMetadataController({
      messenger: this.controllerMessenger.getRestricted({
        name: 'SubjectMetadataController',
        allowedActions: [`${permissionController.name}:hasPermissions`],
        allowedEvents: [],
      }),
      state: initialState.SubjectMetadataController || {},
      subjectCacheLimit: 100,
    });

<<<<<<< HEAD
    const setupSnapProvider = (snapId: string, connectionStream: Duplex) => {
      Logger.log(
        '[ENGINE LOG] Engine+setupSnapProvider: Setup stream for Snap',
        snapId,
      );
      // TO DO:
      // Develop a simpler getRpcMethodMiddleware object for SnapBridge
      // Consider developing an abstract class to derived custom implementations for each use case
      const bridge = new SnapBridge({
        snapId,
        connectionStream,
        getRPCMethodMiddleware: ({ hostname, getProviderState }) =>
          getRpcMethodMiddleware({
            hostname,
            getProviderState,
            navigation: null,
            title: { current: 'Snap' },
            icon: { current: undefined },
            isHomepage: () => false,
            fromHomepage: { current: false },
            toggleUrlModal: () => null,
            wizardScrollAdjusted: { current: false },
            tabId: false,
            isWalletConnect: true,
            isMMSDK: false,
            url: { current: '' },
            analytics: {},
            injectHomePageScripts: () => null,
          }),
      });

      bridge.setupProviderConnection();
    };

    const requireAllowlist = process.env.METAMASK_BUILD_TYPE === 'main';
    const disableSnapInstallation = process.env.METAMASK_BUILD_TYPE === 'main';
    const allowLocalSnaps = process.env.METAMASK_BUILD_TYPE === 'flask';
    const snapsRegistryMessenger: SnapsRegistryMessenger =
      this.controllerMessenger.getRestricted({
        name: 'SnapsRegistry',
        allowedEvents: [],
        allowedActions: [],
      });
    const snapsRegistry = new JsonSnapsRegistry({
      state: initialState.SnapsRegistry,
      messenger: snapsRegistryMessenger,
      refetchOnAllowlistMiss: requireAllowlist,
      url: {
        registry: 'https://acl.execution.metamask.io/latest/registry.json',
        signature: 'https://acl.execution.metamask.io/latest/signature.json',
      },
      publicKey:
        '0x025b65308f0f0fb8bc7f7ff87bfc296e0330eee5d3c1d1ee4a048b2fd6a86fa0a6',
    });

    this.snapExecutionService = new WebViewExecutionService({
      messenger: this.controllerMessenger.getRestricted({
        name: 'ExecutionService',
        allowedActions: [],
        allowedEvents: [],
      }),
      setupSnapProvider: setupSnapProvider.bind(this),
      createWebView,
      removeWebView,
    });

    const snapControllerMessenger = this.controllerMessenger.getRestricted({
      name: 'SnapController',
      allowedEvents: [
        'ExecutionService:unhandledError',
        'ExecutionService:outboundRequest',
        'ExecutionService:outboundResponse',
        'KeyringController:lock',
      ],
      allowedActions: [
        `${approvalController.name}:addRequest`,
        `${permissionController.name}:getEndowments`,
        `${permissionController.name}:getPermissions`,
        `${permissionController.name}:hasPermission`,
        `${permissionController.name}:hasPermissions`,
        `${permissionController.name}:requestPermissions`,
        `${permissionController.name}:revokeAllPermissions`,
        `${permissionController.name}:revokePermissions`,
        `${permissionController.name}:revokePermissionForAllSubjects`,
        `${permissionController.name}:getSubjectNames`,
        `${permissionController.name}:updateCaveat`,
        `${approvalController.name}:addRequest`,
        `${approvalController.name}:updateRequestState`,
        `${permissionController.name}:grantPermissions`,
        `${this.subjectMetadataController.name}:getSubjectMetadata`,
        `${this.subjectMetadataController.name}:addSubjectMetadata`,
        `${phishingController.name}:maybeUpdateState`,
        `${phishingController.name}:testOrigin`,
        `${snapsRegistry.name}:get`,
        `${snapsRegistry.name}:getMetadata`,
        `${snapsRegistry.name}:update`,
        'ExecutionService:executeSnap',
        'ExecutionService:terminateSnap',
        'ExecutionService:terminateAllSnaps',
        'ExecutionService:handleRpcRequest',
        'SnapsRegistry:get',
        'SnapsRegistry:getMetadata',
        'SnapsRegistry:update',
        'SnapsRegistry:resolveVersion',
      ],
    });

    this.snapController = new SnapController({
      environmentEndowmentPermissions: Object.values(EndowmentPermissions),
      excludedPermissions: {
        ...ExcludedSnapPermissions,
        ...ExcludedSnapEndowments,
      },
      featureFlags: {
        requireAllowlist,
        allowLocalSnaps,
        disableSnapInstallation,
      },
      state: initialState.SnapController || undefined,
      // TODO: Replace "any" with type
      // eslint-disable-next-line @typescript-eslint/no-explicit-any
      messenger: snapControllerMessenger as any,
      maxIdleTime: inMilliseconds(5, Duration.Minute),
      detectSnapLocation,
      //@ts-expect-error types need to be aligned with snaps-controllers
      preinstalledSnaps: PREINSTALLED_SNAPS,
      //@ts-expect-error types need to be aligned between new encryptor and snaps-controllers
      encryptor,
      getMnemonic: getPrimaryKeyringMnemonic.bind(this),
      getFeatureFlags: () => ({
        disableSnaps: !isBasicFunctionalityToggleEnabled(),
      }),
      clientCryptography: {
        pbkdf2Sha512: pbkdf2,
      },
    });

    const snapInterfaceControllerMessenger =
      this.controllerMessenger.getRestricted({
        name: 'SnapInterfaceController',
        allowedActions: [
          'PhishingController:maybeUpdateState',
          'PhishingController:testOrigin',
          'ApprovalController:hasRequest',
          'ApprovalController:acceptRequest',
          'SnapController:get',
        ],
        allowedEvents: [
          'NotificationServicesController:notificationsListUpdated',
        ],
      });

    const snapInterfaceController = new SnapInterfaceController({
      messenger:
        snapInterfaceControllerMessenger as unknown as SnapInterfaceControllerMessenger,
      state: initialState.SnapInterfaceController,
    });

    const authenticationController = new AuthenticationController.Controller({
      state: initialState.AuthenticationController,
      // @ts-expect-error TODO: Resolve mismatch between base-controller versions.
      messenger: this.controllerMessenger.getRestricted({
        name: 'AuthenticationController',
        allowedActions: [
          'KeyringController:getState',
          'KeyringController:getAccounts',

          SnapControllerHandleRequestAction,
          'UserStorageController:enableProfileSyncing',
        ],
        allowedEvents: ['KeyringController:unlock', 'KeyringController:lock'],
      }),
=======
    const authenticationControllerMessenger =
      getAuthenticationControllerMessenger(this.controllerMessenger);
    const authenticationController = createAuthenticationController({
      messenger: authenticationControllerMessenger,
      initialState: initialState.AuthenticationController,
>>>>>>> f1910d80
      metametrics: {
        agent: Platform.MOBILE,
        getMetaMetricsId: async () =>
          (await MetaMetrics.getInstance().getMetaMetricsId()) || '',
      },
    });

    const userStorageControllerMessenger = getUserStorageControllerMessenger(
      this.controllerMessenger,
    );
    const userStorageController = createUserStorageController({
      messenger: userStorageControllerMessenger,
      initialState: initialState.UserStorageController,
      nativeScryptCrypto: calculateScryptKey,
      env: {
        // IMPORTANT! Do not enable account syncing while peer depts are not aligned
        isAccountSyncingEnabled: false,
      },
<<<<<<< HEAD
      state: initialState.UserStorageController,
      // @ts-expect-error TODO: Resolve mismatch between base-controller versions.
      messenger: this.controllerMessenger.getRestricted({
        name: 'UserStorageController',
        allowedActions: [
          SnapControllerHandleRequestAction,
          'KeyringController:getState',
          'KeyringController:addNewAccount',
          'AuthenticationController:getBearerToken',
          'AuthenticationController:getSessionProfile',
          'AuthenticationController:isSignedIn',
          'AuthenticationController:performSignOut',
          'AuthenticationController:performSignIn',
          'AccountsController:listAccounts',
          'AccountsController:updateAccountMetadata',
          'NetworkController:getState',
          'NetworkController:addNetwork',
          'NetworkController:removeNetwork',
          'NetworkController:updateNetwork',
        ],
        allowedEvents: [
          'KeyringController:unlock',
          'KeyringController:lock',
          'AccountsController:accountAdded',
          'AccountsController:accountRenamed',
          'NetworkController:networkRemoved',
        ],
      }),
      nativeScryptCrypto: calculateScryptKey,
=======
>>>>>>> f1910d80
    });

    const notificationServicesControllerMessenger =
      getNotificationServicesControllerMessenger(this.controllerMessenger);
    const notificationServicesController = createNotificationServicesController(
      {
        messenger: notificationServicesControllerMessenger,
        initialState: initialState.NotificationServicesController,
      },
    );

    const notificationServicesPushControllerMessenger =
      getNotificationServicesPushControllerMessenger(this.controllerMessenger);
    const notificationServicesPushController =
      createNotificationServicesPushController({
        messenger: notificationServicesPushControllerMessenger,
        initialState: initialState.NotificationServicesPushController,
      });

    ///: END:ONLY_INCLUDE_IF

<<<<<<< HEAD
    this.transactionController = new TransactionController({
      disableHistory: true,
      disableSendFlowHistory: true,
      disableSwaps: true,
      // @ts-expect-error TransactionController is missing networkClientId argument in type
      getCurrentNetworkEIP1559Compatibility:
        networkController.getEIP1559Compatibility.bind(networkController),
      // eslint-disable-next-line @typescript-eslint/ban-ts-comment
      // @ts-ignore
      getExternalPendingTransactions: (address: string) =>
        this.smartTransactionsController.getTransactions({
          addressFrom: address,
          status: SmartTransactionStatuses.PENDING,
        }),
      getGasFeeEstimates:
        gasFeeController.fetchGasFeeEstimates.bind(gasFeeController),
      // but only breaking change is Node version and bumped dependencies
      getNetworkClientRegistry:
        networkController.getNetworkClientRegistry.bind(networkController),
      getNetworkState: () => networkController.state,
      hooks: {
        publish: (transactionMeta) => {
          const shouldUseSmartTransaction = selectShouldUseSmartTransaction(
            store.getState(),
          );

          return submitSmartTransactionHook({
            transactionMeta,
            transactionController: this.transactionController,
            smartTransactionsController: this.smartTransactionsController,
            shouldUseSmartTransaction,
            approvalController,
            // @ts-expect-error TODO: Resolve mismatch between base-controller versions.
            controllerMessenger: this.controllerMessenger,
            featureFlags: selectSwapsChainFeatureFlags(store.getState()),
          }) as Promise<{ transactionHash: string }>;
        },
      },
      incomingTransactions: {
        isEnabled: () => {
          const currentHexChainId = getGlobalChainId(networkController);

          const showIncomingTransactions =
            preferencesController?.state?.showIncomingTransactions;

          return Boolean(
            hasProperty(showIncomingTransactions, currentChainId) &&
              showIncomingTransactions?.[currentHexChainId],
          );
        },
        updateTransactions: true,
      },
      isSimulationEnabled: () =>
        preferencesController.state.useTransactionSimulations,
      messenger: this.controllerMessenger.getRestricted({
        name: 'TransactionController',
        allowedActions: [
          'AccountsController:getSelectedAccount',
          `${approvalController.name}:addRequest`,
          `${networkController.name}:getNetworkClientById`,
          `${networkController.name}:findNetworkClientIdByChainId`,
        ],
        allowedEvents: [`NetworkController:stateChange`],
      }) as unknown as TransactionControllerMessenger,
      pendingTransactions: {
        isResubmitEnabled: () => false,
      },
      sign: this.keyringController.signTransaction.bind(
        this.keyringController,
      ) as unknown as TransactionControllerOptions['sign'],
      state: initialState.TransactionController,
    });

=======
>>>>>>> f1910d80
    const codefiTokenApiV2 = new CodefiTokenPricesServiceV2();

    const smartTransactionsControllerTrackMetaMetricsEvent = (
      params: {
        event: MetaMetricsEventName;
        category: MetaMetricsEventCategory;
        properties?: ReturnType<
          typeof getSmartTransactionMetricsPropertiesType
        >;
        sensitiveProperties?: ReturnType<
          typeof getSmartTransactionMetricsSensitivePropertiesType
        >;
      },
      // eslint-disable-next-line @typescript-eslint/no-unused-vars
      options?: {
        metaMetricsId?: string;
      },
    ) => {
      MetaMetrics.getInstance().trackEvent(
        MetricsEventBuilder.createEventBuilder({
          category: params.event,
        })
          .addProperties(params.properties || {})
          .addSensitiveProperties(params.sensitiveProperties || {})
          .build(),
      );
    };

    this.smartTransactionsController = new SmartTransactionsController({
      // @ts-expect-error TODO: resolve types
      supportedChainIds: getAllowedSmartTransactionsChainIds(),
      clientId: ClientId.Mobile,
      getNonceLock: (...args) =>
        this.transactionController.getNonceLock(...args),
      confirmExternalTransaction: (...args) =>
        this.transactionController.confirmExternalTransaction(...args),
      trackMetaMetricsEvent: smartTransactionsControllerTrackMetaMetricsEvent,
      state: initialState.SmartTransactionsController,
      // @ts-expect-error TODO: Resolve mismatch between base-controller versions.
      messenger: this.controllerMessenger.getRestricted({
        name: 'SmartTransactionsController',
        allowedActions: [
          'NetworkController:getNetworkClientById',
          'NetworkController:getState',
        ],
        allowedEvents: ['NetworkController:stateChange'],
      }),
      getTransactions: (...args) =>
        this.transactionController.getTransactions(...args),
      updateTransaction: (...args) =>
        this.transactionController.updateTransaction(...args),
      getFeatureFlags: () => selectSwapsChainFeatureFlags(store.getState()),
      getMetaMetricsProps: () => Promise.resolve({}), // Return MetaMetrics props once we enable HW wallets for smart transactions.
    });

    /* bridge controller Initialization */
    const bridgeController = new BridgeController({
      messenger: this.controllerMessenger.getRestricted({
        name: 'BridgeController',
        allowedActions: [
          'AccountsController:getSelectedAccount',
          'NetworkController:findNetworkClientIdByChainId',
          'NetworkController:getState',
          'NetworkController:getNetworkClientById',
        ],
        allowedEvents: [],
      }),
      clientId: BridgeClientId.MOBILE,
      // TODO: change getLayer1GasFee type to match transactionController.getLayer1GasFee
      getLayer1GasFee: async ({
        transactionParams,
        chainId,
      }: {
        transactionParams: TransactionParams;
        chainId: ChainId;
      }) =>
        this.transactionController.getLayer1GasFee({
          transactionParams,
          chainId,
          // eslint-disable-next-line @typescript-eslint/no-explicit-any
        }) as any,
      fetchFn: fetch,
    });

    const bridgeStatusController = new BridgeStatusController({
      messenger: this.controllerMessenger.getRestricted({
        name: 'BridgeStatusController',
        allowedActions: [
          'AccountsController:getSelectedAccount',
          'NetworkController:getNetworkClientById',
          'NetworkController:findNetworkClientIdByChainId',
          'NetworkController:getState',
          'TransactionController:getState',
        ],
        allowedEvents: [],
      }),
      clientId: BridgeClientId.MOBILE,
      fetchFn: fetch,
    });

    const existingControllersByName = {
      ApprovalController: approvalController,
      GasFeeController: gasFeeController,
      KeyringController: this.keyringController,
      NetworkController: networkController,
      PreferencesController: preferencesController,
      SmartTransactionsController: this.smartTransactionsController,
    };

    const initRequest = {
      getState: () => store.getState(),
      getGlobalChainId: () => currentChainId,
    };

    const { controllersByName } = initModularizedControllers({
      controllerInitFunctions: {
        AccountsController: accountsControllerInit,
        TransactionController: TransactionControllerInit,
        CurrencyRateController: currencyRateControllerInit,
        MultichainNetworkController: multichainNetworkControllerInit,
        ///: BEGIN:ONLY_INCLUDE_IF(preinstalled-snaps,external-snaps)
        ExecutionService: executionServiceInit,
        SnapController: snapControllerInit,
        CronjobController: cronjobControllerInit,
        SnapInterfaceController: snapInterfaceControllerInit,
        SnapsRegistry: snapsRegistryInit,
        ///: END:ONLY_INCLUDE_IF
        ///: BEGIN:ONLY_INCLUDE_IF(keyring-snaps)
        MultichainAssetsController: multichainAssetsControllerInit,
        MultichainAssetsRatesController: multichainAssetsRatesControllerInit,
        MultichainBalancesController: multichainBalancesControllerInit,
        MultichainTransactionsController: multichainTransactionsControllerInit,
        ///: END:ONLY_INCLUDE_IF
      },
      persistedState: initialState as EngineState,
      existingControllersByName,
      baseControllerMessenger: this.controllerMessenger,
      ...initRequest,
    });

    const accountsController = controllersByName.AccountsController;
    const transactionController = controllersByName.TransactionController;

    // Backwards compatibility for existing references
    this.accountsController = accountsController;
    this.transactionController = transactionController;

    const multichainNetworkController =
      controllersByName.MultichainNetworkController;
    const currencyRateController = controllersByName.CurrencyRateController;

    ///: BEGIN:ONLY_INCLUDE_IF(preinstalled-snaps,external-snaps)
    const cronjobController = controllersByName.CronjobController;
    const executionService = controllersByName.ExecutionService;
    const snapController = controllersByName.SnapController;
    const snapInterfaceController = controllersByName.SnapInterfaceController;
    const snapsRegistry = controllersByName.SnapsRegistry;
    ///: END:ONLY_INCLUDE_IF

    ///: BEGIN:ONLY_INCLUDE_IF(keyring-snaps)
    const multichainAssetsController =
      controllersByName.MultichainAssetsController;
    const multichainAssetsRatesController =
      controllersByName.MultichainAssetsRatesController;
    const multichainBalancesController =
      controllersByName.MultichainBalancesController;
    const multichainTransactionsController =
      controllersByName.MultichainTransactionsController;
    ///: END:ONLY_INCLUDE_IF

    ///: BEGIN:ONLY_INCLUDE_IF(keyring-snaps)
    const multichainRatesControllerMessenger =
      this.controllerMessenger.getRestricted({
        name: 'RatesController',
        allowedActions: [],
        allowedEvents: ['CurrencyRateController:stateChange'],
      });

    const multichainRatesController = createMultichainRatesController({
      messenger: multichainRatesControllerMessenger,
      initialState: initialState.RatesController,
    });

    // Set up currency rate sync
    setupCurrencyRateSync(
      multichainRatesControllerMessenger,
      multichainRatesController,
    );
    ///: END:ONLY_INCLUDE_IF

    const nftController = new NftController({
      chainId: getGlobalChainId(networkController),
      useIpfsSubdomains: false,
      messenger: this.controllerMessenger.getRestricted({
        name: 'NftController',
        allowedActions: [
          'AccountsController:getAccount',
          'AccountsController:getSelectedAccount',
          'ApprovalController:addRequest',
          'AssetsContractController:getERC721AssetName',
          'AssetsContractController:getERC721AssetSymbol',
          'AssetsContractController:getERC721TokenURI',
          'AssetsContractController:getERC721OwnerOf',
          'AssetsContractController:getERC1155BalanceOf',
          'AssetsContractController:getERC1155TokenURI',
          'NetworkController:getNetworkClientById',
        ],
        allowedEvents: [
          'PreferencesController:stateChange',
          'NetworkController:networkDidChange',
          'AccountsController:selectedEvmAccountChange',
        ],
      }),
      state: initialState.NftController,
    });

    const tokensController = new TokensController({
      chainId: getGlobalChainId(networkController),
      // @ts-expect-error at this point in time the provider will be defined by the `networkController.initializeProvider`
      provider: networkController.getProviderAndBlockTracker().provider,
      state: initialState.TokensController,
      messenger: this.controllerMessenger.getRestricted({
        name: 'TokensController',
        allowedActions: [
          'ApprovalController:addRequest',
          'NetworkController:getNetworkClientById',
          'AccountsController:getAccount',
          'AccountsController:getSelectedAccount',
        ],
        allowedEvents: [
          'PreferencesController:stateChange',
          'NetworkController:networkDidChange',
          'NetworkController:stateChange',
          'TokenListController:stateChange',
          'AccountsController:selectedEvmAccountChange',
        ],
      }),
    });

    const earnController = new EarnController({
      messenger: this.controllerMessenger.getRestricted({
        name: 'EarnController',
        allowedEvents: [
          'AccountsController:selectedAccountChange',
          'NetworkController:stateChange',
        ],
        allowedActions: [
          'AccountsController:getSelectedAccount',
          'NetworkController:getNetworkClientById',
          'NetworkController:getState',
        ],
      }),
    });

    this.context = {
      KeyringController: this.keyringController,
      AccountTrackerController: accountTrackerController,
      AddressBookController: new AddressBookController({
        messenger: this.controllerMessenger.getRestricted({
          name: 'AddressBookController',
          allowedActions: [],
          allowedEvents: [],
        }),
        state: initialState.AddressBookController,
      }),
      AssetsContractController: assetsContractController,
      NftController: nftController,
      TokensController: tokensController,
      TokenListController: tokenListController,
      TokenDetectionController: new TokenDetectionController({
        messenger: this.controllerMessenger.getRestricted({
          name: 'TokenDetectionController',
          allowedActions: [
            'AccountsController:getSelectedAccount',
            'NetworkController:getNetworkClientById',
            'NetworkController:getNetworkConfigurationByNetworkClientId',
            'NetworkController:getState',
            'KeyringController:getState',
            'PreferencesController:getState',
            'TokenListController:getState',
            'TokensController:getState',
            'TokensController:addDetectedTokens',
            'AccountsController:getAccount',
          ],
          allowedEvents: [
            'KeyringController:lock',
            'KeyringController:unlock',
            'PreferencesController:stateChange',
            'NetworkController:networkDidChange',
            'TokenListController:stateChange',
            'TokensController:stateChange',
            'AccountsController:selectedEvmAccountChange',
          ],
        }),
        trackMetaMetricsEvent: () =>
          MetaMetrics.getInstance().trackEvent(
            MetricsEventBuilder.createEventBuilder(
              MetaMetricsEvents.TOKEN_DETECTED,
            )
              .addProperties({
                token_standard: 'ERC20',
                asset_type: 'token',
                chain_id: getDecimalChainId(
                  getGlobalChainId(networkController),
                ),
              })
              .build(),
          ),
        getBalancesInSingleCall:
          assetsContractController.getBalancesInSingleCall.bind(
            assetsContractController,
          ),
        platform: 'mobile',
        useAccountsAPI: true,
        disabled: false,
      }),
      NftDetectionController: new NftDetectionController({
        messenger: this.controllerMessenger.getRestricted({
          name: 'NftDetectionController',
          allowedEvents: [
            'NetworkController:stateChange',
            'PreferencesController:stateChange',
          ],
          allowedActions: [
            'ApprovalController:addRequest',
            'NetworkController:getState',
            'NetworkController:getNetworkClientById',
            'PreferencesController:getState',
            'AccountsController:getSelectedAccount',
          ],
        }),
        disabled: false,
        addNft: nftController.addNft.bind(nftController),
        getNftState: () => nftController.state,
      }),
      CurrencyRateController: currencyRateController,
      NetworkController: networkController,
      PhishingController: phishingController,
      PreferencesController: preferencesController,
      TokenBalancesController: new TokenBalancesController({
        messenger: this.controllerMessenger.getRestricted({
          name: 'TokenBalancesController',
          allowedActions: [
            'NetworkController:getNetworkClientById',
            'NetworkController:getState',
            'TokensController:getState',
            'PreferencesController:getState',
            'AccountsController:getSelectedAccount',
          ],
          allowedEvents: [
            'TokensController:stateChange',
            'PreferencesController:stateChange',
            'NetworkController:stateChange',
          ],
        }),
        // TODO: This is long, can we decrease it?
        interval: 180000,
        state: initialState.TokenBalancesController,
      }),
      TokenRatesController: new TokenRatesController({
        messenger: this.controllerMessenger.getRestricted({
          name: 'TokenRatesController',
          allowedActions: [
            'TokensController:getState',
            'NetworkController:getNetworkClientById',
            'NetworkController:getState',
            'AccountsController:getAccount',
            'AccountsController:getSelectedAccount',
          ],
          allowedEvents: [
            'TokensController:stateChange',
            'NetworkController:stateChange',
            'AccountsController:selectedEvmAccountChange',
          ],
        }),
        tokenPricesService: codefiTokenApiV2,
        interval: 30 * 60 * 1000,
        state: initialState.TokenRatesController || { marketData: {} },
      }),
      TransactionController: this.transactionController,
      SmartTransactionsController: this.smartTransactionsController,
      SwapsController: new SwapsController({
        clientId: AppConstants.SWAPS.CLIENT_ID,
        fetchAggregatorMetadataThreshold:
          AppConstants.SWAPS.CACHE_AGGREGATOR_METADATA_THRESHOLD,
        fetchTokensThreshold: AppConstants.SWAPS.CACHE_TOKENS_THRESHOLD,
        fetchTopAssetsThreshold: AppConstants.SWAPS.CACHE_TOP_ASSETS_THRESHOLD,
        supportedChainIds: [
          swapsUtils.ETH_CHAIN_ID,
          swapsUtils.BSC_CHAIN_ID,
          swapsUtils.SWAPS_TESTNET_CHAIN_ID,
          swapsUtils.POLYGON_CHAIN_ID,
          swapsUtils.AVALANCHE_CHAIN_ID,
          swapsUtils.ARBITRUM_CHAIN_ID,
          swapsUtils.OPTIMISM_CHAIN_ID,
          swapsUtils.ZKSYNC_ERA_CHAIN_ID,
          swapsUtils.LINEA_CHAIN_ID,
          swapsUtils.BASE_CHAIN_ID,
        ],
        // @ts-expect-error TODO: Resolve mismatch between base-controller versions.
        messenger: this.controllerMessenger.getRestricted({
          name: 'SwapsController',
          // TODO: allow these internal calls once GasFeeController
          // export these action types and register its action handlers
          // allowedActions: [
          //   'GasFeeController:getEIP1559GasFeeEstimates',
          // ],
          allowedActions: ['NetworkController:getNetworkClientById'],
          allowedEvents: ['NetworkController:networkDidChange'],
        }),
        pollCountLimit: AppConstants.SWAPS.POLL_COUNT_LIMIT,
        // TODO: Remove once GasFeeController exports this action type
        fetchGasFeeEstimates: () => gasFeeController.fetchGasFeeEstimates(),
        fetchEstimatedMultiLayerL1Fee,
      }),
      GasFeeController: gasFeeController,
      ApprovalController: approvalController,
      PermissionController: permissionController,
      RemoteFeatureFlagController: remoteFeatureFlagController,
      SelectedNetworkController: selectedNetworkController,
      SignatureController: new SignatureController({
        // @ts-expect-error TODO: Resolve mismatch between base-controller versions.
        messenger: this.controllerMessenger.getRestricted({
          name: 'SignatureController',
          allowedActions: [
            `${approvalController.name}:addRequest`,
            `${this.keyringController.name}:signPersonalMessage`,
            `${this.keyringController.name}:signMessage`,
            `${this.keyringController.name}:signTypedMessage`,
            `${loggingController.name}:add`,
            `${networkController.name}:getNetworkClientById`,
          ],
          allowedEvents: [],
        }),
        // This casting expected due to mismatch of browser and react-native version of Sentry traceContext
        trace: trace as unknown as SignatureControllerOptions['trace'],
        decodingApiUrl: AppConstants.DECODING_API_URL,
        // TODO: check preferences useExternalServices
        isDecodeSignatureRequestEnabled: () =>
          preferencesController.state.useTransactionSimulations,
      }),
      TokenSearchDiscoveryController: tokenSearchDiscoveryController,
      LoggingController: loggingController,
      ///: BEGIN:ONLY_INCLUDE_IF(preinstalled-snaps,external-snaps)
      CronjobController: cronjobController,
      ExecutionService: executionService,
      SnapController: snapController,
      SnapInterfaceController: snapInterfaceController,
      SnapsRegistry: snapsRegistry,
      SubjectMetadataController: this.subjectMetadataController,
      AuthenticationController: authenticationController,
      UserStorageController: userStorageController,
      NotificationServicesController: notificationServicesController,
      NotificationServicesPushController: notificationServicesPushController,
      SnapInterfaceController: snapInterfaceController,
      ///: END:ONLY_INCLUDE_IF
      AccountsController: accountsController,
      PPOMController: new PPOMController({
        chainId: getGlobalChainId(networkController),
        blockaidPublicKey: process.env.BLOCKAID_PUBLIC_KEY as string,
        cdnBaseUrl: process.env.BLOCKAID_FILE_CDN as string,
        // @ts-expect-error TODO: Resolve mismatch between base-controller versions.
        messenger: this.controllerMessenger.getRestricted({
          name: 'PPOMController',
          allowedActions: ['NetworkController:getNetworkClientById'],
          allowedEvents: [`${networkController.name}:networkDidChange`],
        }),
        onPreferencesChange: (listener) =>
          this.controllerMessenger.subscribe(
            `${preferencesController.name}:stateChange`,
            listener,
          ),
        // TODO: Replace "any" with type
        provider:
          // eslint-disable-next-line @typescript-eslint/no-explicit-any
          networkController.getProviderAndBlockTracker().provider as any,
        ppomProvider: {
          // TODO: Replace "any" with type
          // eslint-disable-next-line @typescript-eslint/no-explicit-any
          PPOM: PPOM as any,
          ppomInit,
        },
        storageBackend: new RNFSStorageBackend('PPOMDB'),
        securityAlertsEnabled:
          initialState.PreferencesController?.securityAlertsEnabled ?? false,
        state: initialState.PPOMController,
        // TODO: Replace "any" with type
        // eslint-disable-next-line @typescript-eslint/no-explicit-any
        nativeCrypto: Crypto as any,
      }),
      ///: BEGIN:ONLY_INCLUDE_IF(keyring-snaps)
      MultichainBalancesController: multichainBalancesController,
      RatesController: multichainRatesController,
      MultichainAssetsController: multichainAssetsController,
<<<<<<< HEAD
      ///: END:ONLY_INCLUDE_IF
      MultichainNetworkController: multichainNetworkController,
=======
      MultichainAssetsRatesController: multichainAssetsRatesController,
      MultichainTransactionsController: multichainTransactionsController,
      ///: END:ONLY_INCLUDE_IF
      MultichainNetworkController: multichainNetworkController,
      BridgeController: bridgeController,
      BridgeStatusController: bridgeStatusController,
      EarnController: earnController,
>>>>>>> f1910d80
    };

    const childControllers = Object.assign({}, this.context);
    STATELESS_NON_CONTROLLER_NAMES.forEach((name) => {
      if (name in childControllers && childControllers[name]) {
        delete childControllers[name];
      }
    });
    this.datamodel = new ComposableController<EngineState, StatefulControllers>(
      {
        controllers: childControllers as StatefulControllers,
        messenger: this.controllerMessenger.getRestricted({
          name: 'ComposableController',
          allowedActions: [],
          allowedEvents: Array.from(BACKGROUND_STATE_CHANGE_EVENT_NAMES),
        }),
      },
    );

    const { NftController: nfts } = this.context;

    if (process.env.MM_OPENSEA_KEY) {
      nfts.setApiKey(process.env.MM_OPENSEA_KEY);
    }

    this.controllerMessenger.subscribe(
      'TransactionController:incomingTransactionsReceived',
      (incomingTransactions: TransactionMeta[]) => {
        NotificationManager.gotIncomingTransaction(incomingTransactions);
      },
    );

    this.controllerMessenger.subscribe(
      AppConstants.NETWORK_STATE_CHANGE_EVENT,
      (state: NetworkState) => {
        if (
          state.networksMetadata[state.selectedNetworkClientId].status ===
            NetworkStatus.Available &&
          getGlobalChainId(networkController) !== currentChainId
        ) {
          // We should add a state or event emitter saying the provider changed
          setTimeout(() => {
            this.configureControllersOnNetworkChange();
            currentChainId = getGlobalChainId(networkController);
          }, 500);
        }
      },
    );

    this.controllerMessenger.subscribe(
      AppConstants.NETWORK_STATE_CHANGE_EVENT,
      async () => {
        try {
          const networkId = await deprecatedGetNetworkId();
          store.dispatch(networkIdUpdated(networkId));
        } catch (error) {
          console.error(
            error,
            `Network ID not changed, current chainId: ${getGlobalChainId(
              networkController,
            )}`,
          );
        }
      },
    );

    this.controllerMessenger.subscribe(
      `${networkController.name}:networkWillChange`,
      () => {
        store.dispatch(networkIdWillUpdate());
      },
    );

    this.configureControllersOnNetworkChange();
    this.startPolling();
    this.handleVaultBackup();
    this._addTransactionControllerListeners();

    Engine.instance = this;
  }

  // Logs the "Transaction Finalized" event after a transaction was either confirmed, dropped or failed.
  _handleTransactionFinalizedEvent = async (
    transactionEventPayload: TransactionEventPayload,
    properties: JsonMap,
  ) => {
    const shouldUseSmartTransaction = selectShouldUseSmartTransaction(
      store.getState(),
    );
    if (
      !shouldUseSmartTransaction ||
      !transactionEventPayload.transactionMeta
    ) {
      MetaMetrics.getInstance().trackEvent(
        MetricsEventBuilder.createEventBuilder(
          MetaMetricsEvents.TRANSACTION_FINALIZED,
        )
          .addProperties(properties)
          .build(),
      );
      return;
    }
    const { transactionMeta } = transactionEventPayload;
    const { SmartTransactionsController } = this.context;
    const waitForSmartTransaction = true;
    const smartTransactionMetricsProperties =
      await getSmartTransactionMetricsProperties(
        SmartTransactionsController,
        transactionMeta,
        waitForSmartTransaction,
        this.controllerMessenger,
      );
    MetaMetrics.getInstance().trackEvent(
      MetricsEventBuilder.createEventBuilder(
        MetaMetricsEvents.TRANSACTION_FINALIZED,
      )
        .addProperties(smartTransactionMetricsProperties)
        .addProperties(properties)
        .build(),
    );
  };

  _handleTransactionDropped = async (
    transactionEventPayload: TransactionEventPayload,
  ) => {
    const properties = { status: 'dropped' };
    await this._handleTransactionFinalizedEvent(
      transactionEventPayload,
      properties,
    );
  };

  _handleTransactionConfirmed = async (transactionMeta: TransactionMeta) => {
    const properties = { status: 'confirmed' };
    await this._handleTransactionFinalizedEvent(
      { transactionMeta },
      properties,
    );
  };

  _handleTransactionFailed = async (
    transactionEventPayload: TransactionEventPayload,
  ) => {
    const properties = { status: 'failed' };
    await this._handleTransactionFinalizedEvent(
      transactionEventPayload,
      properties,
    );
  };

  _addTransactionControllerListeners() {
    this.controllerMessenger.subscribe(
      'TransactionController:transactionDropped',
      this._handleTransactionDropped,
    );

    this.controllerMessenger.subscribe(
      'TransactionController:transactionConfirmed',
      this._handleTransactionConfirmed,
    );

    this.controllerMessenger.subscribe(
      'TransactionController:transactionFailed',
      this._handleTransactionFailed,
    );
  }

  handleVaultBackup() {
    this.controllerMessenger.subscribe(
      AppConstants.KEYRING_STATE_CHANGE_EVENT,
      (state: KeyringControllerState) => {
        if (!state.vault) {
          return;
        }

        // Back up vault if it exists
        backupVault(state)
          .then(() => {
            Logger.log('Engine', 'Vault back up successful');
          })
          .catch((error) => {
            Logger.error(error, 'Engine Vault backup failed');
          });
      },
    );
  }

  startPolling() {
    const { NetworkController, TransactionController } = this.context;

    const chainId = getGlobalChainId(NetworkController);

    TransactionController.stopIncomingTransactionPolling();

    // leaving the reference of TransactionController here, rather than importing it from utils to avoid circular dependency
    TransactionController.startIncomingTransactionPolling([chainId]);

    ///: BEGIN:ONLY_INCLUDE_IF(keyring-snaps)
    this.context.RatesController.start();
    ///: END:ONLY_INCLUDE_IF
  }

  configureControllersOnNetworkChange() {
    const { AccountTrackerController, NetworkController } = this.context;
    const { provider } = NetworkController.getProviderAndBlockTracker();

    // Skip configuration if this is called before the provider is initialized
    if (!provider) {
      return;
    }
    provider.sendAsync = provider.sendAsync.bind(provider);

    AccountTrackerController.refresh();
  }

  getTotalFiatAccountBalance = (): {
    ethFiat: number;
    tokenFiat: number;
    tokenFiat1dAgo: number;
    ethFiat1dAgo: number;
  } => {
    const {
      CurrencyRateController,
      AccountsController,
      AccountTrackerController,
      TokenBalancesController,
      TokenRatesController,
      TokensController,
      NetworkController,
    } = this.context;

    const selectedInternalAccount = AccountsController.getAccount(
      AccountsController.state.internalAccounts.selectedAccount,
    );

    if (selectedInternalAccount) {
      const selectSelectedInternalAccountFormattedAddress =
        toChecksumHexAddress(selectedInternalAccount.address);
      const { currentCurrency } = CurrencyRateController.state;
      const { chainId, ticker } = NetworkController.getNetworkClientById(
        getGlobalNetworkClientId(NetworkController),
      ).configuration;
      const { settings: { showFiatOnTestnets } = {} } = store.getState();

      if (isTestNet(chainId) && !showFiatOnTestnets) {
        return { ethFiat: 0, tokenFiat: 0, ethFiat1dAgo: 0, tokenFiat1dAgo: 0 };
      }

      const conversionRate =
        CurrencyRateController.state?.currencyRates?.[ticker]?.conversionRate ??
        0;

      const { accountsByChainId } = AccountTrackerController.state;
      const { tokens } = TokensController.state;
      const { marketData } = TokenRatesController.state;
      const tokenExchangeRates = marketData?.[toHexadecimal(chainId)];

      let ethFiat = 0;
      let ethFiat1dAgo = 0;
      let tokenFiat = 0;
      let tokenFiat1dAgo = 0;
      const decimalsToShow = (currentCurrency === 'usd' && 2) || undefined;
      if (
        accountsByChainId?.[toHexadecimal(chainId)]?.[
          selectSelectedInternalAccountFormattedAddress
        ]
      ) {
        // TODO - Non EVM accounts like BTC do not use hex formatted balances. We will need to modify this to use CAIP-2 identifiers in the future.
        const balanceBN = hexToBN(
          accountsByChainId[toHexadecimal(chainId)][
            selectSelectedInternalAccountFormattedAddress
          ].balance,
        );
        // TODO - Non EVM accounts like BTC do not use hex formatted balances. We will need to modify this to use CAIP-2 identifiers in the future.
        const stakedBalanceBN = hexToBN(
          accountsByChainId[toHexadecimal(chainId)][
            selectSelectedInternalAccountFormattedAddress
          ].stakedBalance || '0x00',
        );
        const totalAccountBalance = balanceBN
          .add(stakedBalanceBN)
          .toString('hex');
        ethFiat = weiToFiatNumber(
          totalAccountBalance,
          conversionRate,
          decimalsToShow,
        );
      }

      const ethPricePercentChange1d =
        tokenExchangeRates?.[zeroAddress() as Hex]?.pricePercentChange1d;

      ethFiat1dAgo =
        ethPricePercentChange1d !== undefined
          ? ethFiat / (1 + ethPricePercentChange1d / 100)
          : ethFiat;

      if (tokens.length > 0) {
        const { tokenBalances: allTokenBalances } =
          TokenBalancesController.state;

        const tokenBalances =
          allTokenBalances?.[selectedInternalAccount.address as Hex]?.[
            chainId
          ] ?? {};
        tokens.forEach(
          (item: { address: string; balance?: string; decimals: number }) => {
            const exchangeRate =
              tokenExchangeRates?.[item.address as Hex]?.price;

            const tokenBalance =
              item.balance ||
              (item.address in tokenBalances
                ? renderFromTokenMinimalUnit(
                    tokenBalances[item.address as Hex],
                    item.decimals,
                  )
                : undefined);
            const tokenBalanceFiat = balanceToFiatNumber(
              // TODO: Fix this by handling or eliminating the undefined case
              // @ts-expect-error This variable can be `undefined`, which would break here.
              tokenBalance,
              conversionRate,
              exchangeRate,
              decimalsToShow,
            );

            const tokenPricePercentChange1d =
              tokenExchangeRates?.[item.address as Hex]?.pricePercentChange1d;

            const tokenBalance1dAgo =
              tokenPricePercentChange1d !== undefined
                ? tokenBalanceFiat / (1 + tokenPricePercentChange1d / 100)
                : tokenBalanceFiat;

            tokenFiat += tokenBalanceFiat;
            tokenFiat1dAgo += tokenBalance1dAgo;
          },
        );
      }

      return {
        ethFiat: ethFiat ?? 0,
        ethFiat1dAgo: ethFiat1dAgo ?? 0,
        tokenFiat: tokenFiat ?? 0,
        tokenFiat1dAgo: tokenFiat1dAgo ?? 0,
      };
    }
    // if selectedInternalAccount is undefined, return default 0 value.
    return {
      ethFiat: 0,
      tokenFiat: 0,
      ethFiat1dAgo: 0,
      tokenFiat1dAgo: 0,
    };
  };

  ///: BEGIN:ONLY_INCLUDE_IF(keyring-snaps)
  getSnapKeyring = async () => {
    let [snapKeyring] = this.keyringController.getKeyringsByType(
      KeyringTypes.snap,
    );
    if (!snapKeyring) {
      snapKeyring = await this.keyringController.addNewKeyring(
        KeyringTypes.snap,
      );
    }
    return snapKeyring;
  };

  /**
   * Removes an account from state / storage.
   *
   * @param {string} address - A hex address
   */
  removeAccount = async (address: string) => {
    // Remove all associated permissions
    await removeAccountsFromPermissions([address]);
    // Remove account from the keyring
    await this.keyringController.removeAccount(address as Hex);
  };
  ///: END:ONLY_INCLUDE_IF

  /**
   * Returns true or false whether the user has funds or not
   */
  hasFunds = () => {
    try {
      const {
        engine: { backgroundState },
      } = store.getState();
      // TODO: Check `allNfts[currentChainId]` property instead
      // @ts-expect-error This property does not exist
      const nfts = backgroundState.NftController.nfts;

      const { tokenBalances } = backgroundState.TokenBalancesController;

      let tokenFound = false;
      tokenLoop: for (const chains of Object.values(tokenBalances)) {
        for (const tokens of Object.values(chains)) {
          for (const balance of Object.values(tokens)) {
            if (!isZero(balance)) {
              tokenFound = true;
              break tokenLoop;
            }
          }
        }
      }

      const fiatBalance = this.getTotalFiatAccountBalance() || 0;
      const totalFiatBalance = fiatBalance.ethFiat + fiatBalance.ethFiat;

      return totalFiatBalance > 0 || tokenFound || nfts.length > 0;
    } catch (e) {
      Logger.log('Error while getting user funds', e);
    }
  };

  resetState = async () => {
    // Whenever we are gonna start a new wallet
    // either imported or created, we need to
    // get rid of the old data from state
    const {
      TransactionController,
      TokensController,
      NftController,
      TokenBalancesController,
      TokenRatesController,
      PermissionController,
      // SelectedNetworkController,
      ///: BEGIN:ONLY_INCLUDE_IF(preinstalled-snaps,external-snaps)
      SnapController,
      ///: END:ONLY_INCLUDE_IF
      LoggingController,
    } = this.context;

    // Remove all permissions.
    PermissionController?.clearState?.();
    ///: BEGIN:ONLY_INCLUDE_IF(preinstalled-snaps,external-snaps)
    SnapController.clearState();
    ///: END:ONLY_INCLUDE_IF

    // Clear selected network
    // TODO implement this method on SelectedNetworkController
    // SelectedNetworkController.unsetAllDomains()

    //Clear assets info
    TokensController.resetState();
    NftController.resetState();

    TokenBalancesController.resetState();
    TokenRatesController.resetState();

    // eslint-disable-next-line @typescript-eslint/no-explicit-any
    (TransactionController as any).update(() => ({
      methodData: {},
      transactions: [],
      lastFetchedBlockNumbers: {},
      submitHistory: [],
      swapsTransactions: {},
    }));

    LoggingController.clear();
  };

  removeAllListeners() {
    this.controllerMessenger.clearSubscriptions();
  }

  async destroyEngineInstance() {
    // TODO: Replace "any" with type
    // eslint-disable-next-line @typescript-eslint/no-explicit-any
    Object.values(this.context).forEach((controller: any) => {
      if (controller.destroy) {
        controller.destroy();
      }
    });
    this.removeAllListeners();
    await this.resetState();
    Engine.instance = null;
  }

  rejectPendingApproval(
    id: string,
    reason: Error = providerErrors.userRejectedRequest(),
    opts: { ignoreMissing?: boolean; logErrors?: boolean } = {},
  ) {
    const { ApprovalController } = this.context;

    if (opts.ignoreMissing && !ApprovalController.has({ id })) {
      return;
    }

    try {
      ApprovalController.reject(id, reason);
      // TODO: Replace "any" with type
      // eslint-disable-next-line @typescript-eslint/no-explicit-any
    } catch (error: any) {
      if (opts.logErrors !== false) {
        Logger.error(
          error,
          'Reject while rejecting pending connection request',
        );
      }
    }
  }

  async acceptPendingApproval(
    id: string,
    requestData?: Record<string, Json>,
    opts: AcceptOptions & { handleErrors?: boolean } = {
      waitForResult: false,
      deleteAfterResult: false,
      handleErrors: true,
    },
  ) {
    const { ApprovalController } = this.context;

    try {
      return await ApprovalController.accept(id, requestData, {
        waitForResult: opts.waitForResult,
        deleteAfterResult: opts.deleteAfterResult,
      });
    } catch (err) {
      if (opts.handleErrors === false) {
        throw err;
      }
    }
  }

  // This should be used instead of directly calling PreferencesController.setSelectedAddress or AccountsController.setSelectedAccount
  setSelectedAccount(address: string) {
    const { AccountsController, PreferencesController } = this.context;
    const account = AccountsController.getAccountByAddress(address);
    if (account) {
      AccountsController.setSelectedAccount(account.id);
      PreferencesController.setSelectedAddress(address);
    } else {
      throw new Error(`No account found for address: ${address}`);
    }
  }

  /**
   * This should be used instead of directly calling PreferencesController.setAccountLabel or AccountsController.setAccountName in order to keep the names in sync
   * We are currently incrementally migrating the accounts data to the AccountsController so we must keep these values
   * in sync until the migration is complete.
   */
  setAccountLabel(address: string, label: string) {
    const { AccountsController, PreferencesController } = this.context;
    const accountToBeNamed = AccountsController.getAccountByAddress(address);
    if (accountToBeNamed === undefined) {
      throw new Error(`No account found for address: ${address}`);
    }
    AccountsController.setAccountName(accountToBeNamed.id, label);
    PreferencesController.setAccountLabel(address, label);
  }
}

/**
 * Assert that the given Engine instance has been initialized
 *
 * @param instance - Either an Engine instance, or null
 */
function assertEngineExists(
  instance: Engine | null,
): asserts instance is Engine {
  if (!instance) {
    throw new Error('Engine does not exist');
  }
}

let instance: Engine | null;

export default {
  get context() {
    assertEngineExists(instance);
    return instance.context;
  },

  get controllerMessenger() {
    assertEngineExists(instance);
    return instance.controllerMessenger;
  },

  get state() {
    assertEngineExists(instance);
    const {
      AccountTrackerController,
      AddressBookController,
      SnapInterfaceController,
      NftController,
      TokenListController,
      CurrencyRateController,
      KeyringController,
      NetworkController,
      PreferencesController,
      PhishingController,
      RemoteFeatureFlagController,
      PPOMController,
      TokenBalancesController,
      TokenRatesController,
      TokenSearchDiscoveryController,
      TransactionController,
      SmartTransactionsController,
      SwapsController,
      GasFeeController,
      TokensController,
      ///: BEGIN:ONLY_INCLUDE_IF(preinstalled-snaps,external-snaps)
      SnapController,
      SubjectMetadataController,
      AuthenticationController,
      UserStorageController,
      NotificationServicesController,
      NotificationServicesPushController,
      ///: END:ONLY_INCLUDE_IF
      PermissionController,
      SelectedNetworkController,
      ApprovalController,
      LoggingController,
      AccountsController,
      SignatureController,
      ///: BEGIN:ONLY_INCLUDE_IF(keyring-snaps)
      MultichainBalancesController,
      RatesController,
      MultichainAssetsController,
<<<<<<< HEAD
      ///: END:ONLY_INCLUDE_IF
      MultichainNetworkController,
=======
      MultichainTransactionsController,
      ///: END:ONLY_INCLUDE_IF
      MultichainNetworkController,
      BridgeController,
      BridgeStatusController,
      EarnController,
>>>>>>> f1910d80
    } = instance.datamodel.state;

    return {
      AccountTrackerController,
      AddressBookController,
      SnapInterfaceController,
      NftController,
      TokenListController,
      CurrencyRateController,
      KeyringController,
      NetworkController,
      PhishingController,
      RemoteFeatureFlagController,
      PPOMController,
      PreferencesController,
      TokenBalancesController,
      TokenRatesController,
      TokenSearchDiscoveryController,
      TokensController,
      TransactionController,
      SmartTransactionsController,
      SwapsController,
      GasFeeController,
      ///: BEGIN:ONLY_INCLUDE_IF(preinstalled-snaps,external-snaps)
      SnapController,
      SubjectMetadataController,
      AuthenticationController,
      UserStorageController,
      NotificationServicesController,
      NotificationServicesPushController,
      ///: END:ONLY_INCLUDE_IF
      PermissionController,
      SelectedNetworkController,
      ApprovalController,
      LoggingController,
      AccountsController,
      SignatureController,
      ///: BEGIN:ONLY_INCLUDE_IF(keyring-snaps)
      MultichainBalancesController,
      RatesController,
      MultichainAssetsController,
<<<<<<< HEAD
      ///: END:ONLY_INCLUDE_IF
      MultichainNetworkController,
=======
      MultichainTransactionsController,
      ///: END:ONLY_INCLUDE_IF
      MultichainNetworkController,
      BridgeController,
      BridgeStatusController,
      EarnController,
>>>>>>> f1910d80
    };
  },

  get datamodel() {
    assertEngineExists(instance);
    return instance.datamodel;
  },

  getTotalFiatAccountBalance() {
    assertEngineExists(instance);
    return instance.getTotalFiatAccountBalance();
  },

  hasFunds() {
    assertEngineExists(instance);
    return instance.hasFunds();
  },

  resetState() {
    assertEngineExists(instance);
    return instance.resetState();
  },

  destroyEngine: async () => {
    await instance?.destroyEngineInstance();
    instance = null;
  },

  init(
    state: Partial<EngineState> | undefined,
    keyringState: KeyringControllerState | null = null,
    metaMetricsId?: string,
  ) {
    instance =
      Engine.instance || new Engine(state, keyringState, metaMetricsId);
    Object.freeze(instance);
    return instance;
  },

  acceptPendingApproval: async (
    id: string,
    requestData?: Record<string, Json>,
    opts?: AcceptOptions & { handleErrors?: boolean },
  ) => instance?.acceptPendingApproval(id, requestData, opts),

  rejectPendingApproval: (
    id: string,
    reason: Error,
    opts: {
      ignoreMissing?: boolean;
      logErrors?: boolean;
    } = {},
  ) => instance?.rejectPendingApproval(id, reason, opts),

  setSelectedAddress: (address: string) => {
    assertEngineExists(instance);
    instance.setSelectedAccount(address);
  },

  setAccountLabel: (address: string, label: string) => {
    assertEngineExists(instance);
    instance.setAccountLabel(address, label);
  },

  ///: BEGIN:ONLY_INCLUDE_IF(keyring-snaps)
  getSnapKeyring: () => {
    assertEngineExists(instance);
    return instance.getSnapKeyring();
  },
  removeAccount: async (address: string) => {
    assertEngineExists(instance);
    return await instance.removeAccount(address);
  },
  ///: END:ONLY_INCLUDE_IF
};<|MERGE_RESOLUTION|>--- conflicted
+++ resolved
@@ -34,12 +34,7 @@
 import {
   TransactionController,
   TransactionMeta,
-<<<<<<< HEAD
-  TransactionControllerOptions,
-  TransactionControllerMessenger,
-=======
   type TransactionParams,
->>>>>>> f1910d80
 } from '@metamask/transaction-controller';
 import { GasFeeController } from '@metamask/gas-fee-controller';
 import {
@@ -57,21 +52,7 @@
 import SwapsController, { swapsUtils } from '@metamask/swaps-controller';
 import { PPOMController } from '@metamask/ppom-validator';
 ///: BEGIN:ONLY_INCLUDE_IF(preinstalled-snaps,external-snaps)
-<<<<<<< HEAD
-import {
-  JsonSnapsRegistry,
-  SnapController,
-  SnapsRegistryMessenger,
-  SnapInterfaceController,
-  SnapInterfaceControllerMessenger,
-} from '@metamask/snaps-controllers';
-
-import { WebViewExecutionService } from '@metamask/snaps-controllers/react-native';
 import type { NotificationArgs } from '@metamask/snaps-rpc-methods/dist/restricted/notify.cjs';
-import { createWebView, removeWebView } from '../../lib/snaps';
-=======
-import type { NotificationArgs } from '@metamask/snaps-rpc-methods/dist/restricted/notify.cjs';
->>>>>>> f1910d80
 import {
   buildSnapEndowmentSpecifications,
   buildSnapRestrictedMethodSpecifications,
@@ -112,36 +93,17 @@
 import { MetaMetricsEvents, MetaMetrics } from '../Analytics';
 
 ///: BEGIN:ONLY_INCLUDE_IF(preinstalled-snaps,external-snaps)
-<<<<<<< HEAD
-import {
-  SnapBridge,
-  ExcludedSnapEndowments,
-  ExcludedSnapPermissions,
-  EndowmentPermissions,
-  detectSnapLocation,
-} from '../Snaps';
-import { getRpcMethodMiddleware } from '../RPCMethods/RPCMethodMiddleware';
-import { calculateScryptKey } from './controllers/identity/calculate-scrypt-key';
-import {
-  AuthenticationController,
-  UserStorageController,
-} from '@metamask/profile-sync-controller';
-=======
 import { ExcludedSnapEndowments, ExcludedSnapPermissions } from '../Snaps';
 import { calculateScryptKey } from './controllers/identity/calculate-scrypt-key';
->>>>>>> f1910d80
 import { getNotificationServicesControllerMessenger } from './messengers/notifications/notification-services-controller-messenger';
 import { createNotificationServicesController } from './controllers/notifications/create-notification-services-controller';
 import { getNotificationServicesPushControllerMessenger } from './messengers/notifications/notification-services-push-controller-messenger';
 import { createNotificationServicesPushController } from './controllers/notifications/create-notification-services-push-controller';
-<<<<<<< HEAD
-=======
 
 import { getAuthenticationControllerMessenger } from './messengers/identity/authentication-controller-messenger';
 import { createAuthenticationController } from './controllers/identity/create-authentication-controller';
 import { getUserStorageControllerMessenger } from './messengers/identity/user-storage-controller-messenger';
 import { createUserStorageController } from './controllers/identity/create-user-storage-controller';
->>>>>>> f1910d80
 ///: END:ONLY_INCLUDE_IF
 import {
   getCaveatSpecifications,
@@ -153,19 +115,7 @@
   SignatureController,
   SignatureControllerOptions,
 } from '@metamask/signature-controller';
-<<<<<<< HEAD
-import {
-  ///: BEGIN:ONLY_INCLUDE_IF(preinstalled-snaps,external-snaps)
-  Duration,
-  inMilliseconds,
-  ///: END:ONLY_INCLUDE_IF
-  hasProperty,
-  Hex,
-  Json,
-} from '@metamask/utils';
-=======
 import { Hex, Json } from '@metamask/utils';
->>>>>>> f1910d80
 import { providerErrors } from '@metamask/rpc-errors';
 
 import { PPOM, ppomInit } from '../../lib/ppom/PPOMView';
@@ -182,15 +132,7 @@
 import { selectBasicFunctionalityEnabled } from '../../selectors/settings';
 import { selectShouldUseSmartTransaction } from '../../selectors/smartTransactionsController';
 import { selectSwapsChainFeatureFlags } from '../../reducers/swaps';
-<<<<<<< HEAD
-import {
-  SmartTransactionStatuses,
-  ClientId,
-} from '@metamask/smart-transactions-controller/dist/types';
-import { submitSmartTransactionHook } from '../../util/smart-transactions/smart-publish-hook';
-=======
 import { ClientId } from '@metamask/smart-transactions-controller/dist/types';
->>>>>>> f1910d80
 import { zeroAddress } from 'ethereumjs-util';
 import {
   ApprovalType,
@@ -256,19 +198,6 @@
 import { initModularizedControllers } from './utils';
 import { accountsControllerInit } from './controllers/accounts-controller';
 import { createTokenSearchDiscoveryController } from './controllers/TokenSearchDiscoveryController';
-<<<<<<< HEAD
-import {
-  SnapControllerClearSnapStateAction,
-  SnapControllerGetSnapAction,
-  SnapControllerGetSnapStateAction,
-  SnapControllerHandleRequestAction,
-  SnapControllerUpdateSnapStateAction,
-} from './controllers/SnapController/constants';
-///: BEGIN:ONLY_INCLUDE_IF(keyring-snaps)
-import { createMultichainAssetsController } from './controllers/MultichainAssetsController';
-///: END:ONLY_INCLUDE_IF
-import { createMultichainNetworkController } from './controllers/MultichainNetworkController';
-=======
 import { BridgeClientId, BridgeController } from '@metamask/bridge-controller';
 import { BridgeStatusController } from '@metamask/bridge-status-controller';
 import { multichainNetworkControllerInit } from './controllers/multichain-network-controller/multichain-network-controller-init';
@@ -276,7 +205,6 @@
 import { EarnController } from '@metamask/earn-controller';
 import { TransactionControllerInit } from './controllers/transaction-controller';
 import { Platform } from '@metamask/profile-sync-controller/sdk';
->>>>>>> f1910d80
 
 const NON_EMPTY = 'NON_EMPTY';
 
@@ -398,21 +326,6 @@
 
     networkController.initializeProvider();
 
-    const multichainNetworkControllerMessenger =
-      this.controllerMessenger.getRestricted({
-        name: 'MultichainNetworkController',
-        allowedActions: [
-          'NetworkController:setActiveNetwork',
-          'NetworkController:getState',
-        ],
-        allowedEvents: ['AccountsController:selectedAccountChange'],
-      });
-
-    const multichainNetworkController = createMultichainNetworkController({
-      messenger: multichainNetworkControllerMessenger,
-      initialState: initialState.MultichainNetworkController,
-    });
-
     const assetsContractController = new AssetsContractController({
       messenger: this.controllerMessenger.getRestricted({
         name: 'AssetsContractController',
@@ -430,103 +343,6 @@
       chainId: getGlobalChainId(networkController),
     });
 
-<<<<<<< HEAD
-    const { controllersByName } = initModularizedControllers({
-      controllerInitFunctions: {
-        AccountsController: accountsControllerInit,
-      },
-      persistedState: initialState as EngineState,
-      existingControllersByName: {},
-      baseControllerMessenger: this.controllerMessenger,
-    });
-
-    const accountsController = controllersByName.AccountsController;
-
-    ///: BEGIN:ONLY_INCLUDE_IF(keyring-snaps)
-
-    const multichainAssetsControllerMessenger =
-      this.controllerMessenger.getRestricted({
-        name: 'MultichainAssetsController',
-        allowedEvents: [
-          'AccountsController:accountAdded',
-          'AccountsController:accountRemoved',
-          'AccountsController:accountAssetListUpdated',
-        ],
-        allowedActions: ['AccountsController:listMultichainAccounts'],
-      });
-
-    const multichainAssetsController = createMultichainAssetsController({
-      messenger: multichainAssetsControllerMessenger,
-      initialState: initialState.MultichainAssetsController,
-    });
-
-    const multichainBalancesControllerMessenger: MultichainBalancesControllerMessenger =
-      this.controllerMessenger.getRestricted({
-        name: 'MultichainBalancesController',
-        allowedEvents: [
-          'AccountsController:accountAdded',
-          'AccountsController:accountRemoved',
-          'AccountsController:accountBalancesUpdated',
-          'MultichainAssetsController:stateChange',
-        ],
-        allowedActions: [
-          'AccountsController:listMultichainAccounts',
-          SnapControllerHandleRequestAction,
-        ],
-      });
-
-    const multichainBalancesController = createMultichainBalancesController({
-      messenger: multichainBalancesControllerMessenger,
-      initialState: initialState.MultichainBalancesController,
-    });
-
-    const multichainRatesControllerMessenger =
-      this.controllerMessenger.getRestricted({
-        name: 'RatesController',
-        allowedActions: [],
-        allowedEvents: ['CurrencyRateController:stateChange'],
-      });
-
-    const multichainRatesController = createMultichainRatesController({
-      messenger: multichainRatesControllerMessenger,
-      initialState: initialState.RatesController,
-    });
-
-    // Set up currency rate sync
-    setupCurrencyRateSync(
-      multichainRatesControllerMessenger,
-      multichainRatesController,
-    );
-    ///: END:ONLY_INCLUDE_IF
-
-    const nftController = new NftController({
-      chainId: getGlobalChainId(networkController),
-      useIpfsSubdomains: false,
-      messenger: this.controllerMessenger.getRestricted({
-        name: 'NftController',
-        allowedActions: [
-          `${approvalController.name}:addRequest`,
-          `${networkController.name}:getNetworkClientById`,
-          'AccountsController:getAccount',
-          'AccountsController:getSelectedAccount',
-          'AssetsContractController:getERC721AssetName',
-          'AssetsContractController:getERC721AssetSymbol',
-          'AssetsContractController:getERC721TokenURI',
-          'AssetsContractController:getERC721OwnerOf',
-          'AssetsContractController:getERC1155BalanceOf',
-          'AssetsContractController:getERC1155TokenURI',
-        ],
-        allowedEvents: [
-          'PreferencesController:stateChange',
-          'NetworkController:networkDidChange',
-          'AccountsController:selectedEvmAccountChange',
-        ],
-      }),
-      state: initialState.NftController,
-    });
-
-=======
->>>>>>> f1910d80
     const loggingController = new LoggingController({
       messenger: this.controllerMessenger.getRestricted<
         'LoggingController',
@@ -539,31 +355,6 @@
       }),
       state: initialState.LoggingController,
     });
-<<<<<<< HEAD
-    const tokensController = new TokensController({
-      chainId: getGlobalChainId(networkController),
-      // @ts-expect-error at this point in time the provider will be defined by the `networkController.initializeProvider`
-      provider: networkController.getProviderAndBlockTracker().provider,
-      state: initialState.TokensController,
-      messenger: this.controllerMessenger.getRestricted({
-        name: 'TokensController',
-        allowedActions: [
-          `${approvalController.name}:addRequest`,
-          'NetworkController:getNetworkClientById',
-          'AccountsController:getAccount',
-          'AccountsController:getSelectedAccount',
-        ],
-        allowedEvents: [
-          'PreferencesController:stateChange',
-          'NetworkController:networkDidChange',
-          'NetworkController:stateChange',
-          'TokenListController:stateChange',
-          'AccountsController:selectedEvmAccountChange',
-        ],
-      }),
-    });
-=======
->>>>>>> f1910d80
     const tokenListController = new TokenListController({
       chainId: getGlobalChainId(networkController),
       onNetworkStateChange: (listener) =>
@@ -577,36 +368,6 @@
         allowedEvents: [`${networkController.name}:stateChange`],
       }),
     });
-<<<<<<< HEAD
-    const currencyRateController = new CurrencyRateController({
-      messenger: this.controllerMessenger.getRestricted({
-        name: 'CurrencyRateController',
-        allowedActions: [`${networkController.name}:getNetworkClientById`],
-        allowedEvents: [],
-      }),
-      // normalize `null` currencyRate to `0`
-      // TODO: handle `null` currencyRate by hiding fiat values instead
-      state: {
-        ...initialState.CurrencyRateController,
-        currencyRates: Object.fromEntries(
-          Object.entries(
-            initialState.CurrencyRateController?.currencyRates ?? {
-              ETH: {
-                conversionRate: 0,
-                conversionDate: 0,
-                usdConversionRate: null,
-              },
-            },
-          ).map(([k, v]) => [
-            k,
-            { ...v, conversionRate: v.conversionRate ?? 0 },
-          ]),
-        ),
-      },
-    });
-
-=======
->>>>>>> f1910d80
     const gasFeeController = new GasFeeController({
       messenger: this.controllerMessenger.getRestricted({
         name: 'GasFeeController',
@@ -710,11 +471,7 @@
         'AccountsController:setSelectedAccount',
         'AccountsController:getAccountByAddress',
         'AccountsController:setAccountName',
-<<<<<<< HEAD
-        SnapControllerHandleRequestAction,
-=======
         'SnapController:handleRequest',
->>>>>>> f1910d80
         SnapControllerGetSnapAction,
       ],
       allowedEvents: [],
@@ -1079,186 +836,11 @@
       subjectCacheLimit: 100,
     });
 
-<<<<<<< HEAD
-    const setupSnapProvider = (snapId: string, connectionStream: Duplex) => {
-      Logger.log(
-        '[ENGINE LOG] Engine+setupSnapProvider: Setup stream for Snap',
-        snapId,
-      );
-      // TO DO:
-      // Develop a simpler getRpcMethodMiddleware object for SnapBridge
-      // Consider developing an abstract class to derived custom implementations for each use case
-      const bridge = new SnapBridge({
-        snapId,
-        connectionStream,
-        getRPCMethodMiddleware: ({ hostname, getProviderState }) =>
-          getRpcMethodMiddleware({
-            hostname,
-            getProviderState,
-            navigation: null,
-            title: { current: 'Snap' },
-            icon: { current: undefined },
-            isHomepage: () => false,
-            fromHomepage: { current: false },
-            toggleUrlModal: () => null,
-            wizardScrollAdjusted: { current: false },
-            tabId: false,
-            isWalletConnect: true,
-            isMMSDK: false,
-            url: { current: '' },
-            analytics: {},
-            injectHomePageScripts: () => null,
-          }),
-      });
-
-      bridge.setupProviderConnection();
-    };
-
-    const requireAllowlist = process.env.METAMASK_BUILD_TYPE === 'main';
-    const disableSnapInstallation = process.env.METAMASK_BUILD_TYPE === 'main';
-    const allowLocalSnaps = process.env.METAMASK_BUILD_TYPE === 'flask';
-    const snapsRegistryMessenger: SnapsRegistryMessenger =
-      this.controllerMessenger.getRestricted({
-        name: 'SnapsRegistry',
-        allowedEvents: [],
-        allowedActions: [],
-      });
-    const snapsRegistry = new JsonSnapsRegistry({
-      state: initialState.SnapsRegistry,
-      messenger: snapsRegistryMessenger,
-      refetchOnAllowlistMiss: requireAllowlist,
-      url: {
-        registry: 'https://acl.execution.metamask.io/latest/registry.json',
-        signature: 'https://acl.execution.metamask.io/latest/signature.json',
-      },
-      publicKey:
-        '0x025b65308f0f0fb8bc7f7ff87bfc296e0330eee5d3c1d1ee4a048b2fd6a86fa0a6',
-    });
-
-    this.snapExecutionService = new WebViewExecutionService({
-      messenger: this.controllerMessenger.getRestricted({
-        name: 'ExecutionService',
-        allowedActions: [],
-        allowedEvents: [],
-      }),
-      setupSnapProvider: setupSnapProvider.bind(this),
-      createWebView,
-      removeWebView,
-    });
-
-    const snapControllerMessenger = this.controllerMessenger.getRestricted({
-      name: 'SnapController',
-      allowedEvents: [
-        'ExecutionService:unhandledError',
-        'ExecutionService:outboundRequest',
-        'ExecutionService:outboundResponse',
-        'KeyringController:lock',
-      ],
-      allowedActions: [
-        `${approvalController.name}:addRequest`,
-        `${permissionController.name}:getEndowments`,
-        `${permissionController.name}:getPermissions`,
-        `${permissionController.name}:hasPermission`,
-        `${permissionController.name}:hasPermissions`,
-        `${permissionController.name}:requestPermissions`,
-        `${permissionController.name}:revokeAllPermissions`,
-        `${permissionController.name}:revokePermissions`,
-        `${permissionController.name}:revokePermissionForAllSubjects`,
-        `${permissionController.name}:getSubjectNames`,
-        `${permissionController.name}:updateCaveat`,
-        `${approvalController.name}:addRequest`,
-        `${approvalController.name}:updateRequestState`,
-        `${permissionController.name}:grantPermissions`,
-        `${this.subjectMetadataController.name}:getSubjectMetadata`,
-        `${this.subjectMetadataController.name}:addSubjectMetadata`,
-        `${phishingController.name}:maybeUpdateState`,
-        `${phishingController.name}:testOrigin`,
-        `${snapsRegistry.name}:get`,
-        `${snapsRegistry.name}:getMetadata`,
-        `${snapsRegistry.name}:update`,
-        'ExecutionService:executeSnap',
-        'ExecutionService:terminateSnap',
-        'ExecutionService:terminateAllSnaps',
-        'ExecutionService:handleRpcRequest',
-        'SnapsRegistry:get',
-        'SnapsRegistry:getMetadata',
-        'SnapsRegistry:update',
-        'SnapsRegistry:resolveVersion',
-      ],
-    });
-
-    this.snapController = new SnapController({
-      environmentEndowmentPermissions: Object.values(EndowmentPermissions),
-      excludedPermissions: {
-        ...ExcludedSnapPermissions,
-        ...ExcludedSnapEndowments,
-      },
-      featureFlags: {
-        requireAllowlist,
-        allowLocalSnaps,
-        disableSnapInstallation,
-      },
-      state: initialState.SnapController || undefined,
-      // TODO: Replace "any" with type
-      // eslint-disable-next-line @typescript-eslint/no-explicit-any
-      messenger: snapControllerMessenger as any,
-      maxIdleTime: inMilliseconds(5, Duration.Minute),
-      detectSnapLocation,
-      //@ts-expect-error types need to be aligned with snaps-controllers
-      preinstalledSnaps: PREINSTALLED_SNAPS,
-      //@ts-expect-error types need to be aligned between new encryptor and snaps-controllers
-      encryptor,
-      getMnemonic: getPrimaryKeyringMnemonic.bind(this),
-      getFeatureFlags: () => ({
-        disableSnaps: !isBasicFunctionalityToggleEnabled(),
-      }),
-      clientCryptography: {
-        pbkdf2Sha512: pbkdf2,
-      },
-    });
-
-    const snapInterfaceControllerMessenger =
-      this.controllerMessenger.getRestricted({
-        name: 'SnapInterfaceController',
-        allowedActions: [
-          'PhishingController:maybeUpdateState',
-          'PhishingController:testOrigin',
-          'ApprovalController:hasRequest',
-          'ApprovalController:acceptRequest',
-          'SnapController:get',
-        ],
-        allowedEvents: [
-          'NotificationServicesController:notificationsListUpdated',
-        ],
-      });
-
-    const snapInterfaceController = new SnapInterfaceController({
-      messenger:
-        snapInterfaceControllerMessenger as unknown as SnapInterfaceControllerMessenger,
-      state: initialState.SnapInterfaceController,
-    });
-
-    const authenticationController = new AuthenticationController.Controller({
-      state: initialState.AuthenticationController,
-      // @ts-expect-error TODO: Resolve mismatch between base-controller versions.
-      messenger: this.controllerMessenger.getRestricted({
-        name: 'AuthenticationController',
-        allowedActions: [
-          'KeyringController:getState',
-          'KeyringController:getAccounts',
-
-          SnapControllerHandleRequestAction,
-          'UserStorageController:enableProfileSyncing',
-        ],
-        allowedEvents: ['KeyringController:unlock', 'KeyringController:lock'],
-      }),
-=======
     const authenticationControllerMessenger =
       getAuthenticationControllerMessenger(this.controllerMessenger);
     const authenticationController = createAuthenticationController({
       messenger: authenticationControllerMessenger,
       initialState: initialState.AuthenticationController,
->>>>>>> f1910d80
       metametrics: {
         agent: Platform.MOBILE,
         getMetaMetricsId: async () =>
@@ -1277,38 +859,6 @@
         // IMPORTANT! Do not enable account syncing while peer depts are not aligned
         isAccountSyncingEnabled: false,
       },
-<<<<<<< HEAD
-      state: initialState.UserStorageController,
-      // @ts-expect-error TODO: Resolve mismatch between base-controller versions.
-      messenger: this.controllerMessenger.getRestricted({
-        name: 'UserStorageController',
-        allowedActions: [
-          SnapControllerHandleRequestAction,
-          'KeyringController:getState',
-          'KeyringController:addNewAccount',
-          'AuthenticationController:getBearerToken',
-          'AuthenticationController:getSessionProfile',
-          'AuthenticationController:isSignedIn',
-          'AuthenticationController:performSignOut',
-          'AuthenticationController:performSignIn',
-          'AccountsController:listAccounts',
-          'AccountsController:updateAccountMetadata',
-          'NetworkController:getState',
-          'NetworkController:addNetwork',
-          'NetworkController:removeNetwork',
-          'NetworkController:updateNetwork',
-        ],
-        allowedEvents: [
-          'KeyringController:unlock',
-          'KeyringController:lock',
-          'AccountsController:accountAdded',
-          'AccountsController:accountRenamed',
-          'NetworkController:networkRemoved',
-        ],
-      }),
-      nativeScryptCrypto: calculateScryptKey,
-=======
->>>>>>> f1910d80
     });
 
     const notificationServicesControllerMessenger =
@@ -1327,85 +877,8 @@
         messenger: notificationServicesPushControllerMessenger,
         initialState: initialState.NotificationServicesPushController,
       });
-
     ///: END:ONLY_INCLUDE_IF
 
-<<<<<<< HEAD
-    this.transactionController = new TransactionController({
-      disableHistory: true,
-      disableSendFlowHistory: true,
-      disableSwaps: true,
-      // @ts-expect-error TransactionController is missing networkClientId argument in type
-      getCurrentNetworkEIP1559Compatibility:
-        networkController.getEIP1559Compatibility.bind(networkController),
-      // eslint-disable-next-line @typescript-eslint/ban-ts-comment
-      // @ts-ignore
-      getExternalPendingTransactions: (address: string) =>
-        this.smartTransactionsController.getTransactions({
-          addressFrom: address,
-          status: SmartTransactionStatuses.PENDING,
-        }),
-      getGasFeeEstimates:
-        gasFeeController.fetchGasFeeEstimates.bind(gasFeeController),
-      // but only breaking change is Node version and bumped dependencies
-      getNetworkClientRegistry:
-        networkController.getNetworkClientRegistry.bind(networkController),
-      getNetworkState: () => networkController.state,
-      hooks: {
-        publish: (transactionMeta) => {
-          const shouldUseSmartTransaction = selectShouldUseSmartTransaction(
-            store.getState(),
-          );
-
-          return submitSmartTransactionHook({
-            transactionMeta,
-            transactionController: this.transactionController,
-            smartTransactionsController: this.smartTransactionsController,
-            shouldUseSmartTransaction,
-            approvalController,
-            // @ts-expect-error TODO: Resolve mismatch between base-controller versions.
-            controllerMessenger: this.controllerMessenger,
-            featureFlags: selectSwapsChainFeatureFlags(store.getState()),
-          }) as Promise<{ transactionHash: string }>;
-        },
-      },
-      incomingTransactions: {
-        isEnabled: () => {
-          const currentHexChainId = getGlobalChainId(networkController);
-
-          const showIncomingTransactions =
-            preferencesController?.state?.showIncomingTransactions;
-
-          return Boolean(
-            hasProperty(showIncomingTransactions, currentChainId) &&
-              showIncomingTransactions?.[currentHexChainId],
-          );
-        },
-        updateTransactions: true,
-      },
-      isSimulationEnabled: () =>
-        preferencesController.state.useTransactionSimulations,
-      messenger: this.controllerMessenger.getRestricted({
-        name: 'TransactionController',
-        allowedActions: [
-          'AccountsController:getSelectedAccount',
-          `${approvalController.name}:addRequest`,
-          `${networkController.name}:getNetworkClientById`,
-          `${networkController.name}:findNetworkClientIdByChainId`,
-        ],
-        allowedEvents: [`NetworkController:stateChange`],
-      }) as unknown as TransactionControllerMessenger,
-      pendingTransactions: {
-        isResubmitEnabled: () => false,
-      },
-      sign: this.keyringController.signTransaction.bind(
-        this.keyringController,
-      ) as unknown as TransactionControllerOptions['sign'],
-      state: initialState.TransactionController,
-    });
-
-=======
->>>>>>> f1910d80
     const codefiTokenApiV2 = new CodefiTokenPricesServiceV2();
 
     const smartTransactionsControllerTrackMetaMetricsEvent = (
@@ -1860,7 +1333,6 @@
       UserStorageController: userStorageController,
       NotificationServicesController: notificationServicesController,
       NotificationServicesPushController: notificationServicesPushController,
-      SnapInterfaceController: snapInterfaceController,
       ///: END:ONLY_INCLUDE_IF
       AccountsController: accountsController,
       PPOMController: new PPOMController({
@@ -1900,10 +1372,6 @@
       MultichainBalancesController: multichainBalancesController,
       RatesController: multichainRatesController,
       MultichainAssetsController: multichainAssetsController,
-<<<<<<< HEAD
-      ///: END:ONLY_INCLUDE_IF
-      MultichainNetworkController: multichainNetworkController,
-=======
       MultichainAssetsRatesController: multichainAssetsRatesController,
       MultichainTransactionsController: multichainTransactionsController,
       ///: END:ONLY_INCLUDE_IF
@@ -1911,7 +1379,6 @@
       BridgeController: bridgeController,
       BridgeStatusController: bridgeStatusController,
       EarnController: earnController,
->>>>>>> f1910d80
     };
 
     const childControllers = Object.assign({}, this.context);
@@ -2537,17 +2004,12 @@
       MultichainBalancesController,
       RatesController,
       MultichainAssetsController,
-<<<<<<< HEAD
-      ///: END:ONLY_INCLUDE_IF
-      MultichainNetworkController,
-=======
       MultichainTransactionsController,
       ///: END:ONLY_INCLUDE_IF
       MultichainNetworkController,
       BridgeController,
       BridgeStatusController,
       EarnController,
->>>>>>> f1910d80
     } = instance.datamodel.state;
 
     return {
@@ -2589,17 +2051,12 @@
       MultichainBalancesController,
       RatesController,
       MultichainAssetsController,
-<<<<<<< HEAD
-      ///: END:ONLY_INCLUDE_IF
-      MultichainNetworkController,
-=======
       MultichainTransactionsController,
       ///: END:ONLY_INCLUDE_IF
       MultichainNetworkController,
       BridgeController,
       BridgeStatusController,
       EarnController,
->>>>>>> f1910d80
     };
   },
 
