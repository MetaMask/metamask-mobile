--- conflicted
+++ resolved
@@ -318,25 +318,13 @@
         allowedEvents: [],
         allowedActions: [],
       }) as unknown as NetworkControllerMessenger,
-<<<<<<< HEAD
-      // Metrics event tracking is handled in this repository instead
-      // TODO: Use events for controller metric events
-      trackMetaMetricsEvent: () => {
-        // noop
-      },
       getRpcServiceOptions: () => ({
+        fetch,
         btoa,
-        fetch,
       }),
       additionalDefaultNetworks: [
         ChainId['megaeth-testnet'],
       ],
-=======
-      getRpcServiceOptions: () => ({
-        fetch,
-        btoa,
-      }),
->>>>>>> 117ecd29
     };
     const networkController = new NetworkController(networkControllerOpts);
 
