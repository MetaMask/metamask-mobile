/* eslint-disable @typescript-eslint/no-shadow */
import Crypto from 'react-native-quick-crypto';

import {
  AccountTrackerController,
  AssetsContractController,
  NftController,
  NftDetectionController,
  TokenBalancesController,
  TokenDetectionController,
  TokenListController,
  TokenRatesController,
  TokensController,
  CodefiTokenPricesServiceV2,
} from '@metamask/assets-controllers';
import { AccountsController } from '@metamask/accounts-controller';
import { AddressBookController } from '@metamask/address-book-controller';
import { ComposableController } from '@metamask/composable-controller';
import {
  KeyringController,
  KeyringControllerState,
  ///: BEGIN:ONLY_INCLUDE_IF(preinstalled-snaps,external-snaps)
  KeyringTypes,
  ///: END:ONLY_INCLUDE_IF
} from '@metamask/keyring-controller';
import {
  NetworkController,
  NetworkControllerMessenger,
  NetworkState,
  NetworkStatus,
} from '@metamask/network-controller';
import { PhishingController } from '@metamask/phishing-controller';
import { PreferencesController } from '@metamask/preferences-controller';
import {
  TransactionController,
  TransactionMeta,
  type TransactionParams,
} from '@metamask/transaction-controller';
import { GasFeeController } from '@metamask/gas-fee-controller';
import {
  AcceptOptions,
  ApprovalController,
} from '@metamask/approval-controller';
import { HdKeyring } from '@metamask/eth-hd-keyring';
import { SelectedNetworkController } from '@metamask/selected-network-controller';
import {
  PermissionController,
  ///: BEGIN:ONLY_INCLUDE_IF(preinstalled-snaps,external-snaps)
  SubjectMetadataController,
  ///: END:ONLY_INCLUDE_IF
} from '@metamask/permission-controller';
import SwapsController, { swapsUtils } from '@metamask/swaps-controller';
import { PPOMController } from '@metamask/ppom-validator';
///: BEGIN:ONLY_INCLUDE_IF(preinstalled-snaps,external-snaps)
import type { NotificationArgs } from '@metamask/snaps-rpc-methods/dist/restricted/notify.cjs';
import {
  buildSnapEndowmentSpecifications,
  buildSnapRestrictedMethodSpecifications,
} from '@metamask/snaps-rpc-methods';
import type { EnumToUnion, DialogType } from '@metamask/snaps-sdk';
///: END:ONLY_INCLUDE_IF
import { MetaMaskKeyring as QRHardwareKeyring } from '@keystonehq/metamask-airgapped-keyring';
import { LoggingController } from '@metamask/logging-controller';
import { TokenSearchDiscoveryControllerMessenger } from '@metamask/token-search-discovery-controller';
import {
  LedgerKeyring,
  LedgerMobileBridge,
  LedgerTransportMiddleware,
} from '@metamask/eth-ledger-bridge-keyring';
import { Encryptor, LEGACY_DERIVATION_OPTIONS, pbkdf2 } from '../Encryptor';
import {
  isMainnetByChainId,
  isTestNet,
  getDecimalChainId,
} from '../../util/networks';
import {
  fetchEstimatedMultiLayerL1Fee,
  deprecatedGetNetworkId,
} from '../../util/networks/engineNetworkUtils';
import AppConstants from '../AppConstants';
import { store } from '../../store';
import {
  renderFromTokenMinimalUnit,
  balanceToFiatNumber,
  weiToFiatNumber,
  toHexadecimal,
  addHexPrefix,
  hexToBN,
} from '../../util/number';
import NotificationManager from '../NotificationManager';
import Logger from '../../util/Logger';
import { isZero } from '../../util/lodash';
import { MetaMetricsEvents, MetaMetrics } from '../Analytics';

///: BEGIN:ONLY_INCLUDE_IF(preinstalled-snaps,external-snaps)
import { ExcludedSnapEndowments, ExcludedSnapPermissions } from '../Snaps';
import { calculateScryptKey } from './controllers/identity/calculate-scrypt-key';
import { notificationServicesControllerInit } from './controllers/notifications/notification-services-controller-init';
import { notificationServicesPushControllerInit } from './controllers/notifications/notification-services-push-controller-init';

import { getAuthenticationControllerMessenger } from './messengers/identity/authentication-controller-messenger';
import { createAuthenticationController } from './controllers/identity/create-authentication-controller';
import { getUserStorageControllerMessenger } from './messengers/identity/user-storage-controller-messenger';
import { createUserStorageController } from './controllers/identity/create-user-storage-controller';
///: END:ONLY_INCLUDE_IF
import {
  getCaveatSpecifications,
  getPermissionSpecifications,
  PermissionKeys,
  unrestrictedMethods,
} from '../Permissions/specifications.js';
import { backupVault } from '../BackupVault';
import {
  SignatureController,
  SignatureControllerOptions,
} from '@metamask/signature-controller';
import { Hex, Json } from '@metamask/utils';
import { providerErrors } from '@metamask/rpc-errors';

import { PPOM, ppomInit } from '../../lib/ppom/PPOMView';
import RNFSStorageBackend from '../../lib/ppom/ppom-storage-backend';
import { createRemoteFeatureFlagController } from './controllers/remote-feature-flag-controller';
import {
  networkIdUpdated,
  networkIdWillUpdate,
} from '../../core/redux/slices/inpageProvider';
import SmartTransactionsController from '@metamask/smart-transactions-controller';
import { getAllowedSmartTransactionsChainIds } from '../../../app/constants/smartTransactions';
import { selectBasicFunctionalityEnabled } from '../../selectors/settings';
import { selectSwapsChainFeatureFlags } from '../../reducers/swaps';
import { ClientId } from '@metamask/smart-transactions-controller/dist/types';
import { zeroAddress } from 'ethereumjs-util';
import {
  ApprovalType,
  ChainId,
  handleFetch,
  toChecksumHexAddress,
} from '@metamask/controller-utils';
import { ExtendedControllerMessenger } from '../ExtendedControllerMessenger';
import DomainProxyMap from '../../lib/DomainProxyMap/DomainProxyMap';
import {
  MetaMetricsEventCategory,
  MetaMetricsEventName,
} from '@metamask/smart-transactions-controller/dist/constants';
import {
  getSmartTransactionMetricsProperties as getSmartTransactionMetricsPropertiesType,
  getSmartTransactionMetricsSensitiveProperties as getSmartTransactionMetricsSensitivePropertiesType,
} from '@metamask/smart-transactions-controller/dist/utils';
///: BEGIN:ONLY_INCLUDE_IF(keyring-snaps)
import { snapKeyringBuilder } from '../SnapKeyring';
import { removeAccountsFromPermissions } from '../Permissions';
import { keyringSnapPermissionsBuilder } from '../SnapKeyring/keyringSnapsPermissions';
import { multichainBalancesControllerInit } from './controllers/multichain-balances-controller/multichain-balances-controller-init';
import { createMultichainRatesController } from './controllers/RatesController/utils';
import { setupCurrencyRateSync } from './controllers/RatesController/subscriptions';
import { multichainAssetsControllerInit } from './controllers/multichain-assets-controller/multichain-assets-controller-init';
import { multichainAssetsRatesControllerInit } from './controllers/multichain-assets-rates-controller/multichain-assets-rates-controller-init';
import { multichainTransactionsControllerInit } from './controllers/multichain-transactions-controller/multichain-transactions-controller-init';
///: END:ONLY_INCLUDE_IF
///: BEGIN:ONLY_INCLUDE_IF(preinstalled-snaps,external-snaps)
import { HandleSnapRequestArgs } from '../Snaps/types';
import { handleSnapRequest } from '../Snaps/utils';
import {
  cronjobControllerInit,
  executionServiceInit,
  snapControllerInit,
  snapInterfaceControllerInit,
  snapsRegistryInit,
  SnapControllerClearSnapStateAction,
  SnapControllerGetSnapAction,
  SnapControllerGetSnapStateAction,
  SnapControllerUpdateSnapStateAction,
} from './controllers/snaps';
///: END:ONLY_INCLUDE_IF
import { trace } from '../../util/trace';
import { MetricsEventBuilder } from '../Analytics/MetricsEventBuilder';
import {
  BaseControllerMessenger,
  EngineState,
  EngineContext,
  StatefulControllers,
  LegacyPermissions,
} from './types';
import {
  BACKGROUND_STATE_CHANGE_EVENT_NAMES,
  STATELESS_NON_CONTROLLER_NAMES,
} from './constants';
import {
  getGlobalChainId,
  getGlobalNetworkClientId,
} from '../../util/networks/global-network';
import { logEngineCreation } from './utils/logger';
import { initModularizedControllers } from './utils';
import { accountsControllerInit } from './controllers/accounts-controller';
import { createTokenSearchDiscoveryController } from './controllers/TokenSearchDiscoveryController';
import {
  BRIDGE_DEV_API_BASE_URL,
  BridgeClientId,
  BridgeController,
} from '@metamask/bridge-controller';
import { BridgeStatusController } from '@metamask/bridge-status-controller';
import { multichainNetworkControllerInit } from './controllers/multichain-network-controller/multichain-network-controller-init';
import { currencyRateControllerInit } from './controllers/currency-rate-controller/currency-rate-controller-init';
import { EarnController } from '@metamask/earn-controller';
import { TransactionControllerInit } from './controllers/transaction-controller';
import {
  Caip25CaveatType,
  Caip25EndowmentPermissionName,
  setEthAccounts,
  setPermittedEthChainIds,
} from '@metamask/chain-agnostic-permission';
import { isSnapId } from '@metamask/snaps-utils';
import I18n from '../../../locales/i18n';
import { Platform } from '@metamask/profile-sync-controller/sdk';
<<<<<<< HEAD
import { pick } from 'lodash';
import { CaveatTypes } from '../Permissions/constants';
=======
import { isProductSafetyDappScanningEnabled } from '../../util/phishingDetection';
>>>>>>> c56f0026

const NON_EMPTY = 'NON_EMPTY';

const encryptor = new Encryptor({
  keyDerivationOptions: LEGACY_DERIVATION_OPTIONS,
});
// TODO: Replace "any" with type
// eslint-disable-next-line @typescript-eslint/no-explicit-any
let currentChainId: any;

/**
 * Core controller responsible for composing other metamask controllers together
 * and exposing convenience methods for common wallet operations.
 */
export class Engine {
  /**
   * The global Engine singleton
   */
  static instance: Engine | null;
  /**
   * A collection of all controller instances
   */
  context: EngineContext;
  /**
   * The global controller messenger.
   */
  controllerMessenger: BaseControllerMessenger;
  /**
   * ComposableController reference containing all child controllers
   */
  datamodel: ComposableController<EngineState, StatefulControllers>;

  /**
   * Object containing the info for the latest incoming tx block
   * for each address and network
   */
  // TODO: Replace "any" with type
  // eslint-disable-next-line @typescript-eslint/no-explicit-any
  lastIncomingTxBlockInfo: any;

  ///: BEGIN:ONLY_INCLUDE_IF(preinstalled-snaps,external-snaps)
  subjectMetadataController: SubjectMetadataController;
  ///: END:ONLY_INCLUDE_IF

  accountsController: AccountsController;
  transactionController: TransactionController;
  smartTransactionsController: SmartTransactionsController;

  keyringController: KeyringController;

  /**
   * Creates a CoreController instance
   */
  // eslint-disable-next-line @typescript-eslint/default-param-last
  constructor(
    initialState: Partial<EngineState> = {},
    initialKeyringState?: KeyringControllerState | null,
    metaMetricsId?: string,
  ) {
    logEngineCreation(initialState, initialKeyringState);

    this.controllerMessenger = new ExtendedControllerMessenger();

    const isBasicFunctionalityToggleEnabled = () =>
      selectBasicFunctionalityEnabled(store.getState());

    const approvalController = new ApprovalController({
      messenger: this.controllerMessenger.getRestricted({
        name: 'ApprovalController',
        allowedEvents: [],
        allowedActions: [],
      }),
      showApprovalRequest: () => undefined,
      typesExcludedFromRateLimiting: [
        ApprovalType.Transaction,
        ApprovalType.WatchAsset,
      ],
    });

    const preferencesController = new PreferencesController({
      messenger: this.controllerMessenger.getRestricted({
        name: 'PreferencesController',
        allowedActions: [],
        allowedEvents: ['KeyringController:stateChange'],
      }),
      state: {
        ipfsGateway: AppConstants.IPFS_DEFAULT_GATEWAY_URL,
        useTokenDetection:
          initialState?.PreferencesController?.useTokenDetection ?? true,
        useNftDetection: true, // set this to true to enable nft detection by default to new users
        displayNftMedia: true,
        securityAlertsEnabled: true,
        smartTransactionsOptInStatus: true,
        tokenSortConfig: {
          key: 'tokenFiatAmount',
          order: 'dsc',
          sortCallback: 'stringNumeric',
        },
        ...initialState.PreferencesController,
      },
    });

    const networkControllerOpts = {
      infuraProjectId: process.env.MM_INFURA_PROJECT_ID || NON_EMPTY,
      state: initialState.NetworkController,
      messenger: this.controllerMessenger.getRestricted({
        name: 'NetworkController',
        allowedEvents: [],
        allowedActions: [],
      }) as unknown as NetworkControllerMessenger,
      getRpcServiceOptions: () => ({
        fetch,
        btoa,
      }),
      additionalDefaultNetworks: [
        ChainId['megaeth-testnet'],
      ],
    };
    const networkController = new NetworkController(networkControllerOpts);

    networkController.initializeProvider();

    const assetsContractController = new AssetsContractController({
      messenger: this.controllerMessenger.getRestricted({
        name: 'AssetsContractController',
        allowedActions: [
          'NetworkController:getNetworkClientById',
          'NetworkController:getNetworkConfigurationByNetworkClientId',
          'NetworkController:getSelectedNetworkClient',
          'NetworkController:getState',
        ],
        allowedEvents: [
          'PreferencesController:stateChange',
          'NetworkController:networkDidChange',
        ],
      }),
      chainId: getGlobalChainId(networkController),
    });

    const loggingController = new LoggingController({
      messenger: this.controllerMessenger.getRestricted<
        'LoggingController',
        never,
        never
      >({
        name: 'LoggingController',
        allowedActions: [],
        allowedEvents: [],
      }),
      state: initialState.LoggingController,
    });
    const tokenListController = new TokenListController({
      chainId: getGlobalChainId(networkController),
      onNetworkStateChange: (listener) =>
        this.controllerMessenger.subscribe(
          AppConstants.NETWORK_STATE_CHANGE_EVENT,
          listener,
        ),
      messenger: this.controllerMessenger.getRestricted({
        name: 'TokenListController',
        allowedActions: [`${networkController.name}:getNetworkClientById`],
        allowedEvents: [`${networkController.name}:stateChange`],
      }),
    });
    const gasFeeController = new GasFeeController({
      messenger: this.controllerMessenger.getRestricted({
        name: 'GasFeeController',
        allowedActions: [
          `${networkController.name}:getNetworkClientById`,
          `${networkController.name}:getEIP1559Compatibility`,
          `${networkController.name}:getState`,
        ],
        allowedEvents: [AppConstants.NETWORK_DID_CHANGE_EVENT],
      }),
      getProvider: () =>
        // @ts-expect-error at this point in time the provider will be defined by the `networkController.initializeProvider`
        networkController.getProviderAndBlockTracker().provider,
      getCurrentNetworkEIP1559Compatibility: async () =>
        (await networkController.getEIP1559Compatibility()) ?? false,
      getCurrentNetworkLegacyGasAPICompatibility: () => {
        const chainId = getGlobalChainId(networkController);
        return (
          isMainnetByChainId(chainId) ||
          chainId === addHexPrefix(swapsUtils.BSC_CHAIN_ID) ||
          chainId === addHexPrefix(swapsUtils.POLYGON_CHAIN_ID)
        );
      },
      clientId: AppConstants.SWAPS.CLIENT_ID,
      legacyAPIEndpoint:
        'https://gas.api.cx.metamask.io/networks/<chain_id>/gasPrices',
      EIP1559APIEndpoint:
        'https://gas.api.cx.metamask.io/networks/<chain_id>/suggestedGasFees',
    });

    const remoteFeatureFlagController = createRemoteFeatureFlagController({
      state: initialState.RemoteFeatureFlagController,
      messenger: this.controllerMessenger.getRestricted({
        name: 'RemoteFeatureFlagController',
        allowedActions: [],
        allowedEvents: [],
      }),
      disabled: !isBasicFunctionalityToggleEnabled(),
      getMetaMetricsId: () => metaMetricsId ?? '',
    });

    const tokenSearchDiscoveryController = createTokenSearchDiscoveryController(
      {
        state: initialState.TokenSearchDiscoveryController,
        messenger: this.controllerMessenger.getRestricted({
          name: 'TokenSearchDiscoveryController',
          allowedActions: [],
          allowedEvents: [],
        }) as TokenSearchDiscoveryControllerMessenger,
      },
    );

    const phishingController = new PhishingController({
      messenger: this.controllerMessenger.getRestricted({
        name: 'PhishingController',
        allowedActions: [],
        allowedEvents: [],
      }),
    });
    if (!isProductSafetyDappScanningEnabled()) {
      phishingController.maybeUpdateState();
    }

    const additionalKeyrings = [];

    const qrKeyringBuilder = () => {
      const keyring = new QRHardwareKeyring();
      // to fix the bug in #9560, forgetDevice will reset all keyring properties to default.
      keyring.forgetDevice();
      return keyring;
    };
    qrKeyringBuilder.type = QRHardwareKeyring.type;

    additionalKeyrings.push(qrKeyringBuilder);

    const bridge = new LedgerMobileBridge(new LedgerTransportMiddleware());
    const ledgerKeyringBuilder = () => new LedgerKeyring({ bridge });
    ledgerKeyringBuilder.type = LedgerKeyring.type;

    additionalKeyrings.push(ledgerKeyringBuilder);

    const hdKeyringBuilder = () =>
      new HdKeyring({
        cryptographicFunctions: { pbkdf2Sha512: pbkdf2 },
      });
    hdKeyringBuilder.type = HdKeyring.type;
    additionalKeyrings.push(hdKeyringBuilder);

    ///: BEGIN:ONLY_INCLUDE_IF(keyring-snaps)
    const snapKeyringBuildMessenger = this.controllerMessenger.getRestricted({
      name: 'SnapKeyring',
      allowedActions: [
        'ApprovalController:addRequest',
        'ApprovalController:acceptRequest',
        'ApprovalController:rejectRequest',
        'ApprovalController:startFlow',
        'ApprovalController:endFlow',
        'ApprovalController:showSuccess',
        'ApprovalController:showError',
        'PhishingController:testOrigin',
        'PhishingController:maybeUpdateState',
        'KeyringController:getAccounts',
        'AccountsController:setSelectedAccount',
        'AccountsController:getAccountByAddress',
        'AccountsController:setAccountName',
        'AccountsController:listMultichainAccounts',
        'SnapController:handleRequest',
        SnapControllerGetSnapAction,
      ],
      allowedEvents: [],
    });

    // Necessary to persist the keyrings and update the accounts both within the keyring controller and accounts controller
    const persistAndUpdateAccounts = async () => {
      await this.keyringController.persistAllKeyrings();
      await this.accountsController.updateAccounts();
    };

    additionalKeyrings.push(
      snapKeyringBuilder(snapKeyringBuildMessenger, {
        persistKeyringHelper: () => persistAndUpdateAccounts(),
        removeAccountHelper: (address) => this.removeAccount(address),
      }),
    );

    ///: END:ONLY_INCLUDE_IF

    this.keyringController = new KeyringController({
      removeIdentity: preferencesController.removeIdentity.bind(
        preferencesController,
      ),
      encryptor,
      messenger: this.controllerMessenger.getRestricted({
        name: 'KeyringController',
        allowedActions: [],
        allowedEvents: [],
      }),
      state: initialKeyringState || initialState.KeyringController,
      // @ts-expect-error To Do: Update the type of QRHardwareKeyring to Keyring<Json>
      keyringBuilders: additionalKeyrings,
      cacheEncryptionKey: true,
    });

    ///: BEGIN:ONLY_INCLUDE_IF(preinstalled-snaps,external-snaps)
    /**
     * Gets the mnemonic of the user's primary keyring.
     */
    const getPrimaryKeyringMnemonic = () => {
      const [keyring] = this.keyringController.getKeyringsByType(
        KeyringTypes.hd,
      ) as HdKeyring[];

      if (!keyring.mnemonic) {
        throw new Error('Primary keyring mnemonic unavailable.');
      }

      return keyring.mnemonic;
    };

    const getPrimaryKeyringMnemonicSeed = () => {
      const [keyring] = this.keyringController.getKeyringsByType(
        KeyringTypes.hd,
      ) as HdKeyring[];

      if (!keyring.seed) {
        throw new Error('Primary keyring mnemonic unavailable.');
      }

      return keyring.seed;
    };

    const getUnlockPromise = () => {
      if (this.keyringController.isUnlocked()) {
        return Promise.resolve();
      }
      return new Promise<void>((resolve) => {
        this.controllerMessenger.subscribeOnceIf(
          'KeyringController:unlock',
          resolve,
          () => true,
        );
      });
    };

    const snapRestrictedMethods = {
      // eslint-disable-next-line @typescript-eslint/ban-ts-comment
      // @ts-ignore
      clearSnapState: this.controllerMessenger.call.bind(
        this.controllerMessenger,
        SnapControllerClearSnapStateAction,
      ),
      getMnemonic: async (source?: string) => {
        if (!source) {
          return getPrimaryKeyringMnemonic();
        }

        try {
          const { type, mnemonic } = (await this.controllerMessenger.call(
            'KeyringController:withKeyring',
            {
              id: source,
            },
            async ({ keyring }) => ({
              type: keyring.type,
              mnemonic: (keyring as unknown as HdKeyring).mnemonic,
            }),
          )) as { type: string; mnemonic?: Uint8Array };

          if (type !== KeyringTypes.hd || !mnemonic) {
            // The keyring isn't guaranteed to have a mnemonic (e.g.,
            // hardware wallets, which can't be used as entropy sources),
            // so we throw an error if it doesn't.
            throw new Error(`Entropy source with ID "${source}" not found.`);
          }

          return mnemonic;
        } catch {
          throw new Error(`Entropy source with ID "${source}" not found.`);
        }
      },
      getMnemonicSeed: async (source?: string) => {
        if (!source) {
          return getPrimaryKeyringMnemonicSeed();
        }

        try {
          const { type, seed } = (await this.controllerMessenger.call(
            'KeyringController:withKeyring',
            {
              id: source,
            },
            async ({ keyring }) => ({
              type: keyring.type,
              seed: (keyring as unknown as HdKeyring).seed,
            }),
          )) as { type: string; seed?: Uint8Array };

          if (type !== KeyringTypes.hd || !seed) {
            // The keyring isn't guaranteed to have a seed (e.g.,
            // hardware wallets, which can't be used as entropy sources),
            // so we throw an error if it doesn't.
            throw new Error(`Entropy source with ID "${source}" not found.`);
          }

          return seed;
        } catch {
          throw new Error(`Entropy source with ID "${source}" not found.`);
        }
      },
      getUnlockPromise: getUnlockPromise.bind(this),
      getSnap: this.controllerMessenger.call.bind(
        this.controllerMessenger,
        SnapControllerGetSnapAction,
      ),
      handleSnapRpcRequest: async (args: HandleSnapRequestArgs) =>
        await handleSnapRequest(this.controllerMessenger, args),
      // eslint-disable-next-line @typescript-eslint/ban-ts-comment
      // @ts-ignore
      getSnapState: this.controllerMessenger.call.bind(
        this.controllerMessenger,
        SnapControllerGetSnapStateAction,
      ),
      // eslint-disable-next-line @typescript-eslint/ban-ts-comment
      // @ts-ignore
      updateSnapState: this.controllerMessenger.call.bind(
        this.controllerMessenger,
        SnapControllerUpdateSnapStateAction,
      ),
      maybeUpdatePhishingList: this.controllerMessenger.call.bind(
        this.controllerMessenger,
        'PhishingController:maybeUpdateState',
      ),
      isOnPhishingList: (origin: string) =>
        this.controllerMessenger.call<'PhishingController:testOrigin'>(
          'PhishingController:testOrigin',
          origin,
        ).result,
      showDialog: (
        origin: string,
        type: EnumToUnion<DialogType>,
        // TODO: Replace "any" with type
        // eslint-disable-next-line @typescript-eslint/no-explicit-any
        content: any, // should be Component from '@metamask/snaps-ui';
        // TODO: Replace "any" with type
        // eslint-disable-next-line @typescript-eslint/no-explicit-any
        placeholder?: any,
      ) =>
        approvalController.addAndShowApprovalRequest({
          origin,
          type,
          requestData: { content, placeholder },
        }),
      showInAppNotification: (origin: string, args: NotificationArgs) => {
        Logger.log(
          'Snaps/ showInAppNotification called with args: ',
          args,
          ' and origin: ',
          origin,
        );
      },
      createInterface: this.controllerMessenger.call.bind(
        this.controllerMessenger,
        'SnapInterfaceController:createInterface',
      ),
      getInterface: this.controllerMessenger.call.bind(
        this.controllerMessenger,
        'SnapInterfaceController:getInterface',
      ),
      updateInterface: this.controllerMessenger.call.bind(
        this.controllerMessenger,
        'SnapInterfaceController:updateInterface',
      ),
      requestUserApproval:
        approvalController.addAndShowApprovalRequest.bind(approvalController),
      hasPermission: (origin: string, target: string) =>
        this.controllerMessenger.call<'PermissionController:hasPermission'>(
          'PermissionController:hasPermission',
          origin,
          target,
        ),
      getClientCryptography: () => ({ pbkdf2Sha512: pbkdf2 }),
      getPreferences: () => {
        const {
          securityAlertsEnabled,
          useTransactionSimulations,
          useTokenDetection,
          privacyMode,
          useNftDetection,
          displayNftMedia,
          isMultiAccountBalancesEnabled,
        } = this.getPreferences();
        const locale = I18n.locale;
        return {
          locale,
          currency: this.context.CurrencyRateController.state.currentCurrency,
          hideBalances: privacyMode,
          useSecurityAlerts: securityAlertsEnabled,
          simulateOnChainActions: useTransactionSimulations,
          useTokenDetection,
          batchCheckBalances: isMultiAccountBalancesEnabled,
          displayNftMedia,
          useNftDetection,
          useExternalPricingData: true,
        };
      },
    };
    ///: END:ONLY_INCLUDE_IF

    ///: BEGIN:ONLY_INCLUDE_IF(keyring-snaps)
    const keyringSnapMethods = {
      getAllowedKeyringMethods: (origin: string) =>
        keyringSnapPermissionsBuilder(origin),
      getSnapKeyring: this.getSnapKeyring.bind(this),
    };
    ///: END:ONLY_INCLUDE_IF

    const getSnapPermissionSpecifications = () => ({
      ...buildSnapEndowmentSpecifications(Object.keys(ExcludedSnapEndowments)),
      ...buildSnapRestrictedMethodSpecifications(
        Object.keys(ExcludedSnapPermissions),
        {
          ///: BEGIN:ONLY_INCLUDE_IF(preinstalled-snaps,external-snaps)
          ...snapRestrictedMethods,
          ///: END:ONLY_INCLUDE_IF
          ///: BEGIN:ONLY_INCLUDE_IF(keyring-snaps)
          ...keyringSnapMethods,
          ///: END:ONLY_INCLUDE_IF
        },
      ),
    });

    const accountTrackerController = new AccountTrackerController({
      messenger: this.controllerMessenger.getRestricted({
        name: 'AccountTrackerController',
        allowedActions: [
          'AccountsController:getSelectedAccount',
          'AccountsController:listAccounts',
          'PreferencesController:getState',
          'NetworkController:getState',
          'NetworkController:getNetworkClientById',
        ],
        allowedEvents: [
          'AccountsController:selectedEvmAccountChange',
          'AccountsController:selectedAccountChange',
        ],
      }),
      state: initialState.AccountTrackerController ?? { accounts: {} },
      getStakedBalanceForChain:
        assetsContractController.getStakedBalanceForChain.bind(
          assetsContractController,
        ),
      includeStakedAssets: true,
    });
    const permissionController = new PermissionController({
      messenger: this.controllerMessenger.getRestricted({
        name: 'PermissionController',
        allowedActions: [
          `${approvalController.name}:addRequest`,
          `${approvalController.name}:hasRequest`,
          `${approvalController.name}:acceptRequest`,
          `${approvalController.name}:rejectRequest`,
          ///: BEGIN:ONLY_INCLUDE_IF(preinstalled-snaps,external-snaps)
          `SnapController:getPermitted`,
          `SnapController:install`,
          `SubjectMetadataController:getSubjectMetadata`,
          ///: END:ONLY_INCLUDE_IF
        ],
        allowedEvents: [],
      }),
      state: initialState.PermissionController,
      caveatSpecifications: getCaveatSpecifications({
        // TODO: try to change this to bind? Will require reordering these controller instantiations :/
        listAccounts: (...args) =>
          this.accountsController.listAccounts(...args),
        findNetworkClientIdByChainId:
          networkController.findNetworkClientIdByChainId.bind(
            networkController,
          ),
      }),
      permissionSpecifications: {
        ...getPermissionSpecifications(),
        ///: BEGIN:ONLY_INCLUDE_IF(preinstalled-snaps,external-snaps)
        ...getSnapPermissionSpecifications(),
        ///: END:ONLY_INCLUDE_IF
      },
      unrestrictedMethods,
    });

    const selectedNetworkController = new SelectedNetworkController({
      messenger: this.controllerMessenger.getRestricted({
        name: 'SelectedNetworkController',
        allowedActions: [
          'NetworkController:getNetworkClientById',
          'NetworkController:getState',
          'NetworkController:getSelectedNetworkClient',
          'PermissionController:hasPermissions',
          'PermissionController:getSubjectNames',
        ],
        allowedEvents: [
          'NetworkController:stateChange',
          'PermissionController:stateChange',
        ],
      }),
      state: initialState.SelectedNetworkController || { domains: {} },
      useRequestQueuePreference: !!process.env.MULTICHAIN_V1,
      // TODO we need to modify core PreferencesController for better cross client support
      onPreferencesStateChange: (
        listener: ({ useRequestQueue }: { useRequestQueue: boolean }) => void,
      ) => listener({ useRequestQueue: !!process.env.MULTICHAIN_V1 }),
      domainProxyMap: new DomainProxyMap(),
    });

    ///: BEGIN:ONLY_INCLUDE_IF(preinstalled-snaps,external-snaps)
    this.subjectMetadataController = new SubjectMetadataController({
      messenger: this.controllerMessenger.getRestricted({
        name: 'SubjectMetadataController',
        allowedActions: [`${permissionController.name}:hasPermissions`],
        allowedEvents: [],
      }),
      state: initialState.SubjectMetadataController || {},
      subjectCacheLimit: 100,
    });

    const authenticationControllerMessenger =
      getAuthenticationControllerMessenger(this.controllerMessenger);
    const authenticationController = createAuthenticationController({
      messenger: authenticationControllerMessenger,
      initialState: initialState.AuthenticationController,
      metametrics: {
        agent: Platform.MOBILE,
        getMetaMetricsId: async () =>
          (await MetaMetrics.getInstance().getMetaMetricsId()) || '',
      },
    });

    const userStorageControllerMessenger = getUserStorageControllerMessenger(
      this.controllerMessenger,
    );
    const userStorageController = createUserStorageController({
      messenger: userStorageControllerMessenger,
      initialState: initialState.UserStorageController,
      nativeScryptCrypto: calculateScryptKey,
      env: {
        // IMPORTANT! Do not enable account syncing while peer depts are not aligned
        isAccountSyncingEnabled: false,
      },
    });
    ///: END:ONLY_INCLUDE_IF

    const codefiTokenApiV2 = new CodefiTokenPricesServiceV2();

    const smartTransactionsControllerTrackMetaMetricsEvent = (
      params: {
        event: MetaMetricsEventName;
        category: MetaMetricsEventCategory;
        properties?: ReturnType<
          typeof getSmartTransactionMetricsPropertiesType
        >;
        sensitiveProperties?: ReturnType<
          typeof getSmartTransactionMetricsSensitivePropertiesType
        >;
      },
      // eslint-disable-next-line @typescript-eslint/no-unused-vars
      options?: {
        metaMetricsId?: string;
      },
    ) => {
      MetaMetrics.getInstance().trackEvent(
        MetricsEventBuilder.createEventBuilder({
          category: params.event,
        })
          .addProperties(params.properties || {})
          .addSensitiveProperties(params.sensitiveProperties || {})
          .build(),
      );
    };

    this.smartTransactionsController = new SmartTransactionsController({
      // @ts-expect-error TODO: resolve types
      supportedChainIds: getAllowedSmartTransactionsChainIds(),
      clientId: ClientId.Mobile,
      getNonceLock: (...args) =>
        this.transactionController.getNonceLock(...args),
      confirmExternalTransaction: (...args) =>
        this.transactionController.confirmExternalTransaction(...args),
      trackMetaMetricsEvent: smartTransactionsControllerTrackMetaMetricsEvent,
      state: initialState.SmartTransactionsController,
      // @ts-expect-error TODO: Resolve mismatch between base-controller versions.
      messenger: this.controllerMessenger.getRestricted({
        name: 'SmartTransactionsController',
        allowedActions: [
          'NetworkController:getNetworkClientById',
          'NetworkController:getState',
        ],
        allowedEvents: ['NetworkController:stateChange'],
      }),
      getTransactions: (...args) =>
        this.transactionController.getTransactions(...args),
      updateTransaction: (...args) =>
        this.transactionController.updateTransaction(...args),
      getFeatureFlags: () => selectSwapsChainFeatureFlags(store.getState()),
      getMetaMetricsProps: () => Promise.resolve({}), // Return MetaMetrics props once we enable HW wallets for smart transactions.
    });

    /* bridge controller Initialization */
    const bridgeController = new BridgeController({
      messenger: this.controllerMessenger.getRestricted({
        name: 'BridgeController',
        allowedActions: [
          'AccountsController:getSelectedAccount',
          'NetworkController:findNetworkClientIdByChainId',
          'NetworkController:getState',
          'NetworkController:getNetworkClientById',
        ],
        allowedEvents: [],
      }),
      clientId: BridgeClientId.MOBILE,
      // TODO: change getLayer1GasFee type to match transactionController.getLayer1GasFee
      getLayer1GasFee: async ({
        transactionParams,
        chainId,
      }: {
        transactionParams: TransactionParams;
        chainId: ChainId;
      }) =>
        this.transactionController.getLayer1GasFee({
          transactionParams,
          chainId,
          // eslint-disable-next-line @typescript-eslint/no-explicit-any
        }) as any,
      fetchFn: handleFetch,
      config: {
        customBridgeApiBaseUrl: BRIDGE_DEV_API_BASE_URL,
      },
    });

    const bridgeStatusController = new BridgeStatusController({
      messenger: this.controllerMessenger.getRestricted({
        name: 'BridgeStatusController',
        allowedActions: [
          'AccountsController:getSelectedAccount',
          'NetworkController:getNetworkClientById',
          'NetworkController:findNetworkClientIdByChainId',
          'NetworkController:getState',
          'TransactionController:getState',
        ],
        allowedEvents: [],
      }),
      clientId: BridgeClientId.MOBILE,
      fetchFn: fetch,
    });

    const existingControllersByName = {
      ApprovalController: approvalController,
      GasFeeController: gasFeeController,
      KeyringController: this.keyringController,
      NetworkController: networkController,
      PreferencesController: preferencesController,
      SmartTransactionsController: this.smartTransactionsController,
    };

    const initRequest = {
      getState: () => store.getState(),
      getGlobalChainId: () => currentChainId,
    };

    const { controllersByName } = initModularizedControllers({
      controllerInitFunctions: {
        AccountsController: accountsControllerInit,
        TransactionController: TransactionControllerInit,
        CurrencyRateController: currencyRateControllerInit,
        MultichainNetworkController: multichainNetworkControllerInit,
        ///: BEGIN:ONLY_INCLUDE_IF(preinstalled-snaps,external-snaps)
        ExecutionService: executionServiceInit,
        SnapController: snapControllerInit,
        CronjobController: cronjobControllerInit,
        SnapInterfaceController: snapInterfaceControllerInit,
        SnapsRegistry: snapsRegistryInit,
        NotificationServicesController: notificationServicesControllerInit,
        NotificationServicesPushController:
          notificationServicesPushControllerInit,
        ///: END:ONLY_INCLUDE_IF
        ///: BEGIN:ONLY_INCLUDE_IF(keyring-snaps)
        MultichainAssetsController: multichainAssetsControllerInit,
        MultichainAssetsRatesController: multichainAssetsRatesControllerInit,
        MultichainBalancesController: multichainBalancesControllerInit,
        MultichainTransactionsController: multichainTransactionsControllerInit,
        ///: END:ONLY_INCLUDE_IF
      },
      persistedState: initialState as EngineState,
      existingControllersByName,
      baseControllerMessenger: this.controllerMessenger,
      ...initRequest,
    });

    const accountsController = controllersByName.AccountsController;
    const transactionController = controllersByName.TransactionController;

    // Backwards compatibility for existing references
    this.accountsController = accountsController;
    this.transactionController = transactionController;

    const multichainNetworkController =
      controllersByName.MultichainNetworkController;
    const currencyRateController = controllersByName.CurrencyRateController;

    ///: BEGIN:ONLY_INCLUDE_IF(preinstalled-snaps,external-snaps)
    const cronjobController = controllersByName.CronjobController;
    const executionService = controllersByName.ExecutionService;
    const snapController = controllersByName.SnapController;
    const snapInterfaceController = controllersByName.SnapInterfaceController;
    const snapsRegistry = controllersByName.SnapsRegistry;
    const notificationServicesController =
      controllersByName.NotificationServicesController;
    const notificationServicesPushController =
      controllersByName.NotificationServicesPushController;
    ///: END:ONLY_INCLUDE_IF

    ///: BEGIN:ONLY_INCLUDE_IF(keyring-snaps)
    const multichainAssetsController =
      controllersByName.MultichainAssetsController;
    const multichainAssetsRatesController =
      controllersByName.MultichainAssetsRatesController;
    const multichainBalancesController =
      controllersByName.MultichainBalancesController;
    const multichainTransactionsController =
      controllersByName.MultichainTransactionsController;
    ///: END:ONLY_INCLUDE_IF

    ///: BEGIN:ONLY_INCLUDE_IF(keyring-snaps)
    const multichainRatesControllerMessenger =
      this.controllerMessenger.getRestricted({
        name: 'RatesController',
        allowedActions: [],
        allowedEvents: ['CurrencyRateController:stateChange'],
      });

    const multichainRatesController = createMultichainRatesController({
      messenger: multichainRatesControllerMessenger,
      initialState: initialState.RatesController,
    });

    // Set up currency rate sync
    setupCurrencyRateSync(
      multichainRatesControllerMessenger,
      multichainRatesController,
    );
    ///: END:ONLY_INCLUDE_IF

    ///: BEGIN:ONLY_INCLUDE_IF(preinstalled-snaps,external-snaps)
    // Notification Setup
    notificationServicesController.init();
    ///: END:ONLY_INCLUDE_IF

    const nftController = new NftController({
      chainId: getGlobalChainId(networkController),
      useIpfsSubdomains: false,
      messenger: this.controllerMessenger.getRestricted({
        name: 'NftController',
        allowedActions: [
          'AccountsController:getAccount',
          'AccountsController:getSelectedAccount',
          'ApprovalController:addRequest',
          'AssetsContractController:getERC721AssetName',
          'AssetsContractController:getERC721AssetSymbol',
          'AssetsContractController:getERC721TokenURI',
          'AssetsContractController:getERC721OwnerOf',
          'AssetsContractController:getERC1155BalanceOf',
          'AssetsContractController:getERC1155TokenURI',
          'NetworkController:getNetworkClientById',
        ],
        allowedEvents: [
          'PreferencesController:stateChange',
          'NetworkController:networkDidChange',
          'AccountsController:selectedEvmAccountChange',
        ],
      }),
      state: initialState.NftController,
    });

    const tokensController = new TokensController({
      chainId: getGlobalChainId(networkController),
      // @ts-expect-error at this point in time the provider will be defined by the `networkController.initializeProvider`
      provider: networkController.getProviderAndBlockTracker().provider,
      state: initialState.TokensController,
      messenger: this.controllerMessenger.getRestricted({
        name: 'TokensController',
        allowedActions: [
          'ApprovalController:addRequest',
          'NetworkController:getNetworkClientById',
          'AccountsController:getAccount',
          'AccountsController:getSelectedAccount',
        ],
        allowedEvents: [
          'PreferencesController:stateChange',
          'NetworkController:networkDidChange',
          'NetworkController:stateChange',
          'TokenListController:stateChange',
          'AccountsController:selectedEvmAccountChange',
        ],
      }),
    });

    const earnController = new EarnController({
      messenger: this.controllerMessenger.getRestricted({
        name: 'EarnController',
        allowedEvents: [
          'AccountsController:selectedAccountChange',
          'NetworkController:stateChange',
          'TransactionController:transactionConfirmed',
        ],
        allowedActions: [
          'AccountsController:getSelectedAccount',
          'NetworkController:getNetworkClientById',
          'NetworkController:getState',
        ],
      }),
    });

    this.context = {
      KeyringController: this.keyringController,
      AccountTrackerController: accountTrackerController,
      AddressBookController: new AddressBookController({
        messenger: this.controllerMessenger.getRestricted({
          name: 'AddressBookController',
          allowedActions: [],
          allowedEvents: [],
        }),
        state: initialState.AddressBookController,
      }),
      AssetsContractController: assetsContractController,
      NftController: nftController,
      TokensController: tokensController,
      TokenListController: tokenListController,
      TokenDetectionController: new TokenDetectionController({
        messenger: this.controllerMessenger.getRestricted({
          name: 'TokenDetectionController',
          allowedActions: [
            'AccountsController:getSelectedAccount',
            'NetworkController:getNetworkClientById',
            'NetworkController:getNetworkConfigurationByNetworkClientId',
            'NetworkController:getState',
            'KeyringController:getState',
            'PreferencesController:getState',
            'TokenListController:getState',
            'TokensController:getState',
            'TokensController:addDetectedTokens',
            'AccountsController:getAccount',
          ],
          allowedEvents: [
            'KeyringController:lock',
            'KeyringController:unlock',
            'PreferencesController:stateChange',
            'NetworkController:networkDidChange',
            'TokenListController:stateChange',
            'TokensController:stateChange',
            'AccountsController:selectedEvmAccountChange',
          ],
        }),
        trackMetaMetricsEvent: () =>
          MetaMetrics.getInstance().trackEvent(
            MetricsEventBuilder.createEventBuilder(
              MetaMetricsEvents.TOKEN_DETECTED,
            )
              .addProperties({
                token_standard: 'ERC20',
                asset_type: 'token',
                chain_id: getDecimalChainId(
                  getGlobalChainId(networkController),
                ),
              })
              .build(),
          ),
        getBalancesInSingleCall:
          assetsContractController.getBalancesInSingleCall.bind(
            assetsContractController,
          ),
        platform: 'mobile',
        useAccountsAPI: true,
        disabled: false,
      }),
      NftDetectionController: new NftDetectionController({
        messenger: this.controllerMessenger.getRestricted({
          name: 'NftDetectionController',
          allowedEvents: [
            'NetworkController:stateChange',
            'PreferencesController:stateChange',
          ],
          allowedActions: [
            'ApprovalController:addRequest',
            'NetworkController:getState',
            'NetworkController:getNetworkClientById',
            'PreferencesController:getState',
            'AccountsController:getSelectedAccount',
          ],
        }),
        disabled: false,
        addNft: nftController.addNft.bind(nftController),
        getNftState: () => nftController.state,
      }),
      CurrencyRateController: currencyRateController,
      NetworkController: networkController,
      PhishingController: phishingController,
      PreferencesController: preferencesController,
      TokenBalancesController: new TokenBalancesController({
        messenger: this.controllerMessenger.getRestricted({
          name: 'TokenBalancesController',
          allowedActions: [
            'NetworkController:getNetworkClientById',
            'NetworkController:getState',
            'TokensController:getState',
            'PreferencesController:getState',
            'AccountsController:getSelectedAccount',
          ],
          allowedEvents: [
            'TokensController:stateChange',
            'PreferencesController:stateChange',
            'NetworkController:stateChange',
          ],
        }),
        // TODO: This is long, can we decrease it?
        interval: 180000,
        state: initialState.TokenBalancesController,
      }),
      TokenRatesController: new TokenRatesController({
        messenger: this.controllerMessenger.getRestricted({
          name: 'TokenRatesController',
          allowedActions: [
            'TokensController:getState',
            'NetworkController:getNetworkClientById',
            'NetworkController:getState',
            'AccountsController:getAccount',
            'AccountsController:getSelectedAccount',
          ],
          allowedEvents: [
            'TokensController:stateChange',
            'NetworkController:stateChange',
            'AccountsController:selectedEvmAccountChange',
          ],
        }),
        tokenPricesService: codefiTokenApiV2,
        interval: 30 * 60 * 1000,
        state: initialState.TokenRatesController || { marketData: {} },
      }),
      TransactionController: this.transactionController,
      SmartTransactionsController: this.smartTransactionsController,
      SwapsController: new SwapsController({
        clientId: AppConstants.SWAPS.CLIENT_ID,
        fetchAggregatorMetadataThreshold:
          AppConstants.SWAPS.CACHE_AGGREGATOR_METADATA_THRESHOLD,
        fetchTokensThreshold: AppConstants.SWAPS.CACHE_TOKENS_THRESHOLD,
        fetchTopAssetsThreshold: AppConstants.SWAPS.CACHE_TOP_ASSETS_THRESHOLD,
        supportedChainIds: [
          swapsUtils.ETH_CHAIN_ID,
          swapsUtils.BSC_CHAIN_ID,
          swapsUtils.SWAPS_TESTNET_CHAIN_ID,
          swapsUtils.POLYGON_CHAIN_ID,
          swapsUtils.AVALANCHE_CHAIN_ID,
          swapsUtils.ARBITRUM_CHAIN_ID,
          swapsUtils.OPTIMISM_CHAIN_ID,
          swapsUtils.ZKSYNC_ERA_CHAIN_ID,
          swapsUtils.LINEA_CHAIN_ID,
          swapsUtils.BASE_CHAIN_ID,
        ],
        // @ts-expect-error TODO: Resolve mismatch between base-controller versions.
        messenger: this.controllerMessenger.getRestricted({
          name: 'SwapsController',
          // TODO: allow these internal calls once GasFeeController
          // export these action types and register its action handlers
          // allowedActions: [
          //   'GasFeeController:getEIP1559GasFeeEstimates',
          // ],
          allowedActions: ['NetworkController:getNetworkClientById'],
          allowedEvents: ['NetworkController:networkDidChange'],
        }),
        pollCountLimit: AppConstants.SWAPS.POLL_COUNT_LIMIT,
        // TODO: Remove once GasFeeController exports this action type
        fetchGasFeeEstimates: () => gasFeeController.fetchGasFeeEstimates(),
        fetchEstimatedMultiLayerL1Fee,
      }),
      GasFeeController: gasFeeController,
      ApprovalController: approvalController,
      PermissionController: permissionController,
      RemoteFeatureFlagController: remoteFeatureFlagController,
      SelectedNetworkController: selectedNetworkController,
      SignatureController: new SignatureController({
        messenger: this.controllerMessenger.getRestricted({
          name: 'SignatureController',
          allowedActions: [
            `${approvalController.name}:addRequest`,
            `${this.keyringController.name}:signPersonalMessage`,
            `${this.keyringController.name}:signMessage`,
            `${this.keyringController.name}:signTypedMessage`,
            `${loggingController.name}:add`,
            `${networkController.name}:getNetworkClientById`,
          ],
          allowedEvents: [],
        }),
        // This casting expected due to mismatch of browser and react-native version of Sentry traceContext
        trace: trace as unknown as SignatureControllerOptions['trace'],
        decodingApiUrl: AppConstants.DECODING_API_URL,
        // TODO: check preferences useExternalServices
        isDecodeSignatureRequestEnabled: () =>
          preferencesController.state.useTransactionSimulations,
      }),
      TokenSearchDiscoveryController: tokenSearchDiscoveryController,
      LoggingController: loggingController,
      ///: BEGIN:ONLY_INCLUDE_IF(preinstalled-snaps,external-snaps)
      CronjobController: cronjobController,
      ExecutionService: executionService,
      SnapController: snapController,
      SnapInterfaceController: snapInterfaceController,
      SnapsRegistry: snapsRegistry,
      SubjectMetadataController: this.subjectMetadataController,
      AuthenticationController: authenticationController,
      UserStorageController: userStorageController,
      NotificationServicesController: notificationServicesController,
      NotificationServicesPushController: notificationServicesPushController,
      ///: END:ONLY_INCLUDE_IF
      AccountsController: accountsController,
      PPOMController: new PPOMController({
        chainId: getGlobalChainId(networkController),
        blockaidPublicKey: process.env.BLOCKAID_PUBLIC_KEY as string,
        cdnBaseUrl: process.env.BLOCKAID_FILE_CDN as string,
        // @ts-expect-error TODO: Resolve mismatch between base-controller versions.
        messenger: this.controllerMessenger.getRestricted({
          name: 'PPOMController',
          allowedActions: ['NetworkController:getNetworkClientById'],
          allowedEvents: [`${networkController.name}:networkDidChange`],
        }),
        onPreferencesChange: (listener) =>
          this.controllerMessenger.subscribe(
            `${preferencesController.name}:stateChange`,
            listener,
          ),
        // TODO: Replace "any" with type
        provider:
          // eslint-disable-next-line @typescript-eslint/no-explicit-any
          networkController.getProviderAndBlockTracker().provider as any,
        ppomProvider: {
          // TODO: Replace "any" with type
          // eslint-disable-next-line @typescript-eslint/no-explicit-any
          PPOM: PPOM as any,
          ppomInit,
        },
        storageBackend: new RNFSStorageBackend('PPOMDB'),
        securityAlertsEnabled:
          initialState.PreferencesController?.securityAlertsEnabled ?? false,
        state: initialState.PPOMController,
        // TODO: Replace "any" with type
        // eslint-disable-next-line @typescript-eslint/no-explicit-any
        nativeCrypto: Crypto as any,
      }),
      ///: BEGIN:ONLY_INCLUDE_IF(keyring-snaps)
      MultichainBalancesController: multichainBalancesController,
      RatesController: multichainRatesController,
      MultichainAssetsController: multichainAssetsController,
      MultichainAssetsRatesController: multichainAssetsRatesController,
      MultichainTransactionsController: multichainTransactionsController,
      ///: END:ONLY_INCLUDE_IF
      MultichainNetworkController: multichainNetworkController,
      BridgeController: bridgeController,
      BridgeStatusController: bridgeStatusController,
      EarnController: earnController,
    };

    const childControllers = Object.assign({}, this.context);
    STATELESS_NON_CONTROLLER_NAMES.forEach((name) => {
      if (name in childControllers && childControllers[name]) {
        delete childControllers[name];
      }
    });
    this.datamodel = new ComposableController<EngineState, StatefulControllers>(
      {
        controllers: childControllers as StatefulControllers,
        messenger: this.controllerMessenger.getRestricted({
          name: 'ComposableController',
          allowedActions: [],
          allowedEvents: Array.from(BACKGROUND_STATE_CHANGE_EVENT_NAMES),
        }),
      },
    );

    const { NftController: nfts } = this.context;

    if (process.env.MM_OPENSEA_KEY) {
      nfts.setApiKey(process.env.MM_OPENSEA_KEY);
    }

    this.controllerMessenger.subscribe(
      'TransactionController:incomingTransactionsReceived',
      (incomingTransactions: TransactionMeta[]) => {
        NotificationManager.gotIncomingTransaction(incomingTransactions);
      },
    );

    this.controllerMessenger.subscribe(
      AppConstants.NETWORK_STATE_CHANGE_EVENT,
      (state: NetworkState) => {
        if (
          state.networksMetadata[state.selectedNetworkClientId].status ===
            NetworkStatus.Available &&
          getGlobalChainId(networkController) !== currentChainId
        ) {
          // We should add a state or event emitter saying the provider changed
          setTimeout(() => {
            this.configureControllersOnNetworkChange();
            currentChainId = getGlobalChainId(networkController);
          }, 500);
        }
      },
    );

    this.controllerMessenger.subscribe(
      AppConstants.NETWORK_STATE_CHANGE_EVENT,
      async () => {
        try {
          const networkId = await deprecatedGetNetworkId();
          store.dispatch(networkIdUpdated(networkId));
        } catch (error) {
          console.error(
            error,
            `Network ID not changed, current chainId: ${getGlobalChainId(
              networkController,
            )}`,
          );
        }
      },
    );

    this.controllerMessenger.subscribe(
      `${networkController.name}:networkWillChange`,
      () => {
        store.dispatch(networkIdWillUpdate());
      },
    );

    this.configureControllersOnNetworkChange();
    this.startPolling();
    this.handleVaultBackup();

    Engine.instance = this;
  }

  handleVaultBackup() {
    this.controllerMessenger.subscribe(
      AppConstants.KEYRING_STATE_CHANGE_EVENT,
      (state: KeyringControllerState) => {
        if (!state.vault) {
          return;
        }

        // Back up vault if it exists
        backupVault(state)
          .then(() => {
            Logger.log('Engine', 'Vault back up successful');
          })
          .catch((error) => {
            Logger.error(error, 'Engine Vault backup failed');
          });
      },
    );
  }

  startPolling() {
    const { NetworkController, TransactionController, PreferencesController } =
      this.context;

    const chainIds = Object.keys(
      NetworkController.state.networkConfigurationsByChainId,
    );
    const filteredChainIds = chainIds.filter(
      (id) =>
        PreferencesController.state.showIncomingTransactions[
          id as keyof typeof PreferencesController.state.showIncomingTransactions
        ],
    ) as Hex[];

    TransactionController.stopIncomingTransactionPolling();

    // leaving the reference of TransactionController here, rather than importing it from utils to avoid circular dependency
    TransactionController.startIncomingTransactionPolling(filteredChainIds);

    ///: BEGIN:ONLY_INCLUDE_IF(keyring-snaps)
    this.context.RatesController.start();
    ///: END:ONLY_INCLUDE_IF
  }

  configureControllersOnNetworkChange() {
    const { AccountTrackerController, NetworkController } = this.context;
    const { provider } = NetworkController.getProviderAndBlockTracker();

    // Skip configuration if this is called before the provider is initialized
    if (!provider) {
      return;
    }
    provider.sendAsync = provider.sendAsync.bind(provider);

    AccountTrackerController.refresh();
  }

  getTotalFiatAccountBalance = (): {
    ethFiat: number;
    tokenFiat: number;
    tokenFiat1dAgo: number;
    ethFiat1dAgo: number;
  } => {
    const {
      CurrencyRateController,
      AccountsController,
      AccountTrackerController,
      TokenBalancesController,
      TokenRatesController,
      TokensController,
      NetworkController,
    } = this.context;

    const selectedInternalAccount = AccountsController.getAccount(
      AccountsController.state.internalAccounts.selectedAccount,
    );

    if (selectedInternalAccount) {
      const selectSelectedInternalAccountFormattedAddress =
        toChecksumHexAddress(selectedInternalAccount.address);
      const { currentCurrency } = CurrencyRateController.state;
      const { chainId, ticker } = NetworkController.getNetworkClientById(
        getGlobalNetworkClientId(NetworkController),
      ).configuration;
      const { settings: { showFiatOnTestnets } = {} } = store.getState();

      if (isTestNet(chainId) && !showFiatOnTestnets) {
        return { ethFiat: 0, tokenFiat: 0, ethFiat1dAgo: 0, tokenFiat1dAgo: 0 };
      }

      const conversionRate =
        CurrencyRateController.state?.currencyRates?.[ticker]?.conversionRate ??
        0;

      const { accountsByChainId } = AccountTrackerController.state;
      const { tokens } = TokensController.state;
      const { marketData } = TokenRatesController.state;
      const tokenExchangeRates = marketData?.[toHexadecimal(chainId)];

      let ethFiat = 0;
      let ethFiat1dAgo = 0;
      let tokenFiat = 0;
      let tokenFiat1dAgo = 0;
      const decimalsToShow = (currentCurrency === 'usd' && 2) || undefined;
      if (
        accountsByChainId?.[toHexadecimal(chainId)]?.[
          selectSelectedInternalAccountFormattedAddress
        ]
      ) {
        // TODO - Non EVM accounts like BTC do not use hex formatted balances. We will need to modify this to use CAIP-2 identifiers in the future.
        const balanceBN = hexToBN(
          accountsByChainId[toHexadecimal(chainId)][
            selectSelectedInternalAccountFormattedAddress
          ].balance,
        );
        // TODO - Non EVM accounts like BTC do not use hex formatted balances. We will need to modify this to use CAIP-2 identifiers in the future.
        const stakedBalanceBN = hexToBN(
          accountsByChainId[toHexadecimal(chainId)][
            selectSelectedInternalAccountFormattedAddress
          ].stakedBalance || '0x00',
        );
        const totalAccountBalance = balanceBN
          .add(stakedBalanceBN)
          .toString('hex');
        ethFiat = weiToFiatNumber(
          totalAccountBalance,
          conversionRate,
          decimalsToShow,
        );
      }

      const ethPricePercentChange1d =
        tokenExchangeRates?.[zeroAddress() as Hex]?.pricePercentChange1d;

      ethFiat1dAgo =
        ethPricePercentChange1d !== undefined
          ? ethFiat / (1 + ethPricePercentChange1d / 100)
          : ethFiat;

      if (tokens.length > 0) {
        const { tokenBalances: allTokenBalances } =
          TokenBalancesController.state;

        const tokenBalances =
          allTokenBalances?.[selectedInternalAccount.address as Hex]?.[
            chainId
          ] ?? {};
        tokens.forEach(
          (item: { address: string; balance?: string; decimals: number }) => {
            const exchangeRate =
              tokenExchangeRates?.[item.address as Hex]?.price;

            const tokenBalance =
              item.balance ||
              (item.address in tokenBalances
                ? renderFromTokenMinimalUnit(
                    tokenBalances[item.address as Hex],
                    item.decimals,
                  )
                : undefined);
            const tokenBalanceFiat = balanceToFiatNumber(
              // TODO: Fix this by handling or eliminating the undefined case
              // @ts-expect-error This variable can be `undefined`, which would break here.
              tokenBalance,
              conversionRate,
              exchangeRate,
              decimalsToShow,
            );

            const tokenPricePercentChange1d =
              tokenExchangeRates?.[item.address as Hex]?.pricePercentChange1d;

            const tokenBalance1dAgo =
              tokenPricePercentChange1d !== undefined
                ? tokenBalanceFiat / (1 + tokenPricePercentChange1d / 100)
                : tokenBalanceFiat;

            tokenFiat += tokenBalanceFiat;
            tokenFiat1dAgo += tokenBalance1dAgo;
          },
        );
      }

      return {
        ethFiat: ethFiat ?? 0,
        ethFiat1dAgo: ethFiat1dAgo ?? 0,
        tokenFiat: tokenFiat ?? 0,
        tokenFiat1dAgo: tokenFiat1dAgo ?? 0,
      };
    }
    // if selectedInternalAccount is undefined, return default 0 value.
    return {
      ethFiat: 0,
      tokenFiat: 0,
      ethFiat1dAgo: 0,
      tokenFiat1dAgo: 0,
    };
  };

  /**
   * Gets a subset of preferences from the PreferencesController to pass to a snap.
   */
  getPreferences = () => {
    const {
      securityAlertsEnabled,
      useTransactionSimulations,
      useTokenDetection,
      privacyMode,
      useNftDetection,
      displayNftMedia,
      isMultiAccountBalancesEnabled,
    } = this.context.PreferencesController.state;

    return {
      securityAlertsEnabled,
      useTransactionSimulations,
      useTokenDetection,
      privacyMode,
      useNftDetection,
      displayNftMedia,
      isMultiAccountBalancesEnabled,
    };
  };

  ///: BEGIN:ONLY_INCLUDE_IF(keyring-snaps)
  getSnapKeyring = async () => {
    // TODO: Replace `getKeyringsByType` with `withKeyring`
    let [snapKeyring] = this.keyringController.getKeyringsByType(
      KeyringTypes.snap,
    );
    if (!snapKeyring) {
      await this.keyringController.addNewKeyring(KeyringTypes.snap);
      // TODO: Replace `getKeyringsByType` with `withKeyring`
      [snapKeyring] = this.keyringController.getKeyringsByType(
        KeyringTypes.snap,
      );
    }
    return snapKeyring;
  };

  /**
   * Removes an account from state / storage.
   *
   * @param {string} address - A hex address
   */
  removeAccount = async (address: string) => {
    const addressHex = address as Hex;
    // Remove all associated permissions
    await removeAccountsFromPermissions([addressHex]);
    // Remove account from the keyring
    await this.keyringController.removeAccount(addressHex);
  };
  ///: END:ONLY_INCLUDE_IF

  /**
   * Returns true or false whether the user has funds or not
   */
  hasFunds = () => {
    try {
      const {
        engine: { backgroundState },
      } = store.getState();
      // TODO: Check `allNfts[currentChainId]` property instead
      // @ts-expect-error This property does not exist
      const nfts = backgroundState.NftController.nfts;

      const { tokenBalances } = backgroundState.TokenBalancesController;

      let tokenFound = false;
      tokenLoop: for (const chains of Object.values(tokenBalances)) {
        for (const tokens of Object.values(chains)) {
          for (const balance of Object.values(tokens)) {
            if (!isZero(balance)) {
              tokenFound = true;
              break tokenLoop;
            }
          }
        }
      }

      const fiatBalance = this.getTotalFiatAccountBalance() || 0;
      const totalFiatBalance = fiatBalance.ethFiat + fiatBalance.ethFiat;

      return totalFiatBalance > 0 || tokenFound || nfts.length > 0;
    } catch (e) {
      Logger.log('Error while getting user funds', e);
    }
  };

  resetState = async () => {
    // Whenever we are gonna start a new wallet
    // either imported or created, we need to
    // get rid of the old data from state
    const {
      TransactionController,
      TokensController,
      NftController,
      TokenBalancesController,
      TokenRatesController,
      PermissionController,
      // SelectedNetworkController,
      ///: BEGIN:ONLY_INCLUDE_IF(preinstalled-snaps,external-snaps)
      SnapController,
      ///: END:ONLY_INCLUDE_IF
      LoggingController,
    } = this.context;

    // Remove all permissions.
    PermissionController?.clearState?.();
    ///: BEGIN:ONLY_INCLUDE_IF(preinstalled-snaps,external-snaps)
    SnapController.clearState();
    ///: END:ONLY_INCLUDE_IF

    // Clear selected network
    // TODO implement this method on SelectedNetworkController
    // SelectedNetworkController.unsetAllDomains()

    //Clear assets info
    TokensController.resetState();
    NftController.resetState();

    TokenBalancesController.resetState();
    TokenRatesController.resetState();

    // eslint-disable-next-line @typescript-eslint/no-explicit-any
    (TransactionController as any).update(() => ({
      methodData: {},
      transactions: [],
      lastFetchedBlockNumbers: {},
      submitHistory: [],
      swapsTransactions: {},
    }));

    LoggingController.clear();
  };

  removeAllListeners() {
    this.controllerMessenger.clearSubscriptions();
  }

  async destroyEngineInstance() {
    // TODO: Replace "any" with type
    // eslint-disable-next-line @typescript-eslint/no-explicit-any
    Object.values(this.context).forEach((controller: any) => {
      if (controller.destroy) {
        controller.destroy();
      }
    });
    this.removeAllListeners();
    await this.resetState();
    Engine.instance = null;
  }

  rejectPendingApproval(
    id: string,
    reason: Error = providerErrors.userRejectedRequest(),
    opts: { ignoreMissing?: boolean; logErrors?: boolean } = {},
  ) {
    const { ApprovalController } = this.context;

    if (opts.ignoreMissing && !ApprovalController.has({ id })) {
      return;
    }

    try {
      ApprovalController.reject(id, reason);
      // TODO: Replace "any" with type
      // eslint-disable-next-line @typescript-eslint/no-explicit-any
    } catch (error: any) {
      if (opts.logErrors !== false) {
        Logger.error(
          error,
          'Reject while rejecting pending connection request',
        );
      }
    }
  }

  async acceptPendingApproval(
    id: string,
    requestData?: Record<string, Json>,
    opts: AcceptOptions & { handleErrors?: boolean } = {
      waitForResult: false,
      deleteAfterResult: false,
      handleErrors: true,
    },
  ) {
    const { ApprovalController } = this.context;

    try {
      return await ApprovalController.accept(id, requestData, {
        waitForResult: opts.waitForResult,
        deleteAfterResult: opts.deleteAfterResult,
      });
    } catch (err) {
      if (opts.handleErrors === false) {
        throw err;
      }
    }
  }

  // This should be used instead of directly calling PreferencesController.setSelectedAddress or AccountsController.setSelectedAccount
  setSelectedAccount(address: string) {
    const { AccountsController, PreferencesController } = this.context;
    const account = AccountsController.getAccountByAddress(address);
    if (account) {
      AccountsController.setSelectedAccount(account.id);
      PreferencesController.setSelectedAddress(address);
    } else {
      throw new Error(`No account found for address: ${address}`);
    }
  }

  /**
   * This should be used instead of directly calling PreferencesController.setAccountLabel or AccountsController.setAccountName in order to keep the names in sync
   * We are currently incrementally migrating the accounts data to the AccountsController so we must keep these values
   * in sync until the migration is complete.
   */
  setAccountLabel(address: string, label: string) {
    const { AccountsController, PreferencesController } = this.context;
    const accountToBeNamed = AccountsController.getAccountByAddress(address);
    if (accountToBeNamed === undefined) {
      throw new Error(`No account found for address: ${address}`);
    }
    AccountsController.setAccountName(accountToBeNamed.id, label);
    PreferencesController.setAccountLabel(address, label);
  }

  /**
   * Requests user approval for the CAIP-25 permission for the specified origin
   * and returns a granted permissions object.
   *
   * @param {string} origin - The origin to request approval for.
   * @param requestedPermissions - The legacy permissions to request approval for.
   * @returns the approved permissions object.
   */
  getCaip25PermissionFromLegacyPermissions(
    origin: string,
    requestedPermissions: LegacyPermissions,
  ) {
    const permissions = pick(requestedPermissions, [
      PermissionKeys.eth_accounts,
      PermissionKeys.permittedChains,
    ]);

    if (!permissions[PermissionKeys.eth_accounts]) {
      permissions[PermissionKeys.eth_accounts] = {};
    }

    if (!permissions[PermissionKeys.permittedChains]) {
      permissions[PermissionKeys.permittedChains] = {};
    }

    if (isSnapId(origin)) {
      delete permissions[PermissionKeys.permittedChains];
    }

    const requestedAccounts =
      permissions[PermissionKeys.eth_accounts]?.caveats?.find(
        (caveat) => caveat.type === CaveatTypes.restrictReturnedAccounts,
      )?.value ?? [];

    const requestedChains =
      permissions[PermissionKeys.permittedChains]?.caveats?.find(
        (caveat) => caveat.type === CaveatTypes.restrictNetworkSwitching,
      )?.value ?? [];

    const newCaveatValue = {
      requiredScopes: {},
      optionalScopes: {
        'wallet:eip155': {
          accounts: [],
        },
      },
      isMultichainOrigin: false,
      sessionProperties: {},
    };

    const caveatValueWithChains = setPermittedEthChainIds(
      newCaveatValue,
      isSnapId(origin) ? [] : requestedChains,
    );

    const caveatValueWithAccountsAndChains = setEthAccounts(
      caveatValueWithChains,
      requestedAccounts,
    );

    return {
      [Caip25EndowmentPermissionName]: {
        caveats: [
          {
            type: Caip25CaveatType,
            value: caveatValueWithAccountsAndChains,
          },
        ],
      },
    };
  }

  /**
   * Requests incremental permittedChains permission for the specified origin.
   * and updates the existing CAIP-25 permission.
   * Allows for granting without prompting for user approval which
   * would be used as part of flows like `wallet_addEthereumChain`
   * requests where the addition of the network and the permitting
   * of the chain are combined into one approval.
   *
   * @param {object} options - The options object
   * @param {string} options.origin - The origin to request approval for.
   * @param {Hex} options.chainId - The chainId to add to the existing permittedChains.
   * @param {boolean} options.autoApprove - If the chain should be granted without prompting for user approval.
   */
  async requestPermittedChainsPermissionIncremental({
    origin,
    chainId,
    autoApprove,
  }: {
    origin: string;
    chainId: Hex;
    autoApprove: boolean;
  }) {
    if (isSnapId(origin)) {
      throw new Error(
        `Cannot request permittedChains permission for Snaps with origin "${origin}"`,
      );
    }

    const permissionController = this.context.PermissionController;
    const caveatValueWithChains = setPermittedEthChainIds(
      {
        requiredScopes: {},
        optionalScopes: {},
        isMultichainOrigin: false,
        sessionProperties: {},
      },
      [chainId],
    );

    if (!autoApprove) {
      await permissionController.requestPermissionsIncremental(
        { origin },
        {
          [Caip25EndowmentPermissionName]: {
            caveats: [
              {
                type: Caip25CaveatType,
                value: caveatValueWithChains,
              },
            ],
          },
        },
      );
      return;
    }

    await permissionController.grantPermissionsIncremental({
      subject: { origin },
      approvedPermissions: {
        [Caip25EndowmentPermissionName]: {
          caveats: [
            {
              type: Caip25CaveatType,
              value: caveatValueWithChains,
            },
          ],
        },
      },
    });
  }
}

/**
 * Assert that the given Engine instance has been initialized
 *
 * @param instance - Either an Engine instance, or null
 */
function assertEngineExists(
  instance: Engine | null,
): asserts instance is Engine {
  if (!instance) {
    throw new Error('Engine does not exist');
  }
}

let instance: Engine | null;

export default {
  get context() {
    assertEngineExists(instance);
    return instance.context;
  },

  get controllerMessenger() {
    assertEngineExists(instance);
    return instance.controllerMessenger;
  },

  get state() {
    assertEngineExists(instance);
    const {
      AccountTrackerController,
      AddressBookController,
      SnapInterfaceController,
      NftController,
      TokenListController,
      CurrencyRateController,
      KeyringController,
      NetworkController,
      PreferencesController,
      PhishingController,
      RemoteFeatureFlagController,
      PPOMController,
      TokenBalancesController,
      TokenRatesController,
      TokenSearchDiscoveryController,
      TransactionController,
      SmartTransactionsController,
      SwapsController,
      GasFeeController,
      TokensController,
      ///: BEGIN:ONLY_INCLUDE_IF(preinstalled-snaps,external-snaps)
      SnapController,
      SubjectMetadataController,
      AuthenticationController,
      UserStorageController,
      NotificationServicesController,
      NotificationServicesPushController,
      ///: END:ONLY_INCLUDE_IF
      PermissionController,
      SelectedNetworkController,
      ApprovalController,
      LoggingController,
      AccountsController,
      SignatureController,
      ///: BEGIN:ONLY_INCLUDE_IF(keyring-snaps)
      MultichainBalancesController,
      RatesController,
      MultichainAssetsController,
      MultichainAssetsRatesController,
      MultichainTransactionsController,
      ///: END:ONLY_INCLUDE_IF
      MultichainNetworkController,
      BridgeController,
      BridgeStatusController,
      EarnController,
    } = instance.datamodel.state;

    return {
      AccountTrackerController,
      AddressBookController,
      SnapInterfaceController,
      NftController,
      TokenListController,
      CurrencyRateController,
      KeyringController,
      NetworkController,
      PhishingController,
      RemoteFeatureFlagController,
      PPOMController,
      PreferencesController,
      TokenBalancesController,
      TokenRatesController,
      TokenSearchDiscoveryController,
      TokensController,
      TransactionController,
      SmartTransactionsController,
      SwapsController,
      GasFeeController,
      ///: BEGIN:ONLY_INCLUDE_IF(preinstalled-snaps,external-snaps)
      SnapController,
      SubjectMetadataController,
      AuthenticationController,
      UserStorageController,
      NotificationServicesController,
      NotificationServicesPushController,
      ///: END:ONLY_INCLUDE_IF
      PermissionController,
      SelectedNetworkController,
      ApprovalController,
      LoggingController,
      AccountsController,
      SignatureController,
      ///: BEGIN:ONLY_INCLUDE_IF(keyring-snaps)
      MultichainBalancesController,
      RatesController,
      MultichainAssetsController,
      MultichainAssetsRatesController,
      MultichainTransactionsController,
      ///: END:ONLY_INCLUDE_IF
      MultichainNetworkController,
      BridgeController,
      BridgeStatusController,
      EarnController,
    };
  },

  get datamodel() {
    assertEngineExists(instance);
    return instance.datamodel;
  },

  getTotalFiatAccountBalance() {
    assertEngineExists(instance);
    return instance.getTotalFiatAccountBalance();
  },

  hasFunds() {
    assertEngineExists(instance);
    return instance.hasFunds();
  },

  resetState() {
    assertEngineExists(instance);
    return instance.resetState();
  },

  destroyEngine: async () => {
    await instance?.destroyEngineInstance();
    instance = null;
  },

  init(
    state: Partial<EngineState> | undefined,
    keyringState: KeyringControllerState | null = null,
    metaMetricsId?: string,
  ) {
    instance =
      Engine.instance || new Engine(state, keyringState, metaMetricsId);
    Object.freeze(instance);
    return instance;
  },

  acceptPendingApproval: async (
    id: string,
    requestData?: Record<string, Json>,
    opts?: AcceptOptions & { handleErrors?: boolean },
  ) => instance?.acceptPendingApproval(id, requestData, opts),

  rejectPendingApproval: (
    id: string,
    reason: Error,
    opts: {
      ignoreMissing?: boolean;
      logErrors?: boolean;
    } = {},
  ) => instance?.rejectPendingApproval(id, reason, opts),

  getCaip25PermissionFromLegacyPermissions: (
    origin: string,
    requestedPermissions: LegacyPermissions,
  ) =>
    instance?.getCaip25PermissionFromLegacyPermissions(
      origin,
      requestedPermissions,
    ),

  requestPermittedChainsPermissionIncremental: (options: {
    origin: string;
    chainId: Hex;
    autoApprove: boolean;
  }) => instance?.requestPermittedChainsPermissionIncremental(options),

  setSelectedAddress: (address: string) => {
    assertEngineExists(instance);
    instance.setSelectedAccount(address);
  },

  setAccountLabel: (address: string, label: string) => {
    assertEngineExists(instance);
    instance.setAccountLabel(address, label);
  },

  ///: BEGIN:ONLY_INCLUDE_IF(keyring-snaps)
  getSnapKeyring: () => {
    assertEngineExists(instance);
    return instance.getSnapKeyring();
  },
  removeAccount: async (address: string) => {
    assertEngineExists(instance);
    return await instance.removeAccount(address);
  },
  ///: END:ONLY_INCLUDE_IF
};<|MERGE_RESOLUTION|>--- conflicted
+++ resolved
@@ -212,12 +212,9 @@
 import { isSnapId } from '@metamask/snaps-utils';
 import I18n from '../../../locales/i18n';
 import { Platform } from '@metamask/profile-sync-controller/sdk';
-<<<<<<< HEAD
 import { pick } from 'lodash';
 import { CaveatTypes } from '../Permissions/constants';
-=======
 import { isProductSafetyDappScanningEnabled } from '../../util/phishingDetection';
->>>>>>> c56f0026
 
 const NON_EMPTY = 'NON_EMPTY';
 
