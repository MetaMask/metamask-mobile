/* eslint-disable @typescript-eslint/no-shadow */
import Crypto from 'react-native-quick-crypto';

import {
  AccountTrackerController,
  AssetsContractController,
  NftController,
  NftDetectionController,
  TokenBalancesController,
  TokenDetectionController,
  TokenListController,
  TokenRatesController,
  TokensController,
  CodefiTokenPricesServiceV2,
} from '@metamask/assets-controllers';
import { AccountsController } from '@metamask/accounts-controller';
import { AddressBookController } from '@metamask/address-book-controller';
import { ComposableController } from '@metamask/composable-controller';
import {
  KeyringController,
  KeyringControllerState,
  ///: BEGIN:ONLY_INCLUDE_IF(preinstalled-snaps,external-snaps)
  KeyringTypes,
  ///: END:ONLY_INCLUDE_IF
} from '@metamask/keyring-controller';
import {
  getDefaultNetworkControllerState,
  isConnectionError,
  NetworkController,
  NetworkState,
  NetworkStatus,
} from '@metamask/network-controller';
import { PhishingController } from '@metamask/phishing-controller';
import { PreferencesController } from '@metamask/preferences-controller';
import {
  TransactionController,
  TransactionMeta,
  type TransactionParams,
} from '@metamask/transaction-controller';
import { GasFeeController } from '@metamask/gas-fee-controller';
import {
  AcceptOptions,
  ApprovalController,
} from '@metamask/approval-controller';
import { HdKeyring } from '@metamask/eth-hd-keyring';
import { SelectedNetworkController } from '@metamask/selected-network-controller';
import {
  PermissionController,
  ///: BEGIN:ONLY_INCLUDE_IF(preinstalled-snaps,external-snaps)
  SubjectMetadataController,
  ///: END:ONLY_INCLUDE_IF
} from '@metamask/permission-controller';
import SwapsController, { swapsUtils } from '@metamask/swaps-controller';
import { PPOMController } from '@metamask/ppom-validator';
///: BEGIN:ONLY_INCLUDE_IF(preinstalled-snaps,external-snaps)
import type { NotificationArgs } from '@metamask/snaps-rpc-methods/dist/restricted/notify.cjs';
import {
  buildSnapEndowmentSpecifications,
  buildSnapRestrictedMethodSpecifications,
} from '@metamask/snaps-rpc-methods';
import type { EnumToUnion, DialogType } from '@metamask/snaps-sdk';
///: END:ONLY_INCLUDE_IF
import { MetaMaskKeyring as QRHardwareKeyring } from '@keystonehq/metamask-airgapped-keyring';
import { LoggingController } from '@metamask/logging-controller';
import { TokenSearchDiscoveryControllerMessenger } from '@metamask/token-search-discovery-controller';
import {
  LedgerKeyring,
  LedgerMobileBridge,
  LedgerTransportMiddleware,
} from '@metamask/eth-ledger-bridge-keyring';
import { Encryptor, LEGACY_DERIVATION_OPTIONS, pbkdf2 } from '../Encryptor';
import {
  isMainnetByChainId,
  isTestNet,
  getDecimalChainId,
} from '../../util/networks';
import {
  fetchEstimatedMultiLayerL1Fee,
  deprecatedGetNetworkId,
} from '../../util/networks/engineNetworkUtils';
import AppConstants from '../AppConstants';
import { store } from '../../store';
import {
  renderFromTokenMinimalUnit,
  balanceToFiatNumber,
  weiToFiatNumber,
  toHexadecimal,
  addHexPrefix,
  hexToBN,
} from '../../util/number';
import NotificationManager from '../NotificationManager';
import Logger from '../../util/Logger';
import { isZero } from '../../util/lodash';
import { MetaMetricsEvents, MetaMetrics } from '../Analytics';

///: BEGIN:ONLY_INCLUDE_IF(preinstalled-snaps,external-snaps)
import { ExcludedSnapEndowments, ExcludedSnapPermissions } from '../Snaps';
import { calculateScryptKey } from './controllers/identity/calculate-scrypt-key';
import { getNotificationServicesControllerMessenger } from './messengers/notifications/notification-services-controller-messenger';
import { createNotificationServicesController } from './controllers/notifications/create-notification-services-controller';
import { getNotificationServicesPushControllerMessenger } from './messengers/notifications/notification-services-push-controller-messenger';
import { createNotificationServicesPushController } from './controllers/notifications/create-notification-services-push-controller';

import { getAuthenticationControllerMessenger } from './messengers/identity/authentication-controller-messenger';
import { createAuthenticationController } from './controllers/identity/create-authentication-controller';
import { getUserStorageControllerMessenger } from './messengers/identity/user-storage-controller-messenger';
import { createUserStorageController } from './controllers/identity/create-user-storage-controller';
///: END:ONLY_INCLUDE_IF
import {
  getCaveatSpecifications,
  getPermissionSpecifications,
  unrestrictedMethods,
} from '../Permissions/specifications.js';
import { backupVault } from '../BackupVault';
import {
  SignatureController,
  SignatureControllerOptions,
} from '@metamask/signature-controller';
import { Hex, hexToNumber, Json } from '@metamask/utils';
import { providerErrors } from '@metamask/rpc-errors';

import { PPOM, ppomInit } from '../../lib/ppom/PPOMView';
import RNFSStorageBackend from '../../lib/ppom/ppom-storage-backend';
import { createRemoteFeatureFlagController } from './controllers/remote-feature-flag-controller';
import { captureException } from '@sentry/react-native';
import { lowerCase } from 'lodash';
import {
  networkIdUpdated,
  networkIdWillUpdate,
} from '../../core/redux/slices/inpageProvider';
import SmartTransactionsController from '@metamask/smart-transactions-controller';
import { getAllowedSmartTransactionsChainIds } from '../../../app/constants/smartTransactions';
import { selectBasicFunctionalityEnabled } from '../../selectors/settings';
import { selectShouldUseSmartTransaction } from '../../selectors/smartTransactionsController';
import { selectSwapsChainFeatureFlags } from '../../reducers/swaps';
import { ClientId } from '@metamask/smart-transactions-controller/dist/types';
import { zeroAddress } from 'ethereumjs-util';
import {
  ApprovalType,
<<<<<<< HEAD
  ChainId,
=======
  handleFetch,
>>>>>>> 1d893112
  toChecksumHexAddress,
} from '@metamask/controller-utils';
import { ExtendedControllerMessenger } from '../ExtendedControllerMessenger';
import DomainProxyMap from '../../lib/DomainProxyMap/DomainProxyMap';
import {
  MetaMetricsEventCategory,
  MetaMetricsEventName,
} from '@metamask/smart-transactions-controller/dist/constants';
import {
  getSmartTransactionMetricsProperties as getSmartTransactionMetricsPropertiesType,
  getSmartTransactionMetricsSensitiveProperties as getSmartTransactionMetricsSensitivePropertiesType,
} from '@metamask/smart-transactions-controller/dist/utils';
///: BEGIN:ONLY_INCLUDE_IF(keyring-snaps)
import { snapKeyringBuilder } from '../SnapKeyring';
import { removeAccountsFromPermissions } from '../Permissions';
import { keyringSnapPermissionsBuilder } from '../SnapKeyring/keyringSnapsPermissions';
import { multichainBalancesControllerInit } from './controllers/multichain-balances-controller/multichain-balances-controller-init';
import { createMultichainRatesController } from './controllers/RatesController/utils';
import { setupCurrencyRateSync } from './controllers/RatesController/subscriptions';
import { multichainAssetsControllerInit } from './controllers/multichain-assets-controller/multichain-assets-controller-init';
import { multichainAssetsRatesControllerInit } from './controllers/multichain-assets-rates-controller/multichain-assets-rates-controller-init';
import { multichainTransactionsControllerInit } from './controllers/multichain-transactions-controller/multichain-transactions-controller-init';
///: END:ONLY_INCLUDE_IF
///: BEGIN:ONLY_INCLUDE_IF(preinstalled-snaps,external-snaps)
import { HandleSnapRequestArgs } from '../Snaps/types';
import { handleSnapRequest } from '../Snaps/utils';
import {
  cronjobControllerInit,
  executionServiceInit,
  snapControllerInit,
  snapInterfaceControllerInit,
  snapsRegistryInit,
  SnapControllerClearSnapStateAction,
  SnapControllerGetSnapAction,
  SnapControllerGetSnapStateAction,
  SnapControllerUpdateSnapStateAction,
} from './controllers/snaps';
///: END:ONLY_INCLUDE_IF
import { getSmartTransactionMetricsProperties } from '../../util/smart-transactions';
import { trace } from '../../util/trace';
import { MetricsEventBuilder } from '../Analytics/MetricsEventBuilder';
import { JsonMap } from '../Analytics/MetaMetrics.types';
import {
  BaseControllerMessenger,
  EngineState,
  EngineContext,
  TransactionEventPayload,
  StatefulControllers,
} from './types';
import {
  BACKGROUND_STATE_CHANGE_EVENT_NAMES,
  STATELESS_NON_CONTROLLER_NAMES,
} from './constants';
import {
  getGlobalChainId,
  getGlobalNetworkClientId,
} from '../../util/networks/global-network';
import { logEngineCreation } from './utils/logger';
import { initModularizedControllers } from './utils';
import { accountsControllerInit } from './controllers/accounts-controller';
import { createTokenSearchDiscoveryController } from './controllers/TokenSearchDiscoveryController';
import { BRIDGE_DEV_API_BASE_URL, BridgeClientId, BridgeController } from '@metamask/bridge-controller';
import { BridgeStatusController } from '@metamask/bridge-status-controller';
import { multichainNetworkControllerInit } from './controllers/multichain-network-controller/multichain-network-controller-init';
import { currencyRateControllerInit } from './controllers/currency-rate-controller/currency-rate-controller-init';
import { EarnController } from '@metamask/earn-controller';
import { TransactionControllerInit } from './controllers/transaction-controller';
import I18n from '../../../locales/i18n';
import { Platform } from '@metamask/profile-sync-controller/sdk';
import onlyKeepHost from '../../util/onlyKeepHost';
import { QUICKNODE_URLS_BY_INFURA_NETWORK_NAME } from '../../util/networks/customNetworks';

const NON_EMPTY = 'NON_EMPTY';

const encryptor = new Encryptor({
  keyDerivationOptions: LEGACY_DERIVATION_OPTIONS,
});
// TODO: Replace "any" with type
// eslint-disable-next-line @typescript-eslint/no-explicit-any
let currentChainId: any;

/**
 * Core controller responsible for composing other metamask controllers together
 * and exposing convenience methods for common wallet operations.
 */
export class Engine {
  /**
   * The global Engine singleton
   */
  static instance: Engine | null;
  /**
   * A collection of all controller instances
   */
  context: EngineContext;
  /**
   * The global controller messenger.
   */
  controllerMessenger: BaseControllerMessenger;
  /**
   * ComposableController reference containing all child controllers
   */
  datamodel: ComposableController<EngineState, StatefulControllers>;

  /**
   * Object containing the info for the latest incoming tx block
   * for each address and network
   */
  // TODO: Replace "any" with type
  // eslint-disable-next-line @typescript-eslint/no-explicit-any
  lastIncomingTxBlockInfo: any;

  ///: BEGIN:ONLY_INCLUDE_IF(preinstalled-snaps,external-snaps)
  subjectMetadataController: SubjectMetadataController;
  ///: END:ONLY_INCLUDE_IF

  accountsController: AccountsController;
  transactionController: TransactionController;
  smartTransactionsController: SmartTransactionsController;

  keyringController: KeyringController;

  /**
   * Creates a CoreController instance
   */
  // eslint-disable-next-line @typescript-eslint/default-param-last
  constructor(
    initialState: Partial<EngineState> = {},
    initialKeyringState?: KeyringControllerState | null,
    metaMetricsId?: string,
  ) {
    logEngineCreation(initialState, initialKeyringState);

    this.controllerMessenger = new ExtendedControllerMessenger();

    const isBasicFunctionalityToggleEnabled = () =>
      selectBasicFunctionalityEnabled(store.getState());

    const approvalController = new ApprovalController({
      messenger: this.controllerMessenger.getRestricted({
        name: 'ApprovalController',
        allowedEvents: [],
        allowedActions: [],
      }),
      showApprovalRequest: () => undefined,
      typesExcludedFromRateLimiting: [
        ApprovalType.Transaction,
        ApprovalType.WatchAsset,
      ],
    });

    const preferencesController = new PreferencesController({
      // @ts-expect-error TODO: Resolve mismatch between base-controller versions.
      messenger: this.controllerMessenger.getRestricted({
        name: 'PreferencesController',
        allowedActions: [],
        allowedEvents: ['KeyringController:stateChange'],
      }),
      state: {
        ipfsGateway: AppConstants.IPFS_DEFAULT_GATEWAY_URL,
        useTokenDetection:
          initialState?.PreferencesController?.useTokenDetection ?? true,
        useNftDetection: true, // set this to true to enable nft detection by default to new users
        displayNftMedia: true,
        securityAlertsEnabled: true,
        smartTransactionsOptInStatus: true,
        tokenSortConfig: {
          key: 'tokenFiatAmount',
          order: 'dsc',
          sortCallback: 'stringNumeric',
        },
        ...initialState.PreferencesController,
      },
    });

    const networkControllerMessenger = this.controllerMessenger.getRestricted({
      name: 'NetworkController',
      allowedEvents: [],
      allowedActions: [],
    });

    // eslint-disable-next-line
    console.log(
      'Initial network controller state',
      JSON.stringify(initialState.NetworkController),
    );

    let initialNetworkControllerState = initialState.NetworkController;
    if (!initialNetworkControllerState) {
      initialNetworkControllerState = getDefaultNetworkControllerState();

      // Add failovers for default Infura RPC endpoints
      initialNetworkControllerState.networkConfigurationsByChainId[
        ChainId.mainnet
      ].rpcEndpoints[0].failoverUrls = QUICKNODE_URLS_BY_INFURA_NETWORK_NAME[
        'ethereum-mainnet'
      ]
        ? [QUICKNODE_URLS_BY_INFURA_NETWORK_NAME['ethereum-mainnet']]
        : [];
      initialNetworkControllerState.networkConfigurationsByChainId[
        ChainId['linea-mainnet']
      ].rpcEndpoints[0].failoverUrls = QUICKNODE_URLS_BY_INFURA_NETWORK_NAME[
        'linea-mainnet'
      ]
        ? [QUICKNODE_URLS_BY_INFURA_NETWORK_NAME['linea-mainnet']]
        : [];
    }

    const infuraProjectId = process.env.MM_INFURA_PROJECT_ID || NON_EMPTY;
    const networkControllerOpts = {
      infuraProjectId,
      state: initialNetworkControllerState,
      messenger: networkControllerMessenger,
      getRpcServiceOptions: () => ({
        fetch,
        btoa,
      }),
    };
    const networkController = new NetworkController(networkControllerOpts);
    networkControllerMessenger.subscribe(
      'NetworkController:rpcEndpointUnavailable',
      async ({ chainId, endpointUrl, error }) => {
        const isInfuraEndpointUrl = new RegExp(
          `https://[^.]+.infura.io/v3/${infuraProjectId}`,
          'u',
        ).test(endpointUrl);
        const isQuicknodeEndpointUrl = Object.values(
          QUICKNODE_URLS_BY_INFURA_NETWORK_NAME,
        ).includes(endpointUrl);
        if (
          (isInfuraEndpointUrl || isQuicknodeEndpointUrl) &&
          !isConnectionError(error)
        ) {
          Logger.log(
            `Creating Segment event "${
              MetaMetricsEvents.RPC_SERVICE_UNAVAILABLE
            }" with chain_id_caip: "eip155:${hexToNumber(
              chainId,
            )}", rpc_endpoint_url: ${onlyKeepHost(endpointUrl)}`,
          );
          const metricsEvent = MetricsEventBuilder.createEventBuilder(
            MetaMetricsEvents.RPC_SERVICE_UNAVAILABLE,
          )
            .addProperties({
              chain_id_caip: `eip155:${hexToNumber(chainId)}`,
              rpc_endpoint_url: onlyKeepHost(endpointUrl),
            })
            .build();
          MetaMetrics.getInstance().trackEvent(metricsEvent);
        }
      },
    );
    networkControllerMessenger.subscribe(
      'NetworkController:rpcEndpointDegraded',
      async ({ chainId, endpointUrl }) => {
        const isInfuraEndpointUrl = new RegExp(
          `https://[^.]+.infura.io/v3/${infuraProjectId}`,
          'u',
        ).test(endpointUrl);
        const isQuicknodeEndpointUrl = Object.values(
          QUICKNODE_URLS_BY_INFURA_NETWORK_NAME,
        ).includes(endpointUrl);
        if (isInfuraEndpointUrl || isQuicknodeEndpointUrl) {
          Logger.log(
            `Creating Segment event "${
              MetaMetricsEvents.RPC_SERVICE_DEGRADED
            }" with chain_id_caip: "eip155:${chainId}", rpc_endpoint_url: ${onlyKeepHost(
              endpointUrl,
            )}`,
          );
          const metricsEvent = MetricsEventBuilder.createEventBuilder(
            MetaMetricsEvents.RPC_SERVICE_DEGRADED,
          )
            .addProperties({
              chain_id_caip: `eip155:${chainId}`,
              rpc_endpoint_url: onlyKeepHost(endpointUrl),
            })
            .build();
          MetaMetrics.getInstance().trackEvent(metricsEvent);
        }
      },
    );
    networkController.initializeProvider();

    const assetsContractController = new AssetsContractController({
      messenger: this.controllerMessenger.getRestricted({
        name: 'AssetsContractController',
        allowedActions: [
          'NetworkController:getNetworkClientById',
          'NetworkController:getNetworkConfigurationByNetworkClientId',
          'NetworkController:getSelectedNetworkClient',
          'NetworkController:getState',
        ],
        allowedEvents: [
          'PreferencesController:stateChange',
          'NetworkController:networkDidChange',
        ],
      }),
      chainId: getGlobalChainId(networkController),
    });

    const loggingController = new LoggingController({
      messenger: this.controllerMessenger.getRestricted<
        'LoggingController',
        never,
        never
      >({
        name: 'LoggingController',
        allowedActions: [],
        allowedEvents: [],
      }),
      state: initialState.LoggingController,
    });
    const tokenListController = new TokenListController({
      chainId: getGlobalChainId(networkController),
      onNetworkStateChange: (listener) =>
        this.controllerMessenger.subscribe(
          AppConstants.NETWORK_STATE_CHANGE_EVENT,
          listener,
        ),
      messenger: this.controllerMessenger.getRestricted({
        name: 'TokenListController',
        allowedActions: [`${networkController.name}:getNetworkClientById`],
        allowedEvents: [`${networkController.name}:stateChange`],
      }),
    });
    const gasFeeController = new GasFeeController({
      messenger: this.controllerMessenger.getRestricted({
        name: 'GasFeeController',
        allowedActions: [
          `${networkController.name}:getNetworkClientById`,
          `${networkController.name}:getEIP1559Compatibility`,
          `${networkController.name}:getState`,
        ],
        allowedEvents: [AppConstants.NETWORK_DID_CHANGE_EVENT],
      }),
      getProvider: () =>
        // @ts-expect-error at this point in time the provider will be defined by the `networkController.initializeProvider`
        networkController.getProviderAndBlockTracker().provider,
      getCurrentNetworkEIP1559Compatibility: async () =>
        (await networkController.getEIP1559Compatibility()) ?? false,
      getCurrentNetworkLegacyGasAPICompatibility: () => {
        const chainId = getGlobalChainId(networkController);
        return (
          isMainnetByChainId(chainId) ||
          chainId === addHexPrefix(swapsUtils.BSC_CHAIN_ID) ||
          chainId === addHexPrefix(swapsUtils.POLYGON_CHAIN_ID)
        );
      },
      clientId: AppConstants.SWAPS.CLIENT_ID,
      legacyAPIEndpoint:
        'https://gas.api.cx.metamask.io/networks/<chain_id>/gasPrices',
      EIP1559APIEndpoint:
        'https://gas.api.cx.metamask.io/networks/<chain_id>/suggestedGasFees',
    });

    const remoteFeatureFlagController = createRemoteFeatureFlagController({
      state: initialState.RemoteFeatureFlagController,
      messenger: this.controllerMessenger.getRestricted({
        name: 'RemoteFeatureFlagController',
        allowedActions: [],
        allowedEvents: [],
      }),
      disabled: !isBasicFunctionalityToggleEnabled(),
      getMetaMetricsId: () => metaMetricsId ?? '',
    });

    const tokenSearchDiscoveryController = createTokenSearchDiscoveryController(
      {
        state: initialState.TokenSearchDiscoveryController,
        messenger: this.controllerMessenger.getRestricted({
          name: 'TokenSearchDiscoveryController',
          allowedActions: [],
          allowedEvents: [],
        }) as TokenSearchDiscoveryControllerMessenger,
      },
    );

    const phishingController = new PhishingController({
      messenger: this.controllerMessenger.getRestricted({
        name: 'PhishingController',
        allowedActions: [],
        allowedEvents: [],
      }),
    });
    phishingController.maybeUpdateState();

    const additionalKeyrings = [];

    const qrKeyringBuilder = () => {
      const keyring = new QRHardwareKeyring();
      // to fix the bug in #9560, forgetDevice will reset all keyring properties to default.
      keyring.forgetDevice();
      return keyring;
    };
    qrKeyringBuilder.type = QRHardwareKeyring.type;

    additionalKeyrings.push(qrKeyringBuilder);

    const bridge = new LedgerMobileBridge(new LedgerTransportMiddleware());
    const ledgerKeyringBuilder = () => new LedgerKeyring({ bridge });
    ledgerKeyringBuilder.type = LedgerKeyring.type;

    additionalKeyrings.push(ledgerKeyringBuilder);

    const hdKeyringBuilder = () =>
      new HdKeyring({
        cryptographicFunctions: { pbkdf2Sha512: pbkdf2 },
      });
    hdKeyringBuilder.type = HdKeyring.type;
    additionalKeyrings.push(hdKeyringBuilder);

    ///: BEGIN:ONLY_INCLUDE_IF(keyring-snaps)
    const snapKeyringBuildMessenger = this.controllerMessenger.getRestricted({
      name: 'SnapKeyring',
      allowedActions: [
        'ApprovalController:addRequest',
        'ApprovalController:acceptRequest',
        'ApprovalController:rejectRequest',
        'ApprovalController:startFlow',
        'ApprovalController:endFlow',
        'ApprovalController:showSuccess',
        'ApprovalController:showError',
        'PhishingController:testOrigin',
        'PhishingController:maybeUpdateState',
        'KeyringController:getAccounts',
        'AccountsController:setSelectedAccount',
        'AccountsController:getAccountByAddress',
        'AccountsController:setAccountName',
        'SnapController:handleRequest',
        SnapControllerGetSnapAction,
      ],
      allowedEvents: [],
    });

    // Necessary to persist the keyrings and update the accounts both within the keyring controller and accounts controller
    const persistAndUpdateAccounts = async () => {
      await this.keyringController.persistAllKeyrings();
      await this.accountsController.updateAccounts();
    };

    additionalKeyrings.push(
      snapKeyringBuilder(snapKeyringBuildMessenger, {
        persistKeyringHelper: () => persistAndUpdateAccounts(),
        removeAccountHelper: (address) => this.removeAccount(address),
      }),
    );

    ///: END:ONLY_INCLUDE_IF

    this.keyringController = new KeyringController({
      removeIdentity: preferencesController.removeIdentity.bind(
        preferencesController,
      ),
      encryptor,
      messenger: this.controllerMessenger.getRestricted({
        name: 'KeyringController',
        allowedActions: [],
        allowedEvents: [],
      }),
      state: initialKeyringState || initialState.KeyringController,
      // @ts-expect-error To Do: Update the type of QRHardwareKeyring to Keyring<Json>
      keyringBuilders: additionalKeyrings,
      cacheEncryptionKey: true,
    });

    ///: BEGIN:ONLY_INCLUDE_IF(preinstalled-snaps,external-snaps)
    /**
     * Gets the mnemonic of the user's primary keyring.
     */
    const getPrimaryKeyringMnemonic = () => {
      const [keyring] = this.keyringController.getKeyringsByType(
        KeyringTypes.hd,
      ) as HdKeyring[];

      if (!keyring.mnemonic) {
        throw new Error('Primary keyring mnemonic unavailable.');
      }

      return keyring.mnemonic;
    };

    const getPrimaryKeyringMnemonicSeed = () => {
      const [keyring] = this.keyringController.getKeyringsByType(
        KeyringTypes.hd,
      ) as HdKeyring[];

      if (!keyring.seed) {
        throw new Error('Primary keyring mnemonic unavailable.');
      }

      return keyring.seed;
    };

    const getUnlockPromise = () => {
      if (this.keyringController.isUnlocked()) {
        return Promise.resolve();
      }
      return new Promise<void>((resolve) => {
        this.controllerMessenger.subscribeOnceIf(
          'KeyringController:unlock',
          resolve,
          () => true,
        );
      });
    };

    const snapRestrictedMethods = {
      // eslint-disable-next-line @typescript-eslint/ban-ts-comment
      // @ts-ignore
      clearSnapState: this.controllerMessenger.call.bind(
        this.controllerMessenger,
        SnapControllerClearSnapStateAction,
      ),
      getMnemonic: async (source?: string) => {
        if (!source) {
          return getPrimaryKeyringMnemonic();
        }

        try {
          const { type, mnemonic } = (await this.controllerMessenger.call(
            'KeyringController:withKeyring',
            {
              id: source,
            },
            async (keyring) => ({
              type: keyring.type,
              mnemonic: (keyring as unknown as HdKeyring).mnemonic,
            }),
          )) as { type: string; mnemonic?: Uint8Array };

          if (type !== KeyringTypes.hd || !mnemonic) {
            // The keyring isn't guaranteed to have a mnemonic (e.g.,
            // hardware wallets, which can't be used as entropy sources),
            // so we throw an error if it doesn't.
            throw new Error(`Entropy source with ID "${source}" not found.`);
          }

          return mnemonic;
        } catch {
          throw new Error(`Entropy source with ID "${source}" not found.`);
        }
      },
      getMnemonicSeed: async (source?: string) => {
        if (!source) {
          return getPrimaryKeyringMnemonicSeed();
        }

        try {
          const { type, seed } = (await this.controllerMessenger.call(
            'KeyringController:withKeyring',
            {
              id: source,
            },
            async (keyring) => ({
              type: keyring.type,
              seed: (keyring as unknown as HdKeyring).seed,
            }),
          )) as { type: string; seed?: Uint8Array };

          if (type !== KeyringTypes.hd || !seed) {
            // The keyring isn't guaranteed to have a seed (e.g.,
            // hardware wallets, which can't be used as entropy sources),
            // so we throw an error if it doesn't.
            throw new Error(`Entropy source with ID "${source}" not found.`);
          }

          return seed;
        } catch {
          throw new Error(`Entropy source with ID "${source}" not found.`);
        }
      },
      getUnlockPromise: getUnlockPromise.bind(this),
      getSnap: this.controllerMessenger.call.bind(
        this.controllerMessenger,
        SnapControllerGetSnapAction,
      ),
      handleSnapRpcRequest: async (args: HandleSnapRequestArgs) =>
        await handleSnapRequest(this.controllerMessenger, args),
      // eslint-disable-next-line @typescript-eslint/ban-ts-comment
      // @ts-ignore
      getSnapState: this.controllerMessenger.call.bind(
        this.controllerMessenger,
        SnapControllerGetSnapStateAction,
      ),
      // eslint-disable-next-line @typescript-eslint/ban-ts-comment
      // @ts-ignore
      updateSnapState: this.controllerMessenger.call.bind(
        this.controllerMessenger,
        SnapControllerUpdateSnapStateAction,
      ),
      maybeUpdatePhishingList: this.controllerMessenger.call.bind(
        this.controllerMessenger,
        'PhishingController:maybeUpdateState',
      ),
      isOnPhishingList: (origin: string) =>
        this.controllerMessenger.call<'PhishingController:testOrigin'>(
          'PhishingController:testOrigin',
          origin,
        ).result,
      showDialog: (
        origin: string,
        type: EnumToUnion<DialogType>,
        // TODO: Replace "any" with type
        // eslint-disable-next-line @typescript-eslint/no-explicit-any
        content: any, // should be Component from '@metamask/snaps-ui';
        // TODO: Replace "any" with type
        // eslint-disable-next-line @typescript-eslint/no-explicit-any
        placeholder?: any,
      ) =>
        approvalController.addAndShowApprovalRequest({
          origin,
          type,
          requestData: { content, placeholder },
        }),
      showInAppNotification: (origin: string, args: NotificationArgs) => {
        Logger.log(
          'Snaps/ showInAppNotification called with args: ',
          args,
          ' and origin: ',
          origin,
        );
      },
      createInterface: this.controllerMessenger.call.bind(
        this.controllerMessenger,
        'SnapInterfaceController:createInterface',
      ),
      getInterface: this.controllerMessenger.call.bind(
        this.controllerMessenger,
        'SnapInterfaceController:getInterface',
      ),
      updateInterface: this.controllerMessenger.call.bind(
        this.controllerMessenger,
        'SnapInterfaceController:updateInterface',
      ),
      requestUserApproval:
        approvalController.addAndShowApprovalRequest.bind(approvalController),
      hasPermission: (origin: string, target: string) =>
        this.controllerMessenger.call<'PermissionController:hasPermission'>(
          'PermissionController:hasPermission',
          origin,
          target,
        ),
      getClientCryptography: () => ({ pbkdf2Sha512: pbkdf2 }),
      getPreferences: () => {
        const {
          securityAlertsEnabled,
          useTransactionSimulations,
          useTokenDetection,
          privacyMode,
          useNftDetection,
          displayNftMedia,
          isMultiAccountBalancesEnabled,
        } = this.getPreferences();
        const locale = I18n.locale;
        return {
          locale,
          currency: this.context.CurrencyRateController.state.currentCurrency,
          hideBalances: privacyMode,
          useSecurityAlerts: securityAlertsEnabled,
          simulateOnChainActions: useTransactionSimulations,
          useTokenDetection,
          batchCheckBalances: isMultiAccountBalancesEnabled,
          displayNftMedia,
          useNftDetection,
          useExternalPricingData: true,
        };
      },
    };
    ///: END:ONLY_INCLUDE_IF

    ///: BEGIN:ONLY_INCLUDE_IF(keyring-snaps)
    const keyringSnapMethods = {
      getAllowedKeyringMethods: (origin: string) =>
        keyringSnapPermissionsBuilder(origin),
      getSnapKeyring: this.getSnapKeyring.bind(this),
    };
    ///: END:ONLY_INCLUDE_IF

    const getSnapPermissionSpecifications = () => ({
      ...buildSnapEndowmentSpecifications(Object.keys(ExcludedSnapEndowments)),
      ...buildSnapRestrictedMethodSpecifications(
        Object.keys(ExcludedSnapPermissions),
        {
          ///: BEGIN:ONLY_INCLUDE_IF(preinstalled-snaps,external-snaps)
          ...snapRestrictedMethods,
          ///: END:ONLY_INCLUDE_IF
          ///: BEGIN:ONLY_INCLUDE_IF(keyring-snaps)
          ...keyringSnapMethods,
          ///: END:ONLY_INCLUDE_IF
        },
      ),
    });

    const accountTrackerController = new AccountTrackerController({
      messenger: this.controllerMessenger.getRestricted({
        name: 'AccountTrackerController',
        allowedActions: [
          'AccountsController:getSelectedAccount',
          'AccountsController:listAccounts',
          'PreferencesController:getState',
          'NetworkController:getState',
          'NetworkController:getNetworkClientById',
        ],
        allowedEvents: [
          'AccountsController:selectedEvmAccountChange',
          'AccountsController:selectedAccountChange',
        ],
      }),
      state: initialState.AccountTrackerController ?? { accounts: {} },
      getStakedBalanceForChain:
        assetsContractController.getStakedBalanceForChain.bind(
          assetsContractController,
        ),
      includeStakedAssets: true,
    });
    const permissionController = new PermissionController({
      messenger: this.controllerMessenger.getRestricted({
        name: 'PermissionController',
        allowedActions: [
          `${approvalController.name}:addRequest`,
          `${approvalController.name}:hasRequest`,
          `${approvalController.name}:acceptRequest`,
          `${approvalController.name}:rejectRequest`,
          ///: BEGIN:ONLY_INCLUDE_IF(preinstalled-snaps,external-snaps)
          `SnapController:getPermitted`,
          `SnapController:install`,
          `SubjectMetadataController:getSubjectMetadata`,
          ///: END:ONLY_INCLUDE_IF
        ],
        allowedEvents: [],
      }),
      state: initialState.PermissionController,
      caveatSpecifications: getCaveatSpecifications({
        getInternalAccounts: (...args) =>
          this.accountsController.listAccounts(...args),
        findNetworkClientIdByChainId:
          networkController.findNetworkClientIdByChainId.bind(
            networkController,
          ),
      }),
      // @ts-expect-error Typecast permissionType from getPermissionSpecifications to be of type PermissionType.RestrictedMethod
      permissionSpecifications: {
        ...getPermissionSpecifications({
          getAllAccounts: () => this.keyringController.getAccounts(),
          getInternalAccounts: (...args) =>
            this.accountsController.listAccounts(...args),
          captureKeyringTypesWithMissingIdentities: (
            internalAccounts = [],
            accounts = [],
          ) => {
            const accountsMissingIdentities = accounts.filter((address) => {
              const lowerCaseAddress = lowerCase(address);
              return !internalAccounts.some(
                (account) => account.address.toLowerCase() === lowerCaseAddress,
              );
            });
            const keyringTypesWithMissingIdentities =
              accountsMissingIdentities.map((address) =>
                this.keyringController.getAccountKeyringType(address),
              );

            const internalAccountCount = internalAccounts.length;

            const accountTrackerCount = Object.keys(
              accountTrackerController.state.accounts || {},
            ).length;

            captureException(
              new Error(
                `Attempt to get permission specifications failed because there were ${accounts.length} accounts, but ${internalAccountCount} identities, and the ${keyringTypesWithMissingIdentities} keyrings included accounts with missing identities. Meanwhile, there are ${accountTrackerCount} accounts in the account tracker.`,
              ),
            );
          },
        }),
        ///: BEGIN:ONLY_INCLUDE_IF(preinstalled-snaps,external-snaps)
        ...getSnapPermissionSpecifications(),
        ///: END:ONLY_INCLUDE_IF
      },
      unrestrictedMethods,
    });

    const selectedNetworkController = new SelectedNetworkController({
      // @ts-expect-error TODO: Resolve mismatch between base-controller versions.
      messenger: this.controllerMessenger.getRestricted({
        name: 'SelectedNetworkController',
        allowedActions: [
          'NetworkController:getNetworkClientById',
          'NetworkController:getState',
          'NetworkController:getSelectedNetworkClient',
          'PermissionController:hasPermissions',
          'PermissionController:getSubjectNames',
        ],
        allowedEvents: [
          'NetworkController:stateChange',
          'PermissionController:stateChange',
        ],
      }),
      state: initialState.SelectedNetworkController || { domains: {} },
      useRequestQueuePreference: !!process.env.MULTICHAIN_V1,
      // TODO we need to modify core PreferencesController for better cross client support
      onPreferencesStateChange: (
        listener: ({ useRequestQueue }: { useRequestQueue: boolean }) => void,
      ) => listener({ useRequestQueue: !!process.env.MULTICHAIN_V1 }),
      domainProxyMap: new DomainProxyMap(),
    });

    ///: BEGIN:ONLY_INCLUDE_IF(preinstalled-snaps,external-snaps)
    this.subjectMetadataController = new SubjectMetadataController({
      messenger: this.controllerMessenger.getRestricted({
        name: 'SubjectMetadataController',
        allowedActions: [`${permissionController.name}:hasPermissions`],
        allowedEvents: [],
      }),
      state: initialState.SubjectMetadataController || {},
      subjectCacheLimit: 100,
    });

    const authenticationControllerMessenger =
      getAuthenticationControllerMessenger(this.controllerMessenger);
    const authenticationController = createAuthenticationController({
      messenger: authenticationControllerMessenger,
      initialState: initialState.AuthenticationController,
      metametrics: {
        agent: Platform.MOBILE,
        getMetaMetricsId: async () =>
          (await MetaMetrics.getInstance().getMetaMetricsId()) || '',
      },
    });

    const userStorageControllerMessenger = getUserStorageControllerMessenger(
      this.controllerMessenger,
    );
    const userStorageController = createUserStorageController({
      messenger: userStorageControllerMessenger,
      initialState: initialState.UserStorageController,
      nativeScryptCrypto: calculateScryptKey,
      env: {
        // IMPORTANT! Do not enable account syncing while peer depts are not aligned
        isAccountSyncingEnabled: false,
      },
    });

    const notificationServicesControllerMessenger =
      getNotificationServicesControllerMessenger(this.controllerMessenger);
    const notificationServicesController = createNotificationServicesController(
      {
        messenger: notificationServicesControllerMessenger,
        initialState: initialState.NotificationServicesController,
      },
    );

    const notificationServicesPushControllerMessenger =
      getNotificationServicesPushControllerMessenger(this.controllerMessenger);
    const notificationServicesPushController =
      createNotificationServicesPushController({
        messenger: notificationServicesPushControllerMessenger,
        initialState: initialState.NotificationServicesPushController,
      });
    ///: END:ONLY_INCLUDE_IF

    const codefiTokenApiV2 = new CodefiTokenPricesServiceV2();

    const smartTransactionsControllerTrackMetaMetricsEvent = (
      params: {
        event: MetaMetricsEventName;
        category: MetaMetricsEventCategory;
        properties?: ReturnType<
          typeof getSmartTransactionMetricsPropertiesType
        >;
        sensitiveProperties?: ReturnType<
          typeof getSmartTransactionMetricsSensitivePropertiesType
        >;
      },
      // eslint-disable-next-line @typescript-eslint/no-unused-vars
      options?: {
        metaMetricsId?: string;
      },
    ) => {
      MetaMetrics.getInstance().trackEvent(
        MetricsEventBuilder.createEventBuilder({
          category: params.event,
        })
          .addProperties(params.properties || {})
          .addSensitiveProperties(params.sensitiveProperties || {})
          .build(),
      );
    };

    this.smartTransactionsController = new SmartTransactionsController({
      // @ts-expect-error TODO: resolve types
      supportedChainIds: getAllowedSmartTransactionsChainIds(),
      clientId: ClientId.Mobile,
      getNonceLock: (...args) =>
        this.transactionController.getNonceLock(...args),
      confirmExternalTransaction: (...args) =>
        this.transactionController.confirmExternalTransaction(...args),
      trackMetaMetricsEvent: smartTransactionsControllerTrackMetaMetricsEvent,
      state: initialState.SmartTransactionsController,
      // @ts-expect-error TODO: Resolve mismatch between base-controller versions.
      messenger: this.controllerMessenger.getRestricted({
        name: 'SmartTransactionsController',
        allowedActions: [
          'NetworkController:getNetworkClientById',
          'NetworkController:getState',
        ],
        allowedEvents: ['NetworkController:stateChange'],
      }),
      getTransactions: (...args) =>
        this.transactionController.getTransactions(...args),
      updateTransaction: (...args) =>
        this.transactionController.updateTransaction(...args),
      getFeatureFlags: () => selectSwapsChainFeatureFlags(store.getState()),
      getMetaMetricsProps: () => Promise.resolve({}), // Return MetaMetrics props once we enable HW wallets for smart transactions.
    });

    /* bridge controller Initialization */
    const bridgeController = new BridgeController({
      messenger: this.controllerMessenger.getRestricted({
        name: 'BridgeController',
        allowedActions: [
          'AccountsController:getSelectedAccount',
          'NetworkController:findNetworkClientIdByChainId',
          'NetworkController:getState',
          'NetworkController:getNetworkClientById',
        ],
        allowedEvents: [],
      }),
      clientId: BridgeClientId.MOBILE,
      // TODO: change getLayer1GasFee type to match transactionController.getLayer1GasFee
      getLayer1GasFee: async ({
        transactionParams,
        chainId,
      }: {
        transactionParams: TransactionParams;
        chainId: ChainId;
      }) =>
        this.transactionController.getLayer1GasFee({
          transactionParams,
          chainId,
          // eslint-disable-next-line @typescript-eslint/no-explicit-any
        }) as any,
      fetchFn: handleFetch,
      config: {
        customBridgeApiBaseUrl: BRIDGE_DEV_API_BASE_URL
      }
    });

    const bridgeStatusController = new BridgeStatusController({
      messenger: this.controllerMessenger.getRestricted({
        name: 'BridgeStatusController',
        allowedActions: [
          'AccountsController:getSelectedAccount',
          'NetworkController:getNetworkClientById',
          'NetworkController:findNetworkClientIdByChainId',
          'NetworkController:getState',
          'TransactionController:getState',
        ],
        allowedEvents: [],
      }),
      clientId: BridgeClientId.MOBILE,
      fetchFn: fetch,
    });

    const existingControllersByName = {
      ApprovalController: approvalController,
      GasFeeController: gasFeeController,
      KeyringController: this.keyringController,
      NetworkController: networkController,
      PreferencesController: preferencesController,
      SmartTransactionsController: this.smartTransactionsController,
    };

    const initRequest = {
      getState: () => store.getState(),
      getGlobalChainId: () => currentChainId,
    };

    const { controllersByName } = initModularizedControllers({
      controllerInitFunctions: {
        AccountsController: accountsControllerInit,
        TransactionController: TransactionControllerInit,
        CurrencyRateController: currencyRateControllerInit,
        MultichainNetworkController: multichainNetworkControllerInit,
        ///: BEGIN:ONLY_INCLUDE_IF(preinstalled-snaps,external-snaps)
        ExecutionService: executionServiceInit,
        SnapController: snapControllerInit,
        CronjobController: cronjobControllerInit,
        SnapInterfaceController: snapInterfaceControllerInit,
        SnapsRegistry: snapsRegistryInit,
        ///: END:ONLY_INCLUDE_IF
        ///: BEGIN:ONLY_INCLUDE_IF(keyring-snaps)
        MultichainAssetsController: multichainAssetsControllerInit,
        MultichainAssetsRatesController: multichainAssetsRatesControllerInit,
        MultichainBalancesController: multichainBalancesControllerInit,
        MultichainTransactionsController: multichainTransactionsControllerInit,
        ///: END:ONLY_INCLUDE_IF
      },
      persistedState: initialState as EngineState,
      existingControllersByName,
      baseControllerMessenger: this.controllerMessenger,
      ...initRequest,
    });

    const accountsController = controllersByName.AccountsController;
    const transactionController = controllersByName.TransactionController;

    // Backwards compatibility for existing references
    this.accountsController = accountsController;
    this.transactionController = transactionController;

    const multichainNetworkController =
      controllersByName.MultichainNetworkController;
    const currencyRateController = controllersByName.CurrencyRateController;

    ///: BEGIN:ONLY_INCLUDE_IF(preinstalled-snaps,external-snaps)
    const cronjobController = controllersByName.CronjobController;
    const executionService = controllersByName.ExecutionService;
    const snapController = controllersByName.SnapController;
    const snapInterfaceController = controllersByName.SnapInterfaceController;
    const snapsRegistry = controllersByName.SnapsRegistry;
    ///: END:ONLY_INCLUDE_IF

    ///: BEGIN:ONLY_INCLUDE_IF(keyring-snaps)
    const multichainAssetsController =
      controllersByName.MultichainAssetsController;
    const multichainAssetsRatesController =
      controllersByName.MultichainAssetsRatesController;
    const multichainBalancesController =
      controllersByName.MultichainBalancesController;
    const multichainTransactionsController =
      controllersByName.MultichainTransactionsController;
    ///: END:ONLY_INCLUDE_IF

    ///: BEGIN:ONLY_INCLUDE_IF(keyring-snaps)
    const multichainRatesControllerMessenger =
      this.controllerMessenger.getRestricted({
        name: 'RatesController',
        allowedActions: [],
        allowedEvents: ['CurrencyRateController:stateChange'],
      });

    const multichainRatesController = createMultichainRatesController({
      messenger: multichainRatesControllerMessenger,
      initialState: initialState.RatesController,
    });

    // Set up currency rate sync
    setupCurrencyRateSync(
      multichainRatesControllerMessenger,
      multichainRatesController,
    );
    ///: END:ONLY_INCLUDE_IF

    const nftController = new NftController({
      chainId: getGlobalChainId(networkController),
      useIpfsSubdomains: false,
      messenger: this.controllerMessenger.getRestricted({
        name: 'NftController',
        allowedActions: [
          'AccountsController:getAccount',
          'AccountsController:getSelectedAccount',
          'ApprovalController:addRequest',
          'AssetsContractController:getERC721AssetName',
          'AssetsContractController:getERC721AssetSymbol',
          'AssetsContractController:getERC721TokenURI',
          'AssetsContractController:getERC721OwnerOf',
          'AssetsContractController:getERC1155BalanceOf',
          'AssetsContractController:getERC1155TokenURI',
          'NetworkController:getNetworkClientById',
        ],
        allowedEvents: [
          'PreferencesController:stateChange',
          'NetworkController:networkDidChange',
          'AccountsController:selectedEvmAccountChange',
        ],
      }),
      state: initialState.NftController,
    });

    const tokensController = new TokensController({
      chainId: getGlobalChainId(networkController),
      // @ts-expect-error at this point in time the provider will be defined by the `networkController.initializeProvider`
      provider: networkController.getProviderAndBlockTracker().provider,
      state: initialState.TokensController,
      messenger: this.controllerMessenger.getRestricted({
        name: 'TokensController',
        allowedActions: [
          'ApprovalController:addRequest',
          'NetworkController:getNetworkClientById',
          'AccountsController:getAccount',
          'AccountsController:getSelectedAccount',
        ],
        allowedEvents: [
          'PreferencesController:stateChange',
          'NetworkController:networkDidChange',
          'NetworkController:stateChange',
          'TokenListController:stateChange',
          'AccountsController:selectedEvmAccountChange',
        ],
      }),
    });

    const earnController = new EarnController({
      messenger: this.controllerMessenger.getRestricted({
        name: 'EarnController',
        allowedEvents: [
          'AccountsController:selectedAccountChange',
          'NetworkController:stateChange',
        ],
        allowedActions: [
          'AccountsController:getSelectedAccount',
          'NetworkController:getNetworkClientById',
          'NetworkController:getState',
        ],
      }),
    });

    this.context = {
      KeyringController: this.keyringController,
      AccountTrackerController: accountTrackerController,
      AddressBookController: new AddressBookController({
        messenger: this.controllerMessenger.getRestricted({
          name: 'AddressBookController',
          allowedActions: [],
          allowedEvents: [],
        }),
        state: initialState.AddressBookController,
      }),
      AssetsContractController: assetsContractController,
      NftController: nftController,
      TokensController: tokensController,
      TokenListController: tokenListController,
      TokenDetectionController: new TokenDetectionController({
        messenger: this.controllerMessenger.getRestricted({
          name: 'TokenDetectionController',
          allowedActions: [
            'AccountsController:getSelectedAccount',
            'NetworkController:getNetworkClientById',
            'NetworkController:getNetworkConfigurationByNetworkClientId',
            'NetworkController:getState',
            'KeyringController:getState',
            'PreferencesController:getState',
            'TokenListController:getState',
            'TokensController:getState',
            'TokensController:addDetectedTokens',
            'AccountsController:getAccount',
          ],
          allowedEvents: [
            'KeyringController:lock',
            'KeyringController:unlock',
            'PreferencesController:stateChange',
            'NetworkController:networkDidChange',
            'TokenListController:stateChange',
            'TokensController:stateChange',
            'AccountsController:selectedEvmAccountChange',
          ],
        }),
        trackMetaMetricsEvent: () =>
          MetaMetrics.getInstance().trackEvent(
            MetricsEventBuilder.createEventBuilder(
              MetaMetricsEvents.TOKEN_DETECTED,
            )
              .addProperties({
                token_standard: 'ERC20',
                asset_type: 'token',
                chain_id: getDecimalChainId(
                  getGlobalChainId(networkController),
                ),
              })
              .build(),
          ),
        getBalancesInSingleCall:
          assetsContractController.getBalancesInSingleCall.bind(
            assetsContractController,
          ),
        platform: 'mobile',
        useAccountsAPI: true,
        disabled: false,
      }),
      NftDetectionController: new NftDetectionController({
        messenger: this.controllerMessenger.getRestricted({
          name: 'NftDetectionController',
          allowedEvents: [
            'NetworkController:stateChange',
            'PreferencesController:stateChange',
          ],
          allowedActions: [
            'ApprovalController:addRequest',
            'NetworkController:getState',
            'NetworkController:getNetworkClientById',
            'PreferencesController:getState',
            'AccountsController:getSelectedAccount',
          ],
        }),
        disabled: false,
        addNft: nftController.addNft.bind(nftController),
        getNftState: () => nftController.state,
      }),
      CurrencyRateController: currencyRateController,
      NetworkController: networkController,
      PhishingController: phishingController,
      PreferencesController: preferencesController,
      TokenBalancesController: new TokenBalancesController({
        messenger: this.controllerMessenger.getRestricted({
          name: 'TokenBalancesController',
          allowedActions: [
            'NetworkController:getNetworkClientById',
            'NetworkController:getState',
            'TokensController:getState',
            'PreferencesController:getState',
            'AccountsController:getSelectedAccount',
          ],
          allowedEvents: [
            'TokensController:stateChange',
            'PreferencesController:stateChange',
            'NetworkController:stateChange',
          ],
        }),
        // TODO: This is long, can we decrease it?
        interval: 180000,
        state: initialState.TokenBalancesController,
      }),
      TokenRatesController: new TokenRatesController({
        messenger: this.controllerMessenger.getRestricted({
          name: 'TokenRatesController',
          allowedActions: [
            'TokensController:getState',
            'NetworkController:getNetworkClientById',
            'NetworkController:getState',
            'AccountsController:getAccount',
            'AccountsController:getSelectedAccount',
          ],
          allowedEvents: [
            'TokensController:stateChange',
            'NetworkController:stateChange',
            'AccountsController:selectedEvmAccountChange',
          ],
        }),
        tokenPricesService: codefiTokenApiV2,
        interval: 30 * 60 * 1000,
        state: initialState.TokenRatesController || { marketData: {} },
      }),
      TransactionController: this.transactionController,
      SmartTransactionsController: this.smartTransactionsController,
      SwapsController: new SwapsController({
        clientId: AppConstants.SWAPS.CLIENT_ID,
        fetchAggregatorMetadataThreshold:
          AppConstants.SWAPS.CACHE_AGGREGATOR_METADATA_THRESHOLD,
        fetchTokensThreshold: AppConstants.SWAPS.CACHE_TOKENS_THRESHOLD,
        fetchTopAssetsThreshold: AppConstants.SWAPS.CACHE_TOP_ASSETS_THRESHOLD,
        supportedChainIds: [
          swapsUtils.ETH_CHAIN_ID,
          swapsUtils.BSC_CHAIN_ID,
          swapsUtils.SWAPS_TESTNET_CHAIN_ID,
          swapsUtils.POLYGON_CHAIN_ID,
          swapsUtils.AVALANCHE_CHAIN_ID,
          swapsUtils.ARBITRUM_CHAIN_ID,
          swapsUtils.OPTIMISM_CHAIN_ID,
          swapsUtils.ZKSYNC_ERA_CHAIN_ID,
          swapsUtils.LINEA_CHAIN_ID,
          swapsUtils.BASE_CHAIN_ID,
        ],
        // @ts-expect-error TODO: Resolve mismatch between base-controller versions.
        messenger: this.controllerMessenger.getRestricted({
          name: 'SwapsController',
          // TODO: allow these internal calls once GasFeeController
          // export these action types and register its action handlers
          // allowedActions: [
          //   'GasFeeController:getEIP1559GasFeeEstimates',
          // ],
          allowedActions: ['NetworkController:getNetworkClientById'],
          allowedEvents: ['NetworkController:networkDidChange'],
        }),
        pollCountLimit: AppConstants.SWAPS.POLL_COUNT_LIMIT,
        // TODO: Remove once GasFeeController exports this action type
        fetchGasFeeEstimates: () => gasFeeController.fetchGasFeeEstimates(),
        fetchEstimatedMultiLayerL1Fee,
      }),
      GasFeeController: gasFeeController,
      ApprovalController: approvalController,
      PermissionController: permissionController,
      RemoteFeatureFlagController: remoteFeatureFlagController,
      SelectedNetworkController: selectedNetworkController,
      SignatureController: new SignatureController({
        // @ts-expect-error TODO: Resolve mismatch between base-controller versions.
        messenger: this.controllerMessenger.getRestricted({
          name: 'SignatureController',
          allowedActions: [
            `${approvalController.name}:addRequest`,
            `${this.keyringController.name}:signPersonalMessage`,
            `${this.keyringController.name}:signMessage`,
            `${this.keyringController.name}:signTypedMessage`,
            `${loggingController.name}:add`,
            `${networkController.name}:getNetworkClientById`,
          ],
          allowedEvents: [],
        }),
        // This casting expected due to mismatch of browser and react-native version of Sentry traceContext
        trace: trace as unknown as SignatureControllerOptions['trace'],
        decodingApiUrl: AppConstants.DECODING_API_URL,
        // TODO: check preferences useExternalServices
        isDecodeSignatureRequestEnabled: () =>
          preferencesController.state.useTransactionSimulations,
      }),
      TokenSearchDiscoveryController: tokenSearchDiscoveryController,
      LoggingController: loggingController,
      ///: BEGIN:ONLY_INCLUDE_IF(preinstalled-snaps,external-snaps)
      CronjobController: cronjobController,
      ExecutionService: executionService,
      SnapController: snapController,
      SnapInterfaceController: snapInterfaceController,
      SnapsRegistry: snapsRegistry,
      SubjectMetadataController: this.subjectMetadataController,
      AuthenticationController: authenticationController,
      UserStorageController: userStorageController,
      NotificationServicesController: notificationServicesController,
      NotificationServicesPushController: notificationServicesPushController,
      ///: END:ONLY_INCLUDE_IF
      AccountsController: accountsController,
      PPOMController: new PPOMController({
        chainId: getGlobalChainId(networkController),
        blockaidPublicKey: process.env.BLOCKAID_PUBLIC_KEY as string,
        cdnBaseUrl: process.env.BLOCKAID_FILE_CDN as string,
        // @ts-expect-error TODO: Resolve mismatch between base-controller versions.
        messenger: this.controllerMessenger.getRestricted({
          name: 'PPOMController',
          allowedActions: ['NetworkController:getNetworkClientById'],
          allowedEvents: [`${networkController.name}:networkDidChange`],
        }),
        onPreferencesChange: (listener) =>
          this.controllerMessenger.subscribe(
            `${preferencesController.name}:stateChange`,
            listener,
          ),
        // TODO: Replace "any" with type
        provider:
          // eslint-disable-next-line @typescript-eslint/no-explicit-any
          networkController.getProviderAndBlockTracker().provider as any,
        ppomProvider: {
          // TODO: Replace "any" with type
          // eslint-disable-next-line @typescript-eslint/no-explicit-any
          PPOM: PPOM as any,
          ppomInit,
        },
        storageBackend: new RNFSStorageBackend('PPOMDB'),
        securityAlertsEnabled:
          initialState.PreferencesController?.securityAlertsEnabled ?? false,
        state: initialState.PPOMController,
        // TODO: Replace "any" with type
        // eslint-disable-next-line @typescript-eslint/no-explicit-any
        nativeCrypto: Crypto as any,
      }),
      ///: BEGIN:ONLY_INCLUDE_IF(keyring-snaps)
      MultichainBalancesController: multichainBalancesController,
      RatesController: multichainRatesController,
      MultichainAssetsController: multichainAssetsController,
      MultichainAssetsRatesController: multichainAssetsRatesController,
      MultichainTransactionsController: multichainTransactionsController,
      ///: END:ONLY_INCLUDE_IF
      MultichainNetworkController: multichainNetworkController,
      BridgeController: bridgeController,
      BridgeStatusController: bridgeStatusController,
      EarnController: earnController,
    };

    const childControllers = Object.assign({}, this.context);
    STATELESS_NON_CONTROLLER_NAMES.forEach((name) => {
      if (name in childControllers && childControllers[name]) {
        delete childControllers[name];
      }
    });
    this.datamodel = new ComposableController<EngineState, StatefulControllers>(
      {
        controllers: childControllers as StatefulControllers,
        messenger: this.controllerMessenger.getRestricted({
          name: 'ComposableController',
          allowedActions: [],
          allowedEvents: Array.from(BACKGROUND_STATE_CHANGE_EVENT_NAMES),
        }),
      },
    );

    const { NftController: nfts } = this.context;

    if (process.env.MM_OPENSEA_KEY) {
      nfts.setApiKey(process.env.MM_OPENSEA_KEY);
    }

    this.controllerMessenger.subscribe(
      'TransactionController:incomingTransactionsReceived',
      (incomingTransactions: TransactionMeta[]) => {
        NotificationManager.gotIncomingTransaction(incomingTransactions);
      },
    );

    this.controllerMessenger.subscribe(
      AppConstants.NETWORK_STATE_CHANGE_EVENT,
      (state: NetworkState) => {
        if (
          state.networksMetadata[state.selectedNetworkClientId].status ===
            NetworkStatus.Available &&
          getGlobalChainId(networkController) !== currentChainId
        ) {
          // We should add a state or event emitter saying the provider changed
          setTimeout(() => {
            this.configureControllersOnNetworkChange();
            currentChainId = getGlobalChainId(networkController);
          }, 500);
        }
      },
    );

    this.controllerMessenger.subscribe(
      AppConstants.NETWORK_STATE_CHANGE_EVENT,
      async () => {
        try {
          const networkId = await deprecatedGetNetworkId();
          store.dispatch(networkIdUpdated(networkId));
        } catch (error) {
          console.error(
            error,
            `Network ID not changed, current chainId: ${getGlobalChainId(
              networkController,
            )}`,
          );
        }
      },
    );

    this.controllerMessenger.subscribe(
      `${networkController.name}:networkWillChange`,
      () => {
        store.dispatch(networkIdWillUpdate());
      },
    );

    this.configureControllersOnNetworkChange();
    this.startPolling();
    this.handleVaultBackup();
    this._addTransactionControllerListeners();

    Engine.instance = this;
  }

  // Logs the "Transaction Finalized" event after a transaction was either confirmed, dropped or failed.
  _handleTransactionFinalizedEvent = async (
    transactionEventPayload: TransactionEventPayload,
    properties: JsonMap,
  ) => {
    const shouldUseSmartTransaction = selectShouldUseSmartTransaction(
      store.getState(),
    );
    if (
      !shouldUseSmartTransaction ||
      !transactionEventPayload.transactionMeta
    ) {
      MetaMetrics.getInstance().trackEvent(
        MetricsEventBuilder.createEventBuilder(
          MetaMetricsEvents.TRANSACTION_FINALIZED,
        )
          .addProperties(properties)
          .build(),
      );
      return;
    }
    const { transactionMeta } = transactionEventPayload;
    const { SmartTransactionsController } = this.context;
    const waitForSmartTransaction = true;
    const smartTransactionMetricsProperties =
      await getSmartTransactionMetricsProperties(
        SmartTransactionsController,
        transactionMeta,
        waitForSmartTransaction,
        this.controllerMessenger,
      );
    MetaMetrics.getInstance().trackEvent(
      MetricsEventBuilder.createEventBuilder(
        MetaMetricsEvents.TRANSACTION_FINALIZED,
      )
        .addProperties(smartTransactionMetricsProperties)
        .addProperties(properties)
        .build(),
    );
  };

  _handleTransactionDropped = async (
    transactionEventPayload: TransactionEventPayload,
  ) => {
    const properties = { status: 'dropped' };
    await this._handleTransactionFinalizedEvent(
      transactionEventPayload,
      properties,
    );
  };

  _handleTransactionConfirmed = async (transactionMeta: TransactionMeta) => {
    const properties = { status: 'confirmed' };
    await this._handleTransactionFinalizedEvent(
      { transactionMeta },
      properties,
    );
  };

  _handleTransactionFailed = async (
    transactionEventPayload: TransactionEventPayload,
  ) => {
    const properties = { status: 'failed' };
    await this._handleTransactionFinalizedEvent(
      transactionEventPayload,
      properties,
    );
  };

  _addTransactionControllerListeners() {
    this.controllerMessenger.subscribe(
      'TransactionController:transactionDropped',
      this._handleTransactionDropped,
    );

    this.controllerMessenger.subscribe(
      'TransactionController:transactionConfirmed',
      this._handleTransactionConfirmed,
    );

    this.controllerMessenger.subscribe(
      'TransactionController:transactionFailed',
      this._handleTransactionFailed,
    );
  }

  handleVaultBackup() {
    this.controllerMessenger.subscribe(
      AppConstants.KEYRING_STATE_CHANGE_EVENT,
      (state: KeyringControllerState) => {
        if (!state.vault) {
          return;
        }

        // Back up vault if it exists
        backupVault(state)
          .then(() => {
            Logger.log('Engine', 'Vault back up successful');
          })
          .catch((error) => {
            Logger.error(error, 'Engine Vault backup failed');
          });
      },
    );
  }

  startPolling() {
    const { NetworkController, TransactionController } = this.context;

    const chainId = getGlobalChainId(NetworkController);

    TransactionController.stopIncomingTransactionPolling();

    // leaving the reference of TransactionController here, rather than importing it from utils to avoid circular dependency
    TransactionController.startIncomingTransactionPolling([chainId]);

    ///: BEGIN:ONLY_INCLUDE_IF(keyring-snaps)
    this.context.RatesController.start();
    ///: END:ONLY_INCLUDE_IF
  }

  configureControllersOnNetworkChange() {
    const { AccountTrackerController, NetworkController } = this.context;
    const { provider } = NetworkController.getProviderAndBlockTracker();

    // Skip configuration if this is called before the provider is initialized
    if (!provider) {
      return;
    }
    provider.sendAsync = provider.sendAsync.bind(provider);

    AccountTrackerController.refresh();
  }

  getTotalFiatAccountBalance = (): {
    ethFiat: number;
    tokenFiat: number;
    tokenFiat1dAgo: number;
    ethFiat1dAgo: number;
  } => {
    const {
      CurrencyRateController,
      AccountsController,
      AccountTrackerController,
      TokenBalancesController,
      TokenRatesController,
      TokensController,
      NetworkController,
    } = this.context;

    const selectedInternalAccount = AccountsController.getAccount(
      AccountsController.state.internalAccounts.selectedAccount,
    );

    if (selectedInternalAccount) {
      const selectSelectedInternalAccountFormattedAddress =
        toChecksumHexAddress(selectedInternalAccount.address);
      const { currentCurrency } = CurrencyRateController.state;
      const { chainId, ticker } = NetworkController.getNetworkClientById(
        getGlobalNetworkClientId(NetworkController),
      ).configuration;
      const { settings: { showFiatOnTestnets } = {} } = store.getState();

      if (isTestNet(chainId) && !showFiatOnTestnets) {
        return { ethFiat: 0, tokenFiat: 0, ethFiat1dAgo: 0, tokenFiat1dAgo: 0 };
      }

      const conversionRate =
        CurrencyRateController.state?.currencyRates?.[ticker]?.conversionRate ??
        0;

      const { accountsByChainId } = AccountTrackerController.state;
      const { tokens } = TokensController.state;
      const { marketData } = TokenRatesController.state;
      const tokenExchangeRates = marketData?.[toHexadecimal(chainId)];

      let ethFiat = 0;
      let ethFiat1dAgo = 0;
      let tokenFiat = 0;
      let tokenFiat1dAgo = 0;
      const decimalsToShow = (currentCurrency === 'usd' && 2) || undefined;
      if (
        accountsByChainId?.[toHexadecimal(chainId)]?.[
          selectSelectedInternalAccountFormattedAddress
        ]
      ) {
        // TODO - Non EVM accounts like BTC do not use hex formatted balances. We will need to modify this to use CAIP-2 identifiers in the future.
        const balanceBN = hexToBN(
          accountsByChainId[toHexadecimal(chainId)][
            selectSelectedInternalAccountFormattedAddress
          ].balance,
        );
        // TODO - Non EVM accounts like BTC do not use hex formatted balances. We will need to modify this to use CAIP-2 identifiers in the future.
        const stakedBalanceBN = hexToBN(
          accountsByChainId[toHexadecimal(chainId)][
            selectSelectedInternalAccountFormattedAddress
          ].stakedBalance || '0x00',
        );
        const totalAccountBalance = balanceBN
          .add(stakedBalanceBN)
          .toString('hex');
        ethFiat = weiToFiatNumber(
          totalAccountBalance,
          conversionRate,
          decimalsToShow,
        );
      }

      const ethPricePercentChange1d =
        tokenExchangeRates?.[zeroAddress() as Hex]?.pricePercentChange1d;

      ethFiat1dAgo =
        ethPricePercentChange1d !== undefined
          ? ethFiat / (1 + ethPricePercentChange1d / 100)
          : ethFiat;

      if (tokens.length > 0) {
        const { tokenBalances: allTokenBalances } =
          TokenBalancesController.state;

        const tokenBalances =
          allTokenBalances?.[selectedInternalAccount.address as Hex]?.[
            chainId
          ] ?? {};
        tokens.forEach(
          (item: { address: string; balance?: string; decimals: number }) => {
            const exchangeRate =
              tokenExchangeRates?.[item.address as Hex]?.price;

            const tokenBalance =
              item.balance ||
              (item.address in tokenBalances
                ? renderFromTokenMinimalUnit(
                    tokenBalances[item.address as Hex],
                    item.decimals,
                  )
                : undefined);
            const tokenBalanceFiat = balanceToFiatNumber(
              // TODO: Fix this by handling or eliminating the undefined case
              // @ts-expect-error This variable can be `undefined`, which would break here.
              tokenBalance,
              conversionRate,
              exchangeRate,
              decimalsToShow,
            );

            const tokenPricePercentChange1d =
              tokenExchangeRates?.[item.address as Hex]?.pricePercentChange1d;

            const tokenBalance1dAgo =
              tokenPricePercentChange1d !== undefined
                ? tokenBalanceFiat / (1 + tokenPricePercentChange1d / 100)
                : tokenBalanceFiat;

            tokenFiat += tokenBalanceFiat;
            tokenFiat1dAgo += tokenBalance1dAgo;
          },
        );
      }

      return {
        ethFiat: ethFiat ?? 0,
        ethFiat1dAgo: ethFiat1dAgo ?? 0,
        tokenFiat: tokenFiat ?? 0,
        tokenFiat1dAgo: tokenFiat1dAgo ?? 0,
      };
    }
    // if selectedInternalAccount is undefined, return default 0 value.
    return {
      ethFiat: 0,
      tokenFiat: 0,
      ethFiat1dAgo: 0,
      tokenFiat1dAgo: 0,
    };
  };

  /**
   * Gets a subset of preferences from the PreferencesController to pass to a snap.
   */
  getPreferences = () => {
    const {
      securityAlertsEnabled,
      useTransactionSimulations,
      useTokenDetection,
      privacyMode,
      useNftDetection,
      displayNftMedia,
      isMultiAccountBalancesEnabled,
    } = this.context.PreferencesController.state;

    return {
      securityAlertsEnabled,
      useTransactionSimulations,
      useTokenDetection,
      privacyMode,
      useNftDetection,
      displayNftMedia,
      isMultiAccountBalancesEnabled,
    };
  };

  ///: BEGIN:ONLY_INCLUDE_IF(keyring-snaps)
  getSnapKeyring = async () => {
    let [snapKeyring] = this.keyringController.getKeyringsByType(
      KeyringTypes.snap,
    );
    if (!snapKeyring) {
      snapKeyring = await this.keyringController.addNewKeyring(
        KeyringTypes.snap,
      );
    }
    return snapKeyring;
  };

  /**
   * Removes an account from state / storage.
   *
   * @param {string} address - A hex address
   */
  removeAccount = async (address: string) => {
    // Remove all associated permissions
    await removeAccountsFromPermissions([address]);
    // Remove account from the keyring
    await this.keyringController.removeAccount(address as Hex);
  };
  ///: END:ONLY_INCLUDE_IF

  /**
   * Returns true or false whether the user has funds or not
   */
  hasFunds = () => {
    try {
      const {
        engine: { backgroundState },
      } = store.getState();
      // TODO: Check `allNfts[currentChainId]` property instead
      // @ts-expect-error This property does not exist
      const nfts = backgroundState.NftController.nfts;

      const { tokenBalances } = backgroundState.TokenBalancesController;

      let tokenFound = false;
      tokenLoop: for (const chains of Object.values(tokenBalances)) {
        for (const tokens of Object.values(chains)) {
          for (const balance of Object.values(tokens)) {
            if (!isZero(balance)) {
              tokenFound = true;
              break tokenLoop;
            }
          }
        }
      }

      const fiatBalance = this.getTotalFiatAccountBalance() || 0;
      const totalFiatBalance = fiatBalance.ethFiat + fiatBalance.ethFiat;

      return totalFiatBalance > 0 || tokenFound || nfts.length > 0;
    } catch (e) {
      Logger.log('Error while getting user funds', e);
    }
  };

  resetState = async () => {
    // Whenever we are gonna start a new wallet
    // either imported or created, we need to
    // get rid of the old data from state
    const {
      TransactionController,
      TokensController,
      NftController,
      TokenBalancesController,
      TokenRatesController,
      PermissionController,
      // SelectedNetworkController,
      ///: BEGIN:ONLY_INCLUDE_IF(preinstalled-snaps,external-snaps)
      SnapController,
      ///: END:ONLY_INCLUDE_IF
      LoggingController,
    } = this.context;

    // Remove all permissions.
    PermissionController?.clearState?.();
    ///: BEGIN:ONLY_INCLUDE_IF(preinstalled-snaps,external-snaps)
    SnapController.clearState();
    ///: END:ONLY_INCLUDE_IF

    // Clear selected network
    // TODO implement this method on SelectedNetworkController
    // SelectedNetworkController.unsetAllDomains()

    //Clear assets info
    TokensController.resetState();
    NftController.resetState();

    TokenBalancesController.resetState();
    TokenRatesController.resetState();

    // eslint-disable-next-line @typescript-eslint/no-explicit-any
    (TransactionController as any).update(() => ({
      methodData: {},
      transactions: [],
      lastFetchedBlockNumbers: {},
      submitHistory: [],
      swapsTransactions: {},
    }));

    LoggingController.clear();
  };

  removeAllListeners() {
    this.controllerMessenger.clearSubscriptions();
  }

  async destroyEngineInstance() {
    // TODO: Replace "any" with type
    // eslint-disable-next-line @typescript-eslint/no-explicit-any
    Object.values(this.context).forEach((controller: any) => {
      if (controller.destroy) {
        controller.destroy();
      }
    });
    this.removeAllListeners();
    await this.resetState();
    Engine.instance = null;
  }

  rejectPendingApproval(
    id: string,
    reason: Error = providerErrors.userRejectedRequest(),
    opts: { ignoreMissing?: boolean; logErrors?: boolean } = {},
  ) {
    const { ApprovalController } = this.context;

    if (opts.ignoreMissing && !ApprovalController.has({ id })) {
      return;
    }

    try {
      ApprovalController.reject(id, reason);
      // TODO: Replace "any" with type
      // eslint-disable-next-line @typescript-eslint/no-explicit-any
    } catch (error: any) {
      if (opts.logErrors !== false) {
        Logger.error(
          error,
          'Reject while rejecting pending connection request',
        );
      }
    }
  }

  async acceptPendingApproval(
    id: string,
    requestData?: Record<string, Json>,
    opts: AcceptOptions & { handleErrors?: boolean } = {
      waitForResult: false,
      deleteAfterResult: false,
      handleErrors: true,
    },
  ) {
    const { ApprovalController } = this.context;

    try {
      return await ApprovalController.accept(id, requestData, {
        waitForResult: opts.waitForResult,
        deleteAfterResult: opts.deleteAfterResult,
      });
    } catch (err) {
      if (opts.handleErrors === false) {
        throw err;
      }
    }
  }

  // This should be used instead of directly calling PreferencesController.setSelectedAddress or AccountsController.setSelectedAccount
  setSelectedAccount(address: string) {
    const { AccountsController, PreferencesController } = this.context;
    const account = AccountsController.getAccountByAddress(address);
    if (account) {
      AccountsController.setSelectedAccount(account.id);
      PreferencesController.setSelectedAddress(address);
    } else {
      throw new Error(`No account found for address: ${address}`);
    }
  }

  /**
   * This should be used instead of directly calling PreferencesController.setAccountLabel or AccountsController.setAccountName in order to keep the names in sync
   * We are currently incrementally migrating the accounts data to the AccountsController so we must keep these values
   * in sync until the migration is complete.
   */
  setAccountLabel(address: string, label: string) {
    const { AccountsController, PreferencesController } = this.context;
    const accountToBeNamed = AccountsController.getAccountByAddress(address);
    if (accountToBeNamed === undefined) {
      throw new Error(`No account found for address: ${address}`);
    }
    AccountsController.setAccountName(accountToBeNamed.id, label);
    PreferencesController.setAccountLabel(address, label);
  }
}

/**
 * Assert that the given Engine instance has been initialized
 *
 * @param instance - Either an Engine instance, or null
 */
function assertEngineExists(
  instance: Engine | null,
): asserts instance is Engine {
  if (!instance) {
    throw new Error('Engine does not exist');
  }
}

let instance: Engine | null;

export default {
  get context() {
    assertEngineExists(instance);
    return instance.context;
  },

  get controllerMessenger() {
    assertEngineExists(instance);
    return instance.controllerMessenger;
  },

  get state() {
    assertEngineExists(instance);
    const {
      AccountTrackerController,
      AddressBookController,
      SnapInterfaceController,
      NftController,
      TokenListController,
      CurrencyRateController,
      KeyringController,
      NetworkController,
      PreferencesController,
      PhishingController,
      RemoteFeatureFlagController,
      PPOMController,
      TokenBalancesController,
      TokenRatesController,
      TokenSearchDiscoveryController,
      TransactionController,
      SmartTransactionsController,
      SwapsController,
      GasFeeController,
      TokensController,
      ///: BEGIN:ONLY_INCLUDE_IF(preinstalled-snaps,external-snaps)
      SnapController,
      SubjectMetadataController,
      AuthenticationController,
      UserStorageController,
      NotificationServicesController,
      NotificationServicesPushController,
      ///: END:ONLY_INCLUDE_IF
      PermissionController,
      SelectedNetworkController,
      ApprovalController,
      LoggingController,
      AccountsController,
      SignatureController,
      ///: BEGIN:ONLY_INCLUDE_IF(keyring-snaps)
      MultichainBalancesController,
      RatesController,
      MultichainAssetsController,
      MultichainTransactionsController,
      ///: END:ONLY_INCLUDE_IF
      MultichainNetworkController,
      BridgeController,
      BridgeStatusController,
      EarnController,
    } = instance.datamodel.state;

    return {
      AccountTrackerController,
      AddressBookController,
      SnapInterfaceController,
      NftController,
      TokenListController,
      CurrencyRateController,
      KeyringController,
      NetworkController,
      PhishingController,
      RemoteFeatureFlagController,
      PPOMController,
      PreferencesController,
      TokenBalancesController,
      TokenRatesController,
      TokenSearchDiscoveryController,
      TokensController,
      TransactionController,
      SmartTransactionsController,
      SwapsController,
      GasFeeController,
      ///: BEGIN:ONLY_INCLUDE_IF(preinstalled-snaps,external-snaps)
      SnapController,
      SubjectMetadataController,
      AuthenticationController,
      UserStorageController,
      NotificationServicesController,
      NotificationServicesPushController,
      ///: END:ONLY_INCLUDE_IF
      PermissionController,
      SelectedNetworkController,
      ApprovalController,
      LoggingController,
      AccountsController,
      SignatureController,
      ///: BEGIN:ONLY_INCLUDE_IF(keyring-snaps)
      MultichainBalancesController,
      RatesController,
      MultichainAssetsController,
      MultichainTransactionsController,
      ///: END:ONLY_INCLUDE_IF
      MultichainNetworkController,
      BridgeController,
      BridgeStatusController,
      EarnController,
    };
  },

  get datamodel() {
    assertEngineExists(instance);
    return instance.datamodel;
  },

  getTotalFiatAccountBalance() {
    assertEngineExists(instance);
    return instance.getTotalFiatAccountBalance();
  },

  hasFunds() {
    assertEngineExists(instance);
    return instance.hasFunds();
  },

  resetState() {
    assertEngineExists(instance);
    return instance.resetState();
  },

  destroyEngine: async () => {
    await instance?.destroyEngineInstance();
    instance = null;
  },

  init(
    state: Partial<EngineState> | undefined,
    keyringState: KeyringControllerState | null = null,
    metaMetricsId?: string,
  ) {
    instance =
      Engine.instance || new Engine(state, keyringState, metaMetricsId);
    Object.freeze(instance);
    return instance;
  },

  acceptPendingApproval: async (
    id: string,
    requestData?: Record<string, Json>,
    opts?: AcceptOptions & { handleErrors?: boolean },
  ) => instance?.acceptPendingApproval(id, requestData, opts),

  rejectPendingApproval: (
    id: string,
    reason: Error,
    opts: {
      ignoreMissing?: boolean;
      logErrors?: boolean;
    } = {},
  ) => instance?.rejectPendingApproval(id, reason, opts),

  setSelectedAddress: (address: string) => {
    assertEngineExists(instance);
    instance.setSelectedAccount(address);
  },

  setAccountLabel: (address: string, label: string) => {
    assertEngineExists(instance);
    instance.setAccountLabel(address, label);
  },

  ///: BEGIN:ONLY_INCLUDE_IF(keyring-snaps)
  getSnapKeyring: () => {
    assertEngineExists(instance);
    return instance.getSnapKeyring();
  },
  removeAccount: async (address: string) => {
    assertEngineExists(instance);
    return await instance.removeAccount(address);
  },
  ///: END:ONLY_INCLUDE_IF
};<|MERGE_RESOLUTION|>--- conflicted
+++ resolved
@@ -137,11 +137,8 @@
 import { zeroAddress } from 'ethereumjs-util';
 import {
   ApprovalType,
-<<<<<<< HEAD
   ChainId,
-=======
   handleFetch,
->>>>>>> 1d893112
   toChecksumHexAddress,
 } from '@metamask/controller-utils';
 import { ExtendedControllerMessenger } from '../ExtendedControllerMessenger';
