/* eslint-disable @typescript-eslint/no-shadow */
import Crypto from 'react-native-quick-crypto';
///: BEGIN:ONLY_INCLUDE_IF(preinstalled-snaps,external-snaps)
import {
  AppState,
  AppStateStatus,
  NativeEventSubscription,
} from 'react-native';
///: END:ONLY_INCLUDE_IF
import {
  AccountTrackerController,
  AssetsContractController,
  NftController,
  NftDetectionController,
  TokenBalancesController,
  TokenDetectionController,
  TokenListController,
  TokenRatesController,
  TokensController,
  CodefiTokenPricesServiceV2,
  TokenSearchDiscoveryDataController,
} from '@metamask/assets-controllers';
import { AccountsController } from '@metamask/accounts-controller';
import { AddressBookController } from '@metamask/address-book-controller';
import { ComposableController } from '@metamask/composable-controller';
import {
  KeyringController,
  KeyringControllerState,
  ///: BEGIN:ONLY_INCLUDE_IF(preinstalled-snaps,external-snaps)
  KeyringTypes,
  ///: END:ONLY_INCLUDE_IF
} from '@metamask/keyring-controller';
import {
  getDefaultNetworkControllerState,
  NetworkController,
  NetworkState,
  NetworkStatus,
} from '@metamask/network-controller';
import { PhishingController } from '@metamask/phishing-controller';
import { PreferencesController } from '@metamask/preferences-controller';
import {
  TransactionController,
  TransactionMeta,
} from '@metamask/transaction-controller';
import { GasFeeController } from '@metamask/gas-fee-controller';
import {
  AcceptOptions,
  AddApprovalOptions,
} from '@metamask/approval-controller';
import { HdKeyring } from '@metamask/eth-hd-keyring';
import { SelectedNetworkController } from '@metamask/selected-network-controller';
import {
  PermissionController,
  ///: BEGIN:ONLY_INCLUDE_IF(preinstalled-snaps,external-snaps)
  SubjectMetadataController,
  ///: END:ONLY_INCLUDE_IF
} from '@metamask/permission-controller';
import SwapsController, { swapsUtils } from '@metamask/swaps-controller';
import { PPOMController } from '@metamask/ppom-validator';
///: BEGIN:ONLY_INCLUDE_IF(preinstalled-snaps,external-snaps)
import type { NotificationArgs } from '@metamask/snaps-rpc-methods/dist/restricted/notify.cjs';
import {
  buildSnapEndowmentSpecifications,
  buildSnapRestrictedMethodSpecifications,
} from '@metamask/snaps-rpc-methods';
import type { EnumToUnion, DialogType } from '@metamask/snaps-sdk';
///: END:ONLY_INCLUDE_IF
import { MetaMaskKeyring as QRHardwareKeyring } from '@keystonehq/metamask-airgapped-keyring';
import { LoggingController } from '@metamask/logging-controller';
import { TokenSearchDiscoveryControllerMessenger } from '@metamask/token-search-discovery-controller';
import {
  LedgerKeyring,
  LedgerMobileBridge,
  LedgerTransportMiddleware,
} from '@metamask/eth-ledger-bridge-keyring';
import { Encryptor, LEGACY_DERIVATION_OPTIONS, pbkdf2 } from '../Encryptor';
import {
  getDecimalChainId,
  isTestNet,
  isPerDappSelectedNetworkEnabled,
} from '../../util/networks';
import {
  fetchEstimatedMultiLayerL1Fee,
  deprecatedGetNetworkId,
} from '../../util/networks/engineNetworkUtils';
import AppConstants from '../AppConstants';
import { store } from '../../store';
import {
  renderFromTokenMinimalUnit,
  balanceToFiatNumber,
  weiToFiatNumber,
  toHexadecimal,
  hexToBN,
  renderFromWei,
} from '../../util/number';
import NotificationManager from '../NotificationManager';
import Logger from '../../util/Logger';
import { isZero } from '../../util/lodash';
import { MetaMetricsEvents, MetaMetrics } from '../Analytics';

///: BEGIN:ONLY_INCLUDE_IF(preinstalled-snaps,external-snaps)
import { ExcludedSnapEndowments, ExcludedSnapPermissions } from '../Snaps';
import { calculateScryptKey } from './controllers/identity/calculate-scrypt-key';
import { notificationServicesControllerInit } from './controllers/notifications/notification-services-controller-init';
import { notificationServicesPushControllerInit } from './controllers/notifications/notification-services-push-controller-init';

import { getAuthenticationControllerMessenger } from './messengers/identity/authentication-controller-messenger';
import { createAuthenticationController } from './controllers/identity/create-authentication-controller';
import { getUserStorageControllerMessenger } from './messengers/identity/user-storage-controller-messenger';
import { createUserStorageController } from './controllers/identity/create-user-storage-controller';
///: END:ONLY_INCLUDE_IF
import {
  getCaveatSpecifications,
  getPermissionSpecifications,
  unrestrictedMethods,
} from '../Permissions/specifications.js';
import { backupVault } from '../BackupVault';
import { Hex, Json } from '@metamask/utils';
import { providerErrors } from '@metamask/rpc-errors';

import { PPOM, ppomInit } from '../../lib/ppom/PPOMView';
import RNFSStorageBackend from '../../lib/ppom/ppom-storage-backend';
import { createRemoteFeatureFlagController } from './controllers/remote-feature-flag-controller';
import {
  networkIdUpdated,
  networkIdWillUpdate,
} from '../../core/redux/slices/inpageProvider';
import SmartTransactionsController from '@metamask/smart-transactions-controller';
import { getAllowedSmartTransactionsChainIds } from '../../../app/constants/smartTransactions';
import { selectBasicFunctionalityEnabled } from '../../selectors/settings';
import { selectSwapsChainFeatureFlags } from '../../reducers/swaps';
import { ClientId } from '@metamask/smart-transactions-controller/dist/types';
import { zeroAddress } from 'ethereumjs-util';
import {
  ChainId,
  type TraceCallback,
  ///: BEGIN:ONLY_INCLUDE_IF(keyring-snaps)
  toHex,
  ///: END:ONLY_INCLUDE_IF
} from '@metamask/controller-utils';
import { ExtendedControllerMessenger } from '../ExtendedControllerMessenger';
import DomainProxyMap from '../../lib/DomainProxyMap/DomainProxyMap';
import {
  MetaMetricsEventCategory,
  MetaMetricsEventName,
} from '@metamask/smart-transactions-controller/dist/constants';
import {
  getSmartTransactionMetricsProperties as getSmartTransactionMetricsPropertiesType,
  getSmartTransactionMetricsSensitiveProperties as getSmartTransactionMetricsSensitivePropertiesType,
} from '@metamask/smart-transactions-controller/dist/utils';
///: BEGIN:ONLY_INCLUDE_IF(keyring-snaps)
import { snapKeyringBuilder } from '../SnapKeyring';
import { removeAccountsFromPermissions } from '../Permissions';
import { keyringSnapPermissionsBuilder } from '../SnapKeyring/keyringSnapsPermissions';
import { multichainBalancesControllerInit } from './controllers/multichain-balances-controller/multichain-balances-controller-init';
import { createMultichainRatesController } from './controllers/RatesController/utils';
import { setupCurrencyRateSync } from './controllers/RatesController/subscriptions';
import { multichainAssetsControllerInit } from './controllers/multichain-assets-controller/multichain-assets-controller-init';
import { multichainAssetsRatesControllerInit } from './controllers/multichain-assets-rates-controller/multichain-assets-rates-controller-init';
import { multichainTransactionsControllerInit } from './controllers/multichain-transactions-controller/multichain-transactions-controller-init';
import { multichainAccountServiceInit } from './controllers/multichain-account-service/multichain-account-service-init';
///: END:ONLY_INCLUDE_IF
///: BEGIN:ONLY_INCLUDE_IF(preinstalled-snaps,external-snaps)
import { HandleSnapRequestArgs } from '../Snaps/types';
import { handleSnapRequest } from '../Snaps/utils';
import {
  cronjobControllerInit,
  executionServiceInit,
  snapControllerInit,
  snapInterfaceControllerInit,
  snapsRegistryInit,
  SnapControllerClearSnapStateAction,
  SnapControllerGetSnapAction,
  SnapControllerGetSnapStateAction,
  SnapControllerUpdateSnapStateAction,
  SnapControllerIsMinimumPlatformVersionAction,
  SnapControllerHandleRequestAction,
} from './controllers/snaps';
import { RestrictedMethods } from '../Permissions/constants';
///: END:ONLY_INCLUDE_IF
import { MetricsEventBuilder } from '../Analytics/MetricsEventBuilder';
import {
  BaseControllerMessenger,
  EngineState,
  EngineContext,
  StatefulControllers,
} from './types';
import {
  BACKGROUND_STATE_CHANGE_EVENT_NAMES,
  STATELESS_NON_CONTROLLER_NAMES,
  swapsSupportedChainIds,
} from './constants';
import { getGlobalChainId } from '../../util/networks/global-network';
import { trace } from '../../util/trace';
import { logEngineCreation } from './utils/logger';
import { initModularizedControllers } from './utils';
import { accountsControllerInit } from './controllers/accounts-controller';
import { accountTreeControllerInit } from '../../multichain-accounts/controllers/account-tree-controller';
import { ApprovalControllerInit } from './controllers/approval-controller';
import { createTokenSearchDiscoveryController } from './controllers/TokenSearchDiscoveryController';
import { bridgeControllerInit } from './controllers/bridge-controller/bridge-controller-init';
import { bridgeStatusControllerInit } from './controllers/bridge-status-controller/bridge-status-controller-init';
import { multichainNetworkControllerInit } from './controllers/multichain-network-controller/multichain-network-controller-init';
import { currencyRateControllerInit } from './controllers/currency-rate-controller/currency-rate-controller-init';
import { EarnController } from '@metamask/earn-controller';
import { TransactionControllerInit } from './controllers/transaction-controller';
import { defiPositionsControllerInit } from './controllers/defi-positions-controller/defi-positions-controller-init';
import { SignatureControllerInit } from './controllers/signature-controller';
import { GasFeeControllerInit } from './controllers/gas-fee-controller';
import I18n from '../../../locales/i18n';
import { Platform } from '@metamask/profile-sync-controller/sdk';
import { isProductSafetyDappScanningEnabled } from '../../util/phishingDetection';
import { appMetadataControllerInit } from './controllers/app-metadata-controller';
import { InternalAccount } from '@metamask/keyring-internal-api';
import { toFormattedAddress } from '../../util/address';
import { getFailoverUrlsForInfuraNetwork } from '../../util/networks/customNetworks';
import {
  onRpcEndpointDegraded,
  onRpcEndpointUnavailable,
} from './controllers/network-controller/messenger-action-handlers';
import { INFURA_PROJECT_ID } from '../../constants/network';
import { SECOND } from '../../constants/time';
import { getIsQuicknodeEndpointUrl } from './controllers/network-controller/utils';
import {
  MultichainRouter,
  MultichainRouterMessenger,
  MultichainRouterArgs,
} from '@metamask/snaps-controllers';
import {
  MultichainRouterGetSupportedAccountsEvent,
  MultichainRouterIsSupportedScopeEvent,
} from './controllers/multichain-router/constants';
import { ErrorReportingService } from '@metamask/error-reporting-service';
import { captureException } from '@sentry/react-native';
import { WebSocketServiceInit } from './controllers/snaps/websocket-service-init';
import { networkEnablementControllerInit } from './controllers/network-enablement-controller/network-enablement-controller-init';

import { seedlessOnboardingControllerInit } from './controllers/seedless-onboarding-controller';
import { perpsControllerInit } from './controllers/perps-controller';
import { selectUseTokenDetection } from '../../selectors/preferencesController';

const NON_EMPTY = 'NON_EMPTY';

const encryptor = new Encryptor({
  keyDerivationOptions: LEGACY_DERIVATION_OPTIONS,
});
// TODO: Replace "any" with type
// eslint-disable-next-line @typescript-eslint/no-explicit-any
let currentChainId: any;

/**
 * Core controller responsible for composing other metamask controllers together
 * and exposing convenience methods for common wallet operations.
 */
export class Engine {
  /**
   * The global Engine singleton
   */
  static instance: Engine | null;
  /**
   * A collection of all controller instances
   */
  context: EngineContext;
  /**
   * The global controller messenger.
   */
  controllerMessenger: BaseControllerMessenger;
  /**
   * ComposableController reference containing all child controllers
   */
  datamodel: ComposableController<EngineState, StatefulControllers>;

  /**
   * Object containing the info for the latest incoming tx block
   * for each address and network
   */
  // TODO: Replace "any" with type
  // eslint-disable-next-line @typescript-eslint/no-explicit-any
  lastIncomingTxBlockInfo: any;

  ///: BEGIN:ONLY_INCLUDE_IF(preinstalled-snaps,external-snaps)
  /**
   * The app state event listener.
   * This is used to handle app state changes in snaps lifecycle hooks.
   */
  appStateListener: NativeEventSubscription;

  subjectMetadataController: SubjectMetadataController;
  ///: END:ONLY_INCLUDE_IF

  accountsController: AccountsController;
  gasFeeController: GasFeeController;
  keyringController: KeyringController;
  smartTransactionsController: SmartTransactionsController;
  transactionController: TransactionController;
  multichainRouter: MultichainRouter;
  /**
   * Creates a CoreController instance
   */
  // eslint-disable-next-line @typescript-eslint/default-param-last
  constructor(
    initialState: Partial<EngineState> = {},
    initialKeyringState?: KeyringControllerState | null,
    metaMetricsId?: string,
  ) {
    logEngineCreation(initialState, initialKeyringState);

    this.controllerMessenger = new ExtendedControllerMessenger();

    const isBasicFunctionalityToggleEnabled = () =>
      selectBasicFunctionalityEnabled(store.getState());

    const preferencesController = new PreferencesController({
      messenger: this.controllerMessenger.getRestricted({
        name: 'PreferencesController',
        allowedActions: [],
        allowedEvents: ['KeyringController:stateChange'],
      }),
      state: {
        ipfsGateway: AppConstants.IPFS_DEFAULT_GATEWAY_URL,
        useTokenDetection:
          initialState?.PreferencesController?.useTokenDetection ?? true,
        useNftDetection: true, // set this to true to enable nft detection by default to new users
        displayNftMedia: true,
        securityAlertsEnabled: true,
        smartTransactionsOptInStatus: true,
        tokenSortConfig: {
          key: 'tokenFiatAmount',
          order: 'dsc',
          sortCallback: 'stringNumeric',
        },
        ...initialState.PreferencesController,
      },
    });

    const errorReportingServiceMessenger =
      this.controllerMessenger.getRestricted({
        name: 'ErrorReportingService',
        allowedActions: [],
        allowedEvents: [],
      });
    // We only use the ErrorReportingService through the
    // messenger. But we need to assign a variable to make Sonar happy.
    // eslint-disable-next-line @typescript-eslint/no-unused-vars
    const errorReportingService = new ErrorReportingService({
      messenger: errorReportingServiceMessenger,
      captureException,
    });

    const networkControllerMessenger = this.controllerMessenger.getRestricted({
      name: 'NetworkController',
      allowedEvents: [],
      allowedActions: ['ErrorReportingService:captureException'],
    });

    const additionalDefaultNetworks = [
      ChainId['megaeth-testnet'],
      ChainId['monad-testnet'],
    ];

    let initialNetworkControllerState = initialState.NetworkController;
    if (!initialNetworkControllerState) {
      initialNetworkControllerState = getDefaultNetworkControllerState(
        additionalDefaultNetworks,
      );

      // Add failovers for default Infura RPC endpoints
      initialNetworkControllerState.networkConfigurationsByChainId[
        ChainId.mainnet
      ].rpcEndpoints[0].failoverUrls =
        getFailoverUrlsForInfuraNetwork('ethereum-mainnet');
      initialNetworkControllerState.networkConfigurationsByChainId[
        ChainId['linea-mainnet']
      ].rpcEndpoints[0].failoverUrls =
        getFailoverUrlsForInfuraNetwork('linea-mainnet');
      initialNetworkControllerState.networkConfigurationsByChainId[
        ChainId['base-mainnet']
      ].rpcEndpoints[0].failoverUrls =
        getFailoverUrlsForInfuraNetwork('base-mainnet');
    }

    const infuraProjectId = INFURA_PROJECT_ID || NON_EMPTY;
    const networkControllerOptions = {
      infuraProjectId,
      state: initialNetworkControllerState,
      messenger: networkControllerMessenger,
      getBlockTrackerOptions: () =>
        process.env.IN_TEST
          ? {}
          : {
              pollingInterval: 20 * SECOND,
              // The retry timeout is pretty short by default, and if the endpoint is
              // down, it will end up exhausting the max number of consecutive
              // failures quickly.
              retryTimeout: 20 * SECOND,
            },
      getRpcServiceOptions: (rpcEndpointUrl: string) => {
        const maxRetries = 4;
        const commonOptions = {
          fetch: globalThis.fetch.bind(globalThis),
          btoa: globalThis.btoa.bind(globalThis),
        };

        if (getIsQuicknodeEndpointUrl(rpcEndpointUrl)) {
          return {
            ...commonOptions,
            policyOptions: {
              maxRetries,
              // When we fail over to Quicknode, we expect it to be down at
              // first while it is being automatically activated. If an endpoint
              // is down, the failover logic enters a "cooldown period" of 30
              // minutes. We'd really rather not enter that for Quicknode, so
              // keep retrying longer.
              maxConsecutiveFailures: (maxRetries + 1) * 14,
            },
          };
        }

        return {
          ...commonOptions,
          policyOptions: {
            maxRetries,
            // Ensure that the circuit does not break too quickly.
            maxConsecutiveFailures: (maxRetries + 1) * 7,
          },
        };
      },
      additionalDefaultNetworks,
    };
    const networkController = new NetworkController(networkControllerOptions);
    networkControllerMessenger.subscribe(
      'NetworkController:rpcEndpointUnavailable',
      async ({ chainId, endpointUrl, error }) => {
        onRpcEndpointUnavailable({
          chainId,
          endpointUrl,
          infuraProjectId,
          error,
          trackEvent: ({ event, properties }) => {
            const metricsEvent = MetricsEventBuilder.createEventBuilder(event)
              .addProperties(properties)
              .build();
            MetaMetrics.getInstance().trackEvent(metricsEvent);
          },
          metaMetricsId: await MetaMetrics.getInstance().getMetaMetricsId(),
        });
      },
    );
    networkControllerMessenger.subscribe(
      'NetworkController:rpcEndpointDegraded',
      async ({ chainId, endpointUrl }) => {
        onRpcEndpointDegraded({
          chainId,
          endpointUrl,
          infuraProjectId,
          trackEvent: ({ event, properties }) => {
            const metricsEvent = MetricsEventBuilder.createEventBuilder(event)
              .addProperties(properties)
              .build();
            MetaMetrics.getInstance().trackEvent(metricsEvent);
          },
          metaMetricsId: await MetaMetrics.getInstance().getMetaMetricsId(),
        });
      },
    );
    networkController.initializeProvider();

    const assetsContractController = new AssetsContractController({
      messenger: this.controllerMessenger.getRestricted({
        name: 'AssetsContractController',
        allowedActions: [
          'NetworkController:getNetworkClientById',
          'NetworkController:getNetworkConfigurationByNetworkClientId',
          'NetworkController:getSelectedNetworkClient',
          'NetworkController:getState',
        ],
        allowedEvents: [
          'PreferencesController:stateChange',
          'NetworkController:networkDidChange',
        ],
      }),
      chainId: getGlobalChainId(networkController),
    });

    const loggingController = new LoggingController({
      messenger: this.controllerMessenger.getRestricted<
        'LoggingController',
        never,
        never
      >({
        name: 'LoggingController',
        allowedActions: [],
        allowedEvents: [],
      }),
      state: initialState.LoggingController,
    });
    const tokenListController = new TokenListController({
      chainId: getGlobalChainId(networkController),
      onNetworkStateChange: (listener) =>
        this.controllerMessenger.subscribe(
          AppConstants.NETWORK_STATE_CHANGE_EVENT,
          listener,
        ),
      messenger: this.controllerMessenger.getRestricted({
        name: 'TokenListController',
        allowedActions: [`${networkController.name}:getNetworkClientById`],
        allowedEvents: [`${networkController.name}:stateChange`],
      }),
    });
    const remoteFeatureFlagControllerMessenger =
      this.controllerMessenger.getRestricted({
        name: 'RemoteFeatureFlagController',
        allowedActions: [],
        allowedEvents: [],
      });
    remoteFeatureFlagControllerMessenger.subscribe(
      'RemoteFeatureFlagController:stateChange',
      (isRpcFailoverEnabled) => {
        if (isRpcFailoverEnabled) {
          Logger.log(
            'isRpcFailoverEnabled = ',
            isRpcFailoverEnabled,
            ', enabling RPC failover',
          );
          networkController.enableRpcFailover();
        } else {
          Logger.log(
            'isRpcFailoverEnabled = ',
            isRpcFailoverEnabled,
            ', disabling RPC failover',
          );
          networkController.disableRpcFailover();
        }
      },
      (state) => state.remoteFeatureFlags.walletFrameworkRpcFailoverEnabled,
    );
    const remoteFeatureFlagController = createRemoteFeatureFlagController({
      messenger: remoteFeatureFlagControllerMessenger,
      disabled: !isBasicFunctionalityToggleEnabled(),
      getMetaMetricsId: () => metaMetricsId ?? '',
    });

    const tokenSearchDiscoveryController = createTokenSearchDiscoveryController(
      {
        state: initialState.TokenSearchDiscoveryController,
        messenger: this.controllerMessenger.getRestricted({
          name: 'TokenSearchDiscoveryController',
          allowedActions: [],
          allowedEvents: [],
        }) as TokenSearchDiscoveryControllerMessenger,
      },
    );

    const phishingController = new PhishingController({
      messenger: this.controllerMessenger.getRestricted({
        name: 'PhishingController',
        allowedActions: [],
        allowedEvents: [],
      }),
    });
    if (!isProductSafetyDappScanningEnabled()) {
      phishingController.maybeUpdateState();
    }

    const additionalKeyrings = [];

    const qrKeyringBuilder = () => {
      const keyring = new QRHardwareKeyring();
      // to fix the bug in #9560, forgetDevice will reset all keyring properties to default.
      keyring.forgetDevice();
      return keyring;
    };
    qrKeyringBuilder.type = QRHardwareKeyring.type;

    additionalKeyrings.push(qrKeyringBuilder);

    const bridge = new LedgerMobileBridge(new LedgerTransportMiddleware());
    const ledgerKeyringBuilder = () => new LedgerKeyring({ bridge });
    ledgerKeyringBuilder.type = LedgerKeyring.type;

    additionalKeyrings.push(ledgerKeyringBuilder);

    const hdKeyringBuilder = () =>
      new HdKeyring({
        cryptographicFunctions: { pbkdf2Sha512: pbkdf2 },
      });
    hdKeyringBuilder.type = HdKeyring.type;
    additionalKeyrings.push(hdKeyringBuilder);

    ///: BEGIN:ONLY_INCLUDE_IF(keyring-snaps)
    const snapKeyringBuildMessenger = this.controllerMessenger.getRestricted({
      name: 'SnapKeyring',
      allowedActions: [
        'ApprovalController:addRequest',
        'ApprovalController:acceptRequest',
        'ApprovalController:rejectRequest',
        'ApprovalController:startFlow',
        'ApprovalController:endFlow',
        'ApprovalController:showSuccess',
        'ApprovalController:showError',
        'PhishingController:testOrigin',
        'PhishingController:maybeUpdateState',
        'KeyringController:getAccounts',
        'AccountsController:setSelectedAccount',
        'AccountsController:getAccountByAddress',
        'AccountsController:setAccountName',
        'AccountsController:setAccountNameAndSelectAccount',
        'AccountsController:listMultichainAccounts',
        SnapControllerHandleRequestAction,
        SnapControllerGetSnapAction,
        SnapControllerIsMinimumPlatformVersionAction,
      ],
      allowedEvents: [],
    });

    additionalKeyrings.push(
      snapKeyringBuilder(snapKeyringBuildMessenger, {
        persistKeyringHelper: async () => {
          // Necessary to only persist the keyrings, the `AccountsController` will
          // automatically react to `KeyringController:stateChange`.
          await this.keyringController.persistAllKeyrings();
        },
        removeAccountHelper: (address) => this.removeAccount(address),
      }),
    );

    ///: END:ONLY_INCLUDE_IF

    this.keyringController = new KeyringController({
      removeIdentity: preferencesController.removeIdentity.bind(
        preferencesController,
      ),
      encryptor,
      messenger: this.controllerMessenger.getRestricted({
        name: 'KeyringController',
        allowedActions: [],
        allowedEvents: [],
      }),
      state: initialKeyringState || initialState.KeyringController,
      // @ts-expect-error To Do: Update the type of QRHardwareKeyring to Keyring<Json>
      keyringBuilders: additionalKeyrings,
      cacheEncryptionKey: true,
    });

    ///: BEGIN:ONLY_INCLUDE_IF(preinstalled-snaps,external-snaps)
    /**
     * Gets the mnemonic of the user's primary keyring.
     */
    const getPrimaryKeyringMnemonic = () => {
      const [keyring] = this.keyringController.getKeyringsByType(
        KeyringTypes.hd,
      ) as HdKeyring[];

      if (!keyring.mnemonic) {
        throw new Error('Primary keyring mnemonic unavailable.');
      }

      return keyring.mnemonic;
    };

    const getPrimaryKeyringMnemonicSeed = () => {
      const [keyring] = this.keyringController.getKeyringsByType(
        KeyringTypes.hd,
      ) as HdKeyring[];

      if (!keyring.seed) {
        throw new Error('Primary keyring mnemonic unavailable.');
      }

      return keyring.seed;
    };

    const getUnlockPromise = () => {
      if (this.keyringController.isUnlocked()) {
        return Promise.resolve();
      }
      return new Promise<void>((resolve) => {
        this.controllerMessenger.subscribeOnceIf(
          'KeyringController:unlock',
          resolve,
          () => true,
        );
      });
    };

    const snapRestrictedMethods = {
      clearSnapState: this.controllerMessenger.call.bind(
        this.controllerMessenger,
        SnapControllerClearSnapStateAction,
      ),
      getMnemonic: async (source?: string) => {
        if (!source) {
          return getPrimaryKeyringMnemonic();
        }

        try {
          const { type, mnemonic } = (await this.controllerMessenger.call(
            'KeyringController:withKeyring',
            {
              id: source,
            },
            async ({ keyring }) => ({
              type: keyring.type,
              mnemonic: (keyring as unknown as HdKeyring).mnemonic,
            }),
          )) as { type: string; mnemonic?: Uint8Array };

          if (type !== KeyringTypes.hd || !mnemonic) {
            // The keyring isn't guaranteed to have a mnemonic (e.g.,
            // hardware wallets, which can't be used as entropy sources),
            // so we throw an error if it doesn't.
            throw new Error(`Entropy source with ID "${source}" not found.`);
          }

          return mnemonic;
        } catch {
          throw new Error(`Entropy source with ID "${source}" not found.`);
        }
      },
      getMnemonicSeed: async (source?: string) => {
        if (!source) {
          return getPrimaryKeyringMnemonicSeed();
        }

        try {
          const { type, seed } = (await this.controllerMessenger.call(
            'KeyringController:withKeyring',
            {
              id: source,
            },
            async ({ keyring }) => ({
              type: keyring.type,
              seed: (keyring as unknown as HdKeyring).seed,
            }),
          )) as { type: string; seed?: Uint8Array };

          if (type !== KeyringTypes.hd || !seed) {
            // The keyring isn't guaranteed to have a seed (e.g.,
            // hardware wallets, which can't be used as entropy sources),
            // so we throw an error if it doesn't.
            throw new Error(`Entropy source with ID "${source}" not found.`);
          }

          return seed;
        } catch {
          throw new Error(`Entropy source with ID "${source}" not found.`);
        }
      },
      getUnlockPromise: getUnlockPromise.bind(this),
      getSnap: this.controllerMessenger.call.bind(
        this.controllerMessenger,
        SnapControllerGetSnapAction,
      ),
      handleSnapRpcRequest: async (args: HandleSnapRequestArgs) =>
        await handleSnapRequest(this.controllerMessenger, args),
      getSnapState: this.controllerMessenger.call.bind(
        this.controllerMessenger,
        SnapControllerGetSnapStateAction,
      ),
      updateSnapState: this.controllerMessenger.call.bind(
        this.controllerMessenger,
        SnapControllerUpdateSnapStateAction,
      ),
      maybeUpdatePhishingList: this.controllerMessenger.call.bind(
        this.controllerMessenger,
        'PhishingController:maybeUpdateState',
      ),
      isOnPhishingList: (origin: string) =>
        this.controllerMessenger.call<'PhishingController:testOrigin'>(
          'PhishingController:testOrigin',
          origin,
        ).result,
      showDialog: (
        origin: string,
        type: EnumToUnion<DialogType>,
        // TODO: Replace "any" with type
        // eslint-disable-next-line @typescript-eslint/no-explicit-any
        content: any, // should be Component from '@metamask/snaps-ui';
        // TODO: Replace "any" with type
        // eslint-disable-next-line @typescript-eslint/no-explicit-any
        placeholder?: any,
      ) =>
        this.controllerMessenger.call<'ApprovalController:addRequest'>(
          'ApprovalController:addRequest',
          {
            origin,
            type,
            requestData: { content, placeholder },
          },
          true,
        ),
      showInAppNotification: (origin: string, args: NotificationArgs) => {
        Logger.log(
          'Snaps/ showInAppNotification called with args: ',
          args,
          ' and origin: ',
          origin,
        );

        return null;
      },
      createInterface: this.controllerMessenger.call.bind(
        this.controllerMessenger,
        'SnapInterfaceController:createInterface',
      ),
      getInterface: this.controllerMessenger.call.bind(
        this.controllerMessenger,
        'SnapInterfaceController:getInterface',
      ),
      updateInterface: this.controllerMessenger.call.bind(
        this.controllerMessenger,
        'SnapInterfaceController:updateInterface',
      ),
      requestUserApproval: (opts: AddApprovalOptions) =>
        this.controllerMessenger.call<'ApprovalController:addRequest'>(
          'ApprovalController:addRequest',
          opts,
          true,
        ),
      hasPermission: (origin: string, target: string) =>
        this.controllerMessenger.call<'PermissionController:hasPermission'>(
          'PermissionController:hasPermission',
          origin,
          target,
        ),
      getClientCryptography: () => ({ pbkdf2Sha512: pbkdf2 }),
      getPreferences: () => {
        const {
          securityAlertsEnabled,
          useTransactionSimulations,
          useTokenDetection,
          privacyMode,
          useNftDetection,
          displayNftMedia,
          isMultiAccountBalancesEnabled,
          showTestNetworks,
        } = this.getPreferences();
        const locale = I18n.locale;
        return {
          locale,
          currency: this.context.CurrencyRateController.state.currentCurrency,
          hideBalances: privacyMode,
          useSecurityAlerts: securityAlertsEnabled,
          simulateOnChainActions: useTransactionSimulations,
          useTokenDetection,
          batchCheckBalances: isMultiAccountBalancesEnabled,
          displayNftMedia,
          useNftDetection,
          useExternalPricingData: true,
          showTestnets: showTestNetworks,
        };
      },
    };
    ///: END:ONLY_INCLUDE_IF

    ///: BEGIN:ONLY_INCLUDE_IF(keyring-snaps)
    const keyringSnapMethods = {
      getAllowedKeyringMethods: (origin: string) =>
        keyringSnapPermissionsBuilder(origin),
      getSnapKeyring: this.getSnapKeyring.bind(this),
    };
    ///: END:ONLY_INCLUDE_IF

    const getSnapPermissionSpecifications = () => ({
      ...buildSnapEndowmentSpecifications(Object.keys(ExcludedSnapEndowments)),
      ...buildSnapRestrictedMethodSpecifications(
        Object.keys(ExcludedSnapPermissions),
        {
          ///: BEGIN:ONLY_INCLUDE_IF(preinstalled-snaps,external-snaps)
          ...snapRestrictedMethods,
          ///: END:ONLY_INCLUDE_IF
          ///: BEGIN:ONLY_INCLUDE_IF(keyring-snaps)
          ...keyringSnapMethods,
          ///: END:ONLY_INCLUDE_IF
        },
      ),
    });

    const accountTrackerController = new AccountTrackerController({
      messenger: this.controllerMessenger.getRestricted({
        name: 'AccountTrackerController',
        allowedActions: [
          'AccountsController:getSelectedAccount',
          'AccountsController:listAccounts',
          'PreferencesController:getState',
          'NetworkController:getState',
          'NetworkController:getNetworkClientById',
        ],
        allowedEvents: [
          'AccountsController:selectedEvmAccountChange',
          'AccountsController:selectedAccountChange',
        ],
      }),
      state: initialState.AccountTrackerController ?? {
        accountsByChainId: {},
      },
      getStakedBalanceForChain:
        assetsContractController.getStakedBalanceForChain.bind(
          assetsContractController,
        ),
      includeStakedAssets: true,
    });
    const permissionController = new PermissionController({
      messenger: this.controllerMessenger.getRestricted({
        name: 'PermissionController',
        allowedActions: [
          `ApprovalController:addRequest`,
          `ApprovalController:hasRequest`,
          `ApprovalController:acceptRequest`,
          `ApprovalController:rejectRequest`,
          ///: BEGIN:ONLY_INCLUDE_IF(preinstalled-snaps,external-snaps)
          `SnapController:getPermitted`,
          `SnapController:install`,
          `SubjectMetadataController:getSubjectMetadata`,
          ///: END:ONLY_INCLUDE_IF
        ],
        allowedEvents: [],
      }),
      state: initialState.PermissionController,
      caveatSpecifications: getCaveatSpecifications({
        listAccounts: (...args) =>
          this.accountsController.listAccounts(...args),
        findNetworkClientIdByChainId:
          networkController.findNetworkClientIdByChainId.bind(
            networkController,
          ),
        isNonEvmScopeSupported: this.controllerMessenger.call.bind(
          this.controllerMessenger,
          MultichainRouterIsSupportedScopeEvent,
        ),
        getNonEvmAccountAddresses: this.controllerMessenger.call.bind(
          this.controllerMessenger,
          MultichainRouterGetSupportedAccountsEvent,
        ),
      }),
      permissionSpecifications: {
        ...getPermissionSpecifications(),
        ///: BEGIN:ONLY_INCLUDE_IF(preinstalled-snaps,external-snaps)
        ...getSnapPermissionSpecifications(),
        ///: END:ONLY_INCLUDE_IF
      },
      unrestrictedMethods,
    });

    const selectedNetworkController = new SelectedNetworkController({
      messenger: this.controllerMessenger.getRestricted({
        name: 'SelectedNetworkController',
        allowedActions: [
          'NetworkController:getNetworkClientById',
          'NetworkController:getState',
          'NetworkController:getSelectedNetworkClient',
          'PermissionController:hasPermissions',
          'PermissionController:getSubjectNames',
        ],
        allowedEvents: [
          'NetworkController:stateChange',
          'PermissionController:stateChange',
        ],
      }),
      state: initialState.SelectedNetworkController || { domains: {} },
      useRequestQueuePreference: isPerDappSelectedNetworkEnabled(),
      // TODO we need to modify core PreferencesController for better cross client support
      onPreferencesStateChange: (
        listener: ({ useRequestQueue }: { useRequestQueue: boolean }) => void,
      ) => listener({ useRequestQueue: isPerDappSelectedNetworkEnabled() }),
      domainProxyMap: new DomainProxyMap(),
    });

    ///: BEGIN:ONLY_INCLUDE_IF(preinstalled-snaps,external-snaps)
    this.subjectMetadataController = new SubjectMetadataController({
      messenger: this.controllerMessenger.getRestricted({
        name: 'SubjectMetadataController',
        allowedActions: [`${permissionController.name}:hasPermissions`],
        allowedEvents: [],
      }),
      state: initialState.SubjectMetadataController || {},
      subjectCacheLimit: 100,
    });

    const authenticationControllerMessenger =
      getAuthenticationControllerMessenger(this.controllerMessenger);
    const authenticationController = createAuthenticationController({
      messenger: authenticationControllerMessenger,
      initialState: initialState.AuthenticationController,
      metametrics: {
        agent: Platform.MOBILE,
        getMetaMetricsId: async () =>
          (await MetaMetrics.getInstance().getMetaMetricsId()) || '',
      },
    });

    const userStorageControllerMessenger = getUserStorageControllerMessenger(
      this.controllerMessenger,
    );
    const userStorageController = createUserStorageController({
      messenger: userStorageControllerMessenger,
      initialState: initialState.UserStorageController,
      nativeScryptCrypto: calculateScryptKey,
      // @ts-expect-error Controller uses string for names rather than enum
      trace,
      config: {
        accountSyncing: {
          onAccountAdded: (profileId) => {
            MetaMetrics.getInstance().trackEvent(
              MetricsEventBuilder.createEventBuilder(
                MetaMetricsEvents.ACCOUNTS_SYNC_ADDED,
              )
                .addProperties({
                  profile_id: profileId,
                })
                .build(),
            );
          },
          onAccountNameUpdated: (profileId) => {
            MetaMetrics.getInstance().trackEvent(
              MetricsEventBuilder.createEventBuilder(
                MetaMetricsEvents.ACCOUNTS_SYNC_NAME_UPDATED,
              )
                .addProperties({
                  profile_id: profileId,
                })
                .build(),
            );
          },
          onAccountSyncErroneousSituation(profileId, situationMessage) {
            MetaMetrics.getInstance().trackEvent(
              MetricsEventBuilder.createEventBuilder(
                MetaMetricsEvents.ACCOUNTS_SYNC_ERRONEOUS_SITUATION,
              )
                .addProperties({
                  profile_id: profileId,
                  situation_message: situationMessage,
                })
                .build(),
            );
          },
        },
        contactSyncing: {
          onContactUpdated: (profileId) => {
            MetaMetrics.getInstance().trackEvent(
              MetricsEventBuilder.createEventBuilder(
                MetaMetricsEvents.PROFILE_ACTIVITY_UPDATED,
              )
                .addProperties({
                  profile_id: profileId,
                  feature_name: 'Contacts Sync',
                  action: 'Contacts Sync Contact Updated',
                })
                .build(),
            );
          },
          onContactDeleted: (profileId) => {
            MetaMetrics.getInstance().trackEvent(
              MetricsEventBuilder.createEventBuilder(
                MetaMetricsEvents.PROFILE_ACTIVITY_UPDATED,
              )
                .addProperties({
                  profile_id: profileId,
                  feature_name: 'Contacts Sync',
                  action: 'Contacts Sync Contact Deleted',
                })
                .build(),
            );
          },
          onContactSyncErroneousSituation(profileId, situationMessage) {
            MetaMetrics.getInstance().trackEvent(
              MetricsEventBuilder.createEventBuilder(
                MetaMetricsEvents.PROFILE_ACTIVITY_UPDATED,
              )
                .addProperties({
                  profile_id: profileId,
                  feature_name: 'Contacts Sync',
                  action: 'Contacts Sync Erroneous Situation',
                  additional_description: situationMessage,
                })
                .build(),
            );
          },
        },
      },
    });
    ///: END:ONLY_INCLUDE_IF

    const codefiTokenApiV2 = new CodefiTokenPricesServiceV2();

    const smartTransactionsControllerTrackMetaMetricsEvent = (
      params: {
        event: MetaMetricsEventName;
        category: MetaMetricsEventCategory;
        properties?: ReturnType<
          typeof getSmartTransactionMetricsPropertiesType
        >;
        sensitiveProperties?: ReturnType<
          typeof getSmartTransactionMetricsSensitivePropertiesType
        >;
      },
      // eslint-disable-next-line @typescript-eslint/no-unused-vars
      options?: {
        metaMetricsId?: string;
      },
    ) => {
      MetaMetrics.getInstance().trackEvent(
        MetricsEventBuilder.createEventBuilder({
          category: params.event,
        })
          .addProperties(params.properties || {})
          .addSensitiveProperties(params.sensitiveProperties || {})
          .build(),
      );
    };

    this.smartTransactionsController = new SmartTransactionsController({
      // @ts-expect-error TODO: resolve types
      supportedChainIds: getAllowedSmartTransactionsChainIds(),
      clientId: ClientId.Mobile,
      getNonceLock: (...args) =>
        this.transactionController.getNonceLock(...args),
      confirmExternalTransaction: (...args) =>
        this.transactionController.confirmExternalTransaction(...args),
      trackMetaMetricsEvent: smartTransactionsControllerTrackMetaMetricsEvent,
      state: initialState.SmartTransactionsController,
      // @ts-expect-error TODO: Resolve mismatch between base-controller versions.
      messenger: this.controllerMessenger.getRestricted({
        name: 'SmartTransactionsController',
        allowedActions: [
          'NetworkController:getNetworkClientById',
          'NetworkController:getState',
        ],
        allowedEvents: ['NetworkController:stateChange'],
      }),
      getTransactions: (...args) =>
        this.transactionController.getTransactions(...args),
      updateTransaction: (...args) =>
        this.transactionController.updateTransaction(...args),
      getFeatureFlags: () => selectSwapsChainFeatureFlags(store.getState()),
      getMetaMetricsProps: () => Promise.resolve({}), // Return MetaMetrics props once we enable HW wallets for smart transactions.
      trace: trace as TraceCallback,
    });

    const tokenSearchDiscoveryDataController =
      new TokenSearchDiscoveryDataController({
        tokenPricesService: codefiTokenApiV2,
        swapsSupportedChainIds,
        fetchSwapsTokensThresholdMs: AppConstants.SWAPS.CACHE_TOKENS_THRESHOLD,
        fetchTokens: swapsUtils.fetchTokens,
        messenger: this.controllerMessenger.getRestricted({
          name: 'TokenSearchDiscoveryDataController',
          allowedActions: ['CurrencyRateController:getState'],
          allowedEvents: [],
        }),
      });

<<<<<<< HEAD
    /* bridge controller Initialization */
    const bridgeController = new BridgeController({
      messenger: this.controllerMessenger.getRestricted({
        name: 'BridgeController',
        allowedActions: [
          'AccountsController:getSelectedMultichainAccount',
          'SnapController:handleRequest',
          'NetworkController:getState',
          'NetworkController:getNetworkClientById',
          'NetworkController:findNetworkClientIdByChainId',
          'TokenRatesController:getState',
          'MultichainAssetsRatesController:getState',
          'CurrencyRateController:getState',
          'RemoteFeatureFlagController:getState',
        ],
        allowedEvents: [],
      }),
      clientId: BridgeClientId.MOBILE,
      // TODO: change getLayer1GasFee type to match transactionController.getLayer1GasFee
      getLayer1GasFee: async ({
        transactionParams,
        chainId,
      }: {
        transactionParams: TransactionParams;
        chainId: ChainId;
      }) =>
        this.transactionController.getLayer1GasFee({
          transactionParams,
          chainId,
          // eslint-disable-next-line @typescript-eslint/no-explicit-any
        }) as any,

      fetchFn: handleFetch,
      config: {
        customBridgeApiBaseUrl: BRIDGE_API_BASE_URL,
      },
      trackMetaMetricsFn: (event, properties) => {
        const metricsEvent = MetricsEventBuilder.createEventBuilder({
          // category property here maps to event name
          category: event,
        })
          .addProperties({
            ...(properties ?? {}),
          })
          .build();
        MetaMetrics.getInstance().trackEvent(metricsEvent);
      },
      traceFn: trace as TraceCallback,
    });

    const bridgeStatusController = new BridgeStatusController({
      messenger: this.controllerMessenger.getRestricted({
        name: 'BridgeStatusController',
        allowedActions: [
          'AccountsController:getSelectedMultichainAccount',
          'NetworkController:getNetworkClientById',
          'NetworkController:findNetworkClientIdByChainId',
          'NetworkController:getState',
          'BridgeController:getBridgeERC20Allowance',
          'BridgeController:trackUnifiedSwapBridgeEvent',
          'GasFeeController:getState',
          'AccountsController:getAccountByAddress',
          'SnapController:handleRequest',
          'TransactionController:getState',
          'RemoteFeatureFlagController:getState',
          'BridgeController:stopPollingForQuotes',
        ],
        allowedEvents: [
          'TransactionController:transactionConfirmed',
          'TransactionController:transactionFailed',
          'MultichainTransactionsController:transactionConfirmed',
        ],
      }),
      state: initialState.BridgeStatusController,
      clientId: BridgeClientId.MOBILE,
      fetchFn: handleFetch,
      addTransactionFn: (
        ...args: Parameters<typeof this.transactionController.addTransaction>
      ) => this.transactionController.addTransaction(...args),
      estimateGasFeeFn: (
        ...args: Parameters<typeof this.transactionController.estimateGasFee>
      ) => this.transactionController.estimateGasFee(...args),
      addUserOperationFromTransactionFn: (...args: unknown[]) =>
        // @ts-expect-error - userOperationController will be made optional, it's only relevant for extension
        this.userOperationController?.addUserOperationFromTransaction?.(
          ...args,
        ),
      traceFn: trace as TraceCallback,
      config: {
        customBridgeApiBaseUrl: BRIDGE_API_BASE_URL,
      },
    });

=======
>>>>>>> 578bf728
    const existingControllersByName = {
      KeyringController: this.keyringController,
      NetworkController: networkController,
      PreferencesController: preferencesController,
      SmartTransactionsController: this.smartTransactionsController,
    };

    const initRequest = {
      getState: () => store.getState(),
      getGlobalChainId: () => currentChainId,
    };

    const { controllersByName } = initModularizedControllers({
      controllerInitFunctions: {
        AccountsController: accountsControllerInit,
        AccountTreeController: accountTreeControllerInit,
        AppMetadataController: appMetadataControllerInit,
        ApprovalController: ApprovalControllerInit,
        GasFeeController: GasFeeControllerInit,
        TransactionController: TransactionControllerInit,
        SignatureController: SignatureControllerInit,
        CurrencyRateController: currencyRateControllerInit,
        MultichainNetworkController: multichainNetworkControllerInit,
        DeFiPositionsController: defiPositionsControllerInit,
        BridgeController: bridgeControllerInit,
        BridgeStatusController: bridgeStatusControllerInit,
        ///: BEGIN:ONLY_INCLUDE_IF(preinstalled-snaps,external-snaps)
        ExecutionService: executionServiceInit,
        CronjobController: cronjobControllerInit,
        SnapController: snapControllerInit,
        SnapInterfaceController: snapInterfaceControllerInit,
        SnapsRegistry: snapsRegistryInit,
        NotificationServicesController: notificationServicesControllerInit,
        NotificationServicesPushController:
          notificationServicesPushControllerInit,
        WebSocketService: WebSocketServiceInit,
        ///: END:ONLY_INCLUDE_IF
        ///: BEGIN:ONLY_INCLUDE_IF(keyring-snaps)
        MultichainAssetsController: multichainAssetsControllerInit,
        MultichainAssetsRatesController: multichainAssetsRatesControllerInit,
        MultichainBalancesController: multichainBalancesControllerInit,
        MultichainTransactionsController: multichainTransactionsControllerInit,
        MultichainAccountService: multichainAccountServiceInit,
        ///: END:ONLY_INCLUDE_IF
        SeedlessOnboardingController: seedlessOnboardingControllerInit,
        NetworkEnablementController: networkEnablementControllerInit,
        PerpsController: perpsControllerInit,
      },
      persistedState: initialState as EngineState,
      existingControllersByName,
      baseControllerMessenger: this.controllerMessenger,
      ...initRequest,
    });

    const accountsController = controllersByName.AccountsController;
    const accountTreeController = controllersByName.AccountTreeController;
    const approvalController = controllersByName.ApprovalController;
    const gasFeeController = controllersByName.GasFeeController;
    const signatureController = controllersByName.SignatureController;
    const transactionController = controllersByName.TransactionController;
    const seedlessOnboardingController =
      controllersByName.SeedlessOnboardingController;
    const perpsController = controllersByName.PerpsController;
    // Backwards compatibility for existing references
    this.accountsController = accountsController;
    this.gasFeeController = gasFeeController;
    this.transactionController = transactionController;

    const multichainNetworkController =
      controllersByName.MultichainNetworkController;
    const currencyRateController = controllersByName.CurrencyRateController;
    const bridgeController = controllersByName.BridgeController;

    ///: BEGIN:ONLY_INCLUDE_IF(preinstalled-snaps,external-snaps)
    const cronjobController = controllersByName.CronjobController;
    const executionService = controllersByName.ExecutionService;
    const snapController = controllersByName.SnapController;
    const snapInterfaceController = controllersByName.SnapInterfaceController;
    const snapsRegistry = controllersByName.SnapsRegistry;
    const webSocketService = controllersByName.WebSocketService;
    const notificationServicesController =
      controllersByName.NotificationServicesController;
    const notificationServicesPushController =
      controllersByName.NotificationServicesPushController;
    ///: END:ONLY_INCLUDE_IF

    ///: BEGIN:ONLY_INCLUDE_IF(keyring-snaps)
    const multichainAssetsController =
      controllersByName.MultichainAssetsController;
    const multichainAssetsRatesController =
      controllersByName.MultichainAssetsRatesController;
    const multichainBalancesController =
      controllersByName.MultichainBalancesController;
    const multichainTransactionsController =
      controllersByName.MultichainTransactionsController;
    const multichainAccountService = controllersByName.MultichainAccountService;
    ///: END:ONLY_INCLUDE_IF

    ///: BEGIN:ONLY_INCLUDE_IF(keyring-snaps)
    const multichainRatesControllerMessenger =
      this.controllerMessenger.getRestricted({
        name: 'RatesController',
        allowedActions: [],
        allowedEvents: ['CurrencyRateController:stateChange'],
      });

    const multichainRatesController = createMultichainRatesController({
      messenger: multichainRatesControllerMessenger,
      initialState: initialState.RatesController,
    });

    const networkEnablementController =
      controllersByName.NetworkEnablementController;

    // Set up currency rate sync
    setupCurrencyRateSync(
      multichainRatesControllerMessenger,
      multichainRatesController,
    );
    ///: END:ONLY_INCLUDE_IF

    ///: BEGIN:ONLY_INCLUDE_IF(preinstalled-snaps,external-snaps)
    snapController.init();
    cronjobController.init();
    // Notification Setup
    notificationServicesController.init();

    // Notify Snaps that the app is active when the Engine is initialized.
    this.controllerMessenger.call('SnapController:setClientActive', true);
    ///: END:ONLY_INCLUDE_IF

    const nftController = new NftController({
      useIpfsSubdomains: false,
      messenger: this.controllerMessenger.getRestricted({
        name: 'NftController',
        allowedActions: [
          'AccountsController:getAccount',
          'AccountsController:getSelectedAccount',
          'ApprovalController:addRequest',
          'AssetsContractController:getERC721AssetName',
          'AssetsContractController:getERC721AssetSymbol',
          'AssetsContractController:getERC721TokenURI',
          'AssetsContractController:getERC721OwnerOf',
          'AssetsContractController:getERC1155BalanceOf',
          'AssetsContractController:getERC1155TokenURI',
          'NetworkController:getNetworkClientById',
          'NetworkController:findNetworkClientIdByChainId',
          'PhishingController:bulkScanUrls',
        ],
        allowedEvents: [
          'PreferencesController:stateChange',
          'AccountsController:selectedEvmAccountChange',
        ],
      }),
      state: initialState.NftController,
    });

    const tokensController = new TokensController({
      chainId: getGlobalChainId(networkController),
      // @ts-expect-error at this point in time the provider will be defined by the `networkController.initializeProvider`
      provider: networkController.getProviderAndBlockTracker().provider,
      state: initialState.TokensController,
      messenger: this.controllerMessenger.getRestricted({
        name: 'TokensController',
        allowedActions: [
          'ApprovalController:addRequest',
          'NetworkController:getNetworkClientById',
          'AccountsController:getAccount',
          'AccountsController:getSelectedAccount',
          'AccountsController:listAccounts',
        ],
        allowedEvents: [
          'PreferencesController:stateChange',
          'NetworkController:networkDidChange',
          'NetworkController:stateChange',
          'TokenListController:stateChange',
          'AccountsController:selectedEvmAccountChange',
          'KeyringController:accountRemoved',
        ],
      }),
    });

    const earnController = new EarnController({
      messenger: this.controllerMessenger.getRestricted({
        name: 'EarnController',
        allowedEvents: [
          'AccountsController:selectedAccountChange',
          'TransactionController:transactionConfirmed',
          'NetworkController:networkDidChange',
        ],
        allowedActions: [
          'AccountsController:getSelectedAccount',
          'NetworkController:getNetworkClientById',
        ],
      }),
      addTransactionFn: transactionController.addTransaction.bind(
        transactionController,
      ),
      selectedNetworkClientId: networkController.state.selectedNetworkClientId,
    });

    this.context = {
      KeyringController: this.keyringController,
      AccountTreeController: accountTreeController,
      AccountTrackerController: accountTrackerController,
      AddressBookController: new AddressBookController({
        messenger: this.controllerMessenger.getRestricted({
          name: 'AddressBookController',
          allowedActions: [],
          allowedEvents: [],
        }),
        state: initialState.AddressBookController,
      }),
      AppMetadataController: controllersByName.AppMetadataController,
      AssetsContractController: assetsContractController,
      NftController: nftController,
      TokensController: tokensController,
      TokenListController: tokenListController,
      TokenDetectionController: new TokenDetectionController({
        messenger: this.controllerMessenger.getRestricted({
          name: 'TokenDetectionController',
          allowedActions: [
            'AccountsController:getSelectedAccount',
            'NetworkController:getNetworkClientById',
            'NetworkController:getNetworkConfigurationByNetworkClientId',
            'NetworkController:getState',
            'KeyringController:getState',
            'PreferencesController:getState',
            'TokenListController:getState',
            'TokensController:getState',
            'TokensController:addDetectedTokens',
            'AccountsController:getAccount',
            'TokensController:addTokens',
            'NetworkController:findNetworkClientIdByChainId',
          ],
          allowedEvents: [
            'KeyringController:lock',
            'KeyringController:unlock',
            'PreferencesController:stateChange',
            'NetworkController:networkDidChange',
            'TokenListController:stateChange',
            'TokensController:stateChange',
            'AccountsController:selectedEvmAccountChange',
            'TransactionController:transactionConfirmed',
          ],
        }),
        trackMetaMetricsEvent: () =>
          MetaMetrics.getInstance().trackEvent(
            MetricsEventBuilder.createEventBuilder(
              MetaMetricsEvents.TOKEN_DETECTED,
            )
              .addProperties({
                token_standard: 'ERC20',
                asset_type: 'token',
                chain_id: getDecimalChainId(
                  getGlobalChainId(networkController),
                ),
              })
              .build(),
          ),
        getBalancesInSingleCall:
          assetsContractController.getBalancesInSingleCall.bind(
            assetsContractController,
          ),
        platform: 'mobile',
        useAccountsAPI: true,
        disabled: false,
        useTokenDetection: () => selectUseTokenDetection(store.getState()),
        useExternalServices: () => isBasicFunctionalityToggleEnabled(),
      }),
      NftDetectionController: new NftDetectionController({
        messenger: this.controllerMessenger.getRestricted({
          name: 'NftDetectionController',
          allowedEvents: [
            'NetworkController:stateChange',
            'PreferencesController:stateChange',
          ],
          allowedActions: [
            'ApprovalController:addRequest',
            'NetworkController:getState',
            'NetworkController:getNetworkClientById',
            'PreferencesController:getState',
            'AccountsController:getSelectedAccount',
            'NetworkController:findNetworkClientIdByChainId',
          ],
        }),
        disabled: false,
        addNft: nftController.addNft.bind(nftController),
        getNftState: () => nftController.state,
      }),
      CurrencyRateController: currencyRateController,
      NetworkController: networkController,
      PhishingController: phishingController,
      PreferencesController: preferencesController,
      TokenBalancesController: new TokenBalancesController({
        messenger: this.controllerMessenger.getRestricted({
          name: 'TokenBalancesController',
          allowedActions: [
            'NetworkController:getNetworkClientById',
            'NetworkController:getState',
            'TokensController:getState',
            'PreferencesController:getState',
            'AccountsController:getSelectedAccount',
            'AccountsController:listAccounts',
          ],
          allowedEvents: [
            'TokensController:stateChange',
            'PreferencesController:stateChange',
            'NetworkController:stateChange',
            'KeyringController:accountRemoved',
          ],
        }),
        // TODO: This is long, can we decrease it?
        interval: 180000,
        state: initialState.TokenBalancesController,
      }),
      TokenRatesController: new TokenRatesController({
        messenger: this.controllerMessenger.getRestricted({
          name: 'TokenRatesController',
          allowedActions: [
            'TokensController:getState',
            'NetworkController:getNetworkClientById',
            'NetworkController:getState',
            'AccountsController:getAccount',
            'AccountsController:getSelectedAccount',
          ],
          allowedEvents: [
            'TokensController:stateChange',
            'NetworkController:stateChange',
            'AccountsController:selectedEvmAccountChange',
          ],
        }),
        tokenPricesService: codefiTokenApiV2,
        interval: 30 * 60 * 1000,
        state: initialState.TokenRatesController || { marketData: {} },
      }),
      TransactionController: this.transactionController,
      SmartTransactionsController: this.smartTransactionsController,
      SwapsController: new SwapsController({
        clientId: AppConstants.SWAPS.CLIENT_ID,
        fetchAggregatorMetadataThreshold:
          AppConstants.SWAPS.CACHE_AGGREGATOR_METADATA_THRESHOLD,
        fetchTokensThreshold: AppConstants.SWAPS.CACHE_TOKENS_THRESHOLD,
        fetchTopAssetsThreshold: AppConstants.SWAPS.CACHE_TOP_ASSETS_THRESHOLD,
        supportedChainIds: swapsSupportedChainIds,
        // @ts-expect-error TODO: Resolve mismatch between base-controller versions.
        messenger: this.controllerMessenger.getRestricted({
          name: 'SwapsController',
          // TODO: allow these internal calls once GasFeeController
          // export these action types and register its action handlers
          // allowedActions: [
          //   'GasFeeController:getEIP1559GasFeeEstimates',
          // ],
          allowedActions: ['NetworkController:getNetworkClientById'],
          allowedEvents: ['NetworkController:networkDidChange'],
        }),
        pollCountLimit: AppConstants.SWAPS.POLL_COUNT_LIMIT,
        // TODO: Remove once GasFeeController exports this action type
        fetchGasFeeEstimates: () =>
          this.gasFeeController.fetchGasFeeEstimates(),
        fetchEstimatedMultiLayerL1Fee,
      }),
      GasFeeController: this.gasFeeController,
      ApprovalController: approvalController,
      PermissionController: permissionController,
      RemoteFeatureFlagController: remoteFeatureFlagController,
      SelectedNetworkController: selectedNetworkController,
      SignatureController: signatureController,
      TokenSearchDiscoveryController: tokenSearchDiscoveryController,
      LoggingController: loggingController,
      ///: BEGIN:ONLY_INCLUDE_IF(preinstalled-snaps,external-snaps)
      CronjobController: cronjobController,
      ExecutionService: executionService,
      SnapController: snapController,
      SnapInterfaceController: snapInterfaceController,
      SnapsRegistry: snapsRegistry,
      SubjectMetadataController: this.subjectMetadataController,
      AuthenticationController: authenticationController,
      UserStorageController: userStorageController,
      WebSocketService: webSocketService,
      NotificationServicesController: notificationServicesController,
      NotificationServicesPushController: notificationServicesPushController,
      ///: END:ONLY_INCLUDE_IF
      AccountsController: accountsController,
      PPOMController: new PPOMController({
        chainId: getGlobalChainId(networkController),
        blockaidPublicKey: process.env.BLOCKAID_PUBLIC_KEY as string,
        cdnBaseUrl: process.env.BLOCKAID_FILE_CDN as string,
        // @ts-expect-error TODO: Resolve mismatch between base-controller versions.
        messenger: this.controllerMessenger.getRestricted({
          name: 'PPOMController',
          allowedActions: ['NetworkController:getNetworkClientById'],
          allowedEvents: [`${networkController.name}:networkDidChange`],
        }),
        onPreferencesChange: (listener) =>
          this.controllerMessenger.subscribe(
            `${preferencesController.name}:stateChange`,
            listener,
          ),
        // TODO: Replace "any" with type
        provider:
          // eslint-disable-next-line @typescript-eslint/no-explicit-any
          networkController.getProviderAndBlockTracker().provider as any,
        ppomProvider: {
          // TODO: Replace "any" with type
          // eslint-disable-next-line @typescript-eslint/no-explicit-any
          PPOM: PPOM as any,
          ppomInit,
        },
        storageBackend: new RNFSStorageBackend('PPOMDB'),
        securityAlertsEnabled:
          initialState.PreferencesController?.securityAlertsEnabled ?? false,
        state: initialState.PPOMController,
        // TODO: Replace "any" with type
        // eslint-disable-next-line @typescript-eslint/no-explicit-any
        nativeCrypto: Crypto as any,
      }),
      ///: BEGIN:ONLY_INCLUDE_IF(keyring-snaps)
      MultichainBalancesController: multichainBalancesController,
      RatesController: multichainRatesController,
      MultichainAssetsController: multichainAssetsController,
      MultichainAssetsRatesController: multichainAssetsRatesController,
      MultichainTransactionsController: multichainTransactionsController,
      MultichainAccountService: multichainAccountService,
      ///: END:ONLY_INCLUDE_IF
      TokenSearchDiscoveryDataController: tokenSearchDiscoveryDataController,
      MultichainNetworkController: multichainNetworkController,
      BridgeController: bridgeController,
      BridgeStatusController: controllersByName.BridgeStatusController,
      EarnController: earnController,
      DeFiPositionsController: controllersByName.DeFiPositionsController,
      SeedlessOnboardingController: seedlessOnboardingController,
      NetworkEnablementController: networkEnablementController,
      PerpsController: perpsController,
    };

    const childControllers = Object.assign({}, this.context);
    STATELESS_NON_CONTROLLER_NAMES.forEach((name) => {
      if (name in childControllers && childControllers[name]) {
        delete childControllers[name];
      }
    });
    this.datamodel = new ComposableController<EngineState, StatefulControllers>(
      {
        controllers: childControllers as StatefulControllers,
        messenger: this.controllerMessenger.getRestricted({
          name: 'ComposableController',
          allowedActions: [],
          allowedEvents: Array.from(BACKGROUND_STATE_CHANGE_EVENT_NAMES),
        }),
      },
    );

    const { NftController: nfts } = this.context;

    if (process.env.MM_OPENSEA_KEY) {
      nfts.setApiKey(process.env.MM_OPENSEA_KEY);
    }

    this.controllerMessenger.subscribe(
      'TransactionController:incomingTransactionsReceived',
      (incomingTransactions: TransactionMeta[]) => {
        NotificationManager.gotIncomingTransaction(incomingTransactions);
      },
    );

    this.controllerMessenger.subscribe(
      AppConstants.NETWORK_STATE_CHANGE_EVENT,
      (state: NetworkState) => {
        if (
          state.networksMetadata[state.selectedNetworkClientId].status ===
            NetworkStatus.Available &&
          getGlobalChainId(networkController) !== currentChainId
        ) {
          // We should add a state or event emitter saying the provider changed
          setTimeout(() => {
            this.configureControllersOnNetworkChange();
            currentChainId = getGlobalChainId(networkController);
          }, 500);
        }
      },
    );

    this.controllerMessenger.subscribe(
      AppConstants.NETWORK_STATE_CHANGE_EVENT,
      async () => {
        try {
          const networkId = await deprecatedGetNetworkId();
          store.dispatch(networkIdUpdated(networkId));
        } catch (error) {
          console.error(
            error,
            `Network ID not changed, current chainId: ${getGlobalChainId(
              networkController,
            )}`,
          );
        }
      },
    );

    this.controllerMessenger.subscribe(
      `${networkController.name}:networkWillChange`,
      () => {
        store.dispatch(networkIdWillUpdate());
      },
    );

    ///: BEGIN:ONLY_INCLUDE_IF(preinstalled-snaps,external-snaps)
    this.controllerMessenger.subscribe(
      `${snapController.name}:snapTerminated`,
      (truncatedSnap) => {
        const pendingApprovals = this.controllerMessenger.call(
          'ApprovalController:getState',
        ).pendingApprovals;
        const approvals = Object.values(pendingApprovals).filter(
          (approval) =>
            approval.origin === truncatedSnap.id &&
            approval.type.startsWith(RestrictedMethods.snap_dialog),
        );
        for (const approval of approvals) {
          this.controllerMessenger.call<'ApprovalController:rejectRequest'>(
            'ApprovalController:rejectRequest',
            approval.id,
            new Error('Snap was terminated.'),
          );
        }
      },
    );

    this.appStateListener = AppState.addEventListener(
      'change',
      (state: AppStateStatus) => {
        if (state !== 'active' && state !== 'background') {
          return;
        }
        // Notifies Snaps that the app may be in the background.
        // This is best effort as we cannot guarantee the messages are received in time.
        return this.controllerMessenger.call(
          'SnapController:setClientActive',
          state === 'active',
        );
      },
    );
    ///: END:ONLY_INCLUDE_IF

    // @TODO(snaps): This fixes an issue where `withKeyring` would lock the `KeyringController` mutex.
    // That meant that if a snap requested a keyring operation (like requesting entropy) while the `KeyringController` was locked,
    // it would cause a deadlock.
    // This is a temporary fix until we can refactor how we handle requests to the Snaps Keyring.
    const withSnapKeyring = async (
      operation: ({ keyring }: { keyring: unknown }) => void,
    ) => {
      const keyring = await this.getSnapKeyring();

      return operation({ keyring });
    };

    const multichainRouterMessenger = this.controllerMessenger.getRestricted({
      name: 'MultichainRouter',
      allowedActions: [
        `SnapController:getAll`,
        `SnapController:handleRequest`,
        `${permissionController.name}:getPermissions`,
        `AccountsController:listMultichainAccounts`,
      ],
      allowedEvents: [],
    }) as MultichainRouterMessenger;

    this.multichainRouter = new MultichainRouter({
      messenger: multichainRouterMessenger,
      withSnapKeyring:
        withSnapKeyring as MultichainRouterArgs['withSnapKeyring'],
    });

    this.configureControllersOnNetworkChange();
    this.startPolling();
    this.handleVaultBackup();

    Engine.instance = this;
  }

  handleVaultBackup() {
    this.controllerMessenger.subscribe(
      AppConstants.KEYRING_STATE_CHANGE_EVENT,
      (state: KeyringControllerState) => {
        if (!state.vault) {
          return;
        }

        // Back up vault if it exists
        backupVault(state)
          .then(() => {
            Logger.log('Engine', 'Vault back up successful');
          })
          .catch((error) => {
            Logger.error(error, 'Engine Vault backup failed');
          });
      },
    );
  }

  startPolling() {
    const { TransactionController } = this.context;

    TransactionController.stopIncomingTransactionPolling();

    // leaving the reference of TransactionController here, rather than importing it from utils to avoid circular dependency
    TransactionController.startIncomingTransactionPolling();

    ///: BEGIN:ONLY_INCLUDE_IF(keyring-snaps)
    this.context.RatesController.start();
    ///: END:ONLY_INCLUDE_IF
  }

  configureControllersOnNetworkChange() {
    const { AccountTrackerController, NetworkController } = this.context;
    const { provider } = NetworkController.getProviderAndBlockTracker();

    // Skip configuration if this is called before the provider is initialized
    if (!provider) {
      return;
    }
    provider.sendAsync = provider.sendAsync.bind(provider);

    AccountTrackerController.refresh([
      NetworkController.state.networkConfigurationsByChainId[
        getGlobalChainId(NetworkController)
      ]?.rpcEndpoints?.[
        NetworkController.state.networkConfigurationsByChainId[
          getGlobalChainId(NetworkController)
        ]?.defaultRpcEndpointIndex
      ]?.networkClientId,
    ]);
  }

  getTotalEvmFiatAccountBalance = (
    account?: InternalAccount,
  ): {
    ethFiat: number;
    tokenFiat: number;
    tokenFiat1dAgo: number;
    ethFiat1dAgo: number;
    totalNativeTokenBalance: string;
    ticker: string;
  } => {
    const {
      CurrencyRateController,
      AccountsController,
      AccountTrackerController,
      TokenBalancesController,
      TokenRatesController,
      TokensController,
      NetworkController,
    } = this.context;

    const selectedInternalAccount =
      account ??
      AccountsController.getAccount(
        AccountsController.state.internalAccounts.selectedAccount,
      );

    if (!selectedInternalAccount) {
      return {
        ethFiat: 0,
        tokenFiat: 0,
        ethFiat1dAgo: 0,
        tokenFiat1dAgo: 0,
        totalNativeTokenBalance: '0',
        ticker: '',
      };
    }

    const selectedInternalAccountFormattedAddress = toFormattedAddress(
      selectedInternalAccount.address,
    );
    const { currentCurrency } = CurrencyRateController.state;
    const { settings: { showFiatOnTestnets } = {} } = store.getState();

    const { accountsByChainId } = AccountTrackerController.state;
    const { marketData } = TokenRatesController.state;

    let totalEthFiat = 0;
    let totalEthFiat1dAgo = 0;
    let totalTokenFiat = 0;
    let totalTokenFiat1dAgo = 0;
    let aggregatedNativeTokenBalance = '';
    let primaryTicker = '';

    const decimalsToShow = (currentCurrency === 'usd' && 2) || undefined;

    const networkConfigurations = Object.values(
      NetworkController.state.networkConfigurationsByChainId || {},
    );

    networkConfigurations.forEach((networkConfig) => {
      const { chainId } = networkConfig;
      const chainIdHex = toHexadecimal(chainId);

      if (isTestNet(chainId) && !showFiatOnTestnets) {
        return;
      }

      let ticker = '';
      try {
        const networkClientId =
          NetworkController.findNetworkClientIdByChainId(chainId);
        if (networkClientId) {
          const networkClient =
            NetworkController.getNetworkClientById(networkClientId);
          ticker = networkClient.configuration.ticker;
        }
      } catch (error) {
        return;
      }

      const conversionRate =
        CurrencyRateController.state?.currencyRates?.[ticker]?.conversionRate ??
        0;

      if (conversionRate === 0) {
        return;
      }

      if (!primaryTicker) {
        primaryTicker = ticker;
      }

      const accountData =
        accountsByChainId?.[chainIdHex]?.[
          selectedInternalAccountFormattedAddress
        ];
      if (accountData) {
        const balanceHex = accountData.balance;
        const balanceBN = hexToBN(balanceHex);

        const stakedBalanceBN = hexToBN(accountData.stakedBalance || '0x00');
        const totalAccountBalance = balanceBN
          .add(stakedBalanceBN)
          .toString('hex');

        const chainEthFiat = weiToFiatNumber(
          totalAccountBalance,
          conversionRate,
          decimalsToShow,
        );

        // Avoid NaN and Infinity values
        if (isFinite(chainEthFiat)) {
          totalEthFiat += chainEthFiat;
        }

        const tokenExchangeRates = marketData?.[chainIdHex];
        const ethPricePercentChange1d =
          tokenExchangeRates?.[zeroAddress() as Hex]?.pricePercentChange1d;

        let chainEthFiat1dAgo = chainEthFiat;
        if (
          ethPricePercentChange1d !== undefined &&
          isFinite(ethPricePercentChange1d) &&
          ethPricePercentChange1d !== -100
        ) {
          chainEthFiat1dAgo =
            chainEthFiat / (1 + ethPricePercentChange1d / 100);
        }

        if (isFinite(chainEthFiat1dAgo)) {
          totalEthFiat1dAgo += chainEthFiat1dAgo;
        }

        const chainNativeBalance = renderFromWei(balanceHex);
        if (chainNativeBalance && parseFloat(chainNativeBalance) > 0) {
          const currentAggregated = parseFloat(
            aggregatedNativeTokenBalance || '0',
          );
          aggregatedNativeTokenBalance = (
            currentAggregated + parseFloat(chainNativeBalance)
          ).toString();
        }
      }

      const tokens =
        TokensController.state.allTokens?.[chainIdHex]?.[
          selectedInternalAccount.address
        ] || [];
      const tokenExchangeRates = marketData?.[chainIdHex];

      if (tokens.length > 0) {
        const { tokenBalances: allTokenBalances } =
          TokenBalancesController.state;
        const tokenBalances =
          allTokenBalances?.[selectedInternalAccount.address as Hex]?.[
            chainId
          ] ?? {};

        tokens.forEach(
          (item: { address: string; balance?: string; decimals: number }) => {
            const exchangeRate =
              tokenExchangeRates?.[item.address as Hex]?.price;

            if (!exchangeRate || !isFinite(exchangeRate)) {
              return;
            }

            const tokenBalance =
              item.balance ||
              (item.address in tokenBalances
                ? renderFromTokenMinimalUnit(
                    tokenBalances[item.address as Hex],
                    item.decimals,
                  )
                : undefined);

            if (!tokenBalance) {
              return;
            }

            const tokenBalanceFiat = balanceToFiatNumber(
              tokenBalance,
              conversionRate,
              exchangeRate,
              decimalsToShow,
            );

            if (isFinite(tokenBalanceFiat)) {
              totalTokenFiat += tokenBalanceFiat;
            }

            const tokenPricePercentChange1d =
              tokenExchangeRates?.[item.address as Hex]?.pricePercentChange1d;
            let tokenBalance1dAgo = tokenBalanceFiat;

            if (
              tokenPricePercentChange1d !== undefined &&
              isFinite(tokenPricePercentChange1d) &&
              tokenPricePercentChange1d !== -100
            ) {
              tokenBalance1dAgo =
                tokenBalanceFiat / (1 + tokenPricePercentChange1d / 100);
            }

            if (isFinite(tokenBalance1dAgo)) {
              totalTokenFiat1dAgo += tokenBalance1dAgo;
            }
          },
        );
      }
    });

    return {
      ethFiat: totalEthFiat ?? 0,
      ethFiat1dAgo: totalEthFiat1dAgo ?? 0,
      tokenFiat: totalTokenFiat ?? 0,
      tokenFiat1dAgo: totalTokenFiat1dAgo ?? 0,
      totalNativeTokenBalance: aggregatedNativeTokenBalance ?? '0',
      ticker: primaryTicker,
    };
  };

  /**
   * Gets a subset of preferences from the PreferencesController to pass to a snap.
   */
  getPreferences = () => {
    const {
      securityAlertsEnabled,
      useTransactionSimulations,
      useTokenDetection,
      privacyMode,
      useNftDetection,
      displayNftMedia,
      isMultiAccountBalancesEnabled,
      showTestNetworks,
    } = this.context.PreferencesController.state;

    return {
      securityAlertsEnabled,
      useTransactionSimulations,
      useTokenDetection,
      privacyMode,
      useNftDetection,
      displayNftMedia,
      isMultiAccountBalancesEnabled,
      showTestNetworks,
    };
  };

  ///: BEGIN:ONLY_INCLUDE_IF(keyring-snaps)
  getSnapKeyring = async () => {
    // TODO: Replace `getKeyringsByType` with `withKeyring`
    let [snapKeyring] = this.keyringController.getKeyringsByType(
      KeyringTypes.snap,
    );
    if (!snapKeyring) {
      await this.keyringController.addNewKeyring(KeyringTypes.snap);
      // TODO: Replace `getKeyringsByType` with `withKeyring`
      [snapKeyring] = this.keyringController.getKeyringsByType(
        KeyringTypes.snap,
      );
    }
    return snapKeyring;
  };

  /**
   * Removes an account from state / storage.
   *
   * @param {string} address - A hex address
   */
  removeAccount = async (address: string) => {
    const addressHex = toHex(address);
    // Remove all associated permissions
    await removeAccountsFromPermissions([addressHex]);
    // Remove account from the keyring
    await this.keyringController.removeAccount(addressHex);
  };
  ///: END:ONLY_INCLUDE_IF

  /**
   * Returns true or false whether the user has funds or not
   */
  hasFunds = () => {
    try {
      const {
        engine: { backgroundState },
      } = store.getState();
      // TODO: Check `allNfts[currentChainId]` property instead
      // @ts-expect-error This property does not exist
      const nfts = backgroundState.NftController.nfts;

      const { tokenBalances } = backgroundState.TokenBalancesController;

      let tokenFound = false;
      tokenLoop: for (const chains of Object.values(tokenBalances)) {
        for (const tokens of Object.values(chains)) {
          for (const balance of Object.values(tokens)) {
            if (!isZero(balance)) {
              tokenFound = true;
              break tokenLoop;
            }
          }
        }
      }

      const fiatBalance = this.getTotalEvmFiatAccountBalance() || 0;
      const totalFiatBalance = fiatBalance.ethFiat + fiatBalance.ethFiat;

      return totalFiatBalance > 0 || tokenFound || nfts.length > 0;
    } catch (e) {
      Logger.log('Error while getting user funds', e);
    }
  };

  resetState = async () => {
    // Whenever we are gonna start a new wallet
    // either imported or created, we need to
    // get rid of the old data from state
    const {
      TransactionController,
      TokensController,
      NftController,
      TokenBalancesController,
      TokenRatesController,
      PermissionController,
      // SelectedNetworkController,
      ///: BEGIN:ONLY_INCLUDE_IF(preinstalled-snaps,external-snaps)
      SnapController,
      ///: END:ONLY_INCLUDE_IF
      LoggingController,
    } = this.context;

    // Remove all permissions.
    PermissionController?.clearState?.();
    ///: BEGIN:ONLY_INCLUDE_IF(preinstalled-snaps,external-snaps)
    await SnapController.clearState();
    ///: END:ONLY_INCLUDE_IF

    // Clear selected network
    // TODO implement this method on SelectedNetworkController
    // SelectedNetworkController.unsetAllDomains()

    //Clear assets info
    TokensController.resetState();
    NftController.resetState();

    TokenBalancesController.resetState();
    TokenRatesController.resetState();

    // eslint-disable-next-line @typescript-eslint/no-explicit-any
    (TransactionController as any).update(() => ({
      methodData: {},
      transactions: [],
      transactionBatches: [],
      lastFetchedBlockNumbers: {},
      submitHistory: [],
      swapsTransactions: {},
    }));

    LoggingController.clear();
  };

  removeAllListeners() {
    this.controllerMessenger.clearSubscriptions();

    ///: BEGIN:ONLY_INCLUDE_IF(preinstalled-snaps,external-snaps)
    this.appStateListener?.remove();
    ///: END:ONLY_INCLUDE_IF
  }

  async destroyEngineInstance() {
    // TODO: Replace "any" with type
    // eslint-disable-next-line @typescript-eslint/no-explicit-any
    Object.values(this.context).forEach((controller: any) => {
      if (controller.destroy) {
        controller.destroy();
      }
    });
    this.removeAllListeners();
    await this.resetState();

    Engine.instance = null;
  }

  rejectPendingApproval(
    id: string,
    reason: Error = providerErrors.userRejectedRequest(),
    opts: { ignoreMissing?: boolean; logErrors?: boolean } = {},
  ) {
    const { ApprovalController } = this.context;

    if (opts.ignoreMissing && !ApprovalController.has({ id })) {
      return;
    }

    try {
      ApprovalController.reject(id, reason);
      // TODO: Replace "any" with type
      // eslint-disable-next-line @typescript-eslint/no-explicit-any
    } catch (error: any) {
      if (opts.logErrors !== false) {
        Logger.error(
          error,
          'Reject while rejecting pending connection request',
        );
      }
    }
  }

  async acceptPendingApproval(
    id: string,
    requestData?: Record<string, Json>,
    opts: AcceptOptions & { handleErrors?: boolean } = {
      waitForResult: false,
      deleteAfterResult: false,
      handleErrors: true,
    },
  ) {
    const { ApprovalController } = this.context;

    try {
      return await ApprovalController.accept(id, requestData, {
        waitForResult: opts.waitForResult,
        deleteAfterResult: opts.deleteAfterResult,
      });
    } catch (err) {
      if (opts.handleErrors === false) {
        throw err;
      }
    }
  }

  // This should be used instead of directly calling PreferencesController.setSelectedAddress or AccountsController.setSelectedAccount
  setSelectedAccount(address: string) {
    const { AccountsController, PreferencesController } = this.context;
    const account = AccountsController.getAccountByAddress(address);
    if (account) {
      AccountsController.setSelectedAccount(account.id);
      PreferencesController.setSelectedAddress(address);
    } else {
      throw new Error(`No account found for address: ${address}`);
    }
  }

  /**
   * This should be used instead of directly calling PreferencesController.setAccountLabel or AccountsController.setAccountName in order to keep the names in sync
   * We are currently incrementally migrating the accounts data to the AccountsController so we must keep these values
   * in sync until the migration is complete.
   */
  setAccountLabel(address: string, label: string) {
    const { AccountsController, PreferencesController } = this.context;
    const accountToBeNamed = AccountsController.getAccountByAddress(address);
    if (accountToBeNamed === undefined) {
      throw new Error(`No account found for address: ${address}`);
    }
    AccountsController.setAccountName(accountToBeNamed.id, label);
    PreferencesController.setAccountLabel(address, label);
  }
}

/**
 * Assert that the given Engine instance has been initialized
 *
 * @param instance - Either an Engine instance, or null
 */
function assertEngineExists(
  instance: Engine | null,
): asserts instance is Engine {
  if (!instance) {
    throw new Error('Engine does not exist');
  }
}

let instance: Engine | null;

export default {
  get context() {
    assertEngineExists(instance);
    return instance.context;
  },

  get controllerMessenger() {
    assertEngineExists(instance);
    return instance.controllerMessenger;
  },

  get state() {
    assertEngineExists(instance);
    const {
      AccountTrackerController,
      AddressBookController,
      AppMetadataController,
      SnapInterfaceController,
      NftController,
      TokenListController,
      CurrencyRateController,
      KeyringController,
      NetworkController,
      PreferencesController,
      PhishingController,
      RemoteFeatureFlagController,
      PPOMController,
      TokenBalancesController,
      TokenRatesController,
      TokenSearchDiscoveryController,
      TransactionController,
      SmartTransactionsController,
      SwapsController,
      GasFeeController,
      TokensController,
      ///: BEGIN:ONLY_INCLUDE_IF(preinstalled-snaps,external-snaps)
      SnapController,
      CronjobController,
      SubjectMetadataController,
      AuthenticationController,
      UserStorageController,
      NotificationServicesController,
      NotificationServicesPushController,
      ///: END:ONLY_INCLUDE_IF
      PermissionController,
      SelectedNetworkController,
      ApprovalController,
      LoggingController,
      AccountsController,
      AccountTreeController,
      SignatureController,
      ///: BEGIN:ONLY_INCLUDE_IF(keyring-snaps)
      MultichainBalancesController,
      RatesController,
      MultichainAssetsController,
      MultichainAssetsRatesController,
      MultichainTransactionsController,
      ///: END:ONLY_INCLUDE_IF
      TokenSearchDiscoveryDataController,
      MultichainNetworkController,
      BridgeController,
      BridgeStatusController,
      EarnController,
      PerpsController,
      DeFiPositionsController,
      SeedlessOnboardingController,
      NetworkEnablementController,
    } = instance.datamodel.state;

    return {
      AccountTrackerController,
      AddressBookController,
      AppMetadataController,
      SnapInterfaceController,
      NftController,
      TokenListController,
      CurrencyRateController,
      KeyringController,
      NetworkController,
      PhishingController,
      RemoteFeatureFlagController,
      PPOMController,
      PreferencesController,
      TokenBalancesController,
      TokenRatesController,
      TokenSearchDiscoveryController,
      TokensController,
      TransactionController,
      SmartTransactionsController,
      SwapsController,
      GasFeeController,
      ///: BEGIN:ONLY_INCLUDE_IF(preinstalled-snaps,external-snaps)
      SnapController,
      CronjobController,
      SubjectMetadataController,
      AuthenticationController,
      UserStorageController,
      NotificationServicesController,
      NotificationServicesPushController,
      ///: END:ONLY_INCLUDE_IF
      PermissionController,
      SelectedNetworkController,
      ApprovalController,
      LoggingController,
      AccountsController,
      AccountTreeController,
      SignatureController,
      ///: BEGIN:ONLY_INCLUDE_IF(keyring-snaps)
      MultichainBalancesController,
      RatesController,
      MultichainAssetsController,
      MultichainAssetsRatesController,
      MultichainTransactionsController,
      ///: END:ONLY_INCLUDE_IF
      TokenSearchDiscoveryDataController,
      MultichainNetworkController,
      BridgeController,
      BridgeStatusController,
      EarnController,
      PerpsController,
      DeFiPositionsController,
      SeedlessOnboardingController,
      NetworkEnablementController,
    };
  },

  get datamodel() {
    assertEngineExists(instance);
    return instance.datamodel;
  },

  getTotalEvmFiatAccountBalance(account?: InternalAccount) {
    assertEngineExists(instance);
    return instance.getTotalEvmFiatAccountBalance(account);
  },

  hasFunds() {
    assertEngineExists(instance);
    return instance.hasFunds();
  },

  resetState() {
    assertEngineExists(instance);
    return instance.resetState();
  },

  destroyEngine: async () => {
    await instance?.destroyEngineInstance();
    instance = null;
  },

  init(
    state: Partial<EngineState> | undefined,
    keyringState: KeyringControllerState | null = null,
    metaMetricsId?: string,
  ) {
    instance =
      Engine.instance || new Engine(state, keyringState, metaMetricsId);
    Object.freeze(instance);
    return instance;
  },

  acceptPendingApproval: async (
    id: string,
    requestData?: Record<string, Json>,
    opts?: AcceptOptions & { handleErrors?: boolean },
  ) => instance?.acceptPendingApproval(id, requestData, opts),

  rejectPendingApproval: (
    id: string,
    reason: Error,
    opts: {
      ignoreMissing?: boolean;
      logErrors?: boolean;
    } = {},
  ) => instance?.rejectPendingApproval(id, reason, opts),

  setSelectedAddress: (address: string) => {
    assertEngineExists(instance);
    instance.setSelectedAccount(address);
  },

  setAccountLabel: (address: string, label: string) => {
    assertEngineExists(instance);
    instance.setAccountLabel(address, label);
  },

  ///: BEGIN:ONLY_INCLUDE_IF(keyring-snaps)
  getSnapKeyring: () => {
    assertEngineExists(instance);
    return instance.getSnapKeyring();
  },
  removeAccount: async (address: string) => {
    assertEngineExists(instance);
    return await instance.removeAccount(address);
  },
  ///: END:ONLY_INCLUDE_IF
};<|MERGE_RESOLUTION|>--- conflicted
+++ resolved
@@ -1150,102 +1150,6 @@
         }),
       });
 
-<<<<<<< HEAD
-    /* bridge controller Initialization */
-    const bridgeController = new BridgeController({
-      messenger: this.controllerMessenger.getRestricted({
-        name: 'BridgeController',
-        allowedActions: [
-          'AccountsController:getSelectedMultichainAccount',
-          'SnapController:handleRequest',
-          'NetworkController:getState',
-          'NetworkController:getNetworkClientById',
-          'NetworkController:findNetworkClientIdByChainId',
-          'TokenRatesController:getState',
-          'MultichainAssetsRatesController:getState',
-          'CurrencyRateController:getState',
-          'RemoteFeatureFlagController:getState',
-        ],
-        allowedEvents: [],
-      }),
-      clientId: BridgeClientId.MOBILE,
-      // TODO: change getLayer1GasFee type to match transactionController.getLayer1GasFee
-      getLayer1GasFee: async ({
-        transactionParams,
-        chainId,
-      }: {
-        transactionParams: TransactionParams;
-        chainId: ChainId;
-      }) =>
-        this.transactionController.getLayer1GasFee({
-          transactionParams,
-          chainId,
-          // eslint-disable-next-line @typescript-eslint/no-explicit-any
-        }) as any,
-
-      fetchFn: handleFetch,
-      config: {
-        customBridgeApiBaseUrl: BRIDGE_API_BASE_URL,
-      },
-      trackMetaMetricsFn: (event, properties) => {
-        const metricsEvent = MetricsEventBuilder.createEventBuilder({
-          // category property here maps to event name
-          category: event,
-        })
-          .addProperties({
-            ...(properties ?? {}),
-          })
-          .build();
-        MetaMetrics.getInstance().trackEvent(metricsEvent);
-      },
-      traceFn: trace as TraceCallback,
-    });
-
-    const bridgeStatusController = new BridgeStatusController({
-      messenger: this.controllerMessenger.getRestricted({
-        name: 'BridgeStatusController',
-        allowedActions: [
-          'AccountsController:getSelectedMultichainAccount',
-          'NetworkController:getNetworkClientById',
-          'NetworkController:findNetworkClientIdByChainId',
-          'NetworkController:getState',
-          'BridgeController:getBridgeERC20Allowance',
-          'BridgeController:trackUnifiedSwapBridgeEvent',
-          'GasFeeController:getState',
-          'AccountsController:getAccountByAddress',
-          'SnapController:handleRequest',
-          'TransactionController:getState',
-          'RemoteFeatureFlagController:getState',
-          'BridgeController:stopPollingForQuotes',
-        ],
-        allowedEvents: [
-          'TransactionController:transactionConfirmed',
-          'TransactionController:transactionFailed',
-          'MultichainTransactionsController:transactionConfirmed',
-        ],
-      }),
-      state: initialState.BridgeStatusController,
-      clientId: BridgeClientId.MOBILE,
-      fetchFn: handleFetch,
-      addTransactionFn: (
-        ...args: Parameters<typeof this.transactionController.addTransaction>
-      ) => this.transactionController.addTransaction(...args),
-      estimateGasFeeFn: (
-        ...args: Parameters<typeof this.transactionController.estimateGasFee>
-      ) => this.transactionController.estimateGasFee(...args),
-      addUserOperationFromTransactionFn: (...args: unknown[]) =>
-        // @ts-expect-error - userOperationController will be made optional, it's only relevant for extension
-        this.userOperationController?.addUserOperationFromTransaction?.(
-          ...args,
-        ),
-      traceFn: trace as TraceCallback,
-      config: {
-        customBridgeApiBaseUrl: BRIDGE_API_BASE_URL,
-      },
-    });
-
-=======
->>>>>>> 578bf728
     const existingControllersByName = {
       KeyringController: this.keyringController,
       NetworkController: networkController,
