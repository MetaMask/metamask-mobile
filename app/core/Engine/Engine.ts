/* eslint-disable @typescript-eslint/no-shadow */
import Crypto from 'react-native-quick-crypto';

import {
  AccountTrackerController,
  AssetsContractController,
  NftController,
  NftDetectionController,
  TokenBalancesController,
  TokenDetectionController,
  TokenListController,
  TokenRatesController,
  TokensController,
  CodefiTokenPricesServiceV2,
  TokenSearchDiscoveryDataController,
} from '@metamask/assets-controllers';
import { AccountsController } from '@metamask/accounts-controller';
import { AddressBookController } from '@metamask/address-book-controller';
import { ComposableController } from '@metamask/composable-controller';
import {
  KeyringController,
  KeyringControllerState,
  ///: BEGIN:ONLY_INCLUDE_IF(preinstalled-snaps,external-snaps)
  KeyringTypes,
  ///: END:ONLY_INCLUDE_IF
} from '@metamask/keyring-controller';
import {
  getDefaultNetworkControllerState,
  NetworkController,
  NetworkState,
  NetworkStatus,
} from '@metamask/network-controller';
import { PhishingController } from '@metamask/phishing-controller';
import { PreferencesController } from '@metamask/preferences-controller';
import {
  TransactionController,
  TransactionMeta,
  type TransactionParams,
} from '@metamask/transaction-controller';
import { GasFeeController } from '@metamask/gas-fee-controller';
import {
  AcceptOptions,
  ApprovalController,
} from '@metamask/approval-controller';
import { HdKeyring } from '@metamask/eth-hd-keyring';
import { SelectedNetworkController } from '@metamask/selected-network-controller';
import {
  PermissionController,
  ///: BEGIN:ONLY_INCLUDE_IF(preinstalled-snaps,external-snaps)
  SubjectMetadataController,
  ///: END:ONLY_INCLUDE_IF
} from '@metamask/permission-controller';
import SwapsController, { swapsUtils } from '@metamask/swaps-controller';
import { PPOMController } from '@metamask/ppom-validator';
///: BEGIN:ONLY_INCLUDE_IF(preinstalled-snaps,external-snaps)
import type { NotificationArgs } from '@metamask/snaps-rpc-methods/dist/restricted/notify.cjs';
import {
  buildSnapEndowmentSpecifications,
  buildSnapRestrictedMethodSpecifications,
} from '@metamask/snaps-rpc-methods';
import type { EnumToUnion, DialogType } from '@metamask/snaps-sdk';
///: END:ONLY_INCLUDE_IF
import { MetaMaskKeyring as QRHardwareKeyring } from '@keystonehq/metamask-airgapped-keyring';
import { LoggingController } from '@metamask/logging-controller';
import { TokenSearchDiscoveryControllerMessenger } from '@metamask/token-search-discovery-controller';
import {
  LedgerKeyring,
  LedgerMobileBridge,
  LedgerTransportMiddleware,
} from '@metamask/eth-ledger-bridge-keyring';
import { Encryptor, LEGACY_DERIVATION_OPTIONS, pbkdf2 } from '../Encryptor';
import {
  getDecimalChainId,
  isTestNet,
  isMultichainV1Enabled,
} from '../../util/networks';
import {
  fetchEstimatedMultiLayerL1Fee,
  deprecatedGetNetworkId,
} from '../../util/networks/engineNetworkUtils';
import AppConstants from '../AppConstants';
import { store } from '../../store';
import {
  renderFromTokenMinimalUnit,
  balanceToFiatNumber,
  weiToFiatNumber,
  toHexadecimal,
  hexToBN,
  renderFromWei,
} from '../../util/number';
import NotificationManager from '../NotificationManager';
import Logger from '../../util/Logger';
import { isZero } from '../../util/lodash';
import { MetaMetricsEvents, MetaMetrics } from '../Analytics';

///: BEGIN:ONLY_INCLUDE_IF(preinstalled-snaps,external-snaps)
import { ExcludedSnapEndowments, ExcludedSnapPermissions } from '../Snaps';
import { calculateScryptKey } from './controllers/identity/calculate-scrypt-key';
import { notificationServicesControllerInit } from './controllers/notifications/notification-services-controller-init';
import { notificationServicesPushControllerInit } from './controllers/notifications/notification-services-push-controller-init';

import { getAuthenticationControllerMessenger } from './messengers/identity/authentication-controller-messenger';
import { createAuthenticationController } from './controllers/identity/create-authentication-controller';
import { getUserStorageControllerMessenger } from './messengers/identity/user-storage-controller-messenger';
import { createUserStorageController } from './controllers/identity/create-user-storage-controller';
///: END:ONLY_INCLUDE_IF
import {
  getCaveatSpecifications,
  getPermissionSpecifications,
  unrestrictedMethods,
} from '../Permissions/specifications.js';
import { backupVault } from '../BackupVault';
import { Hex, Json } from '@metamask/utils';
import { providerErrors } from '@metamask/rpc-errors';

import { PPOM, ppomInit } from '../../lib/ppom/PPOMView';
import RNFSStorageBackend from '../../lib/ppom/ppom-storage-backend';
import { createRemoteFeatureFlagController } from './controllers/remote-feature-flag-controller';
import {
  networkIdUpdated,
  networkIdWillUpdate,
} from '../../core/redux/slices/inpageProvider';
import SmartTransactionsController from '@metamask/smart-transactions-controller';
import { getAllowedSmartTransactionsChainIds } from '../../../app/constants/smartTransactions';
import { selectBasicFunctionalityEnabled } from '../../selectors/settings';
import { selectSwapsChainFeatureFlags } from '../../reducers/swaps';
import { ClientId } from '@metamask/smart-transactions-controller/dist/types';
import { zeroAddress } from 'ethereumjs-util';
import {
  ApprovalType,
  ChainId,
  handleFetch,
  ///: BEGIN:ONLY_INCLUDE_IF(keyring-snaps)
  toHex,
  ///: END:ONLY_INCLUDE_IF
} from '@metamask/controller-utils';
import { ExtendedControllerMessenger } from '../ExtendedControllerMessenger';
import DomainProxyMap from '../../lib/DomainProxyMap/DomainProxyMap';
import {
  MetaMetricsEventCategory,
  MetaMetricsEventName,
} from '@metamask/smart-transactions-controller/dist/constants';
import {
  getSmartTransactionMetricsProperties as getSmartTransactionMetricsPropertiesType,
  getSmartTransactionMetricsSensitiveProperties as getSmartTransactionMetricsSensitivePropertiesType,
} from '@metamask/smart-transactions-controller/dist/utils';
///: BEGIN:ONLY_INCLUDE_IF(keyring-snaps)
import { snapKeyringBuilder } from '../SnapKeyring';
import { removeAccountsFromPermissions } from '../Permissions';
import { keyringSnapPermissionsBuilder } from '../SnapKeyring/keyringSnapsPermissions';
import { multichainBalancesControllerInit } from './controllers/multichain-balances-controller/multichain-balances-controller-init';
import { createMultichainRatesController } from './controllers/RatesController/utils';
import { setupCurrencyRateSync } from './controllers/RatesController/subscriptions';
import { multichainAssetsControllerInit } from './controllers/multichain-assets-controller/multichain-assets-controller-init';
import { multichainAssetsRatesControllerInit } from './controllers/multichain-assets-rates-controller/multichain-assets-rates-controller-init';
import { multichainTransactionsControllerInit } from './controllers/multichain-transactions-controller/multichain-transactions-controller-init';
///: END:ONLY_INCLUDE_IF
///: BEGIN:ONLY_INCLUDE_IF(preinstalled-snaps,external-snaps)
import { HandleSnapRequestArgs } from '../Snaps/types';
import { handleSnapRequest } from '../Snaps/utils';
import {
  cronjobControllerInit,
  executionServiceInit,
  snapControllerInit,
  snapInterfaceControllerInit,
  snapsRegistryInit,
  SnapControllerClearSnapStateAction,
  SnapControllerGetSnapAction,
  SnapControllerGetSnapStateAction,
  SnapControllerUpdateSnapStateAction,
} from './controllers/snaps';
import { RestrictedMethods } from '../Permissions/constants';
///: END:ONLY_INCLUDE_IF
import { MetricsEventBuilder } from '../Analytics/MetricsEventBuilder';
import {
  BaseControllerMessenger,
  EngineState,
  EngineContext,
  StatefulControllers,
} from './types';
import {
  BACKGROUND_STATE_CHANGE_EVENT_NAMES,
  STATELESS_NON_CONTROLLER_NAMES,
  swapsSupportedChainIds,
} from './constants';
import {
  getGlobalChainId,
  getGlobalNetworkClientId,
} from '../../util/networks/global-network';
import { logEngineCreation } from './utils/logger';
import { initModularizedControllers } from './utils';
import { accountsControllerInit } from './controllers/accounts-controller';
import { createTokenSearchDiscoveryController } from './controllers/TokenSearchDiscoveryController';
import { BridgeClientId, BridgeController } from '@metamask/bridge-controller';
import { BridgeStatusController } from '@metamask/bridge-status-controller';
import { multichainNetworkControllerInit } from './controllers/multichain-network-controller/multichain-network-controller-init';
import { currencyRateControllerInit } from './controllers/currency-rate-controller/currency-rate-controller-init';
import { EarnController } from '@metamask/earn-controller';
import { TransactionControllerInit } from './controllers/transaction-controller';
import { defiPositionsControllerInit } from './controllers/defi-positions-controller/defi-positions-controller-init';
import { SignatureControllerInit } from './controllers/signature-controller';
import { GasFeeControllerInit } from './controllers/gas-fee-controller';
import I18n from '../../../locales/i18n';
import { Platform } from '@metamask/profile-sync-controller/sdk';
import { isProductSafetyDappScanningEnabled } from '../../util/phishingDetection';
import { appMetadataControllerInit } from './controllers/app-metadata-controller';
import { InternalAccount } from '@metamask/keyring-internal-api';
import { toFormattedAddress } from '../../util/address';
import { BRIDGE_API_BASE_URL } from '../../constants/bridge';
import { getFailoverUrlsForInfuraNetwork } from '../../util/networks/customNetworks';
import {
  onRpcEndpointDegraded,
  onRpcEndpointUnavailable,
} from './controllers/network-controller/messenger-action-handlers';
import { INFURA_PROJECT_ID } from '../../constants/network';
import { SECOND } from '../../constants/time';
import { getIsQuicknodeEndpointUrl } from './controllers/network-controller/utils';
import {
  MultichainRouter,
  MultichainRouterMessenger,
  MultichainRouterArgs,
} from '@metamask/snaps-controllers';
import {
  MultichainRouterGetSupportedAccountsEvent,
  MultichainRouterIsSupportedScopeEvent,
} from './controllers/multichain-router/constants';

const NON_EMPTY = 'NON_EMPTY';

const encryptor = new Encryptor({
  keyDerivationOptions: LEGACY_DERIVATION_OPTIONS,
});
// TODO: Replace "any" with type
// eslint-disable-next-line @typescript-eslint/no-explicit-any
let currentChainId: any;

/**
 * Core controller responsible for composing other metamask controllers together
 * and exposing convenience methods for common wallet operations.
 */
export class Engine {
  /**
   * The global Engine singleton
   */
  static instance: Engine | null;
  /**
   * A collection of all controller instances
   */
  context: EngineContext;
  /**
   * The global controller messenger.
   */
  controllerMessenger: BaseControllerMessenger;
  /**
   * ComposableController reference containing all child controllers
   */
  datamodel: ComposableController<EngineState, StatefulControllers>;

  /**
   * Object containing the info for the latest incoming tx block
   * for each address and network
   */
  // TODO: Replace "any" with type
  // eslint-disable-next-line @typescript-eslint/no-explicit-any
  lastIncomingTxBlockInfo: any;

  ///: BEGIN:ONLY_INCLUDE_IF(preinstalled-snaps,external-snaps)
  subjectMetadataController: SubjectMetadataController;
  ///: END:ONLY_INCLUDE_IF

  accountsController: AccountsController;
  gasFeeController: GasFeeController;
  keyringController: KeyringController;
  smartTransactionsController: SmartTransactionsController;
  transactionController: TransactionController;
  multichainRouter: MultichainRouter;
  /**
   * Creates a CoreController instance
   */
  // eslint-disable-next-line @typescript-eslint/default-param-last
  constructor(
    initialState: Partial<EngineState> = {},
    initialKeyringState?: KeyringControllerState | null,
    metaMetricsId?: string,
  ) {
    logEngineCreation(initialState, initialKeyringState);

    this.controllerMessenger = new ExtendedControllerMessenger();

    const isBasicFunctionalityToggleEnabled = () =>
      selectBasicFunctionalityEnabled(store.getState());

    const approvalController = new ApprovalController({
      messenger: this.controllerMessenger.getRestricted({
        name: 'ApprovalController',
        allowedEvents: [],
        allowedActions: [],
      }),
      showApprovalRequest: () => undefined,
      typesExcludedFromRateLimiting: [
        ApprovalType.Transaction,
        ApprovalType.WatchAsset,
      ],
    });

    const preferencesController = new PreferencesController({
      messenger: this.controllerMessenger.getRestricted({
        name: 'PreferencesController',
        allowedActions: [],
        allowedEvents: ['KeyringController:stateChange'],
      }),
      state: {
        ipfsGateway: AppConstants.IPFS_DEFAULT_GATEWAY_URL,
        useTokenDetection:
          initialState?.PreferencesController?.useTokenDetection ?? true,
        useNftDetection: true, // set this to true to enable nft detection by default to new users
        displayNftMedia: true,
        securityAlertsEnabled: true,
        smartTransactionsOptInStatus: true,
        tokenSortConfig: {
          key: 'tokenFiatAmount',
          order: 'dsc',
          sortCallback: 'stringNumeric',
        },
        ...initialState.PreferencesController,
      },
    });

<<<<<<< HEAD
    const networkControllerOpts = {
      infuraProjectId: process.env.MM_INFURA_PROJECT_ID || NON_EMPTY,
      state: initialState.NetworkController,
      messenger: this.controllerMessenger.getRestricted({
        name: 'NetworkController',
        allowedEvents: [],
        allowedActions: [],
      }) as unknown as NetworkControllerMessenger,
      getRpcServiceOptions: () => ({
        fetch,
        btoa,
      }),
      additionalDefaultNetworks: [
        ChainId['megaeth-testnet'],
        ChainId['monad-testnet'],
      ],
    };
    const networkController = new NetworkController(networkControllerOpts);
=======
    const networkControllerMessenger = this.controllerMessenger.getRestricted({
      name: 'NetworkController',
      allowedEvents: [],
      allowedActions: [],
    });

    const additionalDefaultNetworks = [
      ChainId['megaeth-testnet'],
      ChainId['monad-testnet'],
    ];

    let initialNetworkControllerState = initialState.NetworkController;
    if (!initialNetworkControllerState) {
      initialNetworkControllerState = getDefaultNetworkControllerState(
        additionalDefaultNetworks,
      );
>>>>>>> 0527cea3

      // Add failovers for default Infura RPC endpoints
      initialNetworkControllerState.networkConfigurationsByChainId[
        ChainId.mainnet
      ].rpcEndpoints[0].failoverUrls =
        getFailoverUrlsForInfuraNetwork('ethereum-mainnet');
      initialNetworkControllerState.networkConfigurationsByChainId[
        ChainId['linea-mainnet']
      ].rpcEndpoints[0].failoverUrls =
        getFailoverUrlsForInfuraNetwork('linea-mainnet');
    }

    const infuraProjectId = INFURA_PROJECT_ID || NON_EMPTY;
    const networkControllerOptions = {
      infuraProjectId,
      state: initialNetworkControllerState,
      messenger: networkControllerMessenger,
      getBlockTrackerOptions: () =>
        process.env.IN_TEST
          ? {}
          : {
              pollingInterval: 20 * SECOND,
              // The retry timeout is pretty short by default, and if the endpoint is
              // down, it will end up exhausting the max number of consecutive
              // failures quickly.
              retryTimeout: 20 * SECOND,
            },
      getRpcServiceOptions: (rpcEndpointUrl: string) => {
        const maxRetries = 4;
        const commonOptions = {
          fetch: globalThis.fetch.bind(globalThis),
          btoa: globalThis.btoa.bind(globalThis),
        };

        if (getIsQuicknodeEndpointUrl(rpcEndpointUrl)) {
          return {
            ...commonOptions,
            policyOptions: {
              maxRetries,
              // When we fail over to Quicknode, we expect it to be down at
              // first while it is being automatically activated. If an endpoint
              // is down, the failover logic enters a "cooldown period" of 30
              // minutes. We'd really rather not enter that for Quicknode, so
              // keep retrying longer.
              maxConsecutiveFailures: (maxRetries + 1) * 14,
            },
          };
        }

        return {
          ...commonOptions,
          policyOptions: {
            maxRetries,
            // Ensure that the circuit does not break too quickly.
            maxConsecutiveFailures: (maxRetries + 1) * 7,
          },
        };
      },
      additionalDefaultNetworks,
    };
    const networkController = new NetworkController(networkControllerOptions);
    networkControllerMessenger.subscribe(
      'NetworkController:rpcEndpointUnavailable',
      async ({ chainId, endpointUrl, error }) => {
        onRpcEndpointUnavailable({
          chainId,
          endpointUrl,
          infuraProjectId,
          error,
          trackEvent: ({ event, properties }) => {
            const metricsEvent = MetricsEventBuilder.createEventBuilder(event)
              .addProperties(properties)
              .build();
            MetaMetrics.getInstance().trackEvent(metricsEvent);
          },
          metaMetricsId: await MetaMetrics.getInstance().getMetaMetricsId(),
        });
      },
    );
    networkControllerMessenger.subscribe(
      'NetworkController:rpcEndpointDegraded',
      async ({ chainId, endpointUrl }) => {
        onRpcEndpointDegraded({
          chainId,
          endpointUrl,
          infuraProjectId,
          trackEvent: ({ event, properties }) => {
            const metricsEvent = MetricsEventBuilder.createEventBuilder(event)
              .addProperties(properties)
              .build();
            MetaMetrics.getInstance().trackEvent(metricsEvent);
          },
          metaMetricsId: await MetaMetrics.getInstance().getMetaMetricsId(),
        });
      },
    );
    networkController.initializeProvider();

    const assetsContractController = new AssetsContractController({
      messenger: this.controllerMessenger.getRestricted({
        name: 'AssetsContractController',
        allowedActions: [
          'NetworkController:getNetworkClientById',
          'NetworkController:getNetworkConfigurationByNetworkClientId',
          'NetworkController:getSelectedNetworkClient',
          'NetworkController:getState',
        ],
        allowedEvents: [
          'PreferencesController:stateChange',
          'NetworkController:networkDidChange',
        ],
      }),
      chainId: getGlobalChainId(networkController),
    });

    const loggingController = new LoggingController({
      messenger: this.controllerMessenger.getRestricted<
        'LoggingController',
        never,
        never
      >({
        name: 'LoggingController',
        allowedActions: [],
        allowedEvents: [],
      }),
      state: initialState.LoggingController,
    });
    const tokenListController = new TokenListController({
      chainId: getGlobalChainId(networkController),
      onNetworkStateChange: (listener) =>
        this.controllerMessenger.subscribe(
          AppConstants.NETWORK_STATE_CHANGE_EVENT,
          listener,
        ),
      messenger: this.controllerMessenger.getRestricted({
        name: 'TokenListController',
        allowedActions: [`${networkController.name}:getNetworkClientById`],
        allowedEvents: [`${networkController.name}:stateChange`],
      }),
    });
    const remoteFeatureFlagControllerMessenger =
      this.controllerMessenger.getRestricted({
        name: 'RemoteFeatureFlagController',
        allowedActions: [],
        allowedEvents: [],
      });
    remoteFeatureFlagControllerMessenger.subscribe(
      'RemoteFeatureFlagController:stateChange',
      (isRpcFailoverEnabled) => {
        if (isRpcFailoverEnabled) {
          Logger.log(
            'isRpcFailoverEnabled = ',
            isRpcFailoverEnabled,
            ', enabling RPC failover',
          );
          networkController.enableRpcFailover();
        } else {
          Logger.log(
            'isRpcFailoverEnabled = ',
            isRpcFailoverEnabled,
            ', disabling RPC failover',
          );
          networkController.disableRpcFailover();
        }
      },
      (state) => state.remoteFeatureFlags.walletFrameworkRpcFailoverEnabled,
    );
    const remoteFeatureFlagController = createRemoteFeatureFlagController({
      messenger: remoteFeatureFlagControllerMessenger,
      disabled: !isBasicFunctionalityToggleEnabled(),
      getMetaMetricsId: () => metaMetricsId ?? '',
    });

    const tokenSearchDiscoveryController = createTokenSearchDiscoveryController(
      {
        state: initialState.TokenSearchDiscoveryController,
        messenger: this.controllerMessenger.getRestricted({
          name: 'TokenSearchDiscoveryController',
          allowedActions: [],
          allowedEvents: [],
        }) as TokenSearchDiscoveryControllerMessenger,
      },
    );

    const phishingController = new PhishingController({
      messenger: this.controllerMessenger.getRestricted({
        name: 'PhishingController',
        allowedActions: [],
        allowedEvents: [],
      }),
    });
    if (!isProductSafetyDappScanningEnabled()) {
      phishingController.maybeUpdateState();
    }

    const additionalKeyrings = [];

    const qrKeyringBuilder = () => {
      const keyring = new QRHardwareKeyring();
      // to fix the bug in #9560, forgetDevice will reset all keyring properties to default.
      keyring.forgetDevice();
      return keyring;
    };
    qrKeyringBuilder.type = QRHardwareKeyring.type;

    additionalKeyrings.push(qrKeyringBuilder);

    const bridge = new LedgerMobileBridge(new LedgerTransportMiddleware());
    const ledgerKeyringBuilder = () => new LedgerKeyring({ bridge });
    ledgerKeyringBuilder.type = LedgerKeyring.type;

    additionalKeyrings.push(ledgerKeyringBuilder);

    const hdKeyringBuilder = () =>
      new HdKeyring({
        cryptographicFunctions: { pbkdf2Sha512: pbkdf2 },
      });
    hdKeyringBuilder.type = HdKeyring.type;
    additionalKeyrings.push(hdKeyringBuilder);

    ///: BEGIN:ONLY_INCLUDE_IF(keyring-snaps)
    const snapKeyringBuildMessenger = this.controllerMessenger.getRestricted({
      name: 'SnapKeyring',
      allowedActions: [
        'ApprovalController:addRequest',
        'ApprovalController:acceptRequest',
        'ApprovalController:rejectRequest',
        'ApprovalController:startFlow',
        'ApprovalController:endFlow',
        'ApprovalController:showSuccess',
        'ApprovalController:showError',
        'PhishingController:testOrigin',
        'PhishingController:maybeUpdateState',
        'KeyringController:getAccounts',
        'AccountsController:setSelectedAccount',
        'AccountsController:getAccountByAddress',
        'AccountsController:setAccountName',
        'AccountsController:setAccountNameAndSelectAccount',
        'AccountsController:listMultichainAccounts',
        'SnapController:handleRequest',
        SnapControllerGetSnapAction,
      ],
      allowedEvents: [],
    });

    additionalKeyrings.push(
      snapKeyringBuilder(snapKeyringBuildMessenger, {
        persistKeyringHelper: async () => {
          // Necessary to only persist the keyrings, the `AccountsController` will
          // automatically react to `KeyringController:stateChange`.
          await this.keyringController.persistAllKeyrings();
        },
        removeAccountHelper: (address) => this.removeAccount(address),
      }),
    );

    ///: END:ONLY_INCLUDE_IF

    this.keyringController = new KeyringController({
      removeIdentity: preferencesController.removeIdentity.bind(
        preferencesController,
      ),
      encryptor,
      messenger: this.controllerMessenger.getRestricted({
        name: 'KeyringController',
        allowedActions: [],
        allowedEvents: [],
      }),
      state: initialKeyringState || initialState.KeyringController,
      // @ts-expect-error To Do: Update the type of QRHardwareKeyring to Keyring<Json>
      keyringBuilders: additionalKeyrings,
      cacheEncryptionKey: true,
    });

    ///: BEGIN:ONLY_INCLUDE_IF(preinstalled-snaps,external-snaps)
    /**
     * Gets the mnemonic of the user's primary keyring.
     */
    const getPrimaryKeyringMnemonic = () => {
      const [keyring] = this.keyringController.getKeyringsByType(
        KeyringTypes.hd,
      ) as HdKeyring[];

      if (!keyring.mnemonic) {
        throw new Error('Primary keyring mnemonic unavailable.');
      }

      return keyring.mnemonic;
    };

    const getPrimaryKeyringMnemonicSeed = () => {
      const [keyring] = this.keyringController.getKeyringsByType(
        KeyringTypes.hd,
      ) as HdKeyring[];

      if (!keyring.seed) {
        throw new Error('Primary keyring mnemonic unavailable.');
      }

      return keyring.seed;
    };

    const getUnlockPromise = () => {
      if (this.keyringController.isUnlocked()) {
        return Promise.resolve();
      }
      return new Promise<void>((resolve) => {
        this.controllerMessenger.subscribeOnceIf(
          'KeyringController:unlock',
          resolve,
          () => true,
        );
      });
    };

    const snapRestrictedMethods = {
      clearSnapState: this.controllerMessenger.call.bind(
        this.controllerMessenger,
        SnapControllerClearSnapStateAction,
      ),
      getMnemonic: async (source?: string) => {
        if (!source) {
          return getPrimaryKeyringMnemonic();
        }

        try {
          const { type, mnemonic } = (await this.controllerMessenger.call(
            'KeyringController:withKeyring',
            {
              id: source,
            },
            async ({ keyring }) => ({
              type: keyring.type,
              mnemonic: (keyring as unknown as HdKeyring).mnemonic,
            }),
          )) as { type: string; mnemonic?: Uint8Array };

          if (type !== KeyringTypes.hd || !mnemonic) {
            // The keyring isn't guaranteed to have a mnemonic (e.g.,
            // hardware wallets, which can't be used as entropy sources),
            // so we throw an error if it doesn't.
            throw new Error(`Entropy source with ID "${source}" not found.`);
          }

          return mnemonic;
        } catch {
          throw new Error(`Entropy source with ID "${source}" not found.`);
        }
      },
      getMnemonicSeed: async (source?: string) => {
        if (!source) {
          return getPrimaryKeyringMnemonicSeed();
        }

        try {
          const { type, seed } = (await this.controllerMessenger.call(
            'KeyringController:withKeyring',
            {
              id: source,
            },
            async ({ keyring }) => ({
              type: keyring.type,
              seed: (keyring as unknown as HdKeyring).seed,
            }),
          )) as { type: string; seed?: Uint8Array };

          if (type !== KeyringTypes.hd || !seed) {
            // The keyring isn't guaranteed to have a seed (e.g.,
            // hardware wallets, which can't be used as entropy sources),
            // so we throw an error if it doesn't.
            throw new Error(`Entropy source with ID "${source}" not found.`);
          }

          return seed;
        } catch {
          throw new Error(`Entropy source with ID "${source}" not found.`);
        }
      },
      getUnlockPromise: getUnlockPromise.bind(this),
      getSnap: this.controllerMessenger.call.bind(
        this.controllerMessenger,
        SnapControllerGetSnapAction,
      ),
      handleSnapRpcRequest: async (args: HandleSnapRequestArgs) =>
        await handleSnapRequest(this.controllerMessenger, args),
      getSnapState: this.controllerMessenger.call.bind(
        this.controllerMessenger,
        SnapControllerGetSnapStateAction,
      ),
      updateSnapState: this.controllerMessenger.call.bind(
        this.controllerMessenger,
        SnapControllerUpdateSnapStateAction,
      ),
      maybeUpdatePhishingList: this.controllerMessenger.call.bind(
        this.controllerMessenger,
        'PhishingController:maybeUpdateState',
      ),
      isOnPhishingList: (origin: string) =>
        this.controllerMessenger.call<'PhishingController:testOrigin'>(
          'PhishingController:testOrigin',
          origin,
        ).result,
      showDialog: (
        origin: string,
        type: EnumToUnion<DialogType>,
        // TODO: Replace "any" with type
        // eslint-disable-next-line @typescript-eslint/no-explicit-any
        content: any, // should be Component from '@metamask/snaps-ui';
        // TODO: Replace "any" with type
        // eslint-disable-next-line @typescript-eslint/no-explicit-any
        placeholder?: any,
      ) =>
        approvalController.addAndShowApprovalRequest({
          origin,
          type,
          requestData: { content, placeholder },
        }),
      showInAppNotification: (origin: string, args: NotificationArgs) => {
        Logger.log(
          'Snaps/ showInAppNotification called with args: ',
          args,
          ' and origin: ',
          origin,
        );
      },
      createInterface: this.controllerMessenger.call.bind(
        this.controllerMessenger,
        'SnapInterfaceController:createInterface',
      ),
      getInterface: this.controllerMessenger.call.bind(
        this.controllerMessenger,
        'SnapInterfaceController:getInterface',
      ),
      updateInterface: this.controllerMessenger.call.bind(
        this.controllerMessenger,
        'SnapInterfaceController:updateInterface',
      ),
      requestUserApproval:
        approvalController.addAndShowApprovalRequest.bind(approvalController),
      hasPermission: (origin: string, target: string) =>
        this.controllerMessenger.call<'PermissionController:hasPermission'>(
          'PermissionController:hasPermission',
          origin,
          target,
        ),
      getClientCryptography: () => ({ pbkdf2Sha512: pbkdf2 }),
      getPreferences: () => {
        const {
          securityAlertsEnabled,
          useTransactionSimulations,
          useTokenDetection,
          privacyMode,
          useNftDetection,
          displayNftMedia,
          isMultiAccountBalancesEnabled,
          showTestNetworks,
        } = this.getPreferences();
        const locale = I18n.locale;
        return {
          locale,
          currency: this.context.CurrencyRateController.state.currentCurrency,
          hideBalances: privacyMode,
          useSecurityAlerts: securityAlertsEnabled,
          simulateOnChainActions: useTransactionSimulations,
          useTokenDetection,
          batchCheckBalances: isMultiAccountBalancesEnabled,
          displayNftMedia,
          useNftDetection,
          useExternalPricingData: true,
          showTestnets: showTestNetworks,
        };
      },
    };
    ///: END:ONLY_INCLUDE_IF

    ///: BEGIN:ONLY_INCLUDE_IF(keyring-snaps)
    const keyringSnapMethods = {
      getAllowedKeyringMethods: (origin: string) =>
        keyringSnapPermissionsBuilder(origin),
      getSnapKeyring: this.getSnapKeyring.bind(this),
    };
    ///: END:ONLY_INCLUDE_IF

    const getSnapPermissionSpecifications = () => ({
      ...buildSnapEndowmentSpecifications(Object.keys(ExcludedSnapEndowments)),
      ...buildSnapRestrictedMethodSpecifications(
        Object.keys(ExcludedSnapPermissions),
        {
          ///: BEGIN:ONLY_INCLUDE_IF(preinstalled-snaps,external-snaps)
          ...snapRestrictedMethods,
          ///: END:ONLY_INCLUDE_IF
          ///: BEGIN:ONLY_INCLUDE_IF(keyring-snaps)
          ...keyringSnapMethods,
          ///: END:ONLY_INCLUDE_IF
        },
      ),
    });

    const accountTrackerController = new AccountTrackerController({
      messenger: this.controllerMessenger.getRestricted({
        name: 'AccountTrackerController',
        allowedActions: [
          'AccountsController:getSelectedAccount',
          'AccountsController:listAccounts',
          'PreferencesController:getState',
          'NetworkController:getState',
          'NetworkController:getNetworkClientById',
        ],
        allowedEvents: [
          'AccountsController:selectedEvmAccountChange',
          'AccountsController:selectedAccountChange',
        ],
      }),
      state: initialState.AccountTrackerController ?? {
        accountsByChainId: {},
      },
      getStakedBalanceForChain:
        assetsContractController.getStakedBalanceForChain.bind(
          assetsContractController,
        ),
      includeStakedAssets: true,
    });
    const permissionController = new PermissionController({
      messenger: this.controllerMessenger.getRestricted({
        name: 'PermissionController',
        allowedActions: [
          `${approvalController.name}:addRequest`,
          `${approvalController.name}:hasRequest`,
          `${approvalController.name}:acceptRequest`,
          `${approvalController.name}:rejectRequest`,
          ///: BEGIN:ONLY_INCLUDE_IF(preinstalled-snaps,external-snaps)
          `SnapController:getPermitted`,
          `SnapController:install`,
          `SubjectMetadataController:getSubjectMetadata`,
          ///: END:ONLY_INCLUDE_IF
        ],
        allowedEvents: [],
      }),
      state: initialState.PermissionController,
      caveatSpecifications: getCaveatSpecifications({
        listAccounts: (...args) =>
          this.accountsController.listAccounts(...args),
        findNetworkClientIdByChainId:
          networkController.findNetworkClientIdByChainId.bind(
            networkController,
          ),
        isNonEvmScopeSupported: this.controllerMessenger.call.bind(
          this.controllerMessenger,
          MultichainRouterIsSupportedScopeEvent,
        ),
        getNonEvmAccountAddresses: this.controllerMessenger.call.bind(
          this.controllerMessenger,
          MultichainRouterGetSupportedAccountsEvent,
        ),
      }),
      permissionSpecifications: {
        ...getPermissionSpecifications(),
        ///: BEGIN:ONLY_INCLUDE_IF(preinstalled-snaps,external-snaps)
        ...getSnapPermissionSpecifications(),
        ///: END:ONLY_INCLUDE_IF
      },
      unrestrictedMethods,
    });

    const selectedNetworkController = new SelectedNetworkController({
      messenger: this.controllerMessenger.getRestricted({
        name: 'SelectedNetworkController',
        allowedActions: [
          'NetworkController:getNetworkClientById',
          'NetworkController:getState',
          'NetworkController:getSelectedNetworkClient',
          'PermissionController:hasPermissions',
          'PermissionController:getSubjectNames',
        ],
        allowedEvents: [
          'NetworkController:stateChange',
          'PermissionController:stateChange',
        ],
      }),
      state: initialState.SelectedNetworkController || { domains: {} },
      useRequestQueuePreference: isMultichainV1Enabled(),
      // TODO we need to modify core PreferencesController for better cross client support
      onPreferencesStateChange: (
        listener: ({ useRequestQueue }: { useRequestQueue: boolean }) => void,
      ) => listener({ useRequestQueue: isMultichainV1Enabled() }),
      domainProxyMap: new DomainProxyMap(),
    });

    ///: BEGIN:ONLY_INCLUDE_IF(preinstalled-snaps,external-snaps)
    this.subjectMetadataController = new SubjectMetadataController({
      messenger: this.controllerMessenger.getRestricted({
        name: 'SubjectMetadataController',
        allowedActions: [`${permissionController.name}:hasPermissions`],
        allowedEvents: [],
      }),
      state: initialState.SubjectMetadataController || {},
      subjectCacheLimit: 100,
    });

    const authenticationControllerMessenger =
      getAuthenticationControllerMessenger(this.controllerMessenger);
    const authenticationController = createAuthenticationController({
      messenger: authenticationControllerMessenger,
      initialState: initialState.AuthenticationController,
      metametrics: {
        agent: Platform.MOBILE,
        getMetaMetricsId: async () =>
          (await MetaMetrics.getInstance().getMetaMetricsId()) || '',
      },
    });

    const userStorageControllerMessenger = getUserStorageControllerMessenger(
      this.controllerMessenger,
    );
    const userStorageController = createUserStorageController({
      messenger: userStorageControllerMessenger,
      initialState: initialState.UserStorageController,
      nativeScryptCrypto: calculateScryptKey,
      config: {
        accountSyncing: {
          onAccountAdded: (profileId) => {
            MetaMetrics.getInstance().trackEvent(
              MetricsEventBuilder.createEventBuilder(
                MetaMetricsEvents.ACCOUNTS_SYNC_ADDED,
              )
                .addProperties({
                  profile_id: profileId,
                })
                .build(),
            );
          },
          onAccountNameUpdated: (profileId) => {
            MetaMetrics.getInstance().trackEvent(
              MetricsEventBuilder.createEventBuilder(
                MetaMetricsEvents.ACCOUNTS_SYNC_NAME_UPDATED,
              )
                .addProperties({
                  profile_id: profileId,
                })
                .build(),
            );
          },
          onAccountSyncErroneousSituation(profileId, situationMessage) {
            MetaMetrics.getInstance().trackEvent(
              MetricsEventBuilder.createEventBuilder(
                MetaMetricsEvents.ACCOUNTS_SYNC_ERRONEOUS_SITUATION,
              )
                .addProperties({
                  profile_id: profileId,
                  situation_message: situationMessage,
                })
                .build(),
            );
          },
        },
      },
    });
    ///: END:ONLY_INCLUDE_IF

    const codefiTokenApiV2 = new CodefiTokenPricesServiceV2();

    const smartTransactionsControllerTrackMetaMetricsEvent = (
      params: {
        event: MetaMetricsEventName;
        category: MetaMetricsEventCategory;
        properties?: ReturnType<
          typeof getSmartTransactionMetricsPropertiesType
        >;
        sensitiveProperties?: ReturnType<
          typeof getSmartTransactionMetricsSensitivePropertiesType
        >;
      },
      // eslint-disable-next-line @typescript-eslint/no-unused-vars
      options?: {
        metaMetricsId?: string;
      },
    ) => {
      MetaMetrics.getInstance().trackEvent(
        MetricsEventBuilder.createEventBuilder({
          category: params.event,
        })
          .addProperties(params.properties || {})
          .addSensitiveProperties(params.sensitiveProperties || {})
          .build(),
      );
    };

    this.smartTransactionsController = new SmartTransactionsController({
      // @ts-expect-error TODO: resolve types
      supportedChainIds: getAllowedSmartTransactionsChainIds(),
      clientId: ClientId.Mobile,
      getNonceLock: (...args) =>
        this.transactionController.getNonceLock(...args),
      confirmExternalTransaction: (...args) =>
        this.transactionController.confirmExternalTransaction(...args),
      trackMetaMetricsEvent: smartTransactionsControllerTrackMetaMetricsEvent,
      state: initialState.SmartTransactionsController,
      // @ts-expect-error TODO: Resolve mismatch between base-controller versions.
      messenger: this.controllerMessenger.getRestricted({
        name: 'SmartTransactionsController',
        allowedActions: [
          'NetworkController:getNetworkClientById',
          'NetworkController:getState',
        ],
        allowedEvents: ['NetworkController:stateChange'],
      }),
      getTransactions: (...args) =>
        this.transactionController.getTransactions(...args),
      updateTransaction: (...args) =>
        this.transactionController.updateTransaction(...args),
      getFeatureFlags: () => selectSwapsChainFeatureFlags(store.getState()),
      getMetaMetricsProps: () => Promise.resolve({}), // Return MetaMetrics props once we enable HW wallets for smart transactions.
    });

    const tokenSearchDiscoveryDataController =
      new TokenSearchDiscoveryDataController({
        tokenPricesService: codefiTokenApiV2,
        swapsSupportedChainIds,
        fetchSwapsTokensThresholdMs: AppConstants.SWAPS.CACHE_TOKENS_THRESHOLD,
        fetchTokens: swapsUtils.fetchTokens,
        messenger: this.controllerMessenger.getRestricted({
          name: 'TokenSearchDiscoveryDataController',
          allowedActions: ['CurrencyRateController:getState'],
          allowedEvents: [],
        }),
      });

    /* bridge controller Initialization */
    const bridgeController = new BridgeController({
      messenger: this.controllerMessenger.getRestricted({
        name: 'BridgeController',
        allowedActions: [
          'AccountsController:getSelectedMultichainAccount',
          'SnapController:handleRequest',
          'NetworkController:getState',
          'NetworkController:getNetworkClientById',
          'NetworkController:findNetworkClientIdByChainId',
          'TokenRatesController:getState',
          'MultichainAssetsRatesController:getState',
          'CurrencyRateController:getState',
          'RemoteFeatureFlagController:getState',
        ],
        allowedEvents: [],
      }),
      clientId: BridgeClientId.MOBILE,
      // TODO: change getLayer1GasFee type to match transactionController.getLayer1GasFee
      getLayer1GasFee: async ({
        transactionParams,
        chainId,
      }: {
        transactionParams: TransactionParams;
        chainId: ChainId;
      }) =>
        this.transactionController.getLayer1GasFee({
          transactionParams,
          chainId,
          // eslint-disable-next-line @typescript-eslint/no-explicit-any
        }) as any,

      fetchFn: handleFetch,
      config: {
        customBridgeApiBaseUrl: BRIDGE_API_BASE_URL,
      },
      trackMetaMetricsFn: (event, properties) => {
        const metricsEvent = MetricsEventBuilder.createEventBuilder({
          // category property here maps to event name
          category: event,
        })
          .addProperties({
            ...(properties ?? {}),
          })
          .build();
        MetaMetrics.getInstance().trackEvent(metricsEvent);
      },
    });

    const bridgeStatusController = new BridgeStatusController({
      messenger: this.controllerMessenger.getRestricted({
        name: 'BridgeStatusController',
        allowedActions: [
          'AccountsController:getSelectedMultichainAccount',
          'NetworkController:getNetworkClientById',
          'NetworkController:findNetworkClientIdByChainId',
          'NetworkController:getState',
          'BridgeController:getBridgeERC20Allowance',
          'BridgeController:trackUnifiedSwapBridgeEvent',
          'GasFeeController:getState',
          'AccountsController:getAccountByAddress',
          'SnapController:handleRequest',
          'TransactionController:getState',
        ],
        allowedEvents: [],
      }),
      state: initialState.BridgeStatusController,
      clientId: BridgeClientId.MOBILE,
      fetchFn: handleFetch,
      addTransactionFn: (
        ...args: Parameters<typeof this.transactionController.addTransaction>
      ) => this.transactionController.addTransaction(...args),
      estimateGasFeeFn: (
        ...args: Parameters<typeof this.transactionController.estimateGasFee>
      ) => this.transactionController.estimateGasFee(...args),
      addUserOperationFromTransactionFn: (...args: unknown[]) =>
        // @ts-expect-error - userOperationController will be made optional, it's only relevant for extension
        this.userOperationController?.addUserOperationFromTransaction?.(
          ...args,
        ),
      config: {
        customBridgeApiBaseUrl: BRIDGE_API_BASE_URL,
      },
    });

    const existingControllersByName = {
      ApprovalController: approvalController,
      KeyringController: this.keyringController,
      NetworkController: networkController,
      PreferencesController: preferencesController,
      SmartTransactionsController: this.smartTransactionsController,
    };

    const initRequest = {
      getState: () => store.getState(),
      getGlobalChainId: () => currentChainId,
    };

    const { controllersByName } = initModularizedControllers({
      controllerInitFunctions: {
        AccountsController: accountsControllerInit,
        AppMetadataController: appMetadataControllerInit,
        GasFeeController: GasFeeControllerInit,
        TransactionController: TransactionControllerInit,
        SignatureController: SignatureControllerInit,
        CurrencyRateController: currencyRateControllerInit,
        MultichainNetworkController: multichainNetworkControllerInit,
        DeFiPositionsController: defiPositionsControllerInit,
        ///: BEGIN:ONLY_INCLUDE_IF(preinstalled-snaps,external-snaps)
        ExecutionService: executionServiceInit,
        SnapController: snapControllerInit,
        CronjobController: cronjobControllerInit,
        SnapInterfaceController: snapInterfaceControllerInit,
        SnapsRegistry: snapsRegistryInit,
        NotificationServicesController: notificationServicesControllerInit,
        NotificationServicesPushController:
          notificationServicesPushControllerInit,
        ///: END:ONLY_INCLUDE_IF
        ///: BEGIN:ONLY_INCLUDE_IF(keyring-snaps)
        MultichainAssetsController: multichainAssetsControllerInit,
        MultichainAssetsRatesController: multichainAssetsRatesControllerInit,
        MultichainBalancesController: multichainBalancesControllerInit,
        MultichainTransactionsController: multichainTransactionsControllerInit,
        ///: END:ONLY_INCLUDE_IF
      },
      persistedState: initialState as EngineState,
      existingControllersByName,
      baseControllerMessenger: this.controllerMessenger,
      ...initRequest,
    });

    const accountsController = controllersByName.AccountsController;
    const gasFeeController = controllersByName.GasFeeController;
    const signatureController = controllersByName.SignatureController;
    const transactionController = controllersByName.TransactionController;

    // Backwards compatibility for existing references
    this.accountsController = accountsController;
    this.gasFeeController = gasFeeController;
    this.transactionController = transactionController;

    const multichainNetworkController =
      controllersByName.MultichainNetworkController;
    const currencyRateController = controllersByName.CurrencyRateController;

    ///: BEGIN:ONLY_INCLUDE_IF(preinstalled-snaps,external-snaps)
    const cronjobController = controllersByName.CronjobController;
    const executionService = controllersByName.ExecutionService;
    const snapController = controllersByName.SnapController;
    const snapInterfaceController = controllersByName.SnapInterfaceController;
    const snapsRegistry = controllersByName.SnapsRegistry;
    const notificationServicesController =
      controllersByName.NotificationServicesController;
    const notificationServicesPushController =
      controllersByName.NotificationServicesPushController;
    ///: END:ONLY_INCLUDE_IF

    ///: BEGIN:ONLY_INCLUDE_IF(keyring-snaps)
    const multichainAssetsController =
      controllersByName.MultichainAssetsController;
    const multichainAssetsRatesController =
      controllersByName.MultichainAssetsRatesController;
    const multichainBalancesController =
      controllersByName.MultichainBalancesController;
    const multichainTransactionsController =
      controllersByName.MultichainTransactionsController;
    ///: END:ONLY_INCLUDE_IF

    ///: BEGIN:ONLY_INCLUDE_IF(keyring-snaps)
    const multichainRatesControllerMessenger =
      this.controllerMessenger.getRestricted({
        name: 'RatesController',
        allowedActions: [],
        allowedEvents: ['CurrencyRateController:stateChange'],
      });

    const multichainRatesController = createMultichainRatesController({
      messenger: multichainRatesControllerMessenger,
      initialState: initialState.RatesController,
    });

    // Set up currency rate sync
    setupCurrencyRateSync(
      multichainRatesControllerMessenger,
      multichainRatesController,
    );
    ///: END:ONLY_INCLUDE_IF

    ///: BEGIN:ONLY_INCLUDE_IF(preinstalled-snaps,external-snaps)
    // Notification Setup
    notificationServicesController.init();
    ///: END:ONLY_INCLUDE_IF

    const nftController = new NftController({
      chainId: getGlobalChainId(networkController),
      useIpfsSubdomains: false,
      messenger: this.controllerMessenger.getRestricted({
        name: 'NftController',
        allowedActions: [
          'AccountsController:getAccount',
          'AccountsController:getSelectedAccount',
          'ApprovalController:addRequest',
          'AssetsContractController:getERC721AssetName',
          'AssetsContractController:getERC721AssetSymbol',
          'AssetsContractController:getERC721TokenURI',
          'AssetsContractController:getERC721OwnerOf',
          'AssetsContractController:getERC1155BalanceOf',
          'AssetsContractController:getERC1155TokenURI',
          'NetworkController:getNetworkClientById',
        ],
        allowedEvents: [
          'PreferencesController:stateChange',
          'NetworkController:networkDidChange',
          'AccountsController:selectedEvmAccountChange',
        ],
      }),
      state: initialState.NftController,
    });

    const tokensController = new TokensController({
      chainId: getGlobalChainId(networkController),
      // @ts-expect-error at this point in time the provider will be defined by the `networkController.initializeProvider`
      provider: networkController.getProviderAndBlockTracker().provider,
      state: initialState.TokensController,
      messenger: this.controllerMessenger.getRestricted({
        name: 'TokensController',
        allowedActions: [
          'ApprovalController:addRequest',
          'NetworkController:getNetworkClientById',
          'AccountsController:getAccount',
          'AccountsController:getSelectedAccount',
          'AccountsController:listAccounts',
        ],
        allowedEvents: [
          'PreferencesController:stateChange',
          'NetworkController:networkDidChange',
          'NetworkController:stateChange',
          'TokenListController:stateChange',
          'AccountsController:selectedEvmAccountChange',
          'KeyringController:accountRemoved',
        ],
      }),
    });

    const earnController = new EarnController({
      messenger: this.controllerMessenger.getRestricted({
        name: 'EarnController',
        allowedEvents: [
          'AccountsController:selectedAccountChange',
          'NetworkController:stateChange',
          'TransactionController:transactionConfirmed',
        ],
        allowedActions: [
          'AccountsController:getSelectedAccount',
          'NetworkController:getNetworkClientById',
          'NetworkController:getState',
        ],
      }),
    });

    this.context = {
      KeyringController: this.keyringController,
      AccountTrackerController: accountTrackerController,
      AddressBookController: new AddressBookController({
        messenger: this.controllerMessenger.getRestricted({
          name: 'AddressBookController',
          allowedActions: [],
          allowedEvents: [],
        }),
        state: initialState.AddressBookController,
      }),
      AppMetadataController: controllersByName.AppMetadataController,
      AssetsContractController: assetsContractController,
      NftController: nftController,
      TokensController: tokensController,
      TokenListController: tokenListController,
      TokenDetectionController: new TokenDetectionController({
        messenger: this.controllerMessenger.getRestricted({
          name: 'TokenDetectionController',
          allowedActions: [
            'AccountsController:getSelectedAccount',
            'NetworkController:getNetworkClientById',
            'NetworkController:getNetworkConfigurationByNetworkClientId',
            'NetworkController:getState',
            'KeyringController:getState',
            'PreferencesController:getState',
            'TokenListController:getState',
            'TokensController:getState',
            'TokensController:addDetectedTokens',
            'AccountsController:getAccount',
          ],
          allowedEvents: [
            'KeyringController:lock',
            'KeyringController:unlock',
            'PreferencesController:stateChange',
            'NetworkController:networkDidChange',
            'TokenListController:stateChange',
            'TokensController:stateChange',
            'AccountsController:selectedEvmAccountChange',
            'TransactionController:transactionConfirmed',
          ],
        }),
        trackMetaMetricsEvent: () =>
          MetaMetrics.getInstance().trackEvent(
            MetricsEventBuilder.createEventBuilder(
              MetaMetricsEvents.TOKEN_DETECTED,
            )
              .addProperties({
                token_standard: 'ERC20',
                asset_type: 'token',
                chain_id: getDecimalChainId(
                  getGlobalChainId(networkController),
                ),
              })
              .build(),
          ),
        getBalancesInSingleCall:
          assetsContractController.getBalancesInSingleCall.bind(
            assetsContractController,
          ),
        platform: 'mobile',
        useAccountsAPI: true,
        disabled: false,
      }),
      NftDetectionController: new NftDetectionController({
        messenger: this.controllerMessenger.getRestricted({
          name: 'NftDetectionController',
          allowedEvents: [
            'NetworkController:stateChange',
            'PreferencesController:stateChange',
          ],
          allowedActions: [
            'ApprovalController:addRequest',
            'NetworkController:getState',
            'NetworkController:getNetworkClientById',
            'PreferencesController:getState',
            'AccountsController:getSelectedAccount',
          ],
        }),
        disabled: false,
        addNft: nftController.addNft.bind(nftController),
        getNftState: () => nftController.state,
      }),
      CurrencyRateController: currencyRateController,
      NetworkController: networkController,
      PhishingController: phishingController,
      PreferencesController: preferencesController,
      TokenBalancesController: new TokenBalancesController({
        messenger: this.controllerMessenger.getRestricted({
          name: 'TokenBalancesController',
          allowedActions: [
            'NetworkController:getNetworkClientById',
            'NetworkController:getState',
            'TokensController:getState',
            'PreferencesController:getState',
            'AccountsController:getSelectedAccount',
            'AccountsController:listAccounts',
          ],
          allowedEvents: [
            'TokensController:stateChange',
            'PreferencesController:stateChange',
            'NetworkController:stateChange',
            'KeyringController:accountRemoved',
          ],
        }),
        // TODO: This is long, can we decrease it?
        interval: 180000,
        state: initialState.TokenBalancesController,
      }),
      TokenRatesController: new TokenRatesController({
        messenger: this.controllerMessenger.getRestricted({
          name: 'TokenRatesController',
          allowedActions: [
            'TokensController:getState',
            'NetworkController:getNetworkClientById',
            'NetworkController:getState',
            'AccountsController:getAccount',
            'AccountsController:getSelectedAccount',
          ],
          allowedEvents: [
            'TokensController:stateChange',
            'NetworkController:stateChange',
            'AccountsController:selectedEvmAccountChange',
          ],
        }),
        tokenPricesService: codefiTokenApiV2,
        interval: 30 * 60 * 1000,
        state: initialState.TokenRatesController || { marketData: {} },
      }),
      TransactionController: this.transactionController,
      SmartTransactionsController: this.smartTransactionsController,
      SwapsController: new SwapsController({
        clientId: AppConstants.SWAPS.CLIENT_ID,
        fetchAggregatorMetadataThreshold:
          AppConstants.SWAPS.CACHE_AGGREGATOR_METADATA_THRESHOLD,
        fetchTokensThreshold: AppConstants.SWAPS.CACHE_TOKENS_THRESHOLD,
        fetchTopAssetsThreshold: AppConstants.SWAPS.CACHE_TOP_ASSETS_THRESHOLD,
        supportedChainIds: swapsSupportedChainIds,
        // @ts-expect-error TODO: Resolve mismatch between base-controller versions.
        messenger: this.controllerMessenger.getRestricted({
          name: 'SwapsController',
          // TODO: allow these internal calls once GasFeeController
          // export these action types and register its action handlers
          // allowedActions: [
          //   'GasFeeController:getEIP1559GasFeeEstimates',
          // ],
          allowedActions: ['NetworkController:getNetworkClientById'],
          allowedEvents: ['NetworkController:networkDidChange'],
        }),
        pollCountLimit: AppConstants.SWAPS.POLL_COUNT_LIMIT,
        // TODO: Remove once GasFeeController exports this action type
        fetchGasFeeEstimates: () =>
          this.gasFeeController.fetchGasFeeEstimates(),
        fetchEstimatedMultiLayerL1Fee,
      }),
      GasFeeController: this.gasFeeController,
      ApprovalController: approvalController,
      PermissionController: permissionController,
      RemoteFeatureFlagController: remoteFeatureFlagController,
      SelectedNetworkController: selectedNetworkController,
      SignatureController: signatureController,
      TokenSearchDiscoveryController: tokenSearchDiscoveryController,
      LoggingController: loggingController,
      ///: BEGIN:ONLY_INCLUDE_IF(preinstalled-snaps,external-snaps)
      CronjobController: cronjobController,
      ExecutionService: executionService,
      SnapController: snapController,
      SnapInterfaceController: snapInterfaceController,
      SnapsRegistry: snapsRegistry,
      SubjectMetadataController: this.subjectMetadataController,
      AuthenticationController: authenticationController,
      UserStorageController: userStorageController,
      NotificationServicesController: notificationServicesController,
      NotificationServicesPushController: notificationServicesPushController,
      ///: END:ONLY_INCLUDE_IF
      AccountsController: accountsController,
      PPOMController: new PPOMController({
        chainId: getGlobalChainId(networkController),
        blockaidPublicKey: process.env.BLOCKAID_PUBLIC_KEY as string,
        cdnBaseUrl: process.env.BLOCKAID_FILE_CDN as string,
        // @ts-expect-error TODO: Resolve mismatch between base-controller versions.
        messenger: this.controllerMessenger.getRestricted({
          name: 'PPOMController',
          allowedActions: ['NetworkController:getNetworkClientById'],
          allowedEvents: [`${networkController.name}:networkDidChange`],
        }),
        onPreferencesChange: (listener) =>
          this.controllerMessenger.subscribe(
            `${preferencesController.name}:stateChange`,
            listener,
          ),
        // TODO: Replace "any" with type
        provider:
          // eslint-disable-next-line @typescript-eslint/no-explicit-any
          networkController.getProviderAndBlockTracker().provider as any,
        ppomProvider: {
          // TODO: Replace "any" with type
          // eslint-disable-next-line @typescript-eslint/no-explicit-any
          PPOM: PPOM as any,
          ppomInit,
        },
        storageBackend: new RNFSStorageBackend('PPOMDB'),
        securityAlertsEnabled:
          initialState.PreferencesController?.securityAlertsEnabled ?? false,
        state: initialState.PPOMController,
        // TODO: Replace "any" with type
        // eslint-disable-next-line @typescript-eslint/no-explicit-any
        nativeCrypto: Crypto as any,
      }),
      ///: BEGIN:ONLY_INCLUDE_IF(keyring-snaps)
      MultichainBalancesController: multichainBalancesController,
      RatesController: multichainRatesController,
      MultichainAssetsController: multichainAssetsController,
      MultichainAssetsRatesController: multichainAssetsRatesController,
      MultichainTransactionsController: multichainTransactionsController,
      ///: END:ONLY_INCLUDE_IF
      TokenSearchDiscoveryDataController: tokenSearchDiscoveryDataController,
      MultichainNetworkController: multichainNetworkController,
      BridgeController: bridgeController,
      BridgeStatusController: bridgeStatusController,
      EarnController: earnController,
      DeFiPositionsController: controllersByName.DeFiPositionsController,
    };

    const childControllers = Object.assign({}, this.context);
    STATELESS_NON_CONTROLLER_NAMES.forEach((name) => {
      if (name in childControllers && childControllers[name]) {
        delete childControllers[name];
      }
    });
    this.datamodel = new ComposableController<EngineState, StatefulControllers>(
      {
        controllers: childControllers as StatefulControllers,
        messenger: this.controllerMessenger.getRestricted({
          name: 'ComposableController',
          allowedActions: [],
          allowedEvents: Array.from(BACKGROUND_STATE_CHANGE_EVENT_NAMES),
        }),
      },
    );

    const { NftController: nfts } = this.context;

    if (process.env.MM_OPENSEA_KEY) {
      nfts.setApiKey(process.env.MM_OPENSEA_KEY);
    }

    this.controllerMessenger.subscribe(
      'TransactionController:incomingTransactionsReceived',
      (incomingTransactions: TransactionMeta[]) => {
        NotificationManager.gotIncomingTransaction(incomingTransactions);
      },
    );

    this.controllerMessenger.subscribe(
      AppConstants.NETWORK_STATE_CHANGE_EVENT,
      (state: NetworkState) => {
        if (
          state.networksMetadata[state.selectedNetworkClientId].status ===
            NetworkStatus.Available &&
          getGlobalChainId(networkController) !== currentChainId
        ) {
          // We should add a state or event emitter saying the provider changed
          setTimeout(() => {
            this.configureControllersOnNetworkChange();
            currentChainId = getGlobalChainId(networkController);
          }, 500);
        }
      },
    );

    this.controllerMessenger.subscribe(
      AppConstants.NETWORK_STATE_CHANGE_EVENT,
      async () => {
        try {
          const networkId = await deprecatedGetNetworkId();
          store.dispatch(networkIdUpdated(networkId));
        } catch (error) {
          console.error(
            error,
            `Network ID not changed, current chainId: ${getGlobalChainId(
              networkController,
            )}`,
          );
        }
      },
    );

    this.controllerMessenger.subscribe(
      `${networkController.name}:networkWillChange`,
      () => {
        store.dispatch(networkIdWillUpdate());
      },
    );

    ///: BEGIN:ONLY_INCLUDE_IF(preinstalled-snaps,external-snaps)
    this.controllerMessenger.subscribe(
      `${snapController.name}:snapTerminated`,
      (truncatedSnap) => {
        const approvals = Object.values(
          approvalController.state.pendingApprovals,
        ).filter(
          (approval) =>
            approval.origin === truncatedSnap.id &&
            approval.type.startsWith(RestrictedMethods.snap_dialog),
        );
        for (const approval of approvals) {
          approvalController.reject(
            approval.id,
            new Error('Snap was terminated.'),
          );
        }
      },
    );
    ///: END:ONLY_INCLUDE_IF

    // @TODO(snaps): This fixes an issue where `withKeyring` would lock the `KeyringController` mutex.
    // That meant that if a snap requested a keyring operation (like requesting entropy) while the `KeyringController` was locked,
    // it would cause a deadlock.
    // This is a temporary fix until we can refactor how we handle requests to the Snaps Keyring.
    const withSnapKeyring = async (
      operation: ({ keyring }: { keyring: unknown }) => void,
    ) => {
      const keyring = await this.getSnapKeyring();

      return operation({ keyring });
    };

    const multichainRouterMessenger = this.controllerMessenger.getRestricted({
      name: 'MultichainRouter',
      allowedActions: [
        `SnapController:getAll`,
        `SnapController:handleRequest`,
        `${permissionController.name}:getPermissions`,
        `AccountsController:listMultichainAccounts`,
      ],
      allowedEvents: [],
    }) as MultichainRouterMessenger;

    this.multichainRouter = new MultichainRouter({
      messenger: multichainRouterMessenger,
      withSnapKeyring:
        withSnapKeyring as MultichainRouterArgs['withSnapKeyring'],
    });

    this.configureControllersOnNetworkChange();
    this.startPolling();
    this.handleVaultBackup();

    Engine.instance = this;
  }

  handleVaultBackup() {
    this.controllerMessenger.subscribe(
      AppConstants.KEYRING_STATE_CHANGE_EVENT,
      (state: KeyringControllerState) => {
        if (!state.vault) {
          return;
        }

        // Back up vault if it exists
        backupVault(state)
          .then(() => {
            Logger.log('Engine', 'Vault back up successful');
          })
          .catch((error) => {
            Logger.error(error, 'Engine Vault backup failed');
          });
      },
    );
  }

  startPolling() {
    const { TransactionController } = this.context;

    TransactionController.stopIncomingTransactionPolling();

    // leaving the reference of TransactionController here, rather than importing it from utils to avoid circular dependency
    TransactionController.startIncomingTransactionPolling();

    ///: BEGIN:ONLY_INCLUDE_IF(keyring-snaps)
    this.context.RatesController.start();
    ///: END:ONLY_INCLUDE_IF
  }

  configureControllersOnNetworkChange() {
    const { AccountTrackerController, NetworkController } = this.context;
    const { provider } = NetworkController.getProviderAndBlockTracker();

    // Skip configuration if this is called before the provider is initialized
    if (!provider) {
      return;
    }
    provider.sendAsync = provider.sendAsync.bind(provider);

    AccountTrackerController.refresh([
      NetworkController.state.networkConfigurationsByChainId[
        getGlobalChainId(NetworkController)
      ]?.rpcEndpoints?.[
        NetworkController.state.networkConfigurationsByChainId[
          getGlobalChainId(NetworkController)
        ]?.defaultRpcEndpointIndex
      ]?.networkClientId,
    ]);
  }

  getTotalEvmFiatAccountBalance = (
    account?: InternalAccount,
  ): {
    ethFiat: number;
    tokenFiat: number;
    tokenFiat1dAgo: number;
    ethFiat1dAgo: number;
    totalNativeTokenBalance: string;
    ticker: string;
  } => {
    const {
      CurrencyRateController,
      AccountsController,
      AccountTrackerController,
      TokenBalancesController,
      TokenRatesController,
      TokensController,
      NetworkController,
    } = this.context;

    const selectedInternalAccount =
      account ??
      AccountsController.getAccount(
        AccountsController.state.internalAccounts.selectedAccount,
      );

    if (selectedInternalAccount) {
      const selectedInternalAccountFormattedAddress = toFormattedAddress(
        selectedInternalAccount.address,
      );
      const { currentCurrency } = CurrencyRateController.state;
      const { chainId, ticker } = NetworkController.getNetworkClientById(
        getGlobalNetworkClientId(NetworkController),
      ).configuration;
      const { settings: { showFiatOnTestnets } = {} } = store.getState();

      if (isTestNet(chainId) && !showFiatOnTestnets) {
        return {
          ethFiat: 0,
          tokenFiat: 0,
          ethFiat1dAgo: 0,
          tokenFiat1dAgo: 0,
          totalNativeTokenBalance: '0',
          ticker: '',
        };
      }

      const conversionRate =
        CurrencyRateController.state?.currencyRates?.[ticker]?.conversionRate ??
        0;

      const { accountsByChainId } = AccountTrackerController.state;
      const chainIdHex = toHexadecimal(chainId);
      const tokens =
        TokensController.state.allTokens?.[chainIdHex]?.[
          selectedInternalAccount.address
        ] || [];
      const { marketData } = TokenRatesController.state;
      const tokenExchangeRates = marketData?.[toHexadecimal(chainId)];

      let ethFiat = 0;
      let ethFiat1dAgo = 0;
      let tokenFiat = 0;
      let tokenFiat1dAgo = 0;
      let totalNativeTokenBalance = '0';
      const decimalsToShow = (currentCurrency === 'usd' && 2) || undefined;
      if (
        accountsByChainId?.[toHexadecimal(chainId)]?.[
          selectedInternalAccountFormattedAddress
        ]
      ) {
        const balanceHex =
          accountsByChainId[toHexadecimal(chainId)][
            selectedInternalAccountFormattedAddress
          ].balance;

        const balanceBN = hexToBN(balanceHex);
        totalNativeTokenBalance = renderFromWei(balanceHex);

        // TODO - Non EVM accounts like BTC do not use hex formatted balances. We will need to modify this to use CAIP-2 identifiers in the future.
        const stakedBalanceBN = hexToBN(
          accountsByChainId[toHexadecimal(chainId)][
            selectedInternalAccountFormattedAddress
          ].stakedBalance || '0x00',
        );
        const totalAccountBalance = balanceBN
          .add(stakedBalanceBN)
          .toString('hex');
        ethFiat = weiToFiatNumber(
          totalAccountBalance,
          conversionRate,
          decimalsToShow,
        );
      }

      const ethPricePercentChange1d =
        tokenExchangeRates?.[zeroAddress() as Hex]?.pricePercentChange1d;

      ethFiat1dAgo =
        ethPricePercentChange1d !== undefined
          ? ethFiat / (1 + ethPricePercentChange1d / 100)
          : ethFiat;

      if (tokens.length > 0) {
        const { tokenBalances: allTokenBalances } =
          TokenBalancesController.state;

        const tokenBalances =
          allTokenBalances?.[selectedInternalAccount.address as Hex]?.[
            chainId
          ] ?? {};
        tokens.forEach(
          (item: { address: string; balance?: string; decimals: number }) => {
            const exchangeRate =
              tokenExchangeRates?.[item.address as Hex]?.price;

            const tokenBalance =
              item.balance ||
              (item.address in tokenBalances
                ? renderFromTokenMinimalUnit(
                    tokenBalances[item.address as Hex],
                    item.decimals,
                  )
                : undefined);
            const tokenBalanceFiat = balanceToFiatNumber(
              // TODO: Fix this by handling or eliminating the undefined case
              // @ts-expect-error This variable can be `undefined`, which would break here.
              tokenBalance,
              conversionRate,
              exchangeRate,
              decimalsToShow,
            );

            const tokenPricePercentChange1d =
              tokenExchangeRates?.[item.address as Hex]?.pricePercentChange1d;

            const tokenBalance1dAgo =
              tokenPricePercentChange1d !== undefined
                ? tokenBalanceFiat / (1 + tokenPricePercentChange1d / 100)
                : tokenBalanceFiat;

            tokenFiat += tokenBalanceFiat;
            tokenFiat1dAgo += tokenBalance1dAgo;
          },
        );
      }

      return {
        ethFiat: ethFiat ?? 0,
        ethFiat1dAgo: ethFiat1dAgo ?? 0,
        tokenFiat: tokenFiat ?? 0,
        tokenFiat1dAgo: tokenFiat1dAgo ?? 0,
        totalNativeTokenBalance: totalNativeTokenBalance ?? '0',
        ticker,
      };
    }
    // if selectedInternalAccount is undefined, return default 0 value.
    return {
      ethFiat: 0,
      tokenFiat: 0,
      ethFiat1dAgo: 0,
      tokenFiat1dAgo: 0,
      totalNativeTokenBalance: '0',
      ticker: '',
    };
  };

  /**
   * Gets a subset of preferences from the PreferencesController to pass to a snap.
   */
  getPreferences = () => {
    const {
      securityAlertsEnabled,
      useTransactionSimulations,
      useTokenDetection,
      privacyMode,
      useNftDetection,
      displayNftMedia,
      isMultiAccountBalancesEnabled,
      showTestNetworks,
    } = this.context.PreferencesController.state;

    return {
      securityAlertsEnabled,
      useTransactionSimulations,
      useTokenDetection,
      privacyMode,
      useNftDetection,
      displayNftMedia,
      isMultiAccountBalancesEnabled,
      showTestNetworks,
    };
  };

  ///: BEGIN:ONLY_INCLUDE_IF(keyring-snaps)
  getSnapKeyring = async () => {
    // TODO: Replace `getKeyringsByType` with `withKeyring`
    let [snapKeyring] = this.keyringController.getKeyringsByType(
      KeyringTypes.snap,
    );
    if (!snapKeyring) {
      await this.keyringController.addNewKeyring(KeyringTypes.snap);
      // TODO: Replace `getKeyringsByType` with `withKeyring`
      [snapKeyring] = this.keyringController.getKeyringsByType(
        KeyringTypes.snap,
      );
    }
    return snapKeyring;
  };

  /**
   * Removes an account from state / storage.
   *
   * @param {string} address - A hex address
   */
  removeAccount = async (address: string) => {
    const addressHex = toHex(address);
    // Remove all associated permissions
    await removeAccountsFromPermissions([addressHex]);
    // Remove account from the keyring
    await this.keyringController.removeAccount(addressHex);
  };
  ///: END:ONLY_INCLUDE_IF

  /**
   * Returns true or false whether the user has funds or not
   */
  hasFunds = () => {
    try {
      const {
        engine: { backgroundState },
      } = store.getState();
      // TODO: Check `allNfts[currentChainId]` property instead
      // @ts-expect-error This property does not exist
      const nfts = backgroundState.NftController.nfts;

      const { tokenBalances } = backgroundState.TokenBalancesController;

      let tokenFound = false;
      tokenLoop: for (const chains of Object.values(tokenBalances)) {
        for (const tokens of Object.values(chains)) {
          for (const balance of Object.values(tokens)) {
            if (!isZero(balance)) {
              tokenFound = true;
              break tokenLoop;
            }
          }
        }
      }

      const fiatBalance = this.getTotalEvmFiatAccountBalance() || 0;
      const totalFiatBalance = fiatBalance.ethFiat + fiatBalance.ethFiat;

      return totalFiatBalance > 0 || tokenFound || nfts.length > 0;
    } catch (e) {
      Logger.log('Error while getting user funds', e);
    }
  };

  resetState = async () => {
    // Whenever we are gonna start a new wallet
    // either imported or created, we need to
    // get rid of the old data from state
    const {
      TransactionController,
      TokensController,
      NftController,
      TokenBalancesController,
      TokenRatesController,
      PermissionController,
      // SelectedNetworkController,
      ///: BEGIN:ONLY_INCLUDE_IF(preinstalled-snaps,external-snaps)
      SnapController,
      ///: END:ONLY_INCLUDE_IF
      LoggingController,
    } = this.context;

    // Remove all permissions.
    PermissionController?.clearState?.();
    ///: BEGIN:ONLY_INCLUDE_IF(preinstalled-snaps,external-snaps)
    await SnapController.clearState();
    ///: END:ONLY_INCLUDE_IF

    // Clear selected network
    // TODO implement this method on SelectedNetworkController
    // SelectedNetworkController.unsetAllDomains()

    //Clear assets info
    TokensController.resetState();
    NftController.resetState();

    TokenBalancesController.resetState();
    TokenRatesController.resetState();

    // eslint-disable-next-line @typescript-eslint/no-explicit-any
    (TransactionController as any).update(() => ({
      methodData: {},
      transactions: [],
      lastFetchedBlockNumbers: {},
      submitHistory: [],
      swapsTransactions: {},
    }));

    LoggingController.clear();
  };

  removeAllListeners() {
    this.controllerMessenger.clearSubscriptions();
  }

  async destroyEngineInstance() {
    // TODO: Replace "any" with type
    // eslint-disable-next-line @typescript-eslint/no-explicit-any
    Object.values(this.context).forEach((controller: any) => {
      if (controller.destroy) {
        controller.destroy();
      }
    });
    this.removeAllListeners();
    await this.resetState();
    Engine.instance = null;
  }

  rejectPendingApproval(
    id: string,
    reason: Error = providerErrors.userRejectedRequest(),
    opts: { ignoreMissing?: boolean; logErrors?: boolean } = {},
  ) {
    const { ApprovalController } = this.context;

    if (opts.ignoreMissing && !ApprovalController.has({ id })) {
      return;
    }

    try {
      ApprovalController.reject(id, reason);
      // TODO: Replace "any" with type
      // eslint-disable-next-line @typescript-eslint/no-explicit-any
    } catch (error: any) {
      if (opts.logErrors !== false) {
        Logger.error(
          error,
          'Reject while rejecting pending connection request',
        );
      }
    }
  }

  async acceptPendingApproval(
    id: string,
    requestData?: Record<string, Json>,
    opts: AcceptOptions & { handleErrors?: boolean } = {
      waitForResult: false,
      deleteAfterResult: false,
      handleErrors: true,
    },
  ) {
    const { ApprovalController } = this.context;

    try {
      return await ApprovalController.accept(id, requestData, {
        waitForResult: opts.waitForResult,
        deleteAfterResult: opts.deleteAfterResult,
      });
    } catch (err) {
      if (opts.handleErrors === false) {
        throw err;
      }
    }
  }

  // This should be used instead of directly calling PreferencesController.setSelectedAddress or AccountsController.setSelectedAccount
  setSelectedAccount(address: string) {
    const { AccountsController, PreferencesController } = this.context;
    const account = AccountsController.getAccountByAddress(address);
    if (account) {
      AccountsController.setSelectedAccount(account.id);
      PreferencesController.setSelectedAddress(address);
    } else {
      throw new Error(`No account found for address: ${address}`);
    }
  }

  /**
   * This should be used instead of directly calling PreferencesController.setAccountLabel or AccountsController.setAccountName in order to keep the names in sync
   * We are currently incrementally migrating the accounts data to the AccountsController so we must keep these values
   * in sync until the migration is complete.
   */
  setAccountLabel(address: string, label: string) {
    const { AccountsController, PreferencesController } = this.context;
    const accountToBeNamed = AccountsController.getAccountByAddress(address);
    if (accountToBeNamed === undefined) {
      throw new Error(`No account found for address: ${address}`);
    }
    AccountsController.setAccountName(accountToBeNamed.id, label);
    PreferencesController.setAccountLabel(address, label);
  }
}

/**
 * Assert that the given Engine instance has been initialized
 *
 * @param instance - Either an Engine instance, or null
 */
function assertEngineExists(
  instance: Engine | null,
): asserts instance is Engine {
  if (!instance) {
    throw new Error('Engine does not exist');
  }
}

let instance: Engine | null;

export default {
  get context() {
    assertEngineExists(instance);
    return instance.context;
  },

  get controllerMessenger() {
    assertEngineExists(instance);
    return instance.controllerMessenger;
  },

  get state() {
    assertEngineExists(instance);
    const {
      AccountTrackerController,
      AddressBookController,
      AppMetadataController,
      SnapInterfaceController,
      NftController,
      TokenListController,
      CurrencyRateController,
      KeyringController,
      NetworkController,
      PreferencesController,
      PhishingController,
      RemoteFeatureFlagController,
      PPOMController,
      TokenBalancesController,
      TokenRatesController,
      TokenSearchDiscoveryController,
      TransactionController,
      SmartTransactionsController,
      SwapsController,
      GasFeeController,
      TokensController,
      ///: BEGIN:ONLY_INCLUDE_IF(preinstalled-snaps,external-snaps)
      SnapController,
      SubjectMetadataController,
      AuthenticationController,
      UserStorageController,
      NotificationServicesController,
      NotificationServicesPushController,
      ///: END:ONLY_INCLUDE_IF
      PermissionController,
      SelectedNetworkController,
      ApprovalController,
      LoggingController,
      AccountsController,
      SignatureController,
      ///: BEGIN:ONLY_INCLUDE_IF(keyring-snaps)
      MultichainBalancesController,
      RatesController,
      MultichainAssetsController,
      MultichainAssetsRatesController,
      MultichainTransactionsController,
      ///: END:ONLY_INCLUDE_IF
      TokenSearchDiscoveryDataController,
      MultichainNetworkController,
      BridgeController,
      BridgeStatusController,
      EarnController,
      DeFiPositionsController,
    } = instance.datamodel.state;

    return {
      AccountTrackerController,
      AddressBookController,
      AppMetadataController,
      SnapInterfaceController,
      NftController,
      TokenListController,
      CurrencyRateController,
      KeyringController,
      NetworkController,
      PhishingController,
      RemoteFeatureFlagController,
      PPOMController,
      PreferencesController,
      TokenBalancesController,
      TokenRatesController,
      TokenSearchDiscoveryController,
      TokensController,
      TransactionController,
      SmartTransactionsController,
      SwapsController,
      GasFeeController,
      ///: BEGIN:ONLY_INCLUDE_IF(preinstalled-snaps,external-snaps)
      SnapController,
      SubjectMetadataController,
      AuthenticationController,
      UserStorageController,
      NotificationServicesController,
      NotificationServicesPushController,
      ///: END:ONLY_INCLUDE_IF
      PermissionController,
      SelectedNetworkController,
      ApprovalController,
      LoggingController,
      AccountsController,
      SignatureController,
      ///: BEGIN:ONLY_INCLUDE_IF(keyring-snaps)
      MultichainBalancesController,
      RatesController,
      MultichainAssetsController,
      MultichainAssetsRatesController,
      MultichainTransactionsController,
      ///: END:ONLY_INCLUDE_IF
      TokenSearchDiscoveryDataController,
      MultichainNetworkController,
      BridgeController,
      BridgeStatusController,
      EarnController,
      DeFiPositionsController,
    };
  },

  get datamodel() {
    assertEngineExists(instance);
    return instance.datamodel;
  },

  getTotalEvmFiatAccountBalance(account?: InternalAccount) {
    assertEngineExists(instance);
    return instance.getTotalEvmFiatAccountBalance(account);
  },

  hasFunds() {
    assertEngineExists(instance);
    return instance.hasFunds();
  },

  resetState() {
    assertEngineExists(instance);
    return instance.resetState();
  },

  destroyEngine: async () => {
    await instance?.destroyEngineInstance();
    instance = null;
  },

  init(
    state: Partial<EngineState> | undefined,
    keyringState: KeyringControllerState | null = null,
    metaMetricsId?: string,
  ) {
    instance =
      Engine.instance || new Engine(state, keyringState, metaMetricsId);
    Object.freeze(instance);
    return instance;
  },

  acceptPendingApproval: async (
    id: string,
    requestData?: Record<string, Json>,
    opts?: AcceptOptions & { handleErrors?: boolean },
  ) => instance?.acceptPendingApproval(id, requestData, opts),

  rejectPendingApproval: (
    id: string,
    reason: Error,
    opts: {
      ignoreMissing?: boolean;
      logErrors?: boolean;
    } = {},
  ) => instance?.rejectPendingApproval(id, reason, opts),

  setSelectedAddress: (address: string) => {
    assertEngineExists(instance);
    instance.setSelectedAccount(address);
  },

  setAccountLabel: (address: string, label: string) => {
    assertEngineExists(instance);
    instance.setAccountLabel(address, label);
  },

  ///: BEGIN:ONLY_INCLUDE_IF(keyring-snaps)
  getSnapKeyring: () => {
    assertEngineExists(instance);
    return instance.getSnapKeyring();
  },
  removeAccount: async (address: string) => {
    assertEngineExists(instance);
    return await instance.removeAccount(address);
  },
  ///: END:ONLY_INCLUDE_IF
};<|MERGE_RESOLUTION|>--- conflicted
+++ resolved
@@ -326,26 +326,6 @@
       },
     });
 
-<<<<<<< HEAD
-    const networkControllerOpts = {
-      infuraProjectId: process.env.MM_INFURA_PROJECT_ID || NON_EMPTY,
-      state: initialState.NetworkController,
-      messenger: this.controllerMessenger.getRestricted({
-        name: 'NetworkController',
-        allowedEvents: [],
-        allowedActions: [],
-      }) as unknown as NetworkControllerMessenger,
-      getRpcServiceOptions: () => ({
-        fetch,
-        btoa,
-      }),
-      additionalDefaultNetworks: [
-        ChainId['megaeth-testnet'],
-        ChainId['monad-testnet'],
-      ],
-    };
-    const networkController = new NetworkController(networkControllerOpts);
-=======
     const networkControllerMessenger = this.controllerMessenger.getRestricted({
       name: 'NetworkController',
       allowedEvents: [],
@@ -362,7 +342,6 @@
       initialNetworkControllerState = getDefaultNetworkControllerState(
         additionalDefaultNetworks,
       );
->>>>>>> 0527cea3
 
       // Add failovers for default Infura RPC endpoints
       initialNetworkControllerState.networkConfigurationsByChainId[
