--- conflicted
+++ resolved
@@ -987,13 +987,6 @@
           getRpcMethodMiddleware({
             hostname,
             getProviderState,
-<<<<<<< HEAD
-            getApprovedHosts: () => null,
-            setApprovedHosts: () => null,
-            approveHost: () => null,
-=======
-            navigation: null,
->>>>>>> 0a301886
             title: { current: 'Snap' },
             icon: { current: undefined },
             isHomepage: () => false,
