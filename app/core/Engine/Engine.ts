/* eslint-disable @typescript-eslint/no-shadow */
import Crypto from 'react-native-quick-crypto';

import {
  AccountTrackerController,
  AssetsContractController,
  NftController,
  NftDetectionController,
  TokenBalancesController,
  TokenDetectionController,
  TokenListController,
  TokenRatesController,
  TokensController,
  CodefiTokenPricesServiceV2,
} from '@metamask/assets-controllers';
import { AccountsController } from '@metamask/accounts-controller';
import { AddressBookController } from '@metamask/address-book-controller';
import { ComposableController } from '@metamask/composable-controller';
import {
  KeyringController,
  KeyringControllerState,
  ///: BEGIN:ONLY_INCLUDE_IF(preinstalled-snaps,external-snaps)
  KeyringTypes,
  ///: END:ONLY_INCLUDE_IF
} from '@metamask/keyring-controller';
import {
  NetworkController,
  NetworkControllerMessenger,
  NetworkState,
  NetworkStatus,
} from '@metamask/network-controller';
import { PhishingController } from '@metamask/phishing-controller';
import { PreferencesController } from '@metamask/preferences-controller';
import {
  TransactionController,
  TransactionMeta,
  type TransactionParams,
} from '@metamask/transaction-controller';
import { GasFeeController } from '@metamask/gas-fee-controller';
import {
  AcceptOptions,
  ApprovalController,
} from '@metamask/approval-controller';
import { HdKeyring } from '@metamask/eth-hd-keyring';
import { SelectedNetworkController } from '@metamask/selected-network-controller';
import {
  PermissionController,
  ///: BEGIN:ONLY_INCLUDE_IF(preinstalled-snaps,external-snaps)
  SubjectMetadataController,
  ///: END:ONLY_INCLUDE_IF
} from '@metamask/permission-controller';
import SwapsController, { swapsUtils } from '@metamask/swaps-controller';
import { PPOMController } from '@metamask/ppom-validator';
///: BEGIN:ONLY_INCLUDE_IF(preinstalled-snaps,external-snaps)
import type { NotificationArgs } from '@metamask/snaps-rpc-methods/dist/restricted/notify.cjs';
import {
  buildSnapEndowmentSpecifications,
  buildSnapRestrictedMethodSpecifications,
} from '@metamask/snaps-rpc-methods';
import type { EnumToUnion, DialogType } from '@metamask/snaps-sdk';
///: END:ONLY_INCLUDE_IF
import { MetaMaskKeyring as QRHardwareKeyring } from '@keystonehq/metamask-airgapped-keyring';
import { LoggingController } from '@metamask/logging-controller';
import { TokenSearchDiscoveryControllerMessenger } from '@metamask/token-search-discovery-controller';
import {
  LedgerKeyring,
  LedgerMobileBridge,
  LedgerTransportMiddleware,
} from '@metamask/eth-ledger-bridge-keyring';
import { Encryptor, LEGACY_DERIVATION_OPTIONS, pbkdf2 } from '../Encryptor';
import {
  isMainnetByChainId,
  isTestNet,
  getDecimalChainId,
} from '../../util/networks';
import {
  fetchEstimatedMultiLayerL1Fee,
  deprecatedGetNetworkId,
} from '../../util/networks/engineNetworkUtils';
import AppConstants from '../AppConstants';
import { store } from '../../store';
import {
  renderFromTokenMinimalUnit,
  balanceToFiatNumber,
  weiToFiatNumber,
  toHexadecimal,
  addHexPrefix,
  hexToBN,
} from '../../util/number';
import NotificationManager from '../NotificationManager';
import Logger from '../../util/Logger';
import { isZero } from '../../util/lodash';
import { MetaMetricsEvents, MetaMetrics } from '../Analytics';

///: BEGIN:ONLY_INCLUDE_IF(preinstalled-snaps,external-snaps)
import { ExcludedSnapEndowments, ExcludedSnapPermissions } from '../Snaps';
import { calculateScryptKey } from './controllers/identity/calculate-scrypt-key';
import { notificationServicesControllerInit } from './controllers/notifications/notification-services-controller-init';
import { notificationServicesPushControllerInit } from './controllers/notifications/notification-services-push-controller-init';

import { getAuthenticationControllerMessenger } from './messengers/identity/authentication-controller-messenger';
import { createAuthenticationController } from './controllers/identity/create-authentication-controller';
import { getUserStorageControllerMessenger } from './messengers/identity/user-storage-controller-messenger';
import { createUserStorageController } from './controllers/identity/create-user-storage-controller';
///: END:ONLY_INCLUDE_IF
import {
  getCaveatSpecifications,
  getPermissionSpecifications,
  unrestrictedMethods,
} from '../Permissions/specifications.js';
import { backupVault } from '../BackupVault';
import {
  SignatureController,
  SignatureControllerOptions,
} from '@metamask/signature-controller';
import { Hex, Json } from '@metamask/utils';
import { providerErrors } from '@metamask/rpc-errors';

import { PPOM, ppomInit } from '../../lib/ppom/PPOMView';
import RNFSStorageBackend from '../../lib/ppom/ppom-storage-backend';
import { createRemoteFeatureFlagController } from './controllers/remote-feature-flag-controller';
import { captureException } from '@sentry/react-native';
import { lowerCase } from 'lodash';
import {
  networkIdUpdated,
  networkIdWillUpdate,
} from '../../core/redux/slices/inpageProvider';
import SmartTransactionsController from '@metamask/smart-transactions-controller';
import { getAllowedSmartTransactionsChainIds } from '../../../app/constants/smartTransactions';
import { selectBasicFunctionalityEnabled } from '../../selectors/settings';
import { selectSwapsChainFeatureFlags } from '../../reducers/swaps';
import { ClientId } from '@metamask/smart-transactions-controller/dist/types';
import { zeroAddress } from 'ethereumjs-util';
import {
  ApprovalType,
  handleFetch,
  toChecksumHexAddress,
  type ChainId,
} from '@metamask/controller-utils';
import { ExtendedControllerMessenger } from '../ExtendedControllerMessenger';
import DomainProxyMap from '../../lib/DomainProxyMap/DomainProxyMap';
import {
  MetaMetricsEventCategory,
  MetaMetricsEventName,
} from '@metamask/smart-transactions-controller/dist/constants';
import {
  getSmartTransactionMetricsProperties as getSmartTransactionMetricsPropertiesType,
  getSmartTransactionMetricsSensitiveProperties as getSmartTransactionMetricsSensitivePropertiesType,
} from '@metamask/smart-transactions-controller/dist/utils';
///: BEGIN:ONLY_INCLUDE_IF(keyring-snaps)
import { snapKeyringBuilder } from '../SnapKeyring';
import { removeAccountsFromPermissions } from '../Permissions';
import { keyringSnapPermissionsBuilder } from '../SnapKeyring/keyringSnapsPermissions';
import { multichainBalancesControllerInit } from './controllers/multichain-balances-controller/multichain-balances-controller-init';
import { createMultichainRatesController } from './controllers/RatesController/utils';
import { setupCurrencyRateSync } from './controllers/RatesController/subscriptions';
import { multichainAssetsControllerInit } from './controllers/multichain-assets-controller/multichain-assets-controller-init';
import { multichainAssetsRatesControllerInit } from './controllers/multichain-assets-rates-controller/multichain-assets-rates-controller-init';
import { multichainTransactionsControllerInit } from './controllers/multichain-transactions-controller/multichain-transactions-controller-init';
///: END:ONLY_INCLUDE_IF
///: BEGIN:ONLY_INCLUDE_IF(preinstalled-snaps,external-snaps)
import { HandleSnapRequestArgs } from '../Snaps/types';
import { handleSnapRequest } from '../Snaps/utils';
import {
  cronjobControllerInit,
  executionServiceInit,
  snapControllerInit,
  snapInterfaceControllerInit,
  snapsRegistryInit,
  SnapControllerClearSnapStateAction,
  SnapControllerGetSnapAction,
  SnapControllerGetSnapStateAction,
  SnapControllerUpdateSnapStateAction,
} from './controllers/snaps';
///: END:ONLY_INCLUDE_IF
import { trace } from '../../util/trace';
import { MetricsEventBuilder } from '../Analytics/MetricsEventBuilder';
import {
  BaseControllerMessenger,
  EngineState,
  EngineContext,
  StatefulControllers,
} from './types';
import {
  BACKGROUND_STATE_CHANGE_EVENT_NAMES,
  STATELESS_NON_CONTROLLER_NAMES,
} from './constants';
import {
  getGlobalChainId,
  getGlobalNetworkClientId,
} from '../../util/networks/global-network';
import { logEngineCreation } from './utils/logger';
import { initModularizedControllers } from './utils';
import { accountsControllerInit } from './controllers/accounts-controller';
import { createTokenSearchDiscoveryController } from './controllers/TokenSearchDiscoveryController';
import {
  BRIDGE_DEV_API_BASE_URL,
  BridgeClientId,
  BridgeController,
} from '@metamask/bridge-controller';
import { BridgeStatusController } from '@metamask/bridge-status-controller';
import { multichainNetworkControllerInit } from './controllers/multichain-network-controller/multichain-network-controller-init';
import { currencyRateControllerInit } from './controllers/currency-rate-controller/currency-rate-controller-init';
import { EarnController } from '@metamask/earn-controller';
import { TransactionControllerInit } from './controllers/transaction-controller';
import I18n from '../../../locales/i18n';
import { Platform } from '@metamask/profile-sync-controller/sdk';
<<<<<<< HEAD
import { isPhishingDetectionEnabled, isProductSafetyDappScanningEnabled } from '../../util/phishingDetection';
=======
import { isProductSafetyDappScanningEnabled } from '../../util/phishingDetection';
>>>>>>> e7e252f0

const NON_EMPTY = 'NON_EMPTY';

const encryptor = new Encryptor({
  keyDerivationOptions: LEGACY_DERIVATION_OPTIONS,
});
// TODO: Replace "any" with type
// eslint-disable-next-line @typescript-eslint/no-explicit-any
let currentChainId: any;

/**
 * Core controller responsible for composing other metamask controllers together
 * and exposing convenience methods for common wallet operations.
 */
export class Engine {
  /**
   * The global Engine singleton
   */
  static instance: Engine | null;
  /**
   * A collection of all controller instances
   */
  context: EngineContext;
  /**
   * The global controller messenger.
   */
  controllerMessenger: BaseControllerMessenger;
  /**
   * ComposableController reference containing all child controllers
   */
  datamodel: ComposableController<EngineState, StatefulControllers>;

  /**
   * Object containing the info for the latest incoming tx block
   * for each address and network
   */
  // TODO: Replace "any" with type
  // eslint-disable-next-line @typescript-eslint/no-explicit-any
  lastIncomingTxBlockInfo: any;

  ///: BEGIN:ONLY_INCLUDE_IF(preinstalled-snaps,external-snaps)
  subjectMetadataController: SubjectMetadataController;
  ///: END:ONLY_INCLUDE_IF

  accountsController: AccountsController;
  transactionController: TransactionController;
  smartTransactionsController: SmartTransactionsController;

  keyringController: KeyringController;

  /**
   * Creates a CoreController instance
   */
  // eslint-disable-next-line @typescript-eslint/default-param-last
  constructor(
    initialState: Partial<EngineState> = {},
    initialKeyringState?: KeyringControllerState | null,
    metaMetricsId?: string,
  ) {
    logEngineCreation(initialState, initialKeyringState);

    this.controllerMessenger = new ExtendedControllerMessenger();

    const isBasicFunctionalityToggleEnabled = () =>
      selectBasicFunctionalityEnabled(store.getState());

    const approvalController = new ApprovalController({
      messenger: this.controllerMessenger.getRestricted({
        name: 'ApprovalController',
        allowedEvents: [],
        allowedActions: [],
      }),
      showApprovalRequest: () => undefined,
      typesExcludedFromRateLimiting: [
        ApprovalType.Transaction,
        ApprovalType.WatchAsset,
      ],
    });

    const preferencesController = new PreferencesController({
      messenger: this.controllerMessenger.getRestricted({
        name: 'PreferencesController',
        allowedActions: [],
        allowedEvents: ['KeyringController:stateChange'],
      }),
      state: {
        ipfsGateway: AppConstants.IPFS_DEFAULT_GATEWAY_URL,
        useTokenDetection:
          initialState?.PreferencesController?.useTokenDetection ?? true,
        useNftDetection: true, // set this to true to enable nft detection by default to new users
        displayNftMedia: true,
        securityAlertsEnabled: true,
        smartTransactionsOptInStatus: true,
        tokenSortConfig: {
          key: 'tokenFiatAmount',
          order: 'dsc',
          sortCallback: 'stringNumeric',
        },
        ...initialState.PreferencesController,
      },
    });

    const networkControllerOpts = {
      infuraProjectId: process.env.MM_INFURA_PROJECT_ID || NON_EMPTY,
      state: initialState.NetworkController,
      messenger: this.controllerMessenger.getRestricted({
        name: 'NetworkController',
        allowedEvents: [],
        allowedActions: [],
      }) as unknown as NetworkControllerMessenger,
      getRpcServiceOptions: () => ({
        fetch,
        btoa,
      }),
    };
    const networkController = new NetworkController(networkControllerOpts);

    networkController.initializeProvider();

    const assetsContractController = new AssetsContractController({
      messenger: this.controllerMessenger.getRestricted({
        name: 'AssetsContractController',
        allowedActions: [
          'NetworkController:getNetworkClientById',
          'NetworkController:getNetworkConfigurationByNetworkClientId',
          'NetworkController:getSelectedNetworkClient',
          'NetworkController:getState',
        ],
        allowedEvents: [
          'PreferencesController:stateChange',
          'NetworkController:networkDidChange',
        ],
      }),
      chainId: getGlobalChainId(networkController),
    });

    const loggingController = new LoggingController({
      messenger: this.controllerMessenger.getRestricted<
        'LoggingController',
        never,
        never
      >({
        name: 'LoggingController',
        allowedActions: [],
        allowedEvents: [],
      }),
      state: initialState.LoggingController,
    });
    const tokenListController = new TokenListController({
      chainId: getGlobalChainId(networkController),
      onNetworkStateChange: (listener) =>
        this.controllerMessenger.subscribe(
          AppConstants.NETWORK_STATE_CHANGE_EVENT,
          listener,
        ),
      messenger: this.controllerMessenger.getRestricted({
        name: 'TokenListController',
        allowedActions: [`${networkController.name}:getNetworkClientById`],
        allowedEvents: [`${networkController.name}:stateChange`],
      }),
    });
    const gasFeeController = new GasFeeController({
      messenger: this.controllerMessenger.getRestricted({
        name: 'GasFeeController',
        allowedActions: [
          `${networkController.name}:getNetworkClientById`,
          `${networkController.name}:getEIP1559Compatibility`,
          `${networkController.name}:getState`,
        ],
        allowedEvents: [AppConstants.NETWORK_DID_CHANGE_EVENT],
      }),
      getProvider: () =>
        // @ts-expect-error at this point in time the provider will be defined by the `networkController.initializeProvider`
        networkController.getProviderAndBlockTracker().provider,
      getCurrentNetworkEIP1559Compatibility: async () =>
        (await networkController.getEIP1559Compatibility()) ?? false,
      getCurrentNetworkLegacyGasAPICompatibility: () => {
        const chainId = getGlobalChainId(networkController);
        return (
          isMainnetByChainId(chainId) ||
          chainId === addHexPrefix(swapsUtils.BSC_CHAIN_ID) ||
          chainId === addHexPrefix(swapsUtils.POLYGON_CHAIN_ID)
        );
      },
      clientId: AppConstants.SWAPS.CLIENT_ID,
      legacyAPIEndpoint:
        'https://gas.api.cx.metamask.io/networks/<chain_id>/gasPrices',
      EIP1559APIEndpoint:
        'https://gas.api.cx.metamask.io/networks/<chain_id>/suggestedGasFees',
    });

    const remoteFeatureFlagController = createRemoteFeatureFlagController({
      state: initialState.RemoteFeatureFlagController,
      messenger: this.controllerMessenger.getRestricted({
        name: 'RemoteFeatureFlagController',
        allowedActions: [],
        allowedEvents: [],
      }),
      disabled: !isBasicFunctionalityToggleEnabled(),
      getMetaMetricsId: () => metaMetricsId ?? '',
    });

    const tokenSearchDiscoveryController = createTokenSearchDiscoveryController(
      {
        state: initialState.TokenSearchDiscoveryController,
        messenger: this.controllerMessenger.getRestricted({
          name: 'TokenSearchDiscoveryController',
          allowedActions: [],
          allowedEvents: [],
        }) as TokenSearchDiscoveryControllerMessenger,
      },
    );

    const phishingController = new PhishingController({
      messenger: this.controllerMessenger.getRestricted({
        name: 'PhishingController',
        allowedActions: [],
        allowedEvents: [],
      }),
    });
<<<<<<< HEAD
    if (isPhishingDetectionEnabled() && !isProductSafetyDappScanningEnabled()) {
      // Call maybeUpdateState() directly on the controller instance
      // rather than using the utility function, as this is during initialization
      // and we need immediate access to the controller we just created
=======
    if (!isProductSafetyDappScanningEnabled()) {
>>>>>>> e7e252f0
      phishingController.maybeUpdateState();
    }

    const additionalKeyrings = [];

    const qrKeyringBuilder = () => {
      const keyring = new QRHardwareKeyring();
      // to fix the bug in #9560, forgetDevice will reset all keyring properties to default.
      keyring.forgetDevice();
      return keyring;
    };
    qrKeyringBuilder.type = QRHardwareKeyring.type;

    additionalKeyrings.push(qrKeyringBuilder);

    const bridge = new LedgerMobileBridge(new LedgerTransportMiddleware());
    const ledgerKeyringBuilder = () => new LedgerKeyring({ bridge });
    ledgerKeyringBuilder.type = LedgerKeyring.type;

    additionalKeyrings.push(ledgerKeyringBuilder);

    const hdKeyringBuilder = () =>
      new HdKeyring({
        cryptographicFunctions: { pbkdf2Sha512: pbkdf2 },
      });
    hdKeyringBuilder.type = HdKeyring.type;
    additionalKeyrings.push(hdKeyringBuilder);

    ///: BEGIN:ONLY_INCLUDE_IF(keyring-snaps)
    const snapKeyringBuildMessenger = this.controllerMessenger.getRestricted({
      name: 'SnapKeyring',
      allowedActions: [
        'ApprovalController:addRequest',
        'ApprovalController:acceptRequest',
        'ApprovalController:rejectRequest',
        'ApprovalController:startFlow',
        'ApprovalController:endFlow',
        'ApprovalController:showSuccess',
        'ApprovalController:showError',
        'PhishingController:testOrigin',
        'PhishingController:maybeUpdateState',
        'KeyringController:getAccounts',
        'AccountsController:setSelectedAccount',
        'AccountsController:getAccountByAddress',
        'AccountsController:setAccountName',
        'AccountsController:listMultichainAccounts',
        'SnapController:handleRequest',
        SnapControllerGetSnapAction,
      ],
      allowedEvents: [],
    });

    // Necessary to persist the keyrings and update the accounts both within the keyring controller and accounts controller
    const persistAndUpdateAccounts = async () => {
      await this.keyringController.persistAllKeyrings();
      await this.accountsController.updateAccounts();
    };

    additionalKeyrings.push(
      snapKeyringBuilder(snapKeyringBuildMessenger, {
        persistKeyringHelper: () => persistAndUpdateAccounts(),
        removeAccountHelper: (address) => this.removeAccount(address),
      }),
    );

    ///: END:ONLY_INCLUDE_IF

    this.keyringController = new KeyringController({
      removeIdentity: preferencesController.removeIdentity.bind(
        preferencesController,
      ),
      encryptor,
      messenger: this.controllerMessenger.getRestricted({
        name: 'KeyringController',
        allowedActions: [],
        allowedEvents: [],
      }),
      state: initialKeyringState || initialState.KeyringController,
      // @ts-expect-error To Do: Update the type of QRHardwareKeyring to Keyring<Json>
      keyringBuilders: additionalKeyrings,
      cacheEncryptionKey: true,
    });

    ///: BEGIN:ONLY_INCLUDE_IF(preinstalled-snaps,external-snaps)
    /**
     * Gets the mnemonic of the user's primary keyring.
     */
    const getPrimaryKeyringMnemonic = () => {
      const [keyring] = this.keyringController.getKeyringsByType(
        KeyringTypes.hd,
      ) as HdKeyring[];

      if (!keyring.mnemonic) {
        throw new Error('Primary keyring mnemonic unavailable.');
      }

      return keyring.mnemonic;
    };

    const getPrimaryKeyringMnemonicSeed = () => {
      const [keyring] = this.keyringController.getKeyringsByType(
        KeyringTypes.hd,
      ) as HdKeyring[];

      if (!keyring.seed) {
        throw new Error('Primary keyring mnemonic unavailable.');
      }

      return keyring.seed;
    };

    const getUnlockPromise = () => {
      if (this.keyringController.isUnlocked()) {
        return Promise.resolve();
      }
      return new Promise<void>((resolve) => {
        this.controllerMessenger.subscribeOnceIf(
          'KeyringController:unlock',
          resolve,
          () => true,
        );
      });
    };

    const snapRestrictedMethods = {
      // eslint-disable-next-line @typescript-eslint/ban-ts-comment
      // @ts-ignore
      clearSnapState: this.controllerMessenger.call.bind(
        this.controllerMessenger,
        SnapControllerClearSnapStateAction,
      ),
      getMnemonic: async (source?: string) => {
        if (!source) {
          return getPrimaryKeyringMnemonic();
        }

        try {
          const { type, mnemonic } = (await this.controllerMessenger.call(
            'KeyringController:withKeyring',
            {
              id: source,
            },
            async ({ keyring }) => ({
              type: keyring.type,
              mnemonic: (keyring as unknown as HdKeyring).mnemonic,
            }),
          )) as { type: string; mnemonic?: Uint8Array };

          if (type !== KeyringTypes.hd || !mnemonic) {
            // The keyring isn't guaranteed to have a mnemonic (e.g.,
            // hardware wallets, which can't be used as entropy sources),
            // so we throw an error if it doesn't.
            throw new Error(`Entropy source with ID "${source}" not found.`);
          }

          return mnemonic;
        } catch {
          throw new Error(`Entropy source with ID "${source}" not found.`);
        }
      },
      getMnemonicSeed: async (source?: string) => {
        if (!source) {
          return getPrimaryKeyringMnemonicSeed();
        }

        try {
          const { type, seed } = (await this.controllerMessenger.call(
            'KeyringController:withKeyring',
            {
              id: source,
            },
            async ({ keyring }) => ({
              type: keyring.type,
              seed: (keyring as unknown as HdKeyring).seed,
            }),
          )) as { type: string; seed?: Uint8Array };

          if (type !== KeyringTypes.hd || !seed) {
            // The keyring isn't guaranteed to have a seed (e.g.,
            // hardware wallets, which can't be used as entropy sources),
            // so we throw an error if it doesn't.
            throw new Error(`Entropy source with ID "${source}" not found.`);
          }

          return seed;
        } catch {
          throw new Error(`Entropy source with ID "${source}" not found.`);
        }
      },
      getUnlockPromise: getUnlockPromise.bind(this),
      getSnap: this.controllerMessenger.call.bind(
        this.controllerMessenger,
        SnapControllerGetSnapAction,
      ),
      handleSnapRpcRequest: async (args: HandleSnapRequestArgs) =>
        await handleSnapRequest(this.controllerMessenger, args),
      // eslint-disable-next-line @typescript-eslint/ban-ts-comment
      // @ts-ignore
      getSnapState: this.controllerMessenger.call.bind(
        this.controllerMessenger,
        SnapControllerGetSnapStateAction,
      ),
      // eslint-disable-next-line @typescript-eslint/ban-ts-comment
      // @ts-ignore
      updateSnapState: this.controllerMessenger.call.bind(
        this.controllerMessenger,
        SnapControllerUpdateSnapStateAction,
      ),
      maybeUpdatePhishingList: this.controllerMessenger.call.bind(
        this.controllerMessenger,
        'PhishingController:maybeUpdateState',
      ),
      isOnPhishingList: (origin: string) =>
        this.controllerMessenger.call<'PhishingController:testOrigin'>(
          'PhishingController:testOrigin',
          origin,
        ).result,
      showDialog: (
        origin: string,
        type: EnumToUnion<DialogType>,
        // TODO: Replace "any" with type
        // eslint-disable-next-line @typescript-eslint/no-explicit-any
        content: any, // should be Component from '@metamask/snaps-ui';
        // TODO: Replace "any" with type
        // eslint-disable-next-line @typescript-eslint/no-explicit-any
        placeholder?: any,
      ) =>
        approvalController.addAndShowApprovalRequest({
          origin,
          type,
          requestData: { content, placeholder },
        }),
      showInAppNotification: (origin: string, args: NotificationArgs) => {
        Logger.log(
          'Snaps/ showInAppNotification called with args: ',
          args,
          ' and origin: ',
          origin,
        );
      },
      createInterface: this.controllerMessenger.call.bind(
        this.controllerMessenger,
        'SnapInterfaceController:createInterface',
      ),
      getInterface: this.controllerMessenger.call.bind(
        this.controllerMessenger,
        'SnapInterfaceController:getInterface',
      ),
      updateInterface: this.controllerMessenger.call.bind(
        this.controllerMessenger,
        'SnapInterfaceController:updateInterface',
      ),
      requestUserApproval:
        approvalController.addAndShowApprovalRequest.bind(approvalController),
      hasPermission: (origin: string, target: string) =>
        this.controllerMessenger.call<'PermissionController:hasPermission'>(
          'PermissionController:hasPermission',
          origin,
          target,
        ),
      getClientCryptography: () => ({ pbkdf2Sha512: pbkdf2 }),
      getPreferences: () => {
        const {
          securityAlertsEnabled,
          useTransactionSimulations,
          useTokenDetection,
          privacyMode,
          useNftDetection,
          displayNftMedia,
          isMultiAccountBalancesEnabled,
        } = this.getPreferences();
        const locale = I18n.locale;
        return {
          locale,
          currency: this.context.CurrencyRateController.state.currentCurrency,
          hideBalances: privacyMode,
          useSecurityAlerts: securityAlertsEnabled,
          simulateOnChainActions: useTransactionSimulations,
          useTokenDetection,
          batchCheckBalances: isMultiAccountBalancesEnabled,
          displayNftMedia,
          useNftDetection,
          useExternalPricingData: true,
        };
      },
    };
    ///: END:ONLY_INCLUDE_IF

    ///: BEGIN:ONLY_INCLUDE_IF(keyring-snaps)
    const keyringSnapMethods = {
      getAllowedKeyringMethods: (origin: string) =>
        keyringSnapPermissionsBuilder(origin),
      getSnapKeyring: this.getSnapKeyring.bind(this),
    };
    ///: END:ONLY_INCLUDE_IF

    const getSnapPermissionSpecifications = () => ({
      ...buildSnapEndowmentSpecifications(Object.keys(ExcludedSnapEndowments)),
      ...buildSnapRestrictedMethodSpecifications(
        Object.keys(ExcludedSnapPermissions),
        {
          ///: BEGIN:ONLY_INCLUDE_IF(preinstalled-snaps,external-snaps)
          ...snapRestrictedMethods,
          ///: END:ONLY_INCLUDE_IF
          ///: BEGIN:ONLY_INCLUDE_IF(keyring-snaps)
          ...keyringSnapMethods,
          ///: END:ONLY_INCLUDE_IF
        },
      ),
    });

    const accountTrackerController = new AccountTrackerController({
      messenger: this.controllerMessenger.getRestricted({
        name: 'AccountTrackerController',
        allowedActions: [
          'AccountsController:getSelectedAccount',
          'AccountsController:listAccounts',
          'PreferencesController:getState',
          'NetworkController:getState',
          'NetworkController:getNetworkClientById',
        ],
        allowedEvents: [
          'AccountsController:selectedEvmAccountChange',
          'AccountsController:selectedAccountChange',
        ],
      }),
      state: initialState.AccountTrackerController ?? { accounts: {} },
      getStakedBalanceForChain:
        assetsContractController.getStakedBalanceForChain.bind(
          assetsContractController,
        ),
      includeStakedAssets: true,
    });
    const permissionController = new PermissionController({
      messenger: this.controllerMessenger.getRestricted({
        name: 'PermissionController',
        allowedActions: [
          `${approvalController.name}:addRequest`,
          `${approvalController.name}:hasRequest`,
          `${approvalController.name}:acceptRequest`,
          `${approvalController.name}:rejectRequest`,
          ///: BEGIN:ONLY_INCLUDE_IF(preinstalled-snaps,external-snaps)
          `SnapController:getPermitted`,
          `SnapController:install`,
          `SubjectMetadataController:getSubjectMetadata`,
          ///: END:ONLY_INCLUDE_IF
        ],
        allowedEvents: [],
      }),
      state: initialState.PermissionController,
      caveatSpecifications: getCaveatSpecifications({
        getInternalAccounts: (...args) =>
          this.accountsController.listAccounts(...args),
        findNetworkClientIdByChainId:
          networkController.findNetworkClientIdByChainId.bind(
            networkController,
          ),
      }),
      // @ts-expect-error Typecast permissionType from getPermissionSpecifications to be of type PermissionType.RestrictedMethod
      permissionSpecifications: {
        ...getPermissionSpecifications({
          getAllAccounts: () => this.keyringController.getAccounts(),
          getInternalAccounts: (...args) =>
            this.accountsController.listAccounts(...args),
          captureKeyringTypesWithMissingIdentities: (
            internalAccounts = [],
            accounts = [],
          ) => {
            const accountsMissingIdentities = accounts.filter((address) => {
              const lowerCaseAddress = lowerCase(address);
              return !internalAccounts.some(
                (account) => account.address.toLowerCase() === lowerCaseAddress,
              );
            });
            const keyringTypesWithMissingIdentities =
              accountsMissingIdentities.map((address) =>
                this.keyringController.getAccountKeyringType(address),
              );

            const internalAccountCount = internalAccounts.length;

            const accountTrackerCount = Object.keys(
              accountTrackerController.state.accounts || {},
            ).length;

            captureException(
              new Error(
                `Attempt to get permission specifications failed because there were ${accounts.length} accounts, but ${internalAccountCount} identities, and the ${keyringTypesWithMissingIdentities} keyrings included accounts with missing identities. Meanwhile, there are ${accountTrackerCount} accounts in the account tracker.`,
              ),
            );
          },
        }),
        ///: BEGIN:ONLY_INCLUDE_IF(preinstalled-snaps,external-snaps)
        ...getSnapPermissionSpecifications(),
        ///: END:ONLY_INCLUDE_IF
      },
      unrestrictedMethods,
    });

    const selectedNetworkController = new SelectedNetworkController({
      messenger: this.controllerMessenger.getRestricted({
        name: 'SelectedNetworkController',
        allowedActions: [
          'NetworkController:getNetworkClientById',
          'NetworkController:getState',
          'NetworkController:getSelectedNetworkClient',
          'PermissionController:hasPermissions',
          'PermissionController:getSubjectNames',
        ],
        allowedEvents: [
          'NetworkController:stateChange',
          'PermissionController:stateChange',
        ],
      }),
      state: initialState.SelectedNetworkController || { domains: {} },
      useRequestQueuePreference: !!process.env.MULTICHAIN_V1,
      // TODO we need to modify core PreferencesController for better cross client support
      onPreferencesStateChange: (
        listener: ({ useRequestQueue }: { useRequestQueue: boolean }) => void,
      ) => listener({ useRequestQueue: !!process.env.MULTICHAIN_V1 }),
      domainProxyMap: new DomainProxyMap(),
    });

    ///: BEGIN:ONLY_INCLUDE_IF(preinstalled-snaps,external-snaps)
    this.subjectMetadataController = new SubjectMetadataController({
      messenger: this.controllerMessenger.getRestricted({
        name: 'SubjectMetadataController',
        allowedActions: [`${permissionController.name}:hasPermissions`],
        allowedEvents: [],
      }),
      state: initialState.SubjectMetadataController || {},
      subjectCacheLimit: 100,
    });

    const authenticationControllerMessenger =
      getAuthenticationControllerMessenger(this.controllerMessenger);
    const authenticationController = createAuthenticationController({
      messenger: authenticationControllerMessenger,
      initialState: initialState.AuthenticationController,
      metametrics: {
        agent: Platform.MOBILE,
        getMetaMetricsId: async () =>
          (await MetaMetrics.getInstance().getMetaMetricsId()) || '',
      },
    });

    const userStorageControllerMessenger = getUserStorageControllerMessenger(
      this.controllerMessenger,
    );
    const userStorageController = createUserStorageController({
      messenger: userStorageControllerMessenger,
      initialState: initialState.UserStorageController,
      nativeScryptCrypto: calculateScryptKey,
      env: {
        // IMPORTANT! Do not enable account syncing while peer depts are not aligned
        isAccountSyncingEnabled: false,
      },
    });
    ///: END:ONLY_INCLUDE_IF

    const codefiTokenApiV2 = new CodefiTokenPricesServiceV2();

    const smartTransactionsControllerTrackMetaMetricsEvent = (
      params: {
        event: MetaMetricsEventName;
        category: MetaMetricsEventCategory;
        properties?: ReturnType<
          typeof getSmartTransactionMetricsPropertiesType
        >;
        sensitiveProperties?: ReturnType<
          typeof getSmartTransactionMetricsSensitivePropertiesType
        >;
      },
      // eslint-disable-next-line @typescript-eslint/no-unused-vars
      options?: {
        metaMetricsId?: string;
      },
    ) => {
      MetaMetrics.getInstance().trackEvent(
        MetricsEventBuilder.createEventBuilder({
          category: params.event,
        })
          .addProperties(params.properties || {})
          .addSensitiveProperties(params.sensitiveProperties || {})
          .build(),
      );
    };

    this.smartTransactionsController = new SmartTransactionsController({
      // @ts-expect-error TODO: resolve types
      supportedChainIds: getAllowedSmartTransactionsChainIds(),
      clientId: ClientId.Mobile,
      getNonceLock: (...args) =>
        this.transactionController.getNonceLock(...args),
      confirmExternalTransaction: (...args) =>
        this.transactionController.confirmExternalTransaction(...args),
      trackMetaMetricsEvent: smartTransactionsControllerTrackMetaMetricsEvent,
      state: initialState.SmartTransactionsController,
      // @ts-expect-error TODO: Resolve mismatch between base-controller versions.
      messenger: this.controllerMessenger.getRestricted({
        name: 'SmartTransactionsController',
        allowedActions: [
          'NetworkController:getNetworkClientById',
          'NetworkController:getState',
        ],
        allowedEvents: ['NetworkController:stateChange'],
      }),
      getTransactions: (...args) =>
        this.transactionController.getTransactions(...args),
      updateTransaction: (...args) =>
        this.transactionController.updateTransaction(...args),
      getFeatureFlags: () => selectSwapsChainFeatureFlags(store.getState()),
      getMetaMetricsProps: () => Promise.resolve({}), // Return MetaMetrics props once we enable HW wallets for smart transactions.
    });

    /* bridge controller Initialization */
    const bridgeController = new BridgeController({
      messenger: this.controllerMessenger.getRestricted({
        name: 'BridgeController',
        allowedActions: [
          'AccountsController:getSelectedAccount',
          'NetworkController:findNetworkClientIdByChainId',
          'NetworkController:getState',
          'NetworkController:getNetworkClientById',
        ],
        allowedEvents: [],
      }),
      clientId: BridgeClientId.MOBILE,
      // TODO: change getLayer1GasFee type to match transactionController.getLayer1GasFee
      getLayer1GasFee: async ({
        transactionParams,
        chainId,
      }: {
        transactionParams: TransactionParams;
        chainId: ChainId;
      }) =>
        this.transactionController.getLayer1GasFee({
          transactionParams,
          chainId,
          // eslint-disable-next-line @typescript-eslint/no-explicit-any
        }) as any,
      fetchFn: handleFetch,
      config: {
        customBridgeApiBaseUrl: BRIDGE_DEV_API_BASE_URL,
      },
    });

    const bridgeStatusController = new BridgeStatusController({
      messenger: this.controllerMessenger.getRestricted({
        name: 'BridgeStatusController',
        allowedActions: [
          'AccountsController:getSelectedAccount',
          'NetworkController:getNetworkClientById',
          'NetworkController:findNetworkClientIdByChainId',
          'NetworkController:getState',
          'TransactionController:getState',
        ],
        allowedEvents: [],
      }),
      clientId: BridgeClientId.MOBILE,
      fetchFn: fetch,
    });

    const existingControllersByName = {
      ApprovalController: approvalController,
      GasFeeController: gasFeeController,
      KeyringController: this.keyringController,
      NetworkController: networkController,
      PreferencesController: preferencesController,
      SmartTransactionsController: this.smartTransactionsController,
    };

    const initRequest = {
      getState: () => store.getState(),
      getGlobalChainId: () => currentChainId,
    };

    const { controllersByName } = initModularizedControllers({
      controllerInitFunctions: {
        AccountsController: accountsControllerInit,
        TransactionController: TransactionControllerInit,
        CurrencyRateController: currencyRateControllerInit,
        MultichainNetworkController: multichainNetworkControllerInit,
        ///: BEGIN:ONLY_INCLUDE_IF(preinstalled-snaps,external-snaps)
        ExecutionService: executionServiceInit,
        SnapController: snapControllerInit,
        CronjobController: cronjobControllerInit,
        SnapInterfaceController: snapInterfaceControllerInit,
        SnapsRegistry: snapsRegistryInit,
        NotificationServicesController: notificationServicesControllerInit,
        NotificationServicesPushController:
          notificationServicesPushControllerInit,
        ///: END:ONLY_INCLUDE_IF
        ///: BEGIN:ONLY_INCLUDE_IF(keyring-snaps)
        MultichainAssetsController: multichainAssetsControllerInit,
        MultichainAssetsRatesController: multichainAssetsRatesControllerInit,
        MultichainBalancesController: multichainBalancesControllerInit,
        MultichainTransactionsController: multichainTransactionsControllerInit,
        ///: END:ONLY_INCLUDE_IF
      },
      persistedState: initialState as EngineState,
      existingControllersByName,
      baseControllerMessenger: this.controllerMessenger,
      ...initRequest,
    });

    const accountsController = controllersByName.AccountsController;
    const transactionController = controllersByName.TransactionController;

    // Backwards compatibility for existing references
    this.accountsController = accountsController;
    this.transactionController = transactionController;

    const multichainNetworkController =
      controllersByName.MultichainNetworkController;
    const currencyRateController = controllersByName.CurrencyRateController;

    ///: BEGIN:ONLY_INCLUDE_IF(preinstalled-snaps,external-snaps)
    const cronjobController = controllersByName.CronjobController;
    const executionService = controllersByName.ExecutionService;
    const snapController = controllersByName.SnapController;
    const snapInterfaceController = controllersByName.SnapInterfaceController;
    const snapsRegistry = controllersByName.SnapsRegistry;
    const notificationServicesController =
      controllersByName.NotificationServicesController;
    const notificationServicesPushController =
      controllersByName.NotificationServicesPushController;
    ///: END:ONLY_INCLUDE_IF

    ///: BEGIN:ONLY_INCLUDE_IF(keyring-snaps)
    const multichainAssetsController =
      controllersByName.MultichainAssetsController;
    const multichainAssetsRatesController =
      controllersByName.MultichainAssetsRatesController;
    const multichainBalancesController =
      controllersByName.MultichainBalancesController;
    const multichainTransactionsController =
      controllersByName.MultichainTransactionsController;
    ///: END:ONLY_INCLUDE_IF

    ///: BEGIN:ONLY_INCLUDE_IF(keyring-snaps)
    const multichainRatesControllerMessenger =
      this.controllerMessenger.getRestricted({
        name: 'RatesController',
        allowedActions: [],
        allowedEvents: ['CurrencyRateController:stateChange'],
      });

    const multichainRatesController = createMultichainRatesController({
      messenger: multichainRatesControllerMessenger,
      initialState: initialState.RatesController,
    });

    // Set up currency rate sync
    setupCurrencyRateSync(
      multichainRatesControllerMessenger,
      multichainRatesController,
    );
    ///: END:ONLY_INCLUDE_IF

    ///: BEGIN:ONLY_INCLUDE_IF(preinstalled-snaps,external-snaps)
    // Notification Setup
    notificationServicesController.init();
    ///: END:ONLY_INCLUDE_IF

    const nftController = new NftController({
      chainId: getGlobalChainId(networkController),
      useIpfsSubdomains: false,
      messenger: this.controllerMessenger.getRestricted({
        name: 'NftController',
        allowedActions: [
          'AccountsController:getAccount',
          'AccountsController:getSelectedAccount',
          'ApprovalController:addRequest',
          'AssetsContractController:getERC721AssetName',
          'AssetsContractController:getERC721AssetSymbol',
          'AssetsContractController:getERC721TokenURI',
          'AssetsContractController:getERC721OwnerOf',
          'AssetsContractController:getERC1155BalanceOf',
          'AssetsContractController:getERC1155TokenURI',
          'NetworkController:getNetworkClientById',
        ],
        allowedEvents: [
          'PreferencesController:stateChange',
          'NetworkController:networkDidChange',
          'AccountsController:selectedEvmAccountChange',
        ],
      }),
      state: initialState.NftController,
    });

    const tokensController = new TokensController({
      chainId: getGlobalChainId(networkController),
      // @ts-expect-error at this point in time the provider will be defined by the `networkController.initializeProvider`
      provider: networkController.getProviderAndBlockTracker().provider,
      state: initialState.TokensController,
      messenger: this.controllerMessenger.getRestricted({
        name: 'TokensController',
        allowedActions: [
          'ApprovalController:addRequest',
          'NetworkController:getNetworkClientById',
          'AccountsController:getAccount',
          'AccountsController:getSelectedAccount',
        ],
        allowedEvents: [
          'PreferencesController:stateChange',
          'NetworkController:networkDidChange',
          'NetworkController:stateChange',
          'TokenListController:stateChange',
          'AccountsController:selectedEvmAccountChange',
        ],
      }),
    });

    const earnController = new EarnController({
      messenger: this.controllerMessenger.getRestricted({
        name: 'EarnController',
        allowedEvents: [
          'AccountsController:selectedAccountChange',
          'NetworkController:stateChange',
        ],
        allowedActions: [
          'AccountsController:getSelectedAccount',
          'NetworkController:getNetworkClientById',
          'NetworkController:getState',
        ],
      }),
    });

    this.context = {
      KeyringController: this.keyringController,
      AccountTrackerController: accountTrackerController,
      AddressBookController: new AddressBookController({
        messenger: this.controllerMessenger.getRestricted({
          name: 'AddressBookController',
          allowedActions: [],
          allowedEvents: [],
        }),
        state: initialState.AddressBookController,
      }),
      AssetsContractController: assetsContractController,
      NftController: nftController,
      TokensController: tokensController,
      TokenListController: tokenListController,
      TokenDetectionController: new TokenDetectionController({
        messenger: this.controllerMessenger.getRestricted({
          name: 'TokenDetectionController',
          allowedActions: [
            'AccountsController:getSelectedAccount',
            'NetworkController:getNetworkClientById',
            'NetworkController:getNetworkConfigurationByNetworkClientId',
            'NetworkController:getState',
            'KeyringController:getState',
            'PreferencesController:getState',
            'TokenListController:getState',
            'TokensController:getState',
            'TokensController:addDetectedTokens',
            'AccountsController:getAccount',
          ],
          allowedEvents: [
            'KeyringController:lock',
            'KeyringController:unlock',
            'PreferencesController:stateChange',
            'NetworkController:networkDidChange',
            'TokenListController:stateChange',
            'TokensController:stateChange',
            'AccountsController:selectedEvmAccountChange',
          ],
        }),
        trackMetaMetricsEvent: () =>
          MetaMetrics.getInstance().trackEvent(
            MetricsEventBuilder.createEventBuilder(
              MetaMetricsEvents.TOKEN_DETECTED,
            )
              .addProperties({
                token_standard: 'ERC20',
                asset_type: 'token',
                chain_id: getDecimalChainId(
                  getGlobalChainId(networkController),
                ),
              })
              .build(),
          ),
        getBalancesInSingleCall:
          assetsContractController.getBalancesInSingleCall.bind(
            assetsContractController,
          ),
        platform: 'mobile',
        useAccountsAPI: true,
        disabled: false,
      }),
      NftDetectionController: new NftDetectionController({
        messenger: this.controllerMessenger.getRestricted({
          name: 'NftDetectionController',
          allowedEvents: [
            'NetworkController:stateChange',
            'PreferencesController:stateChange',
          ],
          allowedActions: [
            'ApprovalController:addRequest',
            'NetworkController:getState',
            'NetworkController:getNetworkClientById',
            'PreferencesController:getState',
            'AccountsController:getSelectedAccount',
          ],
        }),
        disabled: false,
        addNft: nftController.addNft.bind(nftController),
        getNftState: () => nftController.state,
      }),
      CurrencyRateController: currencyRateController,
      NetworkController: networkController,
      PhishingController: phishingController,
      PreferencesController: preferencesController,
      TokenBalancesController: new TokenBalancesController({
        messenger: this.controllerMessenger.getRestricted({
          name: 'TokenBalancesController',
          allowedActions: [
            'NetworkController:getNetworkClientById',
            'NetworkController:getState',
            'TokensController:getState',
            'PreferencesController:getState',
            'AccountsController:getSelectedAccount',
          ],
          allowedEvents: [
            'TokensController:stateChange',
            'PreferencesController:stateChange',
            'NetworkController:stateChange',
          ],
        }),
        // TODO: This is long, can we decrease it?
        interval: 180000,
        state: initialState.TokenBalancesController,
      }),
      TokenRatesController: new TokenRatesController({
        messenger: this.controllerMessenger.getRestricted({
          name: 'TokenRatesController',
          allowedActions: [
            'TokensController:getState',
            'NetworkController:getNetworkClientById',
            'NetworkController:getState',
            'AccountsController:getAccount',
            'AccountsController:getSelectedAccount',
          ],
          allowedEvents: [
            'TokensController:stateChange',
            'NetworkController:stateChange',
            'AccountsController:selectedEvmAccountChange',
          ],
        }),
        tokenPricesService: codefiTokenApiV2,
        interval: 30 * 60 * 1000,
        state: initialState.TokenRatesController || { marketData: {} },
      }),
      TransactionController: this.transactionController,
      SmartTransactionsController: this.smartTransactionsController,
      SwapsController: new SwapsController({
        clientId: AppConstants.SWAPS.CLIENT_ID,
        fetchAggregatorMetadataThreshold:
          AppConstants.SWAPS.CACHE_AGGREGATOR_METADATA_THRESHOLD,
        fetchTokensThreshold: AppConstants.SWAPS.CACHE_TOKENS_THRESHOLD,
        fetchTopAssetsThreshold: AppConstants.SWAPS.CACHE_TOP_ASSETS_THRESHOLD,
        supportedChainIds: [
          swapsUtils.ETH_CHAIN_ID,
          swapsUtils.BSC_CHAIN_ID,
          swapsUtils.SWAPS_TESTNET_CHAIN_ID,
          swapsUtils.POLYGON_CHAIN_ID,
          swapsUtils.AVALANCHE_CHAIN_ID,
          swapsUtils.ARBITRUM_CHAIN_ID,
          swapsUtils.OPTIMISM_CHAIN_ID,
          swapsUtils.ZKSYNC_ERA_CHAIN_ID,
          swapsUtils.LINEA_CHAIN_ID,
          swapsUtils.BASE_CHAIN_ID,
        ],
        // @ts-expect-error TODO: Resolve mismatch between base-controller versions.
        messenger: this.controllerMessenger.getRestricted({
          name: 'SwapsController',
          // TODO: allow these internal calls once GasFeeController
          // export these action types and register its action handlers
          // allowedActions: [
          //   'GasFeeController:getEIP1559GasFeeEstimates',
          // ],
          allowedActions: ['NetworkController:getNetworkClientById'],
          allowedEvents: ['NetworkController:networkDidChange'],
        }),
        pollCountLimit: AppConstants.SWAPS.POLL_COUNT_LIMIT,
        // TODO: Remove once GasFeeController exports this action type
        fetchGasFeeEstimates: () => gasFeeController.fetchGasFeeEstimates(),
        fetchEstimatedMultiLayerL1Fee,
      }),
      GasFeeController: gasFeeController,
      ApprovalController: approvalController,
      PermissionController: permissionController,
      RemoteFeatureFlagController: remoteFeatureFlagController,
      SelectedNetworkController: selectedNetworkController,
      SignatureController: new SignatureController({
        messenger: this.controllerMessenger.getRestricted({
          name: 'SignatureController',
          allowedActions: [
            `${approvalController.name}:addRequest`,
            `${this.keyringController.name}:signPersonalMessage`,
            `${this.keyringController.name}:signMessage`,
            `${this.keyringController.name}:signTypedMessage`,
            `${loggingController.name}:add`,
            `${networkController.name}:getNetworkClientById`,
          ],
          allowedEvents: [],
        }),
        // This casting expected due to mismatch of browser and react-native version of Sentry traceContext
        trace: trace as unknown as SignatureControllerOptions['trace'],
        decodingApiUrl: AppConstants.DECODING_API_URL,
        // TODO: check preferences useExternalServices
        isDecodeSignatureRequestEnabled: () =>
          preferencesController.state.useTransactionSimulations,
      }),
      TokenSearchDiscoveryController: tokenSearchDiscoveryController,
      LoggingController: loggingController,
      ///: BEGIN:ONLY_INCLUDE_IF(preinstalled-snaps,external-snaps)
      CronjobController: cronjobController,
      ExecutionService: executionService,
      SnapController: snapController,
      SnapInterfaceController: snapInterfaceController,
      SnapsRegistry: snapsRegistry,
      SubjectMetadataController: this.subjectMetadataController,
      AuthenticationController: authenticationController,
      UserStorageController: userStorageController,
      NotificationServicesController: notificationServicesController,
      NotificationServicesPushController: notificationServicesPushController,
      ///: END:ONLY_INCLUDE_IF
      AccountsController: accountsController,
      PPOMController: new PPOMController({
        chainId: getGlobalChainId(networkController),
        blockaidPublicKey: process.env.BLOCKAID_PUBLIC_KEY as string,
        cdnBaseUrl: process.env.BLOCKAID_FILE_CDN as string,
        // @ts-expect-error TODO: Resolve mismatch between base-controller versions.
        messenger: this.controllerMessenger.getRestricted({
          name: 'PPOMController',
          allowedActions: ['NetworkController:getNetworkClientById'],
          allowedEvents: [`${networkController.name}:networkDidChange`],
        }),
        onPreferencesChange: (listener) =>
          this.controllerMessenger.subscribe(
            `${preferencesController.name}:stateChange`,
            listener,
          ),
        // TODO: Replace "any" with type
        provider:
          // eslint-disable-next-line @typescript-eslint/no-explicit-any
          networkController.getProviderAndBlockTracker().provider as any,
        ppomProvider: {
          // TODO: Replace "any" with type
          // eslint-disable-next-line @typescript-eslint/no-explicit-any
          PPOM: PPOM as any,
          ppomInit,
        },
        storageBackend: new RNFSStorageBackend('PPOMDB'),
        securityAlertsEnabled:
          initialState.PreferencesController?.securityAlertsEnabled ?? false,
        state: initialState.PPOMController,
        // TODO: Replace "any" with type
        // eslint-disable-next-line @typescript-eslint/no-explicit-any
        nativeCrypto: Crypto as any,
      }),
      ///: BEGIN:ONLY_INCLUDE_IF(keyring-snaps)
      MultichainBalancesController: multichainBalancesController,
      RatesController: multichainRatesController,
      MultichainAssetsController: multichainAssetsController,
      MultichainAssetsRatesController: multichainAssetsRatesController,
      MultichainTransactionsController: multichainTransactionsController,
      ///: END:ONLY_INCLUDE_IF
      MultichainNetworkController: multichainNetworkController,
      BridgeController: bridgeController,
      BridgeStatusController: bridgeStatusController,
      EarnController: earnController,
    };

    const childControllers = Object.assign({}, this.context);
    STATELESS_NON_CONTROLLER_NAMES.forEach((name) => {
      if (name in childControllers && childControllers[name]) {
        delete childControllers[name];
      }
    });
    this.datamodel = new ComposableController<EngineState, StatefulControllers>(
      {
        controllers: childControllers as StatefulControllers,
        messenger: this.controllerMessenger.getRestricted({
          name: 'ComposableController',
          allowedActions: [],
          allowedEvents: Array.from(BACKGROUND_STATE_CHANGE_EVENT_NAMES),
        }),
      },
    );

    const { NftController: nfts } = this.context;

    if (process.env.MM_OPENSEA_KEY) {
      nfts.setApiKey(process.env.MM_OPENSEA_KEY);
    }

    this.controllerMessenger.subscribe(
      'TransactionController:incomingTransactionsReceived',
      (incomingTransactions: TransactionMeta[]) => {
        NotificationManager.gotIncomingTransaction(incomingTransactions);
      },
    );

    this.controllerMessenger.subscribe(
      AppConstants.NETWORK_STATE_CHANGE_EVENT,
      (state: NetworkState) => {
        if (
          state.networksMetadata[state.selectedNetworkClientId].status ===
            NetworkStatus.Available &&
          getGlobalChainId(networkController) !== currentChainId
        ) {
          // We should add a state or event emitter saying the provider changed
          setTimeout(() => {
            this.configureControllersOnNetworkChange();
            currentChainId = getGlobalChainId(networkController);
          }, 500);
        }
      },
    );

    this.controllerMessenger.subscribe(
      AppConstants.NETWORK_STATE_CHANGE_EVENT,
      async () => {
        try {
          const networkId = await deprecatedGetNetworkId();
          store.dispatch(networkIdUpdated(networkId));
        } catch (error) {
          console.error(
            error,
            `Network ID not changed, current chainId: ${getGlobalChainId(
              networkController,
            )}`,
          );
        }
      },
    );

    this.controllerMessenger.subscribe(
      `${networkController.name}:networkWillChange`,
      () => {
        store.dispatch(networkIdWillUpdate());
      },
    );

    this.configureControllersOnNetworkChange();
    this.startPolling();
    this.handleVaultBackup();

    Engine.instance = this;
  }

  handleVaultBackup() {
    this.controllerMessenger.subscribe(
      AppConstants.KEYRING_STATE_CHANGE_EVENT,
      (state: KeyringControllerState) => {
        if (!state.vault) {
          return;
        }

        // Back up vault if it exists
        backupVault(state)
          .then(() => {
            Logger.log('Engine', 'Vault back up successful');
          })
          .catch((error) => {
            Logger.error(error, 'Engine Vault backup failed');
          });
      },
    );
  }

  startPolling() {
    const { NetworkController, TransactionController, PreferencesController } =
      this.context;

    const chainIds = Object.keys(
      NetworkController.state.networkConfigurationsByChainId,
    );
    const filteredChainIds = chainIds.filter(
      (id) =>
        PreferencesController.state.showIncomingTransactions[
          id as keyof typeof PreferencesController.state.showIncomingTransactions
        ],
    ) as Hex[];

    TransactionController.stopIncomingTransactionPolling();

    // leaving the reference of TransactionController here, rather than importing it from utils to avoid circular dependency
    TransactionController.startIncomingTransactionPolling(filteredChainIds);

    ///: BEGIN:ONLY_INCLUDE_IF(keyring-snaps)
    this.context.RatesController.start();
    ///: END:ONLY_INCLUDE_IF
  }

  configureControllersOnNetworkChange() {
    const { AccountTrackerController, NetworkController } = this.context;
    const { provider } = NetworkController.getProviderAndBlockTracker();

    // Skip configuration if this is called before the provider is initialized
    if (!provider) {
      return;
    }
    provider.sendAsync = provider.sendAsync.bind(provider);

    AccountTrackerController.refresh();
  }

  getTotalFiatAccountBalance = (): {
    ethFiat: number;
    tokenFiat: number;
    tokenFiat1dAgo: number;
    ethFiat1dAgo: number;
  } => {
    const {
      CurrencyRateController,
      AccountsController,
      AccountTrackerController,
      TokenBalancesController,
      TokenRatesController,
      TokensController,
      NetworkController,
    } = this.context;

    const selectedInternalAccount = AccountsController.getAccount(
      AccountsController.state.internalAccounts.selectedAccount,
    );

    if (selectedInternalAccount) {
      const selectSelectedInternalAccountFormattedAddress =
        toChecksumHexAddress(selectedInternalAccount.address);
      const { currentCurrency } = CurrencyRateController.state;
      const { chainId, ticker } = NetworkController.getNetworkClientById(
        getGlobalNetworkClientId(NetworkController),
      ).configuration;
      const { settings: { showFiatOnTestnets } = {} } = store.getState();

      if (isTestNet(chainId) && !showFiatOnTestnets) {
        return { ethFiat: 0, tokenFiat: 0, ethFiat1dAgo: 0, tokenFiat1dAgo: 0 };
      }

      const conversionRate =
        CurrencyRateController.state?.currencyRates?.[ticker]?.conversionRate ??
        0;

      const { accountsByChainId } = AccountTrackerController.state;
      const { tokens } = TokensController.state;
      const { marketData } = TokenRatesController.state;
      const tokenExchangeRates = marketData?.[toHexadecimal(chainId)];

      let ethFiat = 0;
      let ethFiat1dAgo = 0;
      let tokenFiat = 0;
      let tokenFiat1dAgo = 0;
      const decimalsToShow = (currentCurrency === 'usd' && 2) || undefined;
      if (
        accountsByChainId?.[toHexadecimal(chainId)]?.[
          selectSelectedInternalAccountFormattedAddress
        ]
      ) {
        // TODO - Non EVM accounts like BTC do not use hex formatted balances. We will need to modify this to use CAIP-2 identifiers in the future.
        const balanceBN = hexToBN(
          accountsByChainId[toHexadecimal(chainId)][
            selectSelectedInternalAccountFormattedAddress
          ].balance,
        );
        // TODO - Non EVM accounts like BTC do not use hex formatted balances. We will need to modify this to use CAIP-2 identifiers in the future.
        const stakedBalanceBN = hexToBN(
          accountsByChainId[toHexadecimal(chainId)][
            selectSelectedInternalAccountFormattedAddress
          ].stakedBalance || '0x00',
        );
        const totalAccountBalance = balanceBN
          .add(stakedBalanceBN)
          .toString('hex');
        ethFiat = weiToFiatNumber(
          totalAccountBalance,
          conversionRate,
          decimalsToShow,
        );
      }

      const ethPricePercentChange1d =
        tokenExchangeRates?.[zeroAddress() as Hex]?.pricePercentChange1d;

      ethFiat1dAgo =
        ethPricePercentChange1d !== undefined
          ? ethFiat / (1 + ethPricePercentChange1d / 100)
          : ethFiat;

      if (tokens.length > 0) {
        const { tokenBalances: allTokenBalances } =
          TokenBalancesController.state;

        const tokenBalances =
          allTokenBalances?.[selectedInternalAccount.address as Hex]?.[
            chainId
          ] ?? {};
        tokens.forEach(
          (item: { address: string; balance?: string; decimals: number }) => {
            const exchangeRate =
              tokenExchangeRates?.[item.address as Hex]?.price;

            const tokenBalance =
              item.balance ||
              (item.address in tokenBalances
                ? renderFromTokenMinimalUnit(
                    tokenBalances[item.address as Hex],
                    item.decimals,
                  )
                : undefined);
            const tokenBalanceFiat = balanceToFiatNumber(
              // TODO: Fix this by handling or eliminating the undefined case
              // @ts-expect-error This variable can be `undefined`, which would break here.
              tokenBalance,
              conversionRate,
              exchangeRate,
              decimalsToShow,
            );

            const tokenPricePercentChange1d =
              tokenExchangeRates?.[item.address as Hex]?.pricePercentChange1d;

            const tokenBalance1dAgo =
              tokenPricePercentChange1d !== undefined
                ? tokenBalanceFiat / (1 + tokenPricePercentChange1d / 100)
                : tokenBalanceFiat;

            tokenFiat += tokenBalanceFiat;
            tokenFiat1dAgo += tokenBalance1dAgo;
          },
        );
      }

      return {
        ethFiat: ethFiat ?? 0,
        ethFiat1dAgo: ethFiat1dAgo ?? 0,
        tokenFiat: tokenFiat ?? 0,
        tokenFiat1dAgo: tokenFiat1dAgo ?? 0,
      };
    }
    // if selectedInternalAccount is undefined, return default 0 value.
    return {
      ethFiat: 0,
      tokenFiat: 0,
      ethFiat1dAgo: 0,
      tokenFiat1dAgo: 0,
    };
  };

  /**
   * Gets a subset of preferences from the PreferencesController to pass to a snap.
   */
  getPreferences = () => {
    const {
      securityAlertsEnabled,
      useTransactionSimulations,
      useTokenDetection,
      privacyMode,
      useNftDetection,
      displayNftMedia,
      isMultiAccountBalancesEnabled,
    } = this.context.PreferencesController.state;

    return {
      securityAlertsEnabled,
      useTransactionSimulations,
      useTokenDetection,
      privacyMode,
      useNftDetection,
      displayNftMedia,
      isMultiAccountBalancesEnabled,
    };
  };

  ///: BEGIN:ONLY_INCLUDE_IF(keyring-snaps)
  getSnapKeyring = async () => {
    // TODO: Replace `getKeyringsByType` with `withKeyring`
    let [snapKeyring] = this.keyringController.getKeyringsByType(
      KeyringTypes.snap,
    );
    if (!snapKeyring) {
      await this.keyringController.addNewKeyring(KeyringTypes.snap);
      // TODO: Replace `getKeyringsByType` with `withKeyring`
      [snapKeyring] = this.keyringController.getKeyringsByType(
        KeyringTypes.snap,
      );
    }
    return snapKeyring;
  };

  /**
   * Removes an account from state / storage.
   *
   * @param {string} address - A hex address
   */
  removeAccount = async (address: string) => {
    // Remove all associated permissions
    await removeAccountsFromPermissions([address]);
    // Remove account from the keyring
    await this.keyringController.removeAccount(address as Hex);
  };
  ///: END:ONLY_INCLUDE_IF

  /**
   * Returns true or false whether the user has funds or not
   */
  hasFunds = () => {
    try {
      const {
        engine: { backgroundState },
      } = store.getState();
      // TODO: Check `allNfts[currentChainId]` property instead
      // @ts-expect-error This property does not exist
      const nfts = backgroundState.NftController.nfts;

      const { tokenBalances } = backgroundState.TokenBalancesController;

      let tokenFound = false;
      tokenLoop: for (const chains of Object.values(tokenBalances)) {
        for (const tokens of Object.values(chains)) {
          for (const balance of Object.values(tokens)) {
            if (!isZero(balance)) {
              tokenFound = true;
              break tokenLoop;
            }
          }
        }
      }

      const fiatBalance = this.getTotalFiatAccountBalance() || 0;
      const totalFiatBalance = fiatBalance.ethFiat + fiatBalance.ethFiat;

      return totalFiatBalance > 0 || tokenFound || nfts.length > 0;
    } catch (e) {
      Logger.log('Error while getting user funds', e);
    }
  };

  resetState = async () => {
    // Whenever we are gonna start a new wallet
    // either imported or created, we need to
    // get rid of the old data from state
    const {
      TransactionController,
      TokensController,
      NftController,
      TokenBalancesController,
      TokenRatesController,
      PermissionController,
      // SelectedNetworkController,
      ///: BEGIN:ONLY_INCLUDE_IF(preinstalled-snaps,external-snaps)
      SnapController,
      ///: END:ONLY_INCLUDE_IF
      LoggingController,
    } = this.context;

    // Remove all permissions.
    PermissionController?.clearState?.();
    ///: BEGIN:ONLY_INCLUDE_IF(preinstalled-snaps,external-snaps)
    SnapController.clearState();
    ///: END:ONLY_INCLUDE_IF

    // Clear selected network
    // TODO implement this method on SelectedNetworkController
    // SelectedNetworkController.unsetAllDomains()

    //Clear assets info
    TokensController.resetState();
    NftController.resetState();

    TokenBalancesController.resetState();
    TokenRatesController.resetState();

    // eslint-disable-next-line @typescript-eslint/no-explicit-any
    (TransactionController as any).update(() => ({
      methodData: {},
      transactions: [],
      lastFetchedBlockNumbers: {},
      submitHistory: [],
      swapsTransactions: {},
    }));

    LoggingController.clear();
  };

  removeAllListeners() {
    this.controllerMessenger.clearSubscriptions();
  }

  async destroyEngineInstance() {
    // TODO: Replace "any" with type
    // eslint-disable-next-line @typescript-eslint/no-explicit-any
    Object.values(this.context).forEach((controller: any) => {
      if (controller.destroy) {
        controller.destroy();
      }
    });
    this.removeAllListeners();
    await this.resetState();
    Engine.instance = null;
  }

  rejectPendingApproval(
    id: string,
    reason: Error = providerErrors.userRejectedRequest(),
    opts: { ignoreMissing?: boolean; logErrors?: boolean } = {},
  ) {
    const { ApprovalController } = this.context;

    if (opts.ignoreMissing && !ApprovalController.has({ id })) {
      return;
    }

    try {
      ApprovalController.reject(id, reason);
      // TODO: Replace "any" with type
      // eslint-disable-next-line @typescript-eslint/no-explicit-any
    } catch (error: any) {
      if (opts.logErrors !== false) {
        Logger.error(
          error,
          'Reject while rejecting pending connection request',
        );
      }
    }
  }

  async acceptPendingApproval(
    id: string,
    requestData?: Record<string, Json>,
    opts: AcceptOptions & { handleErrors?: boolean } = {
      waitForResult: false,
      deleteAfterResult: false,
      handleErrors: true,
    },
  ) {
    const { ApprovalController } = this.context;

    try {
      return await ApprovalController.accept(id, requestData, {
        waitForResult: opts.waitForResult,
        deleteAfterResult: opts.deleteAfterResult,
      });
    } catch (err) {
      if (opts.handleErrors === false) {
        throw err;
      }
    }
  }

  // This should be used instead of directly calling PreferencesController.setSelectedAddress or AccountsController.setSelectedAccount
  setSelectedAccount(address: string) {
    const { AccountsController, PreferencesController } = this.context;
    const account = AccountsController.getAccountByAddress(address);
    if (account) {
      AccountsController.setSelectedAccount(account.id);
      PreferencesController.setSelectedAddress(address);
    } else {
      throw new Error(`No account found for address: ${address}`);
    }
  }

  /**
   * This should be used instead of directly calling PreferencesController.setAccountLabel or AccountsController.setAccountName in order to keep the names in sync
   * We are currently incrementally migrating the accounts data to the AccountsController so we must keep these values
   * in sync until the migration is complete.
   */
  setAccountLabel(address: string, label: string) {
    const { AccountsController, PreferencesController } = this.context;
    const accountToBeNamed = AccountsController.getAccountByAddress(address);
    if (accountToBeNamed === undefined) {
      throw new Error(`No account found for address: ${address}`);
    }
    AccountsController.setAccountName(accountToBeNamed.id, label);
    PreferencesController.setAccountLabel(address, label);
  }
}

/**
 * Assert that the given Engine instance has been initialized
 *
 * @param instance - Either an Engine instance, or null
 */
function assertEngineExists(
  instance: Engine | null,
): asserts instance is Engine {
  if (!instance) {
    throw new Error('Engine does not exist');
  }
}

let instance: Engine | null;

export default {
  get context() {
    assertEngineExists(instance);
    return instance.context;
  },

  get controllerMessenger() {
    assertEngineExists(instance);
    return instance.controllerMessenger;
  },

  get state() {
    assertEngineExists(instance);
    const {
      AccountTrackerController,
      AddressBookController,
      SnapInterfaceController,
      NftController,
      TokenListController,
      CurrencyRateController,
      KeyringController,
      NetworkController,
      PreferencesController,
      PhishingController,
      RemoteFeatureFlagController,
      PPOMController,
      TokenBalancesController,
      TokenRatesController,
      TokenSearchDiscoveryController,
      TransactionController,
      SmartTransactionsController,
      SwapsController,
      GasFeeController,
      TokensController,
      ///: BEGIN:ONLY_INCLUDE_IF(preinstalled-snaps,external-snaps)
      SnapController,
      SubjectMetadataController,
      AuthenticationController,
      UserStorageController,
      NotificationServicesController,
      NotificationServicesPushController,
      ///: END:ONLY_INCLUDE_IF
      PermissionController,
      SelectedNetworkController,
      ApprovalController,
      LoggingController,
      AccountsController,
      SignatureController,
      ///: BEGIN:ONLY_INCLUDE_IF(keyring-snaps)
      MultichainBalancesController,
      RatesController,
      MultichainAssetsController,
      MultichainAssetsRatesController,
      MultichainTransactionsController,
      ///: END:ONLY_INCLUDE_IF
      MultichainNetworkController,
      BridgeController,
      BridgeStatusController,
      EarnController,
    } = instance.datamodel.state;

    return {
      AccountTrackerController,
      AddressBookController,
      SnapInterfaceController,
      NftController,
      TokenListController,
      CurrencyRateController,
      KeyringController,
      NetworkController,
      PhishingController,
      RemoteFeatureFlagController,
      PPOMController,
      PreferencesController,
      TokenBalancesController,
      TokenRatesController,
      TokenSearchDiscoveryController,
      TokensController,
      TransactionController,
      SmartTransactionsController,
      SwapsController,
      GasFeeController,
      ///: BEGIN:ONLY_INCLUDE_IF(preinstalled-snaps,external-snaps)
      SnapController,
      SubjectMetadataController,
      AuthenticationController,
      UserStorageController,
      NotificationServicesController,
      NotificationServicesPushController,
      ///: END:ONLY_INCLUDE_IF
      PermissionController,
      SelectedNetworkController,
      ApprovalController,
      LoggingController,
      AccountsController,
      SignatureController,
      ///: BEGIN:ONLY_INCLUDE_IF(keyring-snaps)
      MultichainBalancesController,
      RatesController,
      MultichainAssetsController,
      MultichainAssetsRatesController,
      MultichainTransactionsController,
      ///: END:ONLY_INCLUDE_IF
      MultichainNetworkController,
      BridgeController,
      BridgeStatusController,
      EarnController,
    };
  },

  get datamodel() {
    assertEngineExists(instance);
    return instance.datamodel;
  },

  getTotalFiatAccountBalance() {
    assertEngineExists(instance);
    return instance.getTotalFiatAccountBalance();
  },

  hasFunds() {
    assertEngineExists(instance);
    return instance.hasFunds();
  },

  resetState() {
    assertEngineExists(instance);
    return instance.resetState();
  },

  destroyEngine: async () => {
    await instance?.destroyEngineInstance();
    instance = null;
  },

  init(
    state: Partial<EngineState> | undefined,
    keyringState: KeyringControllerState | null = null,
    metaMetricsId?: string,
  ) {
    instance =
      Engine.instance || new Engine(state, keyringState, metaMetricsId);
    Object.freeze(instance);
    return instance;
  },

  acceptPendingApproval: async (
    id: string,
    requestData?: Record<string, Json>,
    opts?: AcceptOptions & { handleErrors?: boolean },
  ) => instance?.acceptPendingApproval(id, requestData, opts),

  rejectPendingApproval: (
    id: string,
    reason: Error,
    opts: {
      ignoreMissing?: boolean;
      logErrors?: boolean;
    } = {},
  ) => instance?.rejectPendingApproval(id, reason, opts),

  setSelectedAddress: (address: string) => {
    assertEngineExists(instance);
    instance.setSelectedAccount(address);
  },

  setAccountLabel: (address: string, label: string) => {
    assertEngineExists(instance);
    instance.setAccountLabel(address, label);
  },

  ///: BEGIN:ONLY_INCLUDE_IF(keyring-snaps)
  getSnapKeyring: () => {
    assertEngineExists(instance);
    return instance.getSnapKeyring();
  },
  removeAccount: async (address: string) => {
    assertEngineExists(instance);
    return await instance.removeAccount(address);
  },
  ///: END:ONLY_INCLUDE_IF
};<|MERGE_RESOLUTION|>--- conflicted
+++ resolved
@@ -205,11 +205,7 @@
 import { TransactionControllerInit } from './controllers/transaction-controller';
 import I18n from '../../../locales/i18n';
 import { Platform } from '@metamask/profile-sync-controller/sdk';
-<<<<<<< HEAD
-import { isPhishingDetectionEnabled, isProductSafetyDappScanningEnabled } from '../../util/phishingDetection';
-=======
 import { isProductSafetyDappScanningEnabled } from '../../util/phishingDetection';
->>>>>>> e7e252f0
 
 const NON_EMPTY = 'NON_EMPTY';
 
@@ -430,14 +426,7 @@
         allowedEvents: [],
       }),
     });
-<<<<<<< HEAD
-    if (isPhishingDetectionEnabled() && !isProductSafetyDappScanningEnabled()) {
-      // Call maybeUpdateState() directly on the controller instance
-      // rather than using the utility function, as this is during initialization
-      // and we need immediate access to the controller we just created
-=======
     if (!isProductSafetyDappScanningEnabled()) {
->>>>>>> e7e252f0
       phishingController.maybeUpdateState();
     }
 
