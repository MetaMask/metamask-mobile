--- conflicted
+++ resolved
@@ -316,14 +316,10 @@
         fetch,
         btoa,
       }),
-<<<<<<< HEAD
-      additionalDefaultNetworks: [ChainId['megaeth-testnet']],
-=======
       additionalDefaultNetworks: [
         ChainId['megaeth-testnet'],
         ChainId['monad-testnet'],
       ],
->>>>>>> 83511375
     };
     const networkController = new NetworkController(networkControllerOpts);
 
