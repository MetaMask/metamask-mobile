--- conflicted
+++ resolved
@@ -209,9 +209,6 @@
 import { InternalAccount } from '@metamask/keyring-internal-api';
 import { toFormattedAddress } from '../../util/address';
 import { BRIDGE_API_BASE_URL } from '../../constants/bridge';
-<<<<<<< HEAD
-import { captureException } from '@sentry/react-native';
-=======
 import { getFailoverUrlsForInfuraNetwork } from '../../util/networks/customNetworks';
 import {
   onRpcEndpointDegraded,
@@ -234,7 +231,6 @@
 import { WebSocketServiceInit } from './controllers/snaps/websocket-service-init';
 
 import { seedlessOnboardingControllerInit } from './controllers/seedless-onboarding-controller';
->>>>>>> b6e9c40b
 
 const NON_EMPTY = 'NON_EMPTY';
 
@@ -328,17 +324,6 @@
       this.controllerMessenger.getRestricted({
         name: 'ErrorReportingService',
         allowedActions: [],
-<<<<<<< HEAD
-      }) as unknown as NetworkControllerMessenger,
-      getRpcServiceOptions: () => ({
-        fetch,
-        btoa,
-      }),
-      additionalDefaultNetworks: [ChainId['megaeth-testnet']],
-      captureException,
-    };
-    const networkController = new NetworkController(networkControllerOpts);
-=======
         allowedEvents: [],
       });
     // We only use the ErrorReportingService through the
@@ -348,7 +333,6 @@
       messenger: errorReportingServiceMessenger,
       captureException,
     });
->>>>>>> b6e9c40b
 
     const networkControllerMessenger = this.controllerMessenger.getRestricted({
       name: 'NetworkController',
@@ -1173,7 +1157,7 @@
         chainId,
       }: {
         transactionParams: TransactionParams;
-        chainId: Hex;
+        chainId: ChainId;
       }) =>
         this.transactionController.getLayer1GasFee({
           transactionParams,
@@ -1220,14 +1204,6 @@
           'TransactionController:transactionFailed',
           'MultichainTransactionsController:transactionConfirmed',
         ],
-<<<<<<< HEAD
-        allowedEvents: [
-          'TransactionController:transactionConfirmed',
-          'TransactionController:transactionFailed',
-          'MultichainTransactionsController:transactionConfirmed',
-        ],
-=======
->>>>>>> b6e9c40b
       }),
       state: initialState.BridgeStatusController,
       clientId: BridgeClientId.MOBILE,
@@ -1931,36 +1907,9 @@
         CurrencyRateController.state?.currencyRates?.[ticker]?.conversionRate ??
         0;
 
-<<<<<<< HEAD
-      const { accountsByChainId } = AccountTrackerController.state;
-      const chainIdHex = toHexadecimal(chainId);
-      const tokens =
-        TokensController.state.allTokens?.[chainIdHex]?.[
-          selectedInternalAccount.address
-        ] || [];
-      const { marketData } = TokenRatesController.state;
-      const tokenExchangeRates = marketData?.[toHexadecimal(chainId)];
-
-      let ethFiat = 0;
-      let ethFiat1dAgo = 0;
-      let tokenFiat = 0;
-      let tokenFiat1dAgo = 0;
-      let totalNativeTokenBalance = '0';
-      const decimalsToShow = (currentCurrency === 'usd' && 2) || undefined;
-      if (
-        accountsByChainId?.[toHexadecimal(chainId)]?.[
-          selectedInternalAccountFormattedAddress
-        ]
-      ) {
-        const balanceHex =
-          accountsByChainId[toHexadecimal(chainId)][
-            selectedInternalAccountFormattedAddress
-          ].balance;
-=======
       if (conversionRate === 0) {
         return;
       }
->>>>>>> b6e9c40b
 
       if (!primaryTicker) {
         primaryTicker = ticker;
