/* eslint-disable @typescript-eslint/no-shadow */
import Crypto from 'react-native-quick-crypto';

import {
  AccountTrackerController,
  AssetsContractController,
  NftController,
  NftDetectionController,
  TokenBalancesController,
  TokenDetectionController,
  TokenListController,
  TokenRatesController,
  TokensController,
  CodefiTokenPricesServiceV2,
} from '@metamask/assets-controllers';
import { AccountsController } from '@metamask/accounts-controller';
import { AddressBookController } from '@metamask/address-book-controller';
import { ComposableController } from '@metamask/composable-controller';
import {
  KeyringController,
  KeyringControllerState,
  ///: BEGIN:ONLY_INCLUDE_IF(preinstalled-snaps,external-snaps)
  KeyringTypes,
  ///: END:ONLY_INCLUDE_IF
} from '@metamask/keyring-controller';
import {
  NetworkController,
  NetworkControllerMessenger,
  NetworkState,
  NetworkStatus,
} from '@metamask/network-controller';
import { PhishingController } from '@metamask/phishing-controller';
import { PreferencesController } from '@metamask/preferences-controller';
import {
  TransactionController,
  TransactionMeta,
  type TransactionParams,
} from '@metamask/transaction-controller';
import { GasFeeController } from '@metamask/gas-fee-controller';
import {
  AcceptOptions,
  ApprovalController,
} from '@metamask/approval-controller';
import HDKeyring from '@metamask/eth-hd-keyring';
import { SelectedNetworkController } from '@metamask/selected-network-controller';
import {
  PermissionController,
  ///: BEGIN:ONLY_INCLUDE_IF(preinstalled-snaps,external-snaps)
  SubjectMetadataController,
  ///: END:ONLY_INCLUDE_IF
} from '@metamask/permission-controller';
import SwapsController, { swapsUtils } from '@metamask/swaps-controller';
import { PPOMController } from '@metamask/ppom-validator';
///: BEGIN:ONLY_INCLUDE_IF(preinstalled-snaps,external-snaps)
import type { NotificationArgs } from '@metamask/snaps-rpc-methods/dist/restricted/notify.cjs';
import {
  buildSnapEndowmentSpecifications,
  buildSnapRestrictedMethodSpecifications,
} from '@metamask/snaps-rpc-methods';
import type { EnumToUnion, DialogType } from '@metamask/snaps-sdk';
///: END:ONLY_INCLUDE_IF
import { MetaMaskKeyring as QRHardwareKeyring } from '@keystonehq/metamask-airgapped-keyring';
import { LoggingController } from '@metamask/logging-controller';
import { TokenSearchDiscoveryControllerMessenger } from '@metamask/token-search-discovery-controller';
import {
  LedgerKeyring,
  LedgerMobileBridge,
  LedgerTransportMiddleware,
} from '@metamask/eth-ledger-bridge-keyring';
import { Encryptor, LEGACY_DERIVATION_OPTIONS, pbkdf2 } from '../Encryptor';
import {
  isMainnetByChainId,
  isTestNet,
  getDecimalChainId,
} from '../../util/networks';
import {
  fetchEstimatedMultiLayerL1Fee,
  deprecatedGetNetworkId,
} from '../../util/networks/engineNetworkUtils';
import AppConstants from '../AppConstants';
import { store } from '../../store';
import {
  renderFromTokenMinimalUnit,
  balanceToFiatNumber,
  weiToFiatNumber,
  toHexadecimal,
  addHexPrefix,
  hexToBN,
} from '../../util/number';
import NotificationManager from '../NotificationManager';
import Logger from '../../util/Logger';
import { isZero } from '../../util/lodash';
import { MetaMetricsEvents, MetaMetrics } from '../Analytics';

///: BEGIN:ONLY_INCLUDE_IF(preinstalled-snaps,external-snaps)
import { ExcludedSnapEndowments, ExcludedSnapPermissions } from '../Snaps';
import { calculateScryptKey } from './controllers/identity/calculate-scrypt-key';
import { getNotificationServicesControllerMessenger } from './messengers/notifications/notification-services-controller-messenger';
import { createNotificationServicesController } from './controllers/notifications/create-notification-services-controller';
import { getNotificationServicesPushControllerMessenger } from './messengers/notifications/notification-services-push-controller-messenger';
import { createNotificationServicesPushController } from './controllers/notifications/create-notification-services-push-controller';

import { getAuthenticationControllerMessenger } from './messengers/identity/authentication-controller-messenger';
import { createAuthenticationController } from './controllers/identity/create-authentication-controller';
import { getUserStorageControllerMessenger } from './messengers/identity/user-storage-controller-messenger';
import { createUserStorageController } from './controllers/identity/create-user-storage-controller';
///: END:ONLY_INCLUDE_IF
import {
  getCaveatSpecifications,
  getPermissionSpecifications,
  unrestrictedMethods,
} from '../Permissions/specifications.js';
import { backupVault } from '../BackupVault';
import {
  SignatureController,
  SignatureControllerOptions,
} from '@metamask/signature-controller';
import { Hex, Json } from '@metamask/utils';
import { providerErrors } from '@metamask/rpc-errors';

import { PPOM, ppomInit } from '../../lib/ppom/PPOMView';
import RNFSStorageBackend from '../../lib/ppom/ppom-storage-backend';
import { createRemoteFeatureFlagController } from './controllers/remote-feature-flag-controller';
import { captureException } from '@sentry/react-native';
import { lowerCase } from 'lodash';
import {
  networkIdUpdated,
  networkIdWillUpdate,
} from '../../core/redux/slices/inpageProvider';
import SmartTransactionsController from '@metamask/smart-transactions-controller';
import { getAllowedSmartTransactionsChainIds } from '../../../app/constants/smartTransactions';
import { selectBasicFunctionalityEnabled } from '../../selectors/settings';
import { selectShouldUseSmartTransaction } from '../../selectors/smartTransactionsController';
import { selectSwapsChainFeatureFlags } from '../../reducers/swaps';
import { ClientId } from '@metamask/smart-transactions-controller/dist/types';
import { zeroAddress } from 'ethereumjs-util';
import {
  ApprovalType,
  toChecksumHexAddress,
  type ChainId,
} from '@metamask/controller-utils';
import { ExtendedControllerMessenger } from '../ExtendedControllerMessenger';
import DomainProxyMap from '../../lib/DomainProxyMap/DomainProxyMap';
import {
  MetaMetricsEventCategory,
  MetaMetricsEventName,
} from '@metamask/smart-transactions-controller/dist/constants';
import {
  getSmartTransactionMetricsProperties as getSmartTransactionMetricsPropertiesType,
  getSmartTransactionMetricsSensitiveProperties as getSmartTransactionMetricsSensitivePropertiesType,
} from '@metamask/smart-transactions-controller/dist/utils';
///: BEGIN:ONLY_INCLUDE_IF(keyring-snaps)
import { snapKeyringBuilder } from '../SnapKeyring';
import { removeAccountsFromPermissions } from '../Permissions';
import { keyringSnapPermissionsBuilder } from '../SnapKeyring/keyringSnapsPermissions';
import { multichainBalancesControllerInit } from './controllers/multichain-balances-controller/multichain-balances-controller-init';
import { createMultichainRatesController } from './controllers/RatesController/utils';
import { setupCurrencyRateSync } from './controllers/RatesController/subscriptions';
import { multichainAssetsControllerInit } from './controllers/multichain-assets-controller/multichain-assets-controller-init';
import { multichainAssetsRatesControllerInit } from './controllers/multichain-assets-rates-controller/multichain-assets-rates-controller-init';
import { multichainTransactionsControllerInit } from './controllers/multichain-transactions-controller/multichain-transactions-controller-init';
///: END:ONLY_INCLUDE_IF
///: BEGIN:ONLY_INCLUDE_IF(preinstalled-snaps,external-snaps)
import { HandleSnapRequestArgs } from '../Snaps/types';
import { handleSnapRequest } from '../Snaps/utils';
import {
  cronjobControllerInit,
  executionServiceInit,
  snapControllerInit,
  snapInterfaceControllerInit,
  snapsRegistryInit,
} from './controllers/snaps';
///: END:ONLY_INCLUDE_IF
import { getSmartTransactionMetricsProperties } from '../../util/smart-transactions';
import { trace } from '../../util/trace';
import { MetricsEventBuilder } from '../Analytics/MetricsEventBuilder';
import { JsonMap } from '../Analytics/MetaMetrics.types';
import {
  BaseControllerMessenger,
  EngineState,
  EngineContext,
  TransactionEventPayload,
  StatefulControllers,
} from './types';
import {
  BACKGROUND_STATE_CHANGE_EVENT_NAMES,
  STATELESS_NON_CONTROLLER_NAMES,
} from './constants';
import {
  getGlobalChainId,
  getGlobalNetworkClientId,
} from '../../util/networks/global-network';
import { logEngineCreation } from './utils/logger';
import { initModularizedControllers } from './utils';
import { accountsControllerInit } from './controllers/accounts-controller';
import { createTokenSearchDiscoveryController } from './controllers/TokenSearchDiscoveryController';
import {
  SnapControllerClearSnapStateAction,
  SnapControllerGetSnapAction,
  SnapControllerGetSnapStateAction,
  SnapControllerUpdateSnapStateAction,
} from './controllers/SnapController/constants';
import { BridgeClientId, BridgeController } from '@metamask/bridge-controller';
import { BridgeStatusController } from '@metamask/bridge-status-controller';
import { multichainNetworkControllerInit } from './controllers/multichain-network-controller/multichain-network-controller-init';
import { currencyRateControllerInit } from './controllers/currency-rate-controller/currency-rate-controller-init';
import { EarnController } from '@metamask/earn-controller';
import { TransactionControllerInit } from './controllers/transaction-controller';

const NON_EMPTY = 'NON_EMPTY';

const encryptor = new Encryptor({
  keyDerivationOptions: LEGACY_DERIVATION_OPTIONS,
});
// TODO: Replace "any" with type
// eslint-disable-next-line @typescript-eslint/no-explicit-any
let currentChainId: any;

/**
 * Core controller responsible for composing other metamask controllers together
 * and exposing convenience methods for common wallet operations.
 */
export class Engine {
  /**
   * The global Engine singleton
   */
  static instance: Engine | null;
  /**
   * A collection of all controller instances
   */
  context: EngineContext;
  /**
   * The global controller messenger.
   */
  controllerMessenger: BaseControllerMessenger;
  /**
   * ComposableController reference containing all child controllers
   */
  datamodel: ComposableController<EngineState, StatefulControllers>;

  /**
   * Object containing the info for the latest incoming tx block
   * for each address and network
   */
  // TODO: Replace "any" with type
  // eslint-disable-next-line @typescript-eslint/no-explicit-any
  lastIncomingTxBlockInfo: any;

  ///: BEGIN:ONLY_INCLUDE_IF(preinstalled-snaps,external-snaps)
  subjectMetadataController: SubjectMetadataController;
  ///: END:ONLY_INCLUDE_IF

  accountsController: AccountsController;
  transactionController: TransactionController;
  smartTransactionsController: SmartTransactionsController;

  keyringController: KeyringController;

  /**
   * Creates a CoreController instance
   */
  // eslint-disable-next-line @typescript-eslint/default-param-last
  constructor(
    initialState: Partial<EngineState> = {},
    initialKeyringState?: KeyringControllerState | null,
    metaMetricsId?: string,
  ) {
    logEngineCreation(initialState, initialKeyringState);

    this.controllerMessenger = new ExtendedControllerMessenger();

    const isBasicFunctionalityToggleEnabled = () =>
      selectBasicFunctionalityEnabled(store.getState());

    const approvalController = new ApprovalController({
      messenger: this.controllerMessenger.getRestricted({
        name: 'ApprovalController',
        allowedEvents: [],
        allowedActions: [],
      }),
      showApprovalRequest: () => undefined,
      typesExcludedFromRateLimiting: [
        ApprovalType.Transaction,
        ApprovalType.WatchAsset,
      ],
    });

    const preferencesController = new PreferencesController({
      // @ts-expect-error TODO: Resolve mismatch between base-controller versions.
      messenger: this.controllerMessenger.getRestricted({
        name: 'PreferencesController',
        allowedActions: [],
        allowedEvents: ['KeyringController:stateChange'],
      }),
      state: {
        ipfsGateway: AppConstants.IPFS_DEFAULT_GATEWAY_URL,
        useTokenDetection:
          initialState?.PreferencesController?.useTokenDetection ?? true,
        useNftDetection: true, // set this to true to enable nft detection by default to new users
        displayNftMedia: true,
        securityAlertsEnabled: true,
        smartTransactionsOptInStatus: true,
        tokenSortConfig: {
          key: 'tokenFiatAmount',
          order: 'dsc',
          sortCallback: 'stringNumeric',
        },
        ...initialState.PreferencesController,
      },
    });

    const networkControllerOpts = {
      infuraProjectId: process.env.MM_INFURA_PROJECT_ID || NON_EMPTY,
      state: initialState.NetworkController,
      messenger: this.controllerMessenger.getRestricted({
        name: 'NetworkController',
        allowedEvents: [],
        allowedActions: [],
      }) as unknown as NetworkControllerMessenger,
      // Metrics event tracking is handled in this repository instead
      // TODO: Use events for controller metric events
      trackMetaMetricsEvent: () => {
        // noop
      },
    };
    const networkController = new NetworkController(networkControllerOpts);

    networkController.initializeProvider();

    const assetsContractController = new AssetsContractController({
      messenger: this.controllerMessenger.getRestricted({
        name: 'AssetsContractController',
        allowedActions: [
          'NetworkController:getNetworkClientById',
          'NetworkController:getNetworkConfigurationByNetworkClientId',
          'NetworkController:getSelectedNetworkClient',
          'NetworkController:getState',
        ],
        allowedEvents: [
          'PreferencesController:stateChange',
          'NetworkController:networkDidChange',
        ],
      }),
      chainId: getGlobalChainId(networkController),
    });

    const loggingController = new LoggingController({
      messenger: this.controllerMessenger.getRestricted<
        'LoggingController',
        never,
        never
      >({
        name: 'LoggingController',
        allowedActions: [],
        allowedEvents: [],
      }),
      state: initialState.LoggingController,
    });
    const tokenListController = new TokenListController({
      chainId: getGlobalChainId(networkController),
      onNetworkStateChange: (listener) =>
        this.controllerMessenger.subscribe(
          AppConstants.NETWORK_STATE_CHANGE_EVENT,
          listener,
        ),
      messenger: this.controllerMessenger.getRestricted({
        name: 'TokenListController',
        allowedActions: [`${networkController.name}:getNetworkClientById`],
        allowedEvents: [`${networkController.name}:stateChange`],
      }),
    });
    const gasFeeController = new GasFeeController({
      messenger: this.controllerMessenger.getRestricted({
        name: 'GasFeeController',
        allowedActions: [
          `${networkController.name}:getNetworkClientById`,
          `${networkController.name}:getEIP1559Compatibility`,
          `${networkController.name}:getState`,
        ],
        allowedEvents: [AppConstants.NETWORK_DID_CHANGE_EVENT],
      }),
      getProvider: () =>
        // @ts-expect-error at this point in time the provider will be defined by the `networkController.initializeProvider`
        networkController.getProviderAndBlockTracker().provider,
      getCurrentNetworkEIP1559Compatibility: async () =>
        (await networkController.getEIP1559Compatibility()) ?? false,
      getCurrentNetworkLegacyGasAPICompatibility: () => {
        const chainId = getGlobalChainId(networkController);
        return (
          isMainnetByChainId(chainId) ||
          chainId === addHexPrefix(swapsUtils.BSC_CHAIN_ID) ||
          chainId === addHexPrefix(swapsUtils.POLYGON_CHAIN_ID)
        );
      },
      clientId: AppConstants.SWAPS.CLIENT_ID,
      legacyAPIEndpoint:
        'https://gas.api.cx.metamask.io/networks/<chain_id>/gasPrices',
      EIP1559APIEndpoint:
        'https://gas.api.cx.metamask.io/networks/<chain_id>/suggestedGasFees',
    });

    const remoteFeatureFlagController = createRemoteFeatureFlagController({
      state: initialState.RemoteFeatureFlagController,
      messenger: this.controllerMessenger.getRestricted({
        name: 'RemoteFeatureFlagController',
        allowedActions: [],
        allowedEvents: [],
      }),
      disabled: !isBasicFunctionalityToggleEnabled(),
      getMetaMetricsId: () => metaMetricsId ?? '',
    });

    const tokenSearchDiscoveryController = createTokenSearchDiscoveryController(
      {
        state: initialState.TokenSearchDiscoveryController,
        messenger: this.controllerMessenger.getRestricted({
          name: 'TokenSearchDiscoveryController',
          allowedActions: [],
          allowedEvents: [],
        }) as TokenSearchDiscoveryControllerMessenger,
      },
    );

    const phishingController = new PhishingController({
      messenger: this.controllerMessenger.getRestricted({
        name: 'PhishingController',
        allowedActions: [],
        allowedEvents: [],
      }),
    });
    phishingController.maybeUpdateState();

    const additionalKeyrings = [];

    const qrKeyringBuilder = () => {
      const keyring = new QRHardwareKeyring();
      // to fix the bug in #9560, forgetDevice will reset all keyring properties to default.
      keyring.forgetDevice();
      return keyring;
    };
    qrKeyringBuilder.type = QRHardwareKeyring.type;

    additionalKeyrings.push(qrKeyringBuilder);

    const bridge = new LedgerMobileBridge(new LedgerTransportMiddleware());
    const ledgerKeyringBuilder = () => new LedgerKeyring({ bridge });
    ledgerKeyringBuilder.type = LedgerKeyring.type;

    additionalKeyrings.push(ledgerKeyringBuilder);

    const hdKeyringBuilder = () =>
      new HDKeyring({
        cryptographicFunctions: { pbkdf2Sha512: pbkdf2 },
      });
    hdKeyringBuilder.type = HDKeyring.type;
    additionalKeyrings.push(hdKeyringBuilder);

    ///: BEGIN:ONLY_INCLUDE_IF(keyring-snaps)
    const snapKeyringBuildMessenger = this.controllerMessenger.getRestricted({
      name: 'SnapKeyring',
      allowedActions: [
        'ApprovalController:addRequest',
        'ApprovalController:acceptRequest',
        'ApprovalController:rejectRequest',
        'ApprovalController:startFlow',
        'ApprovalController:endFlow',
        'ApprovalController:showSuccess',
        'ApprovalController:showError',
        'PhishingController:testOrigin',
        'PhishingController:maybeUpdateState',
        'KeyringController:getAccounts',
        'AccountsController:setSelectedAccount',
        'AccountsController:getAccountByAddress',
        'AccountsController:setAccountName',
        'SnapController:handleRequest',
        SnapControllerGetSnapAction,
      ],
      allowedEvents: [],
    });

    // Necessary to persist the keyrings and update the accounts both within the keyring controller and accounts controller
    const persistAndUpdateAccounts = async () => {
      await this.keyringController.persistAllKeyrings();
      await this.accountsController.updateAccounts();
    };

    additionalKeyrings.push(
      snapKeyringBuilder(snapKeyringBuildMessenger, {
        persistKeyringHelper: () => persistAndUpdateAccounts(),
        removeAccountHelper: (address) => this.removeAccount(address),
      }),
    );

    ///: END:ONLY_INCLUDE_IF

    this.keyringController = new KeyringController({
      removeIdentity: preferencesController.removeIdentity.bind(
        preferencesController,
      ),
      encryptor,
      messenger: this.controllerMessenger.getRestricted({
        name: 'KeyringController',
        allowedActions: [],
        allowedEvents: [],
      }),
      state: initialKeyringState || initialState.KeyringController,
      // @ts-expect-error To Do: Update the type of QRHardwareKeyring to Keyring<Json>
      keyringBuilders: additionalKeyrings,
      cacheEncryptionKey: true,
    });

    ///: BEGIN:ONLY_INCLUDE_IF(preinstalled-snaps,external-snaps)
    /**
     * Gets the mnemonic of the user's primary keyring.
     */
    const getPrimaryKeyringMnemonic = () => {
      // TODO: Replace "any" with type
      // eslint-disable-next-line @typescript-eslint/no-explicit-any
      const [keyring]: any = this.keyringController.getKeyringsByType(
        KeyringTypes.hd,
      );
      if (!keyring.mnemonic) {
        throw new Error('Primary keyring mnemonic unavailable.');
      }

      return keyring.mnemonic;
    };

    const getUnlockPromise = () => {
      if (this.keyringController.isUnlocked()) {
        return Promise.resolve();
      }
      return new Promise<void>((resolve) => {
        this.controllerMessenger.subscribeOnceIf(
          'KeyringController:unlock',
          resolve,
          () => true,
        );
      });
    };

    const snapRestrictedMethods = {
      // eslint-disable-next-line @typescript-eslint/ban-ts-comment
      // @ts-ignore
      clearSnapState: this.controllerMessenger.call.bind(
        this.controllerMessenger,
        SnapControllerClearSnapStateAction,
      ),
      getMnemonic: getPrimaryKeyringMnemonic.bind(this),
      getUnlockPromise: getUnlockPromise.bind(this),
      getSnap: this.controllerMessenger.call.bind(
        this.controllerMessenger,
        SnapControllerGetSnapAction,
      ),
      handleSnapRpcRequest: async (args: HandleSnapRequestArgs) =>
        await handleSnapRequest(this.controllerMessenger, args),
      // eslint-disable-next-line @typescript-eslint/ban-ts-comment
      // @ts-ignore
      getSnapState: this.controllerMessenger.call.bind(
        this.controllerMessenger,
        SnapControllerGetSnapStateAction,
      ),
      // eslint-disable-next-line @typescript-eslint/ban-ts-comment
      // @ts-ignore
      updateSnapState: this.controllerMessenger.call.bind(
        this.controllerMessenger,
        SnapControllerUpdateSnapStateAction,
      ),
      maybeUpdatePhishingList: this.controllerMessenger.call.bind(
        this.controllerMessenger,
        'PhishingController:maybeUpdateState',
      ),
      isOnPhishingList: (origin: string) =>
        this.controllerMessenger.call<'PhishingController:testOrigin'>(
          'PhishingController:testOrigin',
          origin,
        ).result,
      showDialog: (
        origin: string,
        type: EnumToUnion<DialogType>,
        // TODO: Replace "any" with type
        // eslint-disable-next-line @typescript-eslint/no-explicit-any
        content: any, // should be Component from '@metamask/snaps-ui';
        // TODO: Replace "any" with type
        // eslint-disable-next-line @typescript-eslint/no-explicit-any
        placeholder?: any,
      ) =>
        approvalController.addAndShowApprovalRequest({
          origin,
          type,
          requestData: { content, placeholder },
        }),
      showInAppNotification: (origin: string, args: NotificationArgs) => {
        Logger.log(
          'Snaps/ showInAppNotification called with args: ',
          args,
          ' and origin: ',
          origin,
        );
      },
      createInterface: this.controllerMessenger.call.bind(
        this.controllerMessenger,
        'SnapInterfaceController:createInterface',
      ),
      getInterface: this.controllerMessenger.call.bind(
        this.controllerMessenger,
        'SnapInterfaceController:getInterface',
      ),
      updateInterface: this.controllerMessenger.call.bind(
        this.controllerMessenger,
        'SnapInterfaceController:updateInterface',
      ),
      requestUserApproval:
        approvalController.addAndShowApprovalRequest.bind(approvalController),
      hasPermission: (origin: string, target: string) =>
        this.controllerMessenger.call<'PermissionController:hasPermission'>(
          'PermissionController:hasPermission',
          origin,
          target,
        ),
      getClientCryptography: () => ({ pbkdf2Sha512: pbkdf2 }),
    };
    ///: END:ONLY_INCLUDE_IF

    ///: BEGIN:ONLY_INCLUDE_IF(keyring-snaps)
    const keyringSnapMethods = {
      getAllowedKeyringMethods: (origin: string) =>
        keyringSnapPermissionsBuilder(origin),
      getSnapKeyring: this.getSnapKeyring.bind(this),
    };
    ///: END:ONLY_INCLUDE_IF

    const getSnapPermissionSpecifications = () => ({
      ...buildSnapEndowmentSpecifications(Object.keys(ExcludedSnapEndowments)),
      ...buildSnapRestrictedMethodSpecifications(
        Object.keys(ExcludedSnapPermissions),
        {
          ///: BEGIN:ONLY_INCLUDE_IF(preinstalled-snaps,external-snaps)
          ...snapRestrictedMethods,
          ///: END:ONLY_INCLUDE_IF
          ///: BEGIN:ONLY_INCLUDE_IF(keyring-snaps)
          ...keyringSnapMethods,
          ///: END:ONLY_INCLUDE_IF
        },
      ),
    });

    const accountTrackerController = new AccountTrackerController({
      messenger: this.controllerMessenger.getRestricted({
        name: 'AccountTrackerController',
        allowedActions: [
          'AccountsController:getSelectedAccount',
          'AccountsController:listAccounts',
          'PreferencesController:getState',
          'NetworkController:getState',
          'NetworkController:getNetworkClientById',
        ],
        allowedEvents: [
          'AccountsController:selectedEvmAccountChange',
          'AccountsController:selectedAccountChange',
        ],
      }),
      state: initialState.AccountTrackerController ?? { accounts: {} },
      getStakedBalanceForChain:
        assetsContractController.getStakedBalanceForChain.bind(
          assetsContractController,
        ),
      includeStakedAssets: true,
    });
    const permissionController = new PermissionController({
      messenger: this.controllerMessenger.getRestricted({
        name: 'PermissionController',
        allowedActions: [
          `${approvalController.name}:addRequest`,
          `${approvalController.name}:hasRequest`,
          `${approvalController.name}:acceptRequest`,
          `${approvalController.name}:rejectRequest`,
          ///: BEGIN:ONLY_INCLUDE_IF(preinstalled-snaps,external-snaps)
          `SnapController:getPermitted`,
          `SnapController:install`,
          `SubjectMetadataController:getSubjectMetadata`,
          ///: END:ONLY_INCLUDE_IF
        ],
        allowedEvents: [],
      }),
      state: initialState.PermissionController,
      caveatSpecifications: getCaveatSpecifications({
        getInternalAccounts: (...args) =>
          this.accountsController.listAccounts(...args),
        findNetworkClientIdByChainId:
          networkController.findNetworkClientIdByChainId.bind(
            networkController,
          ),
      }),
      // @ts-expect-error Typecast permissionType from getPermissionSpecifications to be of type PermissionType.RestrictedMethod
      permissionSpecifications: {
        ...getPermissionSpecifications({
          getAllAccounts: () => this.keyringController.getAccounts(),
          getInternalAccounts: (...args) =>
            this.accountsController.listAccounts(...args),
          captureKeyringTypesWithMissingIdentities: (
            internalAccounts = [],
            accounts = [],
          ) => {
            const accountsMissingIdentities = accounts.filter((address) => {
              const lowerCaseAddress = lowerCase(address);
              return !internalAccounts.some(
                (account) => account.address.toLowerCase() === lowerCaseAddress,
              );
            });
            const keyringTypesWithMissingIdentities =
              accountsMissingIdentities.map((address) =>
                this.keyringController.getAccountKeyringType(address),
              );

            const internalAccountCount = internalAccounts.length;

            const accountTrackerCount = Object.keys(
              accountTrackerController.state.accounts || {},
            ).length;

            captureException(
              new Error(
                `Attempt to get permission specifications failed because there were ${accounts.length} accounts, but ${internalAccountCount} identities, and the ${keyringTypesWithMissingIdentities} keyrings included accounts with missing identities. Meanwhile, there are ${accountTrackerCount} accounts in the account tracker.`,
              ),
            );
          },
        }),
        ///: BEGIN:ONLY_INCLUDE_IF(preinstalled-snaps,external-snaps)
        ...getSnapPermissionSpecifications(),
        ///: END:ONLY_INCLUDE_IF
      },
      unrestrictedMethods,
    });

    const selectedNetworkController = new SelectedNetworkController({
      // @ts-expect-error TODO: Resolve mismatch between base-controller versions.
      messenger: this.controllerMessenger.getRestricted({
        name: 'SelectedNetworkController',
        allowedActions: [
          'NetworkController:getNetworkClientById',
          'NetworkController:getState',
          'NetworkController:getSelectedNetworkClient',
          'PermissionController:hasPermissions',
          'PermissionController:getSubjectNames',
        ],
        allowedEvents: [
          'NetworkController:stateChange',
          'PermissionController:stateChange',
        ],
      }),
      state: initialState.SelectedNetworkController || { domains: {} },
      useRequestQueuePreference: !!process.env.MULTICHAIN_V1,
      // TODO we need to modify core PreferencesController for better cross client support
      onPreferencesStateChange: (
        listener: ({ useRequestQueue }: { useRequestQueue: boolean }) => void,
      ) => listener({ useRequestQueue: !!process.env.MULTICHAIN_V1 }),
      domainProxyMap: new DomainProxyMap(),
    });

    ///: BEGIN:ONLY_INCLUDE_IF(preinstalled-snaps,external-snaps)
    this.subjectMetadataController = new SubjectMetadataController({
      messenger: this.controllerMessenger.getRestricted({
        name: 'SubjectMetadataController',
        allowedActions: [`${permissionController.name}:hasPermissions`],
        allowedEvents: [],
      }),
      state: initialState.SubjectMetadataController || {},
      subjectCacheLimit: 100,
    });

<<<<<<< HEAD
    const setupSnapProvider = (snapId: string, connectionStream: Duplex) => {
      Logger.log(
        '[ENGINE LOG] Engine+setupSnapProvider: Setup stream for Snap',
        snapId,
      );
      // TO DO:
      // Develop a simpler getRpcMethodMiddleware object for SnapBridge
      // Consider developing an abstract class to derived custom implementations for each use case
      const bridge = new SnapBridge({
        snapId,
        connectionStream,
        getRPCMethodMiddleware: ({ getProviderState, getSubjectInfo }) =>
          getRpcMethodMiddleware({
            getProviderState,
            getSubjectInfo,
            subjectDisplayInfo: {
              title: 'Snap',
              icon: undefined,
            },
            navigation: null,
            isHomepage: () => false,
            fromHomepage: { current: false },
            toggleUrlModal: () => null,
            wizardScrollAdjusted: { current: false },
            tabId: false,
            injectHomePageScripts: () => null,
          }),
      });

      bridge.setupProviderConnection();
    };

    const requireAllowlist = process.env.METAMASK_BUILD_TYPE === 'main';
    const disableSnapInstallation = process.env.METAMASK_BUILD_TYPE === 'main';
    const allowLocalSnaps = process.env.METAMASK_BUILD_TYPE === 'flask';
    const snapsRegistryMessenger: SnapsRegistryMessenger =
      this.controllerMessenger.getRestricted({
        name: 'SnapsRegistry',
        allowedEvents: [],
        allowedActions: [],
      });
    const snapsRegistry = new JsonSnapsRegistry({
      state: initialState.SnapsRegistry,
      messenger: snapsRegistryMessenger,
      refetchOnAllowlistMiss: requireAllowlist,
      url: {
        registry: 'https://acl.execution.metamask.io/latest/registry.json',
        signature: 'https://acl.execution.metamask.io/latest/signature.json',
      },
      publicKey:
        '0x025b65308f0f0fb8bc7f7ff87bfc296e0330eee5d3c1d1ee4a048b2fd6a86fa0a6',
    });

    this.snapExecutionService = new WebViewExecutionService({
      messenger: this.controllerMessenger.getRestricted({
        name: 'ExecutionService',
        allowedActions: [],
        allowedEvents: [],
      }),
      setupSnapProvider: setupSnapProvider.bind(this),
      createWebView,
      removeWebView,
    });

    const snapControllerMessenger = this.controllerMessenger.getRestricted({
      name: 'SnapController',
      allowedEvents: [
        'ExecutionService:unhandledError',
        'ExecutionService:outboundRequest',
        'ExecutionService:outboundResponse',
        'KeyringController:lock',
      ],
      allowedActions: [
        `${approvalController.name}:addRequest`,
        `${permissionController.name}:getEndowments`,
        `${permissionController.name}:getPermissions`,
        `${permissionController.name}:hasPermission`,
        `${permissionController.name}:hasPermissions`,
        `${permissionController.name}:requestPermissions`,
        `${permissionController.name}:revokeAllPermissions`,
        `${permissionController.name}:revokePermissions`,
        `${permissionController.name}:revokePermissionForAllSubjects`,
        `${permissionController.name}:getSubjectNames`,
        `${permissionController.name}:updateCaveat`,
        `${approvalController.name}:addRequest`,
        `${approvalController.name}:updateRequestState`,
        `${permissionController.name}:grantPermissions`,
        `${this.subjectMetadataController.name}:getSubjectMetadata`,
        `${this.subjectMetadataController.name}:addSubjectMetadata`,
        `${phishingController.name}:maybeUpdateState`,
        `${phishingController.name}:testOrigin`,
        `${snapsRegistry.name}:get`,
        `${snapsRegistry.name}:getMetadata`,
        `${snapsRegistry.name}:update`,
        'ExecutionService:executeSnap',
        'ExecutionService:terminateSnap',
        'ExecutionService:terminateAllSnaps',
        'ExecutionService:handleRpcRequest',
        'SnapsRegistry:get',
        'SnapsRegistry:getMetadata',
        'SnapsRegistry:update',
        'SnapsRegistry:resolveVersion',
      ],
    });

    this.snapController = new SnapController({
      environmentEndowmentPermissions: Object.values(EndowmentPermissions),
      excludedPermissions: {
        ...ExcludedSnapPermissions,
        ...ExcludedSnapEndowments,
      },
      featureFlags: {
        requireAllowlist,
        allowLocalSnaps,
        disableSnapInstallation,
      },
      state: initialState.SnapController || undefined,
      // TODO: Replace "any" with type
      // eslint-disable-next-line @typescript-eslint/no-explicit-any
      messenger: snapControllerMessenger as any,
      maxIdleTime: inMilliseconds(5, Duration.Minute),
      detectSnapLocation,
      //@ts-expect-error types need to be aligned with snaps-controllers
      preinstalledSnaps: PREINSTALLED_SNAPS,
      //@ts-expect-error types need to be aligned between new encryptor and snaps-controllers
      encryptor,
      getMnemonic: getPrimaryKeyringMnemonic.bind(this),
      getFeatureFlags: () => ({
        disableSnaps: !isBasicFunctionalityToggleEnabled(),
      }),
      clientCryptography: {
        pbkdf2Sha512: pbkdf2,
      },
    });

    const snapInterfaceControllerMessenger =
      this.controllerMessenger.getRestricted({
        name: 'SnapInterfaceController',
        allowedActions: [
          'PhishingController:maybeUpdateState',
          'PhishingController:testOrigin',
          'ApprovalController:hasRequest',
          'ApprovalController:acceptRequest',
          'SnapController:get',
        ],
        allowedEvents: [
          'NotificationServicesController:notificationsListUpdated',
        ],
      });

    const snapInterfaceController = new SnapInterfaceController({
      messenger:
        snapInterfaceControllerMessenger as unknown as SnapInterfaceControllerMessenger,
      state: initialState.SnapInterfaceController,
    });

=======
>>>>>>> 10ecab88
    const authenticationControllerMessenger =
      getAuthenticationControllerMessenger(this.controllerMessenger);
    const authenticationController = createAuthenticationController({
      messenger: authenticationControllerMessenger,
      initialState: initialState.AuthenticationController,
      metametrics: {
        agent: 'mobile',
        getMetaMetricsId: async () =>
          (await MetaMetrics.getInstance().getMetaMetricsId()) || '',
      },
    });

    const userStorageControllerMessenger = getUserStorageControllerMessenger(
      this.controllerMessenger,
    );
    const userStorageController = createUserStorageController({
      messenger: userStorageControllerMessenger,
      initialState: initialState.UserStorageController,
      nativeScryptCrypto: calculateScryptKey,
      env: {
        // IMPORTANT! Do not enable account syncing while peer depts are not aligned
        isAccountSyncingEnabled: false,
      },
    });

    const notificationServicesControllerMessenger =
      getNotificationServicesControllerMessenger(this.controllerMessenger);
    const notificationServicesController = createNotificationServicesController(
      {
        messenger: notificationServicesControllerMessenger,
        initialState: initialState.NotificationServicesController,
      },
    );

    const notificationServicesPushControllerMessenger =
      getNotificationServicesPushControllerMessenger(this.controllerMessenger);
    const notificationServicesPushController =
      createNotificationServicesPushController({
        messenger: notificationServicesPushControllerMessenger,
        initialState: initialState.NotificationServicesPushController,
      });
    ///: END:ONLY_INCLUDE_IF

    const codefiTokenApiV2 = new CodefiTokenPricesServiceV2();

    const smartTransactionsControllerTrackMetaMetricsEvent = (
      params: {
        event: MetaMetricsEventName;
        category: MetaMetricsEventCategory;
        properties?: ReturnType<
          typeof getSmartTransactionMetricsPropertiesType
        >;
        sensitiveProperties?: ReturnType<
          typeof getSmartTransactionMetricsSensitivePropertiesType
        >;
      },
      // eslint-disable-next-line @typescript-eslint/no-unused-vars
      options?: {
        metaMetricsId?: string;
      },
    ) => {
      MetaMetrics.getInstance().trackEvent(
        MetricsEventBuilder.createEventBuilder({
          category: params.event,
        })
          .addProperties(params.properties || {})
          .addSensitiveProperties(params.sensitiveProperties || {})
          .build(),
      );
    };

    this.smartTransactionsController = new SmartTransactionsController({
      // @ts-expect-error TODO: resolve types
      supportedChainIds: getAllowedSmartTransactionsChainIds(),
      clientId: ClientId.Mobile,
      getNonceLock: (...args) =>
        this.transactionController.getNonceLock(...args),
      confirmExternalTransaction: (...args) =>
        this.transactionController.confirmExternalTransaction(...args),
      trackMetaMetricsEvent: smartTransactionsControllerTrackMetaMetricsEvent,
      state: initialState.SmartTransactionsController,
      // @ts-expect-error TODO: Resolve mismatch between base-controller versions.
      messenger: this.controllerMessenger.getRestricted({
        name: 'SmartTransactionsController',
        allowedActions: [
          'NetworkController:getNetworkClientById',
          'NetworkController:getState',
        ],
        allowedEvents: ['NetworkController:stateChange'],
      }),
      getTransactions: (...args) =>
        this.transactionController.getTransactions(...args),
      updateTransaction: (...args) =>
        this.transactionController.updateTransaction(...args),
      getFeatureFlags: () => selectSwapsChainFeatureFlags(store.getState()),
      getMetaMetricsProps: () => Promise.resolve({}), // Return MetaMetrics props once we enable HW wallets for smart transactions.
    });

    /* bridge controller Initialization */
    const bridgeController = new BridgeController({
      messenger: this.controllerMessenger.getRestricted({
        name: 'BridgeController',
        allowedActions: [
          'AccountsController:getSelectedAccount',
          'NetworkController:findNetworkClientIdByChainId',
          'NetworkController:getState',
          'NetworkController:getNetworkClientById',
        ],
        allowedEvents: [],
      }),
      clientId: BridgeClientId.MOBILE,
      // TODO: change getLayer1GasFee type to match transactionController.getLayer1GasFee
      getLayer1GasFee: async ({
        transactionParams,
        chainId,
      }: {
        transactionParams: TransactionParams;
        chainId: ChainId;
      }) =>
        this.transactionController.getLayer1GasFee({
          transactionParams,
          chainId,
          // eslint-disable-next-line @typescript-eslint/no-explicit-any
        }) as any,
      fetchFn: fetch,
    });

    const bridgeStatusController = new BridgeStatusController({
      messenger: this.controllerMessenger.getRestricted({
        name: 'BridgeStatusController',
        allowedActions: [
          'AccountsController:getSelectedAccount',
          'NetworkController:getNetworkClientById',
          'NetworkController:findNetworkClientIdByChainId',
          'NetworkController:getState',
          'TransactionController:getState',
        ],
        allowedEvents: [],
      }),
      clientId: BridgeClientId.MOBILE,
      fetchFn: fetch,
    });

    const existingControllersByName = {
      ApprovalController: approvalController,
      GasFeeController: gasFeeController,
      KeyringController: this.keyringController,
      NetworkController: networkController,
      PreferencesController: preferencesController,
      SmartTransactionsController: this.smartTransactionsController,
    };

    const initRequest = {
      getState: () => store.getState(),
      getGlobalChainId: () => currentChainId,
    };

    const { controllersByName } = initModularizedControllers({
      controllerInitFunctions: {
        AccountsController: accountsControllerInit,
        TransactionController: TransactionControllerInit,
        CurrencyRateController: currencyRateControllerInit,
        MultichainNetworkController: multichainNetworkControllerInit,
        ///: BEGIN:ONLY_INCLUDE_IF(preinstalled-snaps,external-snaps)
        ExecutionService: executionServiceInit,
        SnapController: snapControllerInit,
        CronjobController: cronjobControllerInit,
        SnapInterfaceController: snapInterfaceControllerInit,
        SnapsRegistry: snapsRegistryInit,
        ///: END:ONLY_INCLUDE_IF
        ///: BEGIN:ONLY_INCLUDE_IF(keyring-snaps)
        MultichainAssetsController: multichainAssetsControllerInit,
        MultichainAssetsRatesController: multichainAssetsRatesControllerInit,
        MultichainBalancesController: multichainBalancesControllerInit,
        MultichainTransactionsController: multichainTransactionsControllerInit,
        ///: END:ONLY_INCLUDE_IF
      },
      persistedState: initialState as EngineState,
      existingControllersByName,
      baseControllerMessenger: this.controllerMessenger,
      ...initRequest,
    });

    const accountsController = controllersByName.AccountsController;
    const transactionController = controllersByName.TransactionController;

    // Backwards compatibility for existing references
    this.accountsController = accountsController;
    this.transactionController = transactionController;

    const multichainNetworkController =
      controllersByName.MultichainNetworkController;
    const currencyRateController = controllersByName.CurrencyRateController;

    ///: BEGIN:ONLY_INCLUDE_IF(preinstalled-snaps,external-snaps)
    const cronjobController = controllersByName.CronjobController;
    const executionService = controllersByName.ExecutionService;
    const snapController = controllersByName.SnapController;
    const snapInterfaceController = controllersByName.SnapInterfaceController;
    const snapsRegistry = controllersByName.SnapsRegistry;
    ///: END:ONLY_INCLUDE_IF

    ///: BEGIN:ONLY_INCLUDE_IF(keyring-snaps)
    const multichainAssetsController =
      controllersByName.MultichainAssetsController;
    const multichainAssetsRatesController =
      controllersByName.MultichainAssetsRatesController;
    const multichainBalancesController =
      controllersByName.MultichainBalancesController;
    const multichainTransactionsController =
      controllersByName.MultichainTransactionsController;
    ///: END:ONLY_INCLUDE_IF

    ///: BEGIN:ONLY_INCLUDE_IF(keyring-snaps)
    const multichainRatesControllerMessenger =
      this.controllerMessenger.getRestricted({
        name: 'RatesController',
        allowedActions: [],
        allowedEvents: ['CurrencyRateController:stateChange'],
      });

    const multichainRatesController = createMultichainRatesController({
      messenger: multichainRatesControllerMessenger,
      initialState: initialState.RatesController,
    });

    // Set up currency rate sync
    setupCurrencyRateSync(
      multichainRatesControllerMessenger,
      multichainRatesController,
    );
    ///: END:ONLY_INCLUDE_IF

    const nftController = new NftController({
      chainId: getGlobalChainId(networkController),
      useIpfsSubdomains: false,
      messenger: this.controllerMessenger.getRestricted({
        name: 'NftController',
        allowedActions: [
          'AccountsController:getAccount',
          'AccountsController:getSelectedAccount',
          'ApprovalController:addRequest',
          'AssetsContractController:getERC721AssetName',
          'AssetsContractController:getERC721AssetSymbol',
          'AssetsContractController:getERC721TokenURI',
          'AssetsContractController:getERC721OwnerOf',
          'AssetsContractController:getERC1155BalanceOf',
          'AssetsContractController:getERC1155TokenURI',
          'NetworkController:getNetworkClientById',
        ],
        allowedEvents: [
          'PreferencesController:stateChange',
          'NetworkController:networkDidChange',
          'AccountsController:selectedEvmAccountChange',
        ],
      }),
      state: initialState.NftController,
    });

    const tokensController = new TokensController({
      chainId: getGlobalChainId(networkController),
      // @ts-expect-error at this point in time the provider will be defined by the `networkController.initializeProvider`
      provider: networkController.getProviderAndBlockTracker().provider,
      state: initialState.TokensController,
      messenger: this.controllerMessenger.getRestricted({
        name: 'TokensController',
        allowedActions: [
          'ApprovalController:addRequest',
          'NetworkController:getNetworkClientById',
          'AccountsController:getAccount',
          'AccountsController:getSelectedAccount',
        ],
        allowedEvents: [
          'PreferencesController:stateChange',
          'NetworkController:networkDidChange',
          'NetworkController:stateChange',
          'TokenListController:stateChange',
          'AccountsController:selectedEvmAccountChange',
        ],
      }),
    });

    const earnController = new EarnController({
      messenger: this.controllerMessenger.getRestricted({
        name: 'EarnController',
        allowedEvents: [
          'AccountsController:selectedAccountChange',
          'NetworkController:stateChange',
        ],
        allowedActions: [
          'AccountsController:getSelectedAccount',
          'NetworkController:getNetworkClientById',
          'NetworkController:getState',
        ],
      }),
    });

    this.context = {
      KeyringController: this.keyringController,
      AccountTrackerController: accountTrackerController,
      AddressBookController: new AddressBookController({
        messenger: this.controllerMessenger.getRestricted({
          name: 'AddressBookController',
          allowedActions: [],
          allowedEvents: [],
        }),
        state: initialState.AddressBookController,
      }),
      AssetsContractController: assetsContractController,
      NftController: nftController,
      TokensController: tokensController,
      TokenListController: tokenListController,
      TokenDetectionController: new TokenDetectionController({
        messenger: this.controllerMessenger.getRestricted({
          name: 'TokenDetectionController',
          allowedActions: [
            'AccountsController:getSelectedAccount',
            'NetworkController:getNetworkClientById',
            'NetworkController:getNetworkConfigurationByNetworkClientId',
            'NetworkController:getState',
            'KeyringController:getState',
            'PreferencesController:getState',
            'TokenListController:getState',
            'TokensController:getState',
            'TokensController:addDetectedTokens',
            'AccountsController:getAccount',
          ],
          allowedEvents: [
            'KeyringController:lock',
            'KeyringController:unlock',
            'PreferencesController:stateChange',
            'NetworkController:networkDidChange',
            'TokenListController:stateChange',
            'TokensController:stateChange',
            'AccountsController:selectedEvmAccountChange',
          ],
        }),
        trackMetaMetricsEvent: () =>
          MetaMetrics.getInstance().trackEvent(
            MetricsEventBuilder.createEventBuilder(
              MetaMetricsEvents.TOKEN_DETECTED,
            )
              .addProperties({
                token_standard: 'ERC20',
                asset_type: 'token',
                chain_id: getDecimalChainId(
                  getGlobalChainId(networkController),
                ),
              })
              .build(),
          ),
        getBalancesInSingleCall:
          assetsContractController.getBalancesInSingleCall.bind(
            assetsContractController,
          ),
        platform: 'mobile',
        useAccountsAPI: true,
        disabled: false,
      }),
      NftDetectionController: new NftDetectionController({
        messenger: this.controllerMessenger.getRestricted({
          name: 'NftDetectionController',
          allowedEvents: [
            'NetworkController:stateChange',
            'PreferencesController:stateChange',
          ],
          allowedActions: [
            'ApprovalController:addRequest',
            'NetworkController:getState',
            'NetworkController:getNetworkClientById',
            'PreferencesController:getState',
            'AccountsController:getSelectedAccount',
          ],
        }),
        disabled: false,
        addNft: nftController.addNft.bind(nftController),
        getNftState: () => nftController.state,
      }),
      CurrencyRateController: currencyRateController,
      NetworkController: networkController,
      PhishingController: phishingController,
      PreferencesController: preferencesController,
      TokenBalancesController: new TokenBalancesController({
        messenger: this.controllerMessenger.getRestricted({
          name: 'TokenBalancesController',
          allowedActions: [
            'NetworkController:getNetworkClientById',
            'NetworkController:getState',
            'TokensController:getState',
            'PreferencesController:getState',
            'AccountsController:getSelectedAccount',
          ],
          allowedEvents: [
            'TokensController:stateChange',
            'PreferencesController:stateChange',
            'NetworkController:stateChange',
          ],
        }),
        // TODO: This is long, can we decrease it?
        interval: 180000,
        state: initialState.TokenBalancesController,
      }),
      TokenRatesController: new TokenRatesController({
        messenger: this.controllerMessenger.getRestricted({
          name: 'TokenRatesController',
          allowedActions: [
            'TokensController:getState',
            'NetworkController:getNetworkClientById',
            'NetworkController:getState',
            'AccountsController:getAccount',
            'AccountsController:getSelectedAccount',
          ],
          allowedEvents: [
            'TokensController:stateChange',
            'NetworkController:stateChange',
            'AccountsController:selectedEvmAccountChange',
          ],
        }),
        tokenPricesService: codefiTokenApiV2,
        interval: 30 * 60 * 1000,
        state: initialState.TokenRatesController || { marketData: {} },
      }),
      TransactionController: this.transactionController,
      SmartTransactionsController: this.smartTransactionsController,
      SwapsController: new SwapsController({
        clientId: AppConstants.SWAPS.CLIENT_ID,
        fetchAggregatorMetadataThreshold:
          AppConstants.SWAPS.CACHE_AGGREGATOR_METADATA_THRESHOLD,
        fetchTokensThreshold: AppConstants.SWAPS.CACHE_TOKENS_THRESHOLD,
        fetchTopAssetsThreshold: AppConstants.SWAPS.CACHE_TOP_ASSETS_THRESHOLD,
        supportedChainIds: [
          swapsUtils.ETH_CHAIN_ID,
          swapsUtils.BSC_CHAIN_ID,
          swapsUtils.SWAPS_TESTNET_CHAIN_ID,
          swapsUtils.POLYGON_CHAIN_ID,
          swapsUtils.AVALANCHE_CHAIN_ID,
          swapsUtils.ARBITRUM_CHAIN_ID,
          swapsUtils.OPTIMISM_CHAIN_ID,
          swapsUtils.ZKSYNC_ERA_CHAIN_ID,
          swapsUtils.LINEA_CHAIN_ID,
          swapsUtils.BASE_CHAIN_ID,
        ],
        // @ts-expect-error TODO: Resolve mismatch between base-controller versions.
        messenger: this.controllerMessenger.getRestricted({
          name: 'SwapsController',
          // TODO: allow these internal calls once GasFeeController
          // export these action types and register its action handlers
          // allowedActions: [
          //   'GasFeeController:getEIP1559GasFeeEstimates',
          // ],
          allowedActions: ['NetworkController:getNetworkClientById'],
          allowedEvents: ['NetworkController:networkDidChange'],
        }),
        pollCountLimit: AppConstants.SWAPS.POLL_COUNT_LIMIT,
        // TODO: Remove once GasFeeController exports this action type
        fetchGasFeeEstimates: () => gasFeeController.fetchGasFeeEstimates(),
        fetchEstimatedMultiLayerL1Fee,
      }),
      GasFeeController: gasFeeController,
      ApprovalController: approvalController,
      PermissionController: permissionController,
      RemoteFeatureFlagController: remoteFeatureFlagController,
      SelectedNetworkController: selectedNetworkController,
      SignatureController: new SignatureController({
        // @ts-expect-error TODO: Resolve mismatch between base-controller versions.
        messenger: this.controllerMessenger.getRestricted({
          name: 'SignatureController',
          allowedActions: [
            `${approvalController.name}:addRequest`,
            `${this.keyringController.name}:signPersonalMessage`,
            `${this.keyringController.name}:signMessage`,
            `${this.keyringController.name}:signTypedMessage`,
            `${loggingController.name}:add`,
            `${networkController.name}:getNetworkClientById`,
          ],
          allowedEvents: [],
        }),
        // This casting expected due to mismatch of browser and react-native version of Sentry traceContext
        trace: trace as unknown as SignatureControllerOptions['trace'],
        decodingApiUrl: AppConstants.DECODING_API_URL,
        // TODO: check preferences useExternalServices
        isDecodeSignatureRequestEnabled: () =>
          preferencesController.state.useTransactionSimulations,
      }),
      TokenSearchDiscoveryController: tokenSearchDiscoveryController,
      LoggingController: loggingController,
      ///: BEGIN:ONLY_INCLUDE_IF(preinstalled-snaps,external-snaps)
      CronjobController: cronjobController,
      ExecutionService: executionService,
      SnapController: snapController,
      SnapInterfaceController: snapInterfaceController,
      SnapsRegistry: snapsRegistry,
      SubjectMetadataController: this.subjectMetadataController,
      AuthenticationController: authenticationController,
      UserStorageController: userStorageController,
      NotificationServicesController: notificationServicesController,
      NotificationServicesPushController: notificationServicesPushController,
      ///: END:ONLY_INCLUDE_IF
      AccountsController: accountsController,
      PPOMController: new PPOMController({
        chainId: getGlobalChainId(networkController),
        blockaidPublicKey: process.env.BLOCKAID_PUBLIC_KEY as string,
        cdnBaseUrl: process.env.BLOCKAID_FILE_CDN as string,
        // @ts-expect-error TODO: Resolve mismatch between base-controller versions.
        messenger: this.controllerMessenger.getRestricted({
          name: 'PPOMController',
          allowedActions: ['NetworkController:getNetworkClientById'],
          allowedEvents: [`${networkController.name}:networkDidChange`],
        }),
        onPreferencesChange: (listener) =>
          this.controllerMessenger.subscribe(
            `${preferencesController.name}:stateChange`,
            listener,
          ),
        // TODO: Replace "any" with type
        provider:
          // eslint-disable-next-line @typescript-eslint/no-explicit-any
          networkController.getProviderAndBlockTracker().provider as any,
        ppomProvider: {
          // TODO: Replace "any" with type
          // eslint-disable-next-line @typescript-eslint/no-explicit-any
          PPOM: PPOM as any,
          ppomInit,
        },
        storageBackend: new RNFSStorageBackend('PPOMDB'),
        securityAlertsEnabled:
          initialState.PreferencesController?.securityAlertsEnabled ?? false,
        state: initialState.PPOMController,
        // TODO: Replace "any" with type
        // eslint-disable-next-line @typescript-eslint/no-explicit-any
        nativeCrypto: Crypto as any,
      }),
      ///: BEGIN:ONLY_INCLUDE_IF(keyring-snaps)
      MultichainBalancesController: multichainBalancesController,
      RatesController: multichainRatesController,
      MultichainAssetsController: multichainAssetsController,
      MultichainAssetsRatesController: multichainAssetsRatesController,
      MultichainTransactionsController: multichainTransactionsController,
      ///: END:ONLY_INCLUDE_IF
      MultichainNetworkController: multichainNetworkController,
      BridgeController: bridgeController,
      BridgeStatusController: bridgeStatusController,
      EarnController: earnController,
    };

    const childControllers = Object.assign({}, this.context);
    STATELESS_NON_CONTROLLER_NAMES.forEach((name) => {
      if (name in childControllers && childControllers[name]) {
        delete childControllers[name];
      }
    });
    this.datamodel = new ComposableController<EngineState, StatefulControllers>(
      {
        controllers: childControllers as StatefulControllers,
        messenger: this.controllerMessenger.getRestricted({
          name: 'ComposableController',
          allowedActions: [],
          allowedEvents: Array.from(BACKGROUND_STATE_CHANGE_EVENT_NAMES),
        }),
      },
    );

    const { NftController: nfts } = this.context;

    if (process.env.MM_OPENSEA_KEY) {
      nfts.setApiKey(process.env.MM_OPENSEA_KEY);
    }

    this.controllerMessenger.subscribe(
      'TransactionController:incomingTransactionsReceived',
      (incomingTransactions: TransactionMeta[]) => {
        NotificationManager.gotIncomingTransaction(incomingTransactions);
      },
    );

    this.controllerMessenger.subscribe(
      AppConstants.NETWORK_STATE_CHANGE_EVENT,
      (state: NetworkState) => {
        if (
          state.networksMetadata[state.selectedNetworkClientId].status ===
            NetworkStatus.Available &&
          getGlobalChainId(networkController) !== currentChainId
        ) {
          // We should add a state or event emitter saying the provider changed
          setTimeout(() => {
            this.configureControllersOnNetworkChange();
            currentChainId = getGlobalChainId(networkController);
          }, 500);
        }
      },
    );

    this.controllerMessenger.subscribe(
      AppConstants.NETWORK_STATE_CHANGE_EVENT,
      async () => {
        try {
          const networkId = await deprecatedGetNetworkId();
          store.dispatch(networkIdUpdated(networkId));
        } catch (error) {
          console.error(
            error,
            `Network ID not changed, current chainId: ${getGlobalChainId(
              networkController,
            )}`,
          );
        }
      },
    );

    this.controllerMessenger.subscribe(
      `${networkController.name}:networkWillChange`,
      () => {
        store.dispatch(networkIdWillUpdate());
      },
    );

    this.configureControllersOnNetworkChange();
    this.startPolling();
    this.handleVaultBackup();
    this._addTransactionControllerListeners();

    Engine.instance = this;
  }

  // Logs the "Transaction Finalized" event after a transaction was either confirmed, dropped or failed.
  _handleTransactionFinalizedEvent = async (
    transactionEventPayload: TransactionEventPayload,
    properties: JsonMap,
  ) => {
    const shouldUseSmartTransaction = selectShouldUseSmartTransaction(
      store.getState(),
    );
    if (
      !shouldUseSmartTransaction ||
      !transactionEventPayload.transactionMeta
    ) {
      MetaMetrics.getInstance().trackEvent(
        MetricsEventBuilder.createEventBuilder(
          MetaMetricsEvents.TRANSACTION_FINALIZED,
        )
          .addProperties(properties)
          .build(),
      );
      return;
    }
    const { transactionMeta } = transactionEventPayload;
    const { SmartTransactionsController } = this.context;
    const waitForSmartTransaction = true;
    const smartTransactionMetricsProperties =
      await getSmartTransactionMetricsProperties(
        SmartTransactionsController,
        transactionMeta,
        waitForSmartTransaction,
        this.controllerMessenger,
      );
    MetaMetrics.getInstance().trackEvent(
      MetricsEventBuilder.createEventBuilder(
        MetaMetricsEvents.TRANSACTION_FINALIZED,
      )
        .addProperties(smartTransactionMetricsProperties)
        .addProperties(properties)
        .build(),
    );
  };

  _handleTransactionDropped = async (
    transactionEventPayload: TransactionEventPayload,
  ) => {
    const properties = { status: 'dropped' };
    await this._handleTransactionFinalizedEvent(
      transactionEventPayload,
      properties,
    );
  };

  _handleTransactionConfirmed = async (transactionMeta: TransactionMeta) => {
    const properties = { status: 'confirmed' };
    await this._handleTransactionFinalizedEvent(
      { transactionMeta },
      properties,
    );
  };

  _handleTransactionFailed = async (
    transactionEventPayload: TransactionEventPayload,
  ) => {
    const properties = { status: 'failed' };
    await this._handleTransactionFinalizedEvent(
      transactionEventPayload,
      properties,
    );
  };

  _addTransactionControllerListeners() {
    this.controllerMessenger.subscribe(
      'TransactionController:transactionDropped',
      this._handleTransactionDropped,
    );

    this.controllerMessenger.subscribe(
      'TransactionController:transactionConfirmed',
      this._handleTransactionConfirmed,
    );

    this.controllerMessenger.subscribe(
      'TransactionController:transactionFailed',
      this._handleTransactionFailed,
    );
  }

  handleVaultBackup() {
    this.controllerMessenger.subscribe(
      AppConstants.KEYRING_STATE_CHANGE_EVENT,
      (state: KeyringControllerState) =>
        backupVault(state)
          .then((result) => {
            if (result.success) {
              Logger.log('Engine', 'Vault back up successful');
            } else {
              Logger.log('Engine', 'Vault backup failed', result.error);
            }
          })
          .catch((error) => {
            Logger.error(error, 'Engine Vault backup failed');
          }),
    );
  }

  startPolling() {
    const { NetworkController, TransactionController } = this.context;

    const chainId = getGlobalChainId(NetworkController);

    TransactionController.stopIncomingTransactionPolling();

    // leaving the reference of TransactionController here, rather than importing it from utils to avoid circular dependency
    TransactionController.startIncomingTransactionPolling([chainId]);

    ///: BEGIN:ONLY_INCLUDE_IF(keyring-snaps)
    this.context.RatesController.start();
    ///: END:ONLY_INCLUDE_IF
  }

  configureControllersOnNetworkChange() {
    const { AccountTrackerController, NetworkController } = this.context;
    const { provider } = NetworkController.getProviderAndBlockTracker();

    // Skip configuration if this is called before the provider is initialized
    if (!provider) {
      return;
    }
    provider.sendAsync = provider.sendAsync.bind(provider);

    AccountTrackerController.refresh();
  }

  getTotalFiatAccountBalance = (): {
    ethFiat: number;
    tokenFiat: number;
    tokenFiat1dAgo: number;
    ethFiat1dAgo: number;
  } => {
    const {
      CurrencyRateController,
      AccountsController,
      AccountTrackerController,
      TokenBalancesController,
      TokenRatesController,
      TokensController,
      NetworkController,
    } = this.context;

    const selectedInternalAccount = AccountsController.getAccount(
      AccountsController.state.internalAccounts.selectedAccount,
    );

    if (selectedInternalAccount) {
      const selectSelectedInternalAccountFormattedAddress =
        toChecksumHexAddress(selectedInternalAccount.address);
      const { currentCurrency } = CurrencyRateController.state;
      const { chainId, ticker } = NetworkController.getNetworkClientById(
        getGlobalNetworkClientId(NetworkController),
      ).configuration;
      const { settings: { showFiatOnTestnets } = {} } = store.getState();

      if (isTestNet(chainId) && !showFiatOnTestnets) {
        return { ethFiat: 0, tokenFiat: 0, ethFiat1dAgo: 0, tokenFiat1dAgo: 0 };
      }

      const conversionRate =
        CurrencyRateController.state?.currencyRates?.[ticker]?.conversionRate ??
        0;

      const { accountsByChainId } = AccountTrackerController.state;
      const { tokens } = TokensController.state;
      const { marketData } = TokenRatesController.state;
      const tokenExchangeRates = marketData?.[toHexadecimal(chainId)];

      let ethFiat = 0;
      let ethFiat1dAgo = 0;
      let tokenFiat = 0;
      let tokenFiat1dAgo = 0;
      const decimalsToShow = (currentCurrency === 'usd' && 2) || undefined;
      if (
        accountsByChainId?.[toHexadecimal(chainId)]?.[
          selectSelectedInternalAccountFormattedAddress
        ]
      ) {
        // TODO - Non EVM accounts like BTC do not use hex formatted balances. We will need to modify this to use CAIP-2 identifiers in the future.
        const balanceBN = hexToBN(
          accountsByChainId[toHexadecimal(chainId)][
            selectSelectedInternalAccountFormattedAddress
          ].balance,
        );
        // TODO - Non EVM accounts like BTC do not use hex formatted balances. We will need to modify this to use CAIP-2 identifiers in the future.
        const stakedBalanceBN = hexToBN(
          accountsByChainId[toHexadecimal(chainId)][
            selectSelectedInternalAccountFormattedAddress
          ].stakedBalance || '0x00',
        );
        const totalAccountBalance = balanceBN
          .add(stakedBalanceBN)
          .toString('hex');
        ethFiat = weiToFiatNumber(
          totalAccountBalance,
          conversionRate,
          decimalsToShow,
        );
      }

      const ethPricePercentChange1d =
        tokenExchangeRates?.[zeroAddress() as Hex]?.pricePercentChange1d;

      ethFiat1dAgo =
        ethPricePercentChange1d !== undefined
          ? ethFiat / (1 + ethPricePercentChange1d / 100)
          : ethFiat;

      if (tokens.length > 0) {
        const { tokenBalances: allTokenBalances } =
          TokenBalancesController.state;

        const tokenBalances =
          allTokenBalances?.[selectedInternalAccount.address as Hex]?.[
            chainId
          ] ?? {};
        tokens.forEach(
          (item: { address: string; balance?: string; decimals: number }) => {
            const exchangeRate =
              tokenExchangeRates?.[item.address as Hex]?.price;

            const tokenBalance =
              item.balance ||
              (item.address in tokenBalances
                ? renderFromTokenMinimalUnit(
                    tokenBalances[item.address as Hex],
                    item.decimals,
                  )
                : undefined);
            const tokenBalanceFiat = balanceToFiatNumber(
              // TODO: Fix this by handling or eliminating the undefined case
              // @ts-expect-error This variable can be `undefined`, which would break here.
              tokenBalance,
              conversionRate,
              exchangeRate,
              decimalsToShow,
            );

            const tokenPricePercentChange1d =
              tokenExchangeRates?.[item.address as Hex]?.pricePercentChange1d;

            const tokenBalance1dAgo =
              tokenPricePercentChange1d !== undefined
                ? tokenBalanceFiat / (1 + tokenPricePercentChange1d / 100)
                : tokenBalanceFiat;

            tokenFiat += tokenBalanceFiat;
            tokenFiat1dAgo += tokenBalance1dAgo;
          },
        );
      }

      return {
        ethFiat: ethFiat ?? 0,
        ethFiat1dAgo: ethFiat1dAgo ?? 0,
        tokenFiat: tokenFiat ?? 0,
        tokenFiat1dAgo: tokenFiat1dAgo ?? 0,
      };
    }
    // if selectedInternalAccount is undefined, return default 0 value.
    return {
      ethFiat: 0,
      tokenFiat: 0,
      ethFiat1dAgo: 0,
      tokenFiat1dAgo: 0,
    };
  };

  ///: BEGIN:ONLY_INCLUDE_IF(keyring-snaps)
  getSnapKeyring = async () => {
    let [snapKeyring] = this.keyringController.getKeyringsByType(
      KeyringTypes.snap,
    );
    if (!snapKeyring) {
      snapKeyring = await this.keyringController.addNewKeyring(
        KeyringTypes.snap,
      );
    }
    return snapKeyring;
  };

  /**
   * Removes an account from state / storage.
   *
   * @param {string} address - A hex address
   */
  removeAccount = async (address: string) => {
    // Remove all associated permissions
    await removeAccountsFromPermissions([address]);
    // Remove account from the keyring
    await this.keyringController.removeAccount(address as Hex);
  };
  ///: END:ONLY_INCLUDE_IF

  /**
   * Returns true or false whether the user has funds or not
   */
  hasFunds = () => {
    try {
      const {
        engine: { backgroundState },
      } = store.getState();
      // TODO: Check `allNfts[currentChainId]` property instead
      // @ts-expect-error This property does not exist
      const nfts = backgroundState.NftController.nfts;

      const { tokenBalances } = backgroundState.TokenBalancesController;

      let tokenFound = false;
      tokenLoop: for (const chains of Object.values(tokenBalances)) {
        for (const tokens of Object.values(chains)) {
          for (const balance of Object.values(tokens)) {
            if (!isZero(balance)) {
              tokenFound = true;
              break tokenLoop;
            }
          }
        }
      }

      const fiatBalance = this.getTotalFiatAccountBalance() || 0;
      const totalFiatBalance = fiatBalance.ethFiat + fiatBalance.ethFiat;

      return totalFiatBalance > 0 || tokenFound || nfts.length > 0;
    } catch (e) {
      Logger.log('Error while getting user funds', e);
    }
  };

  resetState = async () => {
    // Whenever we are gonna start a new wallet
    // either imported or created, we need to
    // get rid of the old data from state
    const {
      TransactionController,
      TokensController,
      NftController,
      TokenBalancesController,
      TokenRatesController,
      PermissionController,
      // SelectedNetworkController,
      ///: BEGIN:ONLY_INCLUDE_IF(preinstalled-snaps,external-snaps)
      SnapController,
      ///: END:ONLY_INCLUDE_IF
      LoggingController,
    } = this.context;

    // Remove all permissions.
    PermissionController?.clearState?.();
    ///: BEGIN:ONLY_INCLUDE_IF(preinstalled-snaps,external-snaps)
    SnapController.clearState();
    ///: END:ONLY_INCLUDE_IF

    // Clear selected network
    // TODO implement this method on SelectedNetworkController
    // SelectedNetworkController.unsetAllDomains()

    //Clear assets info
    TokensController.resetState();
    NftController.resetState();

    TokenBalancesController.resetState();
    TokenRatesController.resetState();

    // eslint-disable-next-line @typescript-eslint/no-explicit-any
    (TransactionController as any).update(() => ({
      methodData: {},
      transactions: [],
      lastFetchedBlockNumbers: {},
      submitHistory: [],
      swapsTransactions: {},
    }));

    LoggingController.clear();
  };

  removeAllListeners() {
    this.controllerMessenger.clearSubscriptions();
  }

  async destroyEngineInstance() {
    // TODO: Replace "any" with type
    // eslint-disable-next-line @typescript-eslint/no-explicit-any
    Object.values(this.context).forEach((controller: any) => {
      if (controller.destroy) {
        controller.destroy();
      }
    });
    this.removeAllListeners();
    await this.resetState();
    Engine.instance = null;
  }

  rejectPendingApproval(
    id: string,
    reason: Error = providerErrors.userRejectedRequest(),
    opts: { ignoreMissing?: boolean; logErrors?: boolean } = {},
  ) {
    const { ApprovalController } = this.context;

    if (opts.ignoreMissing && !ApprovalController.has({ id })) {
      return;
    }

    try {
      ApprovalController.reject(id, reason);
      // TODO: Replace "any" with type
      // eslint-disable-next-line @typescript-eslint/no-explicit-any
    } catch (error: any) {
      if (opts.logErrors !== false) {
        Logger.error(
          error,
          'Reject while rejecting pending connection request',
        );
      }
    }
  }

  async acceptPendingApproval(
    id: string,
    requestData?: Record<string, Json>,
    opts: AcceptOptions & { handleErrors?: boolean } = {
      waitForResult: false,
      deleteAfterResult: false,
      handleErrors: true,
    },
  ) {
    const { ApprovalController } = this.context;

    try {
      return await ApprovalController.accept(id, requestData, {
        waitForResult: opts.waitForResult,
        deleteAfterResult: opts.deleteAfterResult,
      });
    } catch (err) {
      if (opts.handleErrors === false) {
        throw err;
      }
    }
  }

  // This should be used instead of directly calling PreferencesController.setSelectedAddress or AccountsController.setSelectedAccount
  setSelectedAccount(address: string) {
    const { AccountsController, PreferencesController } = this.context;
    const account = AccountsController.getAccountByAddress(address);
    if (account) {
      AccountsController.setSelectedAccount(account.id);
      PreferencesController.setSelectedAddress(address);
    } else {
      throw new Error(`No account found for address: ${address}`);
    }
  }

  /**
   * This should be used instead of directly calling PreferencesController.setAccountLabel or AccountsController.setAccountName in order to keep the names in sync
   * We are currently incrementally migrating the accounts data to the AccountsController so we must keep these values
   * in sync until the migration is complete.
   */
  setAccountLabel(address: string, label: string) {
    const { AccountsController, PreferencesController } = this.context;
    const accountToBeNamed = AccountsController.getAccountByAddress(address);
    if (accountToBeNamed === undefined) {
      throw new Error(`No account found for address: ${address}`);
    }
    AccountsController.setAccountName(accountToBeNamed.id, label);
    PreferencesController.setAccountLabel(address, label);
  }
}

/**
 * Assert that the given Engine instance has been initialized
 *
 * @param instance - Either an Engine instance, or null
 */
function assertEngineExists(
  instance: Engine | null,
): asserts instance is Engine {
  if (!instance) {
    throw new Error('Engine does not exist');
  }
}

let instance: Engine | null;

export default {
  get context() {
    assertEngineExists(instance);
    return instance.context;
  },

  get controllerMessenger() {
    assertEngineExists(instance);
    return instance.controllerMessenger;
  },

  get state() {
    assertEngineExists(instance);
    const {
      AccountTrackerController,
      AddressBookController,
      SnapInterfaceController,
      NftController,
      TokenListController,
      CurrencyRateController,
      KeyringController,
      NetworkController,
      PreferencesController,
      PhishingController,
      RemoteFeatureFlagController,
      PPOMController,
      TokenBalancesController,
      TokenRatesController,
      TokenSearchDiscoveryController,
      TransactionController,
      SmartTransactionsController,
      SwapsController,
      GasFeeController,
      TokensController,
      ///: BEGIN:ONLY_INCLUDE_IF(preinstalled-snaps,external-snaps)
      SnapController,
      SubjectMetadataController,
      AuthenticationController,
      UserStorageController,
      NotificationServicesController,
      NotificationServicesPushController,
      ///: END:ONLY_INCLUDE_IF
      PermissionController,
      SelectedNetworkController,
      ApprovalController,
      LoggingController,
      AccountsController,
      SignatureController,
      ///: BEGIN:ONLY_INCLUDE_IF(keyring-snaps)
      MultichainBalancesController,
      RatesController,
      MultichainAssetsController,
      MultichainTransactionsController,
      ///: END:ONLY_INCLUDE_IF
      MultichainNetworkController,
      BridgeController,
      BridgeStatusController,
      EarnController,
    } = instance.datamodel.state;

    return {
      AccountTrackerController,
      AddressBookController,
      SnapInterfaceController,
      NftController,
      TokenListController,
      CurrencyRateController,
      KeyringController,
      NetworkController,
      PhishingController,
      RemoteFeatureFlagController,
      PPOMController,
      PreferencesController,
      TokenBalancesController,
      TokenRatesController,
      TokenSearchDiscoveryController,
      TokensController,
      TransactionController,
      SmartTransactionsController,
      SwapsController,
      GasFeeController,
      ///: BEGIN:ONLY_INCLUDE_IF(preinstalled-snaps,external-snaps)
      SnapController,
      SubjectMetadataController,
      AuthenticationController,
      UserStorageController,
      NotificationServicesController,
      NotificationServicesPushController,
      ///: END:ONLY_INCLUDE_IF
      PermissionController,
      SelectedNetworkController,
      ApprovalController,
      LoggingController,
      AccountsController,
      SignatureController,
      ///: BEGIN:ONLY_INCLUDE_IF(keyring-snaps)
      MultichainBalancesController,
      RatesController,
      MultichainAssetsController,
      MultichainTransactionsController,
      ///: END:ONLY_INCLUDE_IF
      MultichainNetworkController,
      BridgeController,
      BridgeStatusController,
      EarnController,
    };
  },

  get datamodel() {
    assertEngineExists(instance);
    return instance.datamodel;
  },

  getTotalFiatAccountBalance() {
    assertEngineExists(instance);
    return instance.getTotalFiatAccountBalance();
  },

  hasFunds() {
    assertEngineExists(instance);
    return instance.hasFunds();
  },

  resetState() {
    assertEngineExists(instance);
    return instance.resetState();
  },

  destroyEngine: async () => {
    await instance?.destroyEngineInstance();
    instance = null;
  },

  init(
    state: Partial<EngineState> | undefined,
    keyringState: KeyringControllerState | null = null,
    metaMetricsId?: string,
  ) {
    instance =
      Engine.instance || new Engine(state, keyringState, metaMetricsId);
    Object.freeze(instance);
    return instance;
  },

  acceptPendingApproval: async (
    id: string,
    requestData?: Record<string, Json>,
    opts?: AcceptOptions & { handleErrors?: boolean },
  ) => instance?.acceptPendingApproval(id, requestData, opts),

  rejectPendingApproval: (
    id: string,
    reason: Error,
    opts: {
      ignoreMissing?: boolean;
      logErrors?: boolean;
    } = {},
  ) => instance?.rejectPendingApproval(id, reason, opts),

  setSelectedAddress: (address: string) => {
    assertEngineExists(instance);
    instance.setSelectedAccount(address);
  },

  setAccountLabel: (address: string, label: string) => {
    assertEngineExists(instance);
    instance.setAccountLabel(address, label);
  },

  ///: BEGIN:ONLY_INCLUDE_IF(keyring-snaps)
  getSnapKeyring: () => {
    assertEngineExists(instance);
    return instance.getSnapKeyring();
  },
  removeAccount: async (address: string) => {
    assertEngineExists(instance);
    return await instance.removeAccount(address);
  },
  ///: END:ONLY_INCLUDE_IF
};<|MERGE_RESOLUTION|>--- conflicted
+++ resolved
@@ -769,165 +769,6 @@
       subjectCacheLimit: 100,
     });
 
-<<<<<<< HEAD
-    const setupSnapProvider = (snapId: string, connectionStream: Duplex) => {
-      Logger.log(
-        '[ENGINE LOG] Engine+setupSnapProvider: Setup stream for Snap',
-        snapId,
-      );
-      // TO DO:
-      // Develop a simpler getRpcMethodMiddleware object for SnapBridge
-      // Consider developing an abstract class to derived custom implementations for each use case
-      const bridge = new SnapBridge({
-        snapId,
-        connectionStream,
-        getRPCMethodMiddleware: ({ getProviderState, getSubjectInfo }) =>
-          getRpcMethodMiddleware({
-            getProviderState,
-            getSubjectInfo,
-            subjectDisplayInfo: {
-              title: 'Snap',
-              icon: undefined,
-            },
-            navigation: null,
-            isHomepage: () => false,
-            fromHomepage: { current: false },
-            toggleUrlModal: () => null,
-            wizardScrollAdjusted: { current: false },
-            tabId: false,
-            injectHomePageScripts: () => null,
-          }),
-      });
-
-      bridge.setupProviderConnection();
-    };
-
-    const requireAllowlist = process.env.METAMASK_BUILD_TYPE === 'main';
-    const disableSnapInstallation = process.env.METAMASK_BUILD_TYPE === 'main';
-    const allowLocalSnaps = process.env.METAMASK_BUILD_TYPE === 'flask';
-    const snapsRegistryMessenger: SnapsRegistryMessenger =
-      this.controllerMessenger.getRestricted({
-        name: 'SnapsRegistry',
-        allowedEvents: [],
-        allowedActions: [],
-      });
-    const snapsRegistry = new JsonSnapsRegistry({
-      state: initialState.SnapsRegistry,
-      messenger: snapsRegistryMessenger,
-      refetchOnAllowlistMiss: requireAllowlist,
-      url: {
-        registry: 'https://acl.execution.metamask.io/latest/registry.json',
-        signature: 'https://acl.execution.metamask.io/latest/signature.json',
-      },
-      publicKey:
-        '0x025b65308f0f0fb8bc7f7ff87bfc296e0330eee5d3c1d1ee4a048b2fd6a86fa0a6',
-    });
-
-    this.snapExecutionService = new WebViewExecutionService({
-      messenger: this.controllerMessenger.getRestricted({
-        name: 'ExecutionService',
-        allowedActions: [],
-        allowedEvents: [],
-      }),
-      setupSnapProvider: setupSnapProvider.bind(this),
-      createWebView,
-      removeWebView,
-    });
-
-    const snapControllerMessenger = this.controllerMessenger.getRestricted({
-      name: 'SnapController',
-      allowedEvents: [
-        'ExecutionService:unhandledError',
-        'ExecutionService:outboundRequest',
-        'ExecutionService:outboundResponse',
-        'KeyringController:lock',
-      ],
-      allowedActions: [
-        `${approvalController.name}:addRequest`,
-        `${permissionController.name}:getEndowments`,
-        `${permissionController.name}:getPermissions`,
-        `${permissionController.name}:hasPermission`,
-        `${permissionController.name}:hasPermissions`,
-        `${permissionController.name}:requestPermissions`,
-        `${permissionController.name}:revokeAllPermissions`,
-        `${permissionController.name}:revokePermissions`,
-        `${permissionController.name}:revokePermissionForAllSubjects`,
-        `${permissionController.name}:getSubjectNames`,
-        `${permissionController.name}:updateCaveat`,
-        `${approvalController.name}:addRequest`,
-        `${approvalController.name}:updateRequestState`,
-        `${permissionController.name}:grantPermissions`,
-        `${this.subjectMetadataController.name}:getSubjectMetadata`,
-        `${this.subjectMetadataController.name}:addSubjectMetadata`,
-        `${phishingController.name}:maybeUpdateState`,
-        `${phishingController.name}:testOrigin`,
-        `${snapsRegistry.name}:get`,
-        `${snapsRegistry.name}:getMetadata`,
-        `${snapsRegistry.name}:update`,
-        'ExecutionService:executeSnap',
-        'ExecutionService:terminateSnap',
-        'ExecutionService:terminateAllSnaps',
-        'ExecutionService:handleRpcRequest',
-        'SnapsRegistry:get',
-        'SnapsRegistry:getMetadata',
-        'SnapsRegistry:update',
-        'SnapsRegistry:resolveVersion',
-      ],
-    });
-
-    this.snapController = new SnapController({
-      environmentEndowmentPermissions: Object.values(EndowmentPermissions),
-      excludedPermissions: {
-        ...ExcludedSnapPermissions,
-        ...ExcludedSnapEndowments,
-      },
-      featureFlags: {
-        requireAllowlist,
-        allowLocalSnaps,
-        disableSnapInstallation,
-      },
-      state: initialState.SnapController || undefined,
-      // TODO: Replace "any" with type
-      // eslint-disable-next-line @typescript-eslint/no-explicit-any
-      messenger: snapControllerMessenger as any,
-      maxIdleTime: inMilliseconds(5, Duration.Minute),
-      detectSnapLocation,
-      //@ts-expect-error types need to be aligned with snaps-controllers
-      preinstalledSnaps: PREINSTALLED_SNAPS,
-      //@ts-expect-error types need to be aligned between new encryptor and snaps-controllers
-      encryptor,
-      getMnemonic: getPrimaryKeyringMnemonic.bind(this),
-      getFeatureFlags: () => ({
-        disableSnaps: !isBasicFunctionalityToggleEnabled(),
-      }),
-      clientCryptography: {
-        pbkdf2Sha512: pbkdf2,
-      },
-    });
-
-    const snapInterfaceControllerMessenger =
-      this.controllerMessenger.getRestricted({
-        name: 'SnapInterfaceController',
-        allowedActions: [
-          'PhishingController:maybeUpdateState',
-          'PhishingController:testOrigin',
-          'ApprovalController:hasRequest',
-          'ApprovalController:acceptRequest',
-          'SnapController:get',
-        ],
-        allowedEvents: [
-          'NotificationServicesController:notificationsListUpdated',
-        ],
-      });
-
-    const snapInterfaceController = new SnapInterfaceController({
-      messenger:
-        snapInterfaceControllerMessenger as unknown as SnapInterfaceControllerMessenger,
-      state: initialState.SnapInterfaceController,
-    });
-
-=======
->>>>>>> 10ecab88
     const authenticationControllerMessenger =
       getAuthenticationControllerMessenger(this.controllerMessenger);
     const authenticationController = createAuthenticationController({
