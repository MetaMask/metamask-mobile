--- conflicted
+++ resolved
@@ -185,14 +185,8 @@
 import { multichainBalancesControllerInit } from './controllers/multichain-balances-controller/multichain-balances-controller-init';
 import { createMultichainRatesController } from './controllers/RatesController/utils';
 import { setupCurrencyRateSync } from './controllers/RatesController/subscriptions';
-<<<<<<< HEAD
-import { createMultichainAssetsController } from './controllers/MultichainAssetsController';
-import { createMultichainAssetsRatesController } from './controllers/MultichainAssetsRatesController';
-import { createCronJobController } from './controllers/CronJobController';
-=======
 import { multichainAssetsControllerInit } from './controllers/multichain-assets-controller/multichain-assets-controller-init';
 import { multichainAssetsRatesControllerInit } from './controllers/multichain-assets-rates-controller/multichain-assets-rates-controller-init';
->>>>>>> 133ee785
 ///: END:ONLY_INCLUDE_IF
 ///: BEGIN:ONLY_INCLUDE_IF(preinstalled-snaps,external-snaps)
 import { HandleSnapRequestArgs } from '../Snaps/types';
@@ -229,12 +223,8 @@
   SnapControllerHandleRequestAction,
   SnapControllerUpdateSnapStateAction,
 } from './controllers/SnapController/constants';
-<<<<<<< HEAD
-import { createMultichainNetworkController } from './controllers/MultichainNetworkController';
-=======
 import { multichainNetworkControllerInit } from './controllers/multichain-network-controller/multichain-network-controller-init';
 import { currencyRateControllerInit } from './controllers/currency-rate-controller/currency-rate-controller-init';
->>>>>>> 133ee785
 
 const NON_EMPTY = 'NON_EMPTY';
 
@@ -402,51 +392,9 @@
     const accountsController = controllersByName.AccountsController;
     const currencyRateController = controllersByName.CurrencyRateController;
 
-<<<<<<< HEAD
-    ///: BEGIN:ONLY_INCLUDE_IF(keyring-snaps)
-
-    const multichainAssetsControllerMessenger =
-      this.controllerMessenger.getRestricted({
-        name: 'MultichainAssetsController',
-        allowedEvents: [
-          'AccountsController:accountAdded',
-          'AccountsController:accountRemoved',
-          'AccountsController:accountAssetListUpdated',
-          // 'AccountsController:accountBalancesUpdated',
-        ],
-        allowedActions: [
-          'PermissionController:getPermissions',
-          'AccountsController:listMultichainAccounts',
-          'SnapController:getAll',
-          SnapControllerHandleRequestAction,
-        ],
-      });
-
-    const multichainAssetsController = createMultichainAssetsController({
-      messenger: multichainAssetsControllerMessenger,
-      initialState: initialState.MultichainAssetsController,
-    });
-
-    const multichainBalancesControllerMessenger: MultichainBalancesControllerMessenger =
-      this.controllerMessenger.getRestricted({
-        name: 'MultichainBalancesController',
-        allowedEvents: [
-          'AccountsController:accountAdded',
-          'AccountsController:accountRemoved',
-          'AccountsController:accountBalancesUpdated',
-          'MultichainAssetsController:stateChange',
-        ],
-        allowedActions: [
-          'AccountsController:listMultichainAccounts',
-          SnapControllerHandleRequestAction,
-          'MultichainAssetsController:getState',
-        ],
-      });
-=======
     ///: BEGIN:ONLY_INCLUDE_IF(preinstalled-snaps,external-snaps)
     const cronjobController = controllersByName.CronjobController;
     ///: END:ONLY_INCLUDE_IF
->>>>>>> 133ee785
 
     ///: BEGIN:ONLY_INCLUDE_IF(keyring-snaps)
     const multichainAssetsController =
@@ -571,63 +519,6 @@
         allowedEvents: [`${networkController.name}:stateChange`],
       }),
     });
-<<<<<<< HEAD
-    const currencyRateController = new CurrencyRateController({
-      messenger: this.controllerMessenger.getRestricted({
-        name: 'CurrencyRateController',
-        allowedActions: [`${networkController.name}:getNetworkClientById`],
-        allowedEvents: [],
-      }),
-      // normalize `null` currencyRate to `0`
-      // TODO: handle `null` currencyRate by hiding fiat values instead
-      state: {
-        ...initialState.CurrencyRateController,
-        currencyRates: Object.fromEntries(
-          Object.entries(
-            initialState.CurrencyRateController?.currencyRates ?? {
-              ETH: {
-                conversionRate: 0,
-                conversionDate: 0,
-                usdConversionRate: null,
-              },
-            },
-          ).map(([k, v]) => [
-            k,
-            { ...v, conversionRate: v.conversionRate ?? 0 },
-          ]),
-        ),
-      },
-    });
-
-    ///: BEGIN:ONLY_INCLUDE_IF(keyring-snaps)
-    const multichainAssetsRatesControllerMessenger =
-      this.controllerMessenger.getRestricted({
-        name: 'MultichainAssetsRatesController',
-        allowedEvents: [
-          'AccountsController:accountAdded',
-          'KeyringController:lock',
-          'KeyringController:unlock',
-          'CurrencyRateController:stateChange',
-          'MultichainAssetsController:stateChange',
-        ],
-        allowedActions: [
-          'AccountsController:listMultichainAccounts',
-          SnapControllerHandleRequestAction,
-          'CurrencyRateController:getState',
-          'MultichainAssetsController:getState',
-          'CurrencyRateController:getState',
-        ],
-      });
-
-    const multichainAssetsRatesController =
-      createMultichainAssetsRatesController({
-        messenger: multichainAssetsRatesControllerMessenger,
-        initialState: initialState.MultichainAssetsRatesController,
-      });
-    ///: END:ONLY_INCLUDE_IF
-
-=======
->>>>>>> 133ee785
     const gasFeeController = new GasFeeController({
       messenger: this.controllerMessenger.getRestricted({
         name: 'GasFeeController',
@@ -1650,10 +1541,6 @@
       RatesController: multichainRatesController,
       MultichainAssetsController: multichainAssetsController,
       MultichainAssetsRatesController: multichainAssetsRatesController,
-<<<<<<< HEAD
-      CronjobController: cronjobController,
-=======
->>>>>>> 133ee785
       ///: END:ONLY_INCLUDE_IF
       MultichainNetworkController: multichainNetworkController,
     };
