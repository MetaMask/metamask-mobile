--- conflicted
+++ resolved
@@ -1334,6 +1334,21 @@
       fetchFn: fetch,
     });
 
+    const earnController = new EarnController({
+      messenger: this.controllerMessenger.getRestricted({
+        name: 'EarnController',
+        allowedEvents: [
+          'AccountsController:selectedAccountChange',
+          'NetworkController:stateChange',
+        ],
+        allowedActions: [
+          'AccountsController:getSelectedAccount',
+          'NetworkController:getNetworkClientById',
+          'NetworkController:getState',
+        ],
+      }),
+    });
+
     this.context = {
       KeyringController: this.keyringController,
       AccountTrackerController: accountTrackerController,
@@ -1575,25 +1590,9 @@
       MultichainAssetsRatesController: multichainAssetsRatesController,
       ///: END:ONLY_INCLUDE_IF
       MultichainNetworkController: multichainNetworkController,
-<<<<<<< HEAD
-      EarnController: new EarnController({
-        messenger: this.controllerMessenger.getRestricted({
-          name: 'EarnController',
-          allowedEvents: [
-            'AccountsController:selectedAccountChange',
-            'NetworkController:stateChange',
-          ],
-          allowedActions: [
-            'AccountsController:getSelectedAccount',
-            'NetworkController:getNetworkClientById',
-            'NetworkController:getState',
-          ],
-        }),
-      }),
-=======
       BridgeController: bridgeController,
       BridgeStatusController: bridgeStatusController,
->>>>>>> cdbf612d
+      EarnController: earnController,
     };
 
     const childControllers = Object.assign({}, this.context);
@@ -2219,12 +2218,9 @@
       MultichainAssetsController,
       ///: END:ONLY_INCLUDE_IF
       MultichainNetworkController,
-<<<<<<< HEAD
-      EarnController,
-=======
       BridgeController,
       BridgeStatusController,
->>>>>>> cdbf612d
+      EarnController,
     } = instance.datamodel.state;
 
     return {
@@ -2268,12 +2264,9 @@
       MultichainAssetsController,
       ///: END:ONLY_INCLUDE_IF
       MultichainNetworkController,
-<<<<<<< HEAD
-      EarnController,
-=======
       BridgeController,
       BridgeStatusController,
->>>>>>> cdbf612d
+      EarnController,
     };
   },
 
