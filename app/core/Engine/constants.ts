--- conflicted
+++ resolved
@@ -17,10 +17,7 @@
   'AccountActivityService',
   'MultichainAccountService',
   'ProfileMetricsService',
-<<<<<<< HEAD
-=======
   'RampsService',
->>>>>>> adcb2c27
 ] as const;
 
 export const BACKGROUND_STATE_CHANGE_EVENT_NAMES = [
