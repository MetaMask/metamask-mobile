--- conflicted
+++ resolved
@@ -57,10 +57,6 @@
   'MultichainBalancesController:stateChange',
   RatesControllerStateChangeEvent,
   'MultichainAssetsRatesController:stateChange',
-<<<<<<< HEAD
-  'CronjobController:stateChange',
-=======
->>>>>>> 133ee785
   // TODO: Export this from the assets controller
   'MultichainAssetsController:stateChange',
   ///: END:ONLY_INCLUDE_IF
