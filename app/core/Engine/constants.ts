import { swapsUtils } from '@metamask/swaps-controller';
import { CHAIN_IDS } from '@metamask/transaction-controller';
<<<<<<< HEAD
=======

>>>>>>> 338177c4
/**
 * Messageable modules that are part of the Engine's context, but are not defined with state.
 * TODO: Replace with type guard once consistent inheritance for non-controllers is implemented. See: https://github.com/MetaMask/decisions/pull/41
 */
export const STATELESS_NON_CONTROLLER_NAMES = [
  'AssetsContractController',
  'ExecutionService',
  'NftDetectionController',
  'RewardsDataService',
  'TokenDetectionController',
  'WebSocketService',
  'BackendWebSocketService',
  'AccountActivityService',
  'MultichainAccountService',
] as const;

export const BACKGROUND_STATE_CHANGE_EVENT_NAMES = [
  'AccountsController:stateChange',
  'AccountTreeController:stateChange',
  'AccountTrackerController:stateChange',
  'AddressBookController:stateChange',
  'AppMetadataController:stateChange',
  'ApprovalController:stateChange',
  'CurrencyRateController:stateChange',
  'GasFeeController:stateChange',
  'KeyringController:stateChange',
  'LoggingController:stateChange',
  'NetworkController:stateChange',
  'NftController:stateChange',
  'PermissionController:stateChange',
  'PhishingController:stateChange',
  'PPOMController:stateChange',
  'PreferencesController:stateChange',
  'RemoteFeatureFlagController:stateChange',
  'SelectedNetworkController:stateChange',
  'SignatureController:stateChange',
  'SmartTransactionsController:stateChange',
  'SwapsController:stateChange',
  'TokenBalancesController:stateChange',
  'TokenListController:stateChange',
  'TokenRatesController:stateChange',
  'TokensController:stateChange',
  'TokenSearchDiscoveryController:stateChange',
  'TokenSearchDiscoveryDataController:stateChange',
  'TransactionController:stateChange',
  'MultichainNetworkController:stateChange',
  ///: BEGIN:ONLY_INCLUDE_IF(preinstalled-snaps,external-snaps)
  'SnapController:stateChange',
  'SnapsRegistry:stateChange',
  'SubjectMetadataController:stateChange',
  'AuthenticationController:stateChange',
  'UserStorageController:stateChange',
  'NotificationServicesController:stateChange',
  'NotificationServicesPushController:stateChange',
  'SnapInterfaceController:stateChange',
  'CronjobController:stateChange',
  ///: END:ONLY_INCLUDE_IF
  ///: BEGIN:ONLY_INCLUDE_IF(keyring-snaps)
  'MultichainBalancesController:stateChange',
  'RatesController:stateChange',
  'MultichainAssetsRatesController:stateChange',
  // TODO: Export this from the assets controller
  'MultichainAssetsController:stateChange',
  'MultichainTransactionsController:stateChange',
  ///: END:ONLY_INCLUDE_IF
  'BridgeController:stateChange',
  'BridgeStatusController:stateChange',
  'EarnController:stateChange',
  'PerpsController:stateChange',
  'RewardsController:stateChange',
  'DeFiPositionsController:stateChange',
  'SeedlessOnboardingController:stateChange',
  ///: BEGIN:ONLY_INCLUDE_IF(sample-feature)
  'SamplePetnamesController:stateChange',
  ///: END:ONLY_INCLUDE_IF
  'NetworkEnablementController:stateChange',
  'PredictController:stateChange',
<<<<<<< HEAD
=======
  'DelegationController:stateChange',
>>>>>>> 338177c4
] as const;

export const swapsSupportedChainIds = [
  swapsUtils.ETH_CHAIN_ID,
  swapsUtils.BSC_CHAIN_ID,
  swapsUtils.SWAPS_TESTNET_CHAIN_ID,
  swapsUtils.POLYGON_CHAIN_ID,
  swapsUtils.AVALANCHE_CHAIN_ID,
  swapsUtils.ARBITRUM_CHAIN_ID,
  swapsUtils.OPTIMISM_CHAIN_ID,
  swapsUtils.ZKSYNC_ERA_CHAIN_ID,
  swapsUtils.LINEA_CHAIN_ID,
  swapsUtils.BASE_CHAIN_ID,
  swapsUtils.SEI_CHAIN_ID,
<<<<<<< HEAD
=======
  CHAIN_IDS.MONAD,
>>>>>>> 338177c4
];

export const MAINNET_DISPLAY_NAME = 'Ethereum';
export const LINEA_MAINNET_DISPLAY_NAME = 'Linea';
export const POLYGON_DISPLAY_NAME = 'Polygon';
export const AVALANCHE_DISPLAY_NAME = 'Avalanche';
export const ARBITRUM_DISPLAY_NAME = 'Arbitrum';
export const BNB_DISPLAY_NAME = 'BNB Chain';
export const OPTIMISM_DISPLAY_NAME = 'OP';
export const ZK_SYNC_ERA_DISPLAY_NAME = 'zkSync Era';
export const BASE_DISPLAY_NAME = 'Base';
export const SEI_DISPLAY_NAME = 'Sei';
<<<<<<< HEAD
=======
export const MONAD_DISPLAY_NAME = 'Monad';
>>>>>>> 338177c4

export const NETWORK_TO_NAME_MAP = {
  [CHAIN_IDS.MAINNET]: MAINNET_DISPLAY_NAME,
  [CHAIN_IDS.LINEA_MAINNET]: LINEA_MAINNET_DISPLAY_NAME,
  [CHAIN_IDS.POLYGON]: POLYGON_DISPLAY_NAME,
  [CHAIN_IDS.AVALANCHE]: AVALANCHE_DISPLAY_NAME,
  [CHAIN_IDS.ARBITRUM]: ARBITRUM_DISPLAY_NAME,
  [CHAIN_IDS.BSC]: BNB_DISPLAY_NAME,
  [CHAIN_IDS.OPTIMISM]: OPTIMISM_DISPLAY_NAME,
  [CHAIN_IDS.ZKSYNC_ERA]: ZK_SYNC_ERA_DISPLAY_NAME,
  [CHAIN_IDS.BASE]: BASE_DISPLAY_NAME,
  [CHAIN_IDS.SEI]: SEI_DISPLAY_NAME,
<<<<<<< HEAD
=======
  // TODO: Update to use CHAIN_IDS.MONAD when it is added to the transaction controller
  [CHAIN_IDS.MONAD]: MONAD_DISPLAY_NAME,
>>>>>>> 338177c4
} as const;<|MERGE_RESOLUTION|>--- conflicted
+++ resolved
@@ -1,9 +1,6 @@
 import { swapsUtils } from '@metamask/swaps-controller';
 import { CHAIN_IDS } from '@metamask/transaction-controller';
-<<<<<<< HEAD
-=======
 
->>>>>>> 338177c4
 /**
  * Messageable modules that are part of the Engine's context, but are not defined with state.
  * TODO: Replace with type guard once consistent inheritance for non-controllers is implemented. See: https://github.com/MetaMask/decisions/pull/41
@@ -81,10 +78,7 @@
   ///: END:ONLY_INCLUDE_IF
   'NetworkEnablementController:stateChange',
   'PredictController:stateChange',
-<<<<<<< HEAD
-=======
   'DelegationController:stateChange',
->>>>>>> 338177c4
 ] as const;
 
 export const swapsSupportedChainIds = [
@@ -99,10 +93,7 @@
   swapsUtils.LINEA_CHAIN_ID,
   swapsUtils.BASE_CHAIN_ID,
   swapsUtils.SEI_CHAIN_ID,
-<<<<<<< HEAD
-=======
   CHAIN_IDS.MONAD,
->>>>>>> 338177c4
 ];
 
 export const MAINNET_DISPLAY_NAME = 'Ethereum';
@@ -115,10 +106,7 @@
 export const ZK_SYNC_ERA_DISPLAY_NAME = 'zkSync Era';
 export const BASE_DISPLAY_NAME = 'Base';
 export const SEI_DISPLAY_NAME = 'Sei';
-<<<<<<< HEAD
-=======
 export const MONAD_DISPLAY_NAME = 'Monad';
->>>>>>> 338177c4
 
 export const NETWORK_TO_NAME_MAP = {
   [CHAIN_IDS.MAINNET]: MAINNET_DISPLAY_NAME,
@@ -131,9 +119,6 @@
   [CHAIN_IDS.ZKSYNC_ERA]: ZK_SYNC_ERA_DISPLAY_NAME,
   [CHAIN_IDS.BASE]: BASE_DISPLAY_NAME,
   [CHAIN_IDS.SEI]: SEI_DISPLAY_NAME,
-<<<<<<< HEAD
-=======
   // TODO: Update to use CHAIN_IDS.MONAD when it is added to the transaction controller
   [CHAIN_IDS.MONAD]: MONAD_DISPLAY_NAME,
->>>>>>> 338177c4
 } as const;