///: BEGIN:ONLY_INCLUDE_IF(preinstalled-snaps,external-snaps)
import { SnapControllerStateChangeEvent } from './controllers/snaps';
///: END:ONLY_INCLUDE_IF

///: BEGIN:ONLY_INCLUDE_IF(keyring-snaps)
import { RatesControllerStateChangeEvent } from './controllers/RatesController/constants';
///: END:ONLY_INCLUDE_IF

import { swapsUtils } from '@metamask/swaps-controller';
/**
 * Messageable modules that are part of the Engine's context, but are not defined with state.
 * TODO: Replace with type guard once consistent inheritance for non-controllers is implemented. See: https://github.com/MetaMask/decisions/pull/41
 */
export const STATELESS_NON_CONTROLLER_NAMES = [
  'AssetsContractController',
  'ExecutionService',
  'NftDetectionController',
  'TokenDetectionController',
  'WebSocketService',
] as const;

export const BACKGROUND_STATE_CHANGE_EVENT_NAMES = [
  'AccountsController:stateChange',
  'AccountTreeController:stateChange',
  'AccountTrackerController:stateChange',
  'AddressBookController:stateChange',
  'AppMetadataController:stateChange',
  'ApprovalController:stateChange',
  'CurrencyRateController:stateChange',
  'GasFeeController:stateChange',
  'KeyringController:stateChange',
  'LoggingController:stateChange',
  'NetworkController:stateChange',
  'NftController:stateChange',
  'PermissionController:stateChange',
  'PhishingController:stateChange',
  'PPOMController:stateChange',
  'PreferencesController:stateChange',
  'RemoteFeatureFlagController:stateChange',
  'SelectedNetworkController:stateChange',
  'SignatureController:stateChange',
  'SmartTransactionsController:stateChange',
  'SwapsController:stateChange',
  'TokenBalancesController:stateChange',
  'TokenListController:stateChange',
  'TokenRatesController:stateChange',
  'TokensController:stateChange',
  'TokenSearchDiscoveryController:stateChange',
  'TokenSearchDiscoveryDataController:stateChange',
  'TransactionController:stateChange',
  'MultichainNetworkController:stateChange',
  ///: BEGIN:ONLY_INCLUDE_IF(preinstalled-snaps,external-snaps)
  SnapControllerStateChangeEvent,
  'SnapsRegistry:stateChange',
  'SubjectMetadataController:stateChange',
  'AuthenticationController:stateChange',
  'UserStorageController:stateChange',
  'NotificationServicesController:stateChange',
  'NotificationServicesPushController:stateChange',
  'SnapInterfaceController:stateChange',
  'CronjobController:stateChange',
  ///: END:ONLY_INCLUDE_IF
  ///: BEGIN:ONLY_INCLUDE_IF(keyring-snaps)
  'MultichainBalancesController:stateChange',
  RatesControllerStateChangeEvent,
  'MultichainAssetsRatesController:stateChange',
  // TODO: Export this from the assets controller
  'MultichainAssetsController:stateChange',
  'MultichainTransactionsController:stateChange',
  ///: END:ONLY_INCLUDE_IF
  'BridgeController:stateChange',
  'BridgeStatusController:stateChange',
  'EarnController:stateChange',
  'PerpsController:stateChange',
  'DeFiPositionsController:stateChange',
  'SeedlessOnboardingController:stateChange',
<<<<<<< HEAD
  ///: END:ONLY_INCLUDE_IF
  ///: BEGIN:ONLY_INCLUDE_IF(sample-feature)
  'SamplePetnamesController:stateChange',
  ///: END:ONLY_INCLUDE_IF
=======
>>>>>>> 6424fcbb
] as const;

export const swapsSupportedChainIds = [
  swapsUtils.ETH_CHAIN_ID,
  swapsUtils.BSC_CHAIN_ID,
  swapsUtils.SWAPS_TESTNET_CHAIN_ID,
  swapsUtils.POLYGON_CHAIN_ID,
  swapsUtils.AVALANCHE_CHAIN_ID,
  swapsUtils.ARBITRUM_CHAIN_ID,
  swapsUtils.OPTIMISM_CHAIN_ID,
  swapsUtils.ZKSYNC_ERA_CHAIN_ID,
  swapsUtils.LINEA_CHAIN_ID,
  swapsUtils.BASE_CHAIN_ID,
  swapsUtils.SEI_CHAIN_ID,
];<|MERGE_RESOLUTION|>--- conflicted
+++ resolved
@@ -74,13 +74,10 @@
   'PerpsController:stateChange',
   'DeFiPositionsController:stateChange',
   'SeedlessOnboardingController:stateChange',
-<<<<<<< HEAD
   ///: END:ONLY_INCLUDE_IF
   ///: BEGIN:ONLY_INCLUDE_IF(sample-feature)
   'SamplePetnamesController:stateChange',
   ///: END:ONLY_INCLUDE_IF
-=======
->>>>>>> 6424fcbb
 ] as const;
 
 export const swapsSupportedChainIds = [
