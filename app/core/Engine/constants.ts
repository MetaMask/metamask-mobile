import { swapsUtils } from '@metamask/swaps-controller';
import { CHAIN_IDS } from '@metamask/transaction-controller';
<<<<<<< HEAD
=======

>>>>>>> d5ca588d
/**
 * Messageable modules that are part of the Engine's context, but are not defined with state.
 * TODO: Replace with type guard once consistent inheritance for non-controllers is implemented. See: https://github.com/MetaMask/decisions/pull/41
 */
export const STATELESS_NON_CONTROLLER_NAMES = [
  'AssetsContractController',
  'ExecutionService',
  'NftDetectionController',
  'RewardsDataService',
  'TokenDetectionController',
  'WebSocketService',
  'BackendWebSocketService',
  'AccountActivityService',
  'MultichainAccountService',
] as const;

export const BACKGROUND_STATE_CHANGE_EVENT_NAMES = [
  'AccountsController:stateChange',
  'AccountTreeController:stateChange',
  'AccountTrackerController:stateChange',
  'AddressBookController:stateChange',
  'AppMetadataController:stateChange',
  'ApprovalController:stateChange',
  'CurrencyRateController:stateChange',
  'GasFeeController:stateChange',
  'KeyringController:stateChange',
  'LoggingController:stateChange',
  'NetworkController:stateChange',
  'NftController:stateChange',
  'PermissionController:stateChange',
  'PhishingController:stateChange',
  'PPOMController:stateChange',
  'PreferencesController:stateChange',
  'RemoteFeatureFlagController:stateChange',
  'SelectedNetworkController:stateChange',
  'SignatureController:stateChange',
  'SmartTransactionsController:stateChange',
  'SwapsController:stateChange',
  'TokenBalancesController:stateChange',
  'TokenListController:stateChange',
  'TokenRatesController:stateChange',
  'TokensController:stateChange',
  'TokenSearchDiscoveryController:stateChange',
  'TokenSearchDiscoveryDataController:stateChange',
  'TransactionController:stateChange',
  'MultichainNetworkController:stateChange',
  ///: BEGIN:ONLY_INCLUDE_IF(preinstalled-snaps,external-snaps)
  'SnapController:stateChange',
  'SnapsRegistry:stateChange',
  'SubjectMetadataController:stateChange',
  'AuthenticationController:stateChange',
  'UserStorageController:stateChange',
  'NotificationServicesController:stateChange',
  'NotificationServicesPushController:stateChange',
  'SnapInterfaceController:stateChange',
  'CronjobController:stateChange',
  ///: END:ONLY_INCLUDE_IF
  ///: BEGIN:ONLY_INCLUDE_IF(keyring-snaps)
  'MultichainBalancesController:stateChange',
  'RatesController:stateChange',
  'MultichainAssetsRatesController:stateChange',
  // TODO: Export this from the assets controller
  'MultichainAssetsController:stateChange',
  'MultichainTransactionsController:stateChange',
  ///: END:ONLY_INCLUDE_IF
  'BridgeController:stateChange',
  'BridgeStatusController:stateChange',
  'EarnController:stateChange',
  'PerpsController:stateChange',
  'RewardsController:stateChange',
  'DeFiPositionsController:stateChange',
  'SeedlessOnboardingController:stateChange',
  ///: BEGIN:ONLY_INCLUDE_IF(sample-feature)
  'SamplePetnamesController:stateChange',
  ///: END:ONLY_INCLUDE_IF
  'NetworkEnablementController:stateChange',
  'PredictController:stateChange',
<<<<<<< HEAD
=======
  'DelegationController:stateChange',
>>>>>>> d5ca588d
] as const;

export const swapsSupportedChainIds = [
  swapsUtils.ETH_CHAIN_ID,
  swapsUtils.BSC_CHAIN_ID,
  swapsUtils.SWAPS_TESTNET_CHAIN_ID,
  swapsUtils.POLYGON_CHAIN_ID,
  swapsUtils.AVALANCHE_CHAIN_ID,
  swapsUtils.ARBITRUM_CHAIN_ID,
  swapsUtils.OPTIMISM_CHAIN_ID,
  swapsUtils.ZKSYNC_ERA_CHAIN_ID,
  swapsUtils.LINEA_CHAIN_ID,
  swapsUtils.BASE_CHAIN_ID,
  swapsUtils.SEI_CHAIN_ID,
];

export const MAINNET_DISPLAY_NAME = 'Ethereum';
export const LINEA_MAINNET_DISPLAY_NAME = 'Linea';
export const POLYGON_DISPLAY_NAME = 'Polygon';
export const AVALANCHE_DISPLAY_NAME = 'Avalanche';
export const ARBITRUM_DISPLAY_NAME = 'Arbitrum';
export const BNB_DISPLAY_NAME = 'BNB Chain';
export const OPTIMISM_DISPLAY_NAME = 'OP';
export const ZK_SYNC_ERA_DISPLAY_NAME = 'zkSync Era';
export const BASE_DISPLAY_NAME = 'Base';
export const SEI_DISPLAY_NAME = 'Sei';

export const NETWORK_TO_NAME_MAP = {
  [CHAIN_IDS.MAINNET]: MAINNET_DISPLAY_NAME,
  [CHAIN_IDS.LINEA_MAINNET]: LINEA_MAINNET_DISPLAY_NAME,
  [CHAIN_IDS.POLYGON]: POLYGON_DISPLAY_NAME,
  [CHAIN_IDS.AVALANCHE]: AVALANCHE_DISPLAY_NAME,
  [CHAIN_IDS.ARBITRUM]: ARBITRUM_DISPLAY_NAME,
  [CHAIN_IDS.BSC]: BNB_DISPLAY_NAME,
  [CHAIN_IDS.OPTIMISM]: OPTIMISM_DISPLAY_NAME,
  [CHAIN_IDS.ZKSYNC_ERA]: ZK_SYNC_ERA_DISPLAY_NAME,
  [CHAIN_IDS.BASE]: BASE_DISPLAY_NAME,
  [CHAIN_IDS.SEI]: SEI_DISPLAY_NAME,
} as const;<|MERGE_RESOLUTION|>--- conflicted
+++ resolved
@@ -1,9 +1,6 @@
 import { swapsUtils } from '@metamask/swaps-controller';
 import { CHAIN_IDS } from '@metamask/transaction-controller';
-<<<<<<< HEAD
-=======
 
->>>>>>> d5ca588d
 /**
  * Messageable modules that are part of the Engine's context, but are not defined with state.
  * TODO: Replace with type guard once consistent inheritance for non-controllers is implemented. See: https://github.com/MetaMask/decisions/pull/41
@@ -81,10 +78,7 @@
   ///: END:ONLY_INCLUDE_IF
   'NetworkEnablementController:stateChange',
   'PredictController:stateChange',
-<<<<<<< HEAD
-=======
   'DelegationController:stateChange',
->>>>>>> d5ca588d
 ] as const;
 
 export const swapsSupportedChainIds = [
