///: BEGIN:ONLY_INCLUDE_IF(preinstalled-snaps,external-snaps)
import { SnapControllerStateChangeEvent } from './controllers/SnapController/constants';
///: END:ONLY_INCLUDE_IF

///: BEGIN:ONLY_INCLUDE_IF(keyring-snaps)
import { RatesControllerStateChangeEvent } from './controllers/RatesController/constants';
///: END:ONLY_INCLUDE_IF

import { swapsUtils } from '@metamask/swaps-controller';

/**
 * Messageable modules that are part of the Engine's context, but are not defined with state.
 * TODO: Replace with type guard once consistent inheritance for non-controllers is implemented. See: https://github.com/MetaMask/decisions/pull/41
 */
export const STATELESS_NON_CONTROLLER_NAMES = [
  'AssetsContractController',
  'NftDetectionController',
  'TokenDetectionController',
] as const;

export const BACKGROUND_STATE_CHANGE_EVENT_NAMES = [
  'AccountsController:stateChange',
  'AccountTrackerController:stateChange',
  'AddressBookController:stateChange',
  'ApprovalController:stateChange',
  'CurrencyRateController:stateChange',
  'GasFeeController:stateChange',
  'KeyringController:stateChange',
  'LoggingController:stateChange',
  'NetworkController:stateChange',
  'NftController:stateChange',
  'PermissionController:stateChange',
  'PhishingController:stateChange',
  'PPOMController:stateChange',
  'PreferencesController:stateChange',
  'RemoteFeatureFlagController:stateChange',
  'SelectedNetworkController:stateChange',
  'SignatureController:stateChange',
  'SmartTransactionsController:stateChange',
  'SwapsController:stateChange',
  'TokenBalancesController:stateChange',
  'TokenListController:stateChange',
  'TokenRatesController:stateChange',
  'TokensController:stateChange',
  'TokenSearchDiscoveryController:stateChange',
  'TokenSearchDiscoveryDataController:stateChange',
  'TransactionController:stateChange',
  'MultichainNetworkController:stateChange',
  ///: BEGIN:ONLY_INCLUDE_IF(preinstalled-snaps,external-snaps)
  SnapControllerStateChangeEvent,
  'SnapsRegistry:stateChange',
  'SubjectMetadataController:stateChange',
  'AuthenticationController:stateChange',
  'UserStorageController:stateChange',
  'NotificationServicesController:stateChange',
  'NotificationServicesPushController:stateChange',
  'SnapInterfaceController:stateChange',
  'CronjobController:stateChange',
  ///: END:ONLY_INCLUDE_IF
  ///: BEGIN:ONLY_INCLUDE_IF(keyring-snaps)
  'MultichainBalancesController:stateChange',
  RatesControllerStateChangeEvent,
  'MultichainAssetsRatesController:stateChange',
  // TODO: Export this from the assets controller
  'MultichainAssetsController:stateChange',
  ///: END:ONLY_INCLUDE_IF
<<<<<<< HEAD
] as const;

export const swapsSupportedChainIds = [
  swapsUtils.ETH_CHAIN_ID,
  swapsUtils.BSC_CHAIN_ID,
  swapsUtils.SWAPS_TESTNET_CHAIN_ID,
  swapsUtils.POLYGON_CHAIN_ID,
  swapsUtils.AVALANCHE_CHAIN_ID,
  swapsUtils.ARBITRUM_CHAIN_ID,
  swapsUtils.OPTIMISM_CHAIN_ID,
  swapsUtils.ZKSYNC_ERA_CHAIN_ID,
  swapsUtils.LINEA_CHAIN_ID,
  swapsUtils.BASE_CHAIN_ID,
];
=======
  'BridgeController:stateChange',
  'BridgeStatusController:stateChange',
  'EarnController:stateChange',
] as const;
>>>>>>> 260866e5
<|MERGE_RESOLUTION|>--- conflicted
+++ resolved
@@ -64,7 +64,9 @@
   // TODO: Export this from the assets controller
   'MultichainAssetsController:stateChange',
   ///: END:ONLY_INCLUDE_IF
-<<<<<<< HEAD
+  'BridgeController:stateChange',
+  'BridgeStatusController:stateChange',
+  'EarnController:stateChange',
 ] as const;
 
 export const swapsSupportedChainIds = [
@@ -78,10 +80,4 @@
   swapsUtils.ZKSYNC_ERA_CHAIN_ID,
   swapsUtils.LINEA_CHAIN_ID,
   swapsUtils.BASE_CHAIN_ID,
-];
-=======
-  'BridgeController:stateChange',
-  'BridgeStatusController:stateChange',
-  'EarnController:stateChange',
-] as const;
->>>>>>> 260866e5
+];