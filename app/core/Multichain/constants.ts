import { CaipChainId } from '@metamask/utils';
import {
  BtcAccountType,
  BtcScope,
  SolAccountType,
  SolScope,
} from '@metamask/keyring-api';
import BTC from '../../images/bitcoin-logo.png';
import SOL from '../../images/solana-logo.png';

// Image imports for React Native rendering
export const MULTICHAIN_TOKEN_IMAGES = {
  [BtcScope.Mainnet]: BTC,
  [SolScope.Mainnet]: SOL,
  [BtcScope.Testnet]: BTC,
  [SolScope.Devnet]: SOL,
  [SolScope.Testnet]: SOL,
} as const;

export interface ProviderConfigWithImageUrl {
  rpcUrl?: string;
  type: string;
  ticker: string;
  decimal: number;
  nickname?: string;
  rpcPrefs?: { blockExplorerUrl?: string };
  id?: string;
}

export type MultichainProviderConfig = ProviderConfigWithImageUrl & {
  nickname: string;
  chainId: CaipChainId;
  // NOTE: For now we use a callback to check if the address is compatible with
  // the given network or not
  isAddressCompatible: (address: string) => boolean;
};

export const MULTICHAIN_ACCOUNT_TYPE_TO_MAINNET = {
  [BtcAccountType.P2wpkh]: BtcScope.Mainnet,
  [SolAccountType.DataAccount]: SolScope.Mainnet,
} as const;

export const MULTICHAIN_NETWORK_BLOCK_EXPLORER_URL_MAP = {
  [BtcScope.Mainnet]: 'https://blockstream.info/address',
  [BtcScope.Testnet]: 'https://blockstream.info/testnet/address',
  [SolScope.Mainnet]: 'https://explorer.solana.com/',
  [SolScope.Devnet]: 'https://explorer.solana.com/?cluster=devnet',
  [SolScope.Testnet]: 'https://explorer.solana.com/?cluster=testnet',
<<<<<<< HEAD
} as const;
=======
} as const;

export const PRICE_API_CURRENCIES = [
  'aud',
  'hkd',
  'sgd',
  'idr',
  'inr',
  'nzd',
  'php',
  'btc',
  'cad',
  'eur',
  'gbp',
  'jpy',
  'ltc',
  'rub',
  'uah',
  'usd',
  'xlm',
  'xrp',
  'sek',
  'aed',
  'ars',
  'bch',
  'bnb',
  'brl',
  'clp',
  'cny',
  'czk',
  'dkk',
  'chf',
  'dot',
  'eos',
  'eth',
  'gel',
  'huf',
  'ils',
  'krw',
  'mxn',
  'myr',
  'ngn',
  'nok',
  'pln',
  'thb',
  'try',
  'zar',
];
>>>>>>> 29f19cb2
<|MERGE_RESOLUTION|>--- conflicted
+++ resolved
@@ -46,9 +46,6 @@
   [SolScope.Mainnet]: 'https://explorer.solana.com/',
   [SolScope.Devnet]: 'https://explorer.solana.com/?cluster=devnet',
   [SolScope.Testnet]: 'https://explorer.solana.com/?cluster=testnet',
-<<<<<<< HEAD
-} as const;
-=======
 } as const;
 
 export const PRICE_API_CURRENCIES = [
@@ -96,5 +93,4 @@
   'thb',
   'try',
   'zar',
-];
->>>>>>> 29f19cb2
+];