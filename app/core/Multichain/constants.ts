--- conflicted
+++ resolved
@@ -4,10 +4,7 @@
   BtcScope,
   SolAccountType,
   SolScope,
-<<<<<<< HEAD
-=======
   TrxAccountType,
->>>>>>> d5ca588d
   TrxScope,
 } from '@metamask/keyring-api';
 import imageIcons from '../../images/image-icons';
