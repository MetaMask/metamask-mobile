import { CaipChainId } from '@metamask/utils';
<<<<<<< HEAD
import { isBtcMainnetAddress, isBtcTestnetAddress } from './utils';
import { MultichainNetworks } from '@metamask/assets-controllers';
import { BtcAccountType, SolAccountType } from '@metamask/keyring-api';
import { isAddress as isSolanaAddress } from '@solana/addresses';
=======
import {
  isBtcMainnetAddress,
  isBtcTestnetAddress,
  isSolanaAddress,
} from './utils';
import {
  BtcAccountType,
  BtcScope,
  SolAccountType,
  SolScope,
} from '@metamask/keyring-api';
>>>>>>> b93dff1b
import BTC from '../../images/bitcoin-logo.png';
import SOL from '../../images/solana-logo.png';

// Image imports for React Native rendering
export const MULTICHAIN_TOKEN_IMAGES = {
  [BtcScope.Mainnet]: BTC,
  [SolScope.Mainnet]: SOL,
  [BtcScope.Testnet]: BTC,
  [SolScope.Devnet]: SOL,
  [SolScope.Testnet]: SOL,
} as const;

export interface ProviderConfigWithImageUrl {
  rpcUrl?: string;
  type: string;
  ticker: string;
  decimal: number;
  nickname?: string;
  rpcPrefs?: { blockExplorerUrl?: string };
  id?: string;
}

export type MultichainProviderConfig = ProviderConfigWithImageUrl & {
  nickname: string;
  chainId: CaipChainId;
  // NOTE: For now we use a callback to check if the address is compatible with
  // the given network or not
  isAddressCompatible: (address: string) => boolean;
};

export const MULTICHAIN_ACCOUNT_TYPE_TO_MAINNET = {
  [BtcAccountType.P2wpkh]: BtcScope.Mainnet,
  [SolAccountType.DataAccount]: SolScope.Mainnet,
} as const;

export const MULTICHAIN_NETWORK_BLOCK_EXPLORER_URL_MAP = {
  [BtcScope.Mainnet]: 'https://blockstream.info/address',
  [BtcScope.Testnet]: 'https://blockstream.info/testnet/address',
  [SolScope.Mainnet]: 'https://explorer.solana.com/',
  [SolScope.Devnet]: 'https://explorer.solana.com/?cluster=devnet',
  [SolScope.Testnet]: 'https://explorer.solana.com/?cluster=testnet',
} as const;

export const MULTICHAIN_PROVIDER_CONFIGS: Record<
  CaipChainId,
  MultichainProviderConfig
> = {
  [BtcScope.Mainnet]: {
    chainId: BtcScope.Mainnet,
    rpcUrl: '', // not used
    ticker: 'BTC',
    nickname: 'Bitcoin',
    id: 'btc-mainnet',
    type: 'rpc',
    decimal: 8,
    rpcPrefs: {
      blockExplorerUrl:
        MULTICHAIN_NETWORK_BLOCK_EXPLORER_URL_MAP[BtcScope.Mainnet],
    },
    isAddressCompatible: isBtcMainnetAddress,
  },
  [BtcScope.Testnet]: {
    chainId: BtcScope.Testnet,
    rpcUrl: '', // not used
    ticker: 'BTC',
    nickname: 'Bitcoin (testnet)',
    id: 'btc-testnet',
    type: 'rpc',
    decimal: 8,
    rpcPrefs: {
      blockExplorerUrl:
        MULTICHAIN_NETWORK_BLOCK_EXPLORER_URL_MAP[BtcScope.Testnet],
    },
    isAddressCompatible: isBtcTestnetAddress,
  },
  /**
   * Solana
   */
  [SolScope.Mainnet]: {
    chainId: SolScope.Mainnet,
    rpcUrl: '', // not used
    ticker: 'SOL',
    nickname: 'Solana',
    id: 'solana-mainnet',
    type: 'rpc',
    decimal: 9,
    rpcPrefs: {
      blockExplorerUrl:
        MULTICHAIN_NETWORK_BLOCK_EXPLORER_URL_MAP[SolScope.Mainnet],
    },
    isAddressCompatible: isSolanaAddress,
  },
  [SolScope.Devnet]: {
    chainId: SolScope.Devnet,
    rpcUrl: '', // not used
    ticker: 'SOL',
    nickname: 'Solana (devnet)',
    id: 'solana-devnet',
    type: 'rpc',
    decimal: 9,
    rpcPrefs: {
      blockExplorerUrl:
        MULTICHAIN_NETWORK_BLOCK_EXPLORER_URL_MAP[SolScope.Devnet],
    },
    isAddressCompatible: isSolanaAddress,
  },
  [SolScope.Testnet]: {
    chainId: SolScope.Testnet,
    rpcUrl: '', // not used
    ticker: 'SOL',
    nickname: 'Solana (testnet)',
    id: 'solana-testnet',
    type: 'rpc',
    decimal: 9,
    rpcPrefs: {
      blockExplorerUrl:
        MULTICHAIN_NETWORK_BLOCK_EXPLORER_URL_MAP[SolScope.Testnet],
    },
    isAddressCompatible: isSolanaAddress,
  },
};<|MERGE_RESOLUTION|>--- conflicted
+++ resolved
@@ -1,22 +1,12 @@
 import { CaipChainId } from '@metamask/utils';
-<<<<<<< HEAD
 import { isBtcMainnetAddress, isBtcTestnetAddress } from './utils';
-import { MultichainNetworks } from '@metamask/assets-controllers';
-import { BtcAccountType, SolAccountType } from '@metamask/keyring-api';
 import { isAddress as isSolanaAddress } from '@solana/addresses';
-=======
-import {
-  isBtcMainnetAddress,
-  isBtcTestnetAddress,
-  isSolanaAddress,
-} from './utils';
 import {
   BtcAccountType,
   BtcScope,
   SolAccountType,
   SolScope,
 } from '@metamask/keyring-api';
->>>>>>> b93dff1b
 import BTC from '../../images/bitcoin-logo.png';
 import SOL from '../../images/solana-logo.png';
 
