///: BEGIN:ONLY_INCLUDE_IF(preinstalled-snaps,external-snaps)
import {
  caveatSpecifications as snapsCaveatsSpecifications,
  endowmentCaveatSpecifications as snapsEndowmentCaveatSpecifications,
} from '@metamask/snaps-rpc-methods';
///: END:ONLY_INCLUDE_IF
import { RestrictedMethods } from './constants';
import {
  caip25CaveatBuilder,
  Caip25CaveatType,
  caip25EndowmentBuilder,
  createCaip25Caveat,
} from '@metamask/chain-agnostic-permission';

/**
 * This file contains the specifications of the permissions and caveats
 * that are recognized by our permission system. See the PermissionController
 * README in @metamask/snaps-controllers for details.
 */

/**
 * The "keys" of all of permissions recognized by the PermissionController.
 * Permission keys and names have distinct meanings in the permission system.
 */
export const PermissionKeys = Object.freeze({
  ...RestrictedMethods,
  permittedChains: 'endowment:permitted-chains',
});

/**
 * Factory functions for all caveat types recognized by the
 * PermissionController.
 */
export const CaveatFactories = Object.freeze({
  [Caip25CaveatType]: createCaip25Caveat,
});

/**
 * A PreferencesController identity object.
 *
 * @typedef {Object} Identity
 * @property {string} address - The address of the identity.
 * @property {string} name - The name of the identity.
 * @property {number} [lastSelected] - Unix timestamp of when the identity was
 * last selected in the UI.
 */

/**
 * Gets the specifications for all caveats that will be recognized by the
 * PermissionController.
 *
 * @param {{
 * listAccounts: () => import('@metamask/keyring-api').InternalAccount[],
 * findNetworkClientIdByChainId: (chainId: `0x${string}`) => string,
 * isNonEvmScopeSupported: (scope: import('@metamask/chain-agnostic-permission').InternalScopeString) => import('@metamask/utils').Json | unknown
 * getNonEvmAccountAddresses: (scope: import('@metamask/chain-agnostic-permission').InternalScopeString) => import('@metamask/utils').CaipAccountId[] | unknown,
 * }} options - Options bag.
 */
export const getCaveatSpecifications = ({
  listAccounts,
  findNetworkClientIdByChainId,
  isNonEvmScopeSupported,
  getNonEvmAccountAddresses,
}) => ({
  [Caip25CaveatType]: caip25CaveatBuilder({
    listAccounts,
    findNetworkClientIdByChainId,
    isNonEvmScopeSupported,
    getNonEvmAccountAddresses,
  }),
  ///: BEGIN:ONLY_INCLUDE_IF(preinstalled-snaps,external-snaps)
  ...snapsCaveatsSpecifications,
  ...snapsEndowmentCaveatSpecifications,
  ///: END:ONLY_INCLUDE_IF
});

/**
 * Gets the specifications for all permissions that will be recognized by the
 * PermissionController.
 *
 */
export const getPermissionSpecifications = () => ({
  [caip25EndowmentBuilder.targetName]:
    caip25EndowmentBuilder.specificationBuilder({}),
});

/**
 * All unrestricted methods recognized by the PermissionController.
 * Unrestricted methods are ignored by the permission system, but every
 * JSON-RPC request seen by the permission system must correspond to a
 * restricted or unrestricted method, or the request will be rejected with a
 * "method not found" error.
 */
export const unrestrictedMethods = Object.freeze([
  'eth_blockNumber',
  'eth_call',
  'eth_decrypt',
  'eth_estimateGas',
  'eth_feeHistory',
  'eth_gasPrice',
  'eth_getBalance',
  'eth_getBlockByHash',
  'eth_getBlockByNumber',
  'eth_getBlockTransactionCountByHash',
  'eth_getBlockTransactionCountByNumber',
  'eth_getCode',
  'eth_getEncryptionPublicKey',
  'eth_getFilterChanges',
  'eth_getFilterLogs',
  'eth_getLogs',
  'eth_getProof',
  'eth_getStorageAt',
  'eth_getTransactionCount',
  'eth_getTransactionReceipt',
  'eth_getUncleByBlockHashAndIndex',
  'eth_getUncleByBlockNumberAndIndex',
  'eth_getUncleCountByBlockHash',
  'eth_getUncleCountByBlockNumber',
  'eth_getWork',
  'eth_newBlockFilter',
  'eth_newFilter',
  'eth_newPendingTransactionFilter',
  'eth_protocolVersion',
  'eth_sendRawTransaction',
  'eth_signTypedData_v1',
  'eth_submitHashrate',
  'eth_submitWork',
  'eth_syncing',
  'eth_uninstallFilter',
  'metamask_watchAsset',
  'net_peerCount',
  'web3_sha3',
  // Define unrestricted methods below to bypass PermissionController. These are eventually handled by RPCMethodMiddleware (User facing RPC methods)
  'wallet_getPermissions',
  'wallet_requestPermissions',
  'wallet_revokePermissions',
  'eth_getTransactionByHash',
  'eth_getTransactionByBlockHashAndIndex',
  'eth_getTransactionByBlockNumberAndIndex',
  'eth_chainId',
  'eth_hashrate',
  'eth_mining',
  'net_listening',
  'net_version',
  'eth_requestAccounts',
  'eth_coinbase',
  'parity_defaultAccount',
  'eth_sendTransaction',
  'personal_sign',
  'personal_ecRecover',
  'parity_checkRequest',
  'eth_signTypedData',
  'eth_signTypedData_v3',
  'eth_signTypedData_v4',
  'web3_clientVersion',
  'wallet_scanQRCode',
  'wallet_watchAsset',
  'metamask_removeFavorite',
  'metamask_showTutorial',
  'metamask_showAutocomplete',
  'metamask_injectHomepageScripts',
  'metamask_getProviderState',
  'metamask_logWeb3ShimUsage',
  'wallet_switchEthereumChain',
  'wallet_addEthereumChain',
  'wallet_sendCalls',
  'wallet_getCallsStatus',
  'wallet_getCapabilities',
  ///: BEGIN:ONLY_INCLUDE_IF(preinstalled-snaps,external-snaps)
  'wallet_getAllSnaps',
  'wallet_getSnaps',
  'wallet_requestSnaps',
  'wallet_invokeSnap',
  'wallet_invokeKeyring',
  'snap_getClientStatus',
  'snap_clearState',
  'snap_endTrace',
  'snap_getFile',
  'snap_getState',
  'snap_listEntropySources',
  'snap_createInterface',
  'snap_updateInterface',
  'snap_getInterfaceState',
  'snap_getInterfaceContext',
  'snap_resolveInterface',
  'snap_setState',
  'snap_scheduleBackgroundEvent',
<<<<<<< HEAD
=======
  'snap_startTrace',
  'snap_trackError',
>>>>>>> 05d3e30f
  'snap_trackEvent',
  'snap_cancelBackgroundEvent',
  'snap_getBackgroundEvents',
  'snap_experimentalProviderRequest',
  'snap_openWebSocket',
  'snap_sendWebSocketMessage',
  'snap_closeWebSocket',
  'snap_getWebSockets',
  ///: END:ONLY_INCLUDE_IF
]);<|MERGE_RESOLUTION|>--- conflicted
+++ resolved
@@ -185,11 +185,8 @@
   'snap_resolveInterface',
   'snap_setState',
   'snap_scheduleBackgroundEvent',
-<<<<<<< HEAD
-=======
   'snap_startTrace',
   'snap_trackError',
->>>>>>> 05d3e30f
   'snap_trackEvent',
   'snap_cancelBackgroundEvent',
   'snap_getBackgroundEvents',
