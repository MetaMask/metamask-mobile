///: BEGIN:ONLY_INCLUDE_IF(preinstalled-snaps,external-snaps)
import {
  caveatSpecifications as snapsCaveatsSpecifications,
  endowmentCaveatSpecifications as snapsEndowmentCaveatSpecifications,
} from '@metamask/snaps-rpc-methods';
///: END:ONLY_INCLUDE_IF
import {
  constructPermission,
  PermissionType,
} from '@metamask/permission-controller';
import { v1 as random } from 'uuid';
import { CaveatTypes, RestrictedMethods } from './constants';
import { isNonEvmAddress } from '../Multichain/utils';

/**
 * This file contains the specifications of the permissions and caveats
 * that are recognized by our permission system. See the PermissionController
 * README in @metamask/snaps-controllers for details.
 */

/**
 * The "keys" of all of permissions recognized by the PermissionController.
 * Permission keys and names have distinct meanings in the permission system.
 */
export const PermissionKeys = Object.freeze({
  ...RestrictedMethods,
  permittedChains: 'endowment:permitted-chains',
});

/**
 * Factory functions for all caveat types recognized by the
 * PermissionController.
 */
export const CaveatFactories = Object.freeze({
  [CaveatTypes.restrictReturnedAccounts]: (accounts) => ({
    type: CaveatTypes.restrictReturnedAccounts,
    value: accounts,
  }),
  [CaveatTypes.restrictNetworkSwitching]: (chainIds) => ({
    type: CaveatTypes.restrictNetworkSwitching,
    value: chainIds,
  }),
});

/**
 * A PreferencesController identity object.
 *
 * @typedef {Object} Identity
 * @property {string} address - The address of the identity.
 * @property {string} name - The name of the identity.
 * @property {number} [lastSelected] - Unix timestamp of when the identity was
 * last selected in the UI.
 */

/**
 * Gets the specifications for all caveats that will be recognized by the
 * PermissionController.
 *
 * @param {{
 * getInternalAccounts: () => import('@metamask/keyring-api').InternalAccount[],
 * findNetworkClientIdByChainId: (chainId: `0x${string}`) => string,
 * }} options - Options bag.
 */
export const getCaveatSpecifications = ({
  getInternalAccounts,
  findNetworkClientIdByChainId,
}) => ({
  [CaveatTypes.restrictReturnedAccounts]: {
    type: CaveatTypes.restrictReturnedAccounts,

    decorator: (method, caveat) => async (args) => {
      const permittedAccounts = [];
      const allAccounts = await method(args);
      caveat.value.forEach((address) => {
        const addressToCompare = address.toLowerCase();
        const isPermittedAccount = allAccounts.includes(addressToCompare);
        if (isPermittedAccount) {
          permittedAccounts.push(addressToCompare);
        }
      });
      return permittedAccounts;
    },

    validator: (caveat, _origin, _target) =>
      validateCaveatAccounts(caveat.value, getInternalAccounts),
  },
  [CaveatTypes.restrictNetworkSwitching]: {
    type: CaveatTypes.restrictNetworkSwitching,
    validator: (caveat, _origin, _target) =>
      validateCaveatNetworks(caveat.value, findNetworkClientIdByChainId),
    /**
     * @param {any[]} leftValue
     * @param {any[]} rightValue
     * @returns {[any[], any[]]}
     */
    merger: (leftValue, rightValue) => {
      const newValue = Array.from(new Set([...leftValue, ...rightValue]));
      const diff = newValue.filter((value) => !leftValue.includes(value));
      return [newValue, diff];
    },
  },
  ///: BEGIN:ONLY_INCLUDE_IF(preinstalled-snaps,external-snaps)
  ...snapsCaveatsSpecifications,
  ...snapsEndowmentCaveatSpecifications,
  ///: END:ONLY_INCLUDE_IF
});

/**
 * Gets the specifications for all permissions that will be recognized by the
 * PermissionController.
 *
 * @param {{
 *   getAllAccounts: () => Promise<string[]>,
 *   getInternalAccounts: () => import('@metamask/keyring-api').InternalAccount[],
 *   captureKeyringTypesWithMissingIdentities: (internalAccounts?: import('@metamask/keyring-api').InternalAccount[], accounts?: string[]) => void,
 * }} options - Options bag.
 * @param options.getAllAccounts - A function that returns all Ethereum accounts
 * in the current MetaMask instance.
 * @param options.getInternalAccounts - A function that returns the
 * `AccountsController` internalAccount objects for all accounts in the current Metamask instance
 * @param options.captureKeyringTypesWithMissingIdentities - A function that
 * captures extra error information about the "Missing identity for address"
 * error.
 * current MetaMask instance.
 */
export const getPermissionSpecifications = ({
  getAllAccounts,
  getInternalAccounts,
  captureKeyringTypesWithMissingIdentities,
}) => ({
  [PermissionKeys.eth_accounts]: {
    permissionType: PermissionType.RestrictedMethod,
    targetName: PermissionKeys.eth_accounts,
    allowedCaveats: [CaveatTypes.restrictReturnedAccounts],

    factory: (permissionOptions, requestData) => {
      if (Array.isArray(permissionOptions.caveats)) {
        throw new Error(
          `${PermissionKeys.eth_accounts} error: Received unexpected caveats. Any permitted caveats will be added automatically.`,
        );
      }

      // This value will be further validated as part of the caveat.
      if (!requestData.approvedAccounts) {
        throw new Error(
          `${PermissionKeys.eth_accounts} error: No approved accounts specified.`,
        );
      }

      return constructPermission({
        id: random(),
        ...permissionOptions,
        caveats: [
          CaveatFactories[CaveatTypes.restrictReturnedAccounts](
            requestData.approvedAccounts,
          ),
        ],
      });
    },

    methodImplementation: async (_args) => {
      const accounts = await getAllAccounts();

      const internalAccounts = getInternalAccounts().filter(
        (account) => !isNonEvmAddress(account.address),
      );

      return accounts
        .filter((account) => !isNonEvmAddress(account))
        .sort((firstAddress, secondAddress) => {
          const lowerCaseFirstAddress = firstAddress.toLowerCase();
          const firstAccount = internalAccounts.find(
            (internalAccount) =>
              internalAccount.address.toLowerCase() === lowerCaseFirstAddress,
          );

          const lowerCaseSecondAddress = secondAddress.toLowerCase();
          const secondAccount = internalAccounts.find(
            (internalAccount) =>
              internalAccount.address.toLowerCase() === lowerCaseSecondAddress,
          );

          if (!firstAccount) {
            captureKeyringTypesWithMissingIdentities(
              internalAccounts,
              accounts,
            );
            throw new Error(`Missing identity for address: "${firstAddress}".`);
          } else if (!secondAccount) {
            captureKeyringTypesWithMissingIdentities(
              internalAccounts,
              accounts,
            );
            throw new Error(
              `Missing identity for address: "${secondAddress}".`,
            );
          } else if (
            firstAccount.metadata.lastSelected ===
            secondAccount.metadata.lastSelected
          ) {
            return 0;
          } else if (firstAccount.metadata.lastSelected === undefined) {
            return 1;
          } else if (secondAccount.metadata.lastSelected === undefined) {
            return -1;
          }

          return (
            secondAccount.metadata.lastSelected -
            firstAccount.metadata.lastSelected
          );
        });
    },

    validator: (permission, _origin, _target) => {
      const { caveats } = permission;
      if (
        !caveats ||
        caveats.length !== 1 ||
        caveats[0].type !== CaveatTypes.restrictReturnedAccounts
      ) {
        throw new Error(
          `${PermissionKeys.eth_accounts} error: Invalid caveats. There must be a single caveat of type "${CaveatTypes.restrictReturnedAccounts}".`,
        );
      }
    },
  },
  [PermissionKeys.permittedChains]: {
    permissionType: PermissionType.Endowment,
    targetName: PermissionKeys.permittedChains,
    allowedCaveats: [CaveatTypes.restrictNetworkSwitching],
    factory: (permissionOptions, requestData) => {
      if (requestData === undefined) {
        return constructPermission({
          ...permissionOptions,
        });
      }

      if (!requestData.approvedChainIds) {
        throw new Error(
          `${PermissionKeys.permittedChains}: No approved networks specified.`,
        );
      }

      return constructPermission({
        ...permissionOptions,
        caveats: [
          CaveatFactories[CaveatTypes.restrictNetworkSwitching](
            requestData.approvedChainIds,
          ),
        ],
      });
    },
    endowmentGetter: async (_getterOptions) => undefined,
    validator: (permission, _origin, _target) => {
      const { caveats } = permission;
      if (
        !caveats ||
        caveats.length !== 1 ||
        caveats[0].type !== CaveatTypes.restrictNetworkSwitching
      ) {
        throw new Error(
          `${PermissionKeys.permittedChains} error: Invalid caveats. There must be a single caveat of type "${CaveatTypes.restrictNetworkSwitching}".`,
        );
      }
    },
  },
});

/**
 * Validates the accounts associated with a caveat. In essence, ensures that
 * the accounts value is an array of non-empty strings, and that each string
 * corresponds to a PreferencesController identity.
 *
 * @param {string[]} accounts - The accounts associated with the caveat.
 * @param {() => import('@metamask/keyring-api').InternalAccount[]} getInternalAccounts -
 * Gets all AccountsController InternalAccounts.
 */
function validateCaveatAccounts(accounts, getInternalAccounts) {
  if (!Array.isArray(accounts) || accounts.length === 0) {
    throw new Error(
      `${PermissionKeys.eth_accounts} error: Expected non-empty array of Ethereum addresses.`,
    );
  }

  const internalAccounts = getInternalAccounts();
  accounts.forEach((address) => {
    if (!address || typeof address !== 'string') {
      throw new Error(
        `${PermissionKeys.eth_accounts} error: Expected an array of objects that contains an Ethereum addresses. Received: "${address}".`,
      );
    }
    const lowerCaseAddress = address.toLowerCase();
    if (
      !internalAccounts.some(
        (internalAccount) =>
          internalAccount.address.toLowerCase() === lowerCaseAddress,
      )
    ) {
      throw new Error(
        `${PermissionKeys.eth_accounts} error: Received unrecognized address: "${address}".`,
      );
    }
  });
}

/**
 * Validates the networks associated with a caveat. Ensures that
 * the networks value is an array of valid chain IDs.
 *
 * @param {string[]} chainIdsForCaveat - The list of chain IDs to validate.
 * @param {function(string): string} findNetworkClientIdByChainId - Function to find network client ID by chain ID.
 * @throws {Error} If the chainIdsForCaveat is not a non-empty array of valid chain IDs.
 */
function validateCaveatNetworks(
  chainIdsForCaveat,
  findNetworkClientIdByChainId,
) {
  if (!Array.isArray(chainIdsForCaveat) || chainIdsForCaveat.length === 0) {
    throw new Error(
      `${PermissionKeys.permittedChains} error: Expected non-empty array of chainIds.`,
    );
  }

  chainIdsForCaveat.forEach((chainId) => {
    try {
      findNetworkClientIdByChainId(chainId);
    } catch (e) {
      console.error(e);
      throw new Error(
        `${PermissionKeys.permittedChains} error: Received unrecognized chainId: "${chainId}". Please try adding the network first via wallet_addEthereumChain.`,
      );
    }
  });
}

/**
 * All unrestricted methods recognized by the PermissionController.
 * Unrestricted methods are ignored by the permission system, but every
 * JSON-RPC request seen by the permission system must correspond to a
 * restricted or unrestricted method, or the request will be rejected with a
 * "method not found" error.
 */
export const unrestrictedMethods = Object.freeze([
  'eth_blockNumber',
  'eth_call',
  'eth_decrypt',
  'eth_estimateGas',
  'eth_feeHistory',
  'eth_gasPrice',
  'eth_getBalance',
  'eth_getBlockByHash',
  'eth_getBlockByNumber',
  'eth_getBlockTransactionCountByHash',
  'eth_getBlockTransactionCountByNumber',
  'eth_getCode',
  'eth_getEncryptionPublicKey',
  'eth_getFilterChanges',
  'eth_getFilterLogs',
  'eth_getLogs',
  'eth_getProof',
  'eth_getStorageAt',
  'eth_getTransactionCount',
  'eth_getTransactionReceipt',
  'eth_getUncleByBlockHashAndIndex',
  'eth_getUncleByBlockNumberAndIndex',
  'eth_getUncleCountByBlockHash',
  'eth_getUncleCountByBlockNumber',
  'eth_getWork',
  'eth_newBlockFilter',
  'eth_newFilter',
  'eth_newPendingTransactionFilter',
  'eth_protocolVersion',
  'eth_sendRawTransaction',
  'eth_signTypedData_v1',
  'eth_submitHashrate',
  'eth_submitWork',
  'eth_syncing',
  'eth_uninstallFilter',
  'metamask_watchAsset',
  'net_peerCount',
  'web3_sha3',
  // Define unrestricted methods below to bypass PermissionController. These are eventually handled by RPCMethodMiddleware (User facing RPC methods)
  'wallet_getPermissions',
  'wallet_requestPermissions',
  'eth_getTransactionByHash',
  'eth_getTransactionByBlockHashAndIndex',
  'eth_getTransactionByBlockNumberAndIndex',
  'eth_chainId',
  'eth_hashrate',
  'eth_mining',
  'net_listening',
  'net_version',
  'eth_requestAccounts',
  'eth_coinbase',
  'parity_defaultAccount',
  'eth_sendTransaction',
  'personal_sign',
  'personal_ecRecover',
  'parity_checkRequest',
  'eth_signTypedData',
  'eth_signTypedData_v3',
  'eth_signTypedData_v4',
  'web3_clientVersion',
  'wallet_scanQRCode',
  'wallet_watchAsset',
  'metamask_removeFavorite',
  'metamask_showTutorial',
  'metamask_showAutocomplete',
  'metamask_injectHomepageScripts',
  'metamask_getProviderState',
  'metamask_logWeb3ShimUsage',
  'wallet_switchEthereumChain',
  'wallet_addEthereumChain',
  ///: BEGIN:ONLY_INCLUDE_IF(preinstalled-snaps,external-snaps)
  'wallet_getAllSnaps',
  'wallet_getSnaps',
  'wallet_requestSnaps',
  'wallet_invokeSnap',
  'wallet_invokeKeyring',
  'snap_getClientStatus',
  'snap_clearState',
  'snap_getFile',
  'snap_getState',
  'snap_listEntropySources',
  'snap_createInterface',
  'snap_updateInterface',
  'snap_getInterfaceState',
  'snap_getInterfaceContext',
  'snap_resolveInterface',
<<<<<<< HEAD
=======
  'snap_setState',
  'snap_scheduleBackgroundEvent',
  'snap_cancelBackgroundEvent',
  'snap_getBackgroundEvents',
  'snap_experimentalProviderRequest',
>>>>>>> f1910d80
  ///: END:ONLY_INCLUDE_IF
]);<|MERGE_RESOLUTION|>--- conflicted
+++ resolved
@@ -428,13 +428,10 @@
   'snap_getInterfaceState',
   'snap_getInterfaceContext',
   'snap_resolveInterface',
-<<<<<<< HEAD
-=======
   'snap_setState',
   'snap_scheduleBackgroundEvent',
   'snap_cancelBackgroundEvent',
   'snap_getBackgroundEvents',
   'snap_experimentalProviderRequest',
->>>>>>> f1910d80
   ///: END:ONLY_INCLUDE_IF
 ]);