import ImportedEngine from '../Engine';
import Logger from '../../util/Logger';
import TransactionTypes from '../TransactionTypes';
import { CaipChainId, Hex, KnownCaipNamespace } from '@metamask/utils';
import { InternalAccount } from '@metamask/keyring-internal-api';
import { Caip25CaveatType, Caip25CaveatValue, Caip25EndowmentPermissionName, getEthAccounts, getPermittedEthChainIds, setEthAccounts, setPermittedEthChainIds } from '@metamask/chain-agnostic-permission';
import { CaveatConstraint, PermissionDoesNotExistError } from '@metamask/permission-controller';
import { captureException } from '@sentry/react-native';
import { toHex } from '@metamask/controller-utils';

const INTERNAL_ORIGINS = [process.env.MM_FOX_CODE, TransactionTypes.MMM];

// TODO: Replace "any" with type
// eslint-disable-next-line @typescript-eslint/no-explicit-any
const Engine = ImportedEngine as any;

/**
 * Checks that all accounts referenced have a matching InternalAccount. Sends
 * an error to sentry for any accounts that were expected but are missing from the wallet.
 *
 * @param [internalAccounts] - The list of evm accounts the wallet knows about.
 * @param [accounts] - The list of evm accounts addresses that should exist.
 */
const captureKeyringTypesWithMissingIdentities = (
  internalAccounts: InternalAccount[] = [],
  accounts: Hex[] = [],
) => {
  const accountsMissingIdentities = accounts.filter(
    (address) =>
      !internalAccounts.some(
        (account) => account.address.toLowerCase() === address.toLowerCase(),
      ),
  );
  const keyringTypesWithMissingIdentities = accountsMissingIdentities.map(
    (address) =>
      Engine.context.KeyringController.getAccountKeyringType(address),
  );

  const internalAccountCount = internalAccounts.length;

  const accountTrackerCount = Object.keys(
    Engine.context.AccountTrackerController.state.accounts || {},
  ).length;

  captureException(
    new Error(
      `Attempt to get permission specifications failed because there were ${accounts.length} accounts, but ${internalAccountCount} identities, and the ${keyringTypesWithMissingIdentities} keyrings included accounts with missing identities. Meanwhile, there are ${accountTrackerCount} accounts in the account tracker.`,
    ),
  );
};

/**
 * Sorts a list of evm account addresses by most recently selected by using
 * the lastSelected value for the matching InternalAccount object stored in state.
 *
 * @param accounts - The list of evm accounts addresses to sort.
 * @returns The sorted evm accounts addresses.
 */
export const sortAccountsByLastSelected = (accounts: Hex[]) => {
  const internalAccounts: InternalAccount[] =
    Engine.context.AccountsController.listAccounts();

  return accounts.sort((firstAddress, secondAddress) => {
    const firstAccount = internalAccounts.find(
      (internalAccount) =>
        internalAccount.address.toLowerCase() === firstAddress.toLowerCase(),
    );

    const secondAccount = internalAccounts.find(
      (internalAccount) =>
        internalAccount.address.toLowerCase() === secondAddress.toLowerCase(),
    );

    if (!firstAccount) {
      captureKeyringTypesWithMissingIdentities(internalAccounts, accounts);
      throw new Error(`Missing identity for address: "${firstAddress}".`);
    } else if (!secondAccount) {
      captureKeyringTypesWithMissingIdentities(internalAccounts, accounts);
      throw new Error(`Missing identity for address: "${secondAddress}".`);
    } else if (
      firstAccount.metadata.lastSelected === secondAccount.metadata.lastSelected
    ) {
      return 0;
    } else if (firstAccount.metadata.lastSelected === undefined) {
      return 1;
    } else if (secondAccount.metadata.lastSelected === undefined) {
      return -1;
    }

    return (
      secondAccount.metadata.lastSelected - firstAccount.metadata.lastSelected
    );
  });
};

// TODO: Replace "any" with type
// eslint-disable-next-line @typescript-eslint/no-explicit-any
function getAccountsFromSubject(subject: any) {
  const caveats =
    subject.permissions?.[Caip25EndowmentPermissionName]?.caveats;
  if (!caveats) {
    return [];
  }

  const caveat = caveats.find(
    ({ type }: CaveatConstraint) => type === Caip25CaveatType,
  );
  if (caveat) {
    const ethAccounts = getEthAccounts(caveat.value);
    const lowercasedEthAccounts = ethAccounts.map((address: string) =>
      toHex(address.toLowerCase()),
    );
    return sortAccountsByLastSelected(lowercasedEthAccounts);
  }

  return [];
}

export const getPermittedAccountsByHostname = (
  // TODO: Replace "any" with type
  // eslint-disable-next-line @typescript-eslint/no-explicit-any
  state: any,
  hostname: string,
): string[] => {
  const { subjects } = state;
  const accountsByHostname = Object.keys(subjects).reduce(
    // TODO: Replace "any" with type
    // eslint-disable-next-line @typescript-eslint/no-explicit-any
    (acc: any, subjectKey) => {
      const accounts = getAccountsFromSubject(subjects[subjectKey]);
      if (accounts.length > 0) {
        acc[subjectKey] = accounts;
      }
      return acc;
    },
    {},
  );

  return accountsByHostname?.[hostname] || [];
};

// TODO: Replace "any" with type
// eslint-disable-next-line @typescript-eslint/no-explicit-any
function getPermittedChainIdsFromSubject(subject: any) {
  const caveats =
    subject.permissions?.[Caip25EndowmentPermissionName]?.caveats;
  if (!caveats) {
    return [];
  }

  const caveat = caveats.find(
    ({ type }: CaveatConstraint) => type === Caip25CaveatType,
  );
  if (caveat) {
    return getPermittedEthChainIds(caveat.value);
  }

  return [];
}

export const getPermittedChainIdsByHostname = (
  // TODO: Replace "any" with type
  // eslint-disable-next-line @typescript-eslint/no-explicit-any
  state: any,
  hostname: string,
): string[] => {
  const { subjects } = state;
  const chainIdsByHostname = Object.keys(subjects).reduce(
    // TODO: Replace "any" with type
    // eslint-disable-next-line @typescript-eslint/no-explicit-any
    (acc: any, subjectKey) => {
      const chainIds = getPermittedChainIdsFromSubject(subjects[subjectKey]);
      if (chainIds.length > 0) {
        acc[subjectKey] = chainIds;
      }
      return acc;
    },
    {},
  );

  return chainIdsByHostname?.[hostname] || [];
};

/**
 * Returns a default CAIP-25 caveat value.
 * @returns Default {@link Caip25CaveatValue}
 */
export const getDefaultCaip25CaveatValue = (): Caip25CaveatValue => ({
  requiredScopes: {},
  optionalScopes: {
    'wallet:eip155': {
      accounts: [],
    },
  },
  sessionProperties: {},
  isMultichainOrigin: false,
});

// Returns the CAIP-25 caveat or undefined if it does not exist
export const getCaip25Caveat = (origin: string) => {
  let caip25Caveat;
  try {
    caip25Caveat = Engine.context.PermissionController.getCaveat(
      origin,
      Caip25EndowmentPermissionName,
      Caip25CaveatType,
    );
  } catch (err) {
    if (err instanceof PermissionDoesNotExistError) {
      // suppress expected error in case that the origin
      // does not have the target permission yet
    } else {
      throw err;
    }
  }
  return caip25Caveat;
};

export const addPermittedAccounts = (
  origin: string,
  accounts: Hex[],
): string => {
  const caip25Caveat = getCaip25Caveat(origin);
  if (!caip25Caveat) {
    throw new Error(
      `Cannot add account permissions for origin "${origin}": no permission currently exists for this origin.`,
    );
  }

  const ethAccounts = getEthAccounts(caip25Caveat.value);

  const updatedEthAccounts = Array.from(new Set([...ethAccounts, ...accounts]));

  // No change in permitted account addresses
  if (ethAccounts.length === updatedEthAccounts.length) {
    console.error(
      `eth_accounts permission for hostname: (${origin}) already exists for account addresses: (${updatedEthAccounts}).`,
    );

    return ethAccounts[0];
  }

  const updatedCaveatValue = setEthAccounts(
    caip25Caveat.value,
    updatedEthAccounts,
  );

  Engine.context.PermissionController.updateCaveat(
    origin,
    Caip25EndowmentPermissionName,
    Caip25CaveatType,
    updatedCaveatValue,
  );

  return updatedEthAccounts[0];
};

export const removePermittedAccounts = (origin: string, accounts: Hex[]) => {
  const { PermissionController } = Engine.context;

  const caip25Caveat = getCaip25Caveat(origin);
  if (!caip25Caveat) {
    throw new Error(
      `Cannot remove accounts "${accounts}": No permissions exist for origin "${origin}".`,
    );
  }

  const existingAccounts = getEthAccounts(caip25Caveat.value);

  const remainingAccounts = existingAccounts.filter(
    (existingAccount) => !accounts.includes(existingAccount),
  );

  if (remainingAccounts.length === existingAccounts.length) {
    return;
  }

  if (remainingAccounts.length === 0) {
    PermissionController.revokePermission(
      origin,
      Caip25EndowmentPermissionName,
    );
  } else {
    const updatedCaveatValue = setEthAccounts(
      caip25Caveat.value,
      remainingAccounts,
    );
    PermissionController.updateCaveat(
      origin,
      Caip25EndowmentPermissionName,
      Caip25CaveatType,
      updatedCaveatValue,
    );
  }
};

export const removeAccountsFromPermissions = async (addresses: Hex[]) => {
  const { PermissionController } = Engine.context;
  for (const subject in PermissionController.state.subjects) {
    try {
      removePermittedAccounts(subject, addresses);
    } catch (e) {
      Logger.log(
        e,
        'Failed to remove account from permissions after deleting account from wallet.',
      );
    }
  }
};

export const updatePermittedChains = (
  origin: string,
  chainIds: Hex[],
  shouldRemoveExistingChainPermissions = false,
) => {
  const caip25Caveat = getCaip25Caveat(origin);
  if (!caip25Caveat) {
    throw new Error(
      `Cannot add chain permissions for origin "${origin}": no permission currently exists for this origin.`,
    );
  }

<<<<<<< HEAD
/**
 * Add a permitted chain for the given the host.
 *
 * @param hostname - Subject to add permitted chain. Ex: A Dapp is a subject
 * @param chainId - ChainId to add.
 */
export const addPermittedChain = async (hostname: string, chainId: string) => {
  const { PermissionController } = Engine.context;
=======
  const additionalChainIds = shouldRemoveExistingChainPermissions
    ? []
    : getPermittedEthChainIds(caip25Caveat.value);
>>>>>>> c3b2efdc

  const updatedEthChainIds = Array.from(
    new Set([...additionalChainIds, ...chainIds]),
  );

  const caveatValueWithChains = setPermittedEthChainIds(
    caip25Caveat.value,
    updatedEthChainIds,
  );

  // ensure that the list of permitted eth accounts is set for the newly added eth scopes
  const ethAccounts = getEthAccounts(caveatValueWithChains);
  const caveatValueWithAccountsSynced = setEthAccounts(
    caveatValueWithChains,
    ethAccounts,
  );

  Engine.context.PermissionController.updateCaveat(
    origin,
    Caip25EndowmentPermissionName,
    Caip25CaveatType,
    caveatValueWithAccountsSynced,
  );
};

/**
 * Remove a permitted chain for the given the host.
 *
 * @param hostname - Subject to remove permitted chain. Ex: A Dapp is a subject
 * @param chainId - ChainId to remove.
 */
export const removePermittedChain = (hostname: string, chainId: string) => {
  const caip25Caveat = getCaip25Caveat(hostname);
  if (!caip25Caveat) {
    throw new Error(
      `Cannot remove chain permissions for origin "${hostname}": no permission currently exists for this origin.`,
    );
  }
  const { PermissionController } = Engine.context;
  const caveat = PermissionController.getCaveat(
    hostname,
    Caip25EndowmentPermissionName,
    Caip25CaveatType,
  );

  const permittedChainIds = getPermittedEthChainIds(caveat);
  const newPermittedChains = permittedChainIds.filter((chain: string) => chain !== chainId);
  updatePermittedChains(hostname, newPermittedChains, true);
};

/**
 * Gets the sorted permitted accounts for the specified origin. Returns an empty
 * array if no accounts are permitted or the wallet is locked. Returns any permitted
 * accounts if the wallet is locked and `ignoreLock` is true. This lock bypass is needed
 * for the `eth_requestAccounts` & `wallet_getPermission` handlers both of which
 * return permissioned accounts to the dapp when the wallet is locked.
 *
 * @param {string} origin - The origin whose exposed accounts to retrieve.
 * @param {object} [options] - The options object
 * @param {boolean} [options.ignoreLock] - If accounts should be returned even if the wallet is locked.
 * @returns {string[]} The origin's permitted accounts, or an empty
 * array.
 */
export const getPermittedAccounts = (
  origin: string,
  { ignoreLock }: { ignoreLock?: boolean } = {},
) => {
  const { AccountsController, PermissionController, KeyringController } =
    Engine.context;

  let caveat;
  try {
    if (INTERNAL_ORIGINS.includes(origin)) {
      const selectedAccountAddress =
        AccountsController.getSelectedAccount().address;

      return [selectedAccountAddress];
    }

    caveat = PermissionController.getCaveat(
      origin,
      Caip25EndowmentPermissionName,
      Caip25CaveatType,
    );
  } catch (err) {
    if (err instanceof PermissionDoesNotExistError) {
      // suppress expected error in case that the origin
      // does not have the target permission yet
      return [];
    }
    throw err;
  }

  if (!KeyringController.isUnlocked() && !ignoreLock) {
    return [];
  }

<<<<<<< HEAD
  await PermissionController.grantPermissions({
    approvedPermissions: {
      [PermissionKeys.permittedChains]: {
        caveats: [
          { type: CaveatTypes.restrictNetworkSwitching, value: newPermittedChains },
        ],
      },
    },
    subject: {
      origin: hostname,
    },
    preserveExistingPermissions: true,
  });
=======
  const ethAccounts = getEthAccounts(caveat.value);
  return sortAccountsByLastSelected(ethAccounts);
>>>>>>> c3b2efdc
};

/**
 * Get permitted chains for the given the host.
 *
 * @param hostname - Subject to check if permissions exists. Ex: A Dapp is a subject.
 * @returns An array containing permitted chains for the specified host.
 */
export const getPermittedChains = async (
  hostname: string,
): Promise<CaipChainId[]> => {
  const { PermissionController } = Engine.context;
  const caveat = PermissionController.getCaveat(
    hostname,
    Caip25EndowmentPermissionName,
    Caip25CaveatType
  );

  if (caveat) {
    const chains = getPermittedEthChainIds(caveat.value).map(
      (chainId: string) =>
        `${KnownCaipNamespace.Eip155.toString()}:${parseInt(
          chainId,
        )}` as CaipChainId,
    );

    return chains;
  }

  return [];
};<|MERGE_RESOLUTION|>--- conflicted
+++ resolved
@@ -320,20 +320,9 @@
     );
   }
 
-<<<<<<< HEAD
-/**
- * Add a permitted chain for the given the host.
- *
- * @param hostname - Subject to add permitted chain. Ex: A Dapp is a subject
- * @param chainId - ChainId to add.
- */
-export const addPermittedChain = async (hostname: string, chainId: string) => {
-  const { PermissionController } = Engine.context;
-=======
   const additionalChainIds = shouldRemoveExistingChainPermissions
     ? []
     : getPermittedEthChainIds(caip25Caveat.value);
->>>>>>> c3b2efdc
 
   const updatedEthChainIds = Array.from(
     new Set([...additionalChainIds, ...chainIds]),
@@ -424,14 +413,32 @@
       // does not have the target permission yet
       return [];
     }
-    throw err;
-  }
-
-  if (!KeyringController.isUnlocked() && !ignoreLock) {
-    return [];
-  }
-
-<<<<<<< HEAD
+    throw error;
+  }
+};
+
+/**
+ * Add a permitted chain for the given the host.
+ *
+ * @param hostname - Subject to add permitted chain. Ex: A Dapp is a subject
+ * @param chainId - ChainId to add.
+ */
+export const addPermittedChain = async (hostname: string, chainId: string) => {
+  const { PermissionController } = Engine.context;
+
+  const caveat = PermissionController.getCaveat(
+    hostname,
+    PermissionKeys.permittedChains,
+    CaveatTypes.restrictNetworkSwitching
+  );
+
+  const currentPermittedChains = caveat.value;
+  if (currentPermittedChains.includes(chainId)) {
+    return;
+  }
+
+  const newPermittedChains = [...currentPermittedChains, chainId];
+
   await PermissionController.grantPermissions({
     approvedPermissions: {
       [PermissionKeys.permittedChains]: {
@@ -445,10 +452,42 @@
     },
     preserveExistingPermissions: true,
   });
-=======
-  const ethAccounts = getEthAccounts(caveat.value);
-  return sortAccountsByLastSelected(ethAccounts);
->>>>>>> c3b2efdc
+};
+
+/**
+ * Remove a permitted chain for the given the host.
+ *
+ * @param hostname - Subject to remove permitted chain. Ex: A Dapp is a subject
+ * @param chainId - ChainId to remove.
+ */
+export const removePermittedChain = async (hostname: string, chainId: string) => {
+  const { PermissionController } = Engine.context;
+  const caveat = PermissionController.getCaveat(
+    hostname,
+    PermissionKeys.permittedChains,
+    CaveatTypes.restrictNetworkSwitching
+  );
+
+  const currentPermittedChains = caveat.value;
+  if (!currentPermittedChains.includes(chainId)) {
+    return;
+  }
+
+  const newPermittedChains = currentPermittedChains.filter((chain: string) => chain !== chainId);
+
+  await PermissionController.grantPermissions({
+    approvedPermissions: {
+      [PermissionKeys.permittedChains]: {
+        caveats: [
+          { type: CaveatTypes.restrictNetworkSwitching, value: newPermittedChains },
+        ],
+      },
+    },
+    subject: {
+      origin: hostname,
+    },
+    preserveExistingPermissions: true,
+  });
 };
 
 /**
