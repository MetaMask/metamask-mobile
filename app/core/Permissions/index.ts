--- conflicted
+++ resolved
@@ -199,7 +199,6 @@
   const updatedCaveatValue = setEthAccounts(
     caip25Caveat.value,
     updatedEthAccounts,
-<<<<<<< HEAD
   );
 
   Engine.context.PermissionController.updateCaveat(
@@ -209,17 +208,6 @@
     updatedCaveatValue,
   );
 
-=======
-  );
-
-  Engine.context.PermissionController.updateCaveat(
-    origin,
-    Caip25EndowmentPermissionName,
-    Caip25CaveatType,
-    updatedCaveatValue,
-  );
-
->>>>>>> 0662d38f
   return updatedEthAccounts[0];
 };
 
@@ -282,10 +270,6 @@
   shouldRemoveExistingChainPermissions = false,
 ) => {
   const caip25Caveat = getCaip25Caveat(origin);
-<<<<<<< HEAD
-=======
-
->>>>>>> 0662d38f
   if (!caip25Caveat) {
     throw new Error(
       `Cannot add chain permissions for origin "${origin}": no permission currently exists for this origin.`,
@@ -327,17 +311,10 @@
  * @param chainId - ChainId to remove.
  */
 export const removePermittedChain = (hostname: string, chainId: string) => {
-<<<<<<< HEAD
-  const caip25Caveat = getCaip25Caveat(origin);
-  if (!caip25Caveat) {
-    throw new Error(
-      `Cannot remove chain permissions for origin "${origin}": no permission currently exists for this origin.`,
-=======
   const caip25Caveat = getCaip25Caveat(hostname);
   if (!caip25Caveat) {
     throw new Error(
       `Cannot remove chain permissions for origin "${hostname}": no permission currently exists for this origin.`,
->>>>>>> 0662d38f
     );
   }
   const { PermissionController } = Engine.context;
@@ -416,10 +393,7 @@
   const caveat = PermissionController.getCaveat(
     hostname,
     Caip25EndowmentPermissionName,
-<<<<<<< HEAD
-=======
     Caip25CaveatType
->>>>>>> 0662d38f
   );
 
   if (caveat) {
