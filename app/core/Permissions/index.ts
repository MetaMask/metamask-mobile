import ImportedEngine from '../Engine';
import Logger from '../../util/Logger';
import TransactionTypes from '../TransactionTypes';
import {
  CaipAccountId,
  CaipChainId,
  Hex,
  KnownCaipNamespace,
  parseCaipAccountId,
  parseCaipChainId,
} from '@metamask/utils';
import { InternalAccount } from '@metamask/keyring-internal-api';
import {
  Caip25CaveatType,
  Caip25CaveatValue,
  Caip25EndowmentPermissionName,
  getAllScopesFromCaip25CaveatValue,
  getCaipAccountIdsFromCaip25CaveatValue,
  getEthAccounts,
  getPermittedEthChainIds,
  isInternalAccountInPermittedAccountIds,
  setChainIdsInCaip25CaveatValue,
  setNonSCACaipAccountIdsInCaip25CaveatValue,
} from '@metamask/chain-agnostic-permission';
import {
  CaveatConstraint,
  PermissionDoesNotExistError,
} from '@metamask/permission-controller';
import { captureException } from '@sentry/react-native';
import { getNetworkConfigurationsByCaipChainId } from '../../selectors/networkController';
import { areAddressesEqual } from '../../util/address';

const INTERNAL_ORIGINS = [process.env.MM_FOX_CODE, TransactionTypes.MMM];

// TODO: Replace "any" with type
// eslint-disable-next-line @typescript-eslint/no-explicit-any
const Engine = ImportedEngine as any;

/**
 * Checks that all accounts referenced have a matching InternalAccount. Sends
 * an error to sentry for any accounts that were expected but are missing from the wallet.
 *
 * @param [internalAccounts] - The list of evm accounts the wallet knows about.
 * @param [accounts] - The list of accounts addresses that should exist.
 */
const captureKeyringTypesWithMissingIdentities = (
  internalAccounts: InternalAccount[] = [],
  accounts: string[] = [],
) => {
  const accountsMissingIdentities = accounts.filter(
    (address) =>
      !internalAccounts.some((account) =>
        areAddressesEqual(account.address, address),
      ),
  );
  const keyringTypesWithMissingIdentities = accountsMissingIdentities.map(
    (address) =>
      Engine.context.KeyringController.getAccountKeyringType(address),
  );

  const internalAccountCount = internalAccounts.length;

  const accountTrackerCount = Object.keys(
    Engine.context.AccountTrackerController.state.accounts || {},
  ).length;

  captureException(
    new Error(
      `Attempt to get permission specifications failed because there were ${accounts.length} accounts, but ${internalAccountCount} identities, and the ${keyringTypesWithMissingIdentities} keyrings included accounts with missing identities. Meanwhile, there are ${accountTrackerCount} accounts in the account tracker.`,
    ),
  );
};

/**
 * Sorts a list of addresses by most recently selected by using the lastSelected value for
 * the matching InternalAccount object from the list of internalAccounts provided.
 */
const sortAddressesWithInternalAccounts = <T extends string>(
  addresses: T[],
  internalAccounts: InternalAccount[],
): T[] =>
  [...addresses].sort((firstAddress, secondAddress) => {
    const firstAccount = internalAccounts.find((internalAccount) =>
      areAddressesEqual(internalAccount.address, firstAddress),
    );

    const secondAccount = internalAccounts.find((internalAccount) =>
      areAddressesEqual(internalAccount.address, secondAddress),
    );

    if (!firstAccount) {
      captureKeyringTypesWithMissingIdentities(internalAccounts, addresses);
      throw new Error(`Missing identity for address: "${firstAddress}".`);
    } else if (!secondAccount) {
      captureKeyringTypesWithMissingIdentities(internalAccounts, addresses);
      throw new Error(`Missing identity for address: "${secondAddress}".`);
    } else if (
      firstAccount.metadata.lastSelected === secondAccount.metadata.lastSelected
    ) {
      return 0;
    } else if (firstAccount.metadata.lastSelected === undefined) {
      return 1;
    } else if (secondAccount.metadata.lastSelected === undefined) {
      return -1;
    }

    return (
      secondAccount.metadata.lastSelected - firstAccount.metadata.lastSelected
    );
  });

/**
 * Sorts a list of evm account addresses by most recently selected by using
 * the lastSelected value for the matching InternalAccount object stored in state.
 */
export const sortEvmAccountsByLastSelected = (addresses: Hex[]): Hex[] => {
  const internalAccounts = Engine.context.AccountsController.listAccounts();
  return sortAddressesWithInternalAccounts(addresses, internalAccounts);
<<<<<<< HEAD
};

/**
 * Sorts a list of caip account id by most recently selected by using the lastSelected value for
 * the matching InternalAccount object from the list of internalAccounts provided.
 */
const sortCaipAccountIdsWithInternalAccounts = (
  caipAccountIds: CaipAccountId[],
  internalAccounts: InternalAccount[],
): CaipAccountId[] =>
  [...caipAccountIds].sort((firstAccountId, secondAccountId) => {
    const firstAccount = internalAccounts.find((internalAccount) =>
      isInternalAccountInPermittedAccountIds(internalAccount, [firstAccountId]),
    );

    const secondAccount = internalAccounts.find((internalAccount) =>
      isInternalAccountInPermittedAccountIds(internalAccount, [
        secondAccountId,
      ]),
    );

    if (!firstAccount) {
      captureKeyringTypesWithMissingIdentities(
        internalAccounts,
        caipAccountIds,
      );
      throw new Error(`Missing identity for address: "${firstAccountId}".`);
    } else if (!secondAccount) {
      captureKeyringTypesWithMissingIdentities(
        internalAccounts,
        caipAccountIds,
      );
      throw new Error(`Missing identity for address: "${secondAccountId}".`);
    } else if (
      firstAccount.metadata.lastSelected === secondAccount.metadata.lastSelected
    ) {
      return 0;
    } else if (firstAccount.metadata.lastSelected === undefined) {
      return 1;
    } else if (secondAccount.metadata.lastSelected === undefined) {
      return -1;
    }

    return (
      secondAccount.metadata.lastSelected - firstAccount.metadata.lastSelected
    );
  });

/**
 * Sorts a list of multichain account ids by most recently selected by using
 * the lastSelected value for the matching InternalAccount object stored in state.
 */
export const sortMultichainAccountsByLastSelected = (
  caipAccountIds: CaipAccountId[],
) => {
  const internalAccounts =
    Engine.context.AccountsController.listMultichainAccounts();
  return sortCaipAccountIdsWithInternalAccounts(
    caipAccountIds,
    internalAccounts,
  );
};

// TODO: Replace "any" with type
// eslint-disable-next-line @typescript-eslint/no-explicit-any
function getCaipAccountIdsFromSubject(subject: any) {
  const caveats = subject.permissions?.[Caip25EndowmentPermissionName]?.caveats;
  if (!caveats) {
    return [];
  }

  const caveat = caveats.find(
    ({ type }: CaveatConstraint) => type === Caip25CaveatType,
  );
  if (caveat) {
    return getCaipAccountIdsFromCaip25CaveatValue(caveat.value);
  }
=======
};

/**
 * Sorts a list of caip account id by most recently selected by using the lastSelected value for
 * the matching InternalAccount object from the list of internalAccounts provided.
 */
const sortCaipAccountIdsWithInternalAccounts = (
  caipAccountIds: CaipAccountId[],
  internalAccounts: InternalAccount[],
): CaipAccountId[] =>
  [...caipAccountIds].sort((firstAccountId, secondAccountId) => {
    const firstAccount = internalAccounts.find((internalAccount) =>
      isInternalAccountInPermittedAccountIds(internalAccount, [firstAccountId]),
    );

    const secondAccount = internalAccounts.find((internalAccount) =>
      isInternalAccountInPermittedAccountIds(internalAccount, [
        secondAccountId,
      ]),
    );
>>>>>>> 05d3e30f

    if (!firstAccount) {
      captureKeyringTypesWithMissingIdentities(
        internalAccounts,
        caipAccountIds,
      );
      throw new Error(`Missing identity for address: "${firstAccountId}".`);
    } else if (!secondAccount) {
      captureKeyringTypesWithMissingIdentities(
        internalAccounts,
        caipAccountIds,
      );
      throw new Error(`Missing identity for address: "${secondAccountId}".`);
    } else if (
      firstAccount.metadata.lastSelected === secondAccount.metadata.lastSelected
    ) {
      return 0;
    } else if (firstAccount.metadata.lastSelected === undefined) {
      return 1;
    } else if (secondAccount.metadata.lastSelected === undefined) {
      return -1;
    }

<<<<<<< HEAD
export const getPermittedCaipAccountIdsByHostname = (
  // TODO: Replace "any" with type
  // eslint-disable-next-line @typescript-eslint/no-explicit-any
  state: any,
  hostname: string,
): CaipAccountId[] => {
  const { subjects } = state;
  const subject = subjects[hostname];
  return subject ? getCaipAccountIdsFromSubject(subject) : [];
};

// TODO: Replace "any" with type
// eslint-disable-next-line @typescript-eslint/no-explicit-any
function getEvmAddessesFromSubject(subject: any) {
=======
    return (
      secondAccount.metadata.lastSelected - firstAccount.metadata.lastSelected
    );
  });

/**
 * Sorts a list of multichain account ids by most recently selected by using
 * the lastSelected value for the matching InternalAccount object stored in state.
 */
export const sortMultichainAccountsByLastSelected = (
  caipAccountIds: CaipAccountId[],
) => {
  const internalAccounts =
    Engine.context.AccountsController.listMultichainAccounts();
  return sortCaipAccountIdsWithInternalAccounts(
    caipAccountIds,
    internalAccounts,
  );
};

/**
 * Generic function to extract data from a subject using a provided extractor.
 *
 * @param subject - The subject object containing permissions and caveats.
 * @param extractor - A function that extracts data from a caveat.
 * @returns An array of data extracted from the subject.
 */
function getDataFromSubject<T>(
  // eslint-disable-next-line @typescript-eslint/no-explicit-any
  subject: any,
  extractor: (caveat: { type: string, value: Caip25CaveatValue }) => T[],
): T[] {
>>>>>>> 05d3e30f
  const caveats = subject.permissions?.[Caip25EndowmentPermissionName]?.caveats;
  if (!caveats) {
    return [];
  }

  const caveat = caveats.find(
    ({ type }: CaveatConstraint) => type === Caip25CaveatType,
  );
<<<<<<< HEAD
  if (caveat) {
    const ethAccounts = getEthAccounts(caveat.value);
    return sortEvmAccountsByLastSelected(ethAccounts);
  }
=======
  return caveat ? extractor(caveat) : [];
}
>>>>>>> 05d3e30f

/**
 * Helper function to extract CAIP account IDs from a subject.
 *
 * @param subject - The subject object containing permissions and caveats.
 * @returns An array of CAIP account IDs.
 */
// eslint-disable-next-line @typescript-eslint/no-explicit-any
function getCaipAccountIdsFromSubject(subject: any): CaipAccountId[] {
  return getDataFromSubject(subject, (caveat) =>
    getCaipAccountIdsFromCaip25CaveatValue(caveat.value)
  );
}

<<<<<<< HEAD
export const getPermittedEvmAddressesByHostname = (
  // TODO: Replace "any" with type
  // eslint-disable-next-line @typescript-eslint/no-explicit-any
  state: any,
  hostname: string,
): Hex[] => {
  const { subjects } = state;
  const subject = subjects[hostname];
  return subject ? getEvmAddessesFromSubject(subject) : [];
};

// TODO: Replace "any" with type
// eslint-disable-next-line @typescript-eslint/no-explicit-any
function getPermittedScopesFromSubject(subject: any) {
  const caveats = subject.permissions?.[Caip25EndowmentPermissionName]?.caveats;
  if (!caveats) {
    return [];
  }

  const caveat = caveats.find(
    ({ type }: CaveatConstraint) => type === Caip25CaveatType,
  );
  if (caveat) {
    return getAllScopesFromCaip25CaveatValue(caveat.value);
  }

  return [];
}

export const getPermittedCaipChainIdsByHostname = (
  // TODO: Replace "any" with type
  // eslint-disable-next-line @typescript-eslint/no-explicit-any
  state: any,
  hostname: string,
): CaipChainId[] => {
  const { subjects } = state;
  const subject = subjects[hostname];
=======
/**
 * Helper function to extract EVM addresses from a subject.
 *
 * @param subject - The subject object containing permissions and caveats.
 * @returns An array of EVM addresses.
 */
// eslint-disable-next-line @typescript-eslint/no-explicit-any
function getEvmAddessesFromSubject(subject: any): Hex[] {
  return getDataFromSubject(subject, (caveat) => {
    const ethAccounts = getEthAccounts(caveat.value);
    return sortEvmAccountsByLastSelected(ethAccounts);
  });
}

/**
 * Helper function to extract permitted scopes from a subject.
 *
 * @param subject - The subject object containing permissions and caveats.
 * @returns An array of permitted CAIP chain IDs.
 */
// eslint-disable-next-line @typescript-eslint/no-explicit-any
function getPermittedScopesFromSubject(subject: any): CaipChainId[] {
  return getDataFromSubject(subject, (caveat) =>
    getAllScopesFromCaip25CaveatValue(caveat.value)
  );
}

export const getPermittedCaipAccountIdsByHostname = (
  // eslint-disable-next-line @typescript-eslint/no-explicit-any
  state: any,
  hostname: string,
): CaipAccountId[] => {
  const subject = state.subjects?.[hostname];
  if (!subject) {
    return [];
  }
  return getCaipAccountIdsFromSubject(subject);
};

export const getPermittedEvmAddressesByHostname = (
  state: { subjects: Record<string, unknown> },
  hostname: string,
): Hex[] => {
  const subject = state.subjects[hostname];
  if (!subject) {
    return [];
  }
  return getEvmAddessesFromSubject(subject);
};

export const getPermittedCaipChainIdsByHostname = (
  state: { subjects: Record<string, unknown> },
  hostname: string,
): CaipChainId[] => {
  const subject = state.subjects?.[hostname];
>>>>>>> 05d3e30f
  if (!subject) {
    return [];
  }
  const permittedScopes = getPermittedScopesFromSubject(subject);
  // our `endowment:caip25` permission can include a special class of `wallet` scopes,
  // see https://github.com/ChainAgnostic/namespaces/tree/main/wallet &
  // https://github.com/ChainAgnostic/namespaces/blob/main/wallet/caip2.md
  // amongs the other chainId scopes. We want to exclude the `wallet` scopes here.
  return permittedScopes.filter((caipChainId: CaipChainId) => {
    try {
      const { namespace } = parseCaipChainId(caipChainId);
      return namespace !== KnownCaipNamespace.Wallet;
    } catch (err) {
      return false;
    }
  });
};

/**
 * Returns a default CAIP-25 caveat value.
 * @returns Default {@link Caip25CaveatValue}
 */
export const getDefaultCaip25CaveatValue = (): Caip25CaveatValue => ({
  requiredScopes: {},
  optionalScopes: {
    'wallet:eip155': {
      accounts: [],
    },
  },
  sessionProperties: {},
  isMultichainOrigin: false,
});

// Returns the CAIP-25 caveat or undefined if it does not exist
export const getCaip25Caveat = (origin: string) => {
  let caip25Caveat;
  try {
    caip25Caveat = Engine.context.PermissionController.getCaveat(
      origin,
      Caip25EndowmentPermissionName,
      Caip25CaveatType,
    );
  } catch (err) {
    if (err instanceof PermissionDoesNotExistError) {
      // suppress expected error in case that the origin
      // does not have the target permission yet
    } else {
      throw err;
    }
  }
  return caip25Caveat;
};

export const addPermittedAccounts = (
  origin: string,
  accounts: CaipAccountId[],
) => {
  const caip25Caveat = getCaip25Caveat(origin);
  if (!caip25Caveat) {
    throw new Error(
      `Cannot add account permissions for origin "${origin}": no permission currently exists for this origin.`,
    );
  }

  const existingPermittedAccountIds = getCaipAccountIdsFromCaip25CaveatValue(
    caip25Caveat.value,
  );
<<<<<<< HEAD

  const existingPermittedChainIds = getAllScopesFromCaip25CaveatValue(
    caip25Caveat.value,
  );

  const updatedAccountIds = Array.from(
    new Set([...existingPermittedAccountIds, ...accounts]),
  );

  let updatedPermittedChainIds = [...existingPermittedChainIds];

=======

  const existingPermittedChainIds = getAllScopesFromCaip25CaveatValue(
    caip25Caveat.value,
  );

  const updatedAccountIds = Array.from(
    new Set([...existingPermittedAccountIds, ...accounts]),
  );

  let updatedPermittedChainIds = [...existingPermittedChainIds];

>>>>>>> 05d3e30f
  const evmNetworkConfigurationsByChainId =
    Engine.context.NetworkController.state.networkConfigurationsByChainId;
  const nonEvmNetworkConfigurationsByChainId =
    Engine.context.MultichainNetworkController.state
      .multichainNetworkConfigurationsByChainId;
  const networkConfigurations = getNetworkConfigurationsByCaipChainId(
    evmNetworkConfigurationsByChainId,
    nonEvmNetworkConfigurationsByChainId,
  );
  const allNetworksList = Object.keys(networkConfigurations) as CaipChainId[];

  updatedAccountIds.forEach((caipAccountAddress) => {
    const {
      chain: { namespace: accountNamespace },
    } = parseCaipAccountId(caipAccountAddress);

    const existsSelectedChainForNamespace = updatedPermittedChainIds.some(
      (caipChainId) => {
        try {
          const { namespace: chainNamespace } = parseCaipChainId(caipChainId);
          return accountNamespace === chainNamespace;
        } catch (err) {
          return false;
        }
      },
    );

    if (!existsSelectedChainForNamespace) {
      const chainIdsForNamespace = allNetworksList.filter((caipChainId) => {
        try {
          const { namespace: chainNamespace } = parseCaipChainId(caipChainId);
          return accountNamespace === chainNamespace;
        } catch (err) {
          return false;
        }
      });

      updatedPermittedChainIds = [
        ...updatedPermittedChainIds,
        ...chainIdsForNamespace,
      ];
    }
  });

  const updatedCaveatValueWithChainIds = setChainIdsInCaip25CaveatValue(
    caip25Caveat.value,
    updatedPermittedChainIds,
  );

  const updatedCaveatValueWithAccountIds =
    setNonSCACaipAccountIdsInCaip25CaveatValue(
      updatedCaveatValueWithChainIds,
      updatedAccountIds,
    );

  Engine.context.PermissionController.updateCaveat(
    origin,
    Caip25EndowmentPermissionName,
    Caip25CaveatType,
    updatedCaveatValueWithAccountIds,
  );
};

export const removePermittedAccounts = (
  origin: string,
  addresses: string[],
) => {
  const { PermissionController, AccountsController } = Engine.context;

  const caip25Caveat = getCaip25Caveat(origin);
  if (!caip25Caveat) {
    throw new Error(
      `Cannot remove accounts "${addresses}": No permissions exist for origin "${origin}".`,
    );
  }

  const internalAccounts = addresses.map((address) =>
    AccountsController.getAccountByAddress(address),
  ) as InternalAccount[];
<<<<<<< HEAD

  const existingCaipAccountIds = getCaipAccountIdsFromCaip25CaveatValue(
    caip25Caveat.value,
  );

  const remainingAccountIds = existingCaipAccountIds.filter(
    (existingCaipAccountId) =>
      !internalAccounts.some((internalAccount) =>
        isInternalAccountInPermittedAccountIds(internalAccount, [
          existingCaipAccountId,
        ]),
      ),
  );

=======

  const existingCaipAccountIds = getCaipAccountIdsFromCaip25CaveatValue(
    caip25Caveat.value,
  );

  const remainingAccountIds = existingCaipAccountIds.filter(
    (existingCaipAccountId) =>
      !internalAccounts.some((internalAccount) =>
        isInternalAccountInPermittedAccountIds(internalAccount, [
          existingCaipAccountId,
        ]),
      ),
  );

>>>>>>> 05d3e30f
  if (remainingAccountIds.length === existingCaipAccountIds.length) {
    return;
  }

  if (remainingAccountIds.length === 0) {
    PermissionController.revokePermission(
      origin,
      Caip25EndowmentPermissionName,
    );
  } else {
    const updatedCaveatValue = setNonSCACaipAccountIdsInCaip25CaveatValue(
      caip25Caveat.value,
      remainingAccountIds,
    );
    PermissionController.updateCaveat(
      origin,
      Caip25EndowmentPermissionName,
      Caip25CaveatType,
      updatedCaveatValue,
    );
  }
};

// The codebase needs to be refactored to use caipAccountIds so that this is easier to change
export const removeAccountsFromPermissions = async (addresses: Hex[]) => {
  const { PermissionController } = Engine.context;
  for (const subject in PermissionController.state.subjects) {
    try {
      removePermittedAccounts(subject, addresses);
    } catch (e) {
      Logger.log(
        e,
        'Failed to remove account from permissions after deleting account from wallet.',
      );
    }
  }
};

export const updatePermittedChains = (
  origin: string,
  chainIds: CaipChainId[],
  shouldReplaceExistingChainPermissions = false,
) => {
  const caip25Caveat = getCaip25Caveat(origin);
  if (!caip25Caveat) {
    throw new Error(
      `Cannot add chain permissions for origin "${origin}": no permission currently exists for this origin.`,
    );
  }

  const additionalChainIds = shouldReplaceExistingChainPermissions
    ? []
    : getAllScopesFromCaip25CaveatValue(caip25Caveat.value);

  const updatedChainIds = Array.from(
    new Set([...additionalChainIds, ...chainIds]),
  );

  const caveatValueWithChainIds = setChainIdsInCaip25CaveatValue(
    caip25Caveat.value,
    updatedChainIds,
  );

  const permittedAccountIds = getCaipAccountIdsFromCaip25CaveatValue(
    caip25Caveat.value,
  );

  // ensure that the list of permitted accounts is set for the newly added scopes
  const caveatValueWithAccountsSynced =
    setNonSCACaipAccountIdsInCaip25CaveatValue(
      caveatValueWithChainIds,
      permittedAccountIds,
    );

  Engine.context.PermissionController.updateCaveat(
    origin,
    Caip25EndowmentPermissionName,
    Caip25CaveatType,
    caveatValueWithAccountsSynced,
  );
};

/**
 * Remove a permitted chain for the given the host.
 *
 * @param hostname - Subject to remove permitted chain. Ex: A Dapp is a subject
 * @param chainId - ChainId to remove.
 */
export const removePermittedChain = (
  hostname: string,
  chainId: CaipChainId,
) => {
  const caip25Caveat = getCaip25Caveat(hostname);
  if (!caip25Caveat) {
    throw new Error(
      `Cannot remove chain permissions for origin "${hostname}": no permission currently exists for this origin.`,
    );
  }
  const { PermissionController } = Engine.context;
  const caveat = PermissionController.getCaveat(
    hostname,
    Caip25EndowmentPermissionName,
    Caip25CaveatType,
  );

  const permittedChainIds = getAllScopesFromCaip25CaveatValue(caveat.value);
  const newPermittedChains = permittedChainIds.filter(
    (chain: string) => chain !== chainId,
  );
  if (newPermittedChains.length === permittedChainIds.length) {
    return;
  } else if (newPermittedChains.length === 0) {
    PermissionController.revokePermission(
      hostname,
      Caip25EndowmentPermissionName,
    );
  } else {
    updatePermittedChains(hostname, newPermittedChains, true);
  }
};

/**
 * Gets the sorted permitted accounts for the specified origin. Returns an empty
 * array if no accounts are permitted or the wallet is locked. Returns any permitted
 * accounts if the wallet is locked and `ignoreLock` is true. This lock bypass is needed
 * for the `eth_requestAccounts` & `wallet_getPermission` handlers both of which
 * return permitted accounts to the dapp when the wallet is locked.
 *
 * @param {string} origin - The origin whose exposed accounts to retrieve.
 * @param {object} [options] - The options object
 * @param {boolean} [options.ignoreLock] - If accounts should be returned even if the wallet is locked.
 * @returns {string[]} The origin's permitted accounts, or an empty
 * array.
 */
export const getPermittedAccounts = (
  origin: string,
  { ignoreLock }: { ignoreLock?: boolean } = {},
) => {
  const { AccountsController, PermissionController, KeyringController } =
    Engine.context;

  let caveat;
  try {
    if (INTERNAL_ORIGINS.includes(origin)) {
      const selectedAccountAddress =
        AccountsController.getSelectedAccount().address;

      return [selectedAccountAddress];
    }

    caveat = PermissionController.getCaveat(
      origin,
      Caip25EndowmentPermissionName,
      Caip25CaveatType,
    );
  } catch (err) {
    if (err instanceof PermissionDoesNotExistError) {
      // suppress expected error in case that the origin
      // does not have the target permission yet
      return [];
    }
    throw err;
  }

  if (!KeyringController.isUnlocked() && !ignoreLock) {
    return [];
  }

  const ethAccounts = getEthAccounts(caveat.value);
  return sortEvmAccountsByLastSelected(ethAccounts);
};

/**
 * Get permitted chains for the given the host.
 *
 * @param hostname - Subject to check if permissions exists. Ex: A Dapp is a subject.
 * @returns An array containing permitted chains for the specified host.
 */
export const getPermittedChains = async (
  hostname: string,
): Promise<CaipChainId[]> => {
  const { PermissionController } = Engine.context;
  const caveat = PermissionController.getCaveat(
    hostname,
    Caip25EndowmentPermissionName,
    Caip25CaveatType,
  );

  if (caveat) {
    const chains = getPermittedEthChainIds(caveat.value).map(
      (chainId: string) =>
        `${KnownCaipNamespace.Eip155.toString()}:${parseInt(
          chainId,
        )}` as CaipChainId,
    );

    return chains;
  }

  return [];
};<|MERGE_RESOLUTION|>--- conflicted
+++ resolved
@@ -116,7 +116,6 @@
 export const sortEvmAccountsByLastSelected = (addresses: Hex[]): Hex[] => {
   const internalAccounts = Engine.context.AccountsController.listAccounts();
   return sortAddressesWithInternalAccounts(addresses, internalAccounts);
-<<<<<<< HEAD
 };
 
 /**
@@ -180,101 +179,6 @@
   );
 };
 
-// TODO: Replace "any" with type
-// eslint-disable-next-line @typescript-eslint/no-explicit-any
-function getCaipAccountIdsFromSubject(subject: any) {
-  const caveats = subject.permissions?.[Caip25EndowmentPermissionName]?.caveats;
-  if (!caveats) {
-    return [];
-  }
-
-  const caveat = caveats.find(
-    ({ type }: CaveatConstraint) => type === Caip25CaveatType,
-  );
-  if (caveat) {
-    return getCaipAccountIdsFromCaip25CaveatValue(caveat.value);
-  }
-=======
-};
-
-/**
- * Sorts a list of caip account id by most recently selected by using the lastSelected value for
- * the matching InternalAccount object from the list of internalAccounts provided.
- */
-const sortCaipAccountIdsWithInternalAccounts = (
-  caipAccountIds: CaipAccountId[],
-  internalAccounts: InternalAccount[],
-): CaipAccountId[] =>
-  [...caipAccountIds].sort((firstAccountId, secondAccountId) => {
-    const firstAccount = internalAccounts.find((internalAccount) =>
-      isInternalAccountInPermittedAccountIds(internalAccount, [firstAccountId]),
-    );
-
-    const secondAccount = internalAccounts.find((internalAccount) =>
-      isInternalAccountInPermittedAccountIds(internalAccount, [
-        secondAccountId,
-      ]),
-    );
->>>>>>> 05d3e30f
-
-    if (!firstAccount) {
-      captureKeyringTypesWithMissingIdentities(
-        internalAccounts,
-        caipAccountIds,
-      );
-      throw new Error(`Missing identity for address: "${firstAccountId}".`);
-    } else if (!secondAccount) {
-      captureKeyringTypesWithMissingIdentities(
-        internalAccounts,
-        caipAccountIds,
-      );
-      throw new Error(`Missing identity for address: "${secondAccountId}".`);
-    } else if (
-      firstAccount.metadata.lastSelected === secondAccount.metadata.lastSelected
-    ) {
-      return 0;
-    } else if (firstAccount.metadata.lastSelected === undefined) {
-      return 1;
-    } else if (secondAccount.metadata.lastSelected === undefined) {
-      return -1;
-    }
-
-<<<<<<< HEAD
-export const getPermittedCaipAccountIdsByHostname = (
-  // TODO: Replace "any" with type
-  // eslint-disable-next-line @typescript-eslint/no-explicit-any
-  state: any,
-  hostname: string,
-): CaipAccountId[] => {
-  const { subjects } = state;
-  const subject = subjects[hostname];
-  return subject ? getCaipAccountIdsFromSubject(subject) : [];
-};
-
-// TODO: Replace "any" with type
-// eslint-disable-next-line @typescript-eslint/no-explicit-any
-function getEvmAddessesFromSubject(subject: any) {
-=======
-    return (
-      secondAccount.metadata.lastSelected - firstAccount.metadata.lastSelected
-    );
-  });
-
-/**
- * Sorts a list of multichain account ids by most recently selected by using
- * the lastSelected value for the matching InternalAccount object stored in state.
- */
-export const sortMultichainAccountsByLastSelected = (
-  caipAccountIds: CaipAccountId[],
-) => {
-  const internalAccounts =
-    Engine.context.AccountsController.listMultichainAccounts();
-  return sortCaipAccountIdsWithInternalAccounts(
-    caipAccountIds,
-    internalAccounts,
-  );
-};
-
 /**
  * Generic function to extract data from a subject using a provided extractor.
  *
@@ -287,7 +191,6 @@
   subject: any,
   extractor: (caveat: { type: string, value: Caip25CaveatValue }) => T[],
 ): T[] {
->>>>>>> 05d3e30f
   const caveats = subject.permissions?.[Caip25EndowmentPermissionName]?.caveats;
   if (!caveats) {
     return [];
@@ -296,15 +199,8 @@
   const caveat = caveats.find(
     ({ type }: CaveatConstraint) => type === Caip25CaveatType,
   );
-<<<<<<< HEAD
-  if (caveat) {
-    const ethAccounts = getEthAccounts(caveat.value);
-    return sortEvmAccountsByLastSelected(ethAccounts);
-  }
-=======
   return caveat ? extractor(caveat) : [];
 }
->>>>>>> 05d3e30f
 
 /**
  * Helper function to extract CAIP account IDs from a subject.
@@ -319,45 +215,6 @@
   );
 }
 
-<<<<<<< HEAD
-export const getPermittedEvmAddressesByHostname = (
-  // TODO: Replace "any" with type
-  // eslint-disable-next-line @typescript-eslint/no-explicit-any
-  state: any,
-  hostname: string,
-): Hex[] => {
-  const { subjects } = state;
-  const subject = subjects[hostname];
-  return subject ? getEvmAddessesFromSubject(subject) : [];
-};
-
-// TODO: Replace "any" with type
-// eslint-disable-next-line @typescript-eslint/no-explicit-any
-function getPermittedScopesFromSubject(subject: any) {
-  const caveats = subject.permissions?.[Caip25EndowmentPermissionName]?.caveats;
-  if (!caveats) {
-    return [];
-  }
-
-  const caveat = caveats.find(
-    ({ type }: CaveatConstraint) => type === Caip25CaveatType,
-  );
-  if (caveat) {
-    return getAllScopesFromCaip25CaveatValue(caveat.value);
-  }
-
-  return [];
-}
-
-export const getPermittedCaipChainIdsByHostname = (
-  // TODO: Replace "any" with type
-  // eslint-disable-next-line @typescript-eslint/no-explicit-any
-  state: any,
-  hostname: string,
-): CaipChainId[] => {
-  const { subjects } = state;
-  const subject = subjects[hostname];
-=======
 /**
  * Helper function to extract EVM addresses from a subject.
  *
@@ -413,7 +270,6 @@
   hostname: string,
 ): CaipChainId[] => {
   const subject = state.subjects?.[hostname];
->>>>>>> 05d3e30f
   if (!subject) {
     return [];
   }
@@ -481,7 +337,6 @@
   const existingPermittedAccountIds = getCaipAccountIdsFromCaip25CaveatValue(
     caip25Caveat.value,
   );
-<<<<<<< HEAD
 
   const existingPermittedChainIds = getAllScopesFromCaip25CaveatValue(
     caip25Caveat.value,
@@ -493,19 +348,6 @@
 
   let updatedPermittedChainIds = [...existingPermittedChainIds];
 
-=======
-
-  const existingPermittedChainIds = getAllScopesFromCaip25CaveatValue(
-    caip25Caveat.value,
-  );
-
-  const updatedAccountIds = Array.from(
-    new Set([...existingPermittedAccountIds, ...accounts]),
-  );
-
-  let updatedPermittedChainIds = [...existingPermittedChainIds];
-
->>>>>>> 05d3e30f
   const evmNetworkConfigurationsByChainId =
     Engine.context.NetworkController.state.networkConfigurationsByChainId;
   const nonEvmNetworkConfigurationsByChainId =
@@ -585,7 +427,6 @@
   const internalAccounts = addresses.map((address) =>
     AccountsController.getAccountByAddress(address),
   ) as InternalAccount[];
-<<<<<<< HEAD
 
   const existingCaipAccountIds = getCaipAccountIdsFromCaip25CaveatValue(
     caip25Caveat.value,
@@ -600,22 +441,6 @@
       ),
   );
 
-=======
-
-  const existingCaipAccountIds = getCaipAccountIdsFromCaip25CaveatValue(
-    caip25Caveat.value,
-  );
-
-  const remainingAccountIds = existingCaipAccountIds.filter(
-    (existingCaipAccountId) =>
-      !internalAccounts.some((internalAccount) =>
-        isInternalAccountInPermittedAccountIds(internalAccount, [
-          existingCaipAccountId,
-        ]),
-      ),
-  );
-
->>>>>>> 05d3e30f
   if (remainingAccountIds.length === existingCaipAccountIds.length) {
     return;
   }
