import { captureException } from '@sentry/react-native';
import ImportedEngine from '../Engine';
import Logger from '../../util/Logger';
import TransactionTypes from '../TransactionTypes';
<<<<<<< HEAD
import { Hex } from '@metamask/utils';
import { InternalAccount } from '@metamask/keyring-internal-api';
import {
  Caip25CaveatType,
  Caip25CaveatValue,
  Caip25EndowmentPermissionName,
  getEthAccounts,
  getPermittedEthChainIds,
  setEthAccounts,
  setPermittedEthChainIds,
} from '@metamask/chain-agnostic-permission';
import {
  CaveatConstraint,
  PermissionDoesNotExistError,
} from '@metamask/permission-controller';
=======
import { PermissionKeys } from './specifications';
import { KnownCaipNamespace } from '@metamask/utils';
>>>>>>> dbeec759

const INTERNAL_ORIGINS = [process.env.MM_FOX_CODE, TransactionTypes.MMM];

// TODO: Replace "any" with type
// eslint-disable-next-line @typescript-eslint/no-explicit-any
const Engine = ImportedEngine as any;

// TODO: Replace "any" with type
// eslint-disable-next-line @typescript-eslint/no-explicit-any
function getAccountsFromSubject(subject: any) {
  const caveats =
    subject.permissions?.[Caip25EndowmentPermissionName]?.caveats || [];

  const caveat = caveats.find(
    ({ type }: CaveatConstraint) => type === Caip25CaveatType,
  );
  if (caveat) {
    const ethAccounts = getEthAccounts(caveat.value);
    const lowercasedEthAccounts = ethAccounts.map((address: string) =>
      address.toLowerCase(),
    );
    return sortAccountsByLastSelected(lowercasedEthAccounts as Hex[]);
  }

  return [];
}

export const getPermittedAccountsByHostname = (
  // TODO: Replace "any" with type
  // eslint-disable-next-line @typescript-eslint/no-explicit-any
  state: any,
  hostname: string,
) => {
  const subjects = state.subjects;
  const accountsByHostname = Object.keys(subjects).reduce(
    // TODO: Replace "any" with type
    // eslint-disable-next-line @typescript-eslint/no-explicit-any
    (acc: any, subjectKey) => {
      const accounts = getAccountsFromSubject(subjects[subjectKey]);
      if (accounts.length > 0) {
        acc[subjectKey] = accounts;
      }
      return acc;
    },
    {},
  );

  return accountsByHostname?.[hostname] || [];
};

/**
 * Returns a default CAIP-25 caveat value.
 * @returns Default {@link Caip25CaveatValue}
 */
export const getDefaultCaip25CaveatValue = (): Caip25CaveatValue => ({
  requiredScopes: {},
  optionalScopes: {
    'wallet:eip155': {
      accounts: [],
    },
  },
  sessionProperties: {},
  isMultichainOrigin: false,
});

// Returns the CAIP-25 caveat or undefined if it does not exist
export const getCaip25Caveat = (origin: string) => {
  let caip25Caveat;
  try {
    caip25Caveat = Engine.context.PermissionController.getCaveat(
      origin,
      Caip25EndowmentPermissionName,
      Caip25CaveatType,
    );
  } catch (err) {
    if (err instanceof PermissionDoesNotExistError) {
      // suppress expected error in case that the origin
      // does not have the target permission yet
    } else {
      throw err;
    }
  }
  return caip25Caveat;
};

export const addPermittedAccounts = (
  origin: string,
  accounts: Hex[],
): string => {
  const caip25Caveat = getCaip25Caveat(origin);
  if (!caip25Caveat) {
    throw new Error(
      `Cannot add account permissions for origin "${origin}": no permission currently exists for this origin.`,
    );
  }

  const ethAccounts = getEthAccounts(caip25Caveat.value);

  const updatedEthAccounts = Array.from(new Set([...ethAccounts, ...accounts]));

  // TODO: This was copied over from the old implementation. Why have this check?..
  // No change in permitted account addresses
  if (ethAccounts.length === updatedEthAccounts.length) {
    console.error(
      `eth_accounts permission for hostname: (${origin}) already exists for account addresses: (${updatedEthAccounts}).`,
    );

    // TODO: why return the first account?...
    return ethAccounts[0];
  }

  const updatedCaveatValue = setEthAccounts(
    caip25Caveat.value,
    updatedEthAccounts,
  );

  Engine.context.PermissionController.updateCaveat(
    origin,
    Caip25EndowmentPermissionName,
    Caip25CaveatType,
    updatedCaveatValue,
  );

  // TODO: why return the first account?...
  return updatedEthAccounts[0];
};

export const removePermittedAccounts = (origin: string, accounts: Hex[]) => {
  const { PermissionController } = Engine.context;

  const caip25Caveat = getCaip25Caveat(origin);
  if (!caip25Caveat) {
    throw new Error(
      `Cannot remove accounts "${accounts}": No permissions exist for origin "${origin}".`,
    );
  }

  const existingAccounts = getEthAccounts(caip25Caveat.value);

  const remainingAccounts = existingAccounts.filter(
    (existingAccount) => !accounts.includes(existingAccount),
  );

  if (remainingAccounts.length === existingAccounts.length) {
    return;
  }

  if (remainingAccounts.length === 0) {
    PermissionController.revokePermission(
      origin,
      Caip25EndowmentPermissionName,
    );
  } else {
    const updatedCaveatValue = setEthAccounts(
      caip25Caveat.value,
      remainingAccounts,
    );
    PermissionController.updateCaveat(
      origin,
      Caip25EndowmentPermissionName,
      Caip25CaveatType,
      updatedCaveatValue,
    );
  }
};

export const removeAccountsFromPermissions = async (addresses: Hex[]) => {
  const { PermissionController } = Engine.context;
  for (const subject in PermissionController.state.subjects) {
    try {
      removePermittedAccounts(subject, addresses);
    } catch (e) {
      Logger.log(
        e,
        'Failed to remove account from permissions after deleting account from wallet.',
      );
    }
  }
};

export const addPermittedChains = (origin: string, chainIds: Hex[]) => {
  const caip25Caveat = getCaip25Caveat(origin);
  if (!caip25Caveat) {
    throw new Error(
      `Cannot add chain permissions for origin "${origin}": no permission currently exists for this origin.`,
    );
  }

  const ethChainIds = getPermittedEthChainIds(caip25Caveat.value);

  const updatedEthChainIds = Array.from(new Set([...ethChainIds, ...chainIds]));

  const caveatValueWithChains = setPermittedEthChainIds(
    caip25Caveat.value,
    updatedEthChainIds,
  );

  // ensure that the list of permitted eth accounts is set for the newly added eth scopes
  const ethAccounts = getEthAccounts(caveatValueWithChains);
  const caveatValueWithAccountsSynced = setEthAccounts(
    caveatValueWithChains,
    ethAccounts,
  );

  Engine.context.PermissionController.updateCaveat(
    origin,
    Caip25EndowmentPermissionName,
    Caip25CaveatType,
    caveatValueWithAccountsSynced,
  );
};

/**
 * Checks that all accounts referenced have a matching InternalAccount. Sends
 * an error to sentry for any accounts that were expected but are missing from the wallet.
 *
 * @param [internalAccounts] - The list of evm accounts the wallet knows about.
 * @param [accounts] - The list of evm accounts addresses that should exist.
 */
const captureKeyringTypesWithMissingIdentities = (
  internalAccounts: InternalAccount[] = [],
  accounts: Hex[] = [],
) => {
  const accountsMissingIdentities = accounts.filter(
    (address) =>
      !internalAccounts.some(
        (account) => account.address.toLowerCase() === address.toLowerCase(),
      ),
  );
  const keyringTypesWithMissingIdentities = accountsMissingIdentities.map(
    (address) =>
      Engine.context.KeyringController.getAccountKeyringType(address),
  );

  const internalAccountCount = internalAccounts.length;

  const accountTrackerCount = Object.keys(
    Engine.context.AccountTrackerController.state.accounts || {},
  ).length;

  captureException(
    new Error(
      `Attempt to get permission specifications failed because their were ${accounts.length} accounts, but ${internalAccountCount} identities, and the ${keyringTypesWithMissingIdentities} keyrings included accounts with missing identities. Meanwhile, there are ${accountTrackerCount} accounts in the account tracker.`,
    ),
  );
};

/**
 * Sorts a list of evm account addresses by most recently selected by using
 * the lastSelected value for the matching InternalAccount object stored in state.
 *
 * @param accounts - The list of evm accounts addresses to sort.
 * @returns The sorted evm accounts addresses.
 */
export const sortAccountsByLastSelected = (accounts: Hex[]) => {
  const internalAccounts: InternalAccount[] =
    Engine.context.AccountsController.listAccounts();

  return accounts.sort((firstAddress, secondAddress) => {
    const firstAccount = internalAccounts.find(
      (internalAccount) =>
        internalAccount.address.toLowerCase() === firstAddress.toLowerCase(),
    );

    const secondAccount = internalAccounts.find(
      (internalAccount) =>
        internalAccount.address.toLowerCase() === secondAddress.toLowerCase(),
    );

    if (!firstAccount) {
      captureKeyringTypesWithMissingIdentities(internalAccounts, accounts);
      throw new Error(`Missing identity for address: "${firstAddress}".`);
    } else if (!secondAccount) {
      captureKeyringTypesWithMissingIdentities(internalAccounts, accounts);
      throw new Error(`Missing identity for address: "${secondAddress}".`);
    } else if (
      firstAccount.metadata.lastSelected === secondAccount.metadata.lastSelected
    ) {
      return 0;
    } else if (firstAccount.metadata.lastSelected === undefined) {
      return 1;
    } else if (secondAccount.metadata.lastSelected === undefined) {
      return -1;
    }

    return (
      secondAccount.metadata.lastSelected - firstAccount.metadata.lastSelected
    );
  });
};

/**
 * Gets the sorted permitted accounts for the specified origin. Returns an empty
 * array if no accounts are permitted or the wallet is locked. Returns any permitted
 * accounts if the wallet is locked and `ignoreLock` is true. This lock bypass is needed
 * for the `eth_requestAccounts` & `wallet_getPermission` handlers both of which
 * return permissioned accounts to the dapp when the wallet is locked.
 *
 * @param {string} origin - The origin whose exposed accounts to retrieve.
 * @param {object} [options] - The options object
 * @param {boolean} [options.ignoreLock] - If accounts should be returned even if the wallet is locked.
 * @returns {string[]} The origin's permitted accounts, or an empty
 * array.
 */
export const getPermittedAccounts = (
  origin: string,
  { ignoreLock }: { ignoreLock?: boolean } = {},
) => {
  const { AccountsController, PermissionController, KeyringController } =
    Engine.context;

  let caveat;
  try {
    if (INTERNAL_ORIGINS.includes(origin)) {
      const selectedAccountAddress =
        AccountsController.getSelectedAccount().address;

      return [selectedAccountAddress];
    }

<<<<<<< HEAD
    caveat = PermissionController.getCaveat(
      origin,
      Caip25EndowmentPermissionName,
      Caip25CaveatType,
    );
  } catch (err) {
    if (err instanceof PermissionDoesNotExistError) {
      // suppress expected error in case that the origin
      // does not have the target permission yet
=======
    const accounts =
      await Engine.context.PermissionController.executeRestrictedMethod(
        hostname,
        RestrictedMethods.eth_accounts,
      );
    Logger.log('getPermittedAccounts', accounts);
    return accounts;
    // TODO: Replace "any" with type
    // eslint-disable-next-line @typescript-eslint/no-explicit-any
  } catch (error: any) {
    if (error.code === rpcErrorCodes.provider.unauthorized) {
      Logger.log('getPermittedAccounts', 'Unauthorized');
>>>>>>> dbeec759
      return [];
    }
    throw err;
  }
<<<<<<< HEAD

  if (!KeyringController.isUnlocked() && !ignoreLock) {
    return [];
  }

  const ethAccounts = getEthAccounts(caveat.value);
  return sortAccountsByLastSelected(ethAccounts);
=======
};

/**
 * Get permitted chains for the given the host.
 *
 * @param hostname - Subject to check if permissions exists. Ex: A Dapp is a subject.
 * @returns An array containing permitted chains for the specified host.
 */
export const getPermittedChains = async (hostname: string): Promise<string[]> => {
  const { PermissionController } = Engine.context;
  const caveat = PermissionController.getCaveat(
    hostname,
    PermissionKeys.permittedChains,
    CaveatTypes.restrictNetworkSwitching
  );

  if (Array.isArray(caveat?.value)) {
    const chains = caveat.value
      .filter((item: unknown): item is string => typeof item === 'string' && !isNaN(parseInt(item)))
      .map((chainId: string) => `${KnownCaipNamespace.Eip155}:${parseInt(chainId)}`);

    return chains;
  }

  return [];
>>>>>>> dbeec759
};<|MERGE_RESOLUTION|>--- conflicted
+++ resolved
@@ -2,8 +2,8 @@
 import ImportedEngine from '../Engine';
 import Logger from '../../util/Logger';
 import TransactionTypes from '../TransactionTypes';
-<<<<<<< HEAD
-import { Hex } from '@metamask/utils';
+import { PermissionKeys } from './specifications';
+import { KnownCaipNamespace, Hex } from '@metamask/utils';
 import { InternalAccount } from '@metamask/keyring-internal-api';
 import {
   Caip25CaveatType,
@@ -18,10 +18,7 @@
   CaveatConstraint,
   PermissionDoesNotExistError,
 } from '@metamask/permission-controller';
-=======
-import { PermissionKeys } from './specifications';
-import { KnownCaipNamespace } from '@metamask/utils';
->>>>>>> dbeec759
+import { CaveatTypes } from './constants';
 
 const INTERNAL_ORIGINS = [process.env.MM_FOX_CODE, TransactionTypes.MMM];
 
@@ -342,7 +339,6 @@
       return [selectedAccountAddress];
     }
 
-<<<<<<< HEAD
     caveat = PermissionController.getCaveat(
       origin,
       Caip25EndowmentPermissionName,
@@ -352,25 +348,10 @@
     if (err instanceof PermissionDoesNotExistError) {
       // suppress expected error in case that the origin
       // does not have the target permission yet
-=======
-    const accounts =
-      await Engine.context.PermissionController.executeRestrictedMethod(
-        hostname,
-        RestrictedMethods.eth_accounts,
-      );
-    Logger.log('getPermittedAccounts', accounts);
-    return accounts;
-    // TODO: Replace "any" with type
-    // eslint-disable-next-line @typescript-eslint/no-explicit-any
-  } catch (error: any) {
-    if (error.code === rpcErrorCodes.provider.unauthorized) {
-      Logger.log('getPermittedAccounts', 'Unauthorized');
->>>>>>> dbeec759
       return [];
     }
     throw err;
   }
-<<<<<<< HEAD
 
   if (!KeyringController.isUnlocked() && !ignoreLock) {
     return [];
@@ -378,7 +359,6 @@
 
   const ethAccounts = getEthAccounts(caveat.value);
   return sortAccountsByLastSelected(ethAccounts);
-=======
 };
 
 /**
@@ -387,22 +367,23 @@
  * @param hostname - Subject to check if permissions exists. Ex: A Dapp is a subject.
  * @returns An array containing permitted chains for the specified host.
  */
-export const getPermittedChains = async (hostname: string): Promise<string[]> => {
+export const getPermittedChains = async (
+  hostname: string,
+): Promise<string[]> => {
   const { PermissionController } = Engine.context;
   const caveat = PermissionController.getCaveat(
     hostname,
-    PermissionKeys.permittedChains,
-    CaveatTypes.restrictNetworkSwitching
-  );
-
-  if (Array.isArray(caveat?.value)) {
-    const chains = caveat.value
-      .filter((item: unknown): item is string => typeof item === 'string' && !isNaN(parseInt(item)))
-      .map((chainId: string) => `${KnownCaipNamespace.Eip155}:${parseInt(chainId)}`);
+    Caip25EndowmentPermissionName,
+  );
+
+  if (caveat) {
+    // TODO: [ffmcgee] Jiexi look into this, perhaps we can do it in a cleaner manner, but fixed this during merge conflict so just speed running it atm
+    const chains = getPermittedEthChainIds(caveat.value).map(
+      (chainId: string) => `${KnownCaipNamespace.Eip155}:${parseInt(chainId)}`,
+    );
 
     return chains;
   }
 
   return [];
->>>>>>> dbeec759
 };