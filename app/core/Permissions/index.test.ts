import * as permissions from '.'; // eslint-disable-line import/no-namespace
import { captureException } from '@sentry/react-native';
import Logger from '../../util/Logger';
import TransactionTypes from '../TransactionTypes';
import Engine from '../Engine';
import {
  Caip25CaveatType,
  Caip25EndowmentPermissionName,
  getEthAccounts,
  getPermittedEthChainIds,
  setEthAccounts,
  setPermittedEthChainIds,
} from '@metamask/chain-agnostic-permission';
import {
  Caveat,
  PermissionDoesNotExistError,
  PermissionSubjectEntry,
  ValidPermission,
} from '@metamask/permission-controller';
import {
  getPermittedAccountsByHostname,
  getPermittedChainIdsByHostname,
  getDefaultCaip25CaveatValue,
  getCaip25Caveat,
  addPermittedAccounts,
  removePermittedAccounts,
  removeAccountsFromPermissions,
  updatePermittedChains,
  sortAccountsByLastSelected,
  getPermittedAccounts,
<<<<<<< HEAD
  getPermittedChains,
  switchActiveAccounts,
  addPermittedChain,
  removePermittedChain,
} from './index';
import { errorCodes as rpcErrorCodes } from '@metamask/rpc-errors';
import { RestrictedMethods, CaveatTypes } from './constants';
import { PermissionKeys } from './specifications';
import ImportedEngine from '../Engine';

// Mock dependencies
jest.mock('../Engine', () => ({
  context: {
    PermissionController: {
      executeRestrictedMethod: jest.fn(),
      getCaveat: jest.fn(),
      updateCaveat: jest.fn(),
      grantPermissions: jest.fn(),
    },
    AccountsController: {
      getSelectedAccount: jest.fn(),
    },
  },
=======
} from '.';
import { Hex, Json } from '@metamask/utils';

jest.mock('@sentry/react-native', () => ({
  captureException: jest.fn(),
>>>>>>> f9961514
}));

jest.mock('../../util/Logger', () => ({
  log: jest.fn(),
}));

jest.mock('@metamask/chain-agnostic-permission', () => ({
  ...jest.requireActual('@metamask/chain-agnostic-permission'),
  getEthAccounts: jest.fn(),
  getPermittedEthChainIds: jest.fn(),
  setEthAccounts: jest.fn(),
  setPermittedEthChainIds: jest.fn(),
}));

const mockGetCaveat = Engine.context.PermissionController
  .getCaveat as jest.Mock;
const mockListAccounts = Engine.context.AccountsController
  .listAccounts as jest.Mock;
const mockIsUnlocked = Engine.context.KeyringController.isUnlocked as jest.Mock;

// Mock process.env
process.env.MM_FOX_CODE = 'metamask';

describe('Permission Utility Functions', () => {
  beforeEach(() => {
    jest.clearAllMocks();
  });

  describe('getPermittedAccountsByHostname', () => {
    it('should return accounts for a given hostname', () => {
      const mockState = {
        subjects: {
          'https://example.com': {
            permissions: {
              [Caip25EndowmentPermissionName]: {
                caveats: [
                  {
                    type: Caip25CaveatType,
                    value: {
                      optionalScopes: {},
                      requiredScopes: {},
                    },
                  },
                ],
              },
            },
          },
          'https://another.com': {
            permissions: {
              [Caip25EndowmentPermissionName]: {
                caveats: [
                  {
                    type: Caip25CaveatType,
                    value: {
                      optionalScopes: {},
                      requiredScopes: {},
                    },
                  },
                ],
              },
            },
          },
        },
      };

      const mockAccounts1: Hex[] = ['0x1', '0x2'];
      const mockAccounts2: Hex[] = ['0x3', '0x4'];

      mockListAccounts.mockReturnValue(
        [...mockAccounts1, ...mockAccounts2].map((a, i) => ({
          address: a,
          metadata: { lastSelected: 1 - i },
        })),
      );

      // Mock getEthAccounts for different subjects
      (getEthAccounts as jest.Mock).mockImplementation((value) => {
        if (
          value ===
          mockState.subjects['https://example.com'].permissions[
            Caip25EndowmentPermissionName
          ].caveats[0].value
        ) {
          return mockAccounts1;
        }
        return mockAccounts2;
      });

      const result = getPermittedAccountsByHostname(
        mockState,
        'https://example.com',
      );
      expect(result).toEqual(mockAccounts1);
    });

    it('should return empty array if hostname has no accounts', () => {
      const mockState = {
        subjects: {
          'https://example.com': {
            permissions: {
              [Caip25EndowmentPermissionName]: {
                caveats: [
                  {
                    type: Caip25CaveatType,
                    value: {
                      optionalScopes: {},
                      requiredScopes: {},
                    },
                  },
                ],
              },
            },
          },
        },
      };

      // Mock sortAccountsByLastSelected to return empty array
      jest.spyOn(permissions, 'sortAccountsByLastSelected').mockReturnValue([]);

      const result = getPermittedAccountsByHostname(
        mockState,
        'https://nonexistent.com',
      );
      expect(result).toEqual([]);
    });

    it('should handle subjects without permissions', () => {
      const mockState = {
        subjects: {
          'https://example.com': {},
        },
      };

      const result = getPermittedAccountsByHostname(
        mockState,
        'https://example.com',
      );
      expect(result).toEqual([]);
    });
  });

  describe('getPermittedChainIdsByHostname', () => {
    it('should return eth chainIds for a given hostname', () => {
      const mockState = {
        subjects: {
          'https://example.com': {
            permissions: {
              [Caip25EndowmentPermissionName]: {
                caveats: [
                  {
                    type: Caip25CaveatType,
                    value: {
                      optionalScopes: {
                        'eip155:1': {
                          accounts: []
                        },
                        'eip155:2': {
                          accounts: []
                        }
                      },
                      requiredScopes: {},
                    },
                  },
                ],
              },
            },
          },
          'https://another.com': {
            permissions: {
              [Caip25EndowmentPermissionName]: {
                caveats: [
                  {
                    type: Caip25CaveatType,
                    value: {
                      optionalScopes: {
                        'eip155:3': {
                          accounts: []
                        }
                      },
                      requiredScopes: {},
                    },
                  },
                ],
              },
            },
          },
        },
      };

      (getPermittedEthChainIds as jest.Mock).mockImplementation((value) => {
        if (
          value ===
          mockState.subjects['https://example.com'].permissions[
            Caip25EndowmentPermissionName
          ].caveats[0].value
        ) {
          return ['0x1', '0x2'];
        }
        return ['0x3'];
          });

      const result = getPermittedChainIdsByHostname(
        mockState,
        'https://example.com',
      );
      expect(result).toEqual(['0x1', '0x2']);
    });

    it('should return empty array if hostname has no eth chainIds', () => {
      const mockState = {
        subjects: {
          'https://example.com': {
            permissions: {
              [Caip25EndowmentPermissionName]: {
                caveats: [
                  {
                    type: Caip25CaveatType,
                    value: {
                      optionalScopes: {
                        'wallet': {
                          accounts: []
                        }
                      },
                      requiredScopes: {},
                    },
                  },
                ],
              },
            },
          },
        },
      };


      (getPermittedEthChainIds as jest.Mock).mockImplementation((value) => {
        if (
          value ===
          mockState.subjects['https://example.com'].permissions[
            Caip25EndowmentPermissionName
          ].caveats[0].value
        ) {
          return [];
        }
          });

      const result = getPermittedChainIdsByHostname(
        mockState,
        'https://example.com',
      );
      expect(result).toEqual([]);
    });

    it('should handle subjects without permissions', () => {
      const mockState = {
        subjects: {
          'https://example.com': {},
        },
      };

      const result = getPermittedChainIdsByHostname(
        mockState,
        'https://example.com',
      );
      expect(result).toEqual([]);
    });
  });

  describe('getDefaultCaip25CaveatValue', () => {
    it('should return default caveat value', () => {
      const result = getDefaultCaip25CaveatValue();
      expect(result).toEqual({
        requiredScopes: {},
        optionalScopes: { 'wallet:eip155': { accounts: [] } },
        sessionProperties: {},
        isMultichainOrigin: false,
      });
    });
  });

  describe('getCaip25Caveat', () => {
    it('should return caveat when it exists', () => {
      const mockCaveat = {
        type: Caip25CaveatType,
        value: {
          optionalScopes: {},
          requiredScopes: {},
          isMultichainOrigin: false,
          sessionProperties: {},
        },
      };

      mockGetCaveat.mockReturnValue(mockCaveat);

      const result = getCaip25Caveat('https://example.com');
      expect(result).toEqual(mockCaveat);
      expect(
        Engine.context.PermissionController.getCaveat,
      ).toHaveBeenCalledWith(
        'https://example.com',
        Caip25EndowmentPermissionName,
        Caip25CaveatType,
      );
    });

    it('should return undefined when permission does not exist', () => {
      mockGetCaveat.mockImplementation(() => {
        throw new PermissionDoesNotExistError(
          'Permission does not exist',
          Caip25EndowmentPermissionName,
        );
      });

      const result = getCaip25Caveat('https://example.com');
      expect(result).toBeUndefined();
    });

    it('should throw error for other errors', () => {
      const error = new Error('Some other error');
      mockGetCaveat.mockImplementation(() => {
        throw error;
      });

      expect(() => getCaip25Caveat('https://example.com')).toThrow(error);
    });
  });

  describe('addPermittedAccounts', () => {
    it('should add accounts to permitted accounts', () => {
      const mockCaveat = {
        type: Caip25CaveatType,
        value: {
          optionalScopes: {},
          requiredScopes: {},
          isMultichainOrigin: false,
          sessionProperties: {},
        },
      };

      const existingAccounts = ['0x1', '0x2'];
      const newAccounts: Hex[] = ['0x3', '0x4'];
      const allAccounts = ['0x1', '0x2', '0x3', '0x4'];

      mockGetCaveat.mockReturnValue(mockCaveat);

      (getEthAccounts as jest.Mock).mockReturnValue(existingAccounts);

      (setEthAccounts as jest.Mock).mockReturnValue({
        ...mockCaveat.value,
        // The updated accounts would be here in the real implementation
      });

      const result = addPermittedAccounts('https://example.com', newAccounts);

      expect(getEthAccounts).toHaveBeenCalledWith(mockCaveat.value);
      expect(setEthAccounts).toHaveBeenCalledWith(
        mockCaveat.value,
        allAccounts,
      );
      expect(
        Engine.context.PermissionController.updateCaveat,
      ).toHaveBeenCalledWith(
        'https://example.com',
        Caip25EndowmentPermissionName,
        Caip25CaveatType,
        expect.anything(),
      );
      expect(result).toBe(existingAccounts[0]);
    });

    it('should throw error if no permission exists', () => {
      mockGetCaveat.mockReturnValue(undefined);

      expect(() =>
        addPermittedAccounts('https://example.com', ['0x1']),
      ).toThrow(
        'Cannot add account permissions for origin "https://example.com": no permission currently exists for this origin.',
      );
    });

    it('should handle case when accounts already exist', () => {
      const mockCaveat = {
        type: Caip25CaveatType,
        value: {
          optionalScopes: {},
          requiredScopes: {},
          isMultichainOrigin: false,
          sessionProperties: {},
        },
      };

      const existingAccounts: Hex[] = ['0x1', '0x2'];

      mockGetCaveat.mockReturnValue(mockCaveat);

      (getEthAccounts as jest.Mock).mockReturnValue(existingAccounts);

      const consoleErrorSpy = jest.spyOn(console, 'error').mockImplementation();

      const result = addPermittedAccounts(
        'https://example.com',
        existingAccounts,
      );

      expect(consoleErrorSpy).toHaveBeenCalled();
      expect(result).toBe(existingAccounts[0]);
      expect(
        Engine.context.PermissionController.updateCaveat,
      ).not.toHaveBeenCalled();
    });
  });

  describe('removePermittedAccounts', () => {
    it('should remove accounts from permitted accounts', () => {
      const mockCaveat = {
        type: Caip25CaveatType,
        value: {
          optionalScopes: {},
          requiredScopes: {},
          isMultichainOrigin: false,
          sessionProperties: {},
        },
      };

      const existingAccounts = ['0x1', '0x2', '0x3'];
      const accountsToRemove: Hex[] = ['0x2', '0x3'];
      const remainingAccounts = ['0x1'];

      mockGetCaveat.mockReturnValue(mockCaveat);
      (getEthAccounts as jest.Mock).mockReturnValue(existingAccounts);
      (setEthAccounts as jest.Mock).mockReturnValue({
        ...mockCaveat.value,
        // The updated accounts would be here in the real implementation
      });

      removePermittedAccounts('https://example.com', accountsToRemove);

      expect(getEthAccounts).toHaveBeenCalledWith(mockCaveat.value);
      expect(setEthAccounts).toHaveBeenCalledWith(
        mockCaveat.value,
        remainingAccounts,
      );
      expect(
        Engine.context.PermissionController.updateCaveat,
      ).toHaveBeenCalledWith(
        'https://example.com',
        Caip25EndowmentPermissionName,
        Caip25CaveatType,
        expect.anything(),
      );
    });

    it('should revoke permission if no accounts remain', () => {
      const mockCaveat = {
        type: Caip25CaveatType,
        value: {
          optionalScopes: {},
          requiredScopes: {},
          isMultichainOrigin: false,
          sessionProperties: {},
        },
      };

      const existingAccounts = ['0x1', '0x2'];
      const accountsToRemove: Hex[] = ['0x1', '0x2'];

      mockGetCaveat.mockReturnValue(mockCaveat);

      (getEthAccounts as jest.Mock).mockReturnValue(existingAccounts);

      removePermittedAccounts('https://example.com', accountsToRemove);

      expect(
        Engine.context.PermissionController.revokePermission,
      ).toHaveBeenCalledWith(
        'https://example.com',
        Caip25EndowmentPermissionName,
      );
      expect(
        Engine.context.PermissionController.updateCaveat,
      ).not.toHaveBeenCalled();
    });

    it('should throw error if no permission exists', () => {
      // Mock getCaip25Caveat to return undefined
      mockGetCaveat.mockReturnValue(undefined);

      expect(() =>
        removePermittedAccounts('https://example.com', ['0x1']),
      ).toThrow(
        'Cannot remove accounts "0x1": No permissions exist for origin "https://example.com".',
      );
    });

    it('should do nothing if accounts to remove are not in permitted accounts', () => {
      const mockCaveat = {
        type: Caip25CaveatType,
        value: {
          optionalScopes: {},
          requiredScopes: {},
          isMultichainOrigin: false,
          sessionProperties: {},
        },
      };

      const existingAccounts = ['0x1', '0x2'];
      const accountsToRemove: Hex[] = ['0x3', '0x4'];

      mockGetCaveat.mockReturnValue(mockCaveat);

      (getEthAccounts as jest.Mock).mockReturnValue(existingAccounts);

      removePermittedAccounts('https://example.com', accountsToRemove);

      expect(
        Engine.context.PermissionController.updateCaveat,
      ).not.toHaveBeenCalled();
      expect(
        Engine.context.PermissionController.revokePermission,
      ).not.toHaveBeenCalled();
    });
  });

  describe('removeAccountsFromPermissions', () => {
    it('should remove accounts from all subjects', async () => {
      const mockCaveat = {
        type: Caip25CaveatType,
        value: {
          optionalScopes: {
            'eip155:1': {
              accounts: ['eip155:1:0x1', 'eip155:1:0x2'],
            },
          },
          requiredScopes: {},
          isMultichainOrigin: false,
          sessionProperties: {},
        },
      };

      const ethAccounts: Hex[] = ['0x1', '0x2'];
      Engine.context.PermissionController.state.subjects = {
        'https://example.com': {} as PermissionSubjectEntry<
          ValidPermission<string, Caveat<string, Json>>
        >,
        'https://another.com': {} as PermissionSubjectEntry<
          ValidPermission<string, Caveat<string, Json>>
        >,
      };

      mockGetCaveat.mockReturnValue(mockCaveat);

      (getEthAccounts as jest.Mock).mockReturnValue(ethAccounts);

      // Mock removePermittedAccounts
      const removePermittedAccountsSpy = jest
        .spyOn(Engine.context.PermissionController, 'revokePermission')
        .mockImplementation();

      await removeAccountsFromPermissions(ethAccounts);

      expect(removePermittedAccountsSpy).toHaveBeenCalledTimes(2);
      expect(removePermittedAccountsSpy).toHaveBeenCalledWith(
        'https://example.com',
        Caip25EndowmentPermissionName,
      );
      expect(removePermittedAccountsSpy).toHaveBeenCalledWith(
        'https://another.com',
        Caip25EndowmentPermissionName,
      );
    });

    it('should log errors and continue if removing accounts fails', async () => {
      Engine.context.PermissionController.state.subjects = {
        'https://example.com': {} as PermissionSubjectEntry<
          ValidPermission<string, Caveat<string, Json>>
        >,
        'https://another.com': {} as PermissionSubjectEntry<
          ValidPermission<string, Caveat<string, Json>>
        >,
      };

      // Mock getCaip25Caveat return undefined
      mockGetCaveat.mockReturnValue(undefined);

      await removeAccountsFromPermissions(['0x1', '0x2']);

      expect(Logger.log).toHaveBeenCalledWith(
        expect.any(Error),
        'Failed to remove account from permissions after deleting account from wallet.',
      );
    });
  });

  describe('updatePermittedChains', () => {
    it('should add chains to permitted chains', () => {
      const mockCaveat = {
        type: Caip25CaveatType,
        value: {
          optionalScopes: {},
          requiredScopes: {},
          isMultichainOrigin: false,
          sessionProperties: {},
        },
      };

      const existingChainIds = ['0x1'];
      const newChainIds: Hex[] = ['0xa'];
      const allChainIds = ['0x1', '0xa'];
      const ethAccounts = ['0x123'];

      mockGetCaveat.mockReturnValue(mockCaveat);

      (getPermittedEthChainIds as jest.Mock).mockReturnValue(existingChainIds);

      (setPermittedEthChainIds as jest.Mock).mockReturnValue({
        ...mockCaveat.value,
        // The updated chains would be here in the real implementation
      });

      (getEthAccounts as jest.Mock).mockReturnValue(ethAccounts);

      (setEthAccounts as jest.Mock).mockReturnValue({
        ...mockCaveat.value,
        // The updated accounts would be here in the real implementation
      });

      updatePermittedChains('https://example.com', newChainIds);

      expect(getPermittedEthChainIds).toHaveBeenCalledWith(mockCaveat.value);
      expect(setPermittedEthChainIds).toHaveBeenCalledWith(
        mockCaveat.value,
        allChainIds,
      );
      expect(getEthAccounts).toHaveBeenCalled();
      expect(setEthAccounts).toHaveBeenCalled();
      expect(
        Engine.context.PermissionController.updateCaveat,
      ).toHaveBeenCalledWith(
        'https://example.com',
        Caip25EndowmentPermissionName,
        Caip25CaveatType,
        expect.anything(),
      );
    });

    it('should add chains and remove existing chain permissions if "shouldRemoveExistingChainPermissions" is passed', () => {
      const mockCaveat = {
        type: Caip25CaveatType,
        value: {
          optionalScopes: {},
          requiredScopes: {},
          isMultichainOrigin: false,
          sessionProperties: {},
        },
      };

      const existingChainIds = ['0x1'];
      const newChainIds: Hex[] = ['0xa'];
      const ethAccounts = ['0x123'];
      const shouldRemoveExistingChainPermissions = true;

      mockGetCaveat.mockReturnValue(mockCaveat);

      (getPermittedEthChainIds as jest.Mock).mockReturnValue(existingChainIds);

      (setPermittedEthChainIds as jest.Mock).mockReturnValue({
        ...mockCaveat.value,
        // The updated chains would be here in the real implementation
      });

      (getEthAccounts as jest.Mock).mockReturnValue(ethAccounts);

      (setEthAccounts as jest.Mock).mockReturnValue({
        ...mockCaveat.value,
        // The updated accounts would be here in the real implementation
      });

      updatePermittedChains(
        'https://example.com',
        newChainIds,
        shouldRemoveExistingChainPermissions,
      );

      expect(getPermittedEthChainIds).not.toHaveBeenCalled();
      expect(setPermittedEthChainIds).toHaveBeenCalledWith(
        mockCaveat.value,
        newChainIds,
      );
      expect(getEthAccounts).toHaveBeenCalled();
      expect(setEthAccounts).toHaveBeenCalled();
      expect(
        Engine.context.PermissionController.updateCaveat,
      ).toHaveBeenCalledWith(
        'https://example.com',
        Caip25EndowmentPermissionName,
        Caip25CaveatType,
        expect.anything(),
      );
    });

    it('should throw error if no permission exists', () => {
      // Mock getCaip25Caveat to return undefined
      mockGetCaveat.mockReturnValue(undefined);

      expect(() => updatePermittedChains('https://example.com', ['0x1'])).toThrow(
        'Cannot add chain permissions for origin "https://example.com": no permission currently exists for this origin.',
      );
    });
  });

  describe('sortAccountsByLastSelected', () => {
    it('should sort accounts by lastSelected timestamp', () => {
      const accounts: Hex[] = ['0x1', '0x2', '0x3'];
      const internalAccounts = [
        {
          address: '0x1',
          metadata: { lastSelected: 100 },
        },
        {
          address: '0x2',
          metadata: { lastSelected: 300 },
        },
        {
          address: '0x3',
          metadata: { lastSelected: 200 },
        },
      ];

      mockListAccounts.mockReturnValue(internalAccounts);

      const result = sortAccountsByLastSelected(accounts);
      expect(result).toEqual(['0x2', '0x3', '0x1']);
    });

    it('should handle accounts with undefined lastSelected', () => {
      const accounts: Hex[] = ['0x1', '0x2', '0x3'];
      const internalAccounts = [
        {
          address: '0x1',
          metadata: { lastSelected: 100 },
        },
        {
          address: '0x2',
          metadata: { lastSelected: undefined },
        },
        {
          address: '0x3',
          metadata: { lastSelected: 200 },
        },
      ];

      mockListAccounts.mockReturnValue(internalAccounts);

      const result = sortAccountsByLastSelected(accounts);
      expect(result).toEqual(['0x3', '0x1', '0x2']);
    });

    it('should handle accounts with same lastSelected value', () => {
      const accounts: Hex[] = ['0x1', '0x2', '0x3'];
      const internalAccounts = [
        {
          address: '0x1',
          metadata: { lastSelected: 100 },
        },
        {
          address: '0x2',
          metadata: { lastSelected: 100 },
        },
        {
          address: '0x3',
          metadata: { lastSelected: 200 },
        },
      ];

      mockListAccounts.mockReturnValue(internalAccounts);

      const result = sortAccountsByLastSelected(accounts);
      // We don't assert the exact order for accounts with the same lastSelected value
      expect(result).toContain('0x1');
      expect(result).toContain('0x2');
      expect(result).toContain('0x3');
      expect(result[0]).toBe('0x3'); // The one with highest lastSelected should be first
    });

    it('should throw error if account is missing from identities', () => {
      const accounts: Hex[] = ['0x1', '0x2', '0x3'];
      const internalAccounts = [
        {
          address: '0x1',
          metadata: { lastSelected: 100 },
        },
        // 0x2 is missing
        {
          address: '0x3',
          metadata: { lastSelected: 200 },
        },
      ];

      mockListAccounts.mockReturnValue(internalAccounts);
      (
        Engine.context.KeyringController.getAccountKeyringType as jest.Mock
      ).mockResolvedValue('Simple Key Pair');

      expect(() => sortAccountsByLastSelected(accounts)).toThrow(
        'Missing identity for address: "0x2".',
      );
      expect(captureException).toHaveBeenCalled();
    });

    it('should handle case insensitive address comparison', () => {
      const accounts: Hex[] = ['0x1', '0x2', '0x3'];
      const internalAccounts = [
        {
          address: '0X1', // Uppercase
          metadata: { lastSelected: 100 },
        },
        {
          address: '0x2',
          metadata: { lastSelected: 300 },
        },
        {
          address: '0x3',
          metadata: { lastSelected: 200 },
        },
      ];

      mockListAccounts.mockReturnValue(internalAccounts);

      const result = sortAccountsByLastSelected(accounts);
      expect(result).toEqual(['0x2', '0x3', '0x1']);
    });
  });

  describe('getPermittedAccounts', () => {
    it('should return selected account for internal origins', () => {
      const selectedAccount = {
        address: '0x123',
      };
      (
        Engine.context.AccountsController.getSelectedAccount as jest.Mock
      ).mockReturnValue(selectedAccount);

      const result = getPermittedAccounts(TransactionTypes.MMM);
      expect(result).toEqual(['0x123']);
    });

    it('should return permitted accounts for external origins when wallet is unlocked', () => {
      const mockCaveat = {
        type: Caip25CaveatType,
        value: {
          optionalScopes: {
            'eip155:1': {
              accounts: ['eip155:1:0x123'],
            },
          },
          requiredScopes: {},
          isMultichainOrigin: false,
          sessionProperties: {},
        },
      };

      const ethAccounts = ['0x1', '0x2', '0x3'];
      const sortedAccounts: Hex[] = ['0x3', '0x1', '0x2'];

      mockListAccounts.mockReturnValue(
        sortedAccounts.map((a, i) => ({
          address: a,
          metadata: { lastSelected: 1 - i },
        })),
      );

      mockGetCaveat.mockReturnValue(mockCaveat);
      mockIsUnlocked.mockReturnValue(true);
      (getEthAccounts as jest.Mock).mockReturnValue(ethAccounts);

      jest
        .spyOn(permissions, 'sortAccountsByLastSelected')
        .mockReturnValue(sortedAccounts);

      const result = getPermittedAccounts('https://example.com');
      expect(result).toEqual(sortedAccounts);
    });

    it('should return empty array for external origins when wallet is locked', () => {
      const mockCaveat = {
        type: Caip25CaveatType,
        value: {
          optionalScopes: {},
          requiredScopes: {},
          isMultichainOrigin: false,
          sessionProperties: {},
        },
      };

      mockGetCaveat.mockReturnValue(mockCaveat);
      mockIsUnlocked.mockReturnValue(false);

      const result = getPermittedAccounts('https://example.com');
      expect(result).toEqual([]);
    });

    it('should return permitted accounts for external origins when wallet is locked but ignoreLock is true', () => {
      const mockCaveat = {
        type: Caip25CaveatType,
        value: {
          optionalScopes: {},
          requiredScopes: {},
          isMultichainOrigin: false,
          sessionProperties: {},
        },
      };

      const ethAccounts = ['0x1', '0x2', '0x3'];
      const sortedAccounts: Hex[] = ['0x3', '0x1', '0x2'];

      mockListAccounts.mockReturnValue(
        sortedAccounts.map((a, i) => ({
          address: a,
          metadata: { lastSelected: 1 - i },
        })),
      );
      mockGetCaveat.mockReturnValue(mockCaveat);
      mockIsUnlocked.mockReturnValue(false);
      (getEthAccounts as jest.Mock).mockReturnValue(ethAccounts);

      // Mock sortAccountsByLastSelected
      jest
        .spyOn(permissions, 'sortAccountsByLastSelected')
        .mockReturnValue(sortedAccounts);

      const result = getPermittedAccounts('https://example.com', {
        ignoreLock: true,
      });
      expect(result).toEqual(sortedAccounts);
    });

    it('should return empty array when permission does not exist', () => {
      mockGetCaveat.mockImplementation(() => {
        throw new PermissionDoesNotExistError(
          'Permission does not exist',
          Caip25EndowmentPermissionName,
        );
      });

      const result = getPermittedAccounts('https://example.com');
      expect(result).toEqual([]);
    });

    it('should throw error for other errors', () => {
      const error = new Error('Some other error');
      mockGetCaveat.mockImplementation(() => {
        throw error;
      });

      expect(() => getPermittedAccounts('https://example.com')).toThrow(error);
    });
  });

<<<<<<< HEAD
  describe('addPermittedChain', () => {
    it('adds a new chain to permitted chains', async () => {
      const hostname = 'example.com';
      const chainId = '0x1';
      Engine.context.PermissionController.getCaveat.mockReturnValue({
        value: ['0xa'],
      });
      Engine.context.PermissionController.grantPermissions.mockResolvedValue(undefined);

      await addPermittedChain(hostname, chainId);

      expect(Engine.context.PermissionController.getCaveat).toHaveBeenCalledWith(
        hostname,
        PermissionKeys.permittedChains,
        CaveatTypes.restrictNetworkSwitching,
      );
      expect(Engine.context.PermissionController.grantPermissions).toHaveBeenCalledWith({
        approvedPermissions: {
          [PermissionKeys.permittedChains]: {
            caveats: [
              { type: CaveatTypes.restrictNetworkSwitching, value: ['0xa', '0x1'] },
            ],
          },
        },
        subject: {
          origin: hostname,
        },
        preserveExistingPermissions: true,
      });
    });

    it('does not add chain if already permitted', async () => {
      const hostname = 'example.com';
      const chainId = '0x1';
      Engine.context.PermissionController.getCaveat.mockReturnValue({
        value: ['0xa', '0x1'],
      });

      await addPermittedChain(hostname, chainId);

      expect(Engine.context.PermissionController.getCaveat).toHaveBeenCalledWith(
        hostname,
        PermissionKeys.permittedChains,
        CaveatTypes.restrictNetworkSwitching,
      );
      expect(Engine.context.PermissionController.grantPermissions).not.toHaveBeenCalled();
    });

    it('handles empty initial permitted chains', async () => {
      const hostname = 'example.com';
      const chainId = '0x1';
      Engine.context.PermissionController.getCaveat.mockReturnValue({
        value: [],
      });

      await addPermittedChain(hostname, chainId);

      expect(Engine.context.PermissionController.grantPermissions).toHaveBeenCalledWith({
        approvedPermissions: {
          [PermissionKeys.permittedChains]: {
            caveats: [
              { type: CaveatTypes.restrictNetworkSwitching, value: ['0x1'] },
            ],
          },
        },
        subject: {
          origin: hostname,
        },
        preserveExistingPermissions: true,
      });
    });
  });

  describe('removePermittedChain', () => {
    it('removes a chain from permitted chains', async () => {
      const hostname = 'example.com';
      const chainId = '0x1';
      Engine.context.PermissionController.getCaveat.mockReturnValue({
        value: ['0xa', '0x1', '0x5'],
      });
      Engine.context.PermissionController.grantPermissions.mockResolvedValue(undefined);

      await removePermittedChain(hostname, chainId);

      expect(Engine.context.PermissionController.getCaveat).toHaveBeenCalledWith(
        hostname,
        PermissionKeys.permittedChains,
        CaveatTypes.restrictNetworkSwitching,
      );
      expect(Engine.context.PermissionController.grantPermissions).toHaveBeenCalledWith({
        approvedPermissions: {
          [PermissionKeys.permittedChains]: {
            caveats: [
              { type: CaveatTypes.restrictNetworkSwitching, value: ['0xa', '0x5'] },
            ],
          },
        },
        subject: {
          origin: hostname,
        },
        preserveExistingPermissions: true,
      });
    });

    it('does not update permissions if chain is not in permitted chains', async () => {
      const hostname = 'example.com';
      const chainId = '0x99';
      Engine.context.PermissionController.getCaveat.mockReturnValue({
        value: ['0xa', '0x1'],
      });

      await removePermittedChain(hostname, chainId);

      expect(Engine.context.PermissionController.getCaveat).toHaveBeenCalledWith(
        hostname,
        PermissionKeys.permittedChains,
        CaveatTypes.restrictNetworkSwitching,
      );
      expect(Engine.context.PermissionController.grantPermissions).not.toHaveBeenCalled();
    });

    it('handles removing the last chain from permitted chains', async () => {
      const hostname = 'example.com';
      const chainId = '0x1';
      Engine.context.PermissionController.getCaveat.mockReturnValue({
        value: ['0x1'],
      });

      await removePermittedChain(hostname, chainId);

      expect(Engine.context.PermissionController.grantPermissions).toHaveBeenCalledWith({
        approvedPermissions: {
          [PermissionKeys.permittedChains]: {
            caveats: [
              { type: CaveatTypes.restrictNetworkSwitching, value: [] },
            ],
          },
        },
        subject: {
          origin: hostname,
        },
        preserveExistingPermissions: true,
      });
    });
  });
=======
  // describe('removePermittedChain', () => {
  //   it('removes a chain from permitted chains', async () => {
  //     const hostname = 'example.com';
  //     const chainId = '0x1';
  //     Engine.context.PermissionController.getCaveat.mockReturnValue({
  //       value: ['0xa', '0x1', '0x5'],
  //     });
  //     Engine.context.PermissionController.grantPermissions.mockResolvedValue(undefined);

  //     await removePermittedChain(hostname, chainId);

  //     expect(Engine.context.PermissionController.getCaveat).toHaveBeenCalledWith(
  //       hostname,
  //       PermissionKeys.permittedChains,
  //       CaveatTypes.restrictNetworkSwitching,
  //     );
  //     expect(Engine.context.PermissionController.grantPermissions).toHaveBeenCalledWith({
  //       approvedPermissions: {
  //         [PermissionKeys.permittedChains]: {
  //           caveats: [
  //             { type: CaveatTypes.restrictNetworkSwitching, value: ['0xa', '0x5'] },
  //           ],
  //         },
  //       },
  //       subject: {
  //         origin: hostname,
  //       },
  //       preserveExistingPermissions: true,
  //     });
  //   });

  //   it('does not update permissions if chain is not in permitted chains', async () => {
  //     const hostname = 'example.com';
  //     const chainId = '0x99';
  //     Engine.context.PermissionController.getCaveat.mockReturnValue({
  //       value: ['0xa', '0x1'],
  //     });

  //     await removePermittedChain(hostname, chainId);

  //     expect(Engine.context.PermissionController.getCaveat).toHaveBeenCalledWith(
  //       hostname,
  //       PermissionKeys.permittedChains,
  //       CaveatTypes.restrictNetworkSwitching,
  //     );
  //     expect(Engine.context.PermissionController.grantPermissions).not.toHaveBeenCalled();
  //   });

  //   it('handles removing the last chain from permitted chains', async () => {
  //     const hostname = 'example.com';
  //     const chainId = '0x1';
  //     Engine.context.PermissionController.getCaveat.mockReturnValue({
  //       value: ['0x1'],
  //     });

  //     await removePermittedChain(hostname, chainId);

  //     expect(Engine.context.PermissionController.grantPermissions).toHaveBeenCalledWith({
  //       approvedPermissions: {
  //         [PermissionKeys.permittedChains]: {
  //           caveats: [
  //             { type: CaveatTypes.restrictNetworkSwitching, value: [] },
  //           ],
  //         },
  //       },
  //       subject: {
  //         origin: hostname,
  //       },
  //       preserveExistingPermissions: true,
  //     });
  //   });
  // });
>>>>>>> f9961514
});<|MERGE_RESOLUTION|>--- conflicted
+++ resolved
@@ -28,37 +28,11 @@
   updatePermittedChains,
   sortAccountsByLastSelected,
   getPermittedAccounts,
-<<<<<<< HEAD
-  getPermittedChains,
-  switchActiveAccounts,
-  addPermittedChain,
-  removePermittedChain,
-} from './index';
-import { errorCodes as rpcErrorCodes } from '@metamask/rpc-errors';
-import { RestrictedMethods, CaveatTypes } from './constants';
-import { PermissionKeys } from './specifications';
-import ImportedEngine from '../Engine';
-
-// Mock dependencies
-jest.mock('../Engine', () => ({
-  context: {
-    PermissionController: {
-      executeRestrictedMethod: jest.fn(),
-      getCaveat: jest.fn(),
-      updateCaveat: jest.fn(),
-      grantPermissions: jest.fn(),
-    },
-    AccountsController: {
-      getSelectedAccount: jest.fn(),
-    },
-  },
-=======
 } from '.';
 import { Hex, Json } from '@metamask/utils';
 
 jest.mock('@sentry/react-native', () => ({
   captureException: jest.fn(),
->>>>>>> f9961514
 }));
 
 jest.mock('../../util/Logger', () => ({
@@ -1016,153 +990,6 @@
     });
   });
 
-<<<<<<< HEAD
-  describe('addPermittedChain', () => {
-    it('adds a new chain to permitted chains', async () => {
-      const hostname = 'example.com';
-      const chainId = '0x1';
-      Engine.context.PermissionController.getCaveat.mockReturnValue({
-        value: ['0xa'],
-      });
-      Engine.context.PermissionController.grantPermissions.mockResolvedValue(undefined);
-
-      await addPermittedChain(hostname, chainId);
-
-      expect(Engine.context.PermissionController.getCaveat).toHaveBeenCalledWith(
-        hostname,
-        PermissionKeys.permittedChains,
-        CaveatTypes.restrictNetworkSwitching,
-      );
-      expect(Engine.context.PermissionController.grantPermissions).toHaveBeenCalledWith({
-        approvedPermissions: {
-          [PermissionKeys.permittedChains]: {
-            caveats: [
-              { type: CaveatTypes.restrictNetworkSwitching, value: ['0xa', '0x1'] },
-            ],
-          },
-        },
-        subject: {
-          origin: hostname,
-        },
-        preserveExistingPermissions: true,
-      });
-    });
-
-    it('does not add chain if already permitted', async () => {
-      const hostname = 'example.com';
-      const chainId = '0x1';
-      Engine.context.PermissionController.getCaveat.mockReturnValue({
-        value: ['0xa', '0x1'],
-      });
-
-      await addPermittedChain(hostname, chainId);
-
-      expect(Engine.context.PermissionController.getCaveat).toHaveBeenCalledWith(
-        hostname,
-        PermissionKeys.permittedChains,
-        CaveatTypes.restrictNetworkSwitching,
-      );
-      expect(Engine.context.PermissionController.grantPermissions).not.toHaveBeenCalled();
-    });
-
-    it('handles empty initial permitted chains', async () => {
-      const hostname = 'example.com';
-      const chainId = '0x1';
-      Engine.context.PermissionController.getCaveat.mockReturnValue({
-        value: [],
-      });
-
-      await addPermittedChain(hostname, chainId);
-
-      expect(Engine.context.PermissionController.grantPermissions).toHaveBeenCalledWith({
-        approvedPermissions: {
-          [PermissionKeys.permittedChains]: {
-            caveats: [
-              { type: CaveatTypes.restrictNetworkSwitching, value: ['0x1'] },
-            ],
-          },
-        },
-        subject: {
-          origin: hostname,
-        },
-        preserveExistingPermissions: true,
-      });
-    });
-  });
-
-  describe('removePermittedChain', () => {
-    it('removes a chain from permitted chains', async () => {
-      const hostname = 'example.com';
-      const chainId = '0x1';
-      Engine.context.PermissionController.getCaveat.mockReturnValue({
-        value: ['0xa', '0x1', '0x5'],
-      });
-      Engine.context.PermissionController.grantPermissions.mockResolvedValue(undefined);
-
-      await removePermittedChain(hostname, chainId);
-
-      expect(Engine.context.PermissionController.getCaveat).toHaveBeenCalledWith(
-        hostname,
-        PermissionKeys.permittedChains,
-        CaveatTypes.restrictNetworkSwitching,
-      );
-      expect(Engine.context.PermissionController.grantPermissions).toHaveBeenCalledWith({
-        approvedPermissions: {
-          [PermissionKeys.permittedChains]: {
-            caveats: [
-              { type: CaveatTypes.restrictNetworkSwitching, value: ['0xa', '0x5'] },
-            ],
-          },
-        },
-        subject: {
-          origin: hostname,
-        },
-        preserveExistingPermissions: true,
-      });
-    });
-
-    it('does not update permissions if chain is not in permitted chains', async () => {
-      const hostname = 'example.com';
-      const chainId = '0x99';
-      Engine.context.PermissionController.getCaveat.mockReturnValue({
-        value: ['0xa', '0x1'],
-      });
-
-      await removePermittedChain(hostname, chainId);
-
-      expect(Engine.context.PermissionController.getCaveat).toHaveBeenCalledWith(
-        hostname,
-        PermissionKeys.permittedChains,
-        CaveatTypes.restrictNetworkSwitching,
-      );
-      expect(Engine.context.PermissionController.grantPermissions).not.toHaveBeenCalled();
-    });
-
-    it('handles removing the last chain from permitted chains', async () => {
-      const hostname = 'example.com';
-      const chainId = '0x1';
-      Engine.context.PermissionController.getCaveat.mockReturnValue({
-        value: ['0x1'],
-      });
-
-      await removePermittedChain(hostname, chainId);
-
-      expect(Engine.context.PermissionController.grantPermissions).toHaveBeenCalledWith({
-        approvedPermissions: {
-          [PermissionKeys.permittedChains]: {
-            caveats: [
-              { type: CaveatTypes.restrictNetworkSwitching, value: [] },
-            ],
-          },
-        },
-        subject: {
-          origin: hostname,
-        },
-        preserveExistingPermissions: true,
-      });
-    });
-  });
-=======
   // describe('removePermittedChain', () => {
   //   it('removes a chain from permitted chains', async () => {
   //     const hostname = 'example.com';
@@ -1235,5 +1062,4 @@
   //     });
   //   });
   // });
->>>>>>> f9961514
 });