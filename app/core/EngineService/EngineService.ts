import { unstable_batchedUpdates as batchFunc } from 'react-native';
import { KeyringControllerState } from '@metamask/keyring-controller';
import UntypedEngine from '../Engine';
import { Engine as TypedEngine } from '../Engine/Engine';
import Batcher from '../Batcher';
import { getVaultFromBackup } from '../BackupVault';
import Logger from '../../util/Logger';
import {
  ControllerStorage,
  setupEnginePersistence,
} from '../../store/persistConfig';
import {
  NO_VAULT_IN_BACKUP_ERROR,
  VAULT_CREATION_ERROR,
} from '../../constants/error';
import { getTraceTags } from '../../util/sentry/tags';
import { trace, endTrace, TraceName, TraceOperation } from '../../util/trace';
import getUIStartupSpan from '../Performance/UIStartup';

import ReduxService from '../redux';
import NavigationService from '../NavigationService';
import Routes from '../../constants/navigation/Routes';
import { MetaMetrics } from '../Analytics';
import { VaultBackupResult } from './types';
import { INIT_BG_STATE_KEY, LOG_TAG } from './constants';
<<<<<<< HEAD
import { isE2E } from '../../util/test/utils';
=======
>>>>>>> bd1a64b3
import {
  startPerformanceTrace,
  endPerformanceTrace,
} from '../redux/slices/performance';
import { PerformanceEventNames } from '../redux/slices/performance/constants';
<<<<<<< HEAD
=======
import { isE2E } from '../../util/test/utils';
>>>>>>> bd1a64b3

export class EngineService {
  private engineInitialized = false;

  private updateBatcher = new Batcher<string>((keys) =>
    batchFunc(() => {
      keys.forEach((key) => {
        if (key === INIT_BG_STATE_KEY) {
          // first-time init action
          ReduxService.store.dispatch({ type: INIT_BG_STATE_KEY });
        }
      });
    }),
  );

  /**
   * Starts the Engine and subscribes to the controller state changes
   *
   * EngineService.start() with SES/lockdown:
   * Requires ethjs nested patches (lib->src)
   * - ethjs/ethjs-query
   * - ethjs/ethjs-contract
   * Otherwise causing the following errors:
   * - TypeError: Cannot assign to read only property 'constructor' of object '[object Object]'
   * - Error: Requiring module "node_modules/ethjs/node_modules/ethjs-query/lib/index.js", which threw an exception: TypeError:
   * -  V8: Cannot assign to read only property 'constructor' of object '[object Object]'
   * -  JSC: Attempted to assign to readonly property
   * - node_modules/babel-runtime/node_modules/regenerator-runtime/runtime.js
   * - V8: TypeError: _$$_REQUIRE(...) is not a constructor
   * - TypeError: undefined is not an object (evaluating 'TokenListController.tokenList')
   * - V8: SES_UNHANDLED_REJECTION
   */
  start = async () => {
    const reduxState = ReduxService.store.getState();
<<<<<<< HEAD
    // Start Engine rehydration perf trace before reading from storage
=======
    // Start Engine rehydration perf trace before reading from filesystem
>>>>>>> bd1a64b3
    ReduxService.store.dispatch(
      startPerformanceTrace({
        eventName: PerformanceEventNames.EngineRehydrate,
      }),
    );
    const persistedState = await ControllerStorage.getKey();
    trace({
      name: TraceName.EngineInitialization,
      op: TraceOperation.EngineInitialization,
      parentContext: getUIStartupSpan(),
      tags: getTraceTags(reduxState),
    });

    const state = isE2E
      ? reduxState?.engine?.backgroundState
      : persistedState?.backgroundState ?? {};

    const Engine = UntypedEngine;
    try {
      Logger.log(`${LOG_TAG}: Initializing Engine:`, {
        hasState: Object.keys(state).length > 0,
      });
      const metaMetricsId = await MetaMetrics.getInstance().getMetaMetricsId();
      Engine.init(state, null, metaMetricsId);
      // `Engine.init()` call mutates `typeof UntypedEngine` to `TypedEngine`
      this.updateControllers(Engine as unknown as TypedEngine);

      setupEnginePersistence();
<<<<<<< HEAD
      // End Engine rehydration perf trace after initial init completes
=======
      // End Engine rehydration perf trace after initial Redux INIT_BG_STATE dispatch flushes
>>>>>>> bd1a64b3
      ReduxService.store.dispatch(
        endPerformanceTrace({
          eventName: PerformanceEventNames.EngineRehydrate,
        }),
      );
      // End end-to-end rehydration trace here as well
      ReduxService.store.dispatch(
        endPerformanceTrace({
          eventName: PerformanceEventNames.RehydrateEndToEnd,
        }),
      );
    } catch (error) {
      Logger.error(
        error as Error,
        'Failed to initialize Engine! Falling back to vault recovery.',
      );
      // Ensure we end the perf trace on failure as well
      ReduxService.store.dispatch(
        endPerformanceTrace({
          eventName: PerformanceEventNames.EngineRehydrate,
        }),
      );
      ReduxService.store.dispatch(
        endPerformanceTrace({
          eventName: PerformanceEventNames.RehydrateEndToEnd,
        }),
      );

      // Give the navigation stack a chance to load
      // This can be removed if the vault recovery flow is moved higher up in the stack
      setTimeout(() => {
        NavigationService.navigation.reset({
          routes: [{ name: Routes.VAULT_RECOVERY.RESTORE_WALLET }],
        });
      }, 150);
    }
    endTrace({ name: TraceName.EngineInitialization });
  };

  private updateControllers = (engine: TypedEngine) => {
    if (!engine.context) {
      Logger.error(
        new Error(
          'Engine context does not exists. Redux will not be updated from controller state updates!',
        ),
      );
      return;
    }

    engine.controllerMessenger.subscribeOnceIf(
      'ComposableController:stateChange',
      () => {
        if (!engine.context.KeyringController.metadata.vault) {
          Logger.log('keyringController vault missing for INIT_BG_STATE_KEY');
        }
        this.updateBatcher.add(INIT_BG_STATE_KEY);
        // immediately flush the redux action
        // so that the initial state is available to the redux store
        this.updateBatcher.flush();
        this.engineInitialized = true;
      },
      () => !this.engineInitialized,
    );
  };

  /**
   * Initialize the engine with a backup vault from the Secure KeyChain
   *
   * @returns Promise<InitializeEngineResult>
   * InitializeEngineResult {
        success: boolean;
        error?: string;
      }
   */
  async initializeVaultFromBackup(): Promise<VaultBackupResult> {
    const vaultBackupResult = await getVaultFromBackup();
    // Use the new ControllerStorage.getKey() method instead of Redux state
    const persistedState = await ControllerStorage.getKey();
    const state = persistedState?.backgroundState ?? {};
    const Engine = UntypedEngine;
    // This ensures we create an entirely new engine
    await Engine.destroyEngine();
    this.engineInitialized = false;
    if (vaultBackupResult.success) {
      const newKeyringState: KeyringControllerState = {
        keyrings: [],
        vault: vaultBackupResult.vault,
        isUnlocked: false,
      };

      Logger.log(`${LOG_TAG}: Initializing Engine from backup:`, {
        hasState: Object.keys(state).length > 0,
      });

      const metaMetricsId = await MetaMetrics.getInstance().getMetaMetricsId();
      const instance = Engine.init(state, newKeyringState, metaMetricsId);
      if (instance) {
        this.updateControllers(instance);
        // this is a hack to give the engine time to reinitialize
        await new Promise((resolve) => setTimeout(resolve, 2000));
        return {
          success: true,
        };
      }
      return {
        success: false,
        error: VAULT_CREATION_ERROR,
      };
    }
    return {
      success: false,
      error: NO_VAULT_IN_BACKUP_ERROR,
    };
  }
}

/**
 * EngineService class used for initializing and subscribing to the engine controllers
 */
export default new EngineService();<|MERGE_RESOLUTION|>--- conflicted
+++ resolved
@@ -23,19 +23,12 @@
 import { MetaMetrics } from '../Analytics';
 import { VaultBackupResult } from './types';
 import { INIT_BG_STATE_KEY, LOG_TAG } from './constants';
-<<<<<<< HEAD
 import { isE2E } from '../../util/test/utils';
-=======
->>>>>>> bd1a64b3
 import {
   startPerformanceTrace,
   endPerformanceTrace,
 } from '../redux/slices/performance';
 import { PerformanceEventNames } from '../redux/slices/performance/constants';
-<<<<<<< HEAD
-=======
-import { isE2E } from '../../util/test/utils';
->>>>>>> bd1a64b3
 
 export class EngineService {
   private engineInitialized = false;
@@ -70,11 +63,7 @@
    */
   start = async () => {
     const reduxState = ReduxService.store.getState();
-<<<<<<< HEAD
-    // Start Engine rehydration perf trace before reading from storage
-=======
     // Start Engine rehydration perf trace before reading from filesystem
->>>>>>> bd1a64b3
     ReduxService.store.dispatch(
       startPerformanceTrace({
         eventName: PerformanceEventNames.EngineRehydrate,
@@ -103,11 +92,7 @@
       this.updateControllers(Engine as unknown as TypedEngine);
 
       setupEnginePersistence();
-<<<<<<< HEAD
-      // End Engine rehydration perf trace after initial init completes
-=======
       // End Engine rehydration perf trace after initial Redux INIT_BG_STATE dispatch flushes
->>>>>>> bd1a64b3
       ReduxService.store.dispatch(
         endPerformanceTrace({
           eventName: PerformanceEventNames.EngineRehydrate,
