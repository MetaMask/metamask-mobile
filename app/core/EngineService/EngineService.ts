--- conflicted
+++ resolved
@@ -60,15 +60,10 @@
         hasState: Object.keys(state).length > 0,
       });
 
-<<<<<<< HEAD
-      Engine.init(state);
+      const metaMetricsId = await MetaMetrics.getInstance().getMetaMetricsId();
+      Engine.init(state, null, metaMetricsId);
       // `Engine.init()` call mutates `typeof UntypedEngine` to `TypedEngine`
       this.updateControllers(Engine as unknown as TypedEngine);
-=======
-      const metaMetricsId = await MetaMetrics.getInstance().getMetaMetricsId();
-      Engine.init(state, null, metaMetricsId);
-      this.updateControllers(Engine);
->>>>>>> bb7907ad
     } catch (error) {
       Logger.error(
         error as Error,
@@ -148,14 +143,9 @@
       Logger.log(`${LOG_TAG}: Initializing Engine from backup:`, {
         hasState: Object.keys(state).length > 0,
       });
-<<<<<<< HEAD
-      const instance = Engine.init(state, newKeyringState);
-
-=======
 
       const metaMetricsId = await MetaMetrics.getInstance().getMetaMetricsId();
       const instance = Engine.init(state, newKeyringState, metaMetricsId);
->>>>>>> bb7907ad
       if (instance) {
         this.updateControllers(instance);
         // this is a hack to give the engine time to reinitialize
