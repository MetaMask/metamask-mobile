import { unstable_batchedUpdates as batchFunc } from 'react-native';
import { KeyringControllerState } from '@metamask/keyring-controller';
import UntypedEngine from '../Engine';
import { Engine as TypedEngine } from '../Engine/Engine';
import Batcher from '../Batcher';
import { getVaultFromBackup } from '../BackupVault';
import Logger from '../../util/Logger';
import {
  NO_VAULT_IN_BACKUP_ERROR,
  VAULT_CREATION_ERROR,
} from '../../constants/error';
import { getTraceTags } from '../../util/sentry/tags';
import { trace, endTrace, TraceName, TraceOperation } from '../../util/trace';
import getUIStartupSpan from '../Performance/UIStartup';
import { BACKGROUND_STATE_CHANGE_EVENT_NAMES } from '../Engine/constants';
import ReduxService from '../redux';
import NavigationService from '../NavigationService';
import Routes from '../../constants/navigation/Routes';
import { MetaMetrics } from '../Analytics';
import { VaultBackupResult } from './types';
import { INIT_BG_STATE_KEY, UPDATE_BG_STATE_KEY, LOG_TAG } from './constants';

export class EngineService {
  private engineInitialized = false;

  private updateBatcher = new Batcher<string>((keys) =>
    batchFunc(() => {
      keys.forEach((key) => {
        if (key === INIT_BG_STATE_KEY) {
          // first-time init action
          ReduxService.store.dispatch({ type: INIT_BG_STATE_KEY });
        } else {
          // incremental update action
          ReduxService.store.dispatch({
            type: UPDATE_BG_STATE_KEY,
            payload: { key },
          });
        }
      });
    }),
  );

  /**
   * Starts the Engine and subscribes to the controller state changes
   *
   * EngineService.start() with SES/lockdown:
   * Requires ethjs nested patches (lib->src)
   * - ethjs/ethjs-query
   * - ethjs/ethjs-contract
   * Otherwise causing the following errors:
   * - TypeError: Cannot assign to read only property 'constructor' of object '[object Object]'
   * - Error: Requiring module "node_modules/ethjs/node_modules/ethjs-query/lib/index.js", which threw an exception: TypeError:
   * -  V8: Cannot assign to read only property 'constructor' of object '[object Object]'
   * -  JSC: Attempted to assign to readonly property
   * - node_modules/babel-runtime/node_modules/regenerator-runtime/runtime.js
   * - V8: TypeError: _$$_REQUIRE(...) is not a constructor
   * - TypeError: undefined is not an object (evaluating 'TokenListController.tokenList')
   * - V8: SES_UNHANDLED_REJECTION
   */
  start = async () => {
    const reduxState = ReduxService.store.getState();
    trace({
      name: TraceName.EngineInitialization,
      op: TraceOperation.EngineInitialization,
      parentContext: getUIStartupSpan(),
      tags: getTraceTags(reduxState),
    });
    const state = reduxState?.engine?.backgroundState ?? {};
    const Engine = UntypedEngine;
    try {
      Logger.log(`${LOG_TAG}: Initializing Engine:`, {
        hasState: Object.keys(state).length > 0,
      });

      const metaMetricsId = await MetaMetrics.getInstance().getMetaMetricsId();
      Engine.init(state, null, metaMetricsId);
      // `Engine.init()` call mutates `typeof UntypedEngine` to `TypedEngine`
      this.updateControllers(Engine as unknown as TypedEngine);
    } catch (error) {
      Logger.error(
        error as Error,
        'Failed to initialize Engine! Falling back to vault recovery.',
      );

      // Give the navigation stack a chance to load
      // This can be removed if the vault recovery flow is moved higher up in the stack
      setTimeout(() => {
        NavigationService.navigation.reset({
          routes: [{ name: Routes.VAULT_RECOVERY.RESTORE_WALLET }],
        });
      }, 150);
    }
    endTrace({ name: TraceName.EngineInitialization });
  };

  private updateControllers = (engine: TypedEngine) => {
    if (!engine.context) {
      Logger.error(
        new Error(
          'Engine context does not exists. Redux will not be updated from controller state updates!',
        ),
      );
      return;
    }

    engine.controllerMessenger.subscribeOnceIf(
      'ComposableController:stateChange',
      () => {
        if (!engine.context.KeyringController.metadata.vault) {
          Logger.log('keyringController vault missing for INIT_BG_STATE_KEY');
        }
        this.updateBatcher.add(INIT_BG_STATE_KEY);
        // immediately flush the redux action
        // so that the initial state is available to the redux store
        this.updateBatcher.flush();
        this.engineInitialized = true;
      },
      () => !this.engineInitialized,
    );

    const update_bg_state_cb = (controllerName: string) => {
      if (!engine.context.KeyringController.metadata.vault) {
        Logger.log('keyringController vault missing for UPDATE_BG_STATE_KEY');
      }
      this.updateBatcher.add(controllerName);
    };

    BACKGROUND_STATE_CHANGE_EVENT_NAMES.forEach((eventName) => {
      engine.controllerMessenger.subscribe(eventName, () =>
        update_bg_state_cb(eventName.split(':')[0]),
      );
    });
  };

  /**
   * Initialize the engine with a backup vault from the Secure KeyChain
   *
   * @returns Promise<InitializeEngineResult>
   * InitializeEngineResult {
        success: boolean;
        error?: string;
      }
   */
  async initializeVaultFromBackup(): Promise<VaultBackupResult> {
<<<<<<< HEAD
    const keyringState = await getVaultFromBackup();
=======
    const vaultBackupResult = await getVaultFromBackup();
>>>>>>> 05d3e30f
    const reduxState = ReduxService.store.getState();
    const state = reduxState?.engine?.backgroundState ?? {};
    const Engine = UntypedEngine;
    // This ensures we create an entirely new engine
    await Engine.destroyEngine();
    this.engineInitialized = false;
    if (vaultBackupResult.success) {
      const newKeyringState: KeyringControllerState = {
        keyrings: [],
        vault: vaultBackupResult.vault,
        isUnlocked: false,
      };

      Logger.log(`${LOG_TAG}: Initializing Engine from backup:`, {
        hasState: Object.keys(state).length > 0,
      });

      const metaMetricsId = await MetaMetrics.getInstance().getMetaMetricsId();
      const instance = Engine.init(state, newKeyringState, metaMetricsId);
      if (instance) {
        this.updateControllers(instance);
        // this is a hack to give the engine time to reinitialize
        await new Promise((resolve) => setTimeout(resolve, 2000));
        return {
          success: true,
        };
      }
      return {
        success: false,
        error: VAULT_CREATION_ERROR,
      };
    }
    return {
      success: false,
      error: NO_VAULT_IN_BACKUP_ERROR,
    };
  }
}

/**
 * EngineService class used for initializing and subscribing to the engine controllers
 */
export default new EngineService();<|MERGE_RESOLUTION|>--- conflicted
+++ resolved
@@ -142,11 +142,7 @@
       }
    */
   async initializeVaultFromBackup(): Promise<VaultBackupResult> {
-<<<<<<< HEAD
-    const keyringState = await getVaultFromBackup();
-=======
     const vaultBackupResult = await getVaultFromBackup();
->>>>>>> 05d3e30f
     const reduxState = ReduxService.store.getState();
     const state = reduxState?.engine?.backgroundState ?? {};
     const Engine = UntypedEngine;
