--- conflicted
+++ resolved
@@ -50,19 +50,14 @@
         name: 'NetworkController',
         key: AppConstants.NETWORK_STATE_CHANGE_EVENT,
       },
-<<<<<<< HEAD
-      { name: 'PhishingController' },
+      {
+        name: 'PhishingController',
+        key: `${engine.context.PhishingController.name}:maybeUpdateState`,
+      },
       {
         name: 'PreferencesController',
         key: `${engine.context.PreferencesController.name}:stateChange`,
       },
-=======
-      {
-        name: 'PhishingController',
-        key: `${engine.context.PhishingController.name}:maybeUpdateState`,
-      },
-      { name: 'PreferencesController' },
->>>>>>> d2fb83fd
       { name: 'TokenBalancesController' },
       { name: 'TokenRatesController' },
       { name: 'TransactionController' },
