import { unstable_batchedUpdates as batchFunc } from 'react-native';
import { KeyringControllerState } from '@metamask/keyring-controller';
import UntypedEngine from '../Engine';
import { Engine as TypedEngine } from '../Engine/Engine';
import Batcher from '../Batcher';
import { getVaultFromBackup } from '../BackupVault';
import Logger from '../../util/Logger';
import {
  ControllerStorage,
  setupEnginePersistence,
} from '../../store/persistConfig';
import {
  NO_VAULT_IN_BACKUP_ERROR,
  VAULT_CREATION_ERROR,
} from '../../constants/error';
import { getTraceTags } from '../../util/sentry/tags';
import { trace, endTrace, TraceName, TraceOperation } from '../../util/trace';
import getUIStartupSpan from '../Performance/UIStartup';

import ReduxService from '../redux';
import NavigationService from '../NavigationService';
import Routes from '../../constants/navigation/Routes';
import { MetaMetrics } from '../Analytics';
import { VaultBackupResult } from './types';
import { INIT_BG_STATE_KEY, LOG_TAG } from './constants';
import { isE2E } from '../../util/test/utils';

export class EngineService {
  private engineInitialized = false;

  private updateBatcher = new Batcher<string>((keys) =>
    batchFunc(() => {
      keys.forEach((key) => {
        if (key === INIT_BG_STATE_KEY) {
          // first-time init action
          ReduxService.store.dispatch({ type: INIT_BG_STATE_KEY });
        }
      });
    }),
  );

  /**
   * Starts the Engine and subscribes to the controller state changes
   *
   * EngineService.start() with SES/lockdown:
   * Requires ethjs nested patches (lib->src)
   * - ethjs/ethjs-query
   * - ethjs/ethjs-contract
   * Otherwise causing the following errors:
   * - TypeError: Cannot assign to read only property 'constructor' of object '[object Object]'
   * - Error: Requiring module "node_modules/ethjs/node_modules/ethjs-query/lib/index.js", which threw an exception: TypeError:
   * -  V8: Cannot assign to read only property 'constructor' of object '[object Object]'
   * -  JSC: Attempted to assign to readonly property
   * - node_modules/babel-runtime/node_modules/regenerator-runtime/runtime.js
   * - V8: TypeError: _$$_REQUIRE(...) is not a constructor
   * - TypeError: undefined is not an object (evaluating 'TokenListController.tokenList')
   * - V8: SES_UNHANDLED_REJECTION
   */
  start = async () => {
    const reduxState = ReduxService.store.getState();
<<<<<<< HEAD
    const persistedState = await ControllerStorage.getKey();
=======

    if (reduxState?.user?.existingUser) {
      Logger.log(
        'EngineService: Is vault defined at KeyringController before Enging init: ',
        !!reduxState?.engine?.backgroundState?.KeyringController?.vault,
      );
    }
>>>>>>> 4b89f3ad
    trace({
      name: TraceName.EngineInitialization,
      op: TraceOperation.EngineInitialization,
      parentContext: getUIStartupSpan(),
      tags: getTraceTags(reduxState),
    });

    const state = isE2E
      ? reduxState?.engine?.backgroundState
      : persistedState?.backgroundState ?? {};

    const Engine = UntypedEngine;
    try {
      Logger.log(`${LOG_TAG}: Initializing Engine:`, {
        hasState: Object.keys(state).length > 0,
      });
      const metaMetricsId = await MetaMetrics.getInstance().getMetaMetricsId();
      Engine.init(state, null, metaMetricsId);
      // `Engine.init()` call mutates `typeof UntypedEngine` to `TypedEngine`
      this.updateControllers(Engine as unknown as TypedEngine);

      setupEnginePersistence();
    } catch (error) {
      Logger.error(
        error as Error,
        'Failed to initialize Engine! Falling back to vault recovery.',
      );

      // Give the navigation stack a chance to load
      // This can be removed if the vault recovery flow is moved higher up in the stack
      setTimeout(() => {
        NavigationService.navigation.reset({
          routes: [{ name: Routes.VAULT_RECOVERY.RESTORE_WALLET }],
        });
      }, 150);
    }
    endTrace({ name: TraceName.EngineInitialization });
  };

  private updateControllers = (engine: TypedEngine) => {
    if (!engine.context) {
      Logger.error(
        new Error(
          'Engine context does not exists. Redux will not be updated from controller state updates!',
        ),
      );
      return;
    }

    engine.controllerMessenger.subscribeOnceIf(
      'ComposableController:stateChange',
      () => {
        if (!engine.context.KeyringController.metadata.vault) {
          Logger.log('keyringController vault missing for INIT_BG_STATE_KEY');
        }
        this.updateBatcher.add(INIT_BG_STATE_KEY);
        // immediately flush the redux action
        // so that the initial state is available to the redux store
        this.updateBatcher.flush();
        this.engineInitialized = true;
      },
      () => !this.engineInitialized,
    );
  };

  /**
   * Initialize the engine with a backup vault from the Secure KeyChain
   *
   * @returns Promise<InitializeEngineResult>
   * InitializeEngineResult {
        success: boolean;
        error?: string;
      }
   */
  async initializeVaultFromBackup(): Promise<VaultBackupResult> {
    const vaultBackupResult = await getVaultFromBackup();
    // Use the new ControllerStorage.getKey() method instead of Redux state
    const persistedState = await ControllerStorage.getKey();
    const state = persistedState?.backgroundState ?? {};
    const Engine = UntypedEngine;
    // This ensures we create an entirely new engine
    await Engine.destroyEngine();
    this.engineInitialized = false;
    if (vaultBackupResult.success) {
      const newKeyringState: KeyringControllerState = {
        keyrings: [],
        vault: vaultBackupResult.vault,
        isUnlocked: false,
      };

      Logger.log(`${LOG_TAG}: Initializing Engine from backup:`, {
        hasState: Object.keys(state).length > 0,
      });

      const metaMetricsId = await MetaMetrics.getInstance().getMetaMetricsId();
      const instance = Engine.init(state, newKeyringState, metaMetricsId);
      if (instance) {
        this.updateControllers(instance);
        // this is a hack to give the engine time to reinitialize
        await new Promise((resolve) => setTimeout(resolve, 2000));
        return {
          success: true,
        };
      }
      return {
        success: false,
        error: VAULT_CREATION_ERROR,
      };
    }
    return {
      success: false,
      error: NO_VAULT_IN_BACKUP_ERROR,
    };
  }
}

/**
 * EngineService class used for initializing and subscribing to the engine controllers
 */
export default new EngineService();<|MERGE_RESOLUTION|>--- conflicted
+++ resolved
@@ -58,9 +58,7 @@
    */
   start = async () => {
     const reduxState = ReduxService.store.getState();
-<<<<<<< HEAD
     const persistedState = await ControllerStorage.getKey();
-=======
 
     if (reduxState?.user?.existingUser) {
       Logger.log(
@@ -68,7 +66,6 @@
         !!reduxState?.engine?.backgroundState?.KeyringController?.vault,
       );
     }
->>>>>>> 4b89f3ad
     trace({
       name: TraceName.EngineInitialization,
       op: TraceOperation.EngineInitialization,
