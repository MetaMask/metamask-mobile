--- conflicted
+++ resolved
@@ -142,11 +142,7 @@
       }
    */
   async initializeVaultFromBackup(): Promise<VaultBackupResult> {
-<<<<<<< HEAD
-    const keyringState = await getVaultFromBackup();
-=======
     const vaultBackupResult = await getVaultFromBackup();
->>>>>>> b6e9c40b
     const reduxState = ReduxService.store.getState();
     const state = reduxState?.engine?.backgroundState ?? {};
     const Engine = UntypedEngine;
