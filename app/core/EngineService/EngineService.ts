import { unstable_batchedUpdates as batchFunc } from 'react-native';
import { KeyringControllerState } from '@metamask/keyring-controller';
import UntypedEngine from '../Engine';
import { Engine as TypedEngine } from '../Engine/Engine';
import Batcher from '../Batcher';
import { getVaultFromBackup } from '../BackupVault';
import Logger from '../../util/Logger';
import {
  NO_VAULT_IN_BACKUP_ERROR,
  VAULT_CREATION_ERROR,
} from '../../constants/error';
import { getTraceTags } from '../../util/sentry/tags';
import { trace, endTrace, TraceName, TraceOperation } from '../../util/trace';
import getUIStartupSpan from '../Performance/UIStartup';
import { BACKGROUND_STATE_CHANGE_EVENT_NAMES } from '../Engine/constants';
import ReduxService from '../redux';
import NavigationService from '../NavigationService';
import Routes from '../../constants/navigation/Routes';
import { MetaMetrics } from '../Analytics';
import { VaultBackupResult } from './types';
import { INIT_BG_STATE_KEY, UPDATE_BG_STATE_KEY, LOG_TAG } from './constants';

export class EngineService {
  private engineInitialized = false;

  private updateBatcher = new Batcher<string>((keys) =>
    batchFunc(() => {
      keys.forEach((key) => {
        if (key === INIT_BG_STATE_KEY) {
          // first-time init action
          ReduxService.store.dispatch({ type: INIT_BG_STATE_KEY });
        } else {
          // incremental update action
          ReduxService.store.dispatch({
            type: UPDATE_BG_STATE_KEY,
            payload: { key },
          });
        }
      });
    }),
  );

  /**
   * Starts the Engine and subscribes to the controller state changes
   *
   * EngineService.start() with SES/lockdown:
   * Requires ethjs nested patches (lib->src)
   * - ethjs/ethjs-query
   * - ethjs/ethjs-contract
   * Otherwise causing the following errors:
   * - TypeError: Cannot assign to read only property 'constructor' of object '[object Object]'
   * - Error: Requiring module "node_modules/ethjs/node_modules/ethjs-query/lib/index.js", which threw an exception: TypeError:
   * -  V8: Cannot assign to read only property 'constructor' of object '[object Object]'
   * -  JSC: Attempted to assign to readonly property
   * - node_modules/babel-runtime/node_modules/regenerator-runtime/runtime.js
   * - V8: TypeError: _$$_REQUIRE(...) is not a constructor
   * - TypeError: undefined is not an object (evaluating 'TokenListController.tokenList')
   * - V8: SES_UNHANDLED_REJECTION
   */
  start = async () => {
    const reduxState = ReduxService.store.getState();
    trace({
      name: TraceName.EngineInitialization,
      op: TraceOperation.EngineInitialization,
      parentContext: getUIStartupSpan(),
      tags: getTraceTags(reduxState),
    });
    const state = reduxState?.engine?.backgroundState ?? {};
    const Engine = UntypedEngine;
    try {
      Logger.log(`${LOG_TAG}: Initializing Engine:`, {
        hasState: Object.keys(state).length > 0,
      });

      const metaMetricsId = await MetaMetrics.getInstance().getMetaMetricsId();
      Engine.init(state, null, metaMetricsId);
      // `Engine.init()` call mutates `typeof UntypedEngine` to `TypedEngine`
      this.updateControllers(Engine as unknown as TypedEngine);
    } catch (error) {
      Logger.error(
        error as Error,
        'Failed to initialize Engine! Falling back to vault recovery.',
      );

      // Give the navigation stack a chance to load
      // This can be removed if the vault recovery flow is moved higher up in the stack
      setTimeout(() => {
        NavigationService.navigation.reset({
          routes: [{ name: Routes.VAULT_RECOVERY.RESTORE_WALLET }],
        });
      }, 150);
    }
    endTrace({ name: TraceName.EngineInitialization });
  };

  private updateControllers = (engine: TypedEngine) => {
    if (!engine.context) {
      Logger.error(
        new Error(
          'Engine context does not exists. Redux will not be updated from controller state updates!',
        ),
      );
      return;
    }

    engine.controllerMessenger.subscribeOnceIf(
      'ComposableController:stateChange',
      () => {
        if (!engine.context.KeyringController.metadata.vault) {
          Logger.log('keyringController vault missing for INIT_BG_STATE_KEY');
        }
        this.updateBatcher.add(INIT_BG_STATE_KEY);
<<<<<<< HEAD
=======
        // immediately flush the redux action
        // so that the initial state is available to the redux store
        this.updateBatcher.flush();
>>>>>>> 961a5281
        this.engineInitialized = true;
      },
      () => !this.engineInitialized,
    );

    const update_bg_state_cb = (controllerName: string) => {
      if (!engine.context.KeyringController.metadata.vault) {
        Logger.log('keyringController vault missing for UPDATE_BG_STATE_KEY');
      }
      this.updateBatcher.add(controllerName);
    };

    BACKGROUND_STATE_CHANGE_EVENT_NAMES.forEach((eventName) => {
      engine.controllerMessenger.subscribe(eventName, () =>
        update_bg_state_cb(eventName.split(':')[0]),
      );
    });
  };

  /**
   * Initialize the engine with a backup vault from the Secure KeyChain
   *
   * @returns Promise<InitializeEngineResult>
   * InitializeEngineResult {
        success: boolean;
        error?: string;
      }
   */
  async initializeVaultFromBackup(): Promise<VaultBackupResult> {
    const keyringState = await getVaultFromBackup();
    const reduxState = ReduxService.store.getState();
    const state = reduxState?.engine?.backgroundState ?? {};
    const Engine = UntypedEngine;
    // This ensures we create an entirely new engine
    await Engine.destroyEngine();
    this.engineInitialized = false;
    if (keyringState) {
      const newKeyringState: KeyringControllerState = {
        keyrings: [],
        vault: keyringState.vault,
        isUnlocked: false,
      };

      Logger.log(`${LOG_TAG}: Initializing Engine from backup:`, {
        hasState: Object.keys(state).length > 0,
      });

      const metaMetricsId = await MetaMetrics.getInstance().getMetaMetricsId();
      const instance = Engine.init(state, newKeyringState, metaMetricsId);
      if (instance) {
        this.updateControllers(instance);
        // this is a hack to give the engine time to reinitialize
        await new Promise((resolve) => setTimeout(resolve, 2000));
        return {
          success: true,
        };
      }
      return {
        success: false,
        error: VAULT_CREATION_ERROR,
      };
    }
    return {
      success: false,
      error: NO_VAULT_IN_BACKUP_ERROR,
    };
  }
}

/**
 * EngineService class used for initializing and subscribing to the engine controllers
 */
export default new EngineService();<|MERGE_RESOLUTION|>--- conflicted
+++ resolved
@@ -110,12 +110,9 @@
           Logger.log('keyringController vault missing for INIT_BG_STATE_KEY');
         }
         this.updateBatcher.add(INIT_BG_STATE_KEY);
-<<<<<<< HEAD
-=======
         // immediately flush the redux action
         // so that the initial state is available to the redux store
         this.updateBatcher.flush();
->>>>>>> 961a5281
         this.engineInitialized = true;
       },
       () => !this.engineInitialized,
