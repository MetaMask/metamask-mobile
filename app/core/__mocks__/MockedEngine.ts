--- conflicted
+++ resolved
@@ -69,14 +69,11 @@
       createNewVaultAndRestore: jest.fn(),
       createNewVaultAndKeychain: jest.fn(),
     },
-<<<<<<< HEAD
-=======
     MultichainNetworkController: {
       state: {
         multichainNetworkConfigurationsByChainId: {},
       }
     },
->>>>>>> b6e9c40b
     NetworkController: {
       getNetworkConfigurationByChainId: jest.fn(),
       findNetworkClientIdByChainId: jest.fn(),
