--- conflicted
+++ resolved
@@ -28,7 +28,6 @@
     state: { PreferencesController: { selectedAddress: '' } },
   },
   context: {
-<<<<<<< HEAD
     AccountsController: {
       listAccounts: jest.fn(),
       getSelectedAccount: jest.fn(),
@@ -60,12 +59,8 @@
       getProviderAndBlockTracker: jest.fn(),
     },
     KeyringController: MOCK_KEYRING_CONTROLLER_STATE,
-=======
-    KeyringController: {
-      state: MOCK_KEYRING_CONTROLLER_STATE,
-    },
->>>>>>> 6c1aeccd
     NetworkController: {
+      getNetworkConfigurationByChainId: jest.fn(),
       getNetworkClientById: (networkClientId: NetworkClientId) => {
         if (networkClientId === 'linea_goerli') {
           return {
