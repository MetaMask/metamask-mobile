--- conflicted
+++ resolved
@@ -28,11 +28,6 @@
     state: { PreferencesController: { selectedAddress: '' } },
   },
   context: {
-<<<<<<< HEAD
-    KeyringController: {
-      state: MOCK_KEYRING_CONTROLLER_STATE,
-    },
-=======
     AccountsController: {
       listAccounts: jest.fn(),
       getSelectedAccount: jest.fn(),
@@ -64,7 +59,6 @@
       getProviderAndBlockTracker: jest.fn(),
     },
     KeyringController: MOCK_KEYRING_CONTROLLER_STATE,
->>>>>>> c3b2efdc
     NetworkController: {
       getNetworkConfigurationByChainId: jest.fn(),
       getNetworkClientById: (networkClientId: NetworkClientId) => {
