--- conflicted
+++ resolved
@@ -30,13 +30,9 @@
   context: {
     AccountsController: {
       listAccounts: jest.fn(),
-<<<<<<< HEAD
-      getSelectedAccount: jest.fn(),
-=======
       listMultichainAccounts: jest.fn(),
       getSelectedAccount: jest.fn(),
       getAccountByAddress: jest.fn(),
->>>>>>> 961a5281
     },
     AccountTrackerController: {
       state: {
@@ -61,12 +57,9 @@
         subjects: {},
       },
     },
-<<<<<<< HEAD
-=======
     PreferencesController: {
       state: {},
     },
->>>>>>> 961a5281
     SelectedNetworkController: {
       getProviderAndBlockTracker: jest.fn(),
     },
@@ -76,10 +69,6 @@
       createNewVaultAndRestore: jest.fn(),
       createNewVaultAndKeychain: jest.fn(),
     },
-<<<<<<< HEAD
-    NetworkController: {
-      getNetworkConfigurationByChainId: jest.fn(),
-=======
     MultichainNetworkController: {
       state: {
         multichainNetworkConfigurationsByChainId: {},
@@ -88,7 +77,6 @@
     NetworkController: {
       getNetworkConfigurationByChainId: jest.fn(),
       findNetworkClientIdByChainId: jest.fn(),
->>>>>>> 961a5281
       getNetworkClientById: (networkClientId: NetworkClientId) => {
         if (networkClientId === 'linea_goerli') {
           return {
