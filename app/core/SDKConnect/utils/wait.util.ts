import { KeyringController } from '@metamask/keyring-controller';
import { AndroidClient } from '../AndroidSDK/android-sdk-types';
import RPCQueueManager from '../RPCQueueManager';
import { Connection, SDKConnect } from '../SDKConnect';
import DevLogger from './DevLogger';

export const MAX_QUEUE_LOOP = Infinity;
export const wait = (ms: number) =>
  new Promise((resolve) => {
    setTimeout(resolve, ms);
  });

export const waitForReadyClient = async (
  id: string,
  connectedClients: {
    [clientId: string]: AndroidClient;
  },
) => {
  let i = 0;
  while (!connectedClients[id]) {
    i += 1;
    if (i++ > MAX_QUEUE_LOOP) {
      console.warn(`RPC queue not empty after ${MAX_QUEUE_LOOP} seconds`);
      break;
    }
    await wait(1000);
  }
};

export const waitForConnectionReadiness = async ({
  connection,
}: {
  connection: Connection;
}) => {
  let i = 0;
  while (!connection.isReady) {
    i += 1;
    if (i > MAX_QUEUE_LOOP) {
      throw new Error('Connection timeout - ready state not received');
    }
    await wait(1000);
  }
};

export const waitForKeychainUnlocked = async ({
  context,
  keyringController,
}: {
  keyringController: KeyringController;
  context?: string;
}) => {
<<<<<<< HEAD
  let i = 0;
  if (!keyringController) {
    console.warn('Keyring controller not found');
  }
  while (!keyringController.isUnlocked()) {
    await new Promise<void>((res) => setTimeout(() => res(), 600));
    if (i++ > 60) break;
=======
  let i = 1;
  if (!keyringController) {
    console.warn('Keyring controller not found');
>>>>>>> d840cd53
  }
  let unlocked = keyringController.isUnlocked();
  DevLogger.log(
    `SDKConnect:: waitForKeyChainUnlocked[${context}] unlocked: ${unlocked}`,
  );
  while (!unlocked) {
    await wait(1000);
    if (i % 60 === 0) {
      console.warn(
        `SDKConnect [${context}] Waiting for keychain unlock... attempt ${i}`,
      );
    }
    unlocked = keyringController.isUnlocked();
    i += 1;
  }

  return unlocked;
};

export const waitForAndroidServiceBinding = async () => {
  let i = 1;
  while (SDKConnect.getInstance().isAndroidSDKBound() === false) {
    await wait(500);
    i += 1;
    if (i > 5 && i % 10 === 0) {
      console.warn(`Waiting for Android service binding...`);
    }
  }
};

export const waitForEmptyRPCQueue = async (manager: RPCQueueManager) => {
  let i = 0;
  let queue = Object.keys(manager.get());
  while (queue.length > 0) {
    queue = Object.keys(manager.get());
    if (i++ > MAX_QUEUE_LOOP) {
      console.warn(`RPC queue not empty after ${MAX_QUEUE_LOOP} seconds`);
      break;
    }
    await wait(1000);
  }
};<|MERGE_RESOLUTION|>--- conflicted
+++ resolved
@@ -49,19 +49,9 @@
   keyringController: KeyringController;
   context?: string;
 }) => {
-<<<<<<< HEAD
-  let i = 0;
-  if (!keyringController) {
-    console.warn('Keyring controller not found');
-  }
-  while (!keyringController.isUnlocked()) {
-    await new Promise<void>((res) => setTimeout(() => res(), 600));
-    if (i++ > 60) break;
-=======
   let i = 1;
   if (!keyringController) {
     console.warn('Keyring controller not found');
->>>>>>> d840cd53
   }
   let unlocked = keyringController.isUnlocked();
   DevLogger.log(
