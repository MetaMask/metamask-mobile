import { NativeEventSubscription } from 'react-native';
import Logger from '../../util/Logger';
import AppConstants from '../AppConstants';

import { OriginatorInfo } from '@metamask/sdk-communication-layer';
import { NavigationContainerRef } from '@react-navigation/native';
import { EventEmitter2 } from 'eventemitter2';
import AndroidService from './AndroidSDK/AndroidService';
import addAndroidConnection from './AndroidSDK/addAndroidConnection';
import bindAndroidSDK from './AndroidSDK/bindAndroidSDK';
import loadAndroidConnections from './AndroidSDK/loadAndroidConnections';
import removeAndroidConnection from './AndroidSDK/removeAndroidConnection';
import { Connection, ConnectionProps } from './Connection';
import {
<<<<<<< HEAD
  approveHost,
  connectToChannel,
  disapproveChannel,
  invalidateChannel,
  reconnect,
  reconnectAll,
  removeAll,
  removeChannel,
  watchConnection,
} from './ConnectionManagement';
import { init, postInit } from './InitializationManagement';
import RPCQueueManager from './RPCQueueManager';
import { DEFAULT_SESSION_TIMEOUT_MS } from './SDKConnect.constants';
import { pause, resume, unmount } from './SessionManagement';
=======
  CONNECTION_LOADING_EVENT,
  DEFAULT_SESSION_TIMEOUT_MS,
  TIMEOUT_PAUSE_CONNECTIONS,
} from './SDKConnectConstants';
import DevLogger from './utils/DevLogger';
>>>>>>> 459180f4
import {
  handleAppState,
  hideLoadingState,
  updateOriginatorInfos,
  updateSDKLoadingState,
} from './StateManagement';

export interface ConnectedSessions {
  [id: string]: Connection;
}

export interface SDKSessions {
  [chanelId: string]: ConnectionProps;
}

export interface ApprovedHosts {
  [host: string]: number;
}

export interface approveHostProps {
  host: string;
  hostname: string;
  context?: string;
}

export interface SDKConnectState {
  navigation?: NavigationContainerRef;
  reconnected: boolean;

  // Track init status to ensure connection recovery priority and prevent double initialization.
  _initialized: boolean;
  _initializing?: Promise<unknown>;
  _postInitialized: boolean;
  _postInitializing: boolean;

  timeout?: number;
  initTimeout?: number;
  paused: boolean;
  appState?: string;
  connected: ConnectedSessions;
  connections: SDKSessions;
  androidSDKStarted: boolean;
  androidSDKBound: boolean;
  androidService?: AndroidService;
  connecting: { [channelId: string]: boolean };
  approvedHosts: ApprovedHosts;
  sdkLoadingState: { [channelId: string]: boolean };
  // Contains the list of hosts that have been set to not persist "Do Not Remember" on account approval modal.
  // This should only affect web connection from qr-code.
  disabledHosts: ApprovedHosts;
  rpcqueueManager: RPCQueueManager;
  appStateListener: NativeEventSubscription | undefined;
  socketServerUrl: string; // Allow to customize different socket server url
}

export type SDKEventListener = (event: string) => void;

export class SDKConnect extends EventEmitter2 {
  private static instance: SDKConnect;

  public state: SDKConnectState = {
    navigation: undefined,
    reconnected: false,
    _initialized: false,
    _initializing: undefined,
    _postInitialized: false,
    _postInitializing: false,
    timeout: undefined,
    initTimeout: undefined,
    paused: false,
    appState: undefined,
    connected: {},
    connections: {},
    androidSDKStarted: false,
    androidSDKBound: false,
    androidService: undefined,
    connecting: {},
    approvedHosts: {},
    sdkLoadingState: {},
    disabledHosts: {},
    rpcqueueManager: new RPCQueueManager(),
    appStateListener: undefined,
    socketServerUrl: AppConstants.MM_SDK.SERVER_URL,
  };

  private SDKConnect() {
    // Keep empty to manage singleton
  }

  public async connectToChannel({
    id,
    trigger,
    otherPublicKey,
    origin,
    validUntil = Date.now() + DEFAULT_SESSION_TIMEOUT_MS,
  }: ConnectionProps) {
    return connectToChannel({
      id,
      trigger,
      otherPublicKey,
      origin,
      validUntil,
      instance: this,
    });
  }

  public watchConnection(connection: Connection) {
    return watchConnection(connection, this);
  }

  public async updateSDKLoadingState({
    channelId,
    loading,
  }: {
    channelId: string;
    loading: boolean;
  }) {
    return updateSDKLoadingState({ channelId, loading, instance: this });
  }

  public async hideLoadingState() {
    return hideLoadingState({ instance: this });
  }

  public updateOriginatorInfos({
    channelId,
    originatorInfo,
  }: {
    channelId: string;
    originatorInfo: OriginatorInfo;
  }) {
    return updateOriginatorInfos({ channelId, originatorInfo, instance: this });
  }

  public async resume({ channelId }: { channelId: string }) {
    return resume({ channelId, instance: this });
  }

  async reconnect({
    channelId,
    otherPublicKey,
    initialConnection,
    trigger,
    updateKey,
    context,
  }: {
    channelId: string;
    otherPublicKey: string;
    context?: string;
    updateKey?: boolean;
    trigger?: ConnectionProps['trigger'];
    initialConnection: boolean;
  }) {
    return reconnect({
      channelId,
      otherPublicKey,
      context,
      updateKey,
      trigger,
      initialConnection,
      instance: this,
    });
  }

  async reconnectAll() {
    return reconnectAll(this);
  }

  setSDKSessions(sdkSessions: SDKSessions) {
    this.state.connections = sdkSessions;
  }

  public pause() {
    return pause(this);
  }

  public async bindAndroidSDK() {
    return bindAndroidSDK(this);
  }

  public isAndroidSDKBound() {
    return this.state.androidSDKBound;
  }

  async loadAndroidConnections(): Promise<{
    [id: string]: ConnectionProps;
  }> {
    return loadAndroidConnections();
  }

  async addAndroidConnection(connection: ConnectionProps) {
    return addAndroidConnection(connection, this);
  }

  removeAndroidConnection(id: string) {
    return removeAndroidConnection(id, this);
  }

  /**
   * Invalidate a channel/session by preventing future connection to be established.
   * Instead of removing the channel, it sets the session to timeout on next
   * connection which will remove it while conitnuing current session.
   *
   * @param channelId
   */
  public invalidateChannel({ channelId }: { channelId: string }) {
    return invalidateChannel({ channelId, instance: this });
  }

  public removeChannel(channelId: string, sendTerminate?: boolean) {
    return removeChannel({ channelId, sendTerminate, instance: this });
  }

  public async removeAll() {
    return removeAll(this);
  }

  public getConnected() {
    return this.state.connected;
  }

  public getConnections() {
    return this.state.connections;
  }

  public getApprovedHosts(_context?: string) {
    return this.state.approvedHosts || {};
  }

  public disapproveChannel(channelId: string) {
    return disapproveChannel({ channelId, instance: this });
  }

  public getSockerServerUrl() {
    return this.state.socketServerUrl;
  }

  public async setSocketServerUrl(url: string) {
    try {
      this.state.socketServerUrl = url;

      await this.removeAll();
    } catch (err) {
      Logger.log(err, `SDKConnect::setSocketServerUrl - error `);
    }
  }

  public async revalidateChannel({ channelId }: { channelId: string }) {
    const hostname = AppConstants.MM_SDK.SDK_REMOTE_ORIGIN + channelId;

    this._approveHost({
      host: hostname,
      hostname,
      context: 'revalidateChannel',
    });
  }

  public isApproved({ channelId }: { channelId: string; context?: string }) {
    const hostname = AppConstants.MM_SDK.SDK_REMOTE_ORIGIN + channelId;
    const isApproved = this.state.approvedHosts[hostname] !== undefined;
    // possible future feature to add multiple approval parameters per channel.
    return isApproved;
  }

  public _approveHost({ host }: approveHostProps) {
    return approveHost({ host, instance: this });
  }

  async _handleAppState(appState: string) {
    return handleAppState({ appState, instance: this });
  }

  public async unmount() {
    return unmount(this);
  }

  getSessionsStorage() {
    return this.state.connections;
  }

  public async init({
    navigation,
    context,
  }: {
    checkUserLoggedIn: () => boolean;
    navigation: NavigationContainerRef;
    context?: string;
  }) {
    return init({ navigation, context, instance: this });
  }

  async postInit() {
    return postInit(this);
  }

  hasInitialized() {
    return this.state._initialized;
  }

  public static getInstance(): SDKConnect {
    if (!SDKConnect.instance) {
      SDKConnect.instance = new SDKConnect();
    }
    return SDKConnect.instance;
  }
}

export default SDKConnect;<|MERGE_RESOLUTION|>--- conflicted
+++ resolved
@@ -12,7 +12,6 @@
 import removeAndroidConnection from './AndroidSDK/removeAndroidConnection';
 import { Connection, ConnectionProps } from './Connection';
 import {
-<<<<<<< HEAD
   approveHost,
   connectToChannel,
   disapproveChannel,
@@ -25,15 +24,8 @@
 } from './ConnectionManagement';
 import { init, postInit } from './InitializationManagement';
 import RPCQueueManager from './RPCQueueManager';
-import { DEFAULT_SESSION_TIMEOUT_MS } from './SDKConnect.constants';
+import { DEFAULT_SESSION_TIMEOUT_MS } from './SDKConnectConstants';
 import { pause, resume, unmount } from './SessionManagement';
-=======
-  CONNECTION_LOADING_EVENT,
-  DEFAULT_SESSION_TIMEOUT_MS,
-  TIMEOUT_PAUSE_CONNECTIONS,
-} from './SDKConnectConstants';
-import DevLogger from './utils/DevLogger';
->>>>>>> 459180f4
 import {
   handleAppState,
   hideLoadingState,
