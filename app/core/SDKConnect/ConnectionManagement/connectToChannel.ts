--- conflicted
+++ resolved
@@ -146,11 +146,7 @@
         await waitForCondition({
           fn: () => {
             const currentRouteName =
-<<<<<<< HEAD
               NavigationService.navigation?.getCurrentRoute()?.name;
-=======
-              connected.navigation?.getCurrentRoute()?.name;
->>>>>>> 1ae7b554
             DevLogger.log(
               `connectToChannel:: currentRouteName=${currentRouteName}`,
             );
