--- conflicted
+++ resolved
@@ -217,15 +217,10 @@
     store.dispatch(resetConnections(instance.state.connections));
 
     if (authorized && initialConnection) {
-<<<<<<< HEAD
       const accounts = await getPermittedAccounts(
         `${PROTOCOLS.METAMASK}://${id}`,
       );
-      const currentChainId = selectChainId(store.getState());
-=======
-      const accounts = await getPermittedAccounts(id);
       const currentChainId = selectEvmChainId(store.getState());
->>>>>>> 31b0cdc7
       connected.remote.state.channelId = id;
       const data = {
         accounts,
