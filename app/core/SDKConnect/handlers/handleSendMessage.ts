--- conflicted
+++ resolved
@@ -138,22 +138,9 @@
 
     // Trigger should be removed after redirect so we don't redirect the dapp next time and go back to nothing.
     connection.trigger = 'resume';
-<<<<<<< HEAD
-
-    // Check for iOS 17 and above to use a custom modal, as Minimizer.goBack() is incompatible with these versions
-    if (Device.isIos() && parseInt(Platform.Version as string) >= 17) {
-      NavigationService.navigation?.navigate(Routes.MODAL.ROOT_MODAL_FLOW, {
-        screen: Routes.SHEET.RETURN_TO_DAPP_MODAL,
-      });
-    } else {
-      DevLogger.log(`[handleSendMessage] goBack()`);
-      await Minimizer.goBack();
-    }
-=======
-    connection.navigation?.navigate(Routes.MODAL.ROOT_MODAL_FLOW, {
+    NavigationService.navigation?.navigate(Routes.MODAL.ROOT_MODAL_FLOW, {
       screen: Routes.SHEET.RETURN_TO_DAPP_MODAL,
     });
->>>>>>> 0a301886
   } catch (err) {
     Logger.log(
       err,
