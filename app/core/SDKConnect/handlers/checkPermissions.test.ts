/* eslint-disable @typescript-eslint/ban-ts-comment */
import { ApprovalController } from '@metamask/approval-controller';
import { PreferencesController } from '@metamask/preferences-controller';
import Engine from '../../Engine';
import { Connection } from '../Connection';
import checkPermissions from './checkPermissions';
import { PermissionController } from '@metamask/permission-controller';
import { getPermittedAccounts } from '../../../core/Permissions';

jest.mock('../Connection', () => ({
  RPC_METHODS: jest.requireActual('../Connection').RPC_METHODS,
}));
jest.mock('../../Engine');
jest.mock('../../../core/Permissions');
jest.mock('@metamask/preferences-controller');
jest.mock('@metamask/approval-controller');
jest.mock('../utils/DevLogger');

describe('checkPermissions', () => {
  let connection = {} as unknown as Connection;
  let engine = {
    context: {},
  } as unknown as typeof Engine;
  const requestPermissions = jest.fn();
  let preferencesController = {} as unknown as PreferencesController;
  let approvalController = {} as unknown as ApprovalController;
  let permissionController = {
    executeProviderRequest: jest.fn(),
    executeRestrictedMethod: jest.fn().mockResolvedValue({}),
    hasPermissions: jest.fn(),
    requestPermissions,
  } as unknown as PermissionController<any, any>;
  const HOUR_IN_MS = 3600000;
  const currentTime = Date.now();

  const mockGetPermittedAccounts = getPermittedAccounts as jest.MockedFunction<
    typeof getPermittedAccounts
  >;
  const mockIsApproved = jest.fn();
  const mockRevalidate = jest.fn();
  const mockAdd = jest.fn();

  beforeEach(() => {
    jest.clearAllMocks();
    jest.useFakeTimers().setSystemTime(currentTime);
    mockGetPermittedAccounts.mockResolvedValue([]);

    connection = {
      channelId: 'channelId',
      isApproved: mockIsApproved,
      revalidate: mockRevalidate,
      initialConnection: true,
      setLoading: jest.fn(),
    } as unknown as Connection;

    engine = {
      context: {},
    } as unknown as typeof Engine;
    preferencesController = {
      state: {
        selectedAddress: '',
      },
    } as unknown as PreferencesController;
    approvalController = {
      add: mockAdd,
    } as unknown as ApprovalController;
    permissionController = {
      executeProviderRequest: jest.fn(),
      executeRestrictedMethod: jest.fn().mockResolvedValue({}),
      hasPermissions: jest.fn(),
      getPermissions: jest.fn(),
<<<<<<< HEAD
=======
      getPermission: jest.fn(),
>>>>>>> cece2fa4
      requestPermissions,
    } as unknown as PermissionController<any, any>;

    engine = {
      context: {
        PreferencesController: preferencesController,
        ApprovalController: approvalController,
        PermissionController: permissionController,
      },
    } as unknown as typeof Engine;
  });

  afterAll(() => {
    jest.useRealTimers();
  });

  it('should return true if the connection is already approved and a selected address exists', async () => {
    mockIsApproved.mockReturnValue(true);
    preferencesController.state.selectedAddress = '0x123';

    const result = await checkPermissions({ connection, engine });
    expect(result).toBe(true);
  });

  it('should handle approval if the connection is not initially approved', async () => {
    mockIsApproved.mockReturnValue(false);

    await checkPermissions({ connection, engine });
    expect(requestPermissions).toHaveBeenCalled();
  });

  it('should return true if the connection is not initially approved and a deeplink origin exists', async () => {
    mockIsApproved.mockReturnValue(false);
    connection.initialConnection = false;

    const result = await checkPermissions({ connection, engine });
    expect(result).toBe(true);
  });

  it('should revalidate the connection if the channel was active recently', async () => {
    const lastAuthorized = currentTime - HOUR_IN_MS / 2;
    mockIsApproved.mockReturnValue(false);

    const result = await checkPermissions({
      connection,
      engine,
      lastAuthorized,
    });
    expect(result).toBe(true);
  });

  it('should handle when approvalPromise already exists', async () => {
    mockIsApproved.mockReturnValue(false);
    connection.approvalPromise = Promise.resolve();

    const result = await checkPermissions({ connection, engine });
    expect(result).toBe(true);
  });

  it('should revalidate connection if not an initial connection and a deeplink origin exists', async () => {
    connection.initialConnection = false;

    await checkPermissions({ connection, engine });
    expect(connection.revalidate).toHaveBeenCalledWith({
      channelId: connection.channelId,
    });
  });

  it('should call approvalPromise if it exists and is NOT approved', async () => {
    mockIsApproved.mockReturnValue(false);
    connection.approvalPromise = Promise.resolve();

    await checkPermissions({ connection, engine });
    expect(connection.approvalPromise).toBe(undefined);
  });
});<|MERGE_RESOLUTION|>--- conflicted
+++ resolved
@@ -69,10 +69,7 @@
       executeRestrictedMethod: jest.fn().mockResolvedValue({}),
       hasPermissions: jest.fn(),
       getPermissions: jest.fn(),
-<<<<<<< HEAD
-=======
       getPermission: jest.fn(),
->>>>>>> cece2fa4
       requestPermissions,
     } as unknown as PermissionController<any, any>;
 
