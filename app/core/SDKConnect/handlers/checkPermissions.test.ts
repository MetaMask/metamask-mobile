/* eslint-disable @typescript-eslint/ban-ts-comment */

// Mock Platform first, before any imports
jest.mock('react-native/Libraries/Utilities/Platform', () => {
  const Platform = {
    OS: 'ios',
<<<<<<< HEAD
    select: jest.fn()
=======
    select: jest.fn(),
>>>>>>> c3b2efdc
  };
  return Platform;
});

// Mock wait util - change this part
jest.mock('../utils/wait.util', () => {
  const mockWait = jest.fn().mockResolvedValue(undefined);
  return {
    wait: mockWait,
    waitForCondition: jest.fn(),
    waitForKeychainUnlocked: jest.fn().mockResolvedValue(true),
    waitForConnectionReadiness: jest.fn(),
    waitForEmptyRPCQueue: jest.fn(),
    waitForUserLoggedIn: jest.fn(),
    waitForAndroidServiceBinding: jest.fn(),
  };
});

// Import wait after mocking
import { wait } from '../utils/wait.util';
import { Platform } from 'react-native';
import { ApprovalController } from '@metamask/approval-controller';
import { PreferencesController } from '@metamask/preferences-controller';
import Engine from '../../Engine';
import { Connection } from '../Connection';
import checkPermissions from './checkPermissions';
import { PermissionController } from '@metamask/permission-controller';
import {
  getDefaultCaip25CaveatValue,
  getPermittedAccounts,
} from '../../../core/Permissions';
import { KeyringController } from '@metamask/keyring-controller';
import {
  Caip25CaveatType,
  Caip25EndowmentPermissionName,
} from '@metamask/chain-agnostic-permission';

// Rest of the mocks
jest.mock('../Connection', () => ({
  RPC_METHODS: jest.requireActual('../Connection').RPC_METHODS,
}));
jest.mock('../../Engine');
jest.mock('../../../core/Permissions', () => ({
  ...jest.requireActual('../../../core/Permissions'),
  getPermittedAccounts: jest.fn(),
}));
jest.mock('@metamask/preferences-controller');
jest.mock('@metamask/approval-controller');
jest.mock('../utils/DevLogger');

describe('checkPermissions', () => {
  let connection = {
    navigation: {
      getCurrentRoute: jest.fn(() => {
        'ok';
      }),
    },
  } as unknown as Connection;
  let engine = {
    context: {
      keyringController: {
        isUnlocked: jest.fn(() => true),
      },
    },
  } as unknown as typeof Engine;
  const requestPermissions = jest.fn();
  let preferencesController = {} as unknown as PreferencesController;
  let approvalController = {} as unknown as ApprovalController;
  let keyringController = {} as unknown as KeyringController;
  let permissionController = {
    executeProviderRequest: jest.fn(),
    executeRestrictedMethod: jest.fn().mockResolvedValue({}),
    hasPermissions: jest.fn(),
    requestPermissions,
    // TODO: Replace "any" with type
    // eslint-disable-next-line @typescript-eslint/no-explicit-any
  } as unknown as PermissionController<any, any>;
  const currentTime = Date.now();

  const mockGetPermittedAccounts = getPermittedAccounts as jest.MockedFunction<
    typeof getPermittedAccounts
  >;
  const mockIsApproved = jest.fn();
  const mockRevalidate = jest.fn();
  const mockAdd = jest.fn();

  beforeEach(() => {
    jest.clearAllMocks();
    // Reset platform to iOS by default
    Platform.OS = 'ios';
    jest.useFakeTimers().setSystemTime(currentTime);
    mockGetPermittedAccounts.mockReturnValue([]);

    connection = {
      channelId: 'channelId',
      isApproved: mockIsApproved,
      revalidate: mockRevalidate,
      initialConnection: true,
      setLoading: jest.fn(),
    } as unknown as Connection;

    engine = {
      context: {},
    } as unknown as typeof Engine;

    preferencesController = {
      state: {
        selectedAddress: '',
      },
    } as unknown as PreferencesController;
    approvalController = {
      add: mockAdd,
    } as unknown as ApprovalController;
    keyringController = {
      isUnlocked: jest.fn(() => true),
    } as unknown as KeyringController;
    permissionController = {
      executeProviderRequest: jest.fn(),
      executeRestrictedMethod: jest.fn().mockResolvedValue({}),
      hasPermissions: jest.fn(),
      getPermissions: jest.fn(),
      getPermission: jest.fn(),
      getCaveat: jest.fn(),
      requestPermissions,
      // TODO: Replace "any" with type
      // eslint-disable-next-line @typescript-eslint/no-explicit-any
    } as unknown as PermissionController<any, any>;

    engine = {
      context: {
        PreferencesController: preferencesController,
        ApprovalController: approvalController,
        KeyringController: keyringController,
        PermissionController: permissionController,
      },
    } as unknown as typeof Engine;
  });

  afterAll(() => {
    jest.useFakeTimers({ legacyFakeTimers: true });
  });

  it('should return true if permitted accounts exist', async () => {
<<<<<<< HEAD
    mockGetPermittedAccounts.mockResolvedValue(['0x123']);
=======
    mockGetPermittedAccounts.mockReturnValue(['0x123']);
>>>>>>> c3b2efdc
    const result = await checkPermissions({ connection, engine });
    expect(result).toBe(true);
  });

  it('should return false if no permitted accounts exist and no approval promise', async () => {
    mockGetPermittedAccounts.mockReturnValue([]);
    permissionController.getPermission = jest.fn().mockReturnValue(null);
    const result = await checkPermissions({ connection, engine });
    expect(result).toBe(false);
  });

  it(`should request permissions if no ${Caip25EndowmentPermissionName} permission exists`, async () => {
    mockGetPermittedAccounts.mockReturnValue([]);
    permissionController.getPermission = jest.fn().mockReturnValue(null);
    requestPermissions.mockResolvedValue({});
    mockGetPermittedAccounts
<<<<<<< HEAD
      .mockResolvedValueOnce([])
      .mockResolvedValueOnce(['0x123']);
=======
      .mockReturnValueOnce([])
      .mockReturnValueOnce(['0x123']);
>>>>>>> c3b2efdc

    const result = await checkPermissions({ connection, engine });
    expect(requestPermissions).toHaveBeenCalledWith(
      { origin: connection.channelId },
<<<<<<< HEAD
      { eth_accounts: {} },
=======
      {
        [Caip25EndowmentPermissionName]: {
          caveats: [
            {
              type: Caip25CaveatType,
              value: getDefaultCaip25CaveatValue(),
            },
          ],
        },
      },
>>>>>>> c3b2efdc
      { preserveExistingPermissions: false },
    );
    expect(result).toBe(true);
  });

  describe('platform specific behavior', () => {
    it('should add delay on iOS after permission approval', async () => {
      Platform.OS = 'ios';
<<<<<<< HEAD
      mockGetPermittedAccounts.mockResolvedValue([]);
      permissionController.getPermission = jest.fn().mockReturnValue(null);
      requestPermissions.mockResolvedValue({});
      mockGetPermittedAccounts.mockResolvedValueOnce([]).mockResolvedValueOnce(['0x123']);
=======
      mockGetPermittedAccounts.mockReturnValue([]);
      permissionController.getPermission = jest.fn().mockReturnValue(null);
      requestPermissions.mockResolvedValue({});
      mockGetPermittedAccounts
        .mockReturnValueOnce([])
        .mockReturnValueOnce(['0x123']);
>>>>>>> c3b2efdc

      await checkPermissions({ connection, engine });
      expect(wait).toHaveBeenCalledWith(100);
    });

    it('should not add delay on Android after permission approval', async () => {
      Platform.OS = 'android';
<<<<<<< HEAD
      mockGetPermittedAccounts.mockResolvedValue([]);
      permissionController.getPermission = jest.fn().mockReturnValue(null);
      requestPermissions.mockResolvedValue({});
      mockGetPermittedAccounts.mockResolvedValueOnce([]).mockResolvedValueOnce(['0x123']);
=======
      mockGetPermittedAccounts.mockReturnValue([]);
      permissionController.getPermission = jest.fn().mockReturnValue(null);
      requestPermissions.mockResolvedValue({});
      mockGetPermittedAccounts
        .mockReturnValueOnce([])
        .mockReturnValueOnce(['0x123']);
>>>>>>> c3b2efdc

      await checkPermissions({ connection, engine });
      expect(wait).not.toHaveBeenCalledWith(100);
    });
  });
});<|MERGE_RESOLUTION|>--- conflicted
+++ resolved
@@ -4,11 +4,7 @@
 jest.mock('react-native/Libraries/Utilities/Platform', () => {
   const Platform = {
     OS: 'ios',
-<<<<<<< HEAD
-    select: jest.fn()
-=======
     select: jest.fn(),
->>>>>>> c3b2efdc
   };
   return Platform;
 });
@@ -152,11 +148,7 @@
   });
 
   it('should return true if permitted accounts exist', async () => {
-<<<<<<< HEAD
-    mockGetPermittedAccounts.mockResolvedValue(['0x123']);
-=======
     mockGetPermittedAccounts.mockReturnValue(['0x123']);
->>>>>>> c3b2efdc
     const result = await checkPermissions({ connection, engine });
     expect(result).toBe(true);
   });
@@ -173,20 +165,12 @@
     permissionController.getPermission = jest.fn().mockReturnValue(null);
     requestPermissions.mockResolvedValue({});
     mockGetPermittedAccounts
-<<<<<<< HEAD
-      .mockResolvedValueOnce([])
-      .mockResolvedValueOnce(['0x123']);
-=======
       .mockReturnValueOnce([])
       .mockReturnValueOnce(['0x123']);
->>>>>>> c3b2efdc
 
     const result = await checkPermissions({ connection, engine });
     expect(requestPermissions).toHaveBeenCalledWith(
       { origin: connection.channelId },
-<<<<<<< HEAD
-      { eth_accounts: {} },
-=======
       {
         [Caip25EndowmentPermissionName]: {
           caveats: [
@@ -197,7 +181,6 @@
           ],
         },
       },
->>>>>>> c3b2efdc
       { preserveExistingPermissions: false },
     );
     expect(result).toBe(true);
@@ -206,19 +189,12 @@
   describe('platform specific behavior', () => {
     it('should add delay on iOS after permission approval', async () => {
       Platform.OS = 'ios';
-<<<<<<< HEAD
-      mockGetPermittedAccounts.mockResolvedValue([]);
-      permissionController.getPermission = jest.fn().mockReturnValue(null);
-      requestPermissions.mockResolvedValue({});
-      mockGetPermittedAccounts.mockResolvedValueOnce([]).mockResolvedValueOnce(['0x123']);
-=======
       mockGetPermittedAccounts.mockReturnValue([]);
       permissionController.getPermission = jest.fn().mockReturnValue(null);
       requestPermissions.mockResolvedValue({});
       mockGetPermittedAccounts
         .mockReturnValueOnce([])
         .mockReturnValueOnce(['0x123']);
->>>>>>> c3b2efdc
 
       await checkPermissions({ connection, engine });
       expect(wait).toHaveBeenCalledWith(100);
@@ -226,19 +202,12 @@
 
     it('should not add delay on Android after permission approval', async () => {
       Platform.OS = 'android';
-<<<<<<< HEAD
-      mockGetPermittedAccounts.mockResolvedValue([]);
-      permissionController.getPermission = jest.fn().mockReturnValue(null);
-      requestPermissions.mockResolvedValue({});
-      mockGetPermittedAccounts.mockResolvedValueOnce([]).mockResolvedValueOnce(['0x123']);
-=======
       mockGetPermittedAccounts.mockReturnValue([]);
       permissionController.getPermission = jest.fn().mockReturnValue(null);
       requestPermissions.mockResolvedValue({});
       mockGetPermittedAccounts
         .mockReturnValueOnce([])
         .mockReturnValueOnce(['0x123']);
->>>>>>> c3b2efdc
 
       await checkPermissions({ connection, engine });
       expect(wait).not.toHaveBeenCalledWith(100);
