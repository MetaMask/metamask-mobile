--- conflicted
+++ resolved
@@ -4,7 +4,7 @@
 jest.mock('react-native/Libraries/Utilities/Platform', () => {
   const Platform = {
     OS: 'ios',
-    select: jest.fn()
+    select: jest.fn(),
   };
   return Platform;
 });
@@ -33,8 +33,8 @@
 import checkPermissions from './checkPermissions';
 import { PermissionController } from '@metamask/permission-controller';
 import {
+  getDefaultCaip25CaveatValue,
   getPermittedAccounts,
-  getDefaultCaip25CaveatValue,
 } from '../../../core/Permissions';
 import { KeyringController } from '@metamask/keyring-controller';
 import {
@@ -46,11 +46,11 @@
 jest.mock('../Connection', () => ({
   RPC_METHODS: jest.requireActual('../Connection').RPC_METHODS,
 }));
+jest.mock('../../Engine');
 jest.mock('../../../core/Permissions', () => ({
   ...jest.requireActual('../../../core/Permissions'),
   getPermittedAccounts: jest.fn(),
 }));
-jest.mock('../../Engine');
 jest.mock('@metamask/preferences-controller');
 jest.mock('@metamask/approval-controller');
 jest.mock('../utils/DevLogger');
@@ -87,7 +87,6 @@
   const mockGetPermittedAccounts = getPermittedAccounts as jest.MockedFunction<
     typeof getPermittedAccounts
   >;
-
   const mockIsApproved = jest.fn();
   const mockRevalidate = jest.fn();
   const mockAdd = jest.fn();
@@ -149,12 +148,7 @@
   });
 
   it('should return true if permitted accounts exist', async () => {
-<<<<<<< HEAD
     mockGetPermittedAccounts.mockReturnValue(['0x123']);
-
-=======
-    mockGetPermittedAccounts.mockResolvedValue(['0x123']);
->>>>>>> a6c46e62
     const result = await checkPermissions({ connection, engine });
     expect(result).toBe(true);
   });
@@ -195,10 +189,12 @@
   describe('platform specific behavior', () => {
     it('should add delay on iOS after permission approval', async () => {
       Platform.OS = 'ios';
-      mockGetPermittedAccounts.mockResolvedValue([]);
+      mockGetPermittedAccounts.mockReturnValue([]);
       permissionController.getPermission = jest.fn().mockReturnValue(null);
       requestPermissions.mockResolvedValue({});
-      mockGetPermittedAccounts.mockResolvedValueOnce([]).mockResolvedValueOnce(['0x123']);
+      mockGetPermittedAccounts
+        .mockReturnValueOnce([])
+        .mockResolvedValueOnce(['0x123']);
 
       await checkPermissions({ connection, engine });
       expect(wait).toHaveBeenCalledWith(100);
@@ -206,10 +202,12 @@
 
     it('should not add delay on Android after permission approval', async () => {
       Platform.OS = 'android';
-      mockGetPermittedAccounts.mockResolvedValue([]);
+      mockGetPermittedAccounts.mockReturnValue([]);
       permissionController.getPermission = jest.fn().mockReturnValue(null);
       requestPermissions.mockResolvedValue({});
-      mockGetPermittedAccounts.mockResolvedValueOnce([]).mockResolvedValueOnce(['0x123']);
+      mockGetPermittedAccounts
+        .mockReturnValueOnce([])
+        .mockResolvedValueOnce(['0x123']);
 
       await checkPermissions({ connection, engine });
       expect(wait).not.toHaveBeenCalledWith(100);
