--- conflicted
+++ resolved
@@ -23,15 +23,6 @@
       channelId: clientInfo.clientId,
       getProviderState,
       isMMSDK: true,
-<<<<<<< HEAD
-      getApprovedHosts: (host: string) => ({
-        [host]: true,
-      }),
-      setApprovedHosts: () => true,
-      approveHost: () => ({}),
-=======
-      navigation: null, //props.navigation,
->>>>>>> 0a301886
       // Website info
       url: {
         current: clientInfo.originatorInfo?.url,
