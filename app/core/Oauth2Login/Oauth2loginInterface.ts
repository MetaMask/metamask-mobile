import { AuthSessionResult } from 'expo-auth-session';
import { ACTIONS , PREFIXES } from '../../constants/deeplinks';


// to be get from enviroment variable
export const ByoaServerUrl = 'https://api-develop-torus-byoa.web3auth.io';
export const DefaultWeb3AuthNetwork = 'sapphire_devnet';
export const AppRedirectUri = `${PREFIXES.METAMASK}${ACTIONS.OAUTH2_REDIRECT}`;

export const IosGID = '882363291751-nbbp9n0o307cfil1lup766g1s99k0932.apps.googleusercontent.com';
export const IosGoogleRedirectUri = 'com.googleusercontent.apps.882363291751-nbbp9n0o307cfil1lup766g1s99k0932:/oauth2redirect/google';

export const AndroidGoogleWebGID = '882363291751-2a37cchrq9oc1lfj1p419otvahnbhguv.apps.googleusercontent.com';
export const AppleServerRedirectUri = `${ByoaServerUrl}/api/v1/oauth/callback`;
export const AppleWebClientId = 'com.web3auth.appleloginextension';



export type HandleOauth2LoginResult = ({type: 'pending'} | {type: AuthSessionResult['type'], existingUser: boolean} | {type: 'error', error: string});
export type LoginProvider = 'apple' | 'google';
<<<<<<< HEAD
export type LoginMode = 'onboarding' | 'change-password';
=======
>>>>>>> ef82cdb7
export type Web3AuthNetwork = 'sapphire_devnet' | 'sapphire_mainnet';

export interface HandleFlowParams {
    provider: LoginProvider;
    code?: string;
    idToken?: string;
    clientId: string;
    redirectUri?: string;
    codeVerifier?: string;
}

export interface ByoaResponse {
    id_token: string;
    verifier: string;
    verifier_id: string;
    indexes: Record<string, number>;
    endpoints: Record<string, string>;
    success: boolean;
    message: string;
    jwt_tokens: Record<string, string>;
}<|MERGE_RESOLUTION|>--- conflicted
+++ resolved
@@ -18,10 +18,6 @@
 
 export type HandleOauth2LoginResult = ({type: 'pending'} | {type: AuthSessionResult['type'], existingUser: boolean} | {type: 'error', error: string});
 export type LoginProvider = 'apple' | 'google';
-<<<<<<< HEAD
-export type LoginMode = 'onboarding' | 'change-password';
-=======
->>>>>>> ef82cdb7
 export type Web3AuthNetwork = 'sapphire_devnet' | 'sapphire_mainnet';
 
 export interface HandleFlowParams {
