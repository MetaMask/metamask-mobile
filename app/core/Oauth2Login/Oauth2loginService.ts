--- conflicted
+++ resolved
@@ -134,7 +134,8 @@
             const data = await res.json() as ByoaResponse;
             Logger.log('handleCodeFlow: data', data);
             if (data.success) {
-                const jwtPayload = jwtDecode(data.id_token) as JwtPayload & {email: string};
+                const finalToken = idToken ?? data.id_token;
+                const jwtPayload = jwtDecode(finalToken) as JwtPayload & {email: string};
                 const userId = jwtPayload.sub ?? '';
                 this.updateLocalState({
                     userId,
@@ -148,11 +149,6 @@
                 });
                 Logger.log('handleCodeFlow: result', result);
 
-<<<<<<< HEAD
-=======
-                const finalToken = idToken ?? data.id_token;
-                const jwtPayload = jwtDecode(finalToken) as JwtPayload & {email: string};
->>>>>>> 7312942d
                 const accountName = jwtPayload.email ?? '';
 
                 return {type: 'success', existingUser: !result.isNewUser, accountName};
