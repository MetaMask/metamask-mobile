import {
    Platform
} from 'react-native';
import Engine from '../Engine';
import Logger from '../../util/Logger';
import ReduxService from '../redux';

import { OAuthVerifier } from '@metamask/seedless-onboarding-controller';
import { UserActionType } from '../../actions/user';
import { handleAndroidAppleLogin } from './android/apple';
import { handleAndroidGoogleLogin } from './android/google';
<<<<<<< HEAD
import { ByoaResponse, HandleFlowParams, ByoaServerUrl, HandleOauth2LoginResult, LoginMode, LoginProvider, Web3AuthNetwork, DefaultWeb3AuthNetwork } from './Oauth2loginInterface';
import { handleIosGoogleLogin } from './ios/google';
import { handleIosAppleLogin } from './ios/apple';
import { jwtDecode, JwtPayload } from "jwt-decode";
=======
import { ByoaResponse, HandleFlowParams, ByoaServerUrl, HandleOauth2LoginResult, LoginProvider, Web3AuthNetwork, DefaultWeb3AuthNetwork } from './Oauth2loginInterface';
import { handleIosGoogleLogin } from './ios/google';
import { handleIosAppleLogin } from './ios/apple';
import { jwtDecode, JwtPayload } from 'jwt-decode';
>>>>>>> ef82cdb7

export class Oauth2LoginService {
    public localState: {
        loginInProgress: boolean;
        verifier: OAuthVerifier | null;
        verifierID: string | null;
    };

    public config : {
        web3AuthNetwork: Web3AuthNetwork;
    };

    constructor(config: {web3AuthNetwork: Web3AuthNetwork}) {
        this.localState = {
            loginInProgress: false,
            verifier: null,
            verifierID: null,
        };
        this.config = {
            web3AuthNetwork: config.web3AuthNetwork,
        };
    }

    #dispatchLogin = () =>{
        this.updateLocalState({loginInProgress: true});
        ReduxService.store.dispatch({
            type: UserActionType.LOADING_SET,
            payload: {
                loadingMsg: 'Logging in...',
            },
        });
    };

    #dispatchPostLogin = (result: HandleOauth2LoginResult) => {
        this.updateLocalState({loginInProgress: false});
        if (result.type === 'success') {
            ReduxService.store.dispatch({
                type: UserActionType.OAUTH2_LOGIN_SUCCESS,
                payload: {
                    existingUser: result.existingUser,
                },
            });
        } else if (result.type === 'error' && 'error' in result) {
            this.clearVerifierDetails();
            ReduxService.store.dispatch({
                type: UserActionType.OAUTH2_LOGIN_ERROR,
                payload: {
                    error: result.error,
                },
            });
        } else {
            ReduxService.store.dispatch({
                type: UserActionType.OAUTH2_LOGIN_RESET,
            });
        }
        ReduxService.store.dispatch({
            type: UserActionType.LOADING_UNSET,
        });
    };

    #iosHandleOauth2Login = async (provider: LoginProvider) : Promise<HandleFlowParams | undefined> => {
        if (provider === 'apple') {
            const result = await handleIosAppleLogin();
            return result;
        } else if (provider === 'google') {
            const result = await handleIosGoogleLogin();
            return result;
        }
        throw new Error('Invalid provider : ' + provider);
    };

    #androidHandleOauth2Login = async (provider: LoginProvider) : Promise<HandleFlowParams | undefined> => {
        if (provider === 'apple') {
            const result = await handleAndroidAppleLogin();
            return result;
        } else if (provider === 'google') {
            const result = await handleAndroidGoogleLogin();
            return result;
        }
        throw new Error('Invalid provider : ' + provider);

    };

    handleCodeFlow = async (params : HandleFlowParams & {web3AuthNetwork: Web3AuthNetwork}) : Promise<{type: 'success' | 'error', error?: string, existingUser : boolean, accountName?: string}> => {
        const {code, idToken, provider, clientId, redirectUri, codeVerifier, web3AuthNetwork} = params;

        const pathname = code ? 'api/v1/oauth/token' : 'api/v1/oauth/id_token';
        const body = code ? {
            code,
            client_id: clientId,
            login_provider: provider,
            network: web3AuthNetwork,
            redirect_uri: redirectUri,
            code_verifier: codeVerifier,
        } : {
            id_token: idToken,
            client_id: clientId,
            login_provider: provider,
            network: web3AuthNetwork,
        };

        Logger.log('handleCodeFlow: body', body);
        try {
            const res = await fetch(`${ByoaServerUrl}/${pathname}`, {
                method: 'POST',
                headers: {
                    'Content-Type': 'application/json',
                },
                body: JSON.stringify(body),
            });

            const data = await res.json() as ByoaResponse;
            Logger.log('handleCodeFlow: data', data);
            if (data.success) {
                this.updateLocalState({
                    verifier: data.verifier as OAuthVerifier,
                    verifierID: data.verifier_id,
                });

                const result = await Engine.context.SeedlessOnboardingController.authenticateOAuthUser({
                    idTokens: Object.values(data.jwt_tokens),
                    verifier: data.verifier as OAuthVerifier,
                    verifierID: data.verifier_id,
                    indexes: Object.values(data.indexes),
                    endpoints: Object.values(data.endpoints),
                });
                Logger.log('handleCodeFlow: result', result);

                const jwtPayload = jwtDecode(data.id_token) as JwtPayload & {email: string};
                const accountName = jwtPayload.email ?? '';

                return {type: 'success', existingUser: result.hasValidEncKey, accountName};
            }
            throw new Error('Failed to authenticate OAuth user : ' + data.message);
        } catch (error) {
            Logger.error( error as Error, {
                message: 'handleCodeFlow',
            } );
            return {type: 'error', existingUser: false, error: error instanceof Error ? error.message : 'Unknown error'};
        }
    };

<<<<<<< HEAD
    handleOauth2Login = async (provider: LoginProvider, mode: LoginMode) : Promise<HandleOauth2LoginResult> => {
=======
    handleOauth2Login = async (provider: LoginProvider) : Promise<HandleOauth2LoginResult> => {
>>>>>>> ef82cdb7
        const web3AuthNetwork = this.config.web3AuthNetwork;

        if (this.localState.loginInProgress) {
            throw new Error('Login already in progress');
        }
        this.#dispatchLogin();

        try {
            let result;
            if (Platform.OS === 'ios') {
                result = await this.#iosHandleOauth2Login(provider);
            } else if (Platform.OS === 'android') {
                result = await this.#androidHandleOauth2Login(provider);
            } else {
                throw new Error('Invalid platform');
            }

            Logger.log('handleOauth2Login: result', result);
            if (result) {
                const handleCodeFlowResult = await this.handleCodeFlow({...result , web3AuthNetwork});
                this.#dispatchPostLogin(handleCodeFlowResult);
                return handleCodeFlowResult;
            }
            this.#dispatchPostLogin({type: 'dismiss', existingUser: false});
            return {type: 'dismiss', existingUser: false};
        } catch (error) {
            Logger.error( error as Error, {
                message: 'handleOauth2Login',
            } );
            this.#dispatchPostLogin({type: 'error', existingUser: false, error: error instanceof Error ? error.message : 'Unknown error'});
            return {type: 'error', existingUser: false, error: error instanceof Error ? error.message : 'Unknown error'};
        }
    };

    updateLocalState = (newState: Partial<Oauth2LoginService['localState']>) => {
        this.localState = {
            ...this.localState,
            ...newState,
        };
    };

    getVerifierDetails = () => ({
        verifier: this.localState.verifier,
        verifierID: this.localState.verifierID,
    });

    clearVerifierDetails = () => {
        this.localState.verifier = null;
        this.localState.verifierID = null;
    };
}

export default new Oauth2LoginService({web3AuthNetwork: DefaultWeb3AuthNetwork});<|MERGE_RESOLUTION|>--- conflicted
+++ resolved
@@ -9,17 +9,10 @@
 import { UserActionType } from '../../actions/user';
 import { handleAndroidAppleLogin } from './android/apple';
 import { handleAndroidGoogleLogin } from './android/google';
-<<<<<<< HEAD
-import { ByoaResponse, HandleFlowParams, ByoaServerUrl, HandleOauth2LoginResult, LoginMode, LoginProvider, Web3AuthNetwork, DefaultWeb3AuthNetwork } from './Oauth2loginInterface';
-import { handleIosGoogleLogin } from './ios/google';
-import { handleIosAppleLogin } from './ios/apple';
-import { jwtDecode, JwtPayload } from "jwt-decode";
-=======
 import { ByoaResponse, HandleFlowParams, ByoaServerUrl, HandleOauth2LoginResult, LoginProvider, Web3AuthNetwork, DefaultWeb3AuthNetwork } from './Oauth2loginInterface';
 import { handleIosGoogleLogin } from './ios/google';
 import { handleIosAppleLogin } from './ios/apple';
 import { jwtDecode, JwtPayload } from 'jwt-decode';
->>>>>>> ef82cdb7
 
 export class Oauth2LoginService {
     public localState: {
@@ -162,11 +155,7 @@
         }
     };
 
-<<<<<<< HEAD
-    handleOauth2Login = async (provider: LoginProvider, mode: LoginMode) : Promise<HandleOauth2LoginResult> => {
-=======
     handleOauth2Login = async (provider: LoginProvider) : Promise<HandleOauth2LoginResult> => {
->>>>>>> ef82cdb7
         const web3AuthNetwork = this.config.web3AuthNetwork;
 
         if (this.localState.loginInProgress) {
