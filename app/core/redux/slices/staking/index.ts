import type { VaultDailyApy, VaultApyAverages } from '@metamask/stake-sdk';
import { createSlice, type PayloadAction } from '@reduxjs/toolkit';
import { createSelector } from 'reselect';
import type { RootState } from '../../../../reducers';
import { DEFAULT_VAULT_APY_AVERAGES } from '../../../../components/UI/Stake/constants';

interface PooledStakingState {
  vaultApys: VaultDailyApy[];
  vaultApyAverages: VaultApyAverages;
}

export const initialState: PooledStakingState = {
  vaultApys: [],
<<<<<<< HEAD
  vaultApyAverages: {} as VaultApyAverages,
=======
  vaultApyAverages: DEFAULT_VAULT_APY_AVERAGES,
  isEligible: false,
>>>>>>> 1243314d
};

export const name = 'staking';

const slice = createSlice({
  name,
  initialState,
  reducers: {
    setVaultApys: (state, action: PayloadAction<VaultDailyApy[]>) => {
      state.vaultApys = action.payload;
    },
    setVaultApyAverages: (state, action: PayloadAction<VaultApyAverages>) => {
      state.vaultApyAverages = action.payload;
    },
  },
});

const { actions, reducer } = slice;
export default reducer;
export const { setVaultApys, setVaultApyAverages } = actions;

// Selectors
const selectPooledStakingState = (state: RootState) => state.staking;

export const selectVaultApys = createSelector(
  selectPooledStakingState,
  (stakingState) => ({
    vaultApys: stakingState.vaultApys,
  }),
);

export const selectVaultApyAverages = createSelector(
  selectPooledStakingState,
  (stakingState) => ({
    vaultApyAverages: stakingState.vaultApyAverages,
  }),
);<|MERGE_RESOLUTION|>--- conflicted
+++ resolved
@@ -11,12 +11,7 @@
 
 export const initialState: PooledStakingState = {
   vaultApys: [],
-<<<<<<< HEAD
-  vaultApyAverages: {} as VaultApyAverages,
-=======
   vaultApyAverages: DEFAULT_VAULT_APY_AVERAGES,
-  isEligible: false,
->>>>>>> 1243314d
 };
 
 export const name = 'staking';
