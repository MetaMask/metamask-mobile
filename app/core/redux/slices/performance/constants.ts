--- conflicted
+++ resolved
@@ -4,15 +4,9 @@
   AddSnapAccount: 'ADD_SNAP_ACCOUNT',
   // When adding a HD account.
   AddHdAccount: 'ADD_HD_ACCOUNT',
-<<<<<<< HEAD
-   // When adding a token.
-   AddToken: 'ADD_TOKEN',
-  // When rehydrating the store.
-=======
   // When adding a token.
   AddToken: 'ADD_TOKEN',
   //When rehydrating the store.
->>>>>>> bd1a64b3
   RehydrateStore: 'REHYDRATE_STORE',
   // When rehydrating Engine state from filesystem to Redux.
   EngineRehydrate: 'ENGINE_REHYDRATE',
