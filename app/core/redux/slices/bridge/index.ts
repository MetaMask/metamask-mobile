--- conflicted
+++ resolved
@@ -39,10 +39,6 @@
 } from '../../../../selectors/accountsController';
 import { selectBasicFunctionalityEnabled } from '../../../../selectors/settings';
 import { hasMinimumRequiredVersion } from './utils/hasMinimumRequiredVersion';
-<<<<<<< HEAD
-import { isUnifiedSwapsEnvVarEnabled } from './utils/isUnifiedSwapsEnvVarEnabled';
-=======
->>>>>>> 338177c4
 import { Bip44TokensForDefaultPairs } from '../../../../components/UI/Bridge/constants/default-swap-dest-tokens';
 
 export const selectBridgeControllerState = (state: RootState) =>
@@ -572,58 +568,6 @@
   },
 );
 
-export const selectIsGaslessSwapEnabled = createSelector(
-  selectIsSwap,
-  selectBridgeFeatureFlags,
-  (_: RootState, chainId: Hex | CaipChainId) => chainId,
-  (isSwap, bridgeFeatureFlags, chainId) => {
-    const caipChainId = formatChainIdToCaip(chainId);
-    const chainConfig = bridgeFeatureFlags.chains[caipChainId];
-    return isSwap && chainConfig?.isGaslessSwapEnabled === true;
-  },
-);
-
-export const selectNoFeeAssets = createSelector(
-  selectBridgeFeatureFlags,
-  (_: RootState, chainId: Hex | CaipChainId | undefined) => chainId,
-  (bridgeFeatureFlags, chainId) => {
-    if (!chainId) {
-      return [];
-    }
-    const caipChainId = formatChainIdToCaip(chainId);
-    return bridgeFeatureFlags.chains[caipChainId]?.noFeeAssets;
-  },
-);
-
-export const selectBip44DefaultPair = createSelector(
-  selectBridgeFeatureFlags,
-  selectChainId,
-  (bridgeFeatureFlags, chainId) => {
-    const caipChainId = formatChainIdToCaip(chainId);
-    const { namespace } = parseCaipChainId(caipChainId);
-    const bip44DefaultPair =
-      bridgeFeatureFlags.bip44DefaultPairs?.[namespace]?.standard;
-
-    if (!bip44DefaultPair) {
-      return undefined;
-    }
-
-    // If 0th entry doesn't exist, error thrown and we return undefined
-    const pairs = Object.entries(bip44DefaultPair);
-    const sourceAssetId = pairs[0]?.[0];
-    const destAssetId = pairs[0]?.[1];
-    const sourceAsset =
-      Bip44TokensForDefaultPairs[sourceAssetId as CaipAssetType];
-    const destAsset = Bip44TokensForDefaultPairs[destAssetId as CaipAssetType];
-
-    if (!sourceAsset || !destAsset) {
-      return undefined;
-    }
-
-    return { sourceAsset, destAsset };
-  },
-);
-
 // Actions
 export const {
   setSourceAmount,
