--- conflicted
+++ resolved
@@ -15,10 +15,7 @@
   ALLOWED_BRIDGE_CHAIN_IDS,
   AllowedBridgeChainIds,
   BridgeFeatureFlagsKey,
-<<<<<<< HEAD
   formatChainIdToCaip,
-=======
->>>>>>> f43d4bc0
 } from '@metamask/bridge-controller';
 import { TokenI } from '../../../../components/UI/Tokens/types';
 
@@ -127,14 +124,9 @@
   (networks, bridgeFeatureFlags) =>
     networks.filter(
       ({ chainId }) =>
-<<<<<<< HEAD
         bridgeFeatureFlags[BridgeFeatureFlagsKey.MOBILE_CONFIG].chains[
           formatChainIdToCaip(chainId)
         ]?.isActiveSrc,
-=======
-        bridgeFeatureFlags[BridgeFeatureFlagsKey.MOBILE_CONFIG].chains[chainId]
-          ?.isActiveSrc,
->>>>>>> f43d4bc0
     ),
 );
 
@@ -144,14 +136,9 @@
   (networks, bridgeFeatureFlags) =>
     networks.filter(
       ({ chainId }) =>
-<<<<<<< HEAD
         bridgeFeatureFlags[BridgeFeatureFlagsKey.MOBILE_CONFIG].chains[
           formatChainIdToCaip(chainId)
         ]?.isActiveDest,
-=======
-        bridgeFeatureFlags[BridgeFeatureFlagsKey.MOBILE_CONFIG].chains[chainId]
-          ?.isActiveDest,
->>>>>>> f43d4bc0
     ),
 );
 
