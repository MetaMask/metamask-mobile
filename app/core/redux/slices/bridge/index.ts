import { PayloadAction, createAsyncThunk, createSlice } from '@reduxjs/toolkit';
import { RootState } from '../../../../reducers';
import {
  Hex,
  CaipChainId,
  parseCaipChainId,
  CaipAssetType,
} from '@metamask/utils';
import { createSelector } from 'reselect';
import {
  selectChainId,
  selectNetworkConfigurations,
} from '../../../../selectors/networkController';
import { uniqBy } from 'lodash';
import {
  ALLOWED_BRIDGE_CHAIN_IDS,
  AllowedBridgeChainIds,
  formatChainIdToCaip,
  isSolanaChainId,
  selectBridgeQuotes as selectBridgeQuotesBase,
  SortOrder,
  selectBridgeFeatureFlags as selectBridgeFeatureFlagsBase,
  DEFAULT_FEATURE_FLAG_CONFIG,
  isNonEvmChainId,
} from '@metamask/bridge-controller';
import {
  BridgeToken,
  BridgeViewMode,
} from '../../../../components/UI/Bridge/types';
import { PopularList } from '../../../../util/networks/customNetworks';
import { selectGasFeeControllerEstimates } from '../../../../selectors/gasFeeController';
import { MetaMetrics } from '../../../Analytics';
import { GasFeeEstimates } from '@metamask/gas-fee-controller';
import { selectRemoteFeatureFlags } from '../../../../selectors/featureFlagController';
import { getTokenExchangeRate } from '../../../../components/UI/Bridge/utils/exchange-rates';
import {
  selectHasCreatedSolanaMainnetAccount,
  selectCanSignTransactions,
} from '../../../../selectors/accountsController';
import { selectBasicFunctionalityEnabled } from '../../../../selectors/settings';
import { hasMinimumRequiredVersion } from './utils/hasMinimumRequiredVersion';
import { Bip44TokensForDefaultPairs } from '../../../../components/UI/Bridge/constants/default-swap-dest-tokens';

export const selectBridgeControllerState = (state: RootState) =>
  state.engine.backgroundState?.BridgeController;

export interface BridgeState {
  sourceAmount: string | undefined;
  destAmount: string | undefined;
  sourceToken: BridgeToken | undefined;
  destToken: BridgeToken | undefined;
  destAddress: string | undefined;
  selectedSourceChainIds: (Hex | CaipChainId)[] | undefined;
  selectedDestChainId: Hex | CaipChainId | undefined;
  slippage: string | undefined;
  isSubmittingTx: boolean;
  bridgeViewMode: BridgeViewMode | undefined;
  isSelectingRecipient: boolean;
}

export const initialState: BridgeState = {
  sourceAmount: undefined,
  destAmount: undefined,
  sourceToken: undefined,
  destToken: undefined,
  destAddress: undefined,
  selectedSourceChainIds: undefined,
  selectedDestChainId: undefined,
  slippage: '0.5',
  isSubmittingTx: false,
  bridgeViewMode: undefined,
  isSelectingRecipient: false,
};

const name = 'bridge';

export const setSourceTokenExchangeRate = createAsyncThunk(
  'bridge/setSourceTokenExchangeRate',
  getTokenExchangeRate,
);

export const setDestTokenExchangeRate = createAsyncThunk(
  'bridge/setDestTokenExchangeRate',
  getTokenExchangeRate,
);

const slice = createSlice({
  name,
  initialState,
  reducers: {
    setBridgeViewMode: (state, action: PayloadAction<BridgeViewMode>) => {
      state.bridgeViewMode = action.payload;
    },
    setSourceAmount: (state, action: PayloadAction<string | undefined>) => {
      state.sourceAmount = action.payload;
    },
    setDestAmount: (state, action: PayloadAction<string | undefined>) => {
      state.destAmount = action.payload;
    },
    setSelectedSourceChainIds: (
      state,
      action: PayloadAction<(Hex | CaipChainId)[]>,
    ) => {
      state.selectedSourceChainIds = action.payload;
    },
    setSelectedDestChainId: (
      state,
      action: PayloadAction<Hex | CaipChainId | undefined>,
    ) => {
      state.selectedDestChainId = action.payload;
    },
    resetBridgeState: () => initialState,
    setSourceToken: (state, action: PayloadAction<BridgeToken | undefined>) => {
      state.sourceToken = action.payload;
    },
    setDestToken: (state, action: PayloadAction<BridgeToken>) => {
      state.destToken = action.payload;
      // Update selectedDestChainId to match the destination token's chain ID
      state.selectedDestChainId = action.payload.chainId;
    },
    setDestAddress: (state, action: PayloadAction<string | undefined>) => {
      state.destAddress = action.payload;
    },
    setSlippage: (state, action: PayloadAction<string | undefined>) => {
      state.slippage = action.payload;
    },
    setIsSubmittingTx: (state, action: PayloadAction<boolean>) => {
      state.isSubmittingTx = action.payload;
    },
    setIsSelectingRecipient: (state, action: PayloadAction<boolean>) => {
      state.isSelectingRecipient = action.payload;
    },
  },
  extraReducers: (builder) => {
    builder.addCase(setSourceTokenExchangeRate.pending, (state) => {
      if (state.sourceToken) {
        state.sourceToken.currencyExchangeRate = undefined;
      }
    });
    builder.addCase(setDestTokenExchangeRate.pending, (state) => {
      if (state.destToken) {
        state.destToken.currencyExchangeRate = undefined;
      }
    });
    builder.addCase(setSourceTokenExchangeRate.fulfilled, (state, action) => {
      if (
        state.sourceToken &&
        // Make sure the fetched exchange rate is for the correct token
        action.meta.arg.chainId === state.sourceToken.chainId &&
        action.meta.arg.tokenAddress === state.sourceToken.address
      ) {
        state.sourceToken.currencyExchangeRate = action.payload ?? undefined;
      }
    });
    builder.addCase(setDestTokenExchangeRate.fulfilled, (state, action) => {
      if (
        state.destToken &&
        // Make sure the fetched exchange rate is for the correct token
        action.meta.arg.chainId === state.destToken.chainId &&
        action.meta.arg.tokenAddress === state.destToken.address
      ) {
        state.destToken.currencyExchangeRate = action.payload ?? undefined;
      }
    });
  },
});

const { actions, reducer } = slice;

export default reducer;

// Base selectors
const selectBridgeState = (state: RootState) => state[name];

// Derived selectors using createSelector
export const selectSourceAmount = createSelector(
  selectBridgeState,
  (bridgeState) => bridgeState.sourceAmount,
);

export const selectDestAmount = createSelector(
  selectBridgeState,
  (bridgeState) => bridgeState.destAmount,
);

export const selectBridgeViewMode = createSelector(
  selectBridgeState,
  (bridgeState) => bridgeState.bridgeViewMode,
);

/**
 * Only includes networks user has added.
 * Will include them regardless of feature flag enabled or not.
 */
export const selectAllBridgeableNetworks = createSelector(
  selectNetworkConfigurations,
  (networkConfigurations) => {
    const networks = uniqBy(
      Object.values(networkConfigurations),
      'chainId',
    ).filter(({ chainId }) =>
      ALLOWED_BRIDGE_CHAIN_IDS.includes(chainId as AllowedBridgeChainIds),
    );

    return networks;
  },
);

export const selectBridgeFeatureFlags = createSelector(
  selectRemoteFeatureFlags,
  (remoteFeatureFlags) => {
    const bridgeConfig = remoteFeatureFlags.bridgeConfigV2;

    const featureFlags = selectBridgeFeatureFlagsBase({
      remoteFeatureFlags: {
        bridgeConfig,
      },
    });

    if (hasMinimumRequiredVersion(featureFlags.minimumVersion)) {
      return featureFlags;
    }

    return selectBridgeFeatureFlagsBase({
      remoteFeatureFlags: {
        bridgeConfig: DEFAULT_FEATURE_FLAG_CONFIG,
      },
    });
  },
);

/**
 * Factory selector that returns a function to check if bridge is enabled for a source chain.
 * Use this when you need to check multiple chain IDs or when the chain ID is determined after render.
 * @example
 * const getIsBridgeEnabledSource = useSelector(selectIsBridgeEnabledSourceFactory);
 * const isBridgeEnabledSource = getIsBridgeEnabledSource(chainId);
 */
export const selectIsBridgeEnabledSourceFactory = createSelector(
  selectBridgeFeatureFlags,
  (bridgeFeatureFlags) => (chainId: Hex | CaipChainId) => {
    const caipChainId = formatChainIdToCaip(chainId);

    return (
      bridgeFeatureFlags.support &&
      bridgeFeatureFlags.chains[caipChainId]?.isActiveSrc
    );
  },
);

export const selectIsBridgeEnabledSource = createSelector(
  selectIsBridgeEnabledSourceFactory,
  (_: RootState, chainId: Hex | CaipChainId) => chainId,
  (getIsBridgeEnabledSource, chainId) => getIsBridgeEnabledSource(chainId),
);

export const selectIsBridgeEnabledDest = createSelector(
  selectBridgeFeatureFlags,
  (_: RootState, chainId: Hex | CaipChainId) => chainId,
  (bridgeFeatureFlags, chainId) => {
    const caipChainId = formatChainIdToCaip(chainId);

    return (
      bridgeFeatureFlags.support &&
      bridgeFeatureFlags.chains[caipChainId]?.isActiveDest
    );
  },
);

export const selectIsSwapsLive = createSelector(
  [
    (state: RootState, chainId: Hex | CaipChainId) =>
      selectIsBridgeEnabledSource(state, chainId),
    (state: RootState, chainId: Hex | CaipChainId) =>
      selectIsBridgeEnabledDest(state, chainId),
  ],
  (isEnabledSource, isEnabledDest) => isEnabledSource || isEnabledDest,
);

/**
 * Selector that determines if swap functionality is enabled
 * Combines all the conditions needed for swap functionality to be available
 */
export const selectIsSwapsEnabled = createSelector(
  [selectCanSignTransactions, selectBasicFunctionalityEnabled],
  (canSignTransactions, basicFunctionalityEnabled) =>
    canSignTransactions && basicFunctionalityEnabled,
);

export const selectTopAssetsFromFeatureFlags = createSelector(
  selectBridgeFeatureFlags,
  (_: RootState, chainId: Hex | CaipChainId | undefined) => chainId,
  (bridgeFeatureFlags, chainId) =>
    chainId
      ? bridgeFeatureFlags.chains[formatChainIdToCaip(chainId)]?.topAssets
      : undefined,
);

/**
 * TODO The MultichainNetworkConfiguration.chainId type is wrong. It can be both Hex or CaipChainId.
 */
export const selectEnabledSourceChains = createSelector(
  selectAllBridgeableNetworks,
  selectBridgeFeatureFlags,
  (networks, bridgeFeatureFlags) =>
    networks.filter(
      ({ chainId }) =>
        bridgeFeatureFlags.chains[formatChainIdToCaip(chainId)]?.isActiveSrc,
    ),
);

export const selectEnabledDestChains = createSelector(
  selectAllBridgeableNetworks,
  selectBridgeFeatureFlags,
  selectHasCreatedSolanaMainnetAccount,
  (networks, bridgeFeatureFlags, hasSolanaAccount) => {
    // We always want to show the popular list in the destination chain selector
    const popularListFormatted = PopularList.map(
      ({ chainId, nickname, rpcUrl, ticker, rpcPrefs }) => ({
        chainId,
        name: nickname,
        rpcUrl,
        ticker,
        rpcPrefs,
      }),
    );

    return uniqBy([...networks, ...popularListFormatted], 'chainId').filter(
      ({ chainId }) => {
        const caipChainId = formatChainIdToCaip(chainId);
        // Only include Solana chains as active destinations if user has a Solana account
        if (isSolanaChainId(chainId) && !hasSolanaAccount) {
          return false;
        }
        return bridgeFeatureFlags.chains[caipChainId]?.isActiveDest;
      },
    );
  },
);

// Combined selectors for related state
export const selectSourceToken = createSelector(
  selectBridgeState,
  (bridgeState) => bridgeState.sourceToken,
);

export const selectDestToken = createSelector(
  selectBridgeState,
  (bridgeState) => bridgeState.destToken,
);

export const selectSelectedSourceChainIds = createSelector(
  selectBridgeState,
  selectEnabledSourceChains,
  (bridgeState, enabledSourceChains) => {
    // If selectedSourceChainIds is undefined, use the chainIds from enabledSourceChains
    if (bridgeState.selectedSourceChainIds === undefined) {
      return enabledSourceChains.map((chain) => chain.chainId);
    }
    return bridgeState.selectedSourceChainIds;
  },
);

export const selectSelectedDestChainId = createSelector(
  selectBridgeState,
  selectSourceToken,
  (bridgeState, sourceToken) => {
    // If selectedDestChainIds is undefined, use the same chain as the source token
    if (bridgeState.selectedDestChainId === undefined) {
      return sourceToken?.chainId;
    }
    return bridgeState.selectedDestChainId;
  },
);

export const selectSlippage = createSelector(
  selectBridgeState,
  (bridgeState) => bridgeState.slippage,
);

export const selectDestAddress = createSelector(
  selectBridgeState,
  (bridgeState) => bridgeState.destAddress,
);

const selectControllerFields = (state: RootState) => ({
  ...state.engine.backgroundState.BridgeController,
  gasFeeEstimates: selectGasFeeControllerEstimates(state) as GasFeeEstimates,
  ...state.engine.backgroundState.MultichainAssetsRatesController,
  ...state.engine.backgroundState.TokenRatesController,
  ...state.engine.backgroundState.CurrencyRateController,
  participateInMetaMetrics: MetaMetrics.getInstance().isEnabled(),
  remoteFeatureFlags: {
    bridgeConfig: selectRemoteFeatureFlags(state).bridgeConfig,
  },
});

export const selectBridgeQuotes = createSelector(
  selectControllerFields,
  (requiredControllerFields) =>
    selectBridgeQuotesBase(requiredControllerFields, {
      sortOrder: SortOrder.COST_ASC, // TODO for v1 we don't allow user to select alternative quotes, hardcode for now
      selectedQuote: null, // TODO for v1 we don't allow user to select alternative quotes, pass in null for now
    }),
);

export const selectIsSolanaSourced = createSelector(
  selectSourceToken,
  (sourceToken) => sourceToken?.chainId && isSolanaChainId(sourceToken.chainId),
);

export const selectIsEvmToNonEvm = createSelector(
  selectSourceToken,
  selectDestToken,
  (sourceToken, destToken) =>
    sourceToken?.chainId &&
    !isNonEvmChainId(sourceToken.chainId) &&
    destToken?.chainId &&
    isNonEvmChainId(destToken.chainId),
);

export const selectIsNonEvmToEvm = createSelector(
  selectSourceToken,
  selectDestToken,
  (sourceToken, destToken) =>
    sourceToken?.chainId &&
    isNonEvmChainId(sourceToken.chainId) &&
    destToken?.chainId &&
    !isNonEvmChainId(destToken.chainId),
);

export const selectIsNonEvmNonEvmBridge = createSelector(
  selectSourceToken,
  selectDestToken,
  (sourceToken, destToken) =>
    sourceToken?.chainId &&
    isNonEvmChainId(sourceToken.chainId) &&
    destToken?.chainId &&
    isNonEvmChainId(destToken.chainId) &&
    sourceToken.chainId !== destToken.chainId,
);

export const selectIsSolanaSwap = createSelector(
  selectSourceToken,
  selectDestToken,
  (sourceToken, destToken) =>
    sourceToken?.chainId &&
    isSolanaChainId(sourceToken.chainId) &&
    destToken?.chainId &&
    isSolanaChainId(destToken.chainId),
);

export const selectIsEvmNonEvmBridge = createSelector(
  selectIsEvmToNonEvm,
  selectIsNonEvmToEvm,
  (isEvmToNonEvm, isNonEvmToEvm) => isEvmToNonEvm || isNonEvmToEvm,
);

export const selectIsBridge = createSelector(
  selectSourceToken,
  selectDestToken,
  (sourceToken, destToken) =>
    sourceToken?.chainId &&
    destToken?.chainId &&
    sourceToken.chainId !== destToken.chainId,
);

export const selectIsSwap = createSelector(
  selectSourceToken,
  selectDestToken,
  (sourceToken, destToken) =>
    sourceToken?.chainId &&
    destToken?.chainId &&
    sourceToken.chainId === destToken.chainId,
);

export const selectIsEvmSwap = createSelector(
  selectIsSwap,
  selectIsSolanaSwap,
  (isSwap, isSolanaSwap) => isSwap && !isSolanaSwap,
);

export const selectIsSubmittingTx = createSelector(
  selectBridgeState,
  (bridgeState) => bridgeState.isSubmittingTx,
);

<<<<<<< HEAD
export const selectIsSelectingRecipient = createSelector(
  selectBridgeState,
  (bridgeState) => bridgeState.isSelectingRecipient,
);

export const selectIsUnifiedSwapsEnabled = createSelector(
  selectBridgeFeatureFlags,
  selectChainId,
  (bridgeFeatureFlags, chainId) => {
    if (
      isUnifiedSwapsEnvVarEnabled() &&
      bridgeFeatureFlags.chains[formatChainIdToCaip(chainId)]
        ?.isUnifiedUIEnabled
    ) {
      return true;
    }
    return false;
  },
);

=======
>>>>>>> 56bccb16
export const selectIsGaslessSwapEnabled = createSelector(
  selectIsSwap,
  selectBridgeFeatureFlags,
  (_: RootState, chainId: Hex | CaipChainId) => chainId,
  (isSwap, bridgeFeatureFlags, chainId) => {
    const caipChainId = formatChainIdToCaip(chainId);
    const chainConfig = bridgeFeatureFlags.chains[caipChainId];
    return isSwap && chainConfig?.isGaslessSwapEnabled === true;
  },
);

export const selectNoFeeAssets = createSelector(
  selectBridgeFeatureFlags,
  (_: RootState, chainId: Hex | CaipChainId | undefined) => chainId,
  (bridgeFeatureFlags, chainId) => {
    if (!chainId) {
      return [];
    }
    const caipChainId = formatChainIdToCaip(chainId);
    return bridgeFeatureFlags.chains[caipChainId]?.noFeeAssets;
  },
);

export const selectBip44DefaultPair = createSelector(
  selectBridgeFeatureFlags,
  selectChainId,
  (bridgeFeatureFlags, chainId) => {
    const caipChainId = formatChainIdToCaip(chainId);
    const { namespace } = parseCaipChainId(caipChainId);
    const bip44DefaultPair =
      bridgeFeatureFlags.bip44DefaultPairs?.[namespace]?.standard;

    if (!bip44DefaultPair) {
      return undefined;
    }

    // If 0th entry doesn't exist, error thrown and we return undefined
    const pairs = Object.entries(bip44DefaultPair);
    const sourceAssetId = pairs[0]?.[0];
    const destAssetId = pairs[0]?.[1];
    const sourceAsset =
      Bip44TokensForDefaultPairs[sourceAssetId as CaipAssetType];
    const destAsset = Bip44TokensForDefaultPairs[destAssetId as CaipAssetType];

    if (!sourceAsset || !destAsset) {
      return undefined;
    }

    return { sourceAsset, destAsset };
  },
);

// Actions
export const {
  setSourceAmount,
  setDestAmount,
  resetBridgeState,
  setSourceToken,
  setDestToken,
  setSelectedSourceChainIds,
  setSelectedDestChainId,
  setSlippage,
  setDestAddress,
  setIsSubmittingTx,
  setBridgeViewMode,
  setIsSelectingRecipient,
} = actions;<|MERGE_RESOLUTION|>--- conflicted
+++ resolved
@@ -485,29 +485,11 @@
   (bridgeState) => bridgeState.isSubmittingTx,
 );
 
-<<<<<<< HEAD
 export const selectIsSelectingRecipient = createSelector(
   selectBridgeState,
   (bridgeState) => bridgeState.isSelectingRecipient,
 );
 
-export const selectIsUnifiedSwapsEnabled = createSelector(
-  selectBridgeFeatureFlags,
-  selectChainId,
-  (bridgeFeatureFlags, chainId) => {
-    if (
-      isUnifiedSwapsEnvVarEnabled() &&
-      bridgeFeatureFlags.chains[formatChainIdToCaip(chainId)]
-        ?.isUnifiedUIEnabled
-    ) {
-      return true;
-    }
-    return false;
-  },
-);
-
-=======
->>>>>>> 56bccb16
 export const selectIsGaslessSwapEnabled = createSelector(
   selectIsSwap,
   selectBridgeFeatureFlags,
