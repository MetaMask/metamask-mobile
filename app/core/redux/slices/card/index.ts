--- conflicted
+++ resolved
@@ -20,10 +20,7 @@
   onboardingId: string | null;
   selectedCountry: string | null; // ISO 3166 alpha-2 country code, e.g. 'US'
   contactVerificationId: string | null;
-<<<<<<< HEAD
-=======
   consentSetId: string | null;
->>>>>>> 4e9972e7
 }
 
 export interface CacheState {
@@ -63,10 +60,7 @@
     onboardingId: null,
     selectedCountry: null,
     contactVerificationId: null,
-<<<<<<< HEAD
-=======
     consentSetId: null,
->>>>>>> 4e9972e7
   },
   cache: {
     data: {},
@@ -149,21 +143,15 @@
     setContactVerificationId: (state, action: PayloadAction<string | null>) => {
       state.onboarding.contactVerificationId = action.payload;
     },
-<<<<<<< HEAD
-=======
     setConsentSetId: (state, action: PayloadAction<string | null>) => {
       state.onboarding.consentSetId = action.payload;
     },
->>>>>>> 4e9972e7
     resetOnboardingState: (state) => {
       state.onboarding = {
         onboardingId: null,
         selectedCountry: null,
         contactVerificationId: null,
-<<<<<<< HEAD
-=======
         consentSetId: null,
->>>>>>> 4e9972e7
       };
     },
     resetAuthenticatedData: (state) => {
@@ -378,14 +366,11 @@
   (card) => card.onboarding.contactVerificationId,
 );
 
-<<<<<<< HEAD
-=======
 export const selectConsentSetId = createSelector(
   selectCardState,
   (card) => card.onboarding.consentSetId,
 );
 
->>>>>>> 4e9972e7
 // Actions
 export const {
   resetCardState,
@@ -400,10 +385,7 @@
   setOnboardingId,
   setSelectedCountry,
   setContactVerificationId,
-<<<<<<< HEAD
-=======
   setConsentSetId,
->>>>>>> 4e9972e7
   resetOnboardingState,
   setCacheData,
   clearCacheData,
