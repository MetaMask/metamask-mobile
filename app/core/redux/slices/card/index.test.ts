--- conflicted
+++ resolved
@@ -564,15 +564,6 @@
         priorityTokensByAddress: {
           [testAddress.toLowerCase()]: MOCK_PRIORITY_TOKEN,
         },
-<<<<<<< HEAD
-      };
-
-      const state = cardReducer(
-        stateWithToken,
-        setCardPriorityToken({
-          address: testAddress,
-          token: newToken,
-=======
       };
 
       const state = cardReducer(
@@ -628,62 +619,10 @@
         setCardPriorityToken({
           address: upperCaseAddress,
           token: MOCK_PRIORITY_TOKEN,
->>>>>>> de227863
         }),
       );
 
       expect(state.priorityTokensByAddress[testAddress.toLowerCase()]).toEqual(
-<<<<<<< HEAD
-        newToken,
-      );
-    });
-
-    it('should store tokens for different addresses separately', () => {
-      const address1 = testAddress;
-      const address2 = '0xabcdefabcdefabcdefabcdefabcdefabcdefabcd';
-      const token2: CardTokenAllowance = {
-        ...MOCK_PRIORITY_TOKEN,
-        symbol: 'TOKEN2',
-      };
-
-      let state = cardReducer(
-        initialState,
-        setCardPriorityToken({
-          address: address1,
-          token: MOCK_PRIORITY_TOKEN,
-        }),
-      );
-
-      state = cardReducer(
-        state,
-        setCardPriorityToken({
-          address: address2,
-          token: token2,
-        }),
-      );
-
-      expect(state.priorityTokensByAddress[address1.toLowerCase()]).toEqual(
-        MOCK_PRIORITY_TOKEN,
-      );
-      expect(state.priorityTokensByAddress[address2.toLowerCase()]).toEqual(
-        token2,
-      );
-    });
-
-    it('should normalize address to lowercase', () => {
-      const upperCaseAddress = testAddress.toUpperCase();
-
-      const state = cardReducer(
-        initialState,
-        setCardPriorityToken({
-          address: upperCaseAddress,
-          token: MOCK_PRIORITY_TOKEN,
-        }),
-      );
-
-      expect(state.priorityTokensByAddress[testAddress.toLowerCase()]).toEqual(
-=======
->>>>>>> de227863
         MOCK_PRIORITY_TOKEN,
       );
       expect(state.priorityTokensByAddress[upperCaseAddress]).toBeUndefined();
@@ -694,7 +633,6 @@
     it('should set the last fetched timestamp for the given address', () => {
       const testDate = new Date('2025-08-21T10:00:00Z');
 
-<<<<<<< HEAD
       const state = cardReducer(
         initialState,
         setCardPriorityTokenLastFetched({
@@ -714,22 +652,15 @@
     it('should handle ISO date strings', () => {
       const testDateString = '2025-08-21T10:00:00Z';
 
-=======
->>>>>>> de227863
       const state = cardReducer(
         initialState,
         setCardPriorityTokenLastFetched({
           address: testAddress,
-<<<<<<< HEAD
           lastFetched: testDateString,
-=======
-          lastFetched: testDate,
->>>>>>> de227863
         }),
       );
 
       expect(state.lastFetchedByAddress[testAddress.toLowerCase()]).toEqual(
-<<<<<<< HEAD
         testDateString,
       );
     });
@@ -763,72 +694,6 @@
     it('should normalize address to lowercase', () => {
       const upperCaseAddress = testAddress.toUpperCase();
       const testDate = new Date('2025-08-21T10:00:00Z');
-=======
-        testDate,
-      );
-      expect(state.priorityTokensByAddress).toEqual(
-        initialState.priorityTokensByAddress,
-      );
-    });
-
-    it('should handle ISO date strings', () => {
-      const testDateString = '2025-08-21T10:00:00Z';
->>>>>>> de227863
-
-      const state = cardReducer(
-        initialState,
-        setCardPriorityTokenLastFetched({
-<<<<<<< HEAD
-          address: upperCaseAddress,
-          lastFetched: testDate,
-=======
-          address: testAddress,
-          lastFetched: testDateString,
->>>>>>> de227863
-        }),
-      );
-
-      expect(state.lastFetchedByAddress[testAddress.toLowerCase()]).toEqual(
-<<<<<<< HEAD
-        testDate,
-      );
-      expect(state.lastFetchedByAddress[upperCaseAddress]).toBeUndefined();
-    });
-
-=======
-        testDateString,
-      );
-    });
-
-    it('should store last fetched timestamps for different addresses separately', () => {
-      const address1 = testAddress;
-      const address2 = '0xabcdefabcdefabcdefabcdefabcdefabcdefabcd';
-      const date1 = new Date('2025-08-21T10:00:00Z');
-      const date2 = new Date('2025-08-21T11:00:00Z');
-
-      let state = cardReducer(
-        initialState,
-        setCardPriorityTokenLastFetched({
-          address: address1,
-          lastFetched: date1,
-        }),
-      );
-
-      state = cardReducer(
-        state,
-        setCardPriorityTokenLastFetched({
-          address: address2,
-          lastFetched: date2,
-        }),
-      );
-
-      expect(state.lastFetchedByAddress[address1.toLowerCase()]).toEqual(date1);
-      expect(state.lastFetchedByAddress[address2.toLowerCase()]).toEqual(date2);
-    });
-
-    it('should normalize address to lowercase', () => {
-      const upperCaseAddress = testAddress.toUpperCase();
-      const testDate = new Date('2025-08-21T10:00:00Z');
 
       const state = cardReducer(
         initialState,
@@ -844,7 +709,6 @@
       expect(state.lastFetchedByAddress[upperCaseAddress]).toBeUndefined();
     });
 
->>>>>>> de227863
     it('should set lastFetched to null for the given address', () => {
       const stateWithTimestamp = {
         ...initialState,
