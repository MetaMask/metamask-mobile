import { RootState } from '../../../../reducers';
import cardReducer, {
  CardSliceState,
  selectCardholderAccounts,
  selectIsCardholder,
  selectCardPriorityToken,
  selectCardPriorityTokenLastFetched,
  selectIsCardCacheValid,
  loadCardholderAccounts,
  resetCardState,
  setCardPriorityToken,
  setCardPriorityTokenLastFetched,
  initialState,
} from '.';
<<<<<<< HEAD
=======
import { selectSelectedInternalAccountFormattedAddress } from '../../../../selectors/accountsController';
import {
  CardTokenAllowance,
  AllowanceState,
} from '../../../../components/UI/Card/types';
import { ethers } from 'ethers';
>>>>>>> 65c1f09c

// Mock the multichain selectors
jest.mock('../../../../selectors/multichainAccounts/accounts', () => ({
  selectSelectedInternalAccountByScope: jest.fn(),
}));

// Mock the multichain utils
jest.mock('../../../Multichain/utils', () => ({
  isEthAccount: jest.fn(),
}));

import { selectSelectedInternalAccountByScope } from '../../../../selectors/multichainAccounts/accounts';
import { isEthAccount } from '../../../Multichain/utils';

const mockSelectSelectedInternalAccountByScope =
  selectSelectedInternalAccountByScope as jest.MockedFunction<
    typeof selectSelectedInternalAccountByScope
  >;

const mockIsEthAccount = isEthAccount as jest.MockedFunction<
  typeof isEthAccount
>;

const CARDHOLDER_ACCOUNTS_MOCK: string[] = [
  '0x1234567890123456789012345678901234567890',
  '0xabcdefabcdefabcdefabcdefabcdefabcdefabcd',
];

const MOCK_PRIORITY_TOKEN: CardTokenAllowance = {
  address: '0xToken1',
  chainId: '1',
  isStaked: false,
  decimals: 18,
  symbol: 'USDC',
  name: 'USD Coin',
  allowanceState: AllowanceState.Enabled,
  allowance: ethers.BigNumber.from('500000000000000000'),
};

const CARD_STATE_MOCK: CardSliceState = {
  cardholderAccounts: CARDHOLDER_ACCOUNTS_MOCK,
  priorityToken: MOCK_PRIORITY_TOKEN,
  lastFetched: new Date('2025-08-21T10:00:00Z'),
  isLoaded: true,
};

const EMPTY_CARD_STATE_MOCK: CardSliceState = {
  cardholderAccounts: [],
  priorityToken: null,
  lastFetched: null,
  isLoaded: false,
};

// Mock account object that matches the expected structure
const createMockAccount = (address: string) => ({
  address: address.toLowerCase(),
  id: `mock-id-${address}`,
  metadata: {
    name: 'Mock Account',
    importTime: Date.now(),
    keyring: {
      type: 'HD Key Tree',
    },
  },
  options: {},
  methods: [],
  type: 'eip155:eoa' as const,
  scopes: ['eip155:59144' as const],
});

describe('Card Selectors', () => {
  describe('selectCardholderAccounts', () => {
    it('returns the cardholder accounts array from the card state', () => {
      const mockRootState = {
        card: CARD_STATE_MOCK,
      } as unknown as RootState;

      expect(selectCardholderAccounts(mockRootState)).toEqual(
        CARDHOLDER_ACCOUNTS_MOCK,
      );
    });

    it('returns an empty array when no cardholder accounts exist', () => {
      const mockRootState = {
        card: EMPTY_CARD_STATE_MOCK,
      } as unknown as RootState;

      expect(selectCardholderAccounts(mockRootState)).toEqual([]);
    });
  });

  describe('selectIsCardholder', () => {
    beforeEach(() => {
      jest.clearAllMocks();
    });

    it('returns true when selected account is in cardholder accounts', () => {
      const selectedAccount = createMockAccount(CARDHOLDER_ACCOUNTS_MOCK[0]);

      // Mock the selector to return a function that returns the account
      mockSelectSelectedInternalAccountByScope.mockReturnValue(
        () => selectedAccount,
      );
      mockIsEthAccount.mockReturnValue(true);

      const mockRootState = {
        card: CARD_STATE_MOCK,
      } as unknown as RootState;

      expect(selectIsCardholder(mockRootState)).toBe(true);
    });

    it('returns false when selected account is not in cardholder accounts', () => {
      const selectedAccount = createMockAccount(
        '0x9999999999999999999999999999999999999999',
      );

      mockSelectSelectedInternalAccountByScope.mockReturnValue(
        () => selectedAccount,
      );
      mockIsEthAccount.mockReturnValue(true);

      const mockRootState = {
        card: CARD_STATE_MOCK,
      } as unknown as RootState;

      expect(selectIsCardholder(mockRootState)).toBe(false);
    });

    it('returns false when no account is selected', () => {
      mockSelectSelectedInternalAccountByScope.mockReturnValue(() => undefined);
      mockIsEthAccount.mockReturnValue(false);

      const mockRootState = {
        card: CARD_STATE_MOCK,
      } as unknown as RootState;

      expect(selectIsCardholder(mockRootState)).toBe(false);
    });

    it('returns false when selected account is not an ETH account', () => {
      const selectedAccount = createMockAccount(CARDHOLDER_ACCOUNTS_MOCK[0]);

      mockSelectSelectedInternalAccountByScope.mockReturnValue(
        () => selectedAccount,
      );
      mockIsEthAccount.mockReturnValue(false);

      const mockRootState = {
        card: CARD_STATE_MOCK,
      } as unknown as RootState;

      expect(selectIsCardholder(mockRootState)).toBe(false);
    });

    it('returns false when no cardholder accounts exist', () => {
      const selectedAccount = createMockAccount(
        '0x1234567890123456789012345678901234567890',
      );

      mockSelectSelectedInternalAccountByScope.mockReturnValue(
        () => selectedAccount,
      );
      mockIsEthAccount.mockReturnValue(true);

      const mockRootState = {
        card: EMPTY_CARD_STATE_MOCK,
      } as unknown as RootState;

      expect(selectIsCardholder(mockRootState)).toBe(false);
    });
  });
});

describe('Card Reducer', () => {
  describe('extraReducers', () => {
    describe('loadCardholderAccounts', () => {
      it('should set cardholder accounts and update state when fulfilled', () => {
        const mockAccounts = ['0x123', '0x456'];
        const action = {
          type: loadCardholderAccounts.fulfilled.type,
          payload: mockAccounts,
        };
        const state = cardReducer(initialState, action);

        expect(state.cardholderAccounts).toEqual(mockAccounts);
        expect(state.isLoaded).toBe(true);
      });

      it('should handle empty payload when fulfilled', () => {
        const action = {
          type: loadCardholderAccounts.fulfilled.type,
          payload: null,
        };
        const state = cardReducer(initialState, action);

        expect(state.cardholderAccounts).toEqual([]);
        expect(state.isLoaded).toBe(true);
      });

      it('should set isLoaded to true when rejected', () => {
        const errorMessage = 'Failed to load accounts';
        const action = {
          type: loadCardholderAccounts.rejected.type,
          error: {
            message: errorMessage,
          },
        };
        const state = cardReducer(initialState, action);

        expect(state.isLoaded).toBe(true);
        expect(state.cardholderAccounts).toEqual([]); // Should remain empty on error
      });
    });
  });

  describe('reducers', () => {
    it('should reset card state', () => {
      const currentState: CardSliceState = {
        cardholderAccounts: ['0x123'],
        priorityToken: MOCK_PRIORITY_TOKEN,
        lastFetched: new Date(),
        isLoaded: true,
      };

      const state = cardReducer(currentState, resetCardState());

      expect(state).toEqual(initialState);
    });
  });
});

describe('Card Caching Functionality', () => {
  describe('selectCardPriorityToken', () => {
    it('should return the priority token when it exists', () => {
      const mockRootState = {
        card: CARD_STATE_MOCK,
      } as unknown as RootState;

      expect(selectCardPriorityToken(mockRootState)).toEqual(
        MOCK_PRIORITY_TOKEN,
      );
    });

    it('should return null when no priority token exists', () => {
      const mockRootState = {
        card: EMPTY_CARD_STATE_MOCK,
      } as unknown as RootState;

      expect(selectCardPriorityToken(mockRootState)).toBeNull();
    });
  });

  describe('selectCardPriorityTokenLastFetched', () => {
    it('should return the last fetched timestamp when it exists', () => {
      const mockRootState = {
        card: CARD_STATE_MOCK,
      } as unknown as RootState;

      expect(selectCardPriorityTokenLastFetched(mockRootState)).toEqual(
        new Date('2025-08-21T10:00:00Z'),
      );
    });

    it('should return null when no last fetched timestamp exists', () => {
      const mockRootState = {
        card: EMPTY_CARD_STATE_MOCK,
      } as unknown as RootState;

      expect(selectCardPriorityTokenLastFetched(mockRootState)).toBeNull();
    });
  });

  describe('selectIsCardCacheValid', () => {
    let dateNowSpy: jest.SpyInstance;

    beforeEach(() => {
      dateNowSpy = jest.spyOn(Date, 'now');
    });

    afterEach(() => {
      dateNowSpy.mockRestore();
    });

    it('should return true when cache is within 5-minute window', () => {
      // Mock Date.now to return 4 minutes after fetch time
      dateNowSpy.mockReturnValue(new Date('2025-08-21T10:04:00Z').getTime());

      const mockRootState = {
        card: CARD_STATE_MOCK,
      } as unknown as RootState;

      expect(selectIsCardCacheValid(mockRootState)).toBe(true);
    });

    it('should return false when cache is older than 5 minutes', () => {
      // Mock Date.now to return 6 minutes after fetch time
      dateNowSpy.mockReturnValue(new Date('2025-08-21T10:06:00Z').getTime());

      // Use a different state object to avoid selector memoization
      const stateWithOldCache: CardSliceState = {
        ...CARD_STATE_MOCK,
        lastFetched: new Date('2025-08-21T10:00:00Z'), // Same time but different object
      };

      const mockRootState = {
        card: stateWithOldCache,
      } as unknown as RootState;

      expect(selectIsCardCacheValid(mockRootState)).toBe(false);
    });

    it('should return false when no last fetched timestamp exists', () => {
      // Mock Date.now to any time
      dateNowSpy.mockReturnValue(new Date('2025-08-21T10:04:00Z').getTime());

      const mockRootState = {
        card: EMPTY_CARD_STATE_MOCK,
      } as unknown as RootState;

      expect(selectIsCardCacheValid(mockRootState)).toBe(false);
    });

    it('should handle ISO date strings from redux-persist', () => {
      // Mock Date.now to return 4 minutes after fetch time
      dateNowSpy.mockReturnValue(new Date('2025-08-21T10:04:00Z').getTime());

      const stateWithStringDate: CardSliceState = {
        ...CARD_STATE_MOCK,
        lastFetched: '2025-08-21T10:00:00Z', // String instead of Date object
      };

      const mockRootState = {
        card: stateWithStringDate,
      } as unknown as RootState;

      expect(selectIsCardCacheValid(mockRootState)).toBe(true);
    });

    it('should return false for cache exactly 5 minutes old', () => {
      // Mock Date.now to return exactly 5 minutes after fetch time
      dateNowSpy.mockReturnValue(new Date('2025-08-21T10:05:00Z').getTime());

      // Use a different state object to avoid selector memoization
      const stateWithExactlyOldCache: CardSliceState = {
        ...CARD_STATE_MOCK,
        lastFetched: new Date('2025-08-21T10:00:00Z'), // Same time but different object
      };

      const mockRootState = {
        card: stateWithExactlyOldCache,
      } as unknown as RootState;

      expect(selectIsCardCacheValid(mockRootState)).toBe(false);
    });

    it('should return true for cache 4 minutes and 59 seconds old', () => {
      // Mock Date.now to return 4:59 after fetch time (still valid)
      dateNowSpy.mockReturnValue(new Date('2025-08-21T10:04:59Z').getTime());

      const mockRootState = {
        card: CARD_STATE_MOCK,
      } as unknown as RootState;

      expect(selectIsCardCacheValid(mockRootState)).toBe(true);
    });
  });
  describe('setCardPriorityToken action', () => {
    it('should set the priority token', () => {
      const state = cardReducer(
        initialState,
        setCardPriorityToken(MOCK_PRIORITY_TOKEN),
      );

      expect(state.priorityToken).toEqual(MOCK_PRIORITY_TOKEN);
      expect(state.cardholderAccounts).toEqual(initialState.cardholderAccounts);
      expect(state.lastFetched).toEqual(initialState.lastFetched);
      expect(state.isLoaded).toEqual(initialState.isLoaded);
    });

    it('should clear the priority token when set to null', () => {
      const stateWithToken = {
        ...initialState,
        priorityToken: MOCK_PRIORITY_TOKEN,
      };

      const state = cardReducer(stateWithToken, setCardPriorityToken(null));

      expect(state.priorityToken).toBeNull();
    });

    it('should overwrite existing priority token', () => {
      const newToken: CardTokenAllowance = {
        ...MOCK_PRIORITY_TOKEN,
        symbol: 'USDT',
        name: 'Tether',
      };

      const stateWithToken = {
        ...initialState,
        priorityToken: MOCK_PRIORITY_TOKEN,
      };

      const state = cardReducer(stateWithToken, setCardPriorityToken(newToken));

      expect(state.priorityToken).toEqual(newToken);
    });
  });

  describe('setCardPriorityTokenLastFetched action', () => {
    it('should set the last fetched timestamp with Date object', () => {
      const timestamp = new Date('2025-08-21T12:00:00Z');
      const state = cardReducer(
        initialState,
        setCardPriorityTokenLastFetched(timestamp),
      );

      expect(state.lastFetched).toEqual(timestamp);
      expect(state.cardholderAccounts).toEqual(initialState.cardholderAccounts);
      expect(state.priorityToken).toEqual(initialState.priorityToken);
      expect(state.isLoaded).toEqual(initialState.isLoaded);
    });

    it('should set the last fetched timestamp with ISO string', () => {
      const timestamp = '2025-08-21T12:00:00Z';
      const state = cardReducer(
        initialState,
        setCardPriorityTokenLastFetched(timestamp),
      );

      expect(state.lastFetched).toEqual(timestamp);
    });

    it('should clear the last fetched timestamp when set to null', () => {
      const stateWithTimestamp = {
        ...initialState,
        lastFetched: new Date(),
      };

      const state = cardReducer(
        stateWithTimestamp,
        setCardPriorityTokenLastFetched(null),
      );

      expect(state.lastFetched).toBeNull();
    });

    it('should overwrite existing timestamp', () => {
      const oldTimestamp = new Date('2025-08-21T10:00:00Z');
      const newTimestamp = new Date('2025-08-21T11:00:00Z');

      const stateWithTimestamp = {
        ...initialState,
        lastFetched: oldTimestamp,
      };

      const state = cardReducer(
        stateWithTimestamp,
        setCardPriorityTokenLastFetched(newTimestamp),
      );

      expect(state.lastFetched).toEqual(newTimestamp);
    });
  });
});<|MERGE_RESOLUTION|>--- conflicted
+++ resolved
@@ -12,15 +12,11 @@
   setCardPriorityTokenLastFetched,
   initialState,
 } from '.';
-<<<<<<< HEAD
-=======
-import { selectSelectedInternalAccountFormattedAddress } from '../../../../selectors/accountsController';
 import {
   CardTokenAllowance,
   AllowanceState,
 } from '../../../../components/UI/Card/types';
 import { ethers } from 'ethers';
->>>>>>> 65c1f09c
 
 // Mock the multichain selectors
 jest.mock('../../../../selectors/multichainAccounts/accounts', () => ({
