// This file holds all events that the mobile app is going to
// track if the user has the MetaMetrics option ENABLED.
// In case that the MetaMetrics option is DISABLED, then none
// of these events should be tracked in any kind of service.

import { IMetaMetricsEvent } from './MetaMetrics.types';

export const generateOpt = (
  name: EVENT_NAME,
  action?: ACTIONS,
  description?: DESCRIPTION,
): IMetaMetricsEvent => {
  if (action || description) {
    return {
      category: name,
      properties: {
        ...(action && { action }),
        ...(description && { name: description }),
      },
    };
  }
  return { category: name };
};

/**
 * Analytics Tracking Events
 */
enum EVENT_NAME {
  // App
  APP_OPENED = 'App Opened',

  // Error
  ERROR = 'Error occurred',
  ERROR_SCREEN_VIEWED = 'Error Screen Viewed',

  // Approval
  APPROVAL_STARTED = 'Approval Started',
  APPROVAL_COMPLETED = 'Approval Completed',
  APPROVAL_CANCELLED = 'Approval Cancelled',
  APPROVAL_PERMISSION_UPDATED = 'Approval Permission Updated',

  // Fee changed
  GAS_ADVANCED_OPTIONS_CLICKED = 'Gas Advanced Options Clicked',

  // Dapp Transaction
  DAPP_TRANSACTION_STARTED = 'Dapp Transaction Started',
  DAPP_TRANSACTION_COMPLETED = 'Dapp Transaction Completed',
  DAPP_TRANSACTION_CANCELLED = 'Dapp Transaction Cancelled',
  CONTRACT_ADDRESS_COPIED = 'Contract Address Copied',
  CONTRACT_ADDRESS_NICKNAME = 'Contract Address Nickname',

  // Sign request
  SIGNATURE_REQUESTED = 'Signature Requested',
  SIGNATURE_APPROVED = 'Signature Approved',
  SIGNATURE_REJECTED = 'Signature Rejected',

  // Connect request
  CONNECT_REQUEST_STARTED = 'Connect Request Started',
  CONNECT_REQUEST_COMPLETED = 'Connect Request Completed',
  CONNECT_REQUEST_OTPFAILURE = 'Connect Request OTP Failure',
  CONNECT_REQUEST_CANCELLED = 'Connect Request Cancelled',

  // Phishing
  PHISHING_PAGE_DISPLAYED = 'Phishing Page Displayed',
  PROCEED_ANYWAY_CLICKED = 'Proceed Anyway Clicked',

  // Wallet
  WALLET_OPENED = 'Wallet Opened',
  TOKEN_ADDED = 'Token Added',
  COLLECTIBLE_ADDED = 'Collectible Added',
  COLLECTIBLE_DETAILS_OPENED = 'Collectible Details Opened',
  COLLECTIBLE_REMOVED = 'Collectible Removed',
  TOKEN_LIST_ITEM_PRESSED = 'Token List Item Pressed',
  DEFI_TAB_SELECTED = 'DeFi Tab Selected',
  DEFI_PROTOCOL_DETAILS_OPENED = 'DeFi Protocol Details Opened',

  // Network
  NETWORK_SWITCHED = 'Network Switched',
  NETWORK_SWITCH_REQUESTED_AND_MODAL_SHOWN = 'Network Switch Requested and Modal Shown',
  NETWORK_SWITCH_CONFIRM_PRESSED = 'Network Switch Confirm Pressed',
  NETWORK_ADDED = 'Network Added',
  NETWORK_REQUESTED = 'Network Requested',
  NETWORK_REQUEST_REJECTED = 'Network Request Rejected',
  NETWORK_SELECTOR = 'Network Menu Opened',

  // Asset Filter
  ASSET_FILTER_SELECTED = 'Default Asset Filter Selected',
  ASSET_FILTER_CUSTOM_SELECTED = 'Custom Asset Filter Selected',

  // Send transaction
  SEND_TRANSACTION_STARTED = 'Send Transaction Started',
  SEND_TRANSACTION_COMPLETED = 'Send Transaction Completed',

  // Portfolio
  PORTFOLIO_LINK_CLICKED = 'Portfolio Link Clicked',

  // Link redirects
  LINK_CLICKED = 'Link Clicked',

  // Wallet Security
  WALLET_SECURITY_STARTED = 'SRP Backup Selected',
  WALLET_SECURITY_MANUAL_BACKUP_INITIATED = 'Manual Backup Initiated',
  WALLET_SECURITY_PHRASE_REVEALED = 'Phrase Revealed',
  WALLET_SECURITY_PHRASE_CONFIRMED = 'Phrase Confirmed',
  WALLET_SECURITY_SKIP_INITIATED = 'SRP Skip Backup Selected',
  WALLET_SECURITY_SKIP_CONFIRMED = 'SRP Backup Skipped',
  WALLET_SECURITY_SKIP_CANCELED = 'SRP Skip Backup Canceled',
  WALLET_SECURITY_RECOVERY_HINT_SAVED = 'Recovery Hint Saved',
  WALLET_SECURITY_COMPLETED = 'SRP Backup Confirmed',
  WALLET_SECURITY_PROTECT_VIEWED = 'Wallet Security Reminder Viewed',
  WALLET_SECURITY_PROTECT_ENGAGED = 'Wallet Security Reminder Engaged',
  WALLET_SECURITY_PROTECT_DISMISSED = 'Wallet Security Reminder Dismissed',
  SRP_DEFINITION_CLICKED = 'SRP Definition Clicked',

  // Analytics
  ANALYTICS_PREFERENCE_SELECTED = 'Analytics Preference Selected',
  ANALYTICS_REQUEST_DATA_DELETION = 'Delete MetaMetrics Data Request Submitted',

  // Onboarding
  ONBOARDING_WELCOME_MESSAGE_VIEWED = 'Welcome Message Viewed',
  ONBOARDING_WELCOME_SCREEN_ENGAGEMENT = 'Welcome Screen Engagement',
  ONBOARDING_STARTED = 'Onboarding Started',
  ONBOARDING_TOUR_STARTED = 'Onboarding Tour Started',
  ONBOARDING_TOUR_SKIPPED = 'Onboarding Tour Skipped',
  ONBOARDING_TOUR_STEP_COMPLETED = 'Onboarding Tour Step Completed',
  ONBOARDING_TOUR_STEP_REVISITED = 'Onboarding Tour Step Completed',
  ONBOARDING_TOUR_COMPLETED = 'Onboarding Tour Completed',

  // Wallet Setup
  WALLET_SETUP_STARTED = 'Wallet Setup Started',
  WALLET_IMPORT_STARTED = 'Wallet Import Started',
  WALLET_IMPORT_ATTEMPTED = 'Wallet Import Attempted',
  WALLET_IMPORTED = 'Wallet Imported',
  WALLET_CREATION_ATTEMPTED = 'Wallet Creation Attempted',
  WALLET_CREATED = 'Wallet Created',
  WALLET_SETUP_FAILURE = 'Wallet Setup Failure',
  WALLET_SETUP_COMPLETED = 'Wallet Setup Completed',
  SOCIAL_LOGIN_COMPLETED = 'Social Login Completed',
  ACCOUNT_ALREADY_EXISTS_PAGE_VIEWED = 'Account Already Exists Page Viewed',
  ACCOUNT_NOT_FOUND_PAGE_VIEWED = 'Account Not Found Page Viewed',
  REHYDRATION_PASSWORD_ATTEMPTED = 'Rehydration Password Attempted',
  REHYDRATION_COMPLETED = 'Rehydration Completed',
  REHYDRATION_PASSWORD_FAILED = 'Rehydration Password Failed',
  PASSWORD_CHANGED = 'Password Changed',
  FORGOT_PASSWORD_CLICKED = 'Forgot Password Clicked',
  RESET_WALLET = 'Reset Wallet',

  // Account
  SWITCHED_ACCOUNT = 'Switched Account',

  // Browser
  BROWSER_OPENED = 'Browser Opened',
  BROWSER_SEARCH_USED = 'Search Used',
  BROWSER_NEW_TAB = 'New Tab Opened',
  BROWSER_OPEN_ACCOUNT_SWITCH = 'Opened Account Switcher',
  BROWSER_NAVIGATION = 'Browser Menu Navigation Used',
  BROWSER_SHARE_SITE = 'Shared A Site',
  BROWSER_RELOAD = 'Reload Browser',
  BROWSER_ADD_FAVORITES = 'Added Site To Favorites',
  BROWSER_SWITCH_TAB = 'Switched tab within Browser',
  DAPP_VIEWED = 'Dapp Viewed',

  // Security & Privacy Settings
  VIEW_SECURITY_SETTINGS = 'Views Security & Privacy',
  BASIC_FUNCTIONALITY_ENABLED = 'Basic Functionality Enabled',
  BASIC_FUNCTIONALITY_DISABLED = 'Basic Functionality Disabled',

  // Settings
  SETTINGS_VIEWED = 'Settings Viewed',
  SETTINGS_UPDATED = 'Settings Updated',
  CURRENCY_CHANGED = 'Selected Currency Changed',

  // Reveal SRP
  REVEAL_SRP_CTA = 'Clicks Reveal Secret Recovery Phrase',
  REVEAL_SRP_SCREEN = 'Views Reveal Secret Recovery Phrase',
  GO_BACK_SRP_SCREEN = 'Clicked Back on Reveal SRP Password Page',
  CANCEL_REVEAL_SRP_CTA = 'Clicks Cancel on Reveal Secret Recovery Phrase Page',
  NEXT_REVEAL_SRP_CTA = 'Clicks Next on Reveal Secret Recovery Phrase',
  VIEW_SRP = 'Views SRP',
  SRP_DISMISS_HOLD_TO_REVEAL_DIALOG = 'Closes Hold To Reveal SRP',
  VIEW_SRP_QR = 'Views SRP QR code',
  COPY_SRP = 'Copies SRP to clipboard',
  SRP_DONE_CTA = 'Clicks Done with SRP',
  REVEAL_SRP_INITIATED = 'Reveal SRP Initiated',
  REVEAL_SRP_CANCELLED = 'Reveal SRP Cancelled',
  REVEAL_SRP_COMPLETED = 'Reveal SRP Completed',

  // Reveal Private Key
  REVEAL_PRIVATE_KEY_INITIATED = 'Reveal Private Key Initiated',
  REVEAL_PRIVATE_KEY_CANCELLED = 'Reveal Private Key Cancelled',
  REVEAL_PRIVATE_KEY_COMPLETED = 'Reveal Private Key Completed',

  // Key Management
  ANDROID_HARDWARE_KEYSTORE = 'Android Hardware Keystore',

  // QR Hardware Wallet
  CONNECT_HARDWARE_WALLET = 'Clicked Connect Hardware Wallet',
  CONTINUE_QR_HARDWARE_WALLET = 'Clicked Continue QR Hardware Wallet',
  CONNECT_HARDWARE_WALLET_SUCCESS = 'Connected Account with hardware wallet',
  QR_HARDWARE_TRANSACTION_CANCELED = 'User canceled QR hardware transaction',
  HARDWARE_WALLET_ERROR = 'Hardware wallet error',

  // Tokens
  TOKEN_DETECTED = 'Token Detected',
  TOKEN_IMPORT_CLICKED = 'Token Import Clicked',
  TOKEN_IMPORT_CANCELED = 'Token Import Canceled',
  TOKENS_HIDDEN = 'Tokens Hidden',
  EXTERNAL_LINK_CLICKED = 'External Link Clicked',

  // On Ramp
  BUY_BUTTON_CLICKED = 'Buy Button Clicked',
  RAMP_REGION_SELECTED = 'Ramp Region Selected',
  ONRAMP_GET_STARTED_CLICKED = 'On-ramp Get Started Clicked',
  ONRAMP_PAYMENT_METHOD_SELECTED = 'On-ramp Payment Method Selected',
  ONRAMP_CONTINUE_TO_AMOUNT_CLICKED = 'On-ramp Continue To Amount Clicked',
  ONRAMP_QUOTES_REQUESTED = 'On-ramp Quotes Requested',
  ONRAMP_CANCELED = 'On-ramp Canceled',
  ONRAMP_QUOTES_RECEIVED = 'On-ramp Quotes Received',
  ONRAMP_QUOTES_EXPANDED = 'On-ramp Quotes Expanded',
  ONRAMP_PROVIDER_SELECTED = 'On-ramp Provider Selected',
  ONRAMP_PROVIDER_DETAILS_VIEWED = 'On-ramp Provider Details Viewed',
  ONRAMP_DIRECT_PROVIDER_CLICKED = 'On-ramp Provider Custom Action Clicked',
  ONRAMP_PURCHASE_SUBMITTED = 'On-ramp Purchase Submitted',
  ONRAMP_PURCHASE_COMPLETED = 'On-ramp Purchase Completed',
  ONRAMP_PURCHASE_FAILED = 'On-ramp Purchase Failed',
  ONRAMP_PURCHASE_CANCELLED = 'On-ramp Purchase Cancelled',
  ONRAMP_PURCHASE_DETAILS_VIEWED = 'On-ramp Purchase Details Viewed',
  ONRAMP_EXTERNAL_LINK_CLICKED = 'On-ramp External Link Clicked',
  ONRAMP_QUOTE_ERROR = 'On-ramp Quote Error',
  ONRAMP_ERROR = 'On-ramp Error',
  ONRAMP_SETTINGS_CLICKED = 'On-ramp Settings Clicked',
  RAMP_REGION_RESET = 'Ramp Region Reset',

  // Off Ramp
  SELL_BUTTON_CLICKED = 'Sell Button Clicked',
  OFFRAMP_GET_STARTED_CLICKED = 'Off-ramp Get Started Clicked',
  OFFRAMP_PAYMENT_METHOD_SELECTED = 'Off-ramp Payment Method Selected',
  OFFRAMP_CONTINUE_TO_AMOUNT_CLICKED = 'Off-ramp Continue To Amount Clicked',
  OFFRAMP_QUOTES_REQUESTED = 'Off-ramp Quotes Requested',
  OFFRAMP_CANCELED = 'Off-ramp Canceled',
  OFFRAMP_QUOTES_RECEIVED = 'Off-ramp Quotes Received',
  OFFRAMP_QUOTES_EXPANDED = 'Off-ramp Quotes Expanded',
  OFFRAMP_PROVIDER_SELECTED = 'Off-ramp Provider Selected',
  OFFRAMP_PROVIDER_DETAILS_VIEWED = 'Off-ramp Provider Details Viewed',
  OFFRAMP_DIRECT_PROVIDER_CLICKED = 'Off-ramp Provider Custom Action Clicked',
  OFFRAMP_PURCHASE_SUBMITTED = 'Off-ramp Purchase Submitted',
  OFFRAMP_PURCHASE_COMPLETED = 'Off-ramp Purchase Completed',
  OFFRAMP_PURCHASE_FAILED = 'Off-ramp Purchase Failed',
  OFFRAMP_PURCHASE_CANCELLED = 'Off-ramp Purchase Cancelled',
  OFFRAMP_PURCHASE_DETAILS_VIEWED = 'Off-ramp Purchase Details Viewed',
  OFFRAMP_QUOTE_ERROR = 'Off-ramp Quote Error',
  OFFRAMP_ERROR = 'Off-ramp Error',
  OFFRAMP_SEND_CRYPTO_PROMPT_VIEWED = 'Off-ramp Send Crypto Prompt Viewed',
  OFFRAMP_SEND_TRANSACTION_INVOKED = 'Off-ramp Send Transaction Invoked',
  OFFRAMP_SEND_TRANSACTION_CONFIRMED = 'Off-ramp Send Transaction Confirmed',
  OFFRAMP_SEND_TRANSACTION_REJECTED = 'Off-ramp Send Transaction Rejected',

  // Deposit
  RAMP_PAYMENT_METHOD_CLICKED = 'Ramp Payment Method Clicked',
  RAMPS_BUTTON_CLICKED = 'Ramps Button Clicked',
  RAMPS_DEPOSIT_CASH_BUTTON_CLICKED = 'Ramps Deposit Cash Button Clicked',
  RAMPS_PAYMENT_METHOD_SELECTED = 'Ramps Payment Method Selected',
  RAMPS_TOKEN_SELECTED = 'Ramps Token Selected',
  RAMPS_REGION_SELECTED = 'Ramps Region Selected',
  RAMPS_ORDER_PROPOSED = 'Ramps Order Proposed',
  RAMPS_ORDER_SELECTED = 'Ramps Order Selected',
  RAMPS_ORDER_FAILED = 'Ramps Order Failed',
  RAMPS_EMAIL_SUBMITTED = 'Ramps Email Submitted',
  RAMPS_OTP_CONFIRMED = 'Ramps OTP Confirmed',
  RAMPS_OTP_FAILED = 'Ramps OTP Failed',
  RAMPS_OTP_RESENT = 'Ramps OTP Resent',
  RAMPS_KYC_STARTED = 'Ramps KYC Started',
  RAMPS_BASIC_INFO_ENTERED = 'Ramps Basic Info Entered',
  RAMPS_ADDRESS_ENTERED = 'Ramps Address Entered',
  RAMPS_TRANSACTION_CONFIRMED = 'Ramps Transaction Confirmed',
  RAMPS_TRANSACTION_COMPLETED = 'Ramps Transaction Completed',
  RAMPS_TRANSACTION_FAILED = 'Ramps Transaction Failed',
  RAMPS_KYC_APPLICATION_FAILED = 'Ramps KYC Application Failed',
  RAMPS_KYC_APPLICATION_APPROVED = 'Ramps KYC Application Approved',
  RAMPS_PAYMENT_METHOD_ADDED = 'Ramps Payment Method Added',

  ACCOUNTS = 'Accounts',
  DAPP_VIEW = 'Dapp View',
  NAVIGATION_DRAWER = 'Navigation Drawer',
  ONBOARDING = 'Onboarding',
  SETTINGS = 'Settings',
  TRANSACTIONS = 'Transactions',
  WALLET_VIEW = 'Wallet View',
  RECEIVE_OPTIONS = 'Receive Options',
  SEND_FLOW = 'Send Flow',
  SEND = 'Send',
  DAPP_INTERACTIONS = 'Dapp Interactions',

  // Send Flow
  SEND_ASSET_SELECTED = 'Send Asset Selected',
  SEND_STARTED = 'Send Started',
  SEND_AMOUNT_SELECTED = 'Send Amount Selected',
  SEND_RECIPIENT_SELECTED = 'Send Recipient Selected',
  SEND_EXIT = 'Send Flow Exited',

  // Swaps
  SWAPS_OPENED = 'Swaps Opened',
  SWAP_TRACKING_FAILED = 'Swap Tracking Failed',
  QUOTES_REQUESTED = 'Quotes Requested',
  QUOTES_RECEIVED = 'Quotes Received',
  QUOTES_REQUEST_CANCELLED = 'Quotes Request Cancelled',
  ALL_AVAILABLE_QUOTES_OPENED = 'All Available Quotes Opened',
  SWAP_STARTED = 'Swap Started',
  SWAP_COMPLETED = 'Swap Completed',
  SWAP_FAILED = 'Swap Failed',
  QUOTES_TIMED_OUT = 'Quotes Timed Out',
  NO_QUOTES_AVAILABLE = 'No Quotes Available',
  GAS_FEES_CHANGED = 'Gas Fees Changed',
  EDIT_SPEND_LIMIT_OPENED = 'Edit Spend Limit Opened',
  TOKEN_IMPORTED = 'Custom Token Imported',

  // Bridge
  BRIDGE_LINK_CLICKED = 'Bridge Linked Clicked',
  SWAP_PAGE_VIEWED = 'Unified SwapBridge Page Viewed',

  // Earn
  EARN_EMPTY_STATE_CTA_CLICKED = 'Earn Empty State CTA Clicked',
  EARN_LEARN_MORE_CLICKED = 'Earn Learn More Clicked',
  EARN_DEPOSIT_REVIEW_CANCEL_CLICKED = 'Earn Deposit Review Cancel Clicked',
  EARN_DEPOSIT_REVIEW_CONFIRM_CLICKED = 'Earn Deposit Review Confirm Clicked',
  EARN_ACTION_BUTTON_CLICKED = 'Earn Action button clicked',
  EARN_INPUT_OPENED = 'Earn input opened',
  EARN_INPUT_BACK_BUTTON_CLICKED = 'Earn Input Back Button Clicked',
  EARN_INPUT_VALUE_CHANGED = 'Input value changed',
  EARN_REVIEW_BUTTON_CLICKED = 'Earn Review button clicked',
  EARN_CONFIRMATION_PAGE_VIEWED = 'Earn confirmation page viewed',
  EARN_ACTION_SUBMITTED = 'Earn Action submitted',
  EARN_TRANSACTION_INITIATED = 'Earn Transaction Initiated',
  EARN_TRANSACTION_APPROVED = 'Earn Transaction Approved',
  EARN_TRANSACTION_REJECTED = 'Earn Transaction Rejected',
  EARN_TRANSACTION_SUBMITTED = 'Earn Transaction Submitted',
  EARN_TRANSACTION_CONFIRMED = 'Earn Transaction Confirmed',
  EARN_TRANSACTION_FAILED = 'Earn Transaction Failed',
  EARN_TRANSACTION_DROPPED = 'Earn Transaction Dropped',
  EARN_WITHDRAWAL_REVIEW_CANCEL_CLICKED = 'Earn Withdrawal Review Cancel Clicked',
  EARN_LENDING_FAQ_LINK_OPENED = 'Earn Lending FAQ Link Opened',
  EARN_INPUT_INSUFFICIENT_BALANCE = 'Earn Input Insufficient Balance',
  EARN_INPUT_CURRENCY_SWITCH_CLICKED = 'Earn Input Currency Switch Clicked',
  EARN_LENDING_DEPOSIT_MORE_BUTTON_CLICKED = 'Earn Lending Deposit More Button Clicked',
  EARN_LENDING_WITHDRAW_BUTTON_CLICKED = 'Earn Lending Withdraw Button Clicked',
  EARN_LENDING_WITHDRAW_CONFIRMATION_BACK_CLICKED = 'Earn Lending Withdraw Confirmation Back Clicked',

  // Stake
  STAKE_BUTTON_CLICKED = 'Stake Button Clicked',
  REVIEW_STAKE_BUTTON_CLICKED = 'Review Stake Button Clicked',
  REVIEW_UNSTAKE_BUTTON_CLICKED = 'Review Unstake Button Clicked',
  STAKE_INPUT_QUICK_AMOUNT_CLICKED = 'Stake Input Quick Amount Clicked',
  UNSTAKE_INPUT_QUICK_AMOUNT_CLICKED = 'Unstake Input Quick Amount Clicked',
  STAKE_WITHDRAW_BUTTON_CLICKED = 'Stake Withdraw Button Clicked',
  STAKE_CLAIM_BUTTON_CLICKED = 'Stake Claim Button Clicked',
  STAKE_LEARN_MORE_CLICKED = 'Stake Learn More Clicked',
  STAKE_CANCEL_CLICKED = 'Stake Cancel Clicked',
  STAKE_CONFIRMATION_BACK_CLICKED = 'Stake Confirmation Back Clicked',
  STAKE_TRANSACTION_INITIATED = 'Stake Transaction Initiated',
  STAKE_TRANSACTION_APPROVED = 'Stake Transaction Approved',
  STAKE_TRANSACTION_REJECTED = 'Stake Transaction Rejected',
  STAKE_TRANSACTION_FAILED = 'Stake Transaction Failed',
  STAKE_TRANSACTION_SUBMITTED = 'Stake Transaction Submitted',
  STAKE_TRANSACTION_CONFIRMED = 'Stake Transaction Confirmed',
  STAKE_GAS_COST_IMPACT_WARNING_TRIGGERED = 'Stake Gas Cost Impact Warning Triggered',
  STAKE_GAS_COST_IMPACT_CANCEL_CLICKED = 'Stake Gas Cost Impact Cancel Clicked',
  STAKE_GAS_COST_IMPACT_PROCEEDED_CLICKED = 'Stake Gas Cost Impact Proceeded Clicked',
  UNSTAKE_INPUT_CURRENCY_SWITCH_CLICKED = 'Unstake Input Currency Switch Clicked',
  UNSTAKE_CANCEL_CLICKED = 'Unstake Cancel Clicked',
  UNSTAKE_TRANSACTION_INITIATED = 'Unstake Transaction Initiated',
  UNSTAKE_CONFIRMATION_BACK_CLICKED = 'Unstake Confirmation Back Clicked',
  UNSTAKE_TRANSACTION_APPROVED = 'Unstake Transaction Approved',
  UNSTAKE_TRANSACTION_REJECTED = 'Unstake Transaction Rejected',
  UNSTAKE_TRANSACTION_FAILED = 'Unstake Transaction Failed',
  UNSTAKE_TRANSACTION_CONFIRMED = 'Unstake Transaction Confirmed',
  UNSTAKE_TRANSACTION_SUBMITTED = 'Unstake Transaction Submitted',
  VISITED_ETH_OVERVIEW_WITH_STAKED_POSITIONS = 'Visited ETH Overview with Staked Positions',
  EARN_TOKEN_LIST_ITEM_CLICKED = 'Earn Token List Item Clicked',

  // Force Upgrade | Automatic Security Checks
  FORCE_UPGRADE_UPDATE_NEEDED_PROMPT_VIEWED = 'Force Upgrade Update Needed Prompt Viewed',
  FORCE_UPGRADE_UPDATE_TO_THE_LATEST_VERSION_CLICKED = 'Force Upgrade Clicked Update to Latest Version',
  FORCE_UPGRADE_REMIND_ME_LATER_CLICKED = 'Force Upgrade Clicked Remind Me Later',
  AUTOMATIC_SECURITY_CHECKS_PROMPT_VIEWED = 'Automatic Security Checks Prompt Viewed',
  AUTOMATIC_SECURITY_CHECKS_ENABLED_FROM_PROMPT = 'Automatic Security Checks Enabled From Prompt',
  AUTOMATIC_SECURITY_CHECKS_DISABLED_FROM_PROMPT = 'Automatic Security Checks Disabled From Prompt',
  AUTOMATIC_SECURITY_CHECKS_ENABLED_FROM_SETTINGS = 'Automatic Security Checks Enabled From Settings',
  AUTOMATIC_SECURITY_CHECKS_DISABLED_FROM_SETTINGS = 'Automatic Security Checks Disabled From Settings',

  // Screenshots Deterrent
  SCREENSHOT_WARNING = 'Screenshot Warning Displayed',
  SCREENSHOT_LEARN_MORE = 'Clicked Screenshot Warning Learn More',
  SCREENSHOT_OK = 'Clicked Screenshot Warning OK',
  SRP_SCREENSHOT_ATTEMPTED = 'SRP Screenshot Attempted',

  //Terms of Use
  USER_TERMS_SHOWN = 'Terms of Use Shown',
  USER_TERMS_ACCEPTED = 'Terms of Use Accepted',
  // Reveal SRP Quiz
  SRP_REVEAL_QUIZ_PROMPT_SEEN = 'SRP reveal quiz prompt seen',
  SRP_REVEAL_START_CTA_SELECTED = 'SRP reveal get started CTA selected',
  SRP_REVEAL_FIRST_QUESTION_SEEN = 'SRP reveal first question seen',
  SRP_REVEAL_FIRST_QUESTION_WRONG_ANSWER = 'SRP reveal first question answered incorrectly',
  SRP_REVEAL_FIRST_QUESTION_RIGHT_ASNWER = 'SRP reveal first question answered correctly',
  SRP_REVEAL_SECOND_QUESTION_SEEN = 'SRP reveal second question seen',
  SRP_REVEAL_SECOND_QUESTION_WRONG_ANSWER = 'SRP reveal second question answered incorrectly',
  SRP_REVEAL_SECOND_QUESTION_RIGHT_ASNWER = 'SRP reveal second question answered correctly',

  OPEN_DAPP_PERMISSIONS = 'Viewed dapp permissions',
  CHANGE_DAPP_PERMISSIONS = 'Changed dapp permissions',

  // Vault Corruption
  VAULT_CORRUPTION_DETECTED = 'Vault Corruption Detected',
  VAULT_CORRUPTION_RESTORE_WALLET_SCREEN_VIEWED = 'Vault Corruption Restore Wallet Screen Viewed',
  VAULT_CORRUPTION_RESTORE_WALLET_BUTTON_PRESSED = 'Vault Corruption Restore Wallet Button Pressed',
  VAULT_CORRUPTION_WALLET_SUCCESSFULLY_RESTORED_SCREEN_VIEWED = 'Vault Corruption Wallet Successfully Restored Screen Viewed',
  VAULT_CORRUPTION_WALLET_SUCCESSFULLY_RESTORED_CONTINUE_BUTTON_PRESSED = 'Vault Corruption Wallet Successfully Restored Continue To Wallet Button Pressed',
  VAULT_CORRUPTION_WALLET_RESET_NEEDED_SCREEN_VIEWED = 'Vault Corruption Wallet Reset Needed Screen Viewed',
  VAULT_CORRUPTION_WALLET_RESET_NEEDED_TRY_AGAIN_BUTTON_PRESSED = 'Vault Corruption Wallet Reset Needed Try Again Button Pressed',
  VAULT_CORRUPTION_WALLET_RESET_NEEDED_CREATE_NEW_WALLET_BUTTON_PRESSED = 'Vault Corruption Wallet Reset Needed Create A New Wallet Button Pressed',

  // Login screen
  LOGIN_SCREEN_VIEWED = 'Login Screen Viewed',

  // Reset Wallet Confirmed Modal
  RESET_WALLET_CONFIRMED = 'Reset Wallet Confirmed',

  // Tab Bar Actions
  ACTIONS_BUTTON_CLICKED = 'Global Actions Button Clicked',
  RECEIVE_BUTTON_CLICKED = 'Receive Button Clicked',
  SWAP_BUTTON_CLICKED = 'Unified SwapBridge Button Clicked',
  SEND_BUTTON_CLICKED = 'Send Button Clicked',
  EARN_BUTTON_CLICKED = 'Earn Button Clicked',
  // Edit account name
  ACCOUNT_RENAMED = 'Account Renamed',

  //Ledger
  CONNECT_LEDGER = 'Clicked Connect Ledger',
  CONTINUE_LEDGER_HARDWARE_WALLET = 'Clicked Continue Ledger Hardware Wallet',
  CONNECT_LEDGER_SUCCESS = 'Connected Account with hardware wallet',
  LEDGER_HARDWARE_TRANSACTION_CANCELLED = 'User canceled Ledger hardware transaction',
  LEDGER_HARDWARE_WALLET_ERROR = 'Ledger hardware wallet error',

  // common hardware wallet
  HARDWARE_WALLET_FORGOTTEN = 'Hardware wallet forgotten',

  // Remove an account
  ACCOUNT_REMOVED = 'Account removed',
  ACCOUNT_REMOVE_FAILED = 'Account remove failed',
  // Account added
  ACCOUNT_ADDED = 'Account Added',
  // Multi SRP
  IMPORT_SECRET_RECOVERY_PHRASE_CLICKED = 'Import Secret Recovery Phrase Clicked',
  IMPORT_SECRET_RECOVERY_PHRASE_COMPLETED = 'Import Secret Recovery Phrase Completed',
  SECRET_RECOVERY_PHRASE_PICKER_CLICKED = 'Secret Recovery Phrase Picker Clicked',

  // Notifications
  ALL_NOTIFICATIONS = 'All Notifications',
  WALLET_NOTIFICATIONS = 'Wallet Notifications',
  ANNOUCEMENTS_NOTIFICATIONS = 'Annoucements Notifications',
  NOTIFICATIONS_ACTIVATED = 'Notifications Activated',
  NOTIFICATIONS_MENU_OPENED = 'Notifications Menu Opened',
  NOTIFICATIONS_SETTINGS_UPDATED = 'Notifications Settings Updated',
  NOTIFICATION_CLICKED = 'Notification Clicked',
  NOTIFICATIONS_MARKED_ALL_AS_READ = 'Notifications Marked All as Read',
  NOTIFICATION_DETAIL_CLICKED = 'Notification Detail Clicked',
  NOTIFICATION_STORAGE_KEY_DELETED = 'Notification Storage Key Deleted',

  // Push Notifications
  PUSH_NOTIFICATION_RECEIVED = 'Push Notification Received',
  PUSH_NOTIFICATION_CLICKED = 'Push Notification Clicked',

  // Smart transactions
  SMART_TRANSACTION_OPT_IN = 'Smart Transaction Opt In',

  // Smart account opt in
  SMART_ACCOUNT_OPT_IN = 'Smart Account Opt In',

  // Dismiss smart account upgrade suggestion
  DISMISS_SMART_ACCOUNT_SUGGESTION_ENABLED = 'Dismiss smart account suggestion enabled',

  // Simulations
  INCOMPLETE_ASSET_DISPLAYED = 'Incomplete Asset Displayed',

  // Nft auto detection modal
  NFT_AUTO_DETECTION_ENABLED_MODAL = 'Nft Autodetection Enabled from modal',
  NFT_AUTO_DETECTION_DISBLED_MODAL = 'Nft Autodetection Disabled from modal',
  // NFT auto detection events
  NFT_AUTO_DETECTION_ENABLED = 'nft_autodetection_enabled',
  PRIMARY_CURRENCY_TOGGLE = 'primary_currency_toggle',
  LOGIN_DOWNLOAD_LOGS = 'Download State Logs Button Clicked',

  // Backup and sync
  ACCOUNTS_SYNC_ADDED = 'Accounts Sync Added',
  ACCOUNTS_SYNC_NAME_UPDATED = 'Accounts Sync Name Updated',
  ACCOUNTS_SYNC_ERRONEOUS_SITUATION = 'Accounts Sync Erroneous Situation',
  PROFILE_ACTIVITY_UPDATED = 'Profile Activity Updated',
  // network
  MULTI_RPC_MIGRATION_MODAL_ACCEPTED = 'multi_rpc_migration_modal_accepted',

  // Connection
  CONNECTION_DROPPED = 'Connection dropped',
  CONNECTION_RESTORED = 'Connection restored',

  // Tooltip
  TOOLTIP_OPENED = 'Tooltip Opened',

  // RPC Failover
  RPC_SERVICE_UNAVAILABLE = 'RPC Service Unavailable',
  RPC_SERVICE_DEGRADED = 'RPC Service Degraded',

  // NETWORK CONNECTION BANNER
  NETWORK_CONNECTION_BANNER_SHOWN = 'Network Connection Banner Shown',
  NETWORK_CONNECTION_BANNER_UPDATE_RPC_CLICKED = 'Network Connection Banner Update RPC Clicked',

  // Deep Link Modal Viewed
  DEEP_LINK_PRIVATE_MODAL_VIEWED = 'Deep Link Private Modal Viewed',
  DEEP_LINK_PUBLIC_MODAL_VIEWED = 'Deep Link Public Modal Viewed',
  DEEP_LINK_INVALID_MODAL_VIEWED = 'Deep Link Invalid Modal Viewed',
  DEEP_LINK_PRIVATE_MODAL_DISMISSED = 'Deep Link Private Modal Dismissed',
  DEEP_LINK_PUBLIC_MODAL_DISMISSED = 'Deep Link Public Modal Dismissed',
  DEEP_LINK_INVALID_MODAL_DISMISSED = 'Deep Link Invalid Modal Dismissed',
  DEEP_LINK_PRIVATE_MODAL_CONTINUE_CLICKED = 'Deep Link Private Modal Continue Clicked',
  DEEP_LINK_PUBLIC_MODAL_CONTINUE_CLICKED = 'Deep Link Public Modal Continue Clicked',
  DEEP_LINK_MODAL_PRIVATE_DONT_REMIND_ME_AGAIN_CHECKBOX_CHECKED = 'Deep Link Modal Private Dont Remind Me Again Checkbox Checked',
  DEEP_LINK_MODAL_PRIVATE_DONT_REMIND_ME_AGAIN_CHECKBOX_UNCHECKED = 'Deep Link Modal Private Dont Remind Me Again Checkbox Unchecked',

  // What's New Link Clicked
  WHATS_NEW_LINK_CLICKED = "What's New Link Clicked",

  // Perps Trading
<<<<<<< HEAD
  // Perps Events - Using exact dashboard names from requirements
  // Tutorial Flow
  PERPS_TUTORIAL_VIEWED = 'Perp Tutorial Viewed',
  PERPS_TUTORIAL_STARTED = 'Perp Tutorial Started',
  PERPS_TUTORIAL_COMPLETED = 'Perp Tutorial Completed',
  PERPS_TUTORIAL_CAROUSEL_NAVIGATED = 'Perp Tutorial Carousel Navigated',

  // Account Funding Flow
  PERPS_FUNDING_INPUT_VIEWED = 'Perp Funding Input Viewed',
  PERPS_FUNDING_REVIEW_VIEWED = 'Perp Funding Review Viewed',

  // Balance Management Flow
  PERPS_BALANCE_MODAL_VIEWED = 'Perp Balance Modal Viewed',

  // Account Withdrawal Flow
  PERPS_WITHDRAWAL_INPUT_VIEWED = 'Perp Withdrawal Input Viewed',
  PERPS_WITHDRAWAL_INITIATED = 'Perp Withdrawal Initiated',
  PERPS_WITHDRAWAL_COMPLETED = 'Perp Withdrawal Completed',
  PERPS_WITHDRAWAL_FAILED = 'Perp Withdrawal Failed',

  // Pre-Trade Flow
  PERPS_MARKETS_VIEWED = 'Perp Markets Viewed',
  PERPS_ASSET_SEARCH_BAR_CLICKED = 'Perp Asset Search Bar Clicked',
  PERPS_ASSET_SCREEN_VIEWED = 'Perp Asset Screen Viewed',
  PERPS_CHART_CANDLE_PERIODS_VIEWED = 'Perp Chart Candle Periods Viewed',
  PERPS_CHART_INTERACTION = 'Perp Chart Interaction',
  PERPS_CHART_TIME_SERIE_CHANGED = 'Perp Chart time serie changed',

  // Trade Flow
  PERPS_TRADING_SCREEN_VIEWED = 'Perp Trading Screen Viewed',
  PERPS_ORDER_TYPE_VIEWED = 'Perp Order Type Viewed',
  PERPS_ORDER_TYPE_SELECTED = 'Perp Order Type Selected',
  PERPS_LEVERAGE_SCREEN_VIEWED = 'Perp Leverage Screen Viewed',
  PERPS_LEVERAGE_CHANGED = 'Perp Leverage Changed',
  PERPS_TRADE_TRANSACTION_INITIATED = 'Perp Trade Transaction Initiated',
  PERPS_TRADE_TRANSACTION_SUBMITTED = 'Perp Trade Transaction Submitted',
  PERPS_TRADE_TRANSACTION_EXECUTED = 'Perp Trade Transaction Executed',
  PERPS_TRADE_TRANSACTION_PARTIALLY_FILLED = 'Perp Trade Transaction Partially filled',
  PERPS_TRADE_TRANSACTION_FAILED = 'Perp Trade Transaction Failed',

  // Close Position Flow
  PERPS_HOMESCREEN_TAB_VIEWED = 'Perp Homescreen Tab Viewed',
  PERPS_POSITION_CLOSE_SCREEN_VIEWED = 'Perp Position Close Screen Viewed',
  PERPS_POSITION_CLOSE_INITIATED = 'Perp Position Close Initiated',
  PERPS_POSITION_CLOSE_SUBMITTED = 'Perp Position Close Submitted',
  PERPS_POSITION_CLOSE_ORDER_TYPE_CHANGED = 'Perp Position Close Order Type Changed',
  PERPS_POSITION_CLOSE_EXECUTED = 'Perp Position Close Executed',
  PERPS_POSITION_CLOSE_PARTIALLY_FILLED = 'Perp Position Close Partially filled',
  PERPS_POSITION_CLOSE_FAILED = 'Perp Position Close Failed',

  // Risk Management Flow
  PERPS_STOP_LOSS_SET = 'Stop Loss Set',
  PERPS_TAKE_PROFIT_SET = 'Take Profit Set',
  PERPS_STOP_LOSS_EXECUTED = 'Stop Loss Executed',
  PERPS_TAKE_PROFIT_EXECUTED = 'Take Profit Executed',
  PERPS_ORDER_LIQUIDATED = 'Order liquidated',

  // Error Management Flow
  PERPS_WARNING_DISPLAYED = 'Warning displayed',
  PERPS_ERROR_ENCOUNTERED = 'Error Encountered',
=======
  // Perps Events - Consolidated
  PERPS_WITHDRAWAL_TRANSACTION = 'Perp Withdrawal Transaction',
  PERPS_TRADE_TRANSACTION = 'Perp Trade Transaction',
  PERPS_POSITION_CLOSE_TRANSACTION = 'Perp Position Close Transaction',
  PERPS_ORDER_CANCEL_TRANSACTION = 'Perp Order Cancel Transaction',
  PERPS_SCREEN_VIEWED = 'Perp Screen Viewed',
  PERPS_UI_INTERACTION = 'Perp UI Interaction',
  PERPS_RISK_MANAGEMENT = 'Perp Risk Management',
  PERPS_ERROR = 'Perp Error',
>>>>>>> 8e7057fe

  // Full Page Modal Events
  PERPS_FULL_PAGE_MODAL_VIEWED = 'Perp Full page modal viewed',
  PERPS_FULL_PAGE_MODAL_TAPPED = 'Perp Full page modal tapped',

  // Card
  CARD_VIEWED = 'Card Viewed',
  CARD_HOME_CLICKED = 'Card Home Clicked',
  CARD_HOME_VIEWED = 'Card Home Viewed',
  CARD_ADD_FUNDS_CLICKED = 'Card Add Funds Clicked',
  CARD_ADD_FUNDS_SWAPS_CLICKED = 'Card Add Funds Swaps Clicked',
  CARD_ADD_FUNDS_DEPOSIT_CLICKED = 'Card Add Funds Deposit Clicked',
  CARD_ADVANCED_CARD_MANAGEMENT_CLICKED = 'Card Advanced Card Management Clicked',

  // Rewards
  REWARDS_ACCOUNT_LINKING_STARTED = 'Rewards Account Linking Started',
  REWARDS_ACCOUNT_LINKING_COMPLETED = 'Rewards Account Linking Completed',
  REWARDS_ACCOUNT_LINKING_FAILED = 'Rewards Account Linking Failed',
  REWARDS_ACTIVE_BOOST_CLICKED = 'Rewards Active Boost Clicked',
  REWARDS_DASHBOARD_TAB_VIEWED = 'Rewards Dashboard Tab Viewed',
  REWARDS_DASHBOARD_VIEWED = 'Rewards Dashboard Viewed',
  REWARDS_ONBOARDING_STARTED = 'Rewards Onboarding Started',
  REWARDS_ONBOARDING_COMPLETED = 'Rewards Onboarding Completed',
  REWARDS_OPT_IN_STARTED = 'Rewards Opt In Started',
  REWARDS_OPT_IN_COMPLETED = 'Rewards Opt In Completed',
  REWARDS_OPT_IN_FAILED = 'Rewards Opt In Failed',
  REWARDS_OPT_OUT_STARTED = 'Rewards Opt Out Started',
  REWARDS_OPT_OUT_COMPLETED = 'Rewards Opt Out Completed',
  REWARDS_OPT_OUT_FAILED = 'Rewards Opt Out Failed',
  REWARDS_PAGE_BUTTON_CLICKED = 'Rewards Page Button Clicked',
  REWARDS_REFERRALS_VIEWED = 'Rewards Referrals Viewed',
  REWARDS_REWARD_CLAIMED = 'Rewards Reward Claimed',
  REWARDS_REWARD_VIEWED = 'Rewards Reward Viewed',
  REWARDS_SETTINGS_VIEWED = 'Rewards Settings Viewed',
  REWARDS_WAYS_TO_EARN_CTA_CLICKED = 'Rewards Ways to Earn CTA Clicked',
}

enum ACTIONS {
  // Navigation Drawer
  NAVIGATION_DRAWER = 'Navigation Drawer',
  // Dapp
  DAPP_VIEW = 'Dapp View',
  // Wallet
  WALLET_VIEW = 'Wallet View',
  //Transactions
  CONFIRM_SCREEN = 'Confirm Screen',
  SIGN_SCREEN = 'Sign Request',
  // Accounts
  ACCOUNTS_MODAL = 'Account Modal',
  // Authentication
  CONNECT = 'Connect',
  // Settings
  SETTINGS = 'Settings',
  // Receive Options
  RECEIVE_OPTIONS = 'Receive Options',
  // Send Flow
  SEND_FLOW = 'Send Flow',
  // Re-designed send
  SEND = 'Send',
  // Dapp Interactions
  APPROVE_REQUEST = 'Approve Request',
  // Swaps
  QUOTE = 'Quote',
  SWAP = 'Swap',
  BRIDGE = 'Bridge',
  PERMISSION_NEW_ACCOUNT = 'Connected new account(s)',
  PERMISSION_REVOKE_ACCOUNT = 'Revoked account(s)',
  STAKE = 'Stake',
  // Notifications
  SELECTS_ALL_NOTIFICATIONS = 'Selects All Notifications',
  SELECTS_WALLET_NOTIFICATIONS = 'Selects Wallet Notifications',
  SELECTS_ANNOUCEMENTS_NOTIFICATIONS = 'Selects Annoucements Notifications',
}

const events = {
  APP_OPENED: generateOpt(EVENT_NAME.APP_OPENED),
  ERROR_SCREEN_VIEWED: generateOpt(EVENT_NAME.ERROR_SCREEN_VIEWED),
  APPROVAL_STARTED: generateOpt(EVENT_NAME.APPROVAL_STARTED),
  APPROVAL_COMPLETED: generateOpt(EVENT_NAME.APPROVAL_COMPLETED),
  APPROVAL_CANCELLED: generateOpt(EVENT_NAME.APPROVAL_CANCELLED),
  APPROVAL_PERMISSION_UPDATED: generateOpt(
    EVENT_NAME.APPROVAL_PERMISSION_UPDATED,
  ),
  GAS_FEE_CHANGED: generateOpt(EVENT_NAME.GAS_FEES_CHANGED),
  GAS_ADVANCED_OPTIONS_CLICKED: generateOpt(
    EVENT_NAME.GAS_ADVANCED_OPTIONS_CLICKED,
  ),
  DAPP_TRANSACTION_STARTED: generateOpt(EVENT_NAME.DAPP_TRANSACTION_STARTED),
  DAPP_TRANSACTION_COMPLETED: generateOpt(
    EVENT_NAME.DAPP_TRANSACTION_COMPLETED,
  ),
  DAPP_TRANSACTION_CANCELLED: generateOpt(
    EVENT_NAME.DAPP_TRANSACTION_CANCELLED,
  ),
  CONTRACT_ADDRESS_COPIED: generateOpt(EVENT_NAME.CONTRACT_ADDRESS_COPIED),
  CONTRACT_ADDRESS_NICKNAME: generateOpt(EVENT_NAME.CONTRACT_ADDRESS_NICKNAME),
  SIGNATURE_REQUESTED: generateOpt(EVENT_NAME.SIGNATURE_REQUESTED),
  SIGNATURE_APPROVED: generateOpt(EVENT_NAME.SIGNATURE_APPROVED),
  SIGNATURE_REJECTED: generateOpt(EVENT_NAME.SIGNATURE_REJECTED),
  CONNECT_REQUEST_STARTED: generateOpt(EVENT_NAME.CONNECT_REQUEST_STARTED),
  CONNECT_REQUEST_COMPLETED: generateOpt(EVENT_NAME.CONNECT_REQUEST_COMPLETED),
  CONNECT_REQUEST_OTPFAILURE: generateOpt(
    EVENT_NAME.CONNECT_REQUEST_OTPFAILURE,
  ),
  CONNECT_REQUEST_CANCELLED: generateOpt(EVENT_NAME.CONNECT_REQUEST_CANCELLED),

  // Phishing events
  PHISHING_PAGE_DISPLAYED: generateOpt(EVENT_NAME.PHISHING_PAGE_DISPLAYED),
  PROCEED_ANYWAY_CLICKED: generateOpt(EVENT_NAME.PROCEED_ANYWAY_CLICKED),

  WALLET_OPENED: generateOpt(EVENT_NAME.WALLET_OPENED),
  TOKEN_ADDED: generateOpt(EVENT_NAME.TOKEN_ADDED),
  COLLECTIBLE_ADDED: generateOpt(EVENT_NAME.COLLECTIBLE_ADDED),
  COLLECTIBLE_DETAILS_OPENED: generateOpt(
    EVENT_NAME.COLLECTIBLE_DETAILS_OPENED,
  ),
  COLLECTIBLE_REMOVED: generateOpt(EVENT_NAME.COLLECTIBLE_REMOVED),
  DEFI_TAB_SELECTED: generateOpt(EVENT_NAME.DEFI_TAB_SELECTED),
  DEFI_PROTOCOL_DETAILS_OPENED: generateOpt(
    EVENT_NAME.DEFI_PROTOCOL_DETAILS_OPENED,
  ),
  CURRENCY_CHANGED: generateOpt(EVENT_NAME.CURRENCY_CHANGED),
  NETWORK_SWITCHED: generateOpt(EVENT_NAME.NETWORK_SWITCHED),
  NETWORK_SWITCH_REQUESTED_AND_MODAL_SHOWN: generateOpt(
    EVENT_NAME.NETWORK_SWITCH_REQUESTED_AND_MODAL_SHOWN,
  ),
  NETWORK_SWITCH_CONFIRM_PRESSED: generateOpt(
    EVENT_NAME.NETWORK_SWITCH_CONFIRM_PRESSED,
  ),
  NETWORK_ADDED: generateOpt(EVENT_NAME.NETWORK_ADDED),
  NETWORK_REQUESTED: generateOpt(EVENT_NAME.NETWORK_REQUESTED),
  NETWORK_REQUEST_REJECTED: generateOpt(EVENT_NAME.NETWORK_REQUEST_REJECTED),
  SEND_TRANSACTION_STARTED: generateOpt(EVENT_NAME.SEND_TRANSACTION_STARTED),
  SEND_TRANSACTION_COMPLETED: generateOpt(
    EVENT_NAME.SEND_TRANSACTION_COMPLETED,
  ),
  EXTERNAL_LINK_CLICKED: generateOpt(EVENT_NAME.EXTERNAL_LINK_CLICKED),

  PORTFOLIO_LINK_CLICKED: generateOpt(EVENT_NAME.PORTFOLIO_LINK_CLICKED),
  LINK_CLICKED: generateOpt(EVENT_NAME.LINK_CLICKED),
  WALLET_SECURITY_STARTED: generateOpt(EVENT_NAME.WALLET_SECURITY_STARTED),
  WALLET_SECURITY_MANUAL_BACKUP_INITIATED: generateOpt(
    EVENT_NAME.WALLET_SECURITY_MANUAL_BACKUP_INITIATED,
  ),
  WALLET_SECURITY_PHRASE_REVEALED: generateOpt(
    EVENT_NAME.WALLET_SECURITY_PHRASE_REVEALED,
  ),
  WALLET_SECURITY_PHRASE_CONFIRMED: generateOpt(
    EVENT_NAME.WALLET_SECURITY_PHRASE_CONFIRMED,
  ),
  WALLET_SECURITY_SKIP_INITIATED: generateOpt(
    EVENT_NAME.WALLET_SECURITY_SKIP_INITIATED,
  ),
  WALLET_SECURITY_SKIP_CONFIRMED: generateOpt(
    EVENT_NAME.WALLET_SECURITY_SKIP_CONFIRMED,
  ),
  WALLET_SECURITY_SKIP_CANCELED: generateOpt(
    EVENT_NAME.WALLET_SECURITY_SKIP_CANCELED,
  ),
  WALLET_SECURITY_RECOVERY_HINT_SAVED: generateOpt(
    EVENT_NAME.WALLET_SECURITY_RECOVERY_HINT_SAVED,
  ),
  WALLET_SECURITY_COMPLETED: generateOpt(EVENT_NAME.WALLET_SECURITY_COMPLETED),
  WALLET_SECURITY_PROTECT_VIEWED: generateOpt(
    EVENT_NAME.WALLET_SECURITY_PROTECT_VIEWED,
  ),
  WALLET_SECURITY_PROTECT_ENGAGED: generateOpt(
    EVENT_NAME.WALLET_SECURITY_PROTECT_ENGAGED,
  ),
  WALLET_SECURITY_PROTECT_DISMISSED: generateOpt(
    EVENT_NAME.WALLET_SECURITY_PROTECT_DISMISSED,
  ),
  SRP_DEFINITION_CLICKED: generateOpt(EVENT_NAME.SRP_DEFINITION_CLICKED),
  ANALYTICS_PREFERENCE_SELECTED: generateOpt(
    EVENT_NAME.ANALYTICS_PREFERENCE_SELECTED,
  ),
  ANALYTICS_REQUEST_DATA_DELETION: generateOpt(
    EVENT_NAME.ANALYTICS_REQUEST_DATA_DELETION,
  ),
  ONBOARDING_WELCOME_MESSAGE_VIEWED: generateOpt(
    EVENT_NAME.ONBOARDING_WELCOME_MESSAGE_VIEWED,
  ),
  ONBOARDING_WELCOME_SCREEN_ENGAGEMENT: generateOpt(
    EVENT_NAME.ONBOARDING_WELCOME_SCREEN_ENGAGEMENT,
  ),
  ONBOARDING_STARTED: generateOpt(EVENT_NAME.ONBOARDING_STARTED),
  ONBOARDING_TOUR_STARTED: generateOpt(EVENT_NAME.ONBOARDING_TOUR_STARTED),
  ONBOARDING_TOUR_SKIPPED: generateOpt(EVENT_NAME.ONBOARDING_TOUR_SKIPPED),
  ONBOARDING_TOUR_STEP_COMPLETED: generateOpt(
    EVENT_NAME.ONBOARDING_TOUR_STEP_COMPLETED,
  ),
  ONBOARDING_TOUR_STEP_REVISITED: generateOpt(
    EVENT_NAME.ONBOARDING_TOUR_STEP_REVISITED,
  ),
  ONBOARDING_TOUR_COMPLETED: generateOpt(EVENT_NAME.ONBOARDING_TOUR_COMPLETED),
  WALLET_SETUP_STARTED: generateOpt(EVENT_NAME.WALLET_SETUP_STARTED),
  WALLET_IMPORT_STARTED: generateOpt(EVENT_NAME.WALLET_IMPORT_STARTED),
  WALLET_IMPORT_ATTEMPTED: generateOpt(EVENT_NAME.WALLET_IMPORT_ATTEMPTED),
  WALLET_IMPORTED: generateOpt(EVENT_NAME.WALLET_IMPORTED),
  WALLET_CREATION_ATTEMPTED: generateOpt(EVENT_NAME.WALLET_CREATION_ATTEMPTED),
  WALLET_CREATED: generateOpt(EVENT_NAME.WALLET_CREATED),
  WALLET_SETUP_FAILURE: generateOpt(EVENT_NAME.WALLET_SETUP_FAILURE),
  WALLET_SETUP_COMPLETED: generateOpt(EVENT_NAME.WALLET_SETUP_COMPLETED),
  SOCIAL_LOGIN_COMPLETED: generateOpt(EVENT_NAME.SOCIAL_LOGIN_COMPLETED),
  ACCOUNT_ALREADY_EXISTS_PAGE_VIEWED: generateOpt(
    EVENT_NAME.ACCOUNT_ALREADY_EXISTS_PAGE_VIEWED,
  ),
  ACCOUNT_NOT_FOUND_PAGE_VIEWED: generateOpt(
    EVENT_NAME.ACCOUNT_NOT_FOUND_PAGE_VIEWED,
  ),
  WHATS_NEW_LINK_CLICKED: generateOpt(EVENT_NAME.WHATS_NEW_LINK_CLICKED),
  REHYDRATION_PASSWORD_ATTEMPTED: generateOpt(
    EVENT_NAME.REHYDRATION_PASSWORD_ATTEMPTED,
  ),
  REHYDRATION_COMPLETED: generateOpt(EVENT_NAME.REHYDRATION_COMPLETED),
  REHYDRATION_PASSWORD_FAILED: generateOpt(
    EVENT_NAME.REHYDRATION_PASSWORD_FAILED,
  ),
  PASSWORD_CHANGED: generateOpt(EVENT_NAME.PASSWORD_CHANGED),
  FORGOT_PASSWORD_CLICKED: generateOpt(EVENT_NAME.FORGOT_PASSWORD_CLICKED),
  RESET_WALLET: generateOpt(EVENT_NAME.RESET_WALLET),
  SWITCHED_ACCOUNT: generateOpt(EVENT_NAME.SWITCHED_ACCOUNT),
  BROWSER_OPENED: generateOpt(EVENT_NAME.BROWSER_OPENED),
  BROWSER_SEARCH_USED: generateOpt(EVENT_NAME.BROWSER_SEARCH_USED),
  BROWSER_NEW_TAB: generateOpt(EVENT_NAME.BROWSER_NEW_TAB),
  BROWSER_OPEN_ACCOUNT_SWITCH: generateOpt(
    EVENT_NAME.BROWSER_OPEN_ACCOUNT_SWITCH,
  ),
  BROWSER_NAVIGATION: generateOpt(EVENT_NAME.BROWSER_NAVIGATION),
  BROWSER_SHARE_SITE: generateOpt(EVENT_NAME.BROWSER_SHARE_SITE),
  BROWSER_RELOAD: generateOpt(EVENT_NAME.BROWSER_RELOAD),
  BROWSER_ADD_FAVORITES: generateOpt(EVENT_NAME.BROWSER_ADD_FAVORITES),
  DAPP_VIEWED: generateOpt(EVENT_NAME.DAPP_VIEWED),
  TOOLTIP_OPENED: generateOpt(EVENT_NAME.TOOLTIP_OPENED),
  // Security & Privacy Settings
  VIEW_SECURITY_SETTINGS: generateOpt(EVENT_NAME.VIEW_SECURITY_SETTINGS),
  BASIC_FUNCTIONALITY_ENABLED: generateOpt(
    EVENT_NAME.BASIC_FUNCTIONALITY_ENABLED,
  ),
  BASIC_FUNCTIONALITY_DISABLED: generateOpt(
    EVENT_NAME.BASIC_FUNCTIONALITY_DISABLED,
  ),
  // Reveal SRP
  REVEAL_SRP_CTA: generateOpt(EVENT_NAME.REVEAL_SRP_CTA),
  REVEAL_SRP_SCREEN: generateOpt(EVENT_NAME.REVEAL_SRP_SCREEN),
  GO_BACK_SRP_SCREEN: generateOpt(EVENT_NAME.GO_BACK_SRP_SCREEN),
  CANCEL_REVEAL_SRP_CTA: generateOpt(EVENT_NAME.CANCEL_REVEAL_SRP_CTA),
  NEXT_REVEAL_SRP_CTA: generateOpt(EVENT_NAME.NEXT_REVEAL_SRP_CTA),
  VIEW_SRP: generateOpt(EVENT_NAME.VIEW_SRP),
  SRP_DISMISS_HOLD_TO_REVEAL_DIALOG: generateOpt(
    EVENT_NAME.SRP_DISMISS_HOLD_TO_REVEAL_DIALOG,
  ),
  VIEW_SRP_QR: generateOpt(EVENT_NAME.VIEW_SRP_QR),
  COPY_SRP: generateOpt(EVENT_NAME.COPY_SRP),
  SRP_DONE_CTA: generateOpt(EVENT_NAME.SRP_DONE_CTA),
  REVEAL_SRP_INITIATED: generateOpt(EVENT_NAME.REVEAL_SRP_INITIATED),
  REVEAL_SRP_CANCELLED: generateOpt(EVENT_NAME.REVEAL_SRP_CANCELLED),
  REVEAL_SRP_COMPLETED: generateOpt(EVENT_NAME.REVEAL_SRP_COMPLETED),
  REVEAL_PRIVATE_KEY_INITIATED: generateOpt(
    EVENT_NAME.REVEAL_PRIVATE_KEY_INITIATED,
  ),
  REVEAL_PRIVATE_KEY_CANCELLED: generateOpt(
    EVENT_NAME.REVEAL_PRIVATE_KEY_CANCELLED,
  ),
  REVEAL_PRIVATE_KEY_COMPLETED: generateOpt(
    EVENT_NAME.REVEAL_PRIVATE_KEY_COMPLETED,
  ),
  ANDROID_HARDWARE_KEYSTORE: generateOpt(EVENT_NAME.ANDROID_HARDWARE_KEYSTORE),
  CONNECT_HARDWARE_WALLET: generateOpt(EVENT_NAME.CONNECT_HARDWARE_WALLET),
  CONTINUE_QR_HARDWARE_WALLET: generateOpt(
    EVENT_NAME.CONTINUE_QR_HARDWARE_WALLET,
  ),
  CONNECT_HARDWARE_WALLET_SUCCESS: generateOpt(
    EVENT_NAME.CONNECT_HARDWARE_WALLET_SUCCESS,
  ),
  QR_HARDWARE_TRANSACTION_CANCELED: generateOpt(
    EVENT_NAME.QR_HARDWARE_TRANSACTION_CANCELED,
  ),
  HARDWARE_WALLET_ERROR: generateOpt(EVENT_NAME.HARDWARE_WALLET_ERROR),
  TOKEN_DETECTED: generateOpt(EVENT_NAME.TOKEN_DETECTED),
  TOKEN_IMPORT_CLICKED: generateOpt(EVENT_NAME.TOKEN_IMPORT_CLICKED),
  TOKEN_IMPORT_CANCELED: generateOpt(EVENT_NAME.TOKEN_IMPORT_CANCELED),
  TOKENS_HIDDEN: generateOpt(EVENT_NAME.TOKENS_HIDDEN),

  // ONRAMP
  BUY_BUTTON_CLICKED: generateOpt(EVENT_NAME.BUY_BUTTON_CLICKED),
  RAMP_REGION_SELECTED: generateOpt(EVENT_NAME.RAMP_REGION_SELECTED),
  ONRAMP_GET_STARTED_CLICKED: generateOpt(
    EVENT_NAME.ONRAMP_GET_STARTED_CLICKED,
  ),
  ONRAMP_PAYMENT_METHOD_SELECTED: generateOpt(
    EVENT_NAME.ONRAMP_PAYMENT_METHOD_SELECTED,
  ),
  ONRAMP_CONTINUE_TO_AMOUNT_CLICKED: generateOpt(
    EVENT_NAME.ONRAMP_CONTINUE_TO_AMOUNT_CLICKED,
  ),
  ONRAMP_QUOTES_REQUESTED: generateOpt(EVENT_NAME.ONRAMP_QUOTES_REQUESTED),
  ONRAMP_CANCELED: generateOpt(EVENT_NAME.ONRAMP_CANCELED),
  ONRAMP_QUOTES_RECEIVED: generateOpt(EVENT_NAME.ONRAMP_QUOTES_RECEIVED),
  ONRAMP_QUOTES_EXPANDED: generateOpt(EVENT_NAME.ONRAMP_QUOTES_EXPANDED),
  ONRAMP_PROVIDER_SELECTED: generateOpt(EVENT_NAME.ONRAMP_PROVIDER_SELECTED),
  ONRAMP_PROVIDER_DETAILS_VIEWED: generateOpt(
    EVENT_NAME.ONRAMP_PROVIDER_DETAILS_VIEWED,
  ),
  ONRAMP_DIRECT_PROVIDER_CLICKED: generateOpt(
    EVENT_NAME.ONRAMP_DIRECT_PROVIDER_CLICKED,
  ),
  ONRAMP_PURCHASE_SUBMITTED: generateOpt(EVENT_NAME.ONRAMP_PURCHASE_SUBMITTED),
  ONRAMP_PURCHASE_COMPLETED: generateOpt(EVENT_NAME.ONRAMP_PURCHASE_COMPLETED),
  ONRAMP_PURCHASE_FAILED: generateOpt(EVENT_NAME.ONRAMP_PURCHASE_FAILED),
  ONRAMP_PURCHASE_CANCELLED: generateOpt(EVENT_NAME.ONRAMP_PURCHASE_CANCELLED),
  ONRAMP_PURCHASE_DETAILS_VIEWED: generateOpt(
    EVENT_NAME.ONRAMP_PURCHASE_DETAILS_VIEWED,
  ),
  ONRAMP_EXTERNAL_LINK_CLICKED: generateOpt(
    EVENT_NAME.ONRAMP_EXTERNAL_LINK_CLICKED,
  ),
  ONRAMP_QUOTE_ERROR: generateOpt(EVENT_NAME.ONRAMP_QUOTE_ERROR),
  ONRAMP_ERROR: generateOpt(EVENT_NAME.ONRAMP_ERROR),
  ONRAMP_SETTINGS_CLICKED: generateOpt(EVENT_NAME.ONRAMP_SETTINGS_CLICKED),
  RAMP_REGION_RESET: generateOpt(EVENT_NAME.RAMP_REGION_RESET),

  // OFFRAMP
  SELL_BUTTON_CLICKED: generateOpt(EVENT_NAME.SELL_BUTTON_CLICKED),
  OFFRAMP_GET_STARTED_CLICKED: generateOpt(
    EVENT_NAME.OFFRAMP_GET_STARTED_CLICKED,
  ),
  OFFRAMP_PAYMENT_METHOD_SELECTED: generateOpt(
    EVENT_NAME.OFFRAMP_PAYMENT_METHOD_SELECTED,
  ),
  OFFRAMP_CONTINUE_TO_AMOUNT_CLICKED: generateOpt(
    EVENT_NAME.OFFRAMP_CONTINUE_TO_AMOUNT_CLICKED,
  ),
  OFFRAMP_QUOTES_REQUESTED: generateOpt(EVENT_NAME.OFFRAMP_QUOTES_REQUESTED),
  OFFRAMP_CANCELED: generateOpt(EVENT_NAME.OFFRAMP_CANCELED),
  OFFRAMP_QUOTES_RECEIVED: generateOpt(EVENT_NAME.OFFRAMP_QUOTES_RECEIVED),
  OFFRAMP_QUOTES_EXPANDED: generateOpt(EVENT_NAME.OFFRAMP_QUOTES_EXPANDED),
  OFFRAMP_PROVIDER_SELECTED: generateOpt(EVENT_NAME.OFFRAMP_PROVIDER_SELECTED),
  OFFRAMP_PROVIDER_DETAILS_VIEWED: generateOpt(
    EVENT_NAME.OFFRAMP_PROVIDER_DETAILS_VIEWED,
  ),
  OFFRAMP_DIRECT_PROVIDER_CLICKED: generateOpt(
    EVENT_NAME.OFFRAMP_DIRECT_PROVIDER_CLICKED,
  ),
  OFFRAMP_PURCHASE_SUBMITTED: generateOpt(
    EVENT_NAME.OFFRAMP_PURCHASE_SUBMITTED,
  ),
  OFFRAMP_PURCHASE_COMPLETED: generateOpt(
    EVENT_NAME.OFFRAMP_PURCHASE_COMPLETED,
  ),
  OFFRAMP_PURCHASE_FAILED: generateOpt(EVENT_NAME.OFFRAMP_PURCHASE_FAILED),
  OFFRAMP_PURCHASE_CANCELLED: generateOpt(
    EVENT_NAME.OFFRAMP_PURCHASE_CANCELLED,
  ),
  OFFRAMP_PURCHASE_DETAILS_VIEWED: generateOpt(
    EVENT_NAME.OFFRAMP_PURCHASE_DETAILS_VIEWED,
  ),
  OFFRAMP_QUOTE_ERROR: generateOpt(EVENT_NAME.OFFRAMP_QUOTE_ERROR),
  OFFRAMP_ERROR: generateOpt(EVENT_NAME.OFFRAMP_ERROR),
  OFFRAMP_SEND_CRYPTO_PROMPT_VIEWED: generateOpt(
    EVENT_NAME.OFFRAMP_SEND_CRYPTO_PROMPT_VIEWED,
  ),
  OFFRAMP_SEND_TRANSACTION_INVOKED: generateOpt(
    EVENT_NAME.OFFRAMP_SEND_TRANSACTION_INVOKED,
  ),
  OFFRAMP_SEND_TRANSACTION_CONFIRMED: generateOpt(
    EVENT_NAME.OFFRAMP_SEND_TRANSACTION_CONFIRMED,
  ),
  OFFRAMP_SEND_TRANSACTION_REJECTED: generateOpt(
    EVENT_NAME.OFFRAMP_SEND_TRANSACTION_REJECTED,
  ),

  // Deposit
  RAMP_PAYMENT_METHOD_CLICKED: generateOpt(
    EVENT_NAME.RAMP_PAYMENT_METHOD_CLICKED,
  ),
  RAMPS_BUTTON_CLICKED: generateOpt(EVENT_NAME.RAMPS_BUTTON_CLICKED),
  RAMPS_DEPOSIT_CASH_BUTTON_CLICKED: generateOpt(
    EVENT_NAME.RAMPS_DEPOSIT_CASH_BUTTON_CLICKED,
  ),
  RAMPS_PAYMENT_METHOD_SELECTED: generateOpt(
    EVENT_NAME.RAMPS_PAYMENT_METHOD_SELECTED,
  ),
  RAMPS_TOKEN_SELECTED: generateOpt(EVENT_NAME.RAMPS_TOKEN_SELECTED),
  RAMPS_REGION_SELECTED: generateOpt(EVENT_NAME.RAMPS_REGION_SELECTED),
  RAMPS_ORDER_PROPOSED: generateOpt(EVENT_NAME.RAMPS_ORDER_PROPOSED),
  RAMPS_ORDER_SELECTED: generateOpt(EVENT_NAME.RAMPS_ORDER_SELECTED),
  RAMPS_ORDER_FAILED: generateOpt(EVENT_NAME.RAMPS_ORDER_FAILED),
  RAMPS_EMAIL_SUBMITTED: generateOpt(EVENT_NAME.RAMPS_EMAIL_SUBMITTED),
  RAMPS_OTP_CONFIRMED: generateOpt(EVENT_NAME.RAMPS_OTP_CONFIRMED),
  RAMPS_OTP_FAILED: generateOpt(EVENT_NAME.RAMPS_OTP_FAILED),
  RAMPS_OTP_RESENT: generateOpt(EVENT_NAME.RAMPS_OTP_RESENT),
  RAMPS_KYC_STARTED: generateOpt(EVENT_NAME.RAMPS_KYC_STARTED),
  RAMPS_BASIC_INFO_ENTERED: generateOpt(EVENT_NAME.RAMPS_BASIC_INFO_ENTERED),
  RAMPS_ADDRESS_ENTERED: generateOpt(EVENT_NAME.RAMPS_ADDRESS_ENTERED),
  RAMPS_TRANSACTION_CONFIRMED: generateOpt(
    EVENT_NAME.RAMPS_TRANSACTION_CONFIRMED,
  ),
  RAMPS_TRANSACTION_COMPLETED: generateOpt(
    EVENT_NAME.RAMPS_TRANSACTION_COMPLETED,
  ),
  RAMPS_TRANSACTION_FAILED: generateOpt(EVENT_NAME.RAMPS_TRANSACTION_FAILED),
  RAMPS_KYC_APPLICATION_FAILED: generateOpt(
    EVENT_NAME.RAMPS_KYC_APPLICATION_FAILED,
  ),
  RAMPS_KYC_APPLICATION_APPROVED: generateOpt(
    EVENT_NAME.RAMPS_KYC_APPLICATION_APPROVED,
  ),
  RAMPS_PAYMENT_METHOD_ADDED: generateOpt(
    EVENT_NAME.RAMPS_PAYMENT_METHOD_ADDED,
  ),

  FORCE_UPGRADE_UPDATE_NEEDED_PROMPT_VIEWED: generateOpt(
    EVENT_NAME.FORCE_UPGRADE_UPDATE_NEEDED_PROMPT_VIEWED,
  ),
  FORCE_UPGRADE_UPDATE_TO_THE_LATEST_VERSION_CLICKED: generateOpt(
    EVENT_NAME.FORCE_UPGRADE_UPDATE_TO_THE_LATEST_VERSION_CLICKED,
  ),
  FORCE_UPGRADE_REMIND_ME_LATER_CLICKED: generateOpt(
    EVENT_NAME.FORCE_UPGRADE_REMIND_ME_LATER_CLICKED,
  ),
  AUTOMATIC_SECURITY_CHECKS_PROMPT_VIEWED: generateOpt(
    EVENT_NAME.AUTOMATIC_SECURITY_CHECKS_PROMPT_VIEWED,
  ),
  AUTOMATIC_SECURITY_CHECKS_ENABLED_FROM_PROMPT: generateOpt(
    EVENT_NAME.AUTOMATIC_SECURITY_CHECKS_ENABLED_FROM_PROMPT,
  ),
  AUTOMATIC_SECURITY_CHECKS_DISABLED_FROM_PROMPT: generateOpt(
    EVENT_NAME.AUTOMATIC_SECURITY_CHECKS_DISABLED_FROM_PROMPT,
  ),
  AUTOMATIC_SECURITY_CHECKS_ENABLED_FROM_SETTINGS: generateOpt(
    EVENT_NAME.AUTOMATIC_SECURITY_CHECKS_ENABLED_FROM_SETTINGS,
  ),
  AUTOMATIC_SECURITY_CHECKS_DISABLED_FROM_SETTINGS: generateOpt(
    EVENT_NAME.AUTOMATIC_SECURITY_CHECKS_DISABLED_FROM_SETTINGS,
  ),
  SCREENSHOT_WARNING: generateOpt(EVENT_NAME.SCREENSHOT_WARNING),
  SCREENSHOT_LEARN_MORE: generateOpt(EVENT_NAME.SCREENSHOT_LEARN_MORE),
  SCREENSHOT_OK: generateOpt(EVENT_NAME.SCREENSHOT_OK),
  SRP_SCREENSHOT_ATTEMPTED: generateOpt(EVENT_NAME.SRP_SCREENSHOT_ATTEMPTED),
  USER_TERMS_SHOWN: generateOpt(EVENT_NAME.USER_TERMS_SHOWN),
  USER_TERMS_ACCEPTED: generateOpt(EVENT_NAME.USER_TERMS_ACCEPTED),
  SRP_REVEAL_QUIZ_PROMPT_SEEN: generateOpt(
    EVENT_NAME.SRP_REVEAL_QUIZ_PROMPT_SEEN,
  ),
  SRP_REVEAL_START_CTA_SELECTED: generateOpt(
    EVENT_NAME.SRP_REVEAL_START_CTA_SELECTED,
  ),
  SRP_REVEAL_FIRST_QUESTION_SEEN: generateOpt(
    EVENT_NAME.SRP_REVEAL_FIRST_QUESTION_SEEN,
  ),
  SRP_REVEAL_FIRST_QUESTION_WRONG_ANSWER: generateOpt(
    EVENT_NAME.SRP_REVEAL_FIRST_QUESTION_WRONG_ANSWER,
  ),
  SRP_REVEAL_FIRST_QUESTION_RIGHT_ASNWER: generateOpt(
    EVENT_NAME.SRP_REVEAL_FIRST_QUESTION_RIGHT_ASNWER,
  ),
  SRP_REVEAL_SECOND_QUESTION_SEEN: generateOpt(
    EVENT_NAME.SRP_REVEAL_SECOND_QUESTION_SEEN,
  ),
  SRP_REVEAL_SECOND_QUESTION_WRONG_ANSWER: generateOpt(
    EVENT_NAME.SRP_REVEAL_SECOND_QUESTION_WRONG_ANSWER,
  ),
  SRP_REVEAL_SECOND_QUESTION_RIGHT_ASNWER: generateOpt(
    EVENT_NAME.SRP_REVEAL_SECOND_QUESTION_RIGHT_ASNWER,
  ),
  OPEN_DAPP_PERMISSIONS: generateOpt(EVENT_NAME.OPEN_DAPP_PERMISSIONS),
  REVOKE_ACCOUNT_DAPP_PERMISSIONS: generateOpt(
    EVENT_NAME.CHANGE_DAPP_PERMISSIONS,
    ACTIONS.PERMISSION_REVOKE_ACCOUNT,
  ),
  ADD_ACCOUNT_DAPP_PERMISSIONS: generateOpt(
    EVENT_NAME.CHANGE_DAPP_PERMISSIONS,
    ACTIONS.PERMISSION_NEW_ACCOUNT,
  ),
  BROWSER_SWITCH_TAB: generateOpt(EVENT_NAME.BROWSER_SWITCH_TAB),

  // Vault corruption
  VAULT_CORRUPTION_DETECTED: generateOpt(EVENT_NAME.VAULT_CORRUPTION_DETECTED),
  VAULT_CORRUPTION_RESTORE_WALLET_SCREEN_VIEWED: generateOpt(
    EVENT_NAME.VAULT_CORRUPTION_RESTORE_WALLET_SCREEN_VIEWED,
  ),
  VAULT_CORRUPTION_RESTORE_WALLET_BUTTON_PRESSED: generateOpt(
    EVENT_NAME.VAULT_CORRUPTION_RESTORE_WALLET_BUTTON_PRESSED,
  ),
  VAULT_CORRUPTION_WALLET_SUCCESSFULLY_RESTORED_SCREEN_VIEWED: generateOpt(
    EVENT_NAME.VAULT_CORRUPTION_WALLET_SUCCESSFULLY_RESTORED_SCREEN_VIEWED,
  ),
  VAULT_CORRUPTION_WALLET_SUCCESSFULLY_RESTORED_CONTINUE_BUTTON_PRESSED:
    generateOpt(
      EVENT_NAME.VAULT_CORRUPTION_WALLET_SUCCESSFULLY_RESTORED_CONTINUE_BUTTON_PRESSED,
    ),
  VAULT_CORRUPTION_WALLET_RESET_NEEDED_SCREEN_VIEWED: generateOpt(
    EVENT_NAME.VAULT_CORRUPTION_WALLET_RESET_NEEDED_SCREEN_VIEWED,
  ),
  VAULT_CORRUPTION_WALLET_RESET_NEEDED_TRY_AGAIN_BUTTON_PRESSED: generateOpt(
    EVENT_NAME.VAULT_CORRUPTION_WALLET_RESET_NEEDED_TRY_AGAIN_BUTTON_PRESSED,
  ),
  VAULT_CORRUPTION_WALLET_RESET_NEEDED_CREATE_NEW_WALLET_BUTTON_PRESSED:
    generateOpt(
      EVENT_NAME.VAULT_CORRUPTION_WALLET_RESET_NEEDED_CREATE_NEW_WALLET_BUTTON_PRESSED,
    ),

  // Login screen
  LOGIN_SCREEN_VIEWED: generateOpt(EVENT_NAME.LOGIN_SCREEN_VIEWED),

  // Delete Wallet Modal
  RESET_WALLET_CONFIRMED: generateOpt(EVENT_NAME.RESET_WALLET_CONFIRMED),

  // Tab Bar Actions
  ACTIONS_BUTTON_CLICKED: generateOpt(EVENT_NAME.ACTIONS_BUTTON_CLICKED),
  RECEIVE_BUTTON_CLICKED: generateOpt(EVENT_NAME.RECEIVE_BUTTON_CLICKED),
  SWAP_BUTTON_CLICKED: generateOpt(EVENT_NAME.SWAP_BUTTON_CLICKED),
  SEND_BUTTON_CLICKED: generateOpt(EVENT_NAME.SEND_BUTTON_CLICKED),
  EARN_BUTTON_CLICKED: generateOpt(EVENT_NAME.EARN_BUTTON_CLICKED),
  NETWORK_SELECTOR_PRESSED: generateOpt(EVENT_NAME.NETWORK_SELECTOR),

  // Edit account name
  ACCOUNT_RENAMED: generateOpt(EVENT_NAME.ACCOUNT_RENAMED),

  // Settings
  SETTINGS_UPDATED: generateOpt(EVENT_NAME.SETTINGS_UPDATED),

  // Experimental Settings
  SETTINGS_SECURITY_ALERTS_ENABLED: generateOpt(EVENT_NAME.SETTINGS_UPDATED),

  // Ledger
  CONNECT_LEDGER: generateOpt(EVENT_NAME.CONNECT_LEDGER),
  CONTINUE_LEDGER_HARDWARE_WALLET: generateOpt(
    EVENT_NAME.CONTINUE_LEDGER_HARDWARE_WALLET,
  ),
  CONNECT_LEDGER_SUCCESS: generateOpt(EVENT_NAME.CONNECT_LEDGER_SUCCESS),
  LEDGER_HARDWARE_TRANSACTION_CANCELLED: generateOpt(
    EVENT_NAME.LEDGER_HARDWARE_TRANSACTION_CANCELLED,
  ),
  LEDGER_HARDWARE_WALLET_ERROR: generateOpt(
    EVENT_NAME.LEDGER_HARDWARE_WALLET_ERROR,
  ),
  HARDWARE_WALLET_FORGOTTEN: generateOpt(EVENT_NAME.HARDWARE_WALLET_FORGOTTEN),

  // Remove an account
  ACCOUNT_REMOVED: generateOpt(EVENT_NAME.ACCOUNT_REMOVED),
  ACCOUNT_REMOVE_FAILED: generateOpt(EVENT_NAME.ACCOUNT_REMOVE_FAILED),
  ACCOUNT_ADDED: generateOpt(EVENT_NAME.ACCOUNT_ADDED),

  // Smart transactions
  SMART_TRANSACTION_OPT_IN: generateOpt(EVENT_NAME.SMART_TRANSACTION_OPT_IN),

  // User opt in for smart account upgrade
  SMART_ACCOUNT_OPT_IN: generateOpt(EVENT_NAME.SMART_ACCOUNT_OPT_IN),

  // Dismiss smart account upgrade suggestion
  DISMISS_SMART_ACCOUNT_SUGGESTION_ENABLED: generateOpt(
    EVENT_NAME.DISMISS_SMART_ACCOUNT_SUGGESTION_ENABLED,
  ),

  // Notifications
  ALL_NOTIFICATIONS: generateOpt(
    EVENT_NAME.ALL_NOTIFICATIONS,
    ACTIONS.SELECTS_ALL_NOTIFICATIONS,
  ),
  WALLET_NOTIFICATIONS: generateOpt(
    EVENT_NAME.WALLET_NOTIFICATIONS,
    ACTIONS.SELECTS_WALLET_NOTIFICATIONS,
  ),
  ANNOUCEMENTS_NOTIFICATIONS: generateOpt(
    EVENT_NAME.ANNOUCEMENTS_NOTIFICATIONS,
    ACTIONS.SELECTS_ANNOUCEMENTS_NOTIFICATIONS,
  ),
  NOTIFICATIONS_ACTIVATED: generateOpt(EVENT_NAME.NOTIFICATIONS_ACTIVATED),
  NOTIFICATIONS_MENU_OPENED: generateOpt(EVENT_NAME.NOTIFICATIONS_MENU_OPENED),
  NOTIFICATIONS_SETTINGS_UPDATED: generateOpt(
    EVENT_NAME.NOTIFICATIONS_SETTINGS_UPDATED,
  ),
  NOTIFICATION_CLICKED: generateOpt(EVENT_NAME.NOTIFICATION_CLICKED),
  NOTIFICATIONS_MARKED_ALL_AS_READ: generateOpt(
    EVENT_NAME.NOTIFICATIONS_MARKED_ALL_AS_READ,
  ),
  NOTIFICATION_DETAIL_CLICKED: generateOpt(
    EVENT_NAME.NOTIFICATION_DETAIL_CLICKED,
  ),
  NOTIFICATION_STORAGE_KEY_DELETED: generateOpt(
    EVENT_NAME.NOTIFICATION_STORAGE_KEY_DELETED,
  ),

  // Push Notifications Flow
  PUSH_NOTIFICATION_RECEIVED: generateOpt(
    EVENT_NAME.PUSH_NOTIFICATION_RECEIVED,
  ),
  PUSH_NOTIFICATION_CLICKED: generateOpt(EVENT_NAME.PUSH_NOTIFICATION_CLICKED),

  // Simulations
  INCOMPLETE_ASSET_DISPLAYED: generateOpt(
    EVENT_NAME.INCOMPLETE_ASSET_DISPLAYED,
  ),
  // Nft auto detection modal
  NFT_AUTO_DETECTION_MODAL_ENABLE: generateOpt(
    EVENT_NAME.NFT_AUTO_DETECTION_ENABLED_MODAL,
  ),
  MULTI_RPC_MIGRATION_MODAL_ACCEPTED: generateOpt(
    EVENT_NAME.MULTI_RPC_MIGRATION_MODAL_ACCEPTED,
  ),
  NFT_AUTO_DETECTION_MODAL_DISABLE: generateOpt(
    EVENT_NAME.NFT_AUTO_DETECTION_DISBLED_MODAL,
  ),
  // Nft detection event
  NFT_AUTO_DETECTION_ENABLED: generateOpt(
    EVENT_NAME.NFT_AUTO_DETECTION_ENABLED,
  ),
  PRIMARY_CURRENCY_TOGGLE: generateOpt(EVENT_NAME.PRIMARY_CURRENCY_TOGGLE),
  LOGIN_DOWNLOAD_LOGS: generateOpt(EVENT_NAME.LOGIN_DOWNLOAD_LOGS),
  // Backup and sync
  ACCOUNTS_SYNC_ADDED: generateOpt(EVENT_NAME.ACCOUNTS_SYNC_ADDED),
  ACCOUNTS_SYNC_NAME_UPDATED: generateOpt(
    EVENT_NAME.ACCOUNTS_SYNC_NAME_UPDATED,
  ),
  ACCOUNTS_SYNC_ERRONEOUS_SITUATION: generateOpt(
    EVENT_NAME.ACCOUNTS_SYNC_ERRONEOUS_SITUATION,
  ),
  PROFILE_ACTIVITY_UPDATED: generateOpt(EVENT_NAME.PROFILE_ACTIVITY_UPDATED),
  // Connection
  CONNECTION_DROPPED: generateOpt(EVENT_NAME.CONNECTION_DROPPED),
  CONNECTION_RESTORED: generateOpt(EVENT_NAME.CONNECTION_RESTORED),
  // Earn
  EARN_EMPTY_STATE_CTA_CLICKED: generateOpt(
    EVENT_NAME.EARN_EMPTY_STATE_CTA_CLICKED,
  ),
  EARN_LEARN_MORE_CLICKED: generateOpt(EVENT_NAME.EARN_LEARN_MORE_CLICKED),
  EARN_DEPOSIT_REVIEW_CANCEL_CLICKED: generateOpt(
    EVENT_NAME.EARN_DEPOSIT_REVIEW_CANCEL_CLICKED,
  ),
  EARN_DEPOSIT_REVIEW_CONFIRM_CLICKED: generateOpt(
    EVENT_NAME.EARN_DEPOSIT_REVIEW_CONFIRM_CLICKED,
  ),
  EARN_ACTION_BUTTON_CLICKED: generateOpt(
    EVENT_NAME.EARN_ACTION_BUTTON_CLICKED,
  ),
  EARN_INPUT_OPENED: generateOpt(EVENT_NAME.EARN_INPUT_OPENED),
  EARN_INPUT_BACK_BUTTON_CLICKED: generateOpt(
    EVENT_NAME.EARN_INPUT_BACK_BUTTON_CLICKED,
  ),
  EARN_INPUT_VALUE_CHANGED: generateOpt(EVENT_NAME.EARN_INPUT_VALUE_CHANGED),
  EARN_REVIEW_BUTTON_CLICKED: generateOpt(
    EVENT_NAME.EARN_REVIEW_BUTTON_CLICKED,
  ),
  EARN_CONFIRMATION_PAGE_VIEWED: generateOpt(
    EVENT_NAME.EARN_CONFIRMATION_PAGE_VIEWED,
  ),
  EARN_ACTION_SUBMITTED: generateOpt(EVENT_NAME.EARN_ACTION_SUBMITTED),
  EARN_TRANSACTION_INITIATED: generateOpt(
    EVENT_NAME.EARN_TRANSACTION_INITIATED,
  ),
  EARN_TRANSACTION_APPROVED: generateOpt(EVENT_NAME.EARN_TRANSACTION_APPROVED),
  EARN_TRANSACTION_REJECTED: generateOpt(EVENT_NAME.EARN_TRANSACTION_REJECTED),
  EARN_TRANSACTION_SUBMITTED: generateOpt(
    EVENT_NAME.EARN_TRANSACTION_SUBMITTED,
  ),
  EARN_TRANSACTION_CONFIRMED: generateOpt(
    EVENT_NAME.EARN_TRANSACTION_CONFIRMED,
  ),
  EARN_TRANSACTION_FAILED: generateOpt(EVENT_NAME.EARN_TRANSACTION_FAILED),
  EARN_TRANSACTION_DROPPED: generateOpt(EVENT_NAME.EARN_TRANSACTION_DROPPED),
  EARN_WITHDRAWAL_REVIEW_CANCEL_CLICKED: generateOpt(
    EVENT_NAME.EARN_WITHDRAWAL_REVIEW_CANCEL_CLICKED,
  ),
  EARN_LENDING_FAQ_LINK_OPENED: generateOpt(
    EVENT_NAME.EARN_LENDING_FAQ_LINK_OPENED,
  ),
  EARN_INPUT_INSUFFICIENT_BALANCE: generateOpt(
    EVENT_NAME.EARN_INPUT_INSUFFICIENT_BALANCE,
  ),
  EARN_INPUT_CURRENCY_SWITCH_CLICKED: generateOpt(
    EVENT_NAME.EARN_INPUT_CURRENCY_SWITCH_CLICKED,
  ),
  EARN_LENDING_DEPOSIT_MORE_BUTTON_CLICKED: generateOpt(
    EVENT_NAME.EARN_LENDING_DEPOSIT_MORE_BUTTON_CLICKED,
  ),
  EARN_LENDING_WITHDRAW_BUTTON_CLICKED: generateOpt(
    EVENT_NAME.EARN_LENDING_WITHDRAW_BUTTON_CLICKED,
  ),
  EARN_LENDING_WITHDRAW_CONFIRMATION_BACK_CLICKED: generateOpt(
    EVENT_NAME.EARN_LENDING_WITHDRAW_CONFIRMATION_BACK_CLICKED,
  ),
  // Stake
  REVIEW_STAKE_BUTTON_CLICKED: generateOpt(
    EVENT_NAME.REVIEW_STAKE_BUTTON_CLICKED,
  ),
  REVIEW_UNSTAKE_BUTTON_CLICKED: generateOpt(
    EVENT_NAME.REVIEW_UNSTAKE_BUTTON_CLICKED,
  ),
  STAKE_INPUT_QUICK_AMOUNT_CLICKED: generateOpt(
    EVENT_NAME.STAKE_INPUT_QUICK_AMOUNT_CLICKED,
  ),
  UNSTAKE_INPUT_QUICK_AMOUNT_CLICKED: generateOpt(
    EVENT_NAME.UNSTAKE_INPUT_QUICK_AMOUNT_CLICKED,
  ),
  STAKE_WITHDRAW_BUTTON_CLICKED: generateOpt(
    EVENT_NAME.STAKE_WITHDRAW_BUTTON_CLICKED,
  ),
  STAKE_CLAIM_BUTTON_CLICKED: generateOpt(
    EVENT_NAME.STAKE_CLAIM_BUTTON_CLICKED,
  ),
  STAKE_LEARN_MORE_CLICKED: generateOpt(EVENT_NAME.STAKE_LEARN_MORE_CLICKED),
  STAKE_CANCEL_CLICKED: generateOpt(EVENT_NAME.STAKE_CANCEL_CLICKED),
  STAKE_CONFIRMATION_BACK_CLICKED: generateOpt(
    EVENT_NAME.STAKE_CONFIRMATION_BACK_CLICKED,
  ),
  STAKE_TRANSACTION_INITIATED: generateOpt(
    EVENT_NAME.STAKE_TRANSACTION_INITIATED,
  ),
  STAKE_TRANSACTION_APPROVED: generateOpt(
    EVENT_NAME.STAKE_TRANSACTION_APPROVED,
  ),
  STAKE_TRANSACTION_REJECTED: generateOpt(
    EVENT_NAME.STAKE_TRANSACTION_REJECTED,
  ),
  STAKE_TRANSACTION_FAILED: generateOpt(EVENT_NAME.STAKE_TRANSACTION_FAILED),
  STAKE_TRANSACTION_CONFIRMED: generateOpt(
    EVENT_NAME.STAKE_TRANSACTION_CONFIRMED,
  ),
  STAKE_TRANSACTION_SUBMITTED: generateOpt(
    EVENT_NAME.STAKE_TRANSACTION_SUBMITTED,
  ),
  STAKE_GAS_COST_IMPACT_WARNING_TRIGGERED: generateOpt(
    EVENT_NAME.STAKE_GAS_COST_IMPACT_WARNING_TRIGGERED,
  ),
  STAKE_GAS_COST_IMPACT_CANCEL_CLICKED: generateOpt(
    EVENT_NAME.STAKE_GAS_COST_IMPACT_CANCEL_CLICKED,
  ),
  STAKE_GAS_COST_IMPACT_PROCEEDED_CLICKED: generateOpt(
    EVENT_NAME.STAKE_GAS_COST_IMPACT_PROCEEDED_CLICKED,
  ),
  UNSTAKE_INPUT_CURRENCY_SWITCH_CLICKED: generateOpt(
    EVENT_NAME.UNSTAKE_INPUT_CURRENCY_SWITCH_CLICKED,
  ),
  UNSTAKE_CANCEL_CLICKED: generateOpt(EVENT_NAME.UNSTAKE_CANCEL_CLICKED),
  UNSTAKE_CONFIRMATION_BACK_CLICKED: generateOpt(
    EVENT_NAME.UNSTAKE_CONFIRMATION_BACK_CLICKED,
  ),
  UNSTAKE_TRANSACTION_INITIATED: generateOpt(
    EVENT_NAME.UNSTAKE_TRANSACTION_INITIATED,
  ),
  UNSTAKE_TRANSACTION_APPROVED: generateOpt(
    EVENT_NAME.UNSTAKE_TRANSACTION_APPROVED,
  ),
  UNSTAKE_TRANSACTION_REJECTED: generateOpt(
    EVENT_NAME.UNSTAKE_TRANSACTION_REJECTED,
  ),
  UNSTAKE_TRANSACTION_FAILED: generateOpt(
    EVENT_NAME.UNSTAKE_TRANSACTION_FAILED,
  ),
  UNSTAKE_TRANSACTION_CONFIRMED: generateOpt(
    EVENT_NAME.UNSTAKE_TRANSACTION_CONFIRMED,
  ),
  UNSTAKE_TRANSACTION_SUBMITTED: generateOpt(
    EVENT_NAME.UNSTAKE_TRANSACTION_SUBMITTED,
  ),
  VISITED_ETH_OVERVIEW_WITH_STAKED_POSITIONS: generateOpt(
    EVENT_NAME.VISITED_ETH_OVERVIEW_WITH_STAKED_POSITIONS,
  ),
  EARN_TOKEN_LIST_ITEM_CLICKED: generateOpt(
    EVENT_NAME.EARN_TOKEN_LIST_ITEM_CLICKED,
  ),
  TOKEN_DETAILS_OPENED: generateOpt(EVENT_NAME.TOKEN_LIST_ITEM_PRESSED),

  // Bridge
  SWAP_PAGE_VIEWED: generateOpt(EVENT_NAME.SWAP_PAGE_VIEWED), // Temporary event until unified swap/bridge is done

  // RPC Failover
  RPC_SERVICE_UNAVAILABLE: generateOpt(EVENT_NAME.RPC_SERVICE_UNAVAILABLE),
  RPC_SERVICE_DEGRADED: generateOpt(EVENT_NAME.RPC_SERVICE_DEGRADED),

  // NETWORK CONNECTION BANNER
  NETWORK_CONNECTION_BANNER_SHOWN: generateOpt(
    EVENT_NAME.NETWORK_CONNECTION_BANNER_SHOWN,
  ),
  NETWORK_CONNECTION_BANNER_UPDATE_RPC_CLICKED: generateOpt(
    EVENT_NAME.NETWORK_CONNECTION_BANNER_UPDATE_RPC_CLICKED,
  ),

  // Multi SRP
  IMPORT_SECRET_RECOVERY_PHRASE_CLICKED: generateOpt(
    EVENT_NAME.IMPORT_SECRET_RECOVERY_PHRASE_CLICKED,
  ),
  IMPORT_SECRET_RECOVERY_PHRASE_COMPLETED: generateOpt(
    EVENT_NAME.IMPORT_SECRET_RECOVERY_PHRASE_COMPLETED,
  ),
  SECRET_RECOVERY_PHRASE_PICKER_CLICKED: generateOpt(
    EVENT_NAME.SECRET_RECOVERY_PHRASE_PICKER_CLICKED,
  ),

  // Deep Link Modal
  DEEP_LINK_PRIVATE_MODAL_VIEWED: generateOpt(
    EVENT_NAME.DEEP_LINK_PRIVATE_MODAL_VIEWED,
  ),
  DEEP_LINK_PUBLIC_MODAL_VIEWED: generateOpt(
    EVENT_NAME.DEEP_LINK_PUBLIC_MODAL_VIEWED,
  ),
  DEEP_LINK_INVALID_MODAL_VIEWED: generateOpt(
    EVENT_NAME.DEEP_LINK_INVALID_MODAL_VIEWED,
  ),
  DEEP_LINK_PRIVATE_MODAL_DISMISSED: generateOpt(
    EVENT_NAME.DEEP_LINK_PRIVATE_MODAL_DISMISSED,
  ),
  DEEP_LINK_PUBLIC_MODAL_DISMISSED: generateOpt(
    EVENT_NAME.DEEP_LINK_PUBLIC_MODAL_DISMISSED,
  ),
  DEEP_LINK_INVALID_MODAL_DISMISSED: generateOpt(
    EVENT_NAME.DEEP_LINK_INVALID_MODAL_DISMISSED,
  ),
  DEEP_LINK_PRIVATE_MODAL_CONTINUE_CLICKED: generateOpt(
    EVENT_NAME.DEEP_LINK_PRIVATE_MODAL_CONTINUE_CLICKED,
  ),
  DEEP_LINK_PUBLIC_MODAL_CONTINUE_CLICKED: generateOpt(
    EVENT_NAME.DEEP_LINK_PUBLIC_MODAL_CONTINUE_CLICKED,
  ),
  DEEP_LINK_MODAL_PRIVATE_DONT_REMIND_ME_AGAIN_CHECKBOX_CHECKED: generateOpt(
    EVENT_NAME.DEEP_LINK_MODAL_PRIVATE_DONT_REMIND_ME_AGAIN_CHECKBOX_CHECKED,
  ),
  DEEP_LINK_MODAL_PRIVATE_DONT_REMIND_ME_AGAIN_CHECKBOX_UNCHECKED: generateOpt(
    EVENT_NAME.DEEP_LINK_MODAL_PRIVATE_DONT_REMIND_ME_AGAIN_CHECKBOX_UNCHECKED,
  ),
<<<<<<< HEAD
  // Perps Events - Mapped to dashboard requirements (49 events total)
  // Tutorial Flow (4 events)
  PERPS_TUTORIAL_VIEWED: generateOpt(EVENT_NAME.PERPS_TUTORIAL_VIEWED),
  PERPS_TUTORIAL_STARTED: generateOpt(EVENT_NAME.PERPS_TUTORIAL_STARTED),
  PERPS_TUTORIAL_COMPLETED: generateOpt(EVENT_NAME.PERPS_TUTORIAL_COMPLETED),
  PERPS_TUTORIAL_CAROUSEL_NAVIGATED: generateOpt(
    EVENT_NAME.PERPS_TUTORIAL_CAROUSEL_NAVIGATED,
  ),

  // Account Funding Flow (2 events)
  PERPS_FUNDING_INPUT_VIEWED: generateOpt(
    EVENT_NAME.PERPS_FUNDING_INPUT_VIEWED,
  ),
  PERPS_FUNDING_REVIEW_VIEWED: generateOpt(
    EVENT_NAME.PERPS_FUNDING_REVIEW_VIEWED,
  ),

  // Balance Management Flow (1 event)
  PERPS_BALANCE_MODAL_VIEWED: generateOpt(
    EVENT_NAME.PERPS_BALANCE_MODAL_VIEWED,
  ),

  // Account Withdrawal Flow (4 events)
  PERPS_WITHDRAWAL_INPUT_VIEWED: generateOpt(
    EVENT_NAME.PERPS_WITHDRAWAL_INPUT_VIEWED,
  ),
  PERPS_WITHDRAWAL_INITIATED: generateOpt(
    EVENT_NAME.PERPS_WITHDRAWAL_INITIATED,
  ),
  PERPS_WITHDRAWAL_COMPLETED: generateOpt(
    EVENT_NAME.PERPS_WITHDRAWAL_COMPLETED,
  ),
  PERPS_WITHDRAWAL_FAILED: generateOpt(EVENT_NAME.PERPS_WITHDRAWAL_FAILED),

  // Pre-Trade Flow (5 events)
  PERPS_MARKETS_VIEWED: generateOpt(EVENT_NAME.PERPS_MARKETS_VIEWED),
  PERPS_ASSET_SEARCH_BAR_CLICKED: generateOpt(
    EVENT_NAME.PERPS_ASSET_SEARCH_BAR_CLICKED,
  ),
  PERPS_ASSET_SCREEN_VIEWED: generateOpt(EVENT_NAME.PERPS_ASSET_SCREEN_VIEWED),
  PERPS_CHART_CANDLE_PERIODS_VIEWED: generateOpt(
    EVENT_NAME.PERPS_CHART_CANDLE_PERIODS_VIEWED,
  ),
  PERPS_CHART_INTERACTION: generateOpt(EVENT_NAME.PERPS_CHART_INTERACTION),
  PERPS_CHART_TIME_SERIE_CHANGED: generateOpt(
    EVENT_NAME.PERPS_CHART_TIME_SERIE_CHANGED,
  ),

  // Trade Flow (11 events)
  PERPS_TRADING_SCREEN_VIEWED: generateOpt(
    EVENT_NAME.PERPS_TRADING_SCREEN_VIEWED,
  ),
  PERPS_ORDER_TYPE_VIEWED: generateOpt(EVENT_NAME.PERPS_ORDER_TYPE_VIEWED),
  PERPS_ORDER_TYPE_SELECTED: generateOpt(EVENT_NAME.PERPS_ORDER_TYPE_SELECTED),
  PERPS_LEVERAGE_SCREEN_VIEWED: generateOpt(
    EVENT_NAME.PERPS_LEVERAGE_SCREEN_VIEWED,
  ),
  PERPS_LEVERAGE_CHANGED: generateOpt(EVENT_NAME.PERPS_LEVERAGE_CHANGED),
  PERPS_TRADE_TRANSACTION_INITIATED: generateOpt(
    EVENT_NAME.PERPS_TRADE_TRANSACTION_INITIATED,
  ),
  PERPS_TRADE_TRANSACTION_SUBMITTED: generateOpt(
    EVENT_NAME.PERPS_TRADE_TRANSACTION_SUBMITTED,
  ),
  PERPS_TRADE_TRANSACTION_EXECUTED: generateOpt(
    EVENT_NAME.PERPS_TRADE_TRANSACTION_EXECUTED,
=======
  // Perps Events - Consolidated
  PERPS_WITHDRAWAL_TRANSACTION: generateOpt(
    EVENT_NAME.PERPS_WITHDRAWAL_TRANSACTION,
>>>>>>> 8e7057fe
  ),
  PERPS_TRADE_TRANSACTION: generateOpt(EVENT_NAME.PERPS_TRADE_TRANSACTION),
  PERPS_POSITION_CLOSE_TRANSACTION: generateOpt(
    EVENT_NAME.PERPS_POSITION_CLOSE_TRANSACTION,
  ),
  PERPS_ORDER_CANCEL_TRANSACTION: generateOpt(
    EVENT_NAME.PERPS_ORDER_CANCEL_TRANSACTION,
  ),
<<<<<<< HEAD

  // Close Position Flow (8 events)
  PERPS_HOMESCREEN_TAB_VIEWED: generateOpt(
    EVENT_NAME.PERPS_HOMESCREEN_TAB_VIEWED,
  ),
  PERPS_POSITION_CLOSE_SCREEN_VIEWED: generateOpt(
    EVENT_NAME.PERPS_POSITION_CLOSE_SCREEN_VIEWED,
  ),
  PERPS_POSITION_CLOSE_ORDER_TYPE_CHANGED: generateOpt(
    EVENT_NAME.PERPS_POSITION_CLOSE_ORDER_TYPE_CHANGED,
  ),
  PERPS_POSITION_CLOSE_INITIATED: generateOpt(
    EVENT_NAME.PERPS_POSITION_CLOSE_INITIATED,
  ),
  PERPS_POSITION_CLOSE_SUBMITTED: generateOpt(
    EVENT_NAME.PERPS_POSITION_CLOSE_SUBMITTED,
  ),
  PERPS_POSITION_CLOSE_EXECUTED: generateOpt(
    EVENT_NAME.PERPS_POSITION_CLOSE_EXECUTED,
  ),
  PERPS_POSITION_CLOSE_PARTIALLY_FILLED: generateOpt(
    EVENT_NAME.PERPS_POSITION_CLOSE_PARTIALLY_FILLED,
  ),
  PERPS_POSITION_CLOSE_FAILED: generateOpt(
    EVENT_NAME.PERPS_POSITION_CLOSE_FAILED,
  ),

  // Risk Management Flow (5 events)
  PERPS_STOP_LOSS_SET: generateOpt(EVENT_NAME.PERPS_STOP_LOSS_SET),
  PERPS_TAKE_PROFIT_SET: generateOpt(EVENT_NAME.PERPS_TAKE_PROFIT_SET),
  PERPS_STOP_LOSS_EXECUTED: generateOpt(EVENT_NAME.PERPS_STOP_LOSS_EXECUTED),
  PERPS_TAKE_PROFIT_EXECUTED: generateOpt(
    EVENT_NAME.PERPS_TAKE_PROFIT_EXECUTED,
  ),
  PERPS_ORDER_LIQUIDATED: generateOpt(EVENT_NAME.PERPS_ORDER_LIQUIDATED),

  // Error Management Flow (2 events)
  PERPS_WARNING_DISPLAYED: generateOpt(EVENT_NAME.PERPS_WARNING_DISPLAYED),
  PERPS_ERROR_ENCOUNTERED: generateOpt(EVENT_NAME.PERPS_ERROR_ENCOUNTERED),
=======
  PERPS_SCREEN_VIEWED: generateOpt(EVENT_NAME.PERPS_SCREEN_VIEWED),
  PERPS_UI_INTERACTION: generateOpt(EVENT_NAME.PERPS_UI_INTERACTION),
  PERPS_RISK_MANAGEMENT: generateOpt(EVENT_NAME.PERPS_RISK_MANAGEMENT),
  PERPS_ERROR: generateOpt(EVENT_NAME.PERPS_ERROR),
>>>>>>> 8e7057fe

  // Asset Filter
  ASSET_FILTER_SELECTED: generateOpt(EVENT_NAME.ASSET_FILTER_SELECTED),
  ASSET_FILTER_CUSTOM_SELECTED: generateOpt(
    EVENT_NAME.ASSET_FILTER_CUSTOM_SELECTED,
  ),
  // Card
  CARD_VIEWED: generateOpt(EVENT_NAME.CARD_VIEWED),
  CARD_HOME_CLICKED: generateOpt(EVENT_NAME.CARD_HOME_CLICKED),
  CARD_HOME_VIEWED: generateOpt(EVENT_NAME.CARD_HOME_VIEWED),
  CARD_ADD_FUNDS_CLICKED: generateOpt(EVENT_NAME.CARD_ADD_FUNDS_CLICKED),
  CARD_ADD_FUNDS_SWAPS_CLICKED: generateOpt(
    EVENT_NAME.CARD_ADD_FUNDS_SWAPS_CLICKED,
  ),
  CARD_ADD_FUNDS_DEPOSIT_CLICKED: generateOpt(
    EVENT_NAME.CARD_ADD_FUNDS_DEPOSIT_CLICKED,
  ),
  CARD_ADVANCED_CARD_MANAGEMENT_CLICKED: generateOpt(
    EVENT_NAME.CARD_ADVANCED_CARD_MANAGEMENT_CLICKED,
  ),
  // Rewards
  REWARDS_ACCOUNT_LINKING_STARTED: generateOpt(
    EVENT_NAME.REWARDS_ACCOUNT_LINKING_STARTED,
  ),
  REWARDS_ACCOUNT_LINKING_COMPLETED: generateOpt(
    EVENT_NAME.REWARDS_ACCOUNT_LINKING_COMPLETED,
  ),
  REWARDS_ACCOUNT_LINKING_FAILED: generateOpt(
    EVENT_NAME.REWARDS_ACCOUNT_LINKING_FAILED,
  ),
  REWARDS_ACTIVE_BOOST_CLICKED: generateOpt(
    EVENT_NAME.REWARDS_ACTIVE_BOOST_CLICKED,
  ),
  REWARDS_DASHBOARD_TAB_VIEWED: generateOpt(
    EVENT_NAME.REWARDS_DASHBOARD_TAB_VIEWED,
  ),
  REWARDS_DASHBOARD_VIEWED: generateOpt(EVENT_NAME.REWARDS_DASHBOARD_VIEWED),
  REWARDS_ONBOARDING_STARTED: generateOpt(
    EVENT_NAME.REWARDS_ONBOARDING_STARTED,
  ),
  REWARDS_ONBOARDING_COMPLETED: generateOpt(
    EVENT_NAME.REWARDS_ONBOARDING_COMPLETED,
  ),
  REWARDS_OPT_IN_STARTED: generateOpt(EVENT_NAME.REWARDS_OPT_IN_STARTED),
  REWARDS_OPT_IN_COMPLETED: generateOpt(EVENT_NAME.REWARDS_OPT_IN_COMPLETED),
  REWARDS_OPT_IN_FAILED: generateOpt(EVENT_NAME.REWARDS_OPT_IN_FAILED),
  REWARDS_OPT_OUT_STARTED: generateOpt(EVENT_NAME.REWARDS_OPT_OUT_STARTED),
  REWARDS_OPT_OUT_COMPLETED: generateOpt(EVENT_NAME.REWARDS_OPT_OUT_COMPLETED),
  REWARDS_OPT_OUT_FAILED: generateOpt(EVENT_NAME.REWARDS_OPT_OUT_FAILED),
  REWARDS_PAGE_BUTTON_CLICKED: generateOpt(
    EVENT_NAME.REWARDS_PAGE_BUTTON_CLICKED,
  ),
  REWARDS_REFERRALS_VIEWED: generateOpt(EVENT_NAME.REWARDS_REFERRALS_VIEWED),
  REWARDS_REWARD_CLAIMED: generateOpt(EVENT_NAME.REWARDS_REWARD_CLAIMED),
  REWARDS_REWARD_VIEWED: generateOpt(EVENT_NAME.REWARDS_REWARD_VIEWED),
  REWARDS_SETTINGS_VIEWED: generateOpt(EVENT_NAME.REWARDS_SETTINGS_VIEWED),
  REWARDS_WAYS_TO_EARN_CTA_CLICKED: generateOpt(
    EVENT_NAME.REWARDS_WAYS_TO_EARN_CTA_CLICKED,
  ),
};

/**
 * Legacy Analytics Tracking Events
 */

enum DESCRIPTION {
  // Navigation Drawer
  NAVIGATION_TAPS_ACCOUNT_NAME = 'Tapped Account Name / Profile',
  NAVIGATION_TAPS_SEND = "Taps on 'Send'",
  NAVIGATION_TAPS_RECEIVE = "Taps on 'Receive'",
  NAVIGATION_TAPS_BROWSER = 'Taps Browser',
  NAVIGATION_TAPS_TRANSACTION_HISTORY = 'Transaction History',
  NAVIGATION_TAPS_SHARE_PUBLIC_ADDRESS = 'Share my Public address',
  NAVIGATION_TAPS_VIEW_ETHERSCAN = 'View on Etherscan',
  NAVIGATION_TAPS_GET_HELP = 'Get Help',
  NAVIGATION_TAPS_SEND_FEEDBACK = 'Send Feedback',
  NAVIGATION_TAPS_SETTINGS = 'Settings',
  NAVIGATION_TAPS_REWARDS = 'Rewards',
  NAVIGATION_TAPS_LOGOUT = 'Logout',
  // Dapp
  DAPP_BROWSER_OPTIONS = 'More Browser Options',
  DAPP_HOME = 'Home',
  DAPP_ADD_TO_FAVORITE = 'Add to Favorites',
  DAPP_OPEN_IN_BROWSER = 'Open in Browser',
  // Wallet
  WALLET_TOKENS = 'Tokens',
  WALLET_COLLECTIBLES = 'Collectibles',
  WALLET_QR_SCANNER = 'QR scanner',
  WALLET_COPIED_ADDRESS = 'Copied Address',
  WALLET_ADD_COLLECTIBLES = 'Add Collectibles',

  // Transactions
  TRANSACTIONS_CONFIRM_STARTED = 'Confirm Started',
  TRANSACTIONS_EDIT_TRANSACTION = 'Edit Transaction',
  TRANSACTIONS_CANCEL_TRANSACTION = 'Cancel',
  TRANSACTIONS_COMPLETED_TRANSACTION = 'Transaction Completed',
  TRANSACTIONS_CONFIRM_SIGNATURE = 'Confirm',
  TRANSACTIONS_CANCEL_SIGNATURE = 'Cancel',
  // Accounts
  ACCOUNTS_ADDED_NEW_ACCOUNT = 'Added New Account',
  ACCOUNTS_IMPORTED_NEW_ACCOUNT = 'Imported New Account',
  // Settings
  SETTINGS_GENERAL = 'General',
  SETTINGS_ADVANCED = 'Advanced',
  SETTINGS_NOTIFICATIONS = 'Notifications',
  SETTINGS_BACKUP_AND_SYNC = 'Backup & Sync',
  SETTINGS_SECURITY_AND_PRIVACY = 'Security & Privacy',
  SETTINGS_ABOUT = 'About MetaMask',
  SETTINGS_EXPERIMENTAL = 'Experimental',
  // Receive Options
  RECEIVE_OPTIONS_SHARE_ADDRESS = 'Share address',
  RECEIVE_OPTIONS_QR_CODE = 'QR Code',
  RECEIVE_OPTIONS_PAYMENT_REQUEST = 'Payment Request',
  // Re-designed send
  SEND_STARTED = 'Send flow started',
  SEND_ASSET_SELECTED = 'Send asset selected',
  SEND_AMOUNT_SELECTED = 'Send amount selected',
  SEND_RECIPIENT_SELECTED = 'Send recipient selected',
  SEND_EXIT = 'Send flow exitted',
  // Send flow
  SEND_FLOW_ADDS_RECIPIENT = `Adds recipient address 'Send to'`,
  SEND_FLOW_ADDS_AMOUNT = `Adds Amount`,
  SEND_FLOW_ADJUSTS_TRANSACTION_FEE = `Adjusts transaction fee`,
  SEND_FLOW_SELECT_DUPLICATE_ADDRESS = `Select duplicate address`,
  SEND_FLOW_CANCEL = `Cancel`,
  // Dapp Interactions
  DAPP_APPROVE_SCREEN_VIEW_DETAILS = 'View tx details',
  SWAPS = 'Swaps',
  BRIDGE = 'Bridge',
  STAKE = 'Stake',
  NOTIFICATIONS = 'Notifications',
}

const legacyMetaMetricsEvents = {
  // Navigation Drawer
  NAVIGATION_TAPS_ACCOUNT_NAME: generateOpt(
    EVENT_NAME.NAVIGATION_DRAWER,
    ACTIONS.NAVIGATION_DRAWER,
    DESCRIPTION.NAVIGATION_TAPS_ACCOUNT_NAME,
  ),
  NAVIGATION_TAPS_SEND: generateOpt(
    EVENT_NAME.NAVIGATION_DRAWER,
    ACTIONS.NAVIGATION_DRAWER,
    DESCRIPTION.NAVIGATION_TAPS_SEND,
  ),
  NAVIGATION_TAPS_RECEIVE: generateOpt(
    EVENT_NAME.NAVIGATION_DRAWER,
    ACTIONS.NAVIGATION_DRAWER,
    DESCRIPTION.NAVIGATION_TAPS_RECEIVE,
  ),
  NAVIGATION_TAPS_BROWSER: generateOpt(
    EVENT_NAME.NAVIGATION_DRAWER,
    ACTIONS.NAVIGATION_DRAWER,
    DESCRIPTION.NAVIGATION_TAPS_BROWSER,
  ),
  NAVIGATION_TAPS_TRANSACTION_HISTORY: generateOpt(
    EVENT_NAME.NAVIGATION_DRAWER,
    ACTIONS.NAVIGATION_DRAWER,
    DESCRIPTION.NAVIGATION_TAPS_TRANSACTION_HISTORY,
  ),
  NAVIGATION_TAPS_SHARE_PUBLIC_ADDRESS: generateOpt(
    EVENT_NAME.NAVIGATION_DRAWER,
    ACTIONS.NAVIGATION_DRAWER,
    DESCRIPTION.NAVIGATION_TAPS_SHARE_PUBLIC_ADDRESS,
  ),
  NAVIGATION_TAPS_VIEW_ETHERSCAN: generateOpt(
    EVENT_NAME.NAVIGATION_DRAWER,
    ACTIONS.NAVIGATION_DRAWER,
    DESCRIPTION.NAVIGATION_TAPS_VIEW_ETHERSCAN,
  ),
  NAVIGATION_TAPS_GET_HELP: generateOpt(
    EVENT_NAME.NAVIGATION_DRAWER,
    ACTIONS.NAVIGATION_DRAWER,
    DESCRIPTION.NAVIGATION_TAPS_GET_HELP,
  ),
  NAVIGATION_TAPS_SEND_FEEDBACK: generateOpt(
    EVENT_NAME.NAVIGATION_DRAWER,
    ACTIONS.NAVIGATION_DRAWER,
    DESCRIPTION.NAVIGATION_TAPS_SEND_FEEDBACK,
  ),
  NAVIGATION_TAPS_SETTINGS: generateOpt(
    EVENT_NAME.NAVIGATION_DRAWER,
    ACTIONS.NAVIGATION_DRAWER,
    DESCRIPTION.NAVIGATION_TAPS_SETTINGS,
  ),
  NAVIGATION_TAPS_REWARDS: generateOpt(
    EVENT_NAME.NAVIGATION_DRAWER,
    ACTIONS.NAVIGATION_DRAWER,
    DESCRIPTION.NAVIGATION_TAPS_REWARDS,
  ),
  NAVIGATION_TAPS_LOGOUT: generateOpt(
    EVENT_NAME.NAVIGATION_DRAWER,
    ACTIONS.NAVIGATION_DRAWER,
    DESCRIPTION.NAVIGATION_TAPS_LOGOUT,
  ),
  // Dapp
  DAPP_BROWSER_OPTIONS: generateOpt(
    EVENT_NAME.DAPP_VIEW,
    ACTIONS.DAPP_VIEW,
    DESCRIPTION.DAPP_BROWSER_OPTIONS,
  ),
  DAPP_HOME: generateOpt(
    EVENT_NAME.DAPP_VIEW,
    ACTIONS.DAPP_VIEW,
    DESCRIPTION.DAPP_HOME,
  ),
  DAPP_ADD_TO_FAVORITE: generateOpt(
    EVENT_NAME.DAPP_VIEW,
    ACTIONS.DAPP_VIEW,
    DESCRIPTION.DAPP_ADD_TO_FAVORITE,
  ),
  DAPP_OPEN_IN_BROWSER: generateOpt(
    EVENT_NAME.DAPP_VIEW,
    ACTIONS.DAPP_VIEW,
    DESCRIPTION.DAPP_OPEN_IN_BROWSER,
  ),
  // Wallet
  WALLET_TOKENS: generateOpt(
    EVENT_NAME.WALLET_VIEW,
    ACTIONS.WALLET_VIEW,
    DESCRIPTION.WALLET_TOKENS,
  ),
  WALLET_COLLECTIBLES: generateOpt(
    EVENT_NAME.WALLET_VIEW,
    ACTIONS.WALLET_VIEW,
    DESCRIPTION.WALLET_COLLECTIBLES,
  ),
  WALLET_QR_SCANNER: generateOpt(
    EVENT_NAME.WALLET_VIEW,
    ACTIONS.WALLET_VIEW,
    DESCRIPTION.WALLET_QR_SCANNER,
  ),
  WALLET_COPIED_ADDRESS: generateOpt(
    EVENT_NAME.WALLET_VIEW,
    ACTIONS.WALLET_VIEW,
    DESCRIPTION.WALLET_COPIED_ADDRESS,
  ),
  WALLET_ADD_COLLECTIBLES: generateOpt(
    EVENT_NAME.WALLET_VIEW,
    ACTIONS.WALLET_VIEW,
    DESCRIPTION.WALLET_ADD_COLLECTIBLES,
  ),

  // Transactions
  TRANSACTIONS_CONFIRM_STARTED: generateOpt(
    EVENT_NAME.TRANSACTIONS,
    ACTIONS.CONFIRM_SCREEN,
    DESCRIPTION.TRANSACTIONS_CONFIRM_STARTED,
  ),
  TRANSACTIONS_EDIT_TRANSACTION: generateOpt(
    EVENT_NAME.TRANSACTIONS,
    ACTIONS.CONFIRM_SCREEN,
    DESCRIPTION.TRANSACTIONS_EDIT_TRANSACTION,
  ),
  TRANSACTIONS_CANCEL_TRANSACTION: generateOpt(
    EVENT_NAME.TRANSACTIONS,
    ACTIONS.CONFIRM_SCREEN,
    DESCRIPTION.TRANSACTIONS_CANCEL_TRANSACTION,
  ),
  TRANSACTIONS_COMPLETED_TRANSACTION: generateOpt(
    EVENT_NAME.TRANSACTIONS,
    ACTIONS.CONFIRM_SCREEN,
    DESCRIPTION.TRANSACTIONS_COMPLETED_TRANSACTION,
  ),
  TRANSACTIONS_CONFIRM_SIGNATURE: generateOpt(
    EVENT_NAME.TRANSACTIONS,
    ACTIONS.SIGN_SCREEN,
    DESCRIPTION.TRANSACTIONS_CONFIRM_SIGNATURE,
  ),
  TRANSACTIONS_CANCEL_SIGNATURE: generateOpt(
    EVENT_NAME.TRANSACTIONS,
    ACTIONS.SIGN_SCREEN,
    DESCRIPTION.TRANSACTIONS_CANCEL_SIGNATURE,
  ),
  // Accounts
  ACCOUNTS_ADDED_NEW_ACCOUNT: generateOpt(
    EVENT_NAME.ACCOUNTS,
    ACTIONS.ACCOUNTS_MODAL,
    DESCRIPTION.ACCOUNTS_ADDED_NEW_ACCOUNT,
  ),
  ACCOUNTS_IMPORTED_NEW_ACCOUNT: generateOpt(
    EVENT_NAME.ACCOUNTS,
    ACTIONS.ACCOUNTS_MODAL,
    DESCRIPTION.ACCOUNTS_IMPORTED_NEW_ACCOUNT,
  ),
  // Settings
  SETTINGS_GENERAL: generateOpt(
    EVENT_NAME.SETTINGS,
    ACTIONS.SETTINGS,
    DESCRIPTION.SETTINGS_GENERAL,
  ),
  SETTINGS_ADVANCED: generateOpt(
    EVENT_NAME.SETTINGS,
    ACTIONS.SETTINGS,
    DESCRIPTION.SETTINGS_ADVANCED,
  ),
  SETTINGS_SECURITY_AND_PRIVACY: generateOpt(
    EVENT_NAME.SETTINGS,
    ACTIONS.SETTINGS,
    DESCRIPTION.SETTINGS_SECURITY_AND_PRIVACY,
  ),
  SETTINGS_ABOUT: generateOpt(
    EVENT_NAME.SETTINGS,
    ACTIONS.SETTINGS,
    DESCRIPTION.SETTINGS_ABOUT,
  ),
  SETTINGS_EXPERIMENTAL: generateOpt(
    EVENT_NAME.SETTINGS,
    ACTIONS.SETTINGS,
    DESCRIPTION.SETTINGS_EXPERIMENTAL,
  ),
  SETTINGS_NOTIFICATIONS: generateOpt(
    EVENT_NAME.SETTINGS,
    ACTIONS.SETTINGS,
    DESCRIPTION.SETTINGS_NOTIFICATIONS,
  ),
  SETTINGS_BACKUP_AND_SYNC: generateOpt(
    EVENT_NAME.SETTINGS,
    ACTIONS.SETTINGS,
    DESCRIPTION.SETTINGS_BACKUP_AND_SYNC,
  ),
  // Receive Options
  RECEIVE_OPTIONS_SHARE_ADDRESS: generateOpt(
    EVENT_NAME.RECEIVE_OPTIONS,
    ACTIONS.RECEIVE_OPTIONS,
    DESCRIPTION.RECEIVE_OPTIONS_SHARE_ADDRESS,
  ),
  RECEIVE_OPTIONS_QR_CODE: generateOpt(
    EVENT_NAME.RECEIVE_OPTIONS,
    ACTIONS.RECEIVE_OPTIONS,
    DESCRIPTION.RECEIVE_OPTIONS_QR_CODE,
  ),
  RECEIVE_OPTIONS_PAYMENT_REQUEST: generateOpt(
    EVENT_NAME.RECEIVE_OPTIONS,
    ACTIONS.RECEIVE_OPTIONS,
    DESCRIPTION.RECEIVE_OPTIONS_PAYMENT_REQUEST,
  ),
  // Re-designed send
  SEND_STARTED: generateOpt(
    EVENT_NAME.SEND_STARTED,
    ACTIONS.SEND,
    DESCRIPTION.SEND_STARTED,
  ),
  SEND_ASSET_SELECTED: generateOpt(
    EVENT_NAME.SEND_ASSET_SELECTED,
    ACTIONS.SEND,
    DESCRIPTION.SEND_ASSET_SELECTED,
  ),
  SEND_AMOUNT_SELECTED: generateOpt(
    EVENT_NAME.SEND_AMOUNT_SELECTED,
    ACTIONS.SEND,
    DESCRIPTION.SEND_AMOUNT_SELECTED,
  ),
  SEND_RECIPIENT_SELECTED: generateOpt(
    EVENT_NAME.SEND_RECIPIENT_SELECTED,
    ACTIONS.SEND,
    DESCRIPTION.SEND_RECIPIENT_SELECTED,
  ),
  SEND_EXIT: generateOpt(
    EVENT_NAME.SEND_EXIT,
    ACTIONS.SEND,
    DESCRIPTION.SEND_EXIT,
  ),
  SEND_FLOW_ADDS_RECIPIENT: generateOpt(
    EVENT_NAME.SEND_FLOW,
    ACTIONS.SEND_FLOW,
    DESCRIPTION.SEND_FLOW_ADDS_RECIPIENT,
  ),
  SEND_FLOW_ADDS_AMOUNT: generateOpt(
    EVENT_NAME.SEND_FLOW,
    ACTIONS.SEND_FLOW,
    DESCRIPTION.SEND_FLOW_ADDS_AMOUNT,
  ),
  SEND_FLOW_ADJUSTS_TRANSACTION_FEE: generateOpt(
    EVENT_NAME.SEND_FLOW,
    ACTIONS.SEND_FLOW,
    DESCRIPTION.SEND_FLOW_ADJUSTS_TRANSACTION_FEE,
  ),
  SEND_FLOW_CANCEL: generateOpt(
    EVENT_NAME.SEND_FLOW,
    ACTIONS.SEND_FLOW,
    DESCRIPTION.SEND_FLOW_CANCEL,
  ),
  SEND_FLOW_SELECT_DUPLICATE_ADDRESS: generateOpt(
    EVENT_NAME.SEND_FLOW,
    ACTIONS.SEND_FLOW,
    DESCRIPTION.SEND_FLOW_SELECT_DUPLICATE_ADDRESS,
  ),
  // Dapp Interactions
  DAPP_APPROVE_SCREEN_VIEW_DETAILS: generateOpt(
    EVENT_NAME.DAPP_INTERACTIONS,
    ACTIONS.APPROVE_REQUEST,
    DESCRIPTION.DAPP_APPROVE_SCREEN_VIEW_DETAILS,
  ),
  // Swaps
  SWAPS_OPENED: generateOpt(
    EVENT_NAME.SWAPS_OPENED,
    ACTIONS.SWAP,
    DESCRIPTION.SWAPS,
  ),
  QUOTES_REQUESTED: generateOpt(
    EVENT_NAME.QUOTES_REQUESTED,
    ACTIONS.QUOTE,
    DESCRIPTION.SWAPS,
  ),
  QUOTES_RECEIVED: generateOpt(
    EVENT_NAME.QUOTES_RECEIVED,
    ACTIONS.QUOTE,
    DESCRIPTION.SWAPS,
  ),
  QUOTES_REQUEST_CANCELLED: generateOpt(
    EVENT_NAME.QUOTES_REQUEST_CANCELLED,
    ACTIONS.QUOTE,
    DESCRIPTION.SWAPS,
  ),
  ALL_AVAILABLE_QUOTES_OPENED: generateOpt(
    EVENT_NAME.ALL_AVAILABLE_QUOTES_OPENED,
    ACTIONS.QUOTE,
    DESCRIPTION.SWAPS,
  ),
  SWAP_STARTED: generateOpt(
    EVENT_NAME.SWAP_STARTED,
    ACTIONS.SWAP,
    DESCRIPTION.SWAPS,
  ),
  SWAP_COMPLETED: generateOpt(
    EVENT_NAME.SWAP_COMPLETED,
    ACTIONS.SWAP,
    DESCRIPTION.SWAPS,
  ),
  SWAP_FAILED: generateOpt(
    EVENT_NAME.SWAP_FAILED,
    ACTIONS.SWAP,
    DESCRIPTION.SWAPS,
  ),
  SWAP_TRACKING_FAILED: generateOpt(
    EVENT_NAME.SWAP_TRACKING_FAILED,
    ACTIONS.SWAP,
    DESCRIPTION.SWAPS,
  ),
  QUOTES_TIMED_OUT: generateOpt(
    EVENT_NAME.QUOTES_TIMED_OUT,
    ACTIONS.QUOTE,
    DESCRIPTION.SWAPS,
  ),
  NO_QUOTES_AVAILABLE: generateOpt(
    EVENT_NAME.NO_QUOTES_AVAILABLE,
    ACTIONS.QUOTE,
    DESCRIPTION.SWAPS,
  ),
  GAS_FEES_CHANGED: generateOpt(
    EVENT_NAME.GAS_FEES_CHANGED,
    ACTIONS.QUOTE,
    DESCRIPTION.SWAPS,
  ),
  EDIT_SPEND_LIMIT_OPENED: generateOpt(
    EVENT_NAME.EDIT_SPEND_LIMIT_OPENED,
    ACTIONS.QUOTE,
    DESCRIPTION.SWAPS,
  ),
  CUSTOM_TOKEN_IMPORTED: generateOpt(
    EVENT_NAME.TOKEN_IMPORTED,
    ACTIONS.SWAP,
    DESCRIPTION.SWAPS,
  ),
  BRIDGE_LINK_CLICKED: generateOpt(
    EVENT_NAME.BRIDGE_LINK_CLICKED,
    ACTIONS.BRIDGE,
    DESCRIPTION.BRIDGE,
  ),
  STAKE_BUTTON_CLICKED: generateOpt(
    EVENT_NAME.STAKE_BUTTON_CLICKED,
    ACTIONS.STAKE,
    DESCRIPTION.STAKE,
  ),
};

const MetaMetricsEvents = { ...events, ...legacyMetaMetricsEvents };

export { MetaMetricsEvents, EVENT_NAME };<|MERGE_RESOLUTION|>--- conflicted
+++ resolved
@@ -529,68 +529,6 @@
   WHATS_NEW_LINK_CLICKED = "What's New Link Clicked",
 
   // Perps Trading
-<<<<<<< HEAD
-  // Perps Events - Using exact dashboard names from requirements
-  // Tutorial Flow
-  PERPS_TUTORIAL_VIEWED = 'Perp Tutorial Viewed',
-  PERPS_TUTORIAL_STARTED = 'Perp Tutorial Started',
-  PERPS_TUTORIAL_COMPLETED = 'Perp Tutorial Completed',
-  PERPS_TUTORIAL_CAROUSEL_NAVIGATED = 'Perp Tutorial Carousel Navigated',
-
-  // Account Funding Flow
-  PERPS_FUNDING_INPUT_VIEWED = 'Perp Funding Input Viewed',
-  PERPS_FUNDING_REVIEW_VIEWED = 'Perp Funding Review Viewed',
-
-  // Balance Management Flow
-  PERPS_BALANCE_MODAL_VIEWED = 'Perp Balance Modal Viewed',
-
-  // Account Withdrawal Flow
-  PERPS_WITHDRAWAL_INPUT_VIEWED = 'Perp Withdrawal Input Viewed',
-  PERPS_WITHDRAWAL_INITIATED = 'Perp Withdrawal Initiated',
-  PERPS_WITHDRAWAL_COMPLETED = 'Perp Withdrawal Completed',
-  PERPS_WITHDRAWAL_FAILED = 'Perp Withdrawal Failed',
-
-  // Pre-Trade Flow
-  PERPS_MARKETS_VIEWED = 'Perp Markets Viewed',
-  PERPS_ASSET_SEARCH_BAR_CLICKED = 'Perp Asset Search Bar Clicked',
-  PERPS_ASSET_SCREEN_VIEWED = 'Perp Asset Screen Viewed',
-  PERPS_CHART_CANDLE_PERIODS_VIEWED = 'Perp Chart Candle Periods Viewed',
-  PERPS_CHART_INTERACTION = 'Perp Chart Interaction',
-  PERPS_CHART_TIME_SERIE_CHANGED = 'Perp Chart time serie changed',
-
-  // Trade Flow
-  PERPS_TRADING_SCREEN_VIEWED = 'Perp Trading Screen Viewed',
-  PERPS_ORDER_TYPE_VIEWED = 'Perp Order Type Viewed',
-  PERPS_ORDER_TYPE_SELECTED = 'Perp Order Type Selected',
-  PERPS_LEVERAGE_SCREEN_VIEWED = 'Perp Leverage Screen Viewed',
-  PERPS_LEVERAGE_CHANGED = 'Perp Leverage Changed',
-  PERPS_TRADE_TRANSACTION_INITIATED = 'Perp Trade Transaction Initiated',
-  PERPS_TRADE_TRANSACTION_SUBMITTED = 'Perp Trade Transaction Submitted',
-  PERPS_TRADE_TRANSACTION_EXECUTED = 'Perp Trade Transaction Executed',
-  PERPS_TRADE_TRANSACTION_PARTIALLY_FILLED = 'Perp Trade Transaction Partially filled',
-  PERPS_TRADE_TRANSACTION_FAILED = 'Perp Trade Transaction Failed',
-
-  // Close Position Flow
-  PERPS_HOMESCREEN_TAB_VIEWED = 'Perp Homescreen Tab Viewed',
-  PERPS_POSITION_CLOSE_SCREEN_VIEWED = 'Perp Position Close Screen Viewed',
-  PERPS_POSITION_CLOSE_INITIATED = 'Perp Position Close Initiated',
-  PERPS_POSITION_CLOSE_SUBMITTED = 'Perp Position Close Submitted',
-  PERPS_POSITION_CLOSE_ORDER_TYPE_CHANGED = 'Perp Position Close Order Type Changed',
-  PERPS_POSITION_CLOSE_EXECUTED = 'Perp Position Close Executed',
-  PERPS_POSITION_CLOSE_PARTIALLY_FILLED = 'Perp Position Close Partially filled',
-  PERPS_POSITION_CLOSE_FAILED = 'Perp Position Close Failed',
-
-  // Risk Management Flow
-  PERPS_STOP_LOSS_SET = 'Stop Loss Set',
-  PERPS_TAKE_PROFIT_SET = 'Take Profit Set',
-  PERPS_STOP_LOSS_EXECUTED = 'Stop Loss Executed',
-  PERPS_TAKE_PROFIT_EXECUTED = 'Take Profit Executed',
-  PERPS_ORDER_LIQUIDATED = 'Order liquidated',
-
-  // Error Management Flow
-  PERPS_WARNING_DISPLAYED = 'Warning displayed',
-  PERPS_ERROR_ENCOUNTERED = 'Error Encountered',
-=======
   // Perps Events - Consolidated
   PERPS_WITHDRAWAL_TRANSACTION = 'Perp Withdrawal Transaction',
   PERPS_TRADE_TRANSACTION = 'Perp Trade Transaction',
@@ -600,11 +538,6 @@
   PERPS_UI_INTERACTION = 'Perp UI Interaction',
   PERPS_RISK_MANAGEMENT = 'Perp Risk Management',
   PERPS_ERROR = 'Perp Error',
->>>>>>> 8e7057fe
-
-  // Full Page Modal Events
-  PERPS_FULL_PAGE_MODAL_VIEWED = 'Perp Full page modal viewed',
-  PERPS_FULL_PAGE_MODAL_TAPPED = 'Perp Full page modal tapped',
 
   // Card
   CARD_VIEWED = 'Card Viewed',
@@ -1423,78 +1356,9 @@
   DEEP_LINK_MODAL_PRIVATE_DONT_REMIND_ME_AGAIN_CHECKBOX_UNCHECKED: generateOpt(
     EVENT_NAME.DEEP_LINK_MODAL_PRIVATE_DONT_REMIND_ME_AGAIN_CHECKBOX_UNCHECKED,
   ),
-<<<<<<< HEAD
-  // Perps Events - Mapped to dashboard requirements (49 events total)
-  // Tutorial Flow (4 events)
-  PERPS_TUTORIAL_VIEWED: generateOpt(EVENT_NAME.PERPS_TUTORIAL_VIEWED),
-  PERPS_TUTORIAL_STARTED: generateOpt(EVENT_NAME.PERPS_TUTORIAL_STARTED),
-  PERPS_TUTORIAL_COMPLETED: generateOpt(EVENT_NAME.PERPS_TUTORIAL_COMPLETED),
-  PERPS_TUTORIAL_CAROUSEL_NAVIGATED: generateOpt(
-    EVENT_NAME.PERPS_TUTORIAL_CAROUSEL_NAVIGATED,
-  ),
-
-  // Account Funding Flow (2 events)
-  PERPS_FUNDING_INPUT_VIEWED: generateOpt(
-    EVENT_NAME.PERPS_FUNDING_INPUT_VIEWED,
-  ),
-  PERPS_FUNDING_REVIEW_VIEWED: generateOpt(
-    EVENT_NAME.PERPS_FUNDING_REVIEW_VIEWED,
-  ),
-
-  // Balance Management Flow (1 event)
-  PERPS_BALANCE_MODAL_VIEWED: generateOpt(
-    EVENT_NAME.PERPS_BALANCE_MODAL_VIEWED,
-  ),
-
-  // Account Withdrawal Flow (4 events)
-  PERPS_WITHDRAWAL_INPUT_VIEWED: generateOpt(
-    EVENT_NAME.PERPS_WITHDRAWAL_INPUT_VIEWED,
-  ),
-  PERPS_WITHDRAWAL_INITIATED: generateOpt(
-    EVENT_NAME.PERPS_WITHDRAWAL_INITIATED,
-  ),
-  PERPS_WITHDRAWAL_COMPLETED: generateOpt(
-    EVENT_NAME.PERPS_WITHDRAWAL_COMPLETED,
-  ),
-  PERPS_WITHDRAWAL_FAILED: generateOpt(EVENT_NAME.PERPS_WITHDRAWAL_FAILED),
-
-  // Pre-Trade Flow (5 events)
-  PERPS_MARKETS_VIEWED: generateOpt(EVENT_NAME.PERPS_MARKETS_VIEWED),
-  PERPS_ASSET_SEARCH_BAR_CLICKED: generateOpt(
-    EVENT_NAME.PERPS_ASSET_SEARCH_BAR_CLICKED,
-  ),
-  PERPS_ASSET_SCREEN_VIEWED: generateOpt(EVENT_NAME.PERPS_ASSET_SCREEN_VIEWED),
-  PERPS_CHART_CANDLE_PERIODS_VIEWED: generateOpt(
-    EVENT_NAME.PERPS_CHART_CANDLE_PERIODS_VIEWED,
-  ),
-  PERPS_CHART_INTERACTION: generateOpt(EVENT_NAME.PERPS_CHART_INTERACTION),
-  PERPS_CHART_TIME_SERIE_CHANGED: generateOpt(
-    EVENT_NAME.PERPS_CHART_TIME_SERIE_CHANGED,
-  ),
-
-  // Trade Flow (11 events)
-  PERPS_TRADING_SCREEN_VIEWED: generateOpt(
-    EVENT_NAME.PERPS_TRADING_SCREEN_VIEWED,
-  ),
-  PERPS_ORDER_TYPE_VIEWED: generateOpt(EVENT_NAME.PERPS_ORDER_TYPE_VIEWED),
-  PERPS_ORDER_TYPE_SELECTED: generateOpt(EVENT_NAME.PERPS_ORDER_TYPE_SELECTED),
-  PERPS_LEVERAGE_SCREEN_VIEWED: generateOpt(
-    EVENT_NAME.PERPS_LEVERAGE_SCREEN_VIEWED,
-  ),
-  PERPS_LEVERAGE_CHANGED: generateOpt(EVENT_NAME.PERPS_LEVERAGE_CHANGED),
-  PERPS_TRADE_TRANSACTION_INITIATED: generateOpt(
-    EVENT_NAME.PERPS_TRADE_TRANSACTION_INITIATED,
-  ),
-  PERPS_TRADE_TRANSACTION_SUBMITTED: generateOpt(
-    EVENT_NAME.PERPS_TRADE_TRANSACTION_SUBMITTED,
-  ),
-  PERPS_TRADE_TRANSACTION_EXECUTED: generateOpt(
-    EVENT_NAME.PERPS_TRADE_TRANSACTION_EXECUTED,
-=======
   // Perps Events - Consolidated
   PERPS_WITHDRAWAL_TRANSACTION: generateOpt(
     EVENT_NAME.PERPS_WITHDRAWAL_TRANSACTION,
->>>>>>> 8e7057fe
   ),
   PERPS_TRADE_TRANSACTION: generateOpt(EVENT_NAME.PERPS_TRADE_TRANSACTION),
   PERPS_POSITION_CLOSE_TRANSACTION: generateOpt(
@@ -1503,52 +1367,10 @@
   PERPS_ORDER_CANCEL_TRANSACTION: generateOpt(
     EVENT_NAME.PERPS_ORDER_CANCEL_TRANSACTION,
   ),
-<<<<<<< HEAD
-
-  // Close Position Flow (8 events)
-  PERPS_HOMESCREEN_TAB_VIEWED: generateOpt(
-    EVENT_NAME.PERPS_HOMESCREEN_TAB_VIEWED,
-  ),
-  PERPS_POSITION_CLOSE_SCREEN_VIEWED: generateOpt(
-    EVENT_NAME.PERPS_POSITION_CLOSE_SCREEN_VIEWED,
-  ),
-  PERPS_POSITION_CLOSE_ORDER_TYPE_CHANGED: generateOpt(
-    EVENT_NAME.PERPS_POSITION_CLOSE_ORDER_TYPE_CHANGED,
-  ),
-  PERPS_POSITION_CLOSE_INITIATED: generateOpt(
-    EVENT_NAME.PERPS_POSITION_CLOSE_INITIATED,
-  ),
-  PERPS_POSITION_CLOSE_SUBMITTED: generateOpt(
-    EVENT_NAME.PERPS_POSITION_CLOSE_SUBMITTED,
-  ),
-  PERPS_POSITION_CLOSE_EXECUTED: generateOpt(
-    EVENT_NAME.PERPS_POSITION_CLOSE_EXECUTED,
-  ),
-  PERPS_POSITION_CLOSE_PARTIALLY_FILLED: generateOpt(
-    EVENT_NAME.PERPS_POSITION_CLOSE_PARTIALLY_FILLED,
-  ),
-  PERPS_POSITION_CLOSE_FAILED: generateOpt(
-    EVENT_NAME.PERPS_POSITION_CLOSE_FAILED,
-  ),
-
-  // Risk Management Flow (5 events)
-  PERPS_STOP_LOSS_SET: generateOpt(EVENT_NAME.PERPS_STOP_LOSS_SET),
-  PERPS_TAKE_PROFIT_SET: generateOpt(EVENT_NAME.PERPS_TAKE_PROFIT_SET),
-  PERPS_STOP_LOSS_EXECUTED: generateOpt(EVENT_NAME.PERPS_STOP_LOSS_EXECUTED),
-  PERPS_TAKE_PROFIT_EXECUTED: generateOpt(
-    EVENT_NAME.PERPS_TAKE_PROFIT_EXECUTED,
-  ),
-  PERPS_ORDER_LIQUIDATED: generateOpt(EVENT_NAME.PERPS_ORDER_LIQUIDATED),
-
-  // Error Management Flow (2 events)
-  PERPS_WARNING_DISPLAYED: generateOpt(EVENT_NAME.PERPS_WARNING_DISPLAYED),
-  PERPS_ERROR_ENCOUNTERED: generateOpt(EVENT_NAME.PERPS_ERROR_ENCOUNTERED),
-=======
   PERPS_SCREEN_VIEWED: generateOpt(EVENT_NAME.PERPS_SCREEN_VIEWED),
   PERPS_UI_INTERACTION: generateOpt(EVENT_NAME.PERPS_UI_INTERACTION),
   PERPS_RISK_MANAGEMENT: generateOpt(EVENT_NAME.PERPS_RISK_MANAGEMENT),
   PERPS_ERROR: generateOpt(EVENT_NAME.PERPS_ERROR),
->>>>>>> 8e7057fe
 
   // Asset Filter
   ASSET_FILTER_SELECTED: generateOpt(EVENT_NAME.ASSET_FILTER_SELECTED),
