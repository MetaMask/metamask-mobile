// This file holds all events that the mobile app is going to
// track if the user has the MetaMetrics option ENABLED.
// In case that the MetaMetrics option is DISABLED, then none
// of these events should be tracked in any kind of service.

import { IMetaMetricsEvent } from './MetaMetrics.types';

export const generateOpt = (
  name: EVENT_NAME,
  action?: ACTIONS,
  description?: DESCRIPTION,
): IMetaMetricsEvent => {
  if (action || description) {
    return {
      category: name,
      properties: {
        ...(action && { action }),
        ...(description && { name: description }),
      },
    };
  }
  return { category: name };
};

const ONBOARDING_WIZARD_STEP_DESCRIPTION: { [key: number]: string } = {
  1: 'Welcome',
  2: 'Accounts',
  3: 'Account Name',
  4: 'Notifications',
  5: 'Main Navigation',
  6: 'Browser',
  7: 'Search',
};

/**
 * Analytics Tracking Events
 */
enum EVENT_NAME {
  // App
  APP_OPENED = 'App Opened',

  // Error
  ERROR = 'Error occurred',
  ERROR_SCREEN_VIEWED = 'Error Screen Viewed',

  // Approval
  APPROVAL_STARTED = 'Approval Started',
  APPROVAL_COMPLETED = 'Approval Completed',
  APPROVAL_CANCELLED = 'Approval Cancelled',
  APPROVAL_PERMISSION_UPDATED = 'Approval Permission Updated',

  // Fee changed
  GAS_ADVANCED_OPTIONS_CLICKED = 'Gas Advanced Options Clicked',

  // Dapp Transaction
  DAPP_TRANSACTION_STARTED = 'Dapp Transaction Started',
  DAPP_TRANSACTION_COMPLETED = 'Dapp Transaction Completed',
  DAPP_TRANSACTION_CANCELLED = 'Dapp Transaction Cancelled',
  CONTRACT_ADDRESS_COPIED = 'Contract Address Copied',
  CONTRACT_ADDRESS_NICKNAME = 'Contract Address Nickname',

  // Sign request
  SIGNATURE_REQUESTED = 'Signature Requested',
  SIGNATURE_APPROVED = 'Signature Approved',
  SIGNATURE_REJECTED = 'Signature Rejected',

  // Connect request
  CONNECT_REQUEST_STARTED = 'Connect Request Started',
  CONNECT_REQUEST_COMPLETED = 'Connect Request Completed',
  CONNECT_REQUEST_OTPFAILURE = 'Connect Request OTP Failure',
  CONNECT_REQUEST_CANCELLED = 'Connect Request Cancelled',

  // Phishing
  PHISHING_PAGE_DISPLAYED = 'Phishing Page Displayed',
  PROCEED_ANYWAY_CLICKED = 'Proceed Anyway Clicked',

  // Wallet
  WALLET_OPENED = 'Wallet Opened',
  TOKEN_ADDED = 'Token Added',
  COLLECTIBLE_ADDED = 'Collectible Added',
  COLLECTIBLE_DETAILS_OPENED = 'Collectible Details Opened',
  COLLECTIBLE_REMOVED = 'Collectible Removed',
  TOKEN_LIST_ITEM_PRESSED = 'Token List Item Pressed',
  DEFI_TAB_SELECTED = 'DeFi Tab Selected',
  DEFI_PROTOCOL_DETAILS_OPENED = 'DeFi Protocol Details Opened',

  // Network
  NETWORK_SWITCHED = 'Network Switched',
  NETWORK_SWITCH_REQUESTED_AND_MODAL_SHOWN = 'Network Switch Requested and Modal Shown',
  NETWORK_SWITCH_CONFIRM_PRESSED = 'Network Switch Confirm Pressed',
  NETWORK_ADDED = 'Network Added',
  NETWORK_REQUESTED = 'Network Requested',
  NETWORK_REQUEST_REJECTED = 'Network Request Rejected',
  NETWORK_SELECTOR = 'Network Menu Opened',

  // Send transaction
  SEND_TRANSACTION_STARTED = 'Send Transaction Started',
  SEND_TRANSACTION_COMPLETED = 'Send Transaction Completed',

  // Portfolio
  PORTFOLIO_LINK_CLICKED = 'Portfolio Link Clicked',

  // Link redirects
  LINK_CLICKED = 'Link Clicked',

  // Wallet Security
  WALLET_SECURITY_STARTED = 'SRP Backup Selected',
  WALLET_SECURITY_MANUAL_BACKUP_INITIATED = 'Manual Backup Initiated',
  WALLET_SECURITY_PHRASE_REVEALED = 'Phrase Revealed',
  WALLET_SECURITY_PHRASE_CONFIRMED = 'Phrase Confirmed',
  WALLET_SECURITY_SKIP_INITIATED = 'SRP Skip Backup Selected',
  WALLET_SECURITY_SKIP_CONFIRMED = 'SRP Backup Skipped',
  WALLET_SECURITY_SKIP_CANCELED = 'SRP Skip Backup Canceled',
  WALLET_SECURITY_RECOVERY_HINT_SAVED = 'Recovery Hint Saved',
  WALLET_SECURITY_COMPLETED = 'SRP Backup Confirmed',
  WALLET_SECURITY_PROTECT_VIEWED = 'Wallet Security Reminder Viewed',
  WALLET_SECURITY_PROTECT_ENGAGED = 'Wallet Security Reminder Engaged',
  WALLET_SECURITY_PROTECT_DISMISSED = 'Wallet Security Reminder Dismissed',
  SRP_DEFINITION_CLICKED = 'SRP Definition Clicked',

  // Analytics
  ANALYTICS_PREFERENCE_SELECTED = 'Analytics Preference Selected',
  ANALYTICS_REQUEST_DATA_DELETION = 'Delete MetaMetrics Data Request Submitted',

  // Onboarding
  ONBOARDING_WELCOME_MESSAGE_VIEWED = 'Welcome Message Viewed',
  ONBOARDING_WELCOME_SCREEN_ENGAGEMENT = 'Welcome Screen Engagement',
  ONBOARDING_STARTED = 'Onboarding Started',
  ONBOARDING_TOUR_STARTED = 'Onboarding Tour Started',
  ONBOARDING_TOUR_SKIPPED = 'Onboarding Tour Skipped',
  ONBOARDING_TOUR_STEP_COMPLETED = 'Onboarding Tour Step Completed',
  ONBOARDING_TOUR_STEP_REVISITED = 'Onboarding Tour Step Completed',
  ONBOARDING_TOUR_COMPLETED = 'Onboarding Tour Completed',

  // Wallet Setup
  WALLET_SETUP_STARTED = 'Wallet Setup Started',
  WALLET_IMPORT_STARTED = 'Wallet Import Started',
  WALLET_IMPORT_ATTEMPTED = 'Wallet Import Attempted',
  WALLET_IMPORTED = 'Wallet Imported',
  WALLET_CREATION_ATTEMPTED = 'Wallet Creation Attempted',
  WALLET_CREATED = 'Wallet Created (Onboarding)',
  WALLET_SETUP_FAILURE = 'Wallet Setup Failure',
  WALLET_SETUP_COMPLETED = 'Wallet Setup Completed',
  WALLET_REHYDRATION_SELECTED = 'Wallet Rehydration Selected',
  SOCIAL_LOGIN_COMPLETED = 'Social Login Completed',
  REHYDRATION_PASSWORD_ATTEMPTED = 'Rehydration Password Attempted',
  REHYDRATION_PASSWORD_COMPLETED = 'Rehydration Password Completed',
  REHYDRATION_PASSWORD_FAILED = 'Rehydration Password Failed',
  PASSWORD_CHANGED = 'Password Changed',
  FORGOT_PASSWORD = 'Forgot Password',
  RESET_WALLET = 'Reset Wallet',

  // Account
  SWITCHED_ACCOUNT = 'Switched Account',

  // Browser
  BROWSER_OPENED = 'Browser Opened',
  BROWSER_SEARCH_USED = 'Search Used',
  BROWSER_NEW_TAB = 'New Tab Opened',
  BROWSER_OPEN_ACCOUNT_SWITCH = 'Opened Account Switcher',
  BROWSER_NAVIGATION = 'Browser Menu Navigation Used',
  BROWSER_SHARE_SITE = 'Shared A Site',
  BROWSER_RELOAD = 'Reload Browser',
  BROWSER_ADD_FAVORITES = 'Added Site To Favorites',
  BROWSER_SWITCH_TAB = 'Switched tab within Browser',
  DAPP_VIEWED = 'Dapp Viewed',

  // Security & Privacy Settings
  VIEW_SECURITY_SETTINGS = 'Views Security & Privacy',
  BASIC_FUNCTIONALITY_ENABLED = 'Basic Functionality Enabled',
  BASIC_FUNCTIONALITY_DISABLED = 'Basic Functionality Disabled',

  // Settings
  SETTINGS_VIEWED = 'Settings Viewed',
  SETTINGS_UPDATED = 'Settings Updated',
  CURRENCY_CHANGED = 'Selected Currency Changed',

  // Reveal SRP
  REVEAL_SRP_CTA = 'Clicks Reveal Secret Recovery Phrase',
  REVEAL_SRP_SCREEN = 'Views Reveal Secret Recovery Phrase',
  GO_BACK_SRP_SCREEN = 'Clicked Back on Reveal SRP Password Page',
  CANCEL_REVEAL_SRP_CTA = 'Clicks Cancel on Reveal Secret Recovery Phrase Page',
  NEXT_REVEAL_SRP_CTA = 'Clicks Next on Reveal Secret Recovery Phrase',
  VIEW_SRP = 'Views SRP',
  SRP_DISMISS_HOLD_TO_REVEAL_DIALOG = 'Closes Hold To Reveal SRP',
  VIEW_SRP_QR = 'Views SRP QR code',
  COPY_SRP = 'Copies SRP to clipboard',
  SRP_DONE_CTA = 'Clicks Done with SRP',
  REVEAL_SRP_INITIATED = 'Reveal SRP Initiated',
  REVEAL_SRP_CANCELLED = 'Reveal SRP Cancelled',
  REVEAL_SRP_COMPLETED = 'Reveal SRP Completed',

  // Reveal Private Key
  REVEAL_PRIVATE_KEY_INITIATED = 'Reveal Private Key Initiated',
  REVEAL_PRIVATE_KEY_CANCELLED = 'Reveal Private Key Cancelled',
  REVEAL_PRIVATE_KEY_COMPLETED = 'Reveal Private Key Completed',

  // Key Management
  ANDROID_HARDWARE_KEYSTORE = 'Android Hardware Keystore',

  // QR Hardware Wallet
  CONNECT_HARDWARE_WALLET = 'Clicked Connect Hardware Wallet',
  CONTINUE_QR_HARDWARE_WALLET = 'Clicked Continue QR Hardware Wallet',
  CONNECT_HARDWARE_WALLET_SUCCESS = 'Connected Account with hardware wallet',
  QR_HARDWARE_TRANSACTION_CANCELED = 'User canceled QR hardware transaction',
  HARDWARE_WALLET_ERROR = 'Hardware wallet error',

  // Tokens
  TOKEN_DETECTED = 'Token Detected',
  TOKEN_IMPORT_CLICKED = 'Token Import Clicked',
  TOKEN_IMPORT_CANCELED = 'Token Import Canceled',
  TOKENS_HIDDEN = 'Tokens Hidden',
  EXTERNAL_LINK_CLICKED = 'External Link Clicked',

  // On Ramp
  BUY_BUTTON_CLICKED = 'Buy Button Clicked',
  RAMP_REGION_SELECTED = 'Ramp Region Selected',
  ONRAMP_GET_STARTED_CLICKED = 'On-ramp Get Started Clicked',
  ONRAMP_PAYMENT_METHOD_SELECTED = 'On-ramp Payment Method Selected',
  ONRAMP_CONTINUE_TO_AMOUNT_CLICKED = 'On-ramp Continue To Amount Clicked',
  ONRAMP_QUOTES_REQUESTED = 'On-ramp Quotes Requested',
  ONRAMP_CANCELED = 'On-ramp Canceled',
  ONRAMP_QUOTES_RECEIVED = 'On-ramp Quotes Received',
  ONRAMP_QUOTES_EXPANDED = 'On-ramp Quotes Expanded',
  ONRAMP_PROVIDER_SELECTED = 'On-ramp Provider Selected',
  ONRAMP_PROVIDER_DETAILS_VIEWED = 'On-ramp Provider Details Viewed',
  ONRAMP_DIRECT_PROVIDER_CLICKED = 'On-ramp Provider Custom Action Clicked',
  ONRAMP_PURCHASE_SUBMITTED = 'On-ramp Purchase Submitted',
  ONRAMP_PURCHASE_COMPLETED = 'On-ramp Purchase Completed',
  ONRAMP_PURCHASE_FAILED = 'On-ramp Purchase Failed',
  ONRAMP_PURCHASE_CANCELLED = 'On-ramp Purchase Cancelled',
  ONRAMP_PURCHASE_DETAILS_VIEWED = 'On-ramp Purchase Details Viewed',
  ONRAMP_EXTERNAL_LINK_CLICKED = 'On-ramp External Link Clicked',
  ONRAMP_QUOTE_ERROR = 'On-ramp Quote Error',
  ONRAMP_ERROR = 'On-ramp Error',
  ONRAMP_SETTINGS_CLICKED = 'On-ramp Settings Clicked',
  RAMP_REGION_RESET = 'Ramp Region Reset',

  // Off Ramp
  SELL_BUTTON_CLICKED = 'Sell Button Clicked',
  OFFRAMP_GET_STARTED_CLICKED = 'Off-ramp Get Started Clicked',
  OFFRAMP_PAYMENT_METHOD_SELECTED = 'Off-ramp Payment Method Selected',
  OFFRAMP_CONTINUE_TO_AMOUNT_CLICKED = 'Off-ramp Continue To Amount Clicked',
  OFFRAMP_QUOTES_REQUESTED = 'Off-ramp Quotes Requested',
  OFFRAMP_CANCELED = 'Off-ramp Canceled',
  OFFRAMP_QUOTES_RECEIVED = 'Off-ramp Quotes Received',
  OFFRAMP_QUOTES_EXPANDED = 'Off-ramp Quotes Expanded',
  OFFRAMP_PROVIDER_SELECTED = 'Off-ramp Provider Selected',
  OFFRAMP_PROVIDER_DETAILS_VIEWED = 'Off-ramp Provider Details Viewed',
  OFFRAMP_DIRECT_PROVIDER_CLICKED = 'Off-ramp Provider Custom Action Clicked',
  OFFRAMP_PURCHASE_SUBMITTED = 'Off-ramp Purchase Submitted',
  OFFRAMP_PURCHASE_COMPLETED = 'Off-ramp Purchase Completed',
  OFFRAMP_PURCHASE_FAILED = 'Off-ramp Purchase Failed',
  OFFRAMP_PURCHASE_CANCELLED = 'Off-ramp Purchase Cancelled',
  OFFRAMP_PURCHASE_DETAILS_VIEWED = 'Off-ramp Purchase Details Viewed',
  OFFRAMP_QUOTE_ERROR = 'Off-ramp Quote Error',
  OFFRAMP_ERROR = 'Off-ramp Error',
  OFFRAMP_SEND_CRYPTO_PROMPT_VIEWED = 'Off-ramp Send Crypto Prompt Viewed',
  OFFRAMP_SEND_TRANSACTION_INVOKED = 'Off-ramp Send Transaction Invoked',
  OFFRAMP_SEND_TRANSACTION_CONFIRMED = 'Off-ramp Send Transaction Confirmed',
  OFFRAMP_SEND_TRANSACTION_REJECTED = 'Off-ramp Send Transaction Rejected',

  // Deposit
  RAMP_PAYMENT_METHOD_CLICKED = 'Ramp Payment Method Clicked',
  RAMPS_BUTTON_CLICKED = 'Ramps Button Clicked',
  RAMPS_DEPOSIT_CASH_BUTTON_CLICKED = 'Ramps Deposit Cash Button Clicked',
  RAMPS_PAYMENT_METHOD_SELECTED = 'Ramps Payment Method Selected',
  RAMPS_TOKEN_SELECTED = 'Ramps Token Selected',
  RAMPS_REGION_SELECTED = 'Ramps Region Selected',
  RAMPS_ORDER_PROPOSED = 'Ramps Order Proposed',
  RAMPS_ORDER_SELECTED = 'Ramps Order Selected',
  RAMPS_ORDER_FAILED = 'Ramps Order Failed',
  RAMPS_EMAIL_SUBMITTED = 'Ramps Email Submitted',
  RAMPS_OTP_CONFIRMED = 'Ramps OTP Confirmed',
  RAMPS_OTP_FAILED = 'Ramps OTP Failed',
  RAMPS_OTP_RESENT = 'Ramps OTP Resent',
  RAMPS_KYC_STARTED = 'Ramps KYC Started',
  RAMPS_BASIC_INFO_ENTERED = 'Ramps Basic Info Entered',
  RAMPS_ADDRESS_ENTERED = 'Ramps Address Entered',
  RAMPS_TRANSACTION_CONFIRMED = 'Ramps Transaction Confirmed',
  RAMPS_TRANSACTION_COMPLETED = 'Ramps Transaction Completed',
  RAMPS_TRANSACTION_FAILED = 'Ramps Transaction Failed',
  RAMPS_KYC_APPLICATION_FAILED = 'Ramps KYC Application Failed',
  RAMPS_KYC_APPLICATION_APPROVED = 'Ramps KYC Application Approved',
  RAMPS_PAYMENT_METHOD_ADDED = 'Ramps Payment Method Added',

  ACCOUNTS = 'Accounts',
  DAPP_VIEW = 'Dapp View',
  NAVIGATION_DRAWER = 'Navigation Drawer',
  ONBOARDING = 'Onboarding',
  SETTINGS = 'Settings',
  TRANSACTIONS = 'Transactions',
  WALLET_VIEW = 'Wallet View',
  RECEIVE_OPTIONS = 'Receive Options',
  SEND_FLOW = 'Send Flow',
  DAPP_INTERACTIONS = 'Dapp Interactions',

  // Swaps
  SWAPS_OPENED = 'Swaps Opened',
  SWAP_TRACKING_FAILED = 'Swap Tracking Failed',
  QUOTES_REQUESTED = 'Quotes Requested',
  QUOTES_RECEIVED = 'Quotes Received',
  QUOTES_REQUEST_CANCELLED = 'Quotes Request Cancelled',
  ALL_AVAILABLE_QUOTES_OPENED = 'All Available Quotes Opened',
  SWAP_STARTED = 'Swap Started',
  SWAP_COMPLETED = 'Swap Completed',
  SWAP_FAILED = 'Swap Failed',
  QUOTES_TIMED_OUT = 'Quotes Timed Out',
  NO_QUOTES_AVAILABLE = 'No Quotes Available',
  GAS_FEES_CHANGED = 'Gas Fees Changed',
  EDIT_SPEND_LIMIT_OPENED = 'Edit Spend Limit Opened',
  TOKEN_IMPORTED = 'Custom Token Imported',

  // Bridge
  BRIDGE_LINK_CLICKED = 'Bridge Linked Clicked',
  SWAP_PAGE_VIEWED = 'Unified SwapBridge Page Viewed',

  // Earn
  EARN_EMPTY_STATE_CTA_CLICKED = 'Earn Empty State CTA Clicked',
  EARN_LEARN_MORE_CLICKED = 'Earn Learn More Clicked',
  EARN_DEPOSIT_REVIEW_CANCEL_CLICKED = 'Earn Deposit Review Cancel Clicked',
  EARN_DEPOSIT_REVIEW_CONFIRM_CLICKED = 'Earn Deposit Review Confirm Clicked',
  EARN_ACTION_BUTTON_CLICKED = 'Earn Action button clicked',
  EARN_INPUT_OPENED = 'Earn input opened',
  EARN_INPUT_BACK_BUTTON_CLICKED = 'Earn Input Back Button Clicked',
  EARN_INPUT_VALUE_CHANGED = 'Input value changed',
  EARN_REVIEW_BUTTON_CLICKED = 'Earn Review button clicked',
  EARN_CONFIRMATION_PAGE_VIEWED = 'Earn confirmation page viewed',
  EARN_ACTION_SUBMITTED = 'Earn Action submitted',
  EARN_TRANSACTION_INITIATED = 'Earn Transaction Initiated',
  EARN_TRANSACTION_APPROVED = 'Earn Transaction Approved',
  EARN_TRANSACTION_REJECTED = 'Earn Transaction Rejected',
  EARN_TRANSACTION_SUBMITTED = 'Earn Transaction Submitted',
  EARN_TRANSACTION_CONFIRMED = 'Earn Transaction Confirmed',
  EARN_TRANSACTION_FAILED = 'Earn Transaction Failed',
  EARN_TRANSACTION_DROPPED = 'Earn Transaction Dropped',
  EARN_WITHDRAWAL_REVIEW_CANCEL_CLICKED = 'Earn Withdrawal Review Cancel Clicked',
  EARN_LENDING_FAQ_LINK_OPENED = 'Earn Lending FAQ Link Opened',
  EARN_INPUT_INSUFFICIENT_BALANCE = 'Earn Input Insufficient Balance',
  EARN_INPUT_CURRENCY_SWITCH_CLICKED = 'Earn Input Currency Switch Clicked',
  EARN_LENDING_DEPOSIT_MORE_BUTTON_CLICKED = 'Earn Lending Deposit More Button Clicked',
  EARN_LENDING_WITHDRAW_BUTTON_CLICKED = 'Earn Lending Withdraw Button Clicked',
  EARN_LENDING_WITHDRAW_CONFIRMATION_BACK_CLICKED = 'Earn Lending Withdraw Confirmation Back Clicked',

  // Stake
  STAKE_BUTTON_CLICKED = 'Stake Button Clicked',
  REVIEW_STAKE_BUTTON_CLICKED = 'Review Stake Button Clicked',
  REVIEW_UNSTAKE_BUTTON_CLICKED = 'Review Unstake Button Clicked',
  STAKE_INPUT_QUICK_AMOUNT_CLICKED = 'Stake Input Quick Amount Clicked',
  UNSTAKE_INPUT_QUICK_AMOUNT_CLICKED = 'Unstake Input Quick Amount Clicked',
  STAKE_WITHDRAW_BUTTON_CLICKED = 'Stake Withdraw Button Clicked',
  STAKE_CLAIM_BUTTON_CLICKED = 'Stake Claim Button Clicked',
  STAKE_LEARN_MORE_CLICKED = 'Stake Learn More Clicked',
  STAKE_CANCEL_CLICKED = 'Stake Cancel Clicked',
  STAKE_CONFIRMATION_BACK_CLICKED = 'Stake Confirmation Back Clicked',
  STAKE_TRANSACTION_INITIATED = 'Stake Transaction Initiated',
  STAKE_TRANSACTION_APPROVED = 'Stake Transaction Approved',
  STAKE_TRANSACTION_REJECTED = 'Stake Transaction Rejected',
  STAKE_TRANSACTION_FAILED = 'Stake Transaction Failed',
  STAKE_TRANSACTION_SUBMITTED = 'Stake Transaction Submitted',
  STAKE_TRANSACTION_CONFIRMED = 'Stake Transaction Confirmed',
  STAKE_GAS_COST_IMPACT_WARNING_TRIGGERED = 'Stake Gas Cost Impact Warning Triggered',
  STAKE_GAS_COST_IMPACT_CANCEL_CLICKED = 'Stake Gas Cost Impact Cancel Clicked',
  STAKE_GAS_COST_IMPACT_PROCEEDED_CLICKED = 'Stake Gas Cost Impact Proceeded Clicked',
  UNSTAKE_INPUT_CURRENCY_SWITCH_CLICKED = 'Unstake Input Currency Switch Clicked',
  UNSTAKE_CANCEL_CLICKED = 'Unstake Cancel Clicked',
  UNSTAKE_TRANSACTION_INITIATED = 'Unstake Transaction Initiated',
  UNSTAKE_CONFIRMATION_BACK_CLICKED = 'Unstake Confirmation Back Clicked',
  UNSTAKE_TRANSACTION_APPROVED = 'Unstake Transaction Approved',
  UNSTAKE_TRANSACTION_REJECTED = 'Unstake Transaction Rejected',
  UNSTAKE_TRANSACTION_FAILED = 'Unstake Transaction Failed',
  UNSTAKE_TRANSACTION_CONFIRMED = 'Unstake Transaction Confirmed',
  UNSTAKE_TRANSACTION_SUBMITTED = 'Unstake Transaction Submitted',
  VISITED_ETH_OVERVIEW_WITH_STAKED_POSITIONS = 'Visited ETH Overview with Staked Positions',
  EARN_TOKEN_LIST_ITEM_CLICKED = 'Earn Token List Item Clicked',

  // Force Upgrade | Automatic Security Checks
  FORCE_UPGRADE_UPDATE_NEEDED_PROMPT_VIEWED = 'Force Upgrade Update Needed Prompt Viewed',
  FORCE_UPGRADE_UPDATE_TO_THE_LATEST_VERSION_CLICKED = 'Force Upgrade Clicked Update to Latest Version',
  FORCE_UPGRADE_REMIND_ME_LATER_CLICKED = 'Force Upgrade Clicked Remind Me Later',
  AUTOMATIC_SECURITY_CHECKS_PROMPT_VIEWED = 'Automatic Security Checks Prompt Viewed',
  AUTOMATIC_SECURITY_CHECKS_ENABLED_FROM_PROMPT = 'Automatic Security Checks Enabled From Prompt',
  AUTOMATIC_SECURITY_CHECKS_DISABLED_FROM_PROMPT = 'Automatic Security Checks Disabled From Prompt',
  AUTOMATIC_SECURITY_CHECKS_ENABLED_FROM_SETTINGS = 'Automatic Security Checks Enabled From Settings',
  AUTOMATIC_SECURITY_CHECKS_DISABLED_FROM_SETTINGS = 'Automatic Security Checks Disabled From Settings',

  // Screenshots Deterrent
  SCREENSHOT_WARNING = 'Screenshot Warning Displayed',
  SCREENSHOT_LEARN_MORE = 'Clicked Screenshot Warning Learn More',
  SCREENSHOT_OK = 'Clicked Screenshot Warning OK',
  SRP_SCREENSHOT_ATTEMPTED = 'SRP Screenshot Attempted',

  //Terms of Use
  USER_TERMS_SHOWN = 'Terms of Use Shown',
  USER_TERMS_ACCEPTED = 'Terms of Use Accepted',
  // Reveal SRP Quiz
  SRP_REVEAL_QUIZ_PROMPT_SEEN = 'SRP reveal quiz prompt seen',
  SRP_REVEAL_START_CTA_SELECTED = 'SRP reveal get started CTA selected',
  SRP_REVEAL_FIRST_QUESTION_SEEN = 'SRP reveal first question seen',
  SRP_REVEAL_FIRST_QUESTION_WRONG_ANSWER = 'SRP reveal first question answered incorrectly',
  SRP_REVEAL_FIRST_QUESTION_RIGHT_ASNWER = 'SRP reveal first question answered correctly',
  SRP_REVEAL_SECOND_QUESTION_SEEN = 'SRP reveal second question seen',
  SRP_REVEAL_SECOND_QUESTION_WRONG_ANSWER = 'SRP reveal second question answered incorrectly',
  SRP_REVEAL_SECOND_QUESTION_RIGHT_ASNWER = 'SRP reveal second question answered correctly',

  OPEN_DAPP_PERMISSIONS = 'Viewed dapp permissions',
  CHANGE_DAPP_PERMISSIONS = 'Changed dapp permissions',

  // Vault Corruption
  VAULT_CORRUPTION_RESTORE_WALLET_SCREEN_VIEWED = 'Vault Corruption Restore Wallet Screen Viewed',
  VAULT_CORRUPTION_RESTORE_WALLET_BUTTON_PRESSED = 'Vault Corruption Restore Wallet Button Pressed',
  VAULT_CORRUPTION_WALLET_SUCCESSFULLY_RESTORED_SCREEN_VIEWED = 'Vault Corruption Wallet Successfully Restored Screen Viewed',
  VAULT_CORRUPTION_WALLET_SUCCESSFULLY_RESTORED_CONTINUE_BUTTON_PRESSED = 'Vault Corruption Wallet Successfully Restored Continue To Wallet Button Pressed',
  VAULT_CORRUPTION_WALLET_RESET_NEEDED_SCREEN_VIEWED = 'Vault Corruption Wallet Reset Needed Screen Viewed',
  VAULT_CORRUPTION_WALLET_RESET_NEEDED_TRY_AGAIN_BUTTON_PRESSED = 'Vault Corruption Wallet Reset Needed Try Again Button Pressed',
  VAULT_CORRUPTION_WALLET_RESET_NEEDED_CREATE_NEW_WALLET_BUTTON_PRESSED = 'Vault Corruption Wallet Reset Needed Create A New Wallet Button Pressed',

  // Login screen
  LOGIN_SCREEN_VIEWED = 'Login Screen Viewed',

  // Reset Wallet Confirmed Modal
  RESET_WALLET_CONFIRMED = 'Reset Wallet Confirmed',

  // Tab Bar Actions
  ACTIONS_BUTTON_CLICKED = 'Global Actions Button Clicked',
  RECEIVE_BUTTON_CLICKED = 'Receive Button Clicked',
  SWAP_BUTTON_CLICKED = 'Unified SwapBridge Button Clicked',
  SEND_BUTTON_CLICKED = 'Send Button Clicked',
  EARN_BUTTON_CLICKED = 'Earn Button Clicked',
  // Edit account name
  ACCOUNT_RENAMED = 'Account Renamed',

  //Ledger
  CONNECT_LEDGER = 'Clicked Connect Ledger',
  CONTINUE_LEDGER_HARDWARE_WALLET = 'Clicked Continue Ledger Hardware Wallet',
  CONNECT_LEDGER_SUCCESS = 'Connected Account with hardware wallet',
  LEDGER_HARDWARE_TRANSACTION_CANCELLED = 'User canceled Ledger hardware transaction',
  LEDGER_HARDWARE_WALLET_ERROR = 'Ledger hardware wallet error',

  // common hardware wallet
  HARDWARE_WALLET_FORGOTTEN = 'Hardware wallet forgotten',

  // Remove an account
  ACCOUNT_REMOVED = 'Account removed',
  ACCOUNT_REMOVE_FAILED = 'Account remove failed',
  // Account added
  ACCOUNT_ADDED = 'Account Added',
  // Multi SRP
  IMPORT_SECRET_RECOVERY_PHRASE_CLICKED = 'Import Secret Recovery Phrase Clicked',
  IMPORT_SECRET_RECOVERY_PHRASE_COMPLETED = 'Import Secret Recovery Phrase Completed',
  SECRET_RECOVERY_PHRASE_PICKER_CLICKED = 'Secret Recovery Phrase Picker Clicked',

  //Notifications
  ALL_NOTIFICATIONS = 'All Notifications',
  WALLET_NOTIFICATIONS = 'Wallet Notifications',
  ANNOUCEMENTS_NOTIFICATIONS = 'Annoucements Notifications',
  NOTIFICATIONS_ACTIVATED = 'Notifications Activated',
  NOTIFICATIONS_MENU_OPENED = 'Notifications Menu Opened',
  NOTIFICATIONS_SETTINGS_UPDATED = 'Notifications Settings Updated',
  NOTIFICATION_CLICKED = 'Notification Clicked',
  NOTIFICATIONS_MARKED_ALL_AS_READ = 'Notifications Marked All as Read',
  NOTIFICATION_DETAIL_CLICKED = 'Notification Detail Clicked',
  NOTIFICATION_STORAGE_KEY_DELETED = 'Notification Storage Key Deleted',

  // Smart transactions
  SMART_TRANSACTION_OPT_IN = 'Smart Transaction Opt In',

  // Smart account opt in
  SMART_ACCOUNT_OPT_IN = 'Smart Account Opt In',

  // Dismiss smart account upgrade suggestion
  DISMISS_SMART_ACCOUNT_SUGGESTION_ENABLED = 'Dismiss smart account suggestion enabled',

  // Simulations
  INCOMPLETE_ASSET_DISPLAYED = 'Incomplete Asset Displayed',

  // Nft auto detection modal
  NFT_AUTO_DETECTION_ENABLED_MODAL = 'Nft Autodetection Enabled from modal',
  NFT_AUTO_DETECTION_DISBLED_MODAL = 'Nft Autodetection Disabled from modal',
  // NFT auto detection events
  NFT_AUTO_DETECTION_ENABLED = 'nft_autodetection_enabled',
  PRIMARY_CURRENCY_TOGGLE = 'primary_currency_toggle',
  LOGIN_DOWNLOAD_LOGS = 'Download State Logs Button Clicked',

  // Backup and sync
  ACCOUNTS_SYNC_ADDED = 'Accounts Sync Added',
  ACCOUNTS_SYNC_NAME_UPDATED = 'Accounts Sync Name Updated',
  ACCOUNTS_SYNC_ERRONEOUS_SITUATION = 'Accounts Sync Erroneous Situation',
  PROFILE_ACTIVITY_UPDATED = 'Profile Activity Updated',
  // network
  MULTI_RPC_MIGRATION_MODAL_ACCEPTED = 'multi_rpc_migration_modal_accepted',

  // Connection
  CONNECTION_DROPPED = 'Connection dropped',
  CONNECTION_RESTORED = 'Connection restored',

  // Tooltip
  TOOLTIP_OPENED = 'Tooltip Opened',

  // RPC Failover
  RPC_SERVICE_UNAVAILABLE = 'RPC Service Unavailable',
  RPC_SERVICE_DEGRADED = 'RPC Service Degraded',

  // Deep Link Modal Viewed
  DEEP_LINK_PRIVATE_MODAL_VIEWED = 'Deep Link Private Modal Viewed',
  DEEP_LINK_PUBLIC_MODAL_VIEWED = 'Deep Link Public Modal Viewed',
  DEEP_LINK_INVALID_MODAL_VIEWED = 'Deep Link Invalid Modal Viewed',
  DEEP_LINK_PRIVATE_MODAL_DISMISSED = 'Deep Link Private Modal Dismissed',
  DEEP_LINK_PUBLIC_MODAL_DISMISSED = 'Deep Link Public Modal Dismissed',
  DEEP_LINK_INVALID_MODAL_DISMISSED = 'Deep Link Invalid Modal Dismissed',
  DEEP_LINK_PRIVATE_MODAL_CONTINUE_CLICKED = 'Deep Link Private Modal Continue Clicked',
  DEEP_LINK_PUBLIC_MODAL_CONTINUE_CLICKED = 'Deep Link Public Modal Continue Clicked',
  DEEP_LINK_MODAL_PRIVATE_DONT_REMIND_ME_AGAIN_CHECKBOX_CHECKED = 'Deep Link Modal Private Dont Remind Me Again Checkbox Checked',
  DEEP_LINK_MODAL_PRIVATE_DONT_REMIND_ME_AGAIN_CHECKBOX_UNCHECKED = 'Deep Link Modal Private Dont Remind Me Again Checkbox Unchecked',

  // What's New Link Clicked
  WHATS_NEW_LINK_CLICKED = "What's New Link Clicked",
<<<<<<< HEAD

  // Card
  CARD_VIEWED = 'Card Viewed',
  CARD_HOME_CLICKED = 'Card Home Clicked',
  CARD_ADD_FUNDS_CLICKED = 'Card Add Funds Clicked',
  CARD_ADD_FUNDS_COMPLETED = 'Card Add Funds Completed',
  CARD_ADVANCED_CARD_MANAGEMENT_CLICKED = 'Card Advanced Card Management Clicked',
=======
>>>>>>> ef45f15e
}

enum ACTIONS {
  // Navigation Drawer
  NAVIGATION_DRAWER = 'Navigation Drawer',
  // Dapp
  DAPP_VIEW = 'Dapp View',
  // Wallet
  WALLET_VIEW = 'Wallet View',
  //Transactions
  CONFIRM_SCREEN = 'Confirm Screen',
  SIGN_SCREEN = 'Sign Request',
  // Accounts
  ACCOUNTS_MODAL = 'Account Modal',
  // Authentication
  CONNECT = 'Connect',
  // Settings
  SETTINGS = 'Settings',
  // Receive Options
  RECEIVE_OPTIONS = 'Receive Options',
  // Send Flow
  SEND_FLOW = 'Send Flow',
  // Dapp Interactions
  APPROVE_REQUEST = 'Approve Request',
  // Swaps
  QUOTE = 'Quote',
  SWAP = 'Swap',
  BRIDGE = 'Bridge',
  PERMISSION_NEW_ACCOUNT = 'Connected new account(s)',
  PERMISSION_REVOKE_ACCOUNT = 'Revoked account(s)',
  STAKE = 'Stake',
  // Notifications
  SELECTS_ALL_NOTIFICATIONS = 'Selects All Notifications',
  SELECTS_WALLET_NOTIFICATIONS = 'Selects Wallet Notifications',
  SELECTS_ANNOUCEMENTS_NOTIFICATIONS = 'Selects Annoucements Notifications',
}

const events = {
  APP_OPENED: generateOpt(EVENT_NAME.APP_OPENED),
  ERROR_SCREEN_VIEWED: generateOpt(EVENT_NAME.ERROR_SCREEN_VIEWED),
  APPROVAL_STARTED: generateOpt(EVENT_NAME.APPROVAL_STARTED),
  APPROVAL_COMPLETED: generateOpt(EVENT_NAME.APPROVAL_COMPLETED),
  APPROVAL_CANCELLED: generateOpt(EVENT_NAME.APPROVAL_CANCELLED),
  APPROVAL_PERMISSION_UPDATED: generateOpt(
    EVENT_NAME.APPROVAL_PERMISSION_UPDATED,
  ),
  GAS_FEE_CHANGED: generateOpt(EVENT_NAME.GAS_FEES_CHANGED),
  GAS_ADVANCED_OPTIONS_CLICKED: generateOpt(
    EVENT_NAME.GAS_ADVANCED_OPTIONS_CLICKED,
  ),
  DAPP_TRANSACTION_STARTED: generateOpt(EVENT_NAME.DAPP_TRANSACTION_STARTED),
  DAPP_TRANSACTION_COMPLETED: generateOpt(
    EVENT_NAME.DAPP_TRANSACTION_COMPLETED,
  ),
  DAPP_TRANSACTION_CANCELLED: generateOpt(
    EVENT_NAME.DAPP_TRANSACTION_CANCELLED,
  ),
  CONTRACT_ADDRESS_COPIED: generateOpt(EVENT_NAME.CONTRACT_ADDRESS_COPIED),
  CONTRACT_ADDRESS_NICKNAME: generateOpt(EVENT_NAME.CONTRACT_ADDRESS_NICKNAME),
  SIGNATURE_REQUESTED: generateOpt(EVENT_NAME.SIGNATURE_REQUESTED),
  SIGNATURE_APPROVED: generateOpt(EVENT_NAME.SIGNATURE_APPROVED),
  SIGNATURE_REJECTED: generateOpt(EVENT_NAME.SIGNATURE_REJECTED),
  CONNECT_REQUEST_STARTED: generateOpt(EVENT_NAME.CONNECT_REQUEST_STARTED),
  CONNECT_REQUEST_COMPLETED: generateOpt(EVENT_NAME.CONNECT_REQUEST_COMPLETED),
  CONNECT_REQUEST_OTPFAILURE: generateOpt(
    EVENT_NAME.CONNECT_REQUEST_OTPFAILURE,
  ),
  CONNECT_REQUEST_CANCELLED: generateOpt(EVENT_NAME.CONNECT_REQUEST_CANCELLED),

  // Phishing events
  PHISHING_PAGE_DISPLAYED: generateOpt(EVENT_NAME.PHISHING_PAGE_DISPLAYED),
  PROCEED_ANYWAY_CLICKED: generateOpt(EVENT_NAME.PROCEED_ANYWAY_CLICKED),

  WALLET_OPENED: generateOpt(EVENT_NAME.WALLET_OPENED),
  TOKEN_ADDED: generateOpt(EVENT_NAME.TOKEN_ADDED),
  COLLECTIBLE_ADDED: generateOpt(EVENT_NAME.COLLECTIBLE_ADDED),
  COLLECTIBLE_DETAILS_OPENED: generateOpt(
    EVENT_NAME.COLLECTIBLE_DETAILS_OPENED,
  ),
  COLLECTIBLE_REMOVED: generateOpt(EVENT_NAME.COLLECTIBLE_REMOVED),
  DEFI_TAB_SELECTED: generateOpt(EVENT_NAME.DEFI_TAB_SELECTED),
  DEFI_PROTOCOL_DETAILS_OPENED: generateOpt(
    EVENT_NAME.DEFI_PROTOCOL_DETAILS_OPENED,
  ),
  CURRENCY_CHANGED: generateOpt(EVENT_NAME.CURRENCY_CHANGED),
  NETWORK_SWITCHED: generateOpt(EVENT_NAME.NETWORK_SWITCHED),
  NETWORK_SWITCH_REQUESTED_AND_MODAL_SHOWN: generateOpt(
    EVENT_NAME.NETWORK_SWITCH_REQUESTED_AND_MODAL_SHOWN,
  ),
  NETWORK_SWITCH_CONFIRM_PRESSED: generateOpt(
    EVENT_NAME.NETWORK_SWITCH_CONFIRM_PRESSED,
  ),
  NETWORK_ADDED: generateOpt(EVENT_NAME.NETWORK_ADDED),
  NETWORK_REQUESTED: generateOpt(EVENT_NAME.NETWORK_REQUESTED),
  NETWORK_REQUEST_REJECTED: generateOpt(EVENT_NAME.NETWORK_REQUEST_REJECTED),
  SEND_TRANSACTION_STARTED: generateOpt(EVENT_NAME.SEND_TRANSACTION_STARTED),
  SEND_TRANSACTION_COMPLETED: generateOpt(
    EVENT_NAME.SEND_TRANSACTION_COMPLETED,
  ),
  EXTERNAL_LINK_CLICKED: generateOpt(EVENT_NAME.EXTERNAL_LINK_CLICKED),

  PORTFOLIO_LINK_CLICKED: generateOpt(EVENT_NAME.PORTFOLIO_LINK_CLICKED),
  LINK_CLICKED: generateOpt(EVENT_NAME.LINK_CLICKED),
  WALLET_SECURITY_STARTED: generateOpt(EVENT_NAME.WALLET_SECURITY_STARTED),
  WALLET_SECURITY_MANUAL_BACKUP_INITIATED: generateOpt(
    EVENT_NAME.WALLET_SECURITY_MANUAL_BACKUP_INITIATED,
  ),
  WALLET_SECURITY_PHRASE_REVEALED: generateOpt(
    EVENT_NAME.WALLET_SECURITY_PHRASE_REVEALED,
  ),
  WALLET_SECURITY_PHRASE_CONFIRMED: generateOpt(
    EVENT_NAME.WALLET_SECURITY_PHRASE_CONFIRMED,
  ),
  WALLET_SECURITY_SKIP_INITIATED: generateOpt(
    EVENT_NAME.WALLET_SECURITY_SKIP_INITIATED,
  ),
  WALLET_SECURITY_SKIP_CONFIRMED: generateOpt(
    EVENT_NAME.WALLET_SECURITY_SKIP_CONFIRMED,
  ),
  WALLET_SECURITY_SKIP_CANCELED: generateOpt(
    EVENT_NAME.WALLET_SECURITY_SKIP_CANCELED,
  ),
  WALLET_SECURITY_RECOVERY_HINT_SAVED: generateOpt(
    EVENT_NAME.WALLET_SECURITY_RECOVERY_HINT_SAVED,
  ),
  WALLET_SECURITY_COMPLETED: generateOpt(EVENT_NAME.WALLET_SECURITY_COMPLETED),
  WALLET_SECURITY_PROTECT_VIEWED: generateOpt(
    EVENT_NAME.WALLET_SECURITY_PROTECT_VIEWED,
  ),
  WALLET_SECURITY_PROTECT_ENGAGED: generateOpt(
    EVENT_NAME.WALLET_SECURITY_PROTECT_ENGAGED,
  ),
  WALLET_SECURITY_PROTECT_DISMISSED: generateOpt(
    EVENT_NAME.WALLET_SECURITY_PROTECT_DISMISSED,
  ),
  SRP_DEFINITION_CLICKED: generateOpt(EVENT_NAME.SRP_DEFINITION_CLICKED),
  ANALYTICS_PREFERENCE_SELECTED: generateOpt(
    EVENT_NAME.ANALYTICS_PREFERENCE_SELECTED,
  ),
  ANALYTICS_REQUEST_DATA_DELETION: generateOpt(
    EVENT_NAME.ANALYTICS_REQUEST_DATA_DELETION,
  ),
  ONBOARDING_WELCOME_MESSAGE_VIEWED: generateOpt(
    EVENT_NAME.ONBOARDING_WELCOME_MESSAGE_VIEWED,
  ),
  ONBOARDING_WELCOME_SCREEN_ENGAGEMENT: generateOpt(
    EVENT_NAME.ONBOARDING_WELCOME_SCREEN_ENGAGEMENT,
  ),
  ONBOARDING_STARTED: generateOpt(EVENT_NAME.ONBOARDING_STARTED),
  ONBOARDING_TOUR_STARTED: generateOpt(EVENT_NAME.ONBOARDING_TOUR_STARTED),
  ONBOARDING_TOUR_SKIPPED: generateOpt(EVENT_NAME.ONBOARDING_TOUR_SKIPPED),
  ONBOARDING_TOUR_STEP_COMPLETED: generateOpt(
    EVENT_NAME.ONBOARDING_TOUR_STEP_COMPLETED,
  ),
  ONBOARDING_TOUR_STEP_REVISITED: generateOpt(
    EVENT_NAME.ONBOARDING_TOUR_STEP_REVISITED,
  ),
  ONBOARDING_TOUR_COMPLETED: generateOpt(EVENT_NAME.ONBOARDING_TOUR_COMPLETED),
  WALLET_SETUP_STARTED: generateOpt(EVENT_NAME.WALLET_SETUP_STARTED),
  WALLET_IMPORT_STARTED: generateOpt(EVENT_NAME.WALLET_IMPORT_STARTED),
  WALLET_IMPORT_ATTEMPTED: generateOpt(EVENT_NAME.WALLET_IMPORT_ATTEMPTED),
  WALLET_IMPORTED: generateOpt(EVENT_NAME.WALLET_IMPORTED),
  WALLET_CREATION_ATTEMPTED: generateOpt(EVENT_NAME.WALLET_CREATION_ATTEMPTED),
  WALLET_CREATED: generateOpt(EVENT_NAME.WALLET_CREATED),
  WALLET_SETUP_FAILURE: generateOpt(EVENT_NAME.WALLET_SETUP_FAILURE),
  WALLET_SETUP_COMPLETED: generateOpt(EVENT_NAME.WALLET_SETUP_COMPLETED),
  WALLET_REHYDRATION_SELECTED: generateOpt(
    EVENT_NAME.WALLET_REHYDRATION_SELECTED,
  ),
  SOCIAL_LOGIN_COMPLETED: generateOpt(EVENT_NAME.SOCIAL_LOGIN_COMPLETED),
  WHATS_NEW_LINK_CLICKED: generateOpt(EVENT_NAME.WHATS_NEW_LINK_CLICKED),
  REHYDRATION_PASSWORD_ATTEMPTED: generateOpt(
    EVENT_NAME.REHYDRATION_PASSWORD_ATTEMPTED,
  ),
  REHYDRATION_PASSWORD_COMPLETED: generateOpt(
    EVENT_NAME.REHYDRATION_PASSWORD_COMPLETED,
  ),
  REHYDRATION_PASSWORD_FAILED: generateOpt(
    EVENT_NAME.REHYDRATION_PASSWORD_FAILED,
  ),
  PASSWORD_CHANGED: generateOpt(EVENT_NAME.PASSWORD_CHANGED),
  FORGOT_PASSWORD: generateOpt(EVENT_NAME.FORGOT_PASSWORD),
  RESET_WALLET: generateOpt(EVENT_NAME.RESET_WALLET),
  SWITCHED_ACCOUNT: generateOpt(EVENT_NAME.SWITCHED_ACCOUNT),
  BROWSER_OPENED: generateOpt(EVENT_NAME.BROWSER_OPENED),
  BROWSER_SEARCH_USED: generateOpt(EVENT_NAME.BROWSER_SEARCH_USED),
  BROWSER_NEW_TAB: generateOpt(EVENT_NAME.BROWSER_NEW_TAB),
  BROWSER_OPEN_ACCOUNT_SWITCH: generateOpt(
    EVENT_NAME.BROWSER_OPEN_ACCOUNT_SWITCH,
  ),
  BROWSER_NAVIGATION: generateOpt(EVENT_NAME.BROWSER_NAVIGATION),
  BROWSER_SHARE_SITE: generateOpt(EVENT_NAME.BROWSER_SHARE_SITE),
  BROWSER_RELOAD: generateOpt(EVENT_NAME.BROWSER_RELOAD),
  BROWSER_ADD_FAVORITES: generateOpt(EVENT_NAME.BROWSER_ADD_FAVORITES),
  DAPP_VIEWED: generateOpt(EVENT_NAME.DAPP_VIEWED),
  TOOLTIP_OPENED: generateOpt(EVENT_NAME.TOOLTIP_OPENED),
  // Security & Privacy Settings
  VIEW_SECURITY_SETTINGS: generateOpt(EVENT_NAME.VIEW_SECURITY_SETTINGS),
  BASIC_FUNCTIONALITY_ENABLED: generateOpt(
    EVENT_NAME.BASIC_FUNCTIONALITY_ENABLED,
  ),
  BASIC_FUNCTIONALITY_DISABLED: generateOpt(
    EVENT_NAME.BASIC_FUNCTIONALITY_DISABLED,
  ),
  // Reveal SRP
  REVEAL_SRP_CTA: generateOpt(EVENT_NAME.REVEAL_SRP_CTA),
  REVEAL_SRP_SCREEN: generateOpt(EVENT_NAME.REVEAL_SRP_SCREEN),
  GO_BACK_SRP_SCREEN: generateOpt(EVENT_NAME.GO_BACK_SRP_SCREEN),
  CANCEL_REVEAL_SRP_CTA: generateOpt(EVENT_NAME.CANCEL_REVEAL_SRP_CTA),
  NEXT_REVEAL_SRP_CTA: generateOpt(EVENT_NAME.NEXT_REVEAL_SRP_CTA),
  VIEW_SRP: generateOpt(EVENT_NAME.VIEW_SRP),
  SRP_DISMISS_HOLD_TO_REVEAL_DIALOG: generateOpt(
    EVENT_NAME.SRP_DISMISS_HOLD_TO_REVEAL_DIALOG,
  ),
  VIEW_SRP_QR: generateOpt(EVENT_NAME.VIEW_SRP_QR),
  COPY_SRP: generateOpt(EVENT_NAME.COPY_SRP),
  SRP_DONE_CTA: generateOpt(EVENT_NAME.SRP_DONE_CTA),
  REVEAL_SRP_INITIATED: generateOpt(EVENT_NAME.REVEAL_SRP_INITIATED),
  REVEAL_SRP_CANCELLED: generateOpt(EVENT_NAME.REVEAL_SRP_CANCELLED),
  REVEAL_SRP_COMPLETED: generateOpt(EVENT_NAME.REVEAL_SRP_COMPLETED),
  REVEAL_PRIVATE_KEY_INITIATED: generateOpt(
    EVENT_NAME.REVEAL_PRIVATE_KEY_INITIATED,
  ),
  REVEAL_PRIVATE_KEY_CANCELLED: generateOpt(
    EVENT_NAME.REVEAL_PRIVATE_KEY_CANCELLED,
  ),
  REVEAL_PRIVATE_KEY_COMPLETED: generateOpt(
    EVENT_NAME.REVEAL_PRIVATE_KEY_COMPLETED,
  ),
  ANDROID_HARDWARE_KEYSTORE: generateOpt(EVENT_NAME.ANDROID_HARDWARE_KEYSTORE),
  CONNECT_HARDWARE_WALLET: generateOpt(EVENT_NAME.CONNECT_HARDWARE_WALLET),
  CONTINUE_QR_HARDWARE_WALLET: generateOpt(
    EVENT_NAME.CONTINUE_QR_HARDWARE_WALLET,
  ),
  CONNECT_HARDWARE_WALLET_SUCCESS: generateOpt(
    EVENT_NAME.CONNECT_HARDWARE_WALLET_SUCCESS,
  ),
  QR_HARDWARE_TRANSACTION_CANCELED: generateOpt(
    EVENT_NAME.QR_HARDWARE_TRANSACTION_CANCELED,
  ),
  HARDWARE_WALLET_ERROR: generateOpt(EVENT_NAME.HARDWARE_WALLET_ERROR),
  TOKEN_DETECTED: generateOpt(EVENT_NAME.TOKEN_DETECTED),
  TOKEN_IMPORT_CLICKED: generateOpt(EVENT_NAME.TOKEN_IMPORT_CLICKED),
  TOKEN_IMPORT_CANCELED: generateOpt(EVENT_NAME.TOKEN_IMPORT_CANCELED),
  TOKENS_HIDDEN: generateOpt(EVENT_NAME.TOKENS_HIDDEN),

  // ONRAMP
  BUY_BUTTON_CLICKED: generateOpt(EVENT_NAME.BUY_BUTTON_CLICKED),
  RAMP_REGION_SELECTED: generateOpt(EVENT_NAME.RAMP_REGION_SELECTED),
  ONRAMP_GET_STARTED_CLICKED: generateOpt(
    EVENT_NAME.ONRAMP_GET_STARTED_CLICKED,
  ),
  ONRAMP_PAYMENT_METHOD_SELECTED: generateOpt(
    EVENT_NAME.ONRAMP_PAYMENT_METHOD_SELECTED,
  ),
  ONRAMP_CONTINUE_TO_AMOUNT_CLICKED: generateOpt(
    EVENT_NAME.ONRAMP_CONTINUE_TO_AMOUNT_CLICKED,
  ),
  ONRAMP_QUOTES_REQUESTED: generateOpt(EVENT_NAME.ONRAMP_QUOTES_REQUESTED),
  ONRAMP_CANCELED: generateOpt(EVENT_NAME.ONRAMP_CANCELED),
  ONRAMP_QUOTES_RECEIVED: generateOpt(EVENT_NAME.ONRAMP_QUOTES_RECEIVED),
  ONRAMP_QUOTES_EXPANDED: generateOpt(EVENT_NAME.ONRAMP_QUOTES_EXPANDED),
  ONRAMP_PROVIDER_SELECTED: generateOpt(EVENT_NAME.ONRAMP_PROVIDER_SELECTED),
  ONRAMP_PROVIDER_DETAILS_VIEWED: generateOpt(
    EVENT_NAME.ONRAMP_PROVIDER_DETAILS_VIEWED,
  ),
  ONRAMP_DIRECT_PROVIDER_CLICKED: generateOpt(
    EVENT_NAME.ONRAMP_DIRECT_PROVIDER_CLICKED,
  ),
  ONRAMP_PURCHASE_SUBMITTED: generateOpt(EVENT_NAME.ONRAMP_PURCHASE_SUBMITTED),
  ONRAMP_PURCHASE_COMPLETED: generateOpt(EVENT_NAME.ONRAMP_PURCHASE_COMPLETED),
  ONRAMP_PURCHASE_FAILED: generateOpt(EVENT_NAME.ONRAMP_PURCHASE_FAILED),
  ONRAMP_PURCHASE_CANCELLED: generateOpt(EVENT_NAME.ONRAMP_PURCHASE_CANCELLED),
  ONRAMP_PURCHASE_DETAILS_VIEWED: generateOpt(
    EVENT_NAME.ONRAMP_PURCHASE_DETAILS_VIEWED,
  ),
  ONRAMP_EXTERNAL_LINK_CLICKED: generateOpt(
    EVENT_NAME.ONRAMP_EXTERNAL_LINK_CLICKED,
  ),
  ONRAMP_QUOTE_ERROR: generateOpt(EVENT_NAME.ONRAMP_QUOTE_ERROR),
  ONRAMP_ERROR: generateOpt(EVENT_NAME.ONRAMP_ERROR),
  ONRAMP_SETTINGS_CLICKED: generateOpt(EVENT_NAME.ONRAMP_SETTINGS_CLICKED),
  RAMP_REGION_RESET: generateOpt(EVENT_NAME.RAMP_REGION_RESET),

  // OFFRAMP
  SELL_BUTTON_CLICKED: generateOpt(EVENT_NAME.SELL_BUTTON_CLICKED),
  OFFRAMP_GET_STARTED_CLICKED: generateOpt(
    EVENT_NAME.OFFRAMP_GET_STARTED_CLICKED,
  ),
  OFFRAMP_PAYMENT_METHOD_SELECTED: generateOpt(
    EVENT_NAME.OFFRAMP_PAYMENT_METHOD_SELECTED,
  ),
  OFFRAMP_CONTINUE_TO_AMOUNT_CLICKED: generateOpt(
    EVENT_NAME.OFFRAMP_CONTINUE_TO_AMOUNT_CLICKED,
  ),
  OFFRAMP_QUOTES_REQUESTED: generateOpt(EVENT_NAME.OFFRAMP_QUOTES_REQUESTED),
  OFFRAMP_CANCELED: generateOpt(EVENT_NAME.OFFRAMP_CANCELED),
  OFFRAMP_QUOTES_RECEIVED: generateOpt(EVENT_NAME.OFFRAMP_QUOTES_RECEIVED),
  OFFRAMP_QUOTES_EXPANDED: generateOpt(EVENT_NAME.OFFRAMP_QUOTES_EXPANDED),
  OFFRAMP_PROVIDER_SELECTED: generateOpt(EVENT_NAME.OFFRAMP_PROVIDER_SELECTED),
  OFFRAMP_PROVIDER_DETAILS_VIEWED: generateOpt(
    EVENT_NAME.OFFRAMP_PROVIDER_DETAILS_VIEWED,
  ),
  OFFRAMP_DIRECT_PROVIDER_CLICKED: generateOpt(
    EVENT_NAME.OFFRAMP_DIRECT_PROVIDER_CLICKED,
  ),
  OFFRAMP_PURCHASE_SUBMITTED: generateOpt(
    EVENT_NAME.OFFRAMP_PURCHASE_SUBMITTED,
  ),
  OFFRAMP_PURCHASE_COMPLETED: generateOpt(
    EVENT_NAME.OFFRAMP_PURCHASE_COMPLETED,
  ),
  OFFRAMP_PURCHASE_FAILED: generateOpt(EVENT_NAME.OFFRAMP_PURCHASE_FAILED),
  OFFRAMP_PURCHASE_CANCELLED: generateOpt(
    EVENT_NAME.OFFRAMP_PURCHASE_CANCELLED,
  ),
  OFFRAMP_PURCHASE_DETAILS_VIEWED: generateOpt(
    EVENT_NAME.OFFRAMP_PURCHASE_DETAILS_VIEWED,
  ),
  OFFRAMP_QUOTE_ERROR: generateOpt(EVENT_NAME.OFFRAMP_QUOTE_ERROR),
  OFFRAMP_ERROR: generateOpt(EVENT_NAME.OFFRAMP_ERROR),
  OFFRAMP_SEND_CRYPTO_PROMPT_VIEWED: generateOpt(
    EVENT_NAME.OFFRAMP_SEND_CRYPTO_PROMPT_VIEWED,
  ),
  OFFRAMP_SEND_TRANSACTION_INVOKED: generateOpt(
    EVENT_NAME.OFFRAMP_SEND_TRANSACTION_INVOKED,
  ),
  OFFRAMP_SEND_TRANSACTION_CONFIRMED: generateOpt(
    EVENT_NAME.OFFRAMP_SEND_TRANSACTION_CONFIRMED,
  ),
  OFFRAMP_SEND_TRANSACTION_REJECTED: generateOpt(
    EVENT_NAME.OFFRAMP_SEND_TRANSACTION_REJECTED,
  ),

  // Deposit
  RAMP_PAYMENT_METHOD_CLICKED: generateOpt(
    EVENT_NAME.RAMP_PAYMENT_METHOD_CLICKED,
  ),
  RAMPS_BUTTON_CLICKED: generateOpt(EVENT_NAME.RAMPS_BUTTON_CLICKED),
  RAMPS_DEPOSIT_CASH_BUTTON_CLICKED: generateOpt(
    EVENT_NAME.RAMPS_DEPOSIT_CASH_BUTTON_CLICKED,
  ),
  RAMPS_PAYMENT_METHOD_SELECTED: generateOpt(
    EVENT_NAME.RAMPS_PAYMENT_METHOD_SELECTED,
  ),
  RAMPS_TOKEN_SELECTED: generateOpt(EVENT_NAME.RAMPS_TOKEN_SELECTED),
  RAMPS_REGION_SELECTED: generateOpt(EVENT_NAME.RAMPS_REGION_SELECTED),
  RAMPS_ORDER_PROPOSED: generateOpt(EVENT_NAME.RAMPS_ORDER_PROPOSED),
  RAMPS_ORDER_SELECTED: generateOpt(EVENT_NAME.RAMPS_ORDER_SELECTED),
  RAMPS_ORDER_FAILED: generateOpt(EVENT_NAME.RAMPS_ORDER_FAILED),
  RAMPS_EMAIL_SUBMITTED: generateOpt(EVENT_NAME.RAMPS_EMAIL_SUBMITTED),
  RAMPS_OTP_CONFIRMED: generateOpt(EVENT_NAME.RAMPS_OTP_CONFIRMED),
  RAMPS_OTP_FAILED: generateOpt(EVENT_NAME.RAMPS_OTP_FAILED),
  RAMPS_OTP_RESENT: generateOpt(EVENT_NAME.RAMPS_OTP_RESENT),
  RAMPS_KYC_STARTED: generateOpt(EVENT_NAME.RAMPS_KYC_STARTED),
  RAMPS_BASIC_INFO_ENTERED: generateOpt(EVENT_NAME.RAMPS_BASIC_INFO_ENTERED),
  RAMPS_ADDRESS_ENTERED: generateOpt(EVENT_NAME.RAMPS_ADDRESS_ENTERED),
  RAMPS_TRANSACTION_CONFIRMED: generateOpt(
    EVENT_NAME.RAMPS_TRANSACTION_CONFIRMED,
  ),
  RAMPS_TRANSACTION_COMPLETED: generateOpt(
    EVENT_NAME.RAMPS_TRANSACTION_COMPLETED,
  ),
  RAMPS_TRANSACTION_FAILED: generateOpt(EVENT_NAME.RAMPS_TRANSACTION_FAILED),
  RAMPS_KYC_APPLICATION_FAILED: generateOpt(
    EVENT_NAME.RAMPS_KYC_APPLICATION_FAILED,
  ),
  RAMPS_KYC_APPLICATION_APPROVED: generateOpt(
    EVENT_NAME.RAMPS_KYC_APPLICATION_APPROVED,
  ),
  RAMPS_PAYMENT_METHOD_ADDED: generateOpt(
    EVENT_NAME.RAMPS_PAYMENT_METHOD_ADDED,
  ),

  FORCE_UPGRADE_UPDATE_NEEDED_PROMPT_VIEWED: generateOpt(
    EVENT_NAME.FORCE_UPGRADE_UPDATE_NEEDED_PROMPT_VIEWED,
  ),
  FORCE_UPGRADE_UPDATE_TO_THE_LATEST_VERSION_CLICKED: generateOpt(
    EVENT_NAME.FORCE_UPGRADE_UPDATE_TO_THE_LATEST_VERSION_CLICKED,
  ),
  FORCE_UPGRADE_REMIND_ME_LATER_CLICKED: generateOpt(
    EVENT_NAME.FORCE_UPGRADE_REMIND_ME_LATER_CLICKED,
  ),
  AUTOMATIC_SECURITY_CHECKS_PROMPT_VIEWED: generateOpt(
    EVENT_NAME.AUTOMATIC_SECURITY_CHECKS_PROMPT_VIEWED,
  ),
  AUTOMATIC_SECURITY_CHECKS_ENABLED_FROM_PROMPT: generateOpt(
    EVENT_NAME.AUTOMATIC_SECURITY_CHECKS_ENABLED_FROM_PROMPT,
  ),
  AUTOMATIC_SECURITY_CHECKS_DISABLED_FROM_PROMPT: generateOpt(
    EVENT_NAME.AUTOMATIC_SECURITY_CHECKS_DISABLED_FROM_PROMPT,
  ),
  AUTOMATIC_SECURITY_CHECKS_ENABLED_FROM_SETTINGS: generateOpt(
    EVENT_NAME.AUTOMATIC_SECURITY_CHECKS_ENABLED_FROM_SETTINGS,
  ),
  AUTOMATIC_SECURITY_CHECKS_DISABLED_FROM_SETTINGS: generateOpt(
    EVENT_NAME.AUTOMATIC_SECURITY_CHECKS_DISABLED_FROM_SETTINGS,
  ),
  SCREENSHOT_WARNING: generateOpt(EVENT_NAME.SCREENSHOT_WARNING),
  SCREENSHOT_LEARN_MORE: generateOpt(EVENT_NAME.SCREENSHOT_LEARN_MORE),
  SCREENSHOT_OK: generateOpt(EVENT_NAME.SCREENSHOT_OK),
  SRP_SCREENSHOT_ATTEMPTED: generateOpt(EVENT_NAME.SRP_SCREENSHOT_ATTEMPTED),
  USER_TERMS_SHOWN: generateOpt(EVENT_NAME.USER_TERMS_SHOWN),
  USER_TERMS_ACCEPTED: generateOpt(EVENT_NAME.USER_TERMS_ACCEPTED),
  SRP_REVEAL_QUIZ_PROMPT_SEEN: generateOpt(
    EVENT_NAME.SRP_REVEAL_QUIZ_PROMPT_SEEN,
  ),
  SRP_REVEAL_START_CTA_SELECTED: generateOpt(
    EVENT_NAME.SRP_REVEAL_START_CTA_SELECTED,
  ),
  SRP_REVEAL_FIRST_QUESTION_SEEN: generateOpt(
    EVENT_NAME.SRP_REVEAL_FIRST_QUESTION_SEEN,
  ),
  SRP_REVEAL_FIRST_QUESTION_WRONG_ANSWER: generateOpt(
    EVENT_NAME.SRP_REVEAL_FIRST_QUESTION_WRONG_ANSWER,
  ),
  SRP_REVEAL_FIRST_QUESTION_RIGHT_ASNWER: generateOpt(
    EVENT_NAME.SRP_REVEAL_FIRST_QUESTION_RIGHT_ASNWER,
  ),
  SRP_REVEAL_SECOND_QUESTION_SEEN: generateOpt(
    EVENT_NAME.SRP_REVEAL_SECOND_QUESTION_SEEN,
  ),
  SRP_REVEAL_SECOND_QUESTION_WRONG_ANSWER: generateOpt(
    EVENT_NAME.SRP_REVEAL_SECOND_QUESTION_WRONG_ANSWER,
  ),
  SRP_REVEAL_SECOND_QUESTION_RIGHT_ASNWER: generateOpt(
    EVENT_NAME.SRP_REVEAL_SECOND_QUESTION_RIGHT_ASNWER,
  ),
  OPEN_DAPP_PERMISSIONS: generateOpt(EVENT_NAME.OPEN_DAPP_PERMISSIONS),
  REVOKE_ACCOUNT_DAPP_PERMISSIONS: generateOpt(
    EVENT_NAME.CHANGE_DAPP_PERMISSIONS,
    ACTIONS.PERMISSION_REVOKE_ACCOUNT,
  ),
  ADD_ACCOUNT_DAPP_PERMISSIONS: generateOpt(
    EVENT_NAME.CHANGE_DAPP_PERMISSIONS,
    ACTIONS.PERMISSION_NEW_ACCOUNT,
  ),
  BROWSER_SWITCH_TAB: generateOpt(EVENT_NAME.BROWSER_SWITCH_TAB),

  // Vault corruption
  VAULT_CORRUPTION_RESTORE_WALLET_SCREEN_VIEWED: generateOpt(
    EVENT_NAME.VAULT_CORRUPTION_RESTORE_WALLET_SCREEN_VIEWED,
  ),
  VAULT_CORRUPTION_RESTORE_WALLET_BUTTON_PRESSED: generateOpt(
    EVENT_NAME.VAULT_CORRUPTION_RESTORE_WALLET_BUTTON_PRESSED,
  ),
  VAULT_CORRUPTION_WALLET_SUCCESSFULLY_RESTORED_SCREEN_VIEWED: generateOpt(
    EVENT_NAME.VAULT_CORRUPTION_WALLET_SUCCESSFULLY_RESTORED_SCREEN_VIEWED,
  ),
  VAULT_CORRUPTION_WALLET_SUCCESSFULLY_RESTORED_CONTINUE_BUTTON_PRESSED:
    generateOpt(
      EVENT_NAME.VAULT_CORRUPTION_WALLET_SUCCESSFULLY_RESTORED_CONTINUE_BUTTON_PRESSED,
    ),
  VAULT_CORRUPTION_WALLET_RESET_NEEDED_SCREEN_VIEWED: generateOpt(
    EVENT_NAME.VAULT_CORRUPTION_WALLET_RESET_NEEDED_SCREEN_VIEWED,
  ),
  VAULT_CORRUPTION_WALLET_RESET_NEEDED_TRY_AGAIN_BUTTON_PRESSED: generateOpt(
    EVENT_NAME.VAULT_CORRUPTION_WALLET_RESET_NEEDED_TRY_AGAIN_BUTTON_PRESSED,
  ),
  VAULT_CORRUPTION_WALLET_RESET_NEEDED_CREATE_NEW_WALLET_BUTTON_PRESSED:
    generateOpt(
      EVENT_NAME.VAULT_CORRUPTION_WALLET_RESET_NEEDED_CREATE_NEW_WALLET_BUTTON_PRESSED,
    ),

  // Login screen
  LOGIN_SCREEN_VIEWED: generateOpt(EVENT_NAME.LOGIN_SCREEN_VIEWED),

  // Delete Wallet Modal
  RESET_WALLET_CONFIRMED: generateOpt(EVENT_NAME.RESET_WALLET_CONFIRMED),

  // Tab Bar Actions
  ACTIONS_BUTTON_CLICKED: generateOpt(EVENT_NAME.ACTIONS_BUTTON_CLICKED),
  RECEIVE_BUTTON_CLICKED: generateOpt(EVENT_NAME.RECEIVE_BUTTON_CLICKED),
  SWAP_BUTTON_CLICKED: generateOpt(EVENT_NAME.SWAP_BUTTON_CLICKED),
  SEND_BUTTON_CLICKED: generateOpt(EVENT_NAME.SEND_BUTTON_CLICKED),
  EARN_BUTTON_CLICKED: generateOpt(EVENT_NAME.EARN_BUTTON_CLICKED),
  NETWORK_SELECTOR_PRESSED: generateOpt(EVENT_NAME.NETWORK_SELECTOR),

  // Edit account name
  ACCOUNT_RENAMED: generateOpt(EVENT_NAME.ACCOUNT_RENAMED),

  // Settings
  SETTINGS_UPDATED: generateOpt(EVENT_NAME.SETTINGS_UPDATED),

  // Experimental Settings
  SETTINGS_SECURITY_ALERTS_ENABLED: generateOpt(EVENT_NAME.SETTINGS_UPDATED),

  // Ledger
  CONNECT_LEDGER: generateOpt(EVENT_NAME.CONNECT_LEDGER),
  CONTINUE_LEDGER_HARDWARE_WALLET: generateOpt(
    EVENT_NAME.CONTINUE_LEDGER_HARDWARE_WALLET,
  ),
  CONNECT_LEDGER_SUCCESS: generateOpt(EVENT_NAME.CONNECT_LEDGER_SUCCESS),
  LEDGER_HARDWARE_TRANSACTION_CANCELLED: generateOpt(
    EVENT_NAME.LEDGER_HARDWARE_TRANSACTION_CANCELLED,
  ),
  LEDGER_HARDWARE_WALLET_ERROR: generateOpt(
    EVENT_NAME.LEDGER_HARDWARE_WALLET_ERROR,
  ),
  HARDWARE_WALLET_FORGOTTEN: generateOpt(EVENT_NAME.HARDWARE_WALLET_FORGOTTEN),

  // Remove an account
  ACCOUNT_REMOVED: generateOpt(EVENT_NAME.ACCOUNT_REMOVED),
  ACCOUNT_REMOVE_FAILED: generateOpt(EVENT_NAME.ACCOUNT_REMOVE_FAILED),
  ACCOUNT_ADDED: generateOpt(EVENT_NAME.ACCOUNT_ADDED),

  // Smart transactions
  SMART_TRANSACTION_OPT_IN: generateOpt(EVENT_NAME.SMART_TRANSACTION_OPT_IN),

  // User opt in for smart account upgrade
  SMART_ACCOUNT_OPT_IN: generateOpt(EVENT_NAME.SMART_ACCOUNT_OPT_IN),

  // Dismiss smart account upgrade suggestion
  DISMISS_SMART_ACCOUNT_SUGGESTION_ENABLED: generateOpt(
    EVENT_NAME.DISMISS_SMART_ACCOUNT_SUGGESTION_ENABLED,
  ),

  // Notifications
  ALL_NOTIFICATIONS: generateOpt(
    EVENT_NAME.ALL_NOTIFICATIONS,
    ACTIONS.SELECTS_ALL_NOTIFICATIONS,
  ),
  WALLET_NOTIFICATIONS: generateOpt(
    EVENT_NAME.WALLET_NOTIFICATIONS,
    ACTIONS.SELECTS_WALLET_NOTIFICATIONS,
  ),
  ANNOUCEMENTS_NOTIFICATIONS: generateOpt(
    EVENT_NAME.ANNOUCEMENTS_NOTIFICATIONS,
    ACTIONS.SELECTS_ANNOUCEMENTS_NOTIFICATIONS,
  ),
  NOTIFICATIONS_ACTIVATED: generateOpt(EVENT_NAME.NOTIFICATIONS_ACTIVATED),
  NOTIFICATIONS_MENU_OPENED: generateOpt(EVENT_NAME.NOTIFICATIONS_MENU_OPENED),
  NOTIFICATIONS_SETTINGS_UPDATED: generateOpt(
    EVENT_NAME.NOTIFICATIONS_SETTINGS_UPDATED,
  ),
  NOTIFICATION_CLICKED: generateOpt(EVENT_NAME.NOTIFICATION_CLICKED),
  NOTIFICATIONS_MARKED_ALL_AS_READ: generateOpt(
    EVENT_NAME.NOTIFICATIONS_MARKED_ALL_AS_READ,
  ),
  NOTIFICATION_DETAIL_CLICKED: generateOpt(
    EVENT_NAME.NOTIFICATION_DETAIL_CLICKED,
  ),
  NOTIFICATION_STORAGE_KEY_DELETED: generateOpt(
    EVENT_NAME.NOTIFICATION_STORAGE_KEY_DELETED,
  ),
  // Simulations
  INCOMPLETE_ASSET_DISPLAYED: generateOpt(
    EVENT_NAME.INCOMPLETE_ASSET_DISPLAYED,
  ),
  // Nft auto detection modal
  NFT_AUTO_DETECTION_MODAL_ENABLE: generateOpt(
    EVENT_NAME.NFT_AUTO_DETECTION_ENABLED_MODAL,
  ),
  MULTI_RPC_MIGRATION_MODAL_ACCEPTED: generateOpt(
    EVENT_NAME.MULTI_RPC_MIGRATION_MODAL_ACCEPTED,
  ),
  NFT_AUTO_DETECTION_MODAL_DISABLE: generateOpt(
    EVENT_NAME.NFT_AUTO_DETECTION_DISBLED_MODAL,
  ),
  // Nft detection event
  NFT_AUTO_DETECTION_ENABLED: generateOpt(
    EVENT_NAME.NFT_AUTO_DETECTION_ENABLED,
  ),
  PRIMARY_CURRENCY_TOGGLE: generateOpt(EVENT_NAME.PRIMARY_CURRENCY_TOGGLE),
  LOGIN_DOWNLOAD_LOGS: generateOpt(EVENT_NAME.LOGIN_DOWNLOAD_LOGS),
  // Backup and sync
  ACCOUNTS_SYNC_ADDED: generateOpt(EVENT_NAME.ACCOUNTS_SYNC_ADDED),
  ACCOUNTS_SYNC_NAME_UPDATED: generateOpt(
    EVENT_NAME.ACCOUNTS_SYNC_NAME_UPDATED,
  ),
  ACCOUNTS_SYNC_ERRONEOUS_SITUATION: generateOpt(
    EVENT_NAME.ACCOUNTS_SYNC_ERRONEOUS_SITUATION,
  ),
  PROFILE_ACTIVITY_UPDATED: generateOpt(EVENT_NAME.PROFILE_ACTIVITY_UPDATED),
  // Connection
  CONNECTION_DROPPED: generateOpt(EVENT_NAME.CONNECTION_DROPPED),
  CONNECTION_RESTORED: generateOpt(EVENT_NAME.CONNECTION_RESTORED),
  // Earn
  EARN_EMPTY_STATE_CTA_CLICKED: generateOpt(
    EVENT_NAME.EARN_EMPTY_STATE_CTA_CLICKED,
  ),
  EARN_LEARN_MORE_CLICKED: generateOpt(EVENT_NAME.EARN_LEARN_MORE_CLICKED),
  EARN_DEPOSIT_REVIEW_CANCEL_CLICKED: generateOpt(
    EVENT_NAME.EARN_DEPOSIT_REVIEW_CANCEL_CLICKED,
  ),
  EARN_DEPOSIT_REVIEW_CONFIRM_CLICKED: generateOpt(
    EVENT_NAME.EARN_DEPOSIT_REVIEW_CONFIRM_CLICKED,
  ),
  EARN_ACTION_BUTTON_CLICKED: generateOpt(
    EVENT_NAME.EARN_ACTION_BUTTON_CLICKED,
  ),
  EARN_INPUT_OPENED: generateOpt(EVENT_NAME.EARN_INPUT_OPENED),
  EARN_INPUT_BACK_BUTTON_CLICKED: generateOpt(
    EVENT_NAME.EARN_INPUT_BACK_BUTTON_CLICKED,
  ),
  EARN_INPUT_VALUE_CHANGED: generateOpt(EVENT_NAME.EARN_INPUT_VALUE_CHANGED),
  EARN_REVIEW_BUTTON_CLICKED: generateOpt(
    EVENT_NAME.EARN_REVIEW_BUTTON_CLICKED,
  ),
  EARN_CONFIRMATION_PAGE_VIEWED: generateOpt(
    EVENT_NAME.EARN_CONFIRMATION_PAGE_VIEWED,
  ),
  EARN_ACTION_SUBMITTED: generateOpt(EVENT_NAME.EARN_ACTION_SUBMITTED),
  EARN_TRANSACTION_INITIATED: generateOpt(
    EVENT_NAME.EARN_TRANSACTION_INITIATED,
  ),
  EARN_TRANSACTION_APPROVED: generateOpt(EVENT_NAME.EARN_TRANSACTION_APPROVED),
  EARN_TRANSACTION_REJECTED: generateOpt(EVENT_NAME.EARN_TRANSACTION_REJECTED),
  EARN_TRANSACTION_SUBMITTED: generateOpt(
    EVENT_NAME.EARN_TRANSACTION_SUBMITTED,
  ),
  EARN_TRANSACTION_CONFIRMED: generateOpt(
    EVENT_NAME.EARN_TRANSACTION_CONFIRMED,
  ),
  EARN_TRANSACTION_FAILED: generateOpt(EVENT_NAME.EARN_TRANSACTION_FAILED),
  EARN_TRANSACTION_DROPPED: generateOpt(EVENT_NAME.EARN_TRANSACTION_DROPPED),
  EARN_WITHDRAWAL_REVIEW_CANCEL_CLICKED: generateOpt(
    EVENT_NAME.EARN_WITHDRAWAL_REVIEW_CANCEL_CLICKED,
  ),
  EARN_LENDING_FAQ_LINK_OPENED: generateOpt(
    EVENT_NAME.EARN_LENDING_FAQ_LINK_OPENED,
  ),
  EARN_INPUT_INSUFFICIENT_BALANCE: generateOpt(
    EVENT_NAME.EARN_INPUT_INSUFFICIENT_BALANCE,
  ),
  EARN_INPUT_CURRENCY_SWITCH_CLICKED: generateOpt(
    EVENT_NAME.EARN_INPUT_CURRENCY_SWITCH_CLICKED,
  ),
  EARN_LENDING_DEPOSIT_MORE_BUTTON_CLICKED: generateOpt(
    EVENT_NAME.EARN_LENDING_DEPOSIT_MORE_BUTTON_CLICKED,
  ),
  EARN_LENDING_WITHDRAW_BUTTON_CLICKED: generateOpt(
    EVENT_NAME.EARN_LENDING_WITHDRAW_BUTTON_CLICKED,
  ),
  EARN_LENDING_WITHDRAW_CONFIRMATION_BACK_CLICKED: generateOpt(
    EVENT_NAME.EARN_LENDING_WITHDRAW_CONFIRMATION_BACK_CLICKED,
  ),
  // Stake
  REVIEW_STAKE_BUTTON_CLICKED: generateOpt(
    EVENT_NAME.REVIEW_STAKE_BUTTON_CLICKED,
  ),
  REVIEW_UNSTAKE_BUTTON_CLICKED: generateOpt(
    EVENT_NAME.REVIEW_UNSTAKE_BUTTON_CLICKED,
  ),
  STAKE_INPUT_QUICK_AMOUNT_CLICKED: generateOpt(
    EVENT_NAME.STAKE_INPUT_QUICK_AMOUNT_CLICKED,
  ),
  UNSTAKE_INPUT_QUICK_AMOUNT_CLICKED: generateOpt(
    EVENT_NAME.UNSTAKE_INPUT_QUICK_AMOUNT_CLICKED,
  ),
  STAKE_WITHDRAW_BUTTON_CLICKED: generateOpt(
    EVENT_NAME.STAKE_WITHDRAW_BUTTON_CLICKED,
  ),
  STAKE_CLAIM_BUTTON_CLICKED: generateOpt(
    EVENT_NAME.STAKE_CLAIM_BUTTON_CLICKED,
  ),
  STAKE_LEARN_MORE_CLICKED: generateOpt(EVENT_NAME.STAKE_LEARN_MORE_CLICKED),
  STAKE_CANCEL_CLICKED: generateOpt(EVENT_NAME.STAKE_CANCEL_CLICKED),
  STAKE_CONFIRMATION_BACK_CLICKED: generateOpt(
    EVENT_NAME.STAKE_CONFIRMATION_BACK_CLICKED,
  ),
  STAKE_TRANSACTION_INITIATED: generateOpt(
    EVENT_NAME.STAKE_TRANSACTION_INITIATED,
  ),
  STAKE_TRANSACTION_APPROVED: generateOpt(
    EVENT_NAME.STAKE_TRANSACTION_APPROVED,
  ),
  STAKE_TRANSACTION_REJECTED: generateOpt(
    EVENT_NAME.STAKE_TRANSACTION_REJECTED,
  ),
  STAKE_TRANSACTION_FAILED: generateOpt(EVENT_NAME.STAKE_TRANSACTION_FAILED),
  STAKE_TRANSACTION_CONFIRMED: generateOpt(
    EVENT_NAME.STAKE_TRANSACTION_CONFIRMED,
  ),
  STAKE_TRANSACTION_SUBMITTED: generateOpt(
    EVENT_NAME.STAKE_TRANSACTION_SUBMITTED,
  ),
  STAKE_GAS_COST_IMPACT_WARNING_TRIGGERED: generateOpt(
    EVENT_NAME.STAKE_GAS_COST_IMPACT_WARNING_TRIGGERED,
  ),
  STAKE_GAS_COST_IMPACT_CANCEL_CLICKED: generateOpt(
    EVENT_NAME.STAKE_GAS_COST_IMPACT_CANCEL_CLICKED,
  ),
  STAKE_GAS_COST_IMPACT_PROCEEDED_CLICKED: generateOpt(
    EVENT_NAME.STAKE_GAS_COST_IMPACT_PROCEEDED_CLICKED,
  ),
  UNSTAKE_INPUT_CURRENCY_SWITCH_CLICKED: generateOpt(
    EVENT_NAME.UNSTAKE_INPUT_CURRENCY_SWITCH_CLICKED,
  ),
  UNSTAKE_CANCEL_CLICKED: generateOpt(EVENT_NAME.UNSTAKE_CANCEL_CLICKED),
  UNSTAKE_CONFIRMATION_BACK_CLICKED: generateOpt(
    EVENT_NAME.UNSTAKE_CONFIRMATION_BACK_CLICKED,
  ),
  UNSTAKE_TRANSACTION_INITIATED: generateOpt(
    EVENT_NAME.UNSTAKE_TRANSACTION_INITIATED,
  ),
  UNSTAKE_TRANSACTION_APPROVED: generateOpt(
    EVENT_NAME.UNSTAKE_TRANSACTION_APPROVED,
  ),
  UNSTAKE_TRANSACTION_REJECTED: generateOpt(
    EVENT_NAME.UNSTAKE_TRANSACTION_REJECTED,
  ),
  UNSTAKE_TRANSACTION_FAILED: generateOpt(
    EVENT_NAME.UNSTAKE_TRANSACTION_FAILED,
  ),
  UNSTAKE_TRANSACTION_CONFIRMED: generateOpt(
    EVENT_NAME.UNSTAKE_TRANSACTION_CONFIRMED,
  ),
  UNSTAKE_TRANSACTION_SUBMITTED: generateOpt(
    EVENT_NAME.UNSTAKE_TRANSACTION_SUBMITTED,
  ),
  VISITED_ETH_OVERVIEW_WITH_STAKED_POSITIONS: generateOpt(
    EVENT_NAME.VISITED_ETH_OVERVIEW_WITH_STAKED_POSITIONS,
  ),
  EARN_TOKEN_LIST_ITEM_CLICKED: generateOpt(
    EVENT_NAME.EARN_TOKEN_LIST_ITEM_CLICKED,
  ),
  TOKEN_DETAILS_OPENED: generateOpt(EVENT_NAME.TOKEN_LIST_ITEM_PRESSED),

  // Bridge
  SWAP_PAGE_VIEWED: generateOpt(EVENT_NAME.SWAP_PAGE_VIEWED), // Temporary event until unified swap/bridge is done

  // RPC Failover
  RPC_SERVICE_UNAVAILABLE: generateOpt(EVENT_NAME.RPC_SERVICE_UNAVAILABLE),
  RPC_SERVICE_DEGRADED: generateOpt(EVENT_NAME.RPC_SERVICE_DEGRADED),

  // Multi SRP
  IMPORT_SECRET_RECOVERY_PHRASE_CLICKED: generateOpt(
    EVENT_NAME.IMPORT_SECRET_RECOVERY_PHRASE_CLICKED,
  ),
  IMPORT_SECRET_RECOVERY_PHRASE_COMPLETED: generateOpt(
    EVENT_NAME.IMPORT_SECRET_RECOVERY_PHRASE_COMPLETED,
  ),
  SECRET_RECOVERY_PHRASE_PICKER_CLICKED: generateOpt(
    EVENT_NAME.SECRET_RECOVERY_PHRASE_PICKER_CLICKED,
  ),

  // Deep Link Modal
  DEEP_LINK_PRIVATE_MODAL_VIEWED: generateOpt(
    EVENT_NAME.DEEP_LINK_PRIVATE_MODAL_VIEWED,
  ),
  DEEP_LINK_PUBLIC_MODAL_VIEWED: generateOpt(
    EVENT_NAME.DEEP_LINK_PUBLIC_MODAL_VIEWED,
  ),
  DEEP_LINK_INVALID_MODAL_VIEWED: generateOpt(
    EVENT_NAME.DEEP_LINK_INVALID_MODAL_VIEWED,
  ),
  DEEP_LINK_PRIVATE_MODAL_DISMISSED: generateOpt(
    EVENT_NAME.DEEP_LINK_PRIVATE_MODAL_DISMISSED,
  ),
  DEEP_LINK_PUBLIC_MODAL_DISMISSED: generateOpt(
    EVENT_NAME.DEEP_LINK_PUBLIC_MODAL_DISMISSED,
  ),
  DEEP_LINK_INVALID_MODAL_DISMISSED: generateOpt(
    EVENT_NAME.DEEP_LINK_INVALID_MODAL_DISMISSED,
  ),
  DEEP_LINK_PRIVATE_MODAL_CONTINUE_CLICKED: generateOpt(
    EVENT_NAME.DEEP_LINK_PRIVATE_MODAL_CONTINUE_CLICKED,
  ),
  DEEP_LINK_PUBLIC_MODAL_CONTINUE_CLICKED: generateOpt(
    EVENT_NAME.DEEP_LINK_PUBLIC_MODAL_CONTINUE_CLICKED,
  ),
  DEEP_LINK_MODAL_PRIVATE_DONT_REMIND_ME_AGAIN_CHECKBOX_CHECKED: generateOpt(
    EVENT_NAME.DEEP_LINK_MODAL_PRIVATE_DONT_REMIND_ME_AGAIN_CHECKBOX_CHECKED,
  ),
  DEEP_LINK_MODAL_PRIVATE_DONT_REMIND_ME_AGAIN_CHECKBOX_UNCHECKED: generateOpt(
    EVENT_NAME.DEEP_LINK_MODAL_PRIVATE_DONT_REMIND_ME_AGAIN_CHECKBOX_UNCHECKED,
  ),

  // Card
  CARD_VIEWED: generateOpt(EVENT_NAME.CARD_VIEWED),
  CARD_HOME_CLICKED: generateOpt(EVENT_NAME.CARD_HOME_CLICKED),
  CARD_ADD_FUNDS_CLICKED: generateOpt(EVENT_NAME.CARD_ADD_FUNDS_CLICKED),
  CARD_ADD_FUNDS_COMPLETED: generateOpt(EVENT_NAME.CARD_ADD_FUNDS_COMPLETED),
  CARD_ADVANCED_CARD_MANAGEMENT_CLICKED: generateOpt(
    EVENT_NAME.CARD_ADVANCED_CARD_MANAGEMENT_CLICKED,
  ),
};

/**
 * Legacy Analytics Tracking Events
 */

enum DESCRIPTION {
  // Navigation Drawer
  NAVIGATION_TAPS_ACCOUNT_NAME = 'Tapped Account Name / Profile',
  NAVIGATION_TAPS_SEND = "Taps on 'Send'",
  NAVIGATION_TAPS_RECEIVE = "Taps on 'Receive'",
  NAVIGATION_TAPS_BROWSER = 'Taps Browser',
  NAVIGATION_TAPS_TRANSACTION_HISTORY = 'Transaction History',
  NAVIGATION_TAPS_SHARE_PUBLIC_ADDRESS = 'Share my Public address',
  NAVIGATION_TAPS_VIEW_ETHERSCAN = 'View on Etherscan',
  NAVIGATION_TAPS_GET_HELP = 'Get Help',
  NAVIGATION_TAPS_SEND_FEEDBACK = 'Send Feedback',
  NAVIGATION_TAPS_SETTINGS = 'Settings',
  NAVIGATION_TAPS_LOGOUT = 'Logout',
  // Dapp
  DAPP_BROWSER_OPTIONS = 'More Browser Options',
  DAPP_HOME = 'Home',
  DAPP_ADD_TO_FAVORITE = 'Add to Favorites',
  DAPP_OPEN_IN_BROWSER = 'Open in Browser',
  // Wallet
  WALLET_TOKENS = 'Tokens',
  WALLET_COLLECTIBLES = 'Collectibles',
  WALLET_QR_SCANNER = 'QR scanner',
  WALLET_COPIED_ADDRESS = 'Copied Address',
  WALLET_ADD_COLLECTIBLES = 'Add Collectibles',

  // Transactions
  TRANSACTIONS_CONFIRM_STARTED = 'Confirm Started',
  TRANSACTIONS_EDIT_TRANSACTION = 'Edit Transaction',
  TRANSACTIONS_CANCEL_TRANSACTION = 'Cancel',
  TRANSACTIONS_COMPLETED_TRANSACTION = 'Transaction Completed',
  TRANSACTIONS_CONFIRM_SIGNATURE = 'Confirm',
  TRANSACTIONS_CANCEL_SIGNATURE = 'Cancel',
  // Accounts
  ACCOUNTS_ADDED_NEW_ACCOUNT = 'Added New Account',
  ACCOUNTS_IMPORTED_NEW_ACCOUNT = 'Imported New Account',
  // Settings
  SETTINGS_GENERAL = 'General',
  SETTINGS_ADVANCED = 'Advanced',
  SETTINGS_NOTIFICATIONS = 'Notifications',
  SETTINGS_BACKUP_AND_SYNC = 'Backup & Sync',
  SETTINGS_SECURITY_AND_PRIVACY = 'Security & Privacy',
  SETTINGS_ABOUT = 'About MetaMask',
  SETTINGS_EXPERIMENTAL = 'Experimental',
  // Receive Options
  RECEIVE_OPTIONS_SHARE_ADDRESS = 'Share address',
  RECEIVE_OPTIONS_QR_CODE = 'QR Code',
  RECEIVE_OPTIONS_PAYMENT_REQUEST = 'Payment Request',
  // Send flow
  SEND_FLOW_ADDS_RECIPIENT = `Adds recipient address 'Send to'`,
  SEND_FLOW_ADDS_AMOUNT = `Adds Amount`,
  SEND_FLOW_ADJUSTS_TRANSACTION_FEE = `Adjusts transaction fee`,
  SEND_FLOW_SELECT_DUPLICATE_ADDRESS = `Select duplicate address`,
  SEND_FLOW_CANCEL = `Cancel`,
  // Dapp Interactions
  DAPP_APPROVE_SCREEN_VIEW_DETAILS = 'View tx details',
  SWAPS = 'Swaps',
  BRIDGE = 'Bridge',
  STAKE = 'Stake',
  NOTIFICATIONS = 'Notifications',
}

const legacyMetaMetricsEvents = {
  // Navigation Drawer
  NAVIGATION_TAPS_ACCOUNT_NAME: generateOpt(
    EVENT_NAME.NAVIGATION_DRAWER,
    ACTIONS.NAVIGATION_DRAWER,
    DESCRIPTION.NAVIGATION_TAPS_ACCOUNT_NAME,
  ),
  NAVIGATION_TAPS_SEND: generateOpt(
    EVENT_NAME.NAVIGATION_DRAWER,
    ACTIONS.NAVIGATION_DRAWER,
    DESCRIPTION.NAVIGATION_TAPS_SEND,
  ),
  NAVIGATION_TAPS_RECEIVE: generateOpt(
    EVENT_NAME.NAVIGATION_DRAWER,
    ACTIONS.NAVIGATION_DRAWER,
    DESCRIPTION.NAVIGATION_TAPS_RECEIVE,
  ),
  NAVIGATION_TAPS_BROWSER: generateOpt(
    EVENT_NAME.NAVIGATION_DRAWER,
    ACTIONS.NAVIGATION_DRAWER,
    DESCRIPTION.NAVIGATION_TAPS_BROWSER,
  ),
  NAVIGATION_TAPS_TRANSACTION_HISTORY: generateOpt(
    EVENT_NAME.NAVIGATION_DRAWER,
    ACTIONS.NAVIGATION_DRAWER,
    DESCRIPTION.NAVIGATION_TAPS_TRANSACTION_HISTORY,
  ),
  NAVIGATION_TAPS_SHARE_PUBLIC_ADDRESS: generateOpt(
    EVENT_NAME.NAVIGATION_DRAWER,
    ACTIONS.NAVIGATION_DRAWER,
    DESCRIPTION.NAVIGATION_TAPS_SHARE_PUBLIC_ADDRESS,
  ),
  NAVIGATION_TAPS_VIEW_ETHERSCAN: generateOpt(
    EVENT_NAME.NAVIGATION_DRAWER,
    ACTIONS.NAVIGATION_DRAWER,
    DESCRIPTION.NAVIGATION_TAPS_VIEW_ETHERSCAN,
  ),
  NAVIGATION_TAPS_GET_HELP: generateOpt(
    EVENT_NAME.NAVIGATION_DRAWER,
    ACTIONS.NAVIGATION_DRAWER,
    DESCRIPTION.NAVIGATION_TAPS_GET_HELP,
  ),
  NAVIGATION_TAPS_SEND_FEEDBACK: generateOpt(
    EVENT_NAME.NAVIGATION_DRAWER,
    ACTIONS.NAVIGATION_DRAWER,
    DESCRIPTION.NAVIGATION_TAPS_SEND_FEEDBACK,
  ),
  NAVIGATION_TAPS_SETTINGS: generateOpt(
    EVENT_NAME.NAVIGATION_DRAWER,
    ACTIONS.NAVIGATION_DRAWER,
    DESCRIPTION.NAVIGATION_TAPS_SETTINGS,
  ),
  NAVIGATION_TAPS_LOGOUT: generateOpt(
    EVENT_NAME.NAVIGATION_DRAWER,
    ACTIONS.NAVIGATION_DRAWER,
    DESCRIPTION.NAVIGATION_TAPS_LOGOUT,
  ),
  // Dapp
  DAPP_BROWSER_OPTIONS: generateOpt(
    EVENT_NAME.DAPP_VIEW,
    ACTIONS.DAPP_VIEW,
    DESCRIPTION.DAPP_BROWSER_OPTIONS,
  ),
  DAPP_HOME: generateOpt(
    EVENT_NAME.DAPP_VIEW,
    ACTIONS.DAPP_VIEW,
    DESCRIPTION.DAPP_HOME,
  ),
  DAPP_ADD_TO_FAVORITE: generateOpt(
    EVENT_NAME.DAPP_VIEW,
    ACTIONS.DAPP_VIEW,
    DESCRIPTION.DAPP_ADD_TO_FAVORITE,
  ),
  DAPP_OPEN_IN_BROWSER: generateOpt(
    EVENT_NAME.DAPP_VIEW,
    ACTIONS.DAPP_VIEW,
    DESCRIPTION.DAPP_OPEN_IN_BROWSER,
  ),
  // Wallet
  WALLET_TOKENS: generateOpt(
    EVENT_NAME.WALLET_VIEW,
    ACTIONS.WALLET_VIEW,
    DESCRIPTION.WALLET_TOKENS,
  ),
  WALLET_COLLECTIBLES: generateOpt(
    EVENT_NAME.WALLET_VIEW,
    ACTIONS.WALLET_VIEW,
    DESCRIPTION.WALLET_COLLECTIBLES,
  ),
  WALLET_QR_SCANNER: generateOpt(
    EVENT_NAME.WALLET_VIEW,
    ACTIONS.WALLET_VIEW,
    DESCRIPTION.WALLET_QR_SCANNER,
  ),
  WALLET_COPIED_ADDRESS: generateOpt(
    EVENT_NAME.WALLET_VIEW,
    ACTIONS.WALLET_VIEW,
    DESCRIPTION.WALLET_COPIED_ADDRESS,
  ),
  WALLET_ADD_COLLECTIBLES: generateOpt(
    EVENT_NAME.WALLET_VIEW,
    ACTIONS.WALLET_VIEW,
    DESCRIPTION.WALLET_ADD_COLLECTIBLES,
  ),

  // Transactions
  TRANSACTIONS_CONFIRM_STARTED: generateOpt(
    EVENT_NAME.TRANSACTIONS,
    ACTIONS.CONFIRM_SCREEN,
    DESCRIPTION.TRANSACTIONS_CONFIRM_STARTED,
  ),
  TRANSACTIONS_EDIT_TRANSACTION: generateOpt(
    EVENT_NAME.TRANSACTIONS,
    ACTIONS.CONFIRM_SCREEN,
    DESCRIPTION.TRANSACTIONS_EDIT_TRANSACTION,
  ),
  TRANSACTIONS_CANCEL_TRANSACTION: generateOpt(
    EVENT_NAME.TRANSACTIONS,
    ACTIONS.CONFIRM_SCREEN,
    DESCRIPTION.TRANSACTIONS_CANCEL_TRANSACTION,
  ),
  TRANSACTIONS_COMPLETED_TRANSACTION: generateOpt(
    EVENT_NAME.TRANSACTIONS,
    ACTIONS.CONFIRM_SCREEN,
    DESCRIPTION.TRANSACTIONS_COMPLETED_TRANSACTION,
  ),
  TRANSACTIONS_CONFIRM_SIGNATURE: generateOpt(
    EVENT_NAME.TRANSACTIONS,
    ACTIONS.SIGN_SCREEN,
    DESCRIPTION.TRANSACTIONS_CONFIRM_SIGNATURE,
  ),
  TRANSACTIONS_CANCEL_SIGNATURE: generateOpt(
    EVENT_NAME.TRANSACTIONS,
    ACTIONS.SIGN_SCREEN,
    DESCRIPTION.TRANSACTIONS_CANCEL_SIGNATURE,
  ),
  // Accounts
  ACCOUNTS_ADDED_NEW_ACCOUNT: generateOpt(
    EVENT_NAME.ACCOUNTS,
    ACTIONS.ACCOUNTS_MODAL,
    DESCRIPTION.ACCOUNTS_ADDED_NEW_ACCOUNT,
  ),
  ACCOUNTS_IMPORTED_NEW_ACCOUNT: generateOpt(
    EVENT_NAME.ACCOUNTS,
    ACTIONS.ACCOUNTS_MODAL,
    DESCRIPTION.ACCOUNTS_IMPORTED_NEW_ACCOUNT,
  ),
  // Settings
  SETTINGS_GENERAL: generateOpt(
    EVENT_NAME.SETTINGS,
    ACTIONS.SETTINGS,
    DESCRIPTION.SETTINGS_GENERAL,
  ),
  SETTINGS_ADVANCED: generateOpt(
    EVENT_NAME.SETTINGS,
    ACTIONS.SETTINGS,
    DESCRIPTION.SETTINGS_ADVANCED,
  ),
  SETTINGS_SECURITY_AND_PRIVACY: generateOpt(
    EVENT_NAME.SETTINGS,
    ACTIONS.SETTINGS,
    DESCRIPTION.SETTINGS_SECURITY_AND_PRIVACY,
  ),
  SETTINGS_ABOUT: generateOpt(
    EVENT_NAME.SETTINGS,
    ACTIONS.SETTINGS,
    DESCRIPTION.SETTINGS_ABOUT,
  ),
  SETTINGS_EXPERIMENTAL: generateOpt(
    EVENT_NAME.SETTINGS,
    ACTIONS.SETTINGS,
    DESCRIPTION.SETTINGS_EXPERIMENTAL,
  ),
  SETTINGS_NOTIFICATIONS: generateOpt(
    EVENT_NAME.SETTINGS,
    ACTIONS.SETTINGS,
    DESCRIPTION.SETTINGS_NOTIFICATIONS,
  ),
  SETTINGS_BACKUP_AND_SYNC: generateOpt(
    EVENT_NAME.SETTINGS,
    ACTIONS.SETTINGS,
    DESCRIPTION.SETTINGS_BACKUP_AND_SYNC,
  ),
  // Receive Options
  RECEIVE_OPTIONS_SHARE_ADDRESS: generateOpt(
    EVENT_NAME.RECEIVE_OPTIONS,
    ACTIONS.RECEIVE_OPTIONS,
    DESCRIPTION.RECEIVE_OPTIONS_SHARE_ADDRESS,
  ),
  RECEIVE_OPTIONS_QR_CODE: generateOpt(
    EVENT_NAME.RECEIVE_OPTIONS,
    ACTIONS.RECEIVE_OPTIONS,
    DESCRIPTION.RECEIVE_OPTIONS_QR_CODE,
  ),
  RECEIVE_OPTIONS_PAYMENT_REQUEST: generateOpt(
    EVENT_NAME.RECEIVE_OPTIONS,
    ACTIONS.RECEIVE_OPTIONS,
    DESCRIPTION.RECEIVE_OPTIONS_PAYMENT_REQUEST,
  ),
  // Send flow
  SEND_FLOW_ADDS_RECIPIENT: generateOpt(
    EVENT_NAME.SEND_FLOW,
    ACTIONS.SEND_FLOW,
    DESCRIPTION.SEND_FLOW_ADDS_RECIPIENT,
  ),
  SEND_FLOW_ADDS_AMOUNT: generateOpt(
    EVENT_NAME.SEND_FLOW,
    ACTIONS.SEND_FLOW,
    DESCRIPTION.SEND_FLOW_ADDS_AMOUNT,
  ),
  SEND_FLOW_ADJUSTS_TRANSACTION_FEE: generateOpt(
    EVENT_NAME.SEND_FLOW,
    ACTIONS.SEND_FLOW,
    DESCRIPTION.SEND_FLOW_ADJUSTS_TRANSACTION_FEE,
  ),
  SEND_FLOW_CANCEL: generateOpt(
    EVENT_NAME.SEND_FLOW,
    ACTIONS.SEND_FLOW,
    DESCRIPTION.SEND_FLOW_CANCEL,
  ),
  SEND_FLOW_SELECT_DUPLICATE_ADDRESS: generateOpt(
    EVENT_NAME.SEND_FLOW,
    ACTIONS.SEND_FLOW,
    DESCRIPTION.SEND_FLOW_SELECT_DUPLICATE_ADDRESS,
  ),
  // Dapp Interactions
  DAPP_APPROVE_SCREEN_VIEW_DETAILS: generateOpt(
    EVENT_NAME.DAPP_INTERACTIONS,
    ACTIONS.APPROVE_REQUEST,
    DESCRIPTION.DAPP_APPROVE_SCREEN_VIEW_DETAILS,
  ),
  // Swaps
  SWAPS_OPENED: generateOpt(
    EVENT_NAME.SWAPS_OPENED,
    ACTIONS.SWAP,
    DESCRIPTION.SWAPS,
  ),
  QUOTES_REQUESTED: generateOpt(
    EVENT_NAME.QUOTES_REQUESTED,
    ACTIONS.QUOTE,
    DESCRIPTION.SWAPS,
  ),
  QUOTES_RECEIVED: generateOpt(
    EVENT_NAME.QUOTES_RECEIVED,
    ACTIONS.QUOTE,
    DESCRIPTION.SWAPS,
  ),
  QUOTES_REQUEST_CANCELLED: generateOpt(
    EVENT_NAME.QUOTES_REQUEST_CANCELLED,
    ACTIONS.QUOTE,
    DESCRIPTION.SWAPS,
  ),
  ALL_AVAILABLE_QUOTES_OPENED: generateOpt(
    EVENT_NAME.ALL_AVAILABLE_QUOTES_OPENED,
    ACTIONS.QUOTE,
    DESCRIPTION.SWAPS,
  ),
  SWAP_STARTED: generateOpt(
    EVENT_NAME.SWAP_STARTED,
    ACTIONS.SWAP,
    DESCRIPTION.SWAPS,
  ),
  SWAP_COMPLETED: generateOpt(
    EVENT_NAME.SWAP_COMPLETED,
    ACTIONS.SWAP,
    DESCRIPTION.SWAPS,
  ),
  SWAP_FAILED: generateOpt(
    EVENT_NAME.SWAP_FAILED,
    ACTIONS.SWAP,
    DESCRIPTION.SWAPS,
  ),
  SWAP_TRACKING_FAILED: generateOpt(
    EVENT_NAME.SWAP_TRACKING_FAILED,
    ACTIONS.SWAP,
    DESCRIPTION.SWAPS,
  ),
  QUOTES_TIMED_OUT: generateOpt(
    EVENT_NAME.QUOTES_TIMED_OUT,
    ACTIONS.QUOTE,
    DESCRIPTION.SWAPS,
  ),
  NO_QUOTES_AVAILABLE: generateOpt(
    EVENT_NAME.NO_QUOTES_AVAILABLE,
    ACTIONS.QUOTE,
    DESCRIPTION.SWAPS,
  ),
  GAS_FEES_CHANGED: generateOpt(
    EVENT_NAME.GAS_FEES_CHANGED,
    ACTIONS.QUOTE,
    DESCRIPTION.SWAPS,
  ),
  EDIT_SPEND_LIMIT_OPENED: generateOpt(
    EVENT_NAME.EDIT_SPEND_LIMIT_OPENED,
    ACTIONS.QUOTE,
    DESCRIPTION.SWAPS,
  ),
  CUSTOM_TOKEN_IMPORTED: generateOpt(
    EVENT_NAME.TOKEN_IMPORTED,
    ACTIONS.SWAP,
    DESCRIPTION.SWAPS,
  ),
  BRIDGE_LINK_CLICKED: generateOpt(
    EVENT_NAME.BRIDGE_LINK_CLICKED,
    ACTIONS.BRIDGE,
    DESCRIPTION.BRIDGE,
  ),
  STAKE_BUTTON_CLICKED: generateOpt(
    EVENT_NAME.STAKE_BUTTON_CLICKED,
    ACTIONS.STAKE,
    DESCRIPTION.STAKE,
  ),
};

const MetaMetricsEvents = { ...events, ...legacyMetaMetricsEvents };

export { MetaMetricsEvents, ONBOARDING_WIZARD_STEP_DESCRIPTION, EVENT_NAME };<|MERGE_RESOLUTION|>--- conflicted
+++ resolved
@@ -515,7 +515,6 @@
 
   // What's New Link Clicked
   WHATS_NEW_LINK_CLICKED = "What's New Link Clicked",
-<<<<<<< HEAD
 
   // Card
   CARD_VIEWED = 'Card Viewed',
@@ -523,8 +522,6 @@
   CARD_ADD_FUNDS_CLICKED = 'Card Add Funds Clicked',
   CARD_ADD_FUNDS_COMPLETED = 'Card Add Funds Completed',
   CARD_ADVANCED_CARD_MANAGEMENT_CLICKED = 'Card Advanced Card Management Clicked',
-=======
->>>>>>> ef45f15e
 }
 
 enum ACTIONS {
