--- conflicted
+++ resolved
@@ -1290,12 +1290,11 @@
     EVENT_NAME.DEEP_LINK_MODAL_PRIVATE_DONT_REMIND_ME_AGAIN_CHECKBOX_UNCHECKED,
   ),
 
-<<<<<<< HEAD
   // Asset Filter
   ASSET_FILTER_SELECTED: generateOpt(EVENT_NAME.ASSET_FILTER_SELECTED),
   ASSET_FILTER_CUSTOM_SELECTED: generateOpt(
     EVENT_NAME.ASSET_FILTER_CUSTOM_SELECTED,
-=======
+  ),
   // Card
   CARD_VIEWED: generateOpt(EVENT_NAME.CARD_VIEWED),
   CARD_HOME_CLICKED: generateOpt(EVENT_NAME.CARD_HOME_CLICKED),
@@ -1308,7 +1307,6 @@
   ),
   CARD_ADVANCED_CARD_MANAGEMENT_CLICKED: generateOpt(
     EVENT_NAME.CARD_ADVANCED_CARD_MANAGEMENT_CLICKED,
->>>>>>> fb787954
   ),
 };
 
