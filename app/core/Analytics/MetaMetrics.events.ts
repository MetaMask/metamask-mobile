--- conflicted
+++ resolved
@@ -502,14 +502,6 @@
   RPC_SERVICE_UNAVAILABLE = 'RPC Service Unavailable',
   RPC_SERVICE_DEGRADED = 'RPC Service Degraded',
 
-<<<<<<< HEAD
-  // Deep Link Analytics - Consolidated Event
-  DEEP_LINK_USED = 'Deep link Used',
-
-  // TODO: Remove legacy deep link modal events after consolidating to DEEP_LINK_USED
-  // Legacy Deep Link Modal Events (to be removed after migration)
-  /** @deprecated use DEEP_LINK_USED instead */
-=======
   // NETWORK CONNECTION BANNER
   SLOW_RPC_BANNER_SHOWN = 'Slow RPC Banner Shown',
   UNAVAILABLE_RPC_BANNER_SHOWN = 'Unavailable RPC Banner Shown',
@@ -517,7 +509,12 @@
   UNAVAILABLE_RPC_BANNER_UPDATE_RPC_CLICKED = 'Unavailable RPC Banner: Update RPC Clicked',
 
   // Deep Link Modal Viewed
->>>>>>> e5d7c95d
+  // Deep Link Analytics - Consolidated Event
+  DEEP_LINK_USED = 'Deep link Used',
+
+  // TODO: Remove legacy deep link modal events after consolidating to DEEP_LINK_USED
+  // Legacy Deep Link Modal Events (to be removed after migration)
+  /** @deprecated use DEEP_LINK_USED instead */
   DEEP_LINK_PRIVATE_MODAL_VIEWED = 'Deep Link Private Modal Viewed',
   /** @deprecated use DEEP_LINK_USED instead */
   DEEP_LINK_PUBLIC_MODAL_VIEWED = 'Deep Link Public Modal Viewed',
