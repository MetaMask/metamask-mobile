--- conflicted
+++ resolved
@@ -465,12 +465,9 @@
   // Smart transactions
   SMART_TRANSACTION_OPT_IN = 'Smart Transaction Opt In',
 
-<<<<<<< HEAD
-=======
   // Smart account opt in
   SMART_ACCOUNT_OPT_IN = 'Smart Account Opt In',
 
->>>>>>> 05d3e30f
   // Dismiss smart account upgrade suggestion
   DISMISS_SMART_ACCOUNT_SUGGESTION_ENABLED = 'Dismiss smart account suggestion enabled',
 
@@ -515,12 +512,9 @@
   DEEP_LINK_PUBLIC_MODAL_CONTINUE_CLICKED = 'Deep Link Public Modal Continue Clicked',
   DEEP_LINK_MODAL_PRIVATE_DONT_REMIND_ME_AGAIN_CHECKBOX_CHECKED = 'Deep Link Modal Private Dont Remind Me Again Checkbox Checked',
   DEEP_LINK_MODAL_PRIVATE_DONT_REMIND_ME_AGAIN_CHECKBOX_UNCHECKED = 'Deep Link Modal Private Dont Remind Me Again Checkbox Unchecked',
-<<<<<<< HEAD
-=======
 
   // What's New Link Clicked
   WHATS_NEW_LINK_CLICKED = 'What\'s New Link Clicked',
->>>>>>> 05d3e30f
 }
 
 enum ACTIONS {
@@ -691,10 +685,7 @@
     EVENT_NAME.WALLET_REHYDRATION_SELECTED,
   ),
   SOCIAL_LOGIN_COMPLETED: generateOpt(EVENT_NAME.SOCIAL_LOGIN_COMPLETED),
-<<<<<<< HEAD
-=======
   WHATS_NEW_LINK_CLICKED: generateOpt(EVENT_NAME.WHATS_NEW_LINK_CLICKED),
->>>>>>> 05d3e30f
   REHYDRATION_PASSWORD_ATTEMPTED: generateOpt(
     EVENT_NAME.REHYDRATION_PASSWORD_ATTEMPTED,
   ),
@@ -1017,12 +1008,9 @@
   // Smart transactions
   SMART_TRANSACTION_OPT_IN: generateOpt(EVENT_NAME.SMART_TRANSACTION_OPT_IN),
 
-<<<<<<< HEAD
-=======
   // User opt in for smart account upgrade
   SMART_ACCOUNT_OPT_IN: generateOpt(EVENT_NAME.SMART_ACCOUNT_OPT_IN),
 
->>>>>>> 05d3e30f
   // Dismiss smart account upgrade suggestion
   DISMISS_SMART_ACCOUNT_SUGGESTION_ENABLED: generateOpt(
     EVENT_NAME.DISMISS_SMART_ACCOUNT_SUGGESTION_ENABLED,
