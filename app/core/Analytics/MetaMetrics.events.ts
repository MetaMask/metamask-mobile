--- conflicted
+++ resolved
@@ -579,15 +579,12 @@
   REWARDS_REWARD_VIEWED = 'Rewards Reward Viewed',
   REWARDS_SETTINGS_VIEWED = 'Rewards Settings Viewed',
   REWARDS_WAYS_TO_EARN_CTA_CLICKED = 'Rewards Ways to Earn CTA Clicked',
-<<<<<<< HEAD
-=======
 
   // Predict
   PREDICT_ACTION_INITIATED = 'Predict Action Initiated',
   PREDICT_ACTION_SUBMITTED = 'Predict Action Submitted',
   PREDICT_ACTION_COMPLETED = 'Predict Action Completed',
   PREDICT_ACTION_FAILED = 'Predict Action Failed',
->>>>>>> d5ca588d
 }
 
 enum ACTIONS {
@@ -1465,14 +1462,11 @@
   REWARDS_WAYS_TO_EARN_CTA_CLICKED: generateOpt(
     EVENT_NAME.REWARDS_WAYS_TO_EARN_CTA_CLICKED,
   ),
-<<<<<<< HEAD
-=======
   // Predict
   PREDICT_ACTION_INITIATED: generateOpt(EVENT_NAME.PREDICT_ACTION_INITIATED),
   PREDICT_ACTION_SUBMITTED: generateOpt(EVENT_NAME.PREDICT_ACTION_SUBMITTED),
   PREDICT_ACTION_COMPLETED: generateOpt(EVENT_NAME.PREDICT_ACTION_COMPLETED),
   PREDICT_ACTION_FAILED: generateOpt(EVENT_NAME.PREDICT_ACTION_FAILED),
->>>>>>> d5ca588d
 };
 
 /**
