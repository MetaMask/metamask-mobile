--- conflicted
+++ resolved
@@ -513,17 +513,15 @@
   DEEP_LINK_MODAL_PRIVATE_DONT_REMIND_ME_AGAIN_CHECKBOX_CHECKED = 'Deep Link Modal Private Dont Remind Me Again Checkbox Checked',
   DEEP_LINK_MODAL_PRIVATE_DONT_REMIND_ME_AGAIN_CHECKBOX_UNCHECKED = 'Deep Link Modal Private Dont Remind Me Again Checkbox Unchecked',
 
-<<<<<<< HEAD
+  // What's New Link Clicked
+  WHATS_NEW_LINK_CLICKED = "What's New Link Clicked",
+
   // Card
   CARD_VIEWED = 'Card Viewed',
   CARD_HOME_CLICKED = 'Card Home Clicked',
   CARD_ADD_FUNDS_CLICKED = 'Card Add Funds Clicked',
   CARD_ADD_FUNDS_COMPLETED = 'Card Add Funds Completed',
   CARD_ADVANCED_CARD_MANAGEMENT_CLICKED = 'Card Advanced Card Management Clicked',
-=======
-  // What's New Link Clicked
-  WHATS_NEW_LINK_CLICKED = 'What\'s New Link Clicked',
->>>>>>> 42e442cb
 }
 
 enum ACTIONS {
