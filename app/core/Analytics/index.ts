import Analytics from './Analytics';
<<<<<<< HEAD
import MetaMetrics from './MetaMetrics';
import {
  MetaMetricsEvents,
  ONBOARDING_WIZARD_STEP_DESCRIPTION,
=======
// import MetaMetrics from './MetaMetrics';
import {
  MetaMetricsEvents,
  ONBOARDING_WIZARD_STEP_DESCRIPTION,
  EVENT_NAME,
>>>>>>> db9007ba
} from './MetaMetrics.events';
import {
  DataDeleteStatus,
  DataDeleteResponseStatus,
  IMetaMetricsEvent,
} from './MetaMetrics.types';

export {
  Analytics,
  // MetaMetrics,
  MetaMetricsEvents,
  DataDeleteStatus,
  DataDeleteResponseStatus,
  ONBOARDING_WIZARD_STEP_DESCRIPTION,
<<<<<<< HEAD
=======
  EVENT_NAME,
>>>>>>> db9007ba
};

export type { IMetaMetricsEvent };<|MERGE_RESOLUTION|>--- conflicted
+++ resolved
@@ -1,16 +1,9 @@
 import Analytics from './Analytics';
-<<<<<<< HEAD
-import MetaMetrics from './MetaMetrics';
-import {
-  MetaMetricsEvents,
-  ONBOARDING_WIZARD_STEP_DESCRIPTION,
-=======
 // import MetaMetrics from './MetaMetrics';
 import {
   MetaMetricsEvents,
   ONBOARDING_WIZARD_STEP_DESCRIPTION,
   EVENT_NAME,
->>>>>>> db9007ba
 } from './MetaMetrics.events';
 import {
   DataDeleteStatus,
@@ -25,10 +18,7 @@
   DataDeleteStatus,
   DataDeleteResponseStatus,
   ONBOARDING_WIZARD_STEP_DESCRIPTION,
-<<<<<<< HEAD
-=======
   EVENT_NAME,
->>>>>>> db9007ba
 };
 
 export type { IMetaMetricsEvent };