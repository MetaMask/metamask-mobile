--- conflicted
+++ resolved
@@ -41,12 +41,6 @@
    * Disable MetaMetrics Analytics engine.
    */
   disable(): void;
-<<<<<<< HEAD
-  // Method to add traits to an user
-  checkEnabled(): boolean;
-  addTraitsToUser(userTraits: Record<string, string>): void;
-  // Method to add an user to a specific group
-=======
 
   /**
    * Method to verify if the MetaMetrics Analytics engine
@@ -69,7 +63,6 @@
    * @param groupId Group ID to add the properties.
    * @param groupTraits The group properties.
    */
->>>>>>> 0721ef2d
   group(groupId: string, groupTraits?: GroupTraits): void;
 
   /**
@@ -92,19 +85,6 @@
    * Method to clean the client internal state.
    */
   reset(): void;
-<<<<<<< HEAD
-  // Method to create a new deletion regulation
-  createDeletionRegulation(): Promise<{
-    status: DataDeleteResponseStatus;
-    error?: string;
-  }>;
-  // Method to get the delete regulation ID
-  getDeleteRegulationId(): Promise<string>;
-  // Method to get the delete regulation date
-  getDeleteRegulationDate(): string;
-  // Method to get the state of the recorded data
-  getIsDataRecorded(): boolean;
-=======
 
   /**
    * Method to create a new method to suppress and
@@ -113,12 +93,35 @@
    *
    * @returns Object containing the status and an error (optional)
    */
-  createSegmentDeleteRegulation(): Promise<{ status: string; error?: string }>;
-  // TO DO: Add commentary
+  createDeleteRegulation(): Promise<{ status: string; error?: string }>;
+
+  /**
+   * Method to get the delete request creation date.
+   *
+   * @returns Delete request creation date.
+   */
+  getDeleteRegulationDate(): string;
+
+  /**
+   * Method to get a flag indicating if the user has data recorded.
+   *
+   * @returns Boolean indicating if the user has data recorded.
+   */
+  getIsDataRecorded(): boolean;
+
+  /**
+   * Method to get the delete regulation date.
+   *
+   * @returns The MetaMetrcis ID
+   */
   getMetaMetricsId(): string;
 
+  /**
+   * Method to apply an authentication user property.
+   *
+   * @param property Authentication user property declared in AUTHENTICATION_TYPE.
+   */
   applyAuthenticationUserProperty(property: AUTHENTICATION_TYPE): void;
->>>>>>> 0721ef2d
 }
 
 // Represents an MetaMetrics event
