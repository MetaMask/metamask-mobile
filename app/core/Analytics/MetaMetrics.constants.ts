--- conflicted
+++ resolved
@@ -3,10 +3,7 @@
 export const SEGMENT_REGULATIONS_ENDPOINT =
   'https://api.segmentapis.com/regulations';
 
-<<<<<<< HEAD
 export const MIXPANEL_ENDPOINT_BASE_URL = 'https://mixpanel.com/api/app';
-=======
+
 export const ON = 'ON';
-
-export const OFF = 'OFF';
->>>>>>> d0ac871a
+export const OFF = 'OFF';