import {
  createClient,
  GroupTraits,
  JsonMap,
  UserTraits,
  CountFlushPolicy,
  TimerFlushPolicy,
} from '@segment/analytics-react-native';
import axios, { AxiosHeaderValue } from 'axios';
import StorageWrapper from '../../store/storage-wrapper';
import Logger from '../../util/Logger';
import {
  AGREED,
  ANALYTICS_DATA_DELETION_DATE,
  ANALYTICS_DATA_RECORDED,
  DENIED,
  METAMETRICS_ID,
  METAMETRICS_DELETION_REGULATION_ID,
  METRICS_OPT_IN,
  METRICS_OPT_IN_SOCIAL_LOGIN,
  MIXPANEL_METAMETRICS_ID,
} from '../../constants/storage';

import {
  DataDeleteDate,
  DataDeleteRegulationId,
  DataDeleteResponseStatus,
  DataDeleteStatus,
  IDeleteRegulationResponse,
  IDeleteRegulationStatus,
  IDeleteRegulationStatusResponse,
  IMetaMetrics,
  ISegmentClient,
  ITrackingEvent,
} from './MetaMetrics.types';
<<<<<<< HEAD
import { v4 as uuidv4, validate, version } from 'uuid';
=======
import { v4 as uuidv4, validate } from 'uuid';
>>>>>>> f355d635
import { Config } from '@segment/analytics-react-native/lib/typescript/src/types';
import generateDeviceAnalyticsMetaData from '../../util/metrics/DeviceAnalyticsMetaData/generateDeviceAnalyticsMetaData';
import generateUserSettingsAnalyticsMetaData from '../../util/metrics/UserSettingsAnalyticsMetaData/generateUserProfileAnalyticsMetaData';
import { isE2E } from '../../util/test/utils';
import MetaMetricsPrivacySegmentPlugin from './MetaMetricsPrivacySegmentPlugin';
import MetaMetricsTestUtils from './MetaMetricsTestUtils';
import { segmentPersistor } from './SegmentPersistor';
import { isHexAddress } from '@metamask/utils';

/**
 * MetaMetrics using Segment as the analytics provider.
 *
 * ## Configuration
 * Initialize the MetaMetrics system by calling {@link configure} method.
 * This should be done once in the app lifecycle.
 * Ideally in the app entry point.
 * ```
 * const metrics = MetaMetrics.getInstance();
 * await metrics.configure();
 * ```
 *
 * ## Base tracking usage
 * ```
 * const metrics = MetaMetrics.getInstance();
 * metrics.trackEvent(event, { property: 'value' });
 * ```
 *
 * or using the new properties structure:
 * ```
 * const metrics = MetaMetrics.getInstance();
 * metrics.trackEvent(event, {
 *   properties: {property: 'value' },
 *   sensitiveProperties: {sensitiveProperty: 'sensitiveValue' }
 * );
 * ```
 *
 * ## Enabling MetaMetrics
 * Enable the metrics when user agrees (optin or settings).
 * ```
 * const metrics = MetaMetrics.getInstance();
 * await metrics.enable();
 *```
 *
 * ## Disabling MetaMetrics
 * Disable the metrics when user refuses (optout or settings).
 * ```
 * const metrics = MetaMetrics.getInstance();
 * await metrics.enable(false);
 * ```
 *
 * ## Identify user
 * By default all metrics are anonymous using a single hardcoded anonymous ID.
 * Until you identify the user, all events will be associated to this anonymous ID.
 * ```
 * const metrics = MetaMetrics.getInstance();
 * metrics.addTraitsToUser({ property: 'value' });
 * ```
 *
 * This will associate the user to a new generated unique ID and all future events will be associated to this user.
 *
 * ## Reset user
 * If you want to reset the user ID, you can call the reset method.
 * This will revert the user to the anonymous ID and generate a new unique ID.
 * ```
 * const metrics = MetaMetrics.getInstance();
 * metrics.reset();
 * ```
 * @remarks prefer {@link useMetrics} hook in your components
 *
 * @see METAMETRICS_ANONYMOUS_ID
 */
class MetaMetrics implements IMetaMetrics {
  /**
   * Protected constructor to prevent direct instantiation
   *
   * Use {@link getInstance} instead
   *
   * @protected
   * @param segmentClient - Segment client instance
   */
  protected constructor(segmentClient: ISegmentClient) {
    this.segmentClient = segmentClient;
  }

  /**
   * Singleton instance of the MetaMetrics class
   *
   * The value is protected to prevent direct access
   * but allows to access it from a child class for testing
   * @protected
   */
  protected static instance: MetaMetrics | null;

  /**
   * Segment SDK client instance
   *
   * The MetaMetrics class is a wrapper around the Segment SDK
   * @private
   */
  private segmentClient: ISegmentClient | undefined;

  /**
   * indicates if MetaMetrics is initialised and ready to use
   *
   * @private
   */
  #isConfigured = false;

  /**
   * Random ID used for tracking events
   *
   * ID stored in the device and is used to identify the events
   * It's generated when the user enables MetaMetrics for the first time
   * @private
   */
  private metametricsId: string | undefined;

  /**
   * Indicate if MetaMetrics is enabled or disabled
   *
   * MetaMetrics is disabled by default, user has to explicitly opt-in
   * @private
   */
  private enabled = false;

  /**
   * Indicate if MetaMetrics is enabled for social login
   *
   * @private
   */
  private isSocialLoginEnabled = false;

  /**
   * Indicate if data has been recorded since the last deletion request
   * @private
   */
  private dataRecorded = false;

  /**
   * Segment's data deletion regulation ID
   *
   * The ID returned by the Segment delete API
   * which allows to check the status of the deletion request
   * @private
   */
  private deleteRegulationId: DataDeleteRegulationId;

  /**
   * Segment's data deletion regulation creation date
   *
   * The date when the deletion request was created
   * @private
   */
  private deleteRegulationDate: DataDeleteDate;

  /**
   * Retrieve state of metrics from the preference
   *
   * Defaults to disabled if not explicitely enabled
   * @private
   * @returns Promise containing the enabled state
   */
  #isMetaMetricsEnabled = async (): Promise<boolean> => {
    const enabledPref = await StorageWrapper.getItem(METRICS_OPT_IN);
    this.enabled = AGREED === enabledPref;
    if (__DEV__)
      Logger.log(`Current MetaMatrics enable state: ${this.enabled}`);
    return this.enabled;
  };

  /**
   * Retrieve the social login analytics preference from the preference
   * @private
   * @returns Promise containing the social login enabled state
   */
  #isSocialLoginEnabled = async (): Promise<boolean> => {
    const enabledPref = await StorageWrapper.getItem(
      METRICS_OPT_IN_SOCIAL_LOGIN,
    );
    this.isSocialLoginEnabled = AGREED === enabledPref;
    return this.isSocialLoginEnabled;
  };

  /**
   * Retrieve the analytics recording status from the preference
   * @private
   */
  #getIsDataRecordedFromPrefs = async (): Promise<boolean> =>
    (await StorageWrapper.getItem(ANALYTICS_DATA_RECORDED)) === 'true';

  /**
   * Retrieve the analytics deletion request date from the preference
   * @private
   */
  #getDeleteRegulationDateFromPrefs = async (): Promise<string> =>
    await StorageWrapper.getItem(ANALYTICS_DATA_DELETION_DATE);

  /**
   * Retrieve the analytics deletion regulation ID from the preference
   * @private
   */
  #getDeleteRegulationIdFromPrefs = async (): Promise<string> =>
    await StorageWrapper.getItem(METAMETRICS_DELETION_REGULATION_ID);

  /**
   * Persist the analytics recording status
   * @private
   * @param isDataRecorded - analytics recording status
   */
  #setIsDataRecorded = async (isDataRecorded = false): Promise<void> => {
    this.dataRecorded = isDataRecorded;
    await StorageWrapper.setItem(
      ANALYTICS_DATA_RECORDED,
      String(isDataRecorded),
    );
  };

  /**
   * Set and store Segment's data deletion regulation ID
   * @private
   * @param deleteRegulationId - data deletion regulation ID returned by Segment
   * delete API or undefined if no regulation in progress
   */
  #setDeleteRegulationId = async (
    deleteRegulationId: string,
  ): Promise<void> => {
    this.deleteRegulationId = deleteRegulationId;
    await StorageWrapper.setItem(
      METAMETRICS_DELETION_REGULATION_ID,
      deleteRegulationId,
    );
  };

  /**
   * Set and store the delete regulation request creation date
   */
  #setDeleteRegulationCreationDate = async (): Promise<void> => {
    const currentDate = new Date();
    const day = currentDate.getUTCDate();
    const month = currentDate.getUTCMonth() + 1;
    const year = currentDate.getUTCFullYear();

    // format the date in the format DD/MM/YYYY
    const deletionDate = `${day}/${month}/${year}`;

    this.deleteRegulationDate = deletionDate;

    // similar to the one used in the legacy Analytics
    await StorageWrapper.setItem(ANALYTICS_DATA_DELETION_DATE, deletionDate);
  };

  /**
   * Retrieve the analytics user ID from references
   *
   * Generates a new ID if none is found or if the stored ID is corrupted
   *
   * @returns Promise containing the user ID
   */
  #getMetaMetricsId = async (): Promise<string> => {
    // Important: this ID is used to identify the user in Segment and should be kept in
    // preferences: no reset unless explicitelu asked for.
    // If user later enables MetaMetrics,
    // this same ID should be retrieved from preferences and reused.
    // look for a legacy ID from MixPanel integration and use it
    const legacyId = await StorageWrapper.getItem(MIXPANEL_METAMETRICS_ID);
    if (legacyId && isHexAddress(legacyId.toLowerCase())) {
      this.metametricsId = legacyId;
      await StorageWrapper.setItem(METAMETRICS_ID, legacyId);
      return legacyId;
    }

    // look for a new Metametics ID and use it or generate a new one
    const metametricsId: string | undefined =
      await StorageWrapper.getItem(METAMETRICS_ID);

    // This catches '""', 'null', 'undefined', and other corruptions
<<<<<<< HEAD
    if (
      !metametricsId ||
      !validate(metametricsId) ||
      version(metametricsId) !== 4
    ) {
=======
    if (!metametricsId || !validate(metametricsId)) {
>>>>>>> f355d635
      if (metametricsId) {
        // Log corruption for monitoring
        Logger.log(
          `MetaMetrics: Corrupted metaMetricsId detected and regenerated. Invalid value: ${metametricsId}`,
        );
      }
      // keep the id format compatible with MixPanel but base it on a UUIDv4
      this.metametricsId = uuidv4();
      await StorageWrapper.setItem(METAMETRICS_ID, this.metametricsId);
    } else {
      this.metametricsId = metametricsId;
    }
    return this.metametricsId;
  };

  /**
   * Reset the analytics user ID and Segment SDK state
   */
  #resetMetaMetricsId = async (): Promise<void> => {
    try {
      await StorageWrapper.setItem(METAMETRICS_ID, '');
      this.metametricsId = await this.#getMetaMetricsId();
      // TODO: Replace "any" with type
      // eslint-disable-next-line @typescript-eslint/no-explicit-any
    } catch (error: any) {
      Logger.error(error, 'Error resetting MetaMetrics ID');
    }
  };

  /**
   * Associate traits or properties to an user
   *
   * It only takes traits as parameter as we want to keep the user ID controlled by the class
   *
   * @param userTraits - Object containing user relevant traits or properties (optional)
   *
   * @see https://segment.com/docs/connections/sources/catalog/libraries/mobile/react-native/#identify
   */
  #identify = async (userTraits: UserTraits): Promise<void> => {
    this.segmentClient?.identify(this.metametricsId, userTraits);
  };

  /**
   * Associate a user to a specific group
   *
   * @param groupId - Group ID to associate user
   * @param groupTraits - Object containing group relevant traits or properties (optional)
   *
   * @see https://segment.com/docs/connections/sources/catalog/libraries/mobile/react-native/#group
   */
  #group = (groupId: string, groupTraits?: GroupTraits): void => {
    this.segmentClient?.group(groupId, groupTraits);
  };

  /**
   * Send an analytics event to the Segment SDK track function
   *
   * @param event - Analytics event name
   * @param properties - Object containing any event relevant traits or properties (optional)
   * @param saveDataRecording - param to skip saving the data recording flag (optional)
   * @see https://segment.com/docs/connections/sources/catalog/libraries/mobile/react-native/#track
   */
  #trackWithSdkClient = (
    event: string,
    properties: JsonMap,
    saveDataRecording = true,
  ): void => {
    this.segmentClient?.track(event, properties);
    saveDataRecording &&
      !this.dataRecorded &&
      this.#setIsDataRecorded(true).catch((error) => {
        // here we don't want to handle the error, there's nothing we can do
        // so we just catch and log it async and do not await for return
        // as this must not block the event tracking
        Logger.error(error, 'Analytics Data Record Error');
      });
  };

  /**
   * Clear the internal state of the library for the current user and group
   *
   * @see https://segment.com/docs/connections/sources/catalog/libraries/mobile/react-native/#reset
   */
  #reset = (): void => {
    this.segmentClient?.reset(true);
  };

  /**
   * Update the user analytics preference and
   * store in StorageWrapper
   *
   * @param enabled - Boolean indicating if opts-in ({@link AGREED}) or opts-out ({@link DENIED})
   */
  #storeMetricsOptInPreference = async (enabled: boolean) => {
    try {
      await StorageWrapper.setItem(METRICS_OPT_IN, enabled ? AGREED : DENIED);
      // TODO: Replace "any" with type
      // eslint-disable-next-line @typescript-eslint/no-explicit-any
    } catch (error: any) {
      Logger.error(error, 'Error storing MetaMetrics enable state');
    }
  };

  /**
   * Update the social login analytics preference and
   * store in StorageWrapper
   *
   * @param isSocialLoginEnabled - Boolean indicating if Social Login Metrics should be enabled or disabled
   */
  #storeMetricsOptInSocialLoginPreference = async (
    isSocialLoginEnabled: boolean,
  ) => {
    try {
      await StorageWrapper.setItem(
        METRICS_OPT_IN_SOCIAL_LOGIN,
        isSocialLoginEnabled ? AGREED : DENIED,
      );
    } catch (error: unknown) {
      Logger.error(
        error instanceof Error ? error : new Error(String(error)),
        'Error storing Social Login MetaMetrics enable state',
      );
    }
  };

  /**
   * Get the Segment API HTTP headers
   * @private
   */
  #getSegmentApiHeaders = (): { [key: string]: AxiosHeaderValue } => ({
    'Content-Type': 'application/vnd.segment.v1+json',
  });

  /**
   * Generate a new delete regulation for the user
   *
   * This is necessary to respect the GDPR and CCPA regulations
   *
   * @see https://segment.com/docs/privacy/user-deletion-and-suppression/
   */
  #createDataDeletionTask = async (): Promise<IDeleteRegulationResponse> => {
    const segmentSourceId = process.env.SEGMENT_DELETE_API_SOURCE_ID;
    const segmentRegulationEndpoint = process.env.SEGMENT_REGULATIONS_ENDPOINT;

    if (!segmentSourceId || !segmentRegulationEndpoint) {
      return {
        status: DataDeleteResponseStatus.error,
        error: 'Segment API source ID or endpoint not found',
      };
    }

    const regulationType = 'DELETE_ONLY';

    try {
      const response = await axios({
        url: `${segmentRegulationEndpoint}/regulations/sources/${segmentSourceId}`,
        method: 'POST',
        headers: this.#getSegmentApiHeaders(),
        data: JSON.stringify({
          regulationType,
          subjectType: 'USER_ID',
          subjectIds: [this.metametricsId],
        }),
      });
      // TODO: Replace "any" with type
      // eslint-disable-next-line @typescript-eslint/no-explicit-any
      const { data } = response as any;

      await this.#setDeleteRegulationId(data?.data?.regulateId);
      await this.#setDeleteRegulationCreationDate(); // set to current date
      await this.#setIsDataRecorded(false); // indicate no data recorded since request

      return { status: DataDeleteResponseStatus.ok };
      // TODO: Replace "any" with type
      // eslint-disable-next-line @typescript-eslint/no-explicit-any
    } catch (error: any) {
      Logger.error(error, 'Analytics Deletion Task Error');
      return {
        status: DataDeleteResponseStatus.error,
        error: 'Analytics Deletion Task Error',
      };
    }
  };

  /**
   * Check a Deletion Task using Segment API
   *
   * @returns promise for Object indicating the status of the deletion request
   * @see https://docs.segmentapis.com/tag/Deletion-and-Suppression#operation/getRegulation
   */
  #checkDataDeletionTaskStatus =
    async (): Promise<IDeleteRegulationStatusResponse> => {
      // if no delete regulation id, return unknown status
      // regulation id is set when creating a new delete regulation

      const segmentRegulationEndpoint =
        process.env.SEGMENT_REGULATIONS_ENDPOINT;

      if (!this.deleteRegulationId || !segmentRegulationEndpoint) {
        return {
          status: DataDeleteResponseStatus.error,
          dataDeleteStatus: DataDeleteStatus.unknown,
        };
      }

      try {
        const response = await axios({
          url: `${segmentRegulationEndpoint}/regulations/${this.deleteRegulationId}`,
          method: 'GET',
          headers: this.#getSegmentApiHeaders(),
        });

        // TODO: Replace "any" with type
        // eslint-disable-next-line @typescript-eslint/no-explicit-any
        const { data } = response as any;
        const status = data?.data?.regulation?.overallStatus;

        return {
          status: DataDeleteResponseStatus.ok,
          dataDeleteStatus: status || DataDeleteStatus.unknown,
        };
        // TODO: Replace "any" with type
        // eslint-disable-next-line @typescript-eslint/no-explicit-any
      } catch (error: any) {
        Logger.error(error, 'Analytics Deletion Task Check Error');
        return {
          status: DataDeleteResponseStatus.error,
          dataDeleteStatus: DataDeleteStatus.unknown,
        };
      }
    };

  /**
   * Get an instance of the MetaMetrics system
   *
   * @example const metrics = MetaMetrics.getInstance();
   * @returns non configured MetaMetrics instance
   * @remarks Instance has to be configured before being used, call {@link configure} method asynchrounously
   */
  public static getInstance(): IMetaMetrics {
    if (!this.instance) {
      const config: Config = {
        writeKey: process.env.SEGMENT_WRITE_KEY as string,
        proxy: process.env.SEGMENT_PROXY_URL as string,
        debug: __DEV__,
        // Use custom persistor to bridge Segment SDK with app's storage system
        storePersistor: segmentPersistor,
        // Use flush policies for better control and to avoid timeout issues
        // CountFlushPolicy: triggers when reaching a certain number of events
        // TimerFlushPolicy: triggers on an interval (expects milliseconds)
        // Environment variables are in seconds for backward compatibility
        // Both are configurable via environment variables in .js.env
        // If not set, sensible defaults are used (20 events, 30 seconds)
        flushPolicies: [
          new CountFlushPolicy(
            parseInt(process.env.SEGMENT_FLUSH_EVENT_LIMIT || '20', 10),
          ),
          new TimerFlushPolicy(
            parseInt(process.env.SEGMENT_FLUSH_INTERVAL || '30', 10) * 1000,
          ),
        ],
      };

      if (__DEV__)
        Logger.log(
          `MetaMetrics client configured with: ${JSON.stringify(
            config,
            null,
            2,
          )}`,
        );

      /*
      E2E tests hang when segment is enabled see: https://github.com/MetaMask/metamask-mobile/pull/9791
      So we need to mock the Segment client when running E2E tests
      */
      const segmentClient = isE2E
        ? {
            track: () => Promise.resolve(),
            identify: () => Promise.resolve(),
            group: () => Promise.resolve(),
            screen: () => Promise.resolve(),
            flush: () => Promise.resolve(),
            reset: () => Promise.resolve(),
            add: () => Promise.resolve(),
          }
        : createClient(config);

      this.instance = new MetaMetrics(segmentClient as ISegmentClient);
    }
    return this.instance;
  }

  /**
   * Configure MetaMetrics system
   *
   * @example
   * const metrics = MetaMetrics.getInstance();
   * await metrics.configure() && metrics.enable();
   *
   * @remarks Instance has to be configured before being used
   * Calling configure multiple times will not configure the instance again
   *
   * @returns Promise indicating if MetaMetrics configuration was successful or not
   */
  configure = async (): Promise<boolean> => {
    if (this.#isConfigured) return true;
    try {
      this.enabled = await this.#isMetaMetricsEnabled();
      this.isSocialLoginEnabled = await this.#isSocialLoginEnabled();
      // get the user unique id when initializing
      this.metametricsId = await this.#getMetaMetricsId();
      this.deleteRegulationId = await this.#getDeleteRegulationIdFromPrefs();
      this.deleteRegulationDate =
        await this.#getDeleteRegulationDateFromPrefs();
      this.dataRecorded = await this.#getIsDataRecordedFromPrefs();

      this.segmentClient?.add({
        plugin: new MetaMetricsPrivacySegmentPlugin(this.metametricsId),
      });

      this.#isConfigured = true;

      // identify user with the latest traits
      // run only after the MetaMetrics is configured
      const consolidatedTraits = {
        ...generateDeviceAnalyticsMetaData(),
        ...generateUserSettingsAnalyticsMetaData(),
      };
      await this.addTraitsToUser(consolidatedTraits);

      if (__DEV__)
        Logger.log(`MetaMetrics configured with ID: ${this.metametricsId}`);
      // TODO: Replace "any" with type
      // eslint-disable-next-line @typescript-eslint/no-explicit-any
    } catch (error: any) {
      Logger.error(error, 'Error initializing MetaMetrics');
    }
    return this.#isConfigured;
  };

  /**
   * Enable or disable MetaMetrics
   *
   * @param enable - Boolean indicating if MetaMetrics should be enabled or disabled
   */
  enable = async (enable = true): Promise<void> => {
    this.enabled = enable;
    await this.#storeMetricsOptInPreference(this.enabled);
  };

  /**
   * Enable or disable Social Login Metrics
   *
   * @param isSocialLoginEnabled - Boolean indicating if Social Login Metrics should be enabled or disabled
   */
  enableSocialLogin = async (isSocialLoginEnabled = true): Promise<void> => {
    this.isSocialLoginEnabled = isSocialLoginEnabled;
    await this.#storeMetricsOptInSocialLoginPreference(
      this.isSocialLoginEnabled,
    );
  };

  /**
   * Check if MetaMetrics is enabled
   *
   * @returns Boolean indicating if MetaMetrics is enabled or disabled
   */
  isEnabled = () => this.isSocialLoginEnabled || this.enabled;

  /**
   * Add traits to the user and identify them
   *
   * @param userTraits list of traits to add to the user
   *
   * @remarks method can be called multiple times,
   * new traits are sent with the underlying identification call to Segment
   * and user traits are updated with the latest ones
   */
  addTraitsToUser = (userTraits: UserTraits): Promise<void> => {
    if (this.enabled) {
      return this.#identify(userTraits);
    }
    return Promise.resolve();
  };

  /**
   * Add a user to a specific group
   *
   * @param groupId - Any unique string to associate user with
   * @param groupTraits - group relevant traits or properties (optional)
   */
  group = (groupId: string, groupTraits?: GroupTraits): Promise<void> => {
    if (this.enabled) {
      this.#group(groupId, groupTraits);
    }
    return Promise.resolve();
  };

  /**
   * Track an event
   *
   * The function allows to track non-anonymous and anonymous events:
   * - with properties and without properties,
   * - with a unique trackEvent function
   *
   * ## Regular non-anonymous events
   * Regular events are tracked with the user ID and can have properties set
   *
   * ## Anonymous events
   * Anonymous tracking track sends two events: one with the anonymous ID and one with the user ID
   * - The anonymous event includes sensitive properties so you can know **what** but not **who**
   * - The non-anonymous event has either no properties or not sensitive one so you can know **who** but not **what**
   *
   * @example prefer using the hook {@link useMetrics} in your components
   * const { trackEvent, createEventBuilder } = useMetrics();
   *
   * @example basic non-anonymous tracking with no properties:
   * trackEvent(createEventBuilder(MetaMetricsEvents.ONBOARDING_STARTED).build());
   *
   * @example track with non-anonymous properties:
   * trackEvent(createEventBuilder(MetaMetricsEvents.MY_EVENT)
   *  .addProperties({ normalProp: 'value' })
   *  .build());
   *
   * @example track an anonymous event with properties
   * trackEvent(createEventBuilder(MetaMetricsEvents.MY_EVENT)
   *  .addSensitiveProperties({ sensitiveProp: 'value' })
   *  .build());
   *
   * @example track an event with both anonymous and non-anonymous properties
   * trackEvent(createEventBuilder(MetaMetricsEvents.MY_EVENT)
   *  .addProperties({ normalProp: 'value' })
   *  .addSensitiveProperties({ sensitiveProp: 'value' })
   *  .build());
   *
   * @param event - Analytics event built with {@link MetricsEventBuilder}
   * @param saveDataRecording - param to skip saving the data recording flag (optional)
   */
  trackEvent = (
    // New signature
    event: ITrackingEvent,
    saveDataRecording: boolean = true,
  ): void => {
    if (!this.enabled) {
      return;
    }

    if (isE2E) {
      MetaMetricsTestUtils.getInstance().trackEvent(event);
      return;
    }

    // if event does not have properties, only send the non-anonymous empty event
    // and return to prevent any additional processing
    if (!event.hasProperties) {
      this.#trackWithSdkClient(
        event.name,
        { anonymous: false },
        saveDataRecording,
      );
      return;
    }

    // Log all non-anonymous properties, or an empty event if there's no non-anon props.
    // In any case, there's a non-anon event tracked, see MetaMetrics.test.ts Tracking table.
    this.#trackWithSdkClient(
      event.name,
      { anonymous: false, ...event.properties },
      saveDataRecording,
    );

    // Track all anonymous properties in an anonymous event
    if (event.isAnonymous) {
      this.#trackWithSdkClient(
        event.name,
        {
          anonymous: true,
          ...event.properties,
          ...event.sensitiveProperties,
        },
        saveDataRecording,
      );
    }
  };

  /**
   * Clear the internal state of the library for the current user and reset the user ID
   */
  reset = async (): Promise<void> => {
    this.#reset();
    await this.#resetMetaMetricsId();
  };

  /**
   * Forces the Segment SDK to flush all events in the queue
   *
   * This will send all events to Segment without waiting for
   * the queue to be full or the timeout to be reached
   */
  flush = async (): Promise<void> => this.segmentClient?.flush();

  /**
   * Create a new delete regulation for the user
   *
   * @remarks This is necessary to respect the GDPR and CCPA regulations
   *
   * @returns Promise containing the status of the request
   *
   * @see https://segment.com/docs/privacy/user-deletion-and-suppression/
   * @see https://docs.segmentapis.com/tag/Deletion-and-Suppression#operation/createSourceRegulation
   */
  createDataDeletionTask = async (): Promise<IDeleteRegulationResponse> =>
    this.#createDataDeletionTask();

  /**
   * Check the latest delete regulation status
   * @returns Promise containing the date, delete status and collected data flag
   */
  checkDataDeleteStatus = async (): Promise<IDeleteRegulationStatus> => {
    const status: IDeleteRegulationStatus = {
      deletionRequestDate: undefined,
      dataDeletionRequestStatus: DataDeleteStatus.unknown,
      hasCollectedDataSinceDeletionRequest: false,
    };

    if (this.deleteRegulationId) {
      try {
        const dataDeletionTaskStatus =
          await this.#checkDataDeletionTaskStatus();
        status.dataDeletionRequestStatus =
          dataDeletionTaskStatus.dataDeleteStatus;
        // TODO: Replace "any" with type
        // eslint-disable-next-line @typescript-eslint/no-explicit-any
      } catch (error: any) {
        Logger.log('Error checkDataDeleteStatus -', error);
        status.dataDeletionRequestStatus = DataDeleteStatus.unknown;
      }

      status.deletionRequestDate = this.deleteRegulationDate;
      status.hasCollectedDataSinceDeletionRequest = this.dataRecorded;
    }
    return status;
  };

  /**
   * Get the latest delete regulation request date
   *
   * @returns the date as a DD/MM/YYYY string
   */
  getDeleteRegulationCreationDate = (): string | undefined =>
    this.deleteRegulationDate;

  /**
   * Get the latest delete regulation request id
   *
   * @returns the id string
   */
  getDeleteRegulationId = (): string | undefined => this.deleteRegulationId;

  /**
   * Indicate if events have been recorded since the last deletion request
   *
   * @returns true if events have been recorded since the last deletion request
   */
  isDataRecorded = () => this.dataRecorded;

  /**
   * Get the current MetaMetrics ID
   *
   * @returns the current MetaMetrics ID
   */
  getMetaMetricsId = async (): Promise<string> =>
    this.metametricsId ?? (await this.#getMetaMetricsId());
}

export default MetaMetrics;<|MERGE_RESOLUTION|>--- conflicted
+++ resolved
@@ -33,11 +33,7 @@
   ISegmentClient,
   ITrackingEvent,
 } from './MetaMetrics.types';
-<<<<<<< HEAD
 import { v4 as uuidv4, validate, version } from 'uuid';
-=======
-import { v4 as uuidv4, validate } from 'uuid';
->>>>>>> f355d635
 import { Config } from '@segment/analytics-react-native/lib/typescript/src/types';
 import generateDeviceAnalyticsMetaData from '../../util/metrics/DeviceAnalyticsMetaData/generateDeviceAnalyticsMetaData';
 import generateUserSettingsAnalyticsMetaData from '../../util/metrics/UserSettingsAnalyticsMetaData/generateUserProfileAnalyticsMetaData';
@@ -310,19 +306,16 @@
     }
 
     // look for a new Metametics ID and use it or generate a new one
-    const metametricsId: string | undefined =
-      await StorageWrapper.getItem(METAMETRICS_ID);
+    const metametricsId: string | undefined = await StorageWrapper.getItem(
+      METAMETRICS_ID,
+    );
 
     // This catches '""', 'null', 'undefined', and other corruptions
-<<<<<<< HEAD
     if (
       !metametricsId ||
       !validate(metametricsId) ||
       version(metametricsId) !== 4
     ) {
-=======
-    if (!metametricsId || !validate(metametricsId)) {
->>>>>>> f355d635
       if (metametricsId) {
         // Log corruption for monitoring
         Logger.log(
