--- conflicted
+++ resolved
@@ -8,8 +8,6 @@
 import axios from 'axios';
 import DefaultPreference from 'react-native-default-preference';
 import { bufferToHex, keccak } from 'ethereumjs-util';
-<<<<<<< HEAD
-=======
 import Logger from '../../util/Logger';
 import {
   AGREED,
@@ -24,7 +22,6 @@
 import { store } from '../../store';
 import AUTHENTICATION_TYPE from '../../constants/userProperties';
 
->>>>>>> f20b5d25
 import {
   IMetaMetrics,
   ISegmentClient,
@@ -38,16 +35,6 @@
   METAMETRICS_ANONYMOUS_ID,
   SEGMENT_REGULATIONS_ENDPOINT,
 } from './MetaMetrics.constants';
-import Logger from '../../util/Logger';
-import {
-  AGREED,
-  DENIED,
-  METRICS_OPT_IN,
-  METAMETRICS_ID,
-  ANALYTICS_DATA_DELETION_DATE,
-  MIXPANEL_METAMETRICS_ID,
-  METAMETRICS_SEGMENT_REGULATION_ID,
-} from '../../constants/storage';
 
 // eslint-disable-next-line @typescript-eslint/no-unused-vars
 class MetaMetrics implements IMetaMetrics {
@@ -272,13 +259,12 @@
     }
   };
 
-<<<<<<< HEAD
   #getDeleteRegulationId = async (): Promise<string> =>
     await DefaultPreference.get(METAMETRICS_SEGMENT_REGULATION_ID);
 
   #getDeleteRegulationDate = async (): Promise<string> =>
     await DefaultPreference.get(METAMETRICS_SEGMENT_REGULATION_ID);
-=======
+
   async #setInitialUserProperties(): Promise<void> {
     if (!this.#metametricsId) {
       this.#metametricsId = await this.#getMetaMetricsId();
@@ -341,7 +327,6 @@
         });
     }
   };
->>>>>>> f20b5d25
 
   // PUBLIC METHODS
 
@@ -369,10 +354,6 @@
     this.#storeMetricsOptInPreference();
   }
 
-  public checkEnabled(): boolean {
-    return this.#state === States.enabled;
-  }
-
   public state(): States {
     return this.#state;
   }
