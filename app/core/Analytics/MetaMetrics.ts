import { Appearance } from 'react-native';
import {
  createClient,
  JsonMap,
  UserTraits,
  GroupTraits,
} from '@segment/analytics-react-native';
import axios from 'axios';
import DefaultPreference from 'react-native-default-preference';
import { bufferToHex, keccak } from 'ethereumjs-util';
<<<<<<< HEAD
=======
import Logger from '../../util/Logger';
import {
  AGREED,
  DENIED,
  METRICS_OPT_IN,
  METAMETRICS_ID,
  ANALYTICS_DATA_DELETION_DATE,
  MIXPANEL_METAMETRICS_ID,
  METAMETRICS_SEGMENT_REGULATION_ID,
} from '../../constants/storage';
import { store } from '../../store';
import AUTHENTICATION_TYPE from '../../constants/userProperties';

>>>>>>> d0ac871a
import {
  IMetaMetrics,
  States,
  DataDeleteResponseStatus,
  UserIdentityProperties,
} from './MetaMetrics.types';
import {
  ON,
  OFF,
  METAMETRICS_ANONYMOUS_ID,
  SEGMENT_REGULATIONS_ENDPOINT,
} from './MetaMetrics.constants';
<<<<<<< HEAD
import Logger from '../../util/Logger';
import {
  AGREED,
  DENIED,
  METRICS_OPT_IN,
  METAMETRICS_ID,
  ANALYTICS_DATA_DELETION_DATE,
  MIXPANEL_METAMETRICS_ID,
  METAMETRICS_SEGMENT_REGULATION_ID,
} from '../../constants/storage';
=======
import { EVENT_NAME } from './MetaMetrics.events';
>>>>>>> d0ac871a

// eslint-disable-next-line @typescript-eslint/no-unused-vars
class MetaMetrics implements IMetaMetrics {
  static #instance: MetaMetrics;

  // PRIVATE CLASS VARIABLES

  #metametricsId = '';
  #segmentClient: any;
  #state: States = States.disabled;
  #deleteRegulationDate = '';
  #isDataRecorded = false;
  #mixPanelBackwardsCompatibilityFlag = false;

  // CONSTRUCTOR

  constructor(segmentClient: any) {
    this.#segmentClient = segmentClient;
    this.#state = States.enabled;
    this.#init();
  }

  // PRIVATE METHODS

  /**
   * Method to initialize private variables async.
   */
  async #init() {
    this.#metametricsId = await this.#getMetaMetricsId();
    await this.#setInitialUserProperties();
  }

  /**
   * Method to generate or retrieve the analytics user ID.
   *
   * @returns Promise containing the user ID.
   */
  async #getMetaMetricsId(): Promise<string> {
    let metametricsId: string | undefined;

    // Legacy ID from MixPanel integration
    metametricsId = await DefaultPreference.get(MIXPANEL_METAMETRICS_ID);
    if (metametricsId && !__DEV__) {
      this.#mixPanelBackwardsCompatibilityFlag = true;
      return metametricsId;
    }

    metametricsId = await DefaultPreference.get(METAMETRICS_ID);
    if (!metametricsId) {
      metametricsId = bufferToHex(
        keccak(
          Buffer.from(
            String(Date.now()) +
              String(Math.round(Math.random() * Number.MAX_SAFE_INTEGER)),
          ),
        ),
      );
      await DefaultPreference.set(METAMETRICS_ID, metametricsId);
    }
    if (__DEV__) Logger.log(`Current MetaMatrics ID: ${metametricsId}`);
    return metametricsId;
  }

  /**
   * Method to associate traits or properties to an user.
   * Check Segment documentation for more information.
   * https://segment.com/docs/connections/sources/catalog/libraries/mobile/react-native/#identify
   *
   * @param userId - User ID generated for Segment
   * @param userTraits - Object containing user relevant traits or properties (optional).
   */
  #identify(userTraits: UserIdentityProperties): void {
    // The alias method is used to merge two user identities
    // by connecting two sets of user data as one.
    this.#segmentClient.alias(this.#metametricsId);
    // The identify method lets you tie a user to their actions
    // and record traits about them. This includes a unique user ID
    // and any optional traits you know about them
    this.#segmentClient.identify(this.#metametricsId, userTraits as UserTraits);
    this.#segmentClient.flush();
  }

  /**
   * Method to associate an user to a specific group.
   * Check Segment documentation for more information.
   * https://segment.com/docs/connections/sources/catalog/libraries/mobile/react-native/#group
   *
   * @param groupId - Group ID to associate user
   * @param groupTraits - Object containing group relevant traits or properties (optional).
   */
  #group(groupId: string, groupTraits?: GroupTraits): void {
    // The Group method lets you associate an individual user with a group—
    // whether it’s a company, organization, account, project, or team.
    // This includes a unique group identifier and any additional
    // group traits you may know
    this.#segmentClient.group(groupId, groupTraits);
  }

  /**
   * Method to track an analytics event.
   * Check Segment documentation for more information.
   * https://segment.com/docs/connections/sources/catalog/libraries/mobile/react-native/#track
   *
   * @param event - Analytics event name.
   * @param anonymously - Boolean indicating if the event should be anonymous.
   * @param properties - Object containing any event relevant traits or properties (optional).
   */
  #trackEvent(
    event: EVENT_NAME,
    anonymously: boolean,
    properties: JsonMap,
  ): void {
    if (anonymously) {
      // If the tracking is anonymous, there should not be a MetaMetrics ID
      // included, MetaMetrics core should use the METAMETRICS_ANONYMOUS_ID
      // instead.
      this.#segmentClient.track(
        event,
        properties,
        METAMETRICS_ANONYMOUS_ID,
        METAMETRICS_ANONYMOUS_ID,
      );
    } else {
      // The Track method lets you record the actions your users perform.
      // Every action triggers an event, which also has associated properties
      // that the track method records.
      this.#segmentClient.track(
        event,
        properties,
        this.#metametricsId,
        METAMETRICS_ANONYMOUS_ID,
      );
      this.#isDataRecorded = true;
    }
  }

  /**
   * Method to clear the internal state of the library for the current user and group.
   * https://segment.com/docs/connections/sources/catalog/libraries/mobile/react-native/#reset
   */
  #reset(): void {
    this.#segmentClient.reset(METAMETRICS_ANONYMOUS_ID);
  }

  /**
   * Method to update the user analytics preference and
   * store it in DefaultPreference.
   */
  #storeMetricsOptInPreference = async () => {
    try {
      await DefaultPreference.set(
        METRICS_OPT_IN,
        this.#state === States.enabled ? AGREED : DENIED,
      );
    } catch (e: any) {
      const errorMsg = 'Error storing Metrics OptIn flag in user preferences';
      Logger.error(e, errorMsg);
    }
  };

  /**
   * Method to store the date (format: DAY/MONTH/YEAR)
   * a request to create a delete regulation
   * was created in DefaultPreference.
   */
  #storeDeleteRegulationCreationDate = async (): Promise<void> => {
    const currentDate = new Date();
    const month = currentDate.getUTCMonth() + 1;
    const day = currentDate.getUTCDate();
    const year = currentDate.getUTCFullYear();

    this.#deleteRegulationDate = `${day}/${month}/${year}`;
    await DefaultPreference.set(
      ANALYTICS_DATA_DELETION_DATE,
      this.#deleteRegulationDate,
    );
  };

  /**
   * Method to store segment's Regulation ID in DefaultPreference.
   *
   * @param regulationId - Segment's Regulation ID.
   */
  #storeDeleteRegulationId = async (regulationId: string): Promise<void> => {
    await DefaultPreference.set(
      METAMETRICS_SEGMENT_REGULATION_ID,
      regulationId,
    );
  };

  /**
   * Method to generate a new delete regulation for an user.
   * This is necessary to respect the GDPR and CCPA regulations.
   * Check Segment documentation for more information.
   * https://segment.com/docs/privacy/user-deletion-and-suppression/
   */
  #createSegmentDeleteRegulation = async (): Promise<{
    status: DataDeleteResponseStatus;
    error?: string;
  }> => {
    const segmentToken = process.env.SEGMENT_DELETION_API_KEY;
    const regulationType = 'DELETE_ONLY';
    try {
      const response = await axios({
        url: SEGMENT_REGULATIONS_ENDPOINT,
        method: 'POST',
        headers: {
          'Content-Type': 'application/vnd.segment.v1alpha+json',
          Authorization: `Bearer ${segmentToken}`,
        },
        data: JSON.stringify({
          regulationType,
          subjectType: 'USER_ID',
          subjectIds: [this.#metametricsId],
        }),
      });
      const { data, status } = response as any;

      if (status === 200) {
        const { regulateId } = data.data;
        await this.#storeDeleteRegulationId(regulateId);
        await this.#storeDeleteRegulationCreationDate();
        return { status: DataDeleteResponseStatus.ok };
      }

      return { status: DataDeleteResponseStatus.error };
    } catch (error: any) {
      Logger.error(error, 'Analytics Deletion Task Error');
      return { status: DataDeleteResponseStatus.error, error };
    }
  };

<<<<<<< HEAD
  #getDeleteRegulationId = async (): Promise<string> =>
    await DefaultPreference.get(METAMETRICS_SEGMENT_REGULATION_ID);

  #getDeleteRegulationDate = async (): Promise<string> =>
    await DefaultPreference.get(METAMETRICS_SEGMENT_REGULATION_ID);
=======
  async #setInitialUserProperties(): Promise<void> {
    if (!this.#metametricsId) {
      this.#metametricsId = await this.#getMetaMetricsId();
    }
    const reduxState = store.getState();
    const preferencesController =
      reduxState?.engine?.backgroundState?.PreferencesController;
    const appTheme = reduxState?.user?.appTheme;
    // This will return either "light" or "dark"
    const appThemeStyle =
      appTheme === 'os' ? Appearance.getColorScheme() : appTheme;

    this.#identify({
      'Enable OpenSea API': preferencesController?.openSeaEnabled ? ON : OFF,
      'NFT AutoDetection': preferencesController?.useCollectibleDetection
        ? ON
        : OFF,
      token_detection_enable: preferencesController.useTokenDetection
        ? ON
        : OFF,
      Theme: appThemeStyle,
    });
  }

  /**
   * Apply User Property
   *
   * @param {string} property - A string representing the login method of the user. One of biometrics, device_passcode, remember_me, password, unknown
   */
  #applyAuthenticationUserProperty = async (
    property: AUTHENTICATION_TYPE,
  ): Promise<void> => {
    if (!this.#metametricsId) {
      this.#metametricsId = await this.#getMetaMetricsId();
    }
    switch (property) {
      case AUTHENTICATION_TYPE.BIOMETRIC:
        this.#identify({
          'Authentication Type': AUTHENTICATION_TYPE.BIOMETRIC,
        });
        break;
      case AUTHENTICATION_TYPE.PASSCODE:
        this.#identify({
          'Authentication Type': AUTHENTICATION_TYPE.PASSCODE,
        });
        break;
      case AUTHENTICATION_TYPE.REMEMBER_ME:
        this.#identify({
          'Authentication Type': AUTHENTICATION_TYPE.REMEMBER_ME,
        });
        break;
      case AUTHENTICATION_TYPE.PASSWORD:
        this.#identify({
          'Authentication Type': AUTHENTICATION_TYPE.PASSWORD,
        });
        break;
      default:
        this.#identify({
          'Authentication Type': AUTHENTICATION_TYPE.UNKNOWN,
        });
    }
  };
>>>>>>> d0ac871a

  // PUBLIC METHODS

  public static getInstance(): IMetaMetrics {
    if (!MetaMetrics.#instance) {
      // This central client manages all the tracking events
      const segmentClient = createClient({
        writeKey: (__DEV__
          ? process.env.SEGMENT_DEV_KEY
          : process.env.SEGMENT_PROD_KEY) as string,
        debug: __DEV__,
      });
      MetaMetrics.#instance = new MetaMetrics(segmentClient);
    }
    return MetaMetrics.#instance;
  }

  public enable(): void {
    this.#state = States.enabled;
    this.#storeMetricsOptInPreference();
  }

  public disable(): void {
    this.#state = States.disabled;
    this.#storeMetricsOptInPreference();
  }

  public checkEnabled(): boolean {
    return this.#state === States.enabled;
  }

  public state(): States {
    return this.#state;
  }

  public checkEnabled(): boolean {
    return this.#state === States.enabled;
  }

  public addTraitsToUser(userTraits: UserIdentityProperties): void {
    this.#identify(userTraits);
  }

  public group(groupId: string, groupTraits?: GroupTraits): void {
    this.#group(groupId, groupTraits);
  }

  public trackAnonymousEvent(
    event: EVENT_NAME,
    properties: JsonMap = {},
  ): void {
    if (this.#state === States.disabled) {
      return;
    }
    this.#trackEvent(event, true, properties);
  }

  public trackEvent(event: EVENT_NAME, properties: JsonMap = {}): void {
    if (this.#state === States.disabled) {
      return;
    }
    this.#trackEvent(event, false, properties);
  }

  public reset(): void {
    this.#reset();
  }

  public createDeletionRegulation(): Promise<{
    status: DataDeleteResponseStatus;
    error?: string;
  }> {
    return this.#createSegmentDeleteRegulation();
  }

  public getDeleteRegulationId(): Promise<string> {
    return this.#getDeleteRegulationId();
  }

  public getDeleteRegulationDate(): string {
    return this.#deleteRegulationDate;
  }

  public getIsDataRecorded(): boolean {
    return this.#isDataRecorded;
  }

  public getMetaMetricsId(): string {
    if (this.#state === States.disabled) {
      throw new Error('MetaMetrics must be enabled to retrieve ID');
    }
    return this.#metametricsId;
  }

  public applyAuthenticationUserProperty(property: AUTHENTICATION_TYPE) {
    this.#applyAuthenticationUserProperty(property);
  }
}

export default MetaMetrics.getInstance();<|MERGE_RESOLUTION|>--- conflicted
+++ resolved
@@ -8,8 +8,6 @@
 import axios from 'axios';
 import DefaultPreference from 'react-native-default-preference';
 import { bufferToHex, keccak } from 'ethereumjs-util';
-<<<<<<< HEAD
-=======
 import Logger from '../../util/Logger';
 import {
   AGREED,
@@ -23,7 +21,6 @@
 import { store } from '../../store';
 import AUTHENTICATION_TYPE from '../../constants/userProperties';
 
->>>>>>> d0ac871a
 import {
   IMetaMetrics,
   States,
@@ -36,20 +33,7 @@
   METAMETRICS_ANONYMOUS_ID,
   SEGMENT_REGULATIONS_ENDPOINT,
 } from './MetaMetrics.constants';
-<<<<<<< HEAD
-import Logger from '../../util/Logger';
-import {
-  AGREED,
-  DENIED,
-  METRICS_OPT_IN,
-  METAMETRICS_ID,
-  ANALYTICS_DATA_DELETION_DATE,
-  MIXPANEL_METAMETRICS_ID,
-  METAMETRICS_SEGMENT_REGULATION_ID,
-} from '../../constants/storage';
-=======
 import { EVENT_NAME } from './MetaMetrics.events';
->>>>>>> d0ac871a
 
 // eslint-disable-next-line @typescript-eslint/no-unused-vars
 class MetaMetrics implements IMetaMetrics {
@@ -282,13 +266,12 @@
     }
   };
 
-<<<<<<< HEAD
   #getDeleteRegulationId = async (): Promise<string> =>
     await DefaultPreference.get(METAMETRICS_SEGMENT_REGULATION_ID);
 
   #getDeleteRegulationDate = async (): Promise<string> =>
     await DefaultPreference.get(METAMETRICS_SEGMENT_REGULATION_ID);
-=======
+
   async #setInitialUserProperties(): Promise<void> {
     if (!this.#metametricsId) {
       this.#metametricsId = await this.#getMetaMetricsId();
@@ -351,7 +334,6 @@
         });
     }
   };
->>>>>>> d0ac871a
 
   // PUBLIC METHODS
 
@@ -387,10 +369,6 @@
     return this.#state;
   }
 
-  public checkEnabled(): boolean {
-    return this.#state === States.enabled;
-  }
-
   public addTraitsToUser(userTraits: UserIdentityProperties): void {
     this.#identify(userTraits);
   }
