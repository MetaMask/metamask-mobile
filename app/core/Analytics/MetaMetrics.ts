import {
  createClient,
  GroupTraits,
  JsonMap,
  UserTraits,
  CountFlushPolicy,
  TimerFlushPolicy,
} from '@segment/analytics-react-native';
import axios, { AxiosHeaderValue } from 'axios';
import StorageWrapper from '../../store/storage-wrapper';
import Logger from '../../util/Logger';
import {
  AGREED,
  ANALYTICS_DATA_DELETION_DATE,
  ANALYTICS_DATA_RECORDED,
  DENIED,
  METAMETRICS_ID,
  METAMETRICS_DELETION_REGULATION_ID,
  METRICS_OPT_IN,
  METRICS_OPT_IN_SOCIAL_LOGIN,
  MIXPANEL_METAMETRICS_ID,
} from '../../constants/storage';

import {
  DataDeleteDate,
  DataDeleteRegulationId,
  DataDeleteResponseStatus,
  DataDeleteStatus,
  IDeleteRegulationResponse,
  IDeleteRegulationStatus,
  IDeleteRegulationStatusResponse,
  IMetaMetrics,
  ISegmentClient,
  ITrackingEvent,
} from './MetaMetrics.types';
import { v4 as uuidv4, validate, version } from 'uuid';
import { Config } from '@segment/analytics-react-native/lib/typescript/src/types';
import generateDeviceAnalyticsMetaData from '../../util/metrics/DeviceAnalyticsMetaData/generateDeviceAnalyticsMetaData';
import generateUserSettingsAnalyticsMetaData from '../../util/metrics/UserSettingsAnalyticsMetaData/generateUserProfileAnalyticsMetaData';
import { isE2E } from '../../util/test/utils';
import MetaMetricsPrivacySegmentPlugin from './MetaMetricsPrivacySegmentPlugin';
import MetaMetricsTestUtils from './MetaMetricsTestUtils';
import { segmentPersistor } from './SegmentPersistor';
import { isHexAddress } from '@metamask/utils';

/**
 * MetaMetrics using Segment as the analytics provider.
 *
 * ## Configuration
 * Initialize the MetaMetrics system by calling {@link configure} method.
 * This should be done once in the app lifecycle.
 * Ideally in the app entry point.
 * ```
 * const metrics = MetaMetrics.getInstance();
 * await metrics.configure();
 * ```
 *
 * ## Base tracking usage
 * ```
 * const metrics = MetaMetrics.getInstance();
 * metrics.trackEvent(event, { property: 'value' });
 * ```
 *
 * or using the new properties structure:
 * ```
 * const metrics = MetaMetrics.getInstance();
 * metrics.trackEvent(event, {
 *   properties: {property: 'value' },
 *   sensitiveProperties: {sensitiveProperty: 'sensitiveValue' }
 * );
 * ```
 *
 * ## Enabling MetaMetrics
 * Enable the metrics when user agrees (optin or settings).
 * ```
 * const metrics = MetaMetrics.getInstance();
 * await metrics.enable();
 *```
 *
 * ## Disabling MetaMetrics
 * Disable the metrics when user refuses (optout or settings).
 * ```
 * const metrics = MetaMetrics.getInstance();
 * await metrics.enable(false);
 * ```
 *
 * ## Identify user
 * By default all metrics are anonymous using a single hardcoded anonymous ID.
 * Until you identify the user, all events will be associated to this anonymous ID.
 * ```
 * const metrics = MetaMetrics.getInstance();
 * metrics.addTraitsToUser({ property: 'value' });
 * ```
 *
 * This will associate the user to a new generated unique ID and all future events will be associated to this user.
 *
 * ## Reset user
 * If you want to reset the user ID, you can call the reset method.
 * This will revert the user to the anonymous ID and generate a new unique ID.
 * ```
 * const metrics = MetaMetrics.getInstance();
 * metrics.reset();
 * ```
 * @remarks prefer {@link useMetrics} hook in your components
 *
 * @see METAMETRICS_ANONYMOUS_ID
 */
class MetaMetrics implements IMetaMetrics {
  /**
   * Protected constructor to prevent direct instantiation
   *
   * Use {@link getInstance} instead
   *
   * @protected
   * @param segmentClient - Segment client instance
   */
  protected constructor(segmentClient: ISegmentClient) {
    this.segmentClient = segmentClient;
  }

  /**
   * Singleton instance of the MetaMetrics class
   *
   * The value is protected to prevent direct access
   * but allows to access it from a child class for testing
   * @protected
   */
  protected static instance: MetaMetrics | null;

  /**
   * Segment SDK client instance
   *
   * The MetaMetrics class is a wrapper around the Segment SDK
   * @private
   */
  private segmentClient: ISegmentClient | undefined;

  /**
   * indicates if MetaMetrics is initialised and ready to use
   *
   * @private
   */
  #isConfigured = false;

  /**
   * Random ID used for tracking events
   *
   * ID stored in the device and is used to identify the events
   * It's generated when the user enables MetaMetrics for the first time
   * @private
   */
  private metametricsId: string | undefined;

  /**
   * Indicate if MetaMetrics is enabled or disabled
   *
   * MetaMetrics is disabled by default, user has to explicitly opt-in
   * @private
   */
  private enabled = false;

  /**
   * Indicate if MetaMetrics is enabled for social login
   *
   * @private
   */
  private isSocialLoginEnabled = false;

  /**
   * Indicate if data has been recorded since the last deletion request
   * @private
   */
  private dataRecorded = false;

  /**
   * Segment's data deletion regulation ID
   *
   * The ID returned by the Segment delete API
   * which allows to check the status of the deletion request
   * @private
   */
  private deleteRegulationId: DataDeleteRegulationId;

  /**
   * Segment's data deletion regulation creation date
   *
   * The date when the deletion request was created
   * @private
   */
  private deleteRegulationDate: DataDeleteDate;

  /**
   * Retrieve state of metrics from the preference
   *
   * Defaults to disabled if not explicitely enabled
   * @private
   * @returns Promise containing the enabled state
   */
  #isMetaMetricsEnabled = async (): Promise<boolean> => {
    const enabledPref = await StorageWrapper.getItem(METRICS_OPT_IN);
    this.enabled = AGREED === enabledPref;
    if (__DEV__)
      Logger.log(`Current MetaMatrics enable state: ${this.enabled}`);
    return this.enabled;
  };

  /**
   * Retrieve the social login analytics preference from the preference
   * @private
   * @returns Promise containing the social login enabled state
   */
  #isSocialLoginEnabled = async (): Promise<boolean> => {
    const enabledPref = await StorageWrapper.getItem(
      METRICS_OPT_IN_SOCIAL_LOGIN,
    );
    this.isSocialLoginEnabled = AGREED === enabledPref;
    return this.isSocialLoginEnabled;
  };

  /**
   * Retrieve the analytics recording status from the preference
   * @private
   */
  #getIsDataRecordedFromPrefs = async (): Promise<boolean> =>
    (await StorageWrapper.getItem(ANALYTICS_DATA_RECORDED)) === 'true';

  /**
   * Retrieve the analytics deletion request date from the preference
   * @private
   */
  #getDeleteRegulationDateFromPrefs = async (): Promise<string> =>
    await StorageWrapper.getItem(ANALYTICS_DATA_DELETION_DATE);

  /**
   * Retrieve the analytics deletion regulation ID from the preference
   * @private
   */
  #getDeleteRegulationIdFromPrefs = async (): Promise<string> =>
    await StorageWrapper.getItem(METAMETRICS_DELETION_REGULATION_ID);

  /**
   * Persist the analytics recording status
   * @private
   * @param isDataRecorded - analytics recording status
   */
  #setIsDataRecorded = async (isDataRecorded = false): Promise<void> => {
    this.dataRecorded = isDataRecorded;
    await StorageWrapper.setItem(
      ANALYTICS_DATA_RECORDED,
      String(isDataRecorded),
    );
  };

  /**
   * Set and store Segment's data deletion regulation ID
   * @private
   * @param deleteRegulationId - data deletion regulation ID returned by Segment
   * delete API or undefined if no regulation in progress
   */
  #setDeleteRegulationId = async (
    deleteRegulationId: string,
  ): Promise<void> => {
    this.deleteRegulationId = deleteRegulationId;
    await StorageWrapper.setItem(
      METAMETRICS_DELETION_REGULATION_ID,
      deleteRegulationId,
    );
  };

  /**
   * Set and store the delete regulation request creation date
   */
  #setDeleteRegulationCreationDate = async (): Promise<void> => {
    const currentDate = new Date();
    const day = currentDate.getUTCDate();
    const month = currentDate.getUTCMonth() + 1;
    const year = currentDate.getUTCFullYear();

    // format the date in the format DD/MM/YYYY
    const deletionDate = `${day}/${month}/${year}`;

    this.deleteRegulationDate = deletionDate;

    // similar to the one used in the legacy Analytics
    await StorageWrapper.setItem(ANALYTICS_DATA_DELETION_DATE, deletionDate);
  };

  /**
   * Retrieve the analytics user ID from references
   *
   * Generates a new ID if none is found or if the stored ID is corrupted
   *
   * @returns Promise containing the user ID
   */
  #getMetaMetricsId = async (): Promise<string> => {
    // Important: this ID is used to identify the user in Segment and should be kept in
    // preferences: no reset unless explicitelu asked for.
    // If user later enables MetaMetrics,
    // this same ID should be retrieved from preferences and reused.
    // look for a legacy ID from MixPanel integration and use it
    const legacyId = await StorageWrapper.getItem(MIXPANEL_METAMETRICS_ID);
    if (legacyId && isHexAddress(legacyId.toLowerCase())) {
      this.metametricsId = legacyId;
      await StorageWrapper.setItem(METAMETRICS_ID, legacyId);
      return legacyId;
    }

    // look for a new Metametics ID and use it or generate a new one
<<<<<<< HEAD
    const metametricsId: string | undefined = await StorageWrapper.getItem(
      METAMETRICS_ID,
    );
=======
    const metametricsId: string | undefined =
      await StorageWrapper.getItem(METAMETRICS_ID);
>>>>>>> 4e9972e7

    // This catches '""', 'null', 'undefined', and other corruptions
    if (
      !metametricsId ||
      !validate(metametricsId) ||
      version(metametricsId) !== 4
    ) {
      if (metametricsId) {
        // Log corruption for monitoring
        Logger.log(
          `MetaMetrics: Corrupted metaMetricsId detected and regenerated. Invalid value: ${metametricsId}`,
        );
      }
      // keep the id format compatible with MixPanel but base it on a UUIDv4
      this.metametricsId = uuidv4();
      await StorageWrapper.setItem(METAMETRICS_ID, this.metametricsId);
    } else {
      this.metametricsId = metametricsId;
    }
    return this.metametricsId;
  };

  /**
   * Reset the analytics user ID and Segment SDK state
   */
  #resetMetaMetricsId = async (): Promise<void> => {
    try {
      await StorageWrapper.setItem(METAMETRICS_ID, '');
      this.metametricsId = await this.#getMetaMetricsId();
      // TODO: Replace "any" with type
      // eslint-disable-next-line @typescript-eslint/no-explicit-any
    } catch (error: any) {
      Logger.error(error, 'Error resetting MetaMetrics ID');
    }
  };

  /**
   * Associate traits or properties to an user
   *
   * It only takes traits as parameter as we want to keep the user ID controlled by the class
   *
   * @param userTraits - Object containing user relevant traits or properties (optional)
   *
   * @see https://segment.com/docs/connections/sources/catalog/libraries/mobile/react-native/#identify
   */
  #identify = async (userTraits: UserTraits): Promise<void> => {
    this.segmentClient?.identify(this.metametricsId, userTraits);
  };

  /**
   * Associate a user to a specific group
   *
   * @param groupId - Group ID to associate user
   * @param groupTraits - Object containing group relevant traits or properties (optional)
   *
   * @see https://segment.com/docs/connections/sources/catalog/libraries/mobile/react-native/#group
   */
  #group = (groupId: string, groupTraits?: GroupTraits): void => {
    this.segmentClient?.group(groupId, groupTraits);
  };

  /**
   * Send an analytics event to the Segment SDK track function
   *
   * @param event - Analytics event name
   * @param properties - Object containing any event relevant traits or properties (optional)
   * @param saveDataRecording - param to skip saving the data recording flag (optional)
   * @see https://segment.com/docs/connections/sources/catalog/libraries/mobile/react-native/#track
   */
  #trackWithSdkClient = (
    event: string,
    properties: JsonMap,
    saveDataRecording = true,
  ): void => {
    this.segmentClient?.track(event, properties);
    saveDataRecording &&
      !this.dataRecorded &&
      this.#setIsDataRecorded(true).catch((error) => {
        // here we don't want to handle the error, there's nothing we can do
        // so we just catch and log it async and do not await for return
        // as this must not block the event tracking
        Logger.error(error, 'Analytics Data Record Error');
      });
  };

  /**
   * Clear the internal state of the library for the current user and group
   *
   * @see https://segment.com/docs/connections/sources/catalog/libraries/mobile/react-native/#reset
   */
  #reset = (): void => {
    this.segmentClient?.reset(true);
  };

  /**
   * Update the user analytics preference and
   * store in StorageWrapper
   *
   * @param enabled - Boolean indicating if opts-in ({@link AGREED}) or opts-out ({@link DENIED})
   */
  #storeMetricsOptInPreference = async (enabled: boolean) => {
    try {
      await StorageWrapper.setItem(METRICS_OPT_IN, enabled ? AGREED : DENIED);
      // TODO: Replace "any" with type
      // eslint-disable-next-line @typescript-eslint/no-explicit-any
    } catch (error: any) {
      Logger.error(error, 'Error storing MetaMetrics enable state');
    }
  };

  /**
   * Update the social login analytics preference and
   * store in StorageWrapper
   *
   * @param isSocialLoginEnabled - Boolean indicating if Social Login Metrics should be enabled or disabled
   */
  #storeMetricsOptInSocialLoginPreference = async (
    isSocialLoginEnabled: boolean,
  ) => {
    try {
      await StorageWrapper.setItem(
        METRICS_OPT_IN_SOCIAL_LOGIN,
        isSocialLoginEnabled ? AGREED : DENIED,
      );
    } catch (error: unknown) {
      Logger.error(
        error instanceof Error ? error : new Error(String(error)),
        'Error storing Social Login MetaMetrics enable state',
      );
    }
  };

  /**
   * Get the Segment API HTTP headers
   * @private
   */
  #getSegmentApiHeaders = (): { [key: string]: AxiosHeaderValue } => ({
    'Content-Type': 'application/vnd.segment.v1+json',
  });

  /**
   * Generate a new delete regulation for the user
   *
   * This is necessary to respect the GDPR and CCPA regulations
   *
   * @see https://segment.com/docs/privacy/user-deletion-and-suppression/
   */
  #createDataDeletionTask = async (): Promise<IDeleteRegulationResponse> => {
    const segmentSourceId = process.env.SEGMENT_DELETE_API_SOURCE_ID;
    const segmentRegulationEndpoint = process.env.SEGMENT_REGULATIONS_ENDPOINT;

    if (!segmentSourceId || !segmentRegulationEndpoint) {
      return {
        status: DataDeleteResponseStatus.error,
        error: 'Segment API source ID or endpoint not found',
      };
    }

    const regulationType = 'DELETE_ONLY';

    try {
      const response = await axios({
        url: `${segmentRegulationEndpoint}/regulations/sources/${segmentSourceId}`,
        method: 'POST',
        headers: this.#getSegmentApiHeaders(),
        data: JSON.stringify({
          regulationType,
          subjectType: 'USER_ID',
          subjectIds: [this.metametricsId],
        }),
      });
      // TODO: Replace "any" with type
      // eslint-disable-next-line @typescript-eslint/no-explicit-any
      const { data } = response as any;

      await this.#setDeleteRegulationId(data?.data?.regulateId);
      await this.#setDeleteRegulationCreationDate(); // set to current date
      await this.#setIsDataRecorded(false); // indicate no data recorded since request

      return { status: DataDeleteResponseStatus.ok };
      // TODO: Replace "any" with type
      // eslint-disable-next-line @typescript-eslint/no-explicit-any
    } catch (error: any) {
      Logger.error(error, 'Analytics Deletion Task Error');
      return {
        status: DataDeleteResponseStatus.error,
        error: 'Analytics Deletion Task Error',
      };
    }
  };

  /**
   * Check a Deletion Task using Segment API
   *
   * @returns promise for Object indicating the status of the deletion request
   * @see https://docs.segmentapis.com/tag/Deletion-and-Suppression#operation/getRegulation
   */
  #checkDataDeletionTaskStatus =
    async (): Promise<IDeleteRegulationStatusResponse> => {
      // if no delete regulation id, return unknown status
      // regulation id is set when creating a new delete regulation

      const segmentRegulationEndpoint =
        process.env.SEGMENT_REGULATIONS_ENDPOINT;

      if (!this.deleteRegulationId || !segmentRegulationEndpoint) {
        return {
          status: DataDeleteResponseStatus.error,
          dataDeleteStatus: DataDeleteStatus.unknown,
        };
      }

      try {
        const response = await axios({
          url: `${segmentRegulationEndpoint}/regulations/${this.deleteRegulationId}`,
          method: 'GET',
          headers: this.#getSegmentApiHeaders(),
        });

        // TODO: Replace "any" with type
        // eslint-disable-next-line @typescript-eslint/no-explicit-any
        const { data } = response as any;
        const status = data?.data?.regulation?.overallStatus;

        return {
          status: DataDeleteResponseStatus.ok,
          dataDeleteStatus: status || DataDeleteStatus.unknown,
        };
        // TODO: Replace "any" with type
        // eslint-disable-next-line @typescript-eslint/no-explicit-any
      } catch (error: any) {
        Logger.error(error, 'Analytics Deletion Task Check Error');
        return {
          status: DataDeleteResponseStatus.error,
          dataDeleteStatus: DataDeleteStatus.unknown,
        };
      }
    };

  /**
   * Get an instance of the MetaMetrics system
   *
   * @example const metrics = MetaMetrics.getInstance();
   * @returns non configured MetaMetrics instance
   * @remarks Instance has to be configured before being used, call {@link configure} method asynchrounously
   */
  public static getInstance(): IMetaMetrics {
    if (!this.instance) {
      const config: Config = {
        writeKey: process.env.SEGMENT_WRITE_KEY as string,
        proxy: process.env.SEGMENT_PROXY_URL as string,
        debug: __DEV__,
        // Use custom persistor to bridge Segment SDK with app's storage system
        storePersistor: segmentPersistor,
        // Use flush policies for better control and to avoid timeout issues
        // CountFlushPolicy: triggers when reaching a certain number of events
        // TimerFlushPolicy: triggers on an interval (expects milliseconds)
        // Environment variables are in seconds for backward compatibility
        // Both are configurable via environment variables in .js.env
        // If not set, sensible defaults are used (20 events, 30 seconds)
        flushPolicies: [
          new CountFlushPolicy(
            parseInt(process.env.SEGMENT_FLUSH_EVENT_LIMIT || '20', 10),
          ),
          new TimerFlushPolicy(
            parseInt(process.env.SEGMENT_FLUSH_INTERVAL || '30', 10) * 1000,
          ),
        ],
      };

      if (__DEV__)
        Logger.log(
          `MetaMetrics client configured with: ${JSON.stringify(
            config,
            null,
            2,
          )}`,
        );

      /*
      E2E tests hang when segment is enabled see: https://github.com/MetaMask/metamask-mobile/pull/9791
      So we need to mock the Segment client when running E2E tests
      */
      const segmentClient = isE2E
        ? {
            track: () => Promise.resolve(),
            identify: () => Promise.resolve(),
            group: () => Promise.resolve(),
            screen: () => Promise.resolve(),
            flush: () => Promise.resolve(),
            reset: () => Promise.resolve(),
            add: () => Promise.resolve(),
          }
        : createClient(config);

      this.instance = new MetaMetrics(segmentClient as ISegmentClient);
    }
    return this.instance;
  }

  /**
   * Configure MetaMetrics system
   *
   * @example
   * const metrics = MetaMetrics.getInstance();
   * await metrics.configure() && metrics.enable();
   *
   * @remarks Instance has to be configured before being used
   * Calling configure multiple times will not configure the instance again
   *
   * @returns Promise indicating if MetaMetrics configuration was successful or not
   */
  configure = async (): Promise<boolean> => {
    if (this.#isConfigured) return true;
    try {
      this.enabled = await this.#isMetaMetricsEnabled();
      this.isSocialLoginEnabled = await this.#isSocialLoginEnabled();
      // get the user unique id when initializing
      this.metametricsId = await this.#getMetaMetricsId();
      this.deleteRegulationId = await this.#getDeleteRegulationIdFromPrefs();
      this.deleteRegulationDate =
        await this.#getDeleteRegulationDateFromPrefs();
      this.dataRecorded = await this.#getIsDataRecordedFromPrefs();

      this.segmentClient?.add({
        plugin: new MetaMetricsPrivacySegmentPlugin(this.metametricsId),
      });

      this.#isConfigured = true;

      // identify user with the latest traits
      // run only after the MetaMetrics is configured
      const consolidatedTraits = {
        ...generateDeviceAnalyticsMetaData(),
        ...generateUserSettingsAnalyticsMetaData(),
      };
      await this.addTraitsToUser(consolidatedTraits);

      if (__DEV__)
        Logger.log(`MetaMetrics configured with ID: ${this.metametricsId}`);
      // TODO: Replace "any" with type
      // eslint-disable-next-line @typescript-eslint/no-explicit-any
    } catch (error: any) {
      Logger.error(error, 'Error initializing MetaMetrics');
    }
    return this.#isConfigured;
  };

  /**
   * Enable or disable MetaMetrics
   *
   * @param enable - Boolean indicating if MetaMetrics should be enabled or disabled
   */
  enable = async (enable = true): Promise<void> => {
    this.enabled = enable;
    await this.#storeMetricsOptInPreference(this.enabled);
  };

  /**
   * Enable or disable Social Login Metrics
   *
   * @param isSocialLoginEnabled - Boolean indicating if Social Login Metrics should be enabled or disabled
   */
  enableSocialLogin = async (isSocialLoginEnabled = true): Promise<void> => {
    this.isSocialLoginEnabled = isSocialLoginEnabled;
    await this.#storeMetricsOptInSocialLoginPreference(
      this.isSocialLoginEnabled,
    );
  };

  /**
   * Check if MetaMetrics is enabled
   *
   * @returns Boolean indicating if MetaMetrics is enabled or disabled
   */
  isEnabled = () => this.isSocialLoginEnabled || this.enabled;

  /**
   * Add traits to the user and identify them
   *
   * @param userTraits list of traits to add to the user
   *
   * @remarks method can be called multiple times,
   * new traits are sent with the underlying identification call to Segment
   * and user traits are updated with the latest ones
   */
  addTraitsToUser = (userTraits: UserTraits): Promise<void> => {
    if (this.enabled) {
      return this.#identify(userTraits);
    }
    return Promise.resolve();
  };

  /**
   * Add a user to a specific group
   *
   * @param groupId - Any unique string to associate user with
   * @param groupTraits - group relevant traits or properties (optional)
   */
  group = (groupId: string, groupTraits?: GroupTraits): Promise<void> => {
    if (this.enabled) {
      this.#group(groupId, groupTraits);
    }
    return Promise.resolve();
  };

  /**
   * Track an event
   *
   * The function allows to track non-anonymous and anonymous events:
   * - with properties and without properties,
   * - with a unique trackEvent function
   *
   * ## Regular non-anonymous events
   * Regular events are tracked with the user ID and can have properties set
   *
   * ## Anonymous events
   * Anonymous tracking track sends two events: one with the anonymous ID and one with the user ID
   * - The anonymous event includes sensitive properties so you can know **what** but not **who**
   * - The non-anonymous event has either no properties or not sensitive one so you can know **who** but not **what**
   *
   * @example prefer using the hook {@link useMetrics} in your components
   * const { trackEvent, createEventBuilder } = useMetrics();
   *
   * @example basic non-anonymous tracking with no properties:
   * trackEvent(createEventBuilder(MetaMetricsEvents.ONBOARDING_STARTED).build());
   *
   * @example track with non-anonymous properties:
   * trackEvent(createEventBuilder(MetaMetricsEvents.MY_EVENT)
   *  .addProperties({ normalProp: 'value' })
   *  .build());
   *
   * @example track an anonymous event with properties
   * trackEvent(createEventBuilder(MetaMetricsEvents.MY_EVENT)
   *  .addSensitiveProperties({ sensitiveProp: 'value' })
   *  .build());
   *
   * @example track an event with both anonymous and non-anonymous properties
   * trackEvent(createEventBuilder(MetaMetricsEvents.MY_EVENT)
   *  .addProperties({ normalProp: 'value' })
   *  .addSensitiveProperties({ sensitiveProp: 'value' })
   *  .build());
   *
   * @param event - Analytics event built with {@link MetricsEventBuilder}
   * @param saveDataRecording - param to skip saving the data recording flag (optional)
   */
  trackEvent = (
    // New signature
    event: ITrackingEvent,
    saveDataRecording: boolean = true,
  ): void => {
    if (!this.enabled) {
      return;
    }

    if (isE2E) {
      MetaMetricsTestUtils.getInstance().trackEvent(event);
      return;
    }

    // if event does not have properties, only send the non-anonymous empty event
    // and return to prevent any additional processing
    if (!event.hasProperties) {
      this.#trackWithSdkClient(
        event.name,
        { anonymous: false },
        saveDataRecording,
      );
      return;
    }

    // Log all non-anonymous properties, or an empty event if there's no non-anon props.
    // In any case, there's a non-anon event tracked, see MetaMetrics.test.ts Tracking table.
    this.#trackWithSdkClient(
      event.name,
      { anonymous: false, ...event.properties },
      saveDataRecording,
    );

    // Track all anonymous properties in an anonymous event
    if (event.isAnonymous) {
      this.#trackWithSdkClient(
        event.name,
        {
          anonymous: true,
          ...event.properties,
          ...event.sensitiveProperties,
        },
        saveDataRecording,
      );
    }
  };

  /**
   * Clear the internal state of the library for the current user and reset the user ID
   */
  reset = async (): Promise<void> => {
    this.#reset();
    await this.#resetMetaMetricsId();
  };

  /**
   * Forces the Segment SDK to flush all events in the queue
   *
   * This will send all events to Segment without waiting for
   * the queue to be full or the timeout to be reached
   */
  flush = async (): Promise<void> => this.segmentClient?.flush();

  /**
   * Create a new delete regulation for the user
   *
   * @remarks This is necessary to respect the GDPR and CCPA regulations
   *
   * @returns Promise containing the status of the request
   *
   * @see https://segment.com/docs/privacy/user-deletion-and-suppression/
   * @see https://docs.segmentapis.com/tag/Deletion-and-Suppression#operation/createSourceRegulation
   */
  createDataDeletionTask = async (): Promise<IDeleteRegulationResponse> =>
    this.#createDataDeletionTask();

  /**
   * Check the latest delete regulation status
   * @returns Promise containing the date, delete status and collected data flag
   */
  checkDataDeleteStatus = async (): Promise<IDeleteRegulationStatus> => {
    const status: IDeleteRegulationStatus = {
      deletionRequestDate: undefined,
      dataDeletionRequestStatus: DataDeleteStatus.unknown,
      hasCollectedDataSinceDeletionRequest: false,
    };

    if (this.deleteRegulationId) {
      try {
        const dataDeletionTaskStatus =
          await this.#checkDataDeletionTaskStatus();
        status.dataDeletionRequestStatus =
          dataDeletionTaskStatus.dataDeleteStatus;
        // TODO: Replace "any" with type
        // eslint-disable-next-line @typescript-eslint/no-explicit-any
      } catch (error: any) {
        Logger.log('Error checkDataDeleteStatus -', error);
        status.dataDeletionRequestStatus = DataDeleteStatus.unknown;
      }

      status.deletionRequestDate = this.deleteRegulationDate;
      status.hasCollectedDataSinceDeletionRequest = this.dataRecorded;
    }
    return status;
  };

  /**
   * Get the latest delete regulation request date
   *
   * @returns the date as a DD/MM/YYYY string
   */
  getDeleteRegulationCreationDate = (): string | undefined =>
    this.deleteRegulationDate;

  /**
   * Get the latest delete regulation request id
   *
   * @returns the id string
   */
  getDeleteRegulationId = (): string | undefined => this.deleteRegulationId;

  /**
   * Indicate if events have been recorded since the last deletion request
   *
   * @returns true if events have been recorded since the last deletion request
   */
  isDataRecorded = () => this.dataRecorded;

  /**
   * Get the current MetaMetrics ID
   *
   * @returns the current MetaMetrics ID
   */
  getMetaMetricsId = async (): Promise<string> =>
    this.metametricsId ?? (await this.#getMetaMetricsId());
}

export default MetaMetrics;<|MERGE_RESOLUTION|>--- conflicted
+++ resolved
@@ -306,14 +306,8 @@
     }
 
     // look for a new Metametics ID and use it or generate a new one
-<<<<<<< HEAD
-    const metametricsId: string | undefined = await StorageWrapper.getItem(
-      METAMETRICS_ID,
-    );
-=======
     const metametricsId: string | undefined =
       await StorageWrapper.getItem(METAMETRICS_ID);
->>>>>>> 4e9972e7
 
     // This catches '""', 'null', 'undefined', and other corruptions
     if (
