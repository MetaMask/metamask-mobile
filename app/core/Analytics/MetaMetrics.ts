import { Appearance } from 'react-native';
import {
  createClient,
  JsonMap,
  UserTraits,
  GroupTraits,
} from '@segment/analytics-react-native';
import axios from 'axios';
import DefaultPreference from 'react-native-default-preference';
import { bufferToHex, keccak } from 'ethereumjs-util';
import Logger from '../../util/Logger';
import {
  AGREED,
  DENIED,
  METRICS_OPT_IN,
  METAMETRICS_ID,
  ANALYTICS_DATA_DELETION_DATE,
  MIXPANEL_METAMETRICS_ID,
  METAMETRICS_SEGMENT_REGULATION_ID,
  DATA_SET_CONNECTED_FLAG,
} from '../../constants/storage';
import { store } from '../../store';
import AUTHENTICATION_TYPE from '../../constants/userProperties';

import {
  IMetaMetrics,
  States,
  DataDeleteResponseStatus,
  UserIdentityProperties,
} from './MetaMetrics.types';
import {
  ON,
  OFF,
  METAMETRICS_ANONYMOUS_ID,
  SEGMENT_REGULATIONS_ENDPOINT,
} from './MetaMetrics.constants';
import { EVENT_NAME } from './MetaMetrics.events';

// eslint-disable-next-line @typescript-eslint/no-unused-vars
class MetaMetrics implements IMetaMetrics {
  static #instance: MetaMetrics;

  // PRIVATE CLASS VARIABLES

  #metametricsId = '';
  #segmentClient: any;
  #state: States = States.disabled;
  #deleteRegulationDate = '';
  #isDataRecorded = false;
<<<<<<< HEAD
  #mixPanelBackwardsCompatibilityFlag = false;
=======
  #dataSetConnectedFlag = false;
>>>>>>> 0721ef2d

  // CONSTRUCTOR

  constructor(segmentClient: any) {
    this.#segmentClient = segmentClient;
    this.#init();
  }

  // PRIVATE METHODS

  /**
   * Method to initialize private variables async.
   */
  async #init() {
    this.#state = await this.#getMetricsPreference();
    if (__DEV__) Logger.log(`Current MetaMatrics State: ${this.#state}`);

    this.#metametricsId = await this.#getMetaMetricsId();
    // The alias method is used to merge two user identities
    // by connecting two sets of user data as one.
    await this.#alias();
    await this.#setInitialUserProperties();
  }

  /**
   * Method to generate or retrieve the analytics user ID.
   *
   * @returns Promise containing the user ID.
   */
  async #getMetaMetricsId(): Promise<string> {
    let metametricsId: string | undefined;

    // Legacy ID from MixPanel integration
    metametricsId = await DefaultPreference.get(MIXPANEL_METAMETRICS_ID);
    if (metametricsId && !__DEV__) {
      this.#mixPanelBackwardsCompatibilityFlag = true;
      return metametricsId;
    }

    metametricsId = await DefaultPreference.get(METAMETRICS_ID);
    if (!metametricsId) {
      metametricsId = bufferToHex(
        keccak(
          Buffer.from(
            String(Date.now()) +
              String(Math.round(Math.random() * Number.MAX_SAFE_INTEGER)),
          ),
        ),
      );
      await DefaultPreference.set(METAMETRICS_ID, metametricsId);
    }
    if (__DEV__) Logger.log(`Current MetaMatrics ID: ${metametricsId}`);
    return metametricsId;
  }

  /**
   * Merge two user identities by connecting two sets of user data as one.
   * https://segment.com/docs/connections/sources/catalog/libraries/mobile/react-native/#alias
   *
   * @param userId - User ID generated for Segment
   * @param userTraits - Object containing user relevant traits or properties (optional).
   */
  async #alias(): Promise<void> {
    if (this.#dataSetConnectedFlag) {
      return;
    }

    if ((await DefaultPreference.get(DATA_SET_CONNECTED_FLAG)) === 'true') {
      this.#dataSetConnectedFlag = true;
      return;
    }

    this.#segmentClient.alias(this.#metametricsId);

    this.#dataSetConnectedFlag = true;
    await DefaultPreference.set('true', DATA_SET_CONNECTED_FLAG);
  }

  /**
   * Method to associate traits or properties to an user.
   * Check Segment documentation for more information.
   * https://segment.com/docs/connections/sources/catalog/libraries/mobile/react-native/#identify
   *
   * @param userId - User ID generated for Segment
   * @param userTraits - Object containing user relevant traits or properties (optional).
   */
  #identify(userTraits: UserIdentityProperties): void {
    this.#alias();
    // The identify method lets you tie a user to their actions
    // and record traits about them. This includes a unique user ID
    // and any optional traits you know about them
    this.#segmentClient.identify(this.#metametricsId, userTraits as UserTraits);
    this.#segmentClient.flush();
  }

  /**
   * Method to associate an user to a specific group.
   * Check Segment documentation for more information.
   * https://segment.com/docs/connections/sources/catalog/libraries/mobile/react-native/#group
   *
   * @param groupId - Group ID to associate user
   * @param groupTraits - Object containing group relevant traits or properties (optional).
   */
  #group(groupId: string, groupTraits?: GroupTraits): void {
    // The Group method lets you associate an individual user with a group—
    // whether it’s a company, organization, account, project, or team.
    // This includes a unique group identifier and any additional
    // group traits you may know
    this.#segmentClient.group(groupId, groupTraits);
  }

  /**
   * Method to track an analytics event.
   * Check Segment documentation for more information.
   * https://segment.com/docs/connections/sources/catalog/libraries/mobile/react-native/#track
   *
   * @param event - Analytics event name.
   * @param anonymously - Boolean indicating if the event should be anonymous.
   * @param properties - Object containing any event relevant traits or properties (optional).
   */
  #trackEvent(
    event: EVENT_NAME,
    anonymously: boolean,
    properties: JsonMap,
  ): void {
    if (anonymously) {
      // If the tracking is anonymous, there should not be a MetaMetrics ID
      // included, MetaMetrics core should use the METAMETRICS_ANONYMOUS_ID
      // instead.
      this.#segmentClient.track(
        event,
        properties,
        METAMETRICS_ANONYMOUS_ID,
        METAMETRICS_ANONYMOUS_ID,
      );
    } else {
      // The Track method lets you record the actions your users perform.
      // Every action triggers an event, which also has associated properties
      // that the track method records.
      this.#segmentClient.track(
        event,
        properties,
        this.#metametricsId,
        METAMETRICS_ANONYMOUS_ID,
      );
      this.#isDataRecorded = true;
    }
  }

  /**
   * Method to clear the internal state of the library for the current user and group.
   * https://segment.com/docs/connections/sources/catalog/libraries/mobile/react-native/#reset
   */
  #reset(): void {
    this.#segmentClient.reset(METAMETRICS_ANONYMOUS_ID);
  }

  /**
   * Method to update the user analytics preference and
   * store it in DefaultPreference.
   */
  #setMetricsPreference = async () => {
    try {
      await DefaultPreference.set(
        METRICS_OPT_IN,
        this.#state === States.enabled ? AGREED : DENIED,
      );
    } catch (e: any) {
      const errorMsg = 'Error storing Metrics OptIn flag in user preferences';
      Logger.error(e, errorMsg);
    }
  };

  /**
   * Method to update the user analytics preference and
   * store it in DefaultPreference.
   */
  #getMetricsPreference = async (): Promise<States> => {
    try {
      const preference = await DefaultPreference.get(METRICS_OPT_IN);
      return preference === AGREED ? States.enabled : States.disabled;
    } catch (e: any) {
      const errorMsg = 'Error getting Metrics OptIn flag in user preferences';
      Logger.error(e, errorMsg);
      return States.disabled;
    }
  };

  /**
   * Method to store the date (format: DAY/MONTH/YEAR)
   * a request to create a delete regulation
   * was created in DefaultPreference.
   */
  #storeDeleteRegulationCreationDate = async (): Promise<void> => {
    const currentDate = new Date();
    const month = currentDate.getUTCMonth() + 1;
    const day = currentDate.getUTCDate();
    const year = currentDate.getUTCFullYear();

    this.#deleteRegulationDate = `${day}/${month}/${year}`;
    await DefaultPreference.set(
      ANALYTICS_DATA_DELETION_DATE,
      this.#deleteRegulationDate,
    );
  };

  /**
   * Method to store segment's Regulation ID in DefaultPreference.
   *
   * @param regulationId - Segment's Regulation ID.
   */
  #storeDeleteRegulationId = async (regulationId: string): Promise<void> => {
    await DefaultPreference.set(
      METAMETRICS_SEGMENT_REGULATION_ID,
      regulationId,
    );
  };

  /**
   * Method to generate a new delete regulation for an user.
   * This is necessary to respect the GDPR and CCPA regulations.
   * Check Segment documentation for more information.
   * https://segment.com/docs/privacy/user-deletion-and-suppression/
   *
   * @returns Object containing the status and an error (optional)
   */
  #createSegmentDeleteRegulation = async (): Promise<{
    status: DataDeleteResponseStatus;
    error?: string;
  }> => {
    const segmentToken = process.env.SEGMENT_DELETION_API_KEY;
    const regulationType = 'DELETE_ONLY';
    try {
      const response = await axios({
        url: SEGMENT_REGULATIONS_ENDPOINT,
        method: 'POST',
        headers: {
          'Content-Type': 'application/vnd.segment.v1alpha+json',
          Authorization: `Bearer ${segmentToken}`,
        },
        data: JSON.stringify({
          regulationType,
          subjectType: 'USER_ID',
          subjectIds: [this.#metametricsId],
        }),
      });
      const { data, status } = response as any;

      if (status === 200) {
        const { regulateId } = data.data;
        await this.#storeDeleteRegulationId(regulateId);
        await this.#storeDeleteRegulationCreationDate();
        return { status: DataDeleteResponseStatus.ok };
      }

      return { status: DataDeleteResponseStatus.error };
    } catch (error: any) {
      Logger.error(error, 'Analytics Deletion Task Error');
      return { status: DataDeleteResponseStatus.error, error };
    }
  };

  #getDeleteRegulationId = async (): Promise<string> =>
    await DefaultPreference.get(METAMETRICS_SEGMENT_REGULATION_ID);

  #getDeleteRegulationDate = async (): Promise<string> =>
    await DefaultPreference.get(METAMETRICS_SEGMENT_REGULATION_ID);

  async #setInitialUserProperties(): Promise<void> {
    if (!this.#metametricsId) {
      this.#metametricsId = await this.#getMetaMetricsId();
    }
    const reduxState = store.getState();
    const preferencesController =
      reduxState?.engine?.backgroundState?.PreferencesController;
    const appTheme = reduxState?.user?.appTheme;
    // This will return either "light" or "dark"
    const appThemeStyle =
      appTheme === 'os' ? Appearance.getColorScheme() : appTheme;

    this.#identify({
      'Enable OpenSea API': preferencesController?.openSeaEnabled ? ON : OFF,
      'NFT AutoDetection': preferencesController?.useCollectibleDetection
        ? ON
        : OFF,
      token_detection_enable: preferencesController.useTokenDetection
        ? ON
        : OFF,
      Theme: appThemeStyle,
    });
  }

  /**
   * Apply User Property
   *
   * @param {string} property - A string representing the login method of the user. One of biometrics, device_passcode, remember_me, password, unknown
   */
  #applyAuthenticationUserProperty = async (
    property: AUTHENTICATION_TYPE,
  ): Promise<void> => {
    if (!this.#metametricsId) {
      this.#metametricsId = await this.#getMetaMetricsId();
    }
    switch (property) {
      case AUTHENTICATION_TYPE.BIOMETRIC:
        this.#identify({
          'Authentication Type': AUTHENTICATION_TYPE.BIOMETRIC,
        });
        break;
      case AUTHENTICATION_TYPE.PASSCODE:
        this.#identify({
          'Authentication Type': AUTHENTICATION_TYPE.PASSCODE,
        });
        break;
      case AUTHENTICATION_TYPE.REMEMBER_ME:
        this.#identify({
          'Authentication Type': AUTHENTICATION_TYPE.REMEMBER_ME,
        });
        break;
      case AUTHENTICATION_TYPE.PASSWORD:
        this.#identify({
          'Authentication Type': AUTHENTICATION_TYPE.PASSWORD,
        });
        break;
      default:
        this.#identify({
          'Authentication Type': AUTHENTICATION_TYPE.UNKNOWN,
        });
    }
  };

  // PUBLIC METHODS

  /**
   * Method to create or get instance of MetaMetrics.
   * @returns instance of MetaMetrics.
   */
  public static getInstance(): IMetaMetrics {
    if (!MetaMetrics.#instance) {
      // This central client manages all the tracking events
      const segmentClient = createClient({
        writeKey: (__DEV__
          ? process.env.SEGMENT_DEV_KEY
          : process.env.SEGMENT_PROD_KEY) as string,
        debug: __DEV__,
      });
      MetaMetrics.#instance = new MetaMetrics(segmentClient);
    }
    return MetaMetrics.#instance;
  }

  public enable(): void {
    this.#state = States.enabled;
    this.#setMetricsPreference();
  }

  public disable(): void {
    this.#state = States.disabled;
    this.#setMetricsPreference();
  }

  public checkEnabled(): boolean {
    return this.#state === States.enabled;
  }

  public state(): States {
    return this.#state;
  }

  public addTraitsToUser(userTraits: UserIdentityProperties): void {
    if (this.#state === States.disabled) return;
    this.#identify(userTraits);
  }

  public group(groupId: string, groupTraits?: GroupTraits): void {
    if (this.#state === States.disabled) return;
    this.#group(groupId, groupTraits);
  }

  public trackAnonymousEvent(
    event: EVENT_NAME,
    properties: JsonMap = {},
  ): void {
    if (this.#state === States.disabled) return;
    this.#trackEvent(event, true, properties);
  }

  public trackEvent(event: EVENT_NAME, properties: JsonMap = {}): void {
    if (this.#state === States.disabled) return;
    this.#trackEvent(event, false, properties);
  }

  public reset(): void {
    this.#reset();
  }

<<<<<<< HEAD
  public createDeletionRegulation(): Promise<{
    status: DataDeleteResponseStatus;
    error?: string;
  }> {
    return this.#createSegmentDeleteRegulation();
  }

  public getDeleteRegulationId(): Promise<string> {
    return this.#getDeleteRegulationId();
  }

  public getDeleteRegulationDate(): string {
    return this.#deleteRegulationDate;
  }

  public getIsDataRecorded(): boolean {
    return this.#isDataRecorded;
=======
  public createSegmentDeleteRegulation(): Promise<{
    status: string;
    error?: string;
  }> {
    return this.#createSegmentDeleteRegulation();
>>>>>>> 0721ef2d
  }

  public getMetaMetricsId(): string {
    return this.#metametricsId;
  }

  public applyAuthenticationUserProperty(property: AUTHENTICATION_TYPE): void {
    if (this.#state === States.disabled) return;
    this.#applyAuthenticationUserProperty(property);
  }
}

export default MetaMetrics.getInstance();<|MERGE_RESOLUTION|>--- conflicted
+++ resolved
@@ -47,11 +47,8 @@
   #state: States = States.disabled;
   #deleteRegulationDate = '';
   #isDataRecorded = false;
-<<<<<<< HEAD
   #mixPanelBackwardsCompatibilityFlag = false;
-=======
   #dataSetConnectedFlag = false;
->>>>>>> 0721ef2d
 
   // CONSTRUCTOR
 
@@ -278,7 +275,7 @@
    *
    * @returns Object containing the status and an error (optional)
    */
-  #createSegmentDeleteRegulation = async (): Promise<{
+  #createDeleteRegulation = async (): Promise<{
     status: DataDeleteResponseStatus;
     error?: string;
   }> => {
@@ -448,31 +445,23 @@
     this.#reset();
   }
 
-<<<<<<< HEAD
-  public createDeletionRegulation(): Promise<{
-    status: DataDeleteResponseStatus;
-    error?: string;
-  }> {
-    return this.#createSegmentDeleteRegulation();
-  }
-
-  public getDeleteRegulationId(): Promise<string> {
-    return this.#getDeleteRegulationId();
-  }
-
-  public getDeleteRegulationDate(): string {
-    return this.#deleteRegulationDate;
-  }
-
-  public getIsDataRecorded(): boolean {
-    return this.#isDataRecorded;
-=======
-  public createSegmentDeleteRegulation(): Promise<{
+  public createDeleteRegulation(): Promise<{
     status: string;
     error?: string;
   }> {
-    return this.#createSegmentDeleteRegulation();
->>>>>>> 0721ef2d
+    return this.#createDeleteRegulation();
+  }
+
+  public getDeleteRegulationId(): Promise<string> {
+    return this.#getDeleteRegulationId();
+  }
+
+  public getDeleteRegulationDate(): string {
+    return this.#deleteRegulationDate;
+  }
+
+  public getIsDataRecorded(): boolean {
+    return this.#isDataRecorded;
   }
 
   public getMetaMetricsId(): string {
