--- conflicted
+++ resolved
@@ -89,339 +89,6 @@
 }));
 
 describe('WalletConnect Utils', () => {
-<<<<<<< HEAD
-	let mockNavigation: jest.Mocked<NavigationContainerRef>;
-	// eslint-disable-next-line @typescript-eslint/no-explicit-any
-	const mockStore = (StoreModule as any).store;
-
-	beforeEach(() => {
-		mockNavigation = {
-			getCurrentRoute: jest.fn(),
-			navigate: jest.fn(),
-			goBack: jest.fn(),
-			canGoBack: jest.fn().mockReturnValue(true),
-		} as unknown as jest.Mocked<NavigationContainerRef>;
-
-		mockStore.getState.mockReturnValue({
-			networkOnboarded: {
-				networkOnboardedState: {},
-			},
-		});
-
-		jest.clearAllMocks();
-	});
-
-	describe('parseWalletConnectUri', () => {
-		it('parses v1 URI correctly', () => {
-			const uri = 'wc:topic@1?bridge=https://bridge&key=abc&handshakeTopic=xyz';
-			const result = parseWalletConnectUri(uri);
-			expect(result).toEqual({
-				protocol: 'wc',
-				topic: 'topic',
-				version: 1,
-				bridge: 'https://bridge',
-				key: 'abc',
-				handshakeTopic: 'xyz',
-				symKey: undefined,
-				relay: undefined,
-			});
-		});
-
-		it('parses v2 URI correctly', () => {
-			const uri = 'wc:topic@2?symKey=def&relayProtocol=irn';
-			const result = parseWalletConnectUri(uri);
-			expect(result).toEqual({
-				protocol: 'wc',
-				topic: 'topic',
-				version: 2,
-				symKey: 'def',
-				relay: { protocol: 'irn' },
-				bridge: undefined,
-				key: undefined,
-				handshakeTopic: undefined,
-			});
-		});
-	});
-
-	describe('hideWCLoadingState', () => {
-		it('navigates back from SDK_LOADING sheet', () => {
-			mockNavigation.getCurrentRoute.mockReturnValue({
-				name: Routes.SHEET.SDK_LOADING,
-				key: '123',
-			});
-			hideWCLoadingState({ navigation: mockNavigation });
-			expect(mockNavigation.goBack).toHaveBeenCalled();
-		});
-
-		it('navigates back from RETURN_TO_DAPP_MODAL', () => {
-			mockNavigation.getCurrentRoute.mockReturnValue({
-				name: Routes.SHEET.RETURN_TO_DAPP_MODAL,
-				key: '123',
-			});
-			hideWCLoadingState({ navigation: mockNavigation });
-			expect(mockNavigation.goBack).toHaveBeenCalled();
-		});
-	});
-
-	describe('showWCLoadingState', () => {
-		it('navigates to SDK_LOADING sheet', () => {
-			showWCLoadingState({ navigation: mockNavigation });
-			expect(mockNavigation.navigate).toHaveBeenCalledWith(
-				Routes.MODAL.ROOT_MODAL_FLOW,
-				{ screen: Routes.SHEET.SDK_LOADING },
-			);
-		});
-	});
-
-	describe('isValidWCURI', () => {
-		it('validates v1 URI correctly', () => {
-			const uri = 'wc:topic@1?bridge=https://bridge&key=abc&handshakeTopic=xyz';
-			expect(isValidWCURI(uri)).toBe(true);
-		});
-
-		it('validates v2 URI correctly', () => {
-			const uri = 'wc:topic@2?symKey=def&relayProtocol=irn';
-			expect(isValidWCURI(uri)).toBe(true);
-		});
-
-		it('returns false for invalid URI', () => {
-			const uri = 'wc:topic@1';
-			expect(isValidWCURI(uri)).toBe(false);
-		});
-
-		it('returns false for invalid version URI', () => {
-			const uri = 'wc:topic@5';
-			expect(isValidWCURI(uri)).toBe(false);
-		});
-	});
-
-	describe('waitForNetworkModalOnboarding', () => {
-		it('waits until network is onboarded', async () => {
-			mockStore.getState.mockReturnValueOnce({
-				networkOnboarded: {
-					networkOnboardedState: { '1': true },
-				},
-			});
-			await expect(
-				waitForNetworkModalOnboarding({ chainId: '1' }),
-			).resolves.toBeUndefined();
-		});
-
-		it('throws timeout error after max iterations', async () => {
-			networkModalOnboardingConfig.MAX_LOOP_COUNTER = 1;
-			mockStore.getState.mockReturnValue({
-				networkOnboarded: {
-					networkOnboardedState: { '1': false },
-				},
-			});
-			await expect(
-				waitForNetworkModalOnboarding({ chainId: '1' }),
-			).rejects.toThrow('Timeout error');
-		});
-	});
-
-	describe('getApprovedSessionMethods', () => {
-		it('returns all approved EIP-155 methods', () => {
-			const methods = getApprovedSessionMethods({ origin: 'test' });
-			expect(methods).toContain('eth_sendTransaction');
-			expect(methods).toContain('wallet_switchEthereumChain');
-		});
-	});
-
-	describe('getScopedPermissions', () => {
-		it('returns correct scoped permissions', async () => {
-			const result = await getScopedPermissions({ origin: 'test' });
-			expect(result).toEqual({
-				eip155: {
-					chains: ['eip155:1'],
-					methods: expect.any(Array),
-					events: ['chainChanged', 'accountsChanged'],
-					accounts: ['eip155:1:0x123'],
-				},
-			});
-		});
-	});
-
-	describe('checkWCPermissions', () => {
-		beforeEach(() => {
-			(findExistingNetwork as jest.Mock).mockReturnValue({ chainId: '0x1' });
-		});
-
-		it('returns true for permitted chain', async () => {
-			const result = await checkWCPermissions({
-				origin: 'test',
-				caip2ChainId: 'eip155:1',
-			});
-			expect(result).toBe(true);
-		});
-
-		it('throws error for non-existent network', async () => {
-			(findExistingNetwork as jest.Mock).mockReturnValue(null);
-			await expect(
-				checkWCPermissions({
-					origin: 'test',
-					caip2ChainId: 'eip155:2',
-				}),
-			).rejects.toThrow('Invalid parameters');
-		});
-
-		it('throws error for not allowed chain', async () => {
-			const mockPermittedChains = jest.requireMock('../Permissions').getPermittedChains;
-			mockPermittedChains.mockResolvedValueOnce([]);
-			await expect(
-				checkWCPermissions({
-					origin: 'test',
-					caip2ChainId: 'eip155:2',
-				}),
-			).rejects.toThrow('Invalid parameters');
-		});
-
-		it('switches network when chainIds differ', async () => {
-			(selectProviderConfig as unknown as jest.Mock).mockReturnValue({ chainId: '0x2' });
-			await checkWCPermissions({
-				origin: 'test',
-				caip2ChainId: 'eip155:1',
-			});
-			expect(switchToNetwork).toHaveBeenCalled();
-		});
-
-		it('adds permitted chain when allowSwitchingToNewChain is true', async () => {
-			// Mock that the chain is not permitted
-			const mockPermittedChains = jest.requireMock('../Permissions').getPermittedChains;
-			mockPermittedChains.mockResolvedValueOnce([]);
-
-			// Mock the addPermittedChain function
-			const mockAddPermittedChain = jest.requireMock('../Permissions').addPermittedChain;
-
-			// Test with allowSwitchingToNewChain set to true
-			const result = await checkWCPermissions({
-				origin: 'test-dapp.com',
-				caip2ChainId: 'eip155:3',
-				allowSwitchingToNewChain: true,
-			});
-
-			// Verify addPermittedChain was called with the right parameters
-			expect(mockAddPermittedChain).toHaveBeenCalledWith(
-				'test-dapp.com',
-				'0x3'
-			);
-			expect(switchToNetwork).toHaveBeenCalled();
-			expect(result).toBe(true);
-		});
-	});
-
-	describe('onRequestUserApproval', () => {
-		beforeEach(() => {
-			// Clear all mocks before each test
-			jest.clearAllMocks();
-		});
-
-		it('clears previous approval and adds new approval request', async () => {
-			const origin = 'test-origin';
-			const args = {
-				type: 'test-type',
-				requestData: { someData: 'test-data' }
-			};
-
-			// Get the approval handler function
-			const approvalHandler = onRequestUserApproval(origin);
-
-			// Mock the expected return value from add()
-			const mockResponseData = { approved: true };
-			(Engine.context.ApprovalController.add as jest.Mock).mockResolvedValueOnce(mockResponseData);
-
-			// Call the handler
-			const result = await approvalHandler(args);
-
-			// Verify clear was called with correct error
-			expect(Engine.context.ApprovalController.clear).toHaveBeenCalledWith(
-				expect.objectContaining({
-					code: 4001, // userRejectedRequest error code
-					message: expect.any(String)
-				})
-			);
-
-			// Verify add was called with correct parameters
-			expect(Engine.context.ApprovalController.add).toHaveBeenCalledWith({
-				origin: 'test-origin',
-				type: 'test-type',
-				requestData: { someData: 'test-data' }
-			});
-
-			// Verify the handler returns the response data
-			expect(result).toBe(mockResponseData);
-		});
-
-		it('propagates errors from ApprovalController', async () => {
-			const origin = 'test-origin';
-			const args = {
-				type: 'test-type',
-				requestData: {}
-			};
-
-			// Mock an error from add()
-			const mockError = new Error('Approval failed');
-			(Engine.context.ApprovalController.add as jest.Mock).mockRejectedValueOnce(mockError);
-
-			// Get the approval handler function
-			const approvalHandler = onRequestUserApproval(origin);
-
-			// Verify the error is propagated
-			await expect(approvalHandler(args)).rejects.toThrow('Approval failed');
-		});
-	});
-
-	describe('getHostname', () => {
-		it('returns empty string for null or undefined URI', () => {
-			expect(getHostname('')).toBe('');
-			expect(getHostname(undefined as unknown as string)).toBe('');
-			expect(getHostname(null as unknown as string)).toBe('');
-		});
-
-		it('returns protocol part for protocol-based URIs', () => {
-			expect(getHostname('wc:topic@1')).toBe('wc');
-			expect(getHostname('ethereum:0x123')).toBe('ethereum');
-			expect(getHostname('metamask:pay')).toBe('metamask');
-		});
-
-		it('handles errors gracefully and returns original URI', () => {
-			// Mock a scenario where uri.substring throws an error
-			const expectedError = new Error('Substring failed');
-			const maliciousUri = {
-				includes: () => false,
-				indexOf: () => 1,
-				substring: () => {
-					throw expectedError;
-				},
-				toString: () => 'malicious-uri',
-			};
-
-			expect(getHostname(maliciousUri as unknown as string)).toBe(maliciousUri);
-
-			// Verify that DevLogger.log was called with the error
-			expect(DevLogger.log).toHaveBeenCalledWith(
-				'Error in getHostname:',
-				expectedError
-			);
-		});
-
-		it('handles standard URLs with hostname extraction', () => {
-			expect(getHostname('https://example.com/path')).toBe('example.com');
-			expect(getHostname('http://subdomain.example.org:8080/path?query=1')).toBe('subdomain.example.org');
-		});
-
-		it('falls back to manual parsing when URL parsing fails', () => {
-			// Create a URL with invalid characters that will fail URL parsing
-			const invalidUrl = 'wc:topic@1';
-			expect(getHostname(invalidUrl)).toBe('wc');
-		});
-
-		it('returns original URI when no protocol separator is found', () => {
-			const noProtocolUri = 'example-with-no-protocol';
-			expect(getHostname(noProtocolUri)).toBe(noProtocolUri);
-		});
-	});
-=======
   let mockNavigation: jest.Mocked<NavigationContainerRef>;
   // eslint-disable-next-line @typescript-eslint/no-explicit-any
   const mockStore = (StoreModule as any).store;
@@ -618,30 +285,30 @@
       expect(switchToNetwork).toHaveBeenCalled();
     });
 
-    it('adds permitted chain when allowSwitchingToNewChain is true', async () => {
-      // Mock that the chain is not permitted
-      const mockPermittedChains = jest.requireMock('../Permissions').getPermittedChains;
-      mockPermittedChains.mockResolvedValueOnce([]);
+		it('adds permitted chain when allowSwitchingToNewChain is true', async () => {
+			// Mock that the chain is not permitted
+			const mockPermittedChains = jest.requireMock('../Permissions').getPermittedChains;
+			mockPermittedChains.mockResolvedValueOnce([]);
 
       // Mock the updatePermittedChains function
       const mockUpdatePermittedChain = jest.requireMock('../Permissions').updatePermittedChains;
 
-      // Test with allowSwitchingToNewChain set to true
-      const result = await checkWCPermissions({
-        origin: 'test-dapp.com',
-        caip2ChainId: 'eip155:3',
-        allowSwitchingToNewChain: true,
-      });
-
-      // Verify addPermittedChain was called with the right parameters
-      expect(mockUpdatePermittedChain).toHaveBeenCalledWith(
-        'test-dapp.com',
-        ['0x3']
-      );
-      expect(switchToNetwork).toHaveBeenCalled();
-      expect(result).toBe(true);
-    });
-  });
+			// Test with allowSwitchingToNewChain set to true
+			const result = await checkWCPermissions({
+				origin: 'test-dapp.com',
+				caip2ChainId: 'eip155:3',
+				allowSwitchingToNewChain: true,
+			});
+
+			// Verify addPermittedChain was called with the right parameters
+			expect(mockAddPermittedChain).toHaveBeenCalledWith(
+				'test-dapp.com',
+				'0x3'
+			);
+			expect(switchToNetwork).toHaveBeenCalled();
+			expect(result).toBe(true);
+		});
+	});
 
   describe('onRequestUserApproval', () => {
     beforeEach(() => {
@@ -760,5 +427,4 @@
       expect(getHostname(noProtocolUri)).toBe(noProtocolUri);
     });
   });
->>>>>>> c3b2efdc
 });