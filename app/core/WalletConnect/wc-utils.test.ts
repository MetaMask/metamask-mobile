--- conflicted
+++ resolved
@@ -303,11 +303,7 @@
       // Verify addPermittedChain was called with the right parameters
       expect(mockUpdatePermittedChain).toHaveBeenCalledWith(
         'test-dapp.com',
-<<<<<<< HEAD
-        ['0x3']
-=======
         ['eip155:3']
->>>>>>> 961a5281
       );
       expect(switchToNetwork).toHaveBeenCalled();
       expect(result).toBe(true);
