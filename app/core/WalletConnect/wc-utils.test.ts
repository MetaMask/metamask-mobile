--- conflicted
+++ resolved
@@ -54,27 +54,10 @@
 }));
 
 jest.mock('../../selectors/networkController', () => ({
-<<<<<<< HEAD
-	selectNetworkConfigurations: jest.fn().mockReturnValue({}),
-	selectProviderConfig: jest.fn().mockReturnValue({ chainId: '0x1' }),
-	selectEvmNetworkConfigurationsByChainId: jest.fn().mockReturnValue({
-		'0x1': {
-			chainId: '0x1',
-			name: 'Ethereum Mainnet',
-			ticker: 'ETH',
-			rpcEndpoints: [{ networkClientId: 'mainnet', url: 'https://mainnet.infura.io' }],
-		},
-	}),
-	selectSelectedNetworkClientId: jest.fn().mockReturnValue('mainnet'),
-	selectNetworkClientId: jest.fn().mockReturnValue('mainnet'),
-	selectEvmChainId: jest.fn().mockReturnValue('0x1'),
-	selectRpcUrl: jest.fn().mockReturnValue('https://mainnet.infura.io'),
-=======
   selectNetworkConfigurations: jest.fn().mockReturnValue({}),
   selectProviderConfig: jest
     .fn()
     .mockReturnValue({ chainId: '0x1' }) as jest.Mock,
->>>>>>> 7198654d
 }));
 
 jest.mock('../RPCMethods/lib/ethereum-chain-utils', () => ({
