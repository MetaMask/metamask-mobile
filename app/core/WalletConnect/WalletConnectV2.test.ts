--- conflicted
+++ resolved
@@ -61,11 +61,7 @@
           topic: 'test-topic',
           expiry: 10000000,
           relay: {
-<<<<<<< HEAD
-            protocol: 'irn'
-=======
             protocol: 'irn',
->>>>>>> 733bad1a
           },
           active: true,
           peerMetadata: {
@@ -75,15 +71,9 @@
             icons: ['https://example.com/icon.png'],
           },
           methods: ['eth_sendTransaction'],
-<<<<<<< HEAD
-        })
-      }
-    }
-=======
         }),
       },
     },
->>>>>>> 733bad1a
   };
 
   return {
@@ -170,11 +160,7 @@
   Core: jest.fn().mockImplementation((opts) => ({
     projectId: opts?.projectId,
     logger: opts?.logger,
-<<<<<<< HEAD
-  }))
-=======
   })),
->>>>>>> 733bad1a
 }));
 
 describe('WC2Manager', () => {
@@ -189,26 +175,18 @@
       navigate: jest.fn(),
     } as unknown as NavigationContainerRef;
 
-<<<<<<< HEAD
-    const initResult = await WC2Manager.init({ navigation: mockNavigation, sessions: _sessions });
-=======
     const initResult = await WC2Manager.init({
       navigation: mockNavigation,
       sessions: _sessions,
     });
->>>>>>> 733bad1a
     if (!initResult) {
       throw new Error('Failed to initialize WC2Manager');
     }
     manager = initResult;
 
     // Access private property for testing using unknown cast
-<<<<<<< HEAD
-    const web3Wallet = (manager as unknown as { web3Wallet: IWalletKit }).web3Wallet;
-=======
     const web3Wallet = (manager as unknown as { web3Wallet: IWalletKit })
       .web3Wallet;
->>>>>>> 733bad1a
     mockApproveSession = jest.spyOn(web3Wallet, 'approveSession');
   });
 
@@ -242,15 +220,9 @@
         verified: {
           verifyUrl: 'https://example.com',
           validation: 'VALID' as const,
-<<<<<<< HEAD
-          origin: 'https://example.com'
-        }
-      }
-=======
           origin: 'https://example.com',
         },
       },
->>>>>>> 733bad1a
     };
 
     await manager.onSessionProposal(mockSessionProposal);
@@ -262,15 +234,9 @@
           chains: ['eip155:1'],
           methods: expect.any(Array),
           events: ['chainChanged', 'accountsChanged'],
-<<<<<<< HEAD
-          accounts: ['eip155:1:0x1234567890abcdef1234567890abcdef12345678']
-        }
-      }
-=======
           accounts: ['eip155:1:0x1234567890abcdef1234567890abcdef12345678'],
         },
       },
->>>>>>> 733bad1a
     });
   });
 
@@ -335,12 +301,8 @@
     });
 
     it('includes and stores deepink session', async () => {
-<<<<<<< HEAD
-      const mockWcUri = 'wc:7f6e504bfad60b485450578e05678441fa7a8ea2b3d7d678ef6c72a2efe0f6ad@2?relay-protocol=irn&symKey=587d5484ce2a2a6ee3ba1962fdd7e8588e06200c46823bd18fbd67def96ad303';
-=======
       const mockWcUri =
         'wc:7f6e504bfad60b485450578e05678441fa7a8ea2b3d7d678ef6c72a2efe0f6ad@2?relay-protocol=irn&symKey=587d5484ce2a2a6ee3ba1962fdd7e8588e06200c46823bd18fbd67def96ad303';
->>>>>>> 733bad1a
 
       const storageSpy = jest.spyOn(StorageWrapper, 'setItem');
 
@@ -386,11 +348,7 @@
         mockWcUri,
         'https://example.com',
         false,
-<<<<<<< HEAD
-        'qrcode'
-=======
         'qrcode',
->>>>>>> 733bad1a
       );
     });
 
@@ -413,25 +371,15 @@
     let mockWeb3Wallet: IWalletKit;
 
     beforeEach(() => {
-<<<<<<< HEAD
-      mockWeb3Wallet = (manager as unknown as { web3Wallet: IWalletKit }).web3Wallet;
-=======
       mockWeb3Wallet = (manager as unknown as { web3Wallet: IWalletKit })
         .web3Wallet;
->>>>>>> 733bad1a
     });
 
     it('should handle session requests through event emission', async () => {
       // Get the callback that was registered for 'session_request'
-<<<<<<< HEAD
-      const sessionRequestCallback = (mockWeb3Wallet.on as jest.Mock).mock.calls.find(
-        ([event]) => event === 'session_request'
-      )?.[1];
-=======
       const sessionRequestCallback = (
         mockWeb3Wallet.on as jest.Mock
       ).mock.calls.find(([event]) => event === 'session_request')?.[1];
->>>>>>> 733bad1a
 
       expect(sessionRequestCallback).toBeDefined();
 
@@ -448,38 +396,22 @@
           verified: {
             verifyUrl: 'https://example.com',
             validation: 'VALID' as const,
-<<<<<<< HEAD
-            origin: 'https://example.com'
-          }
-        }
-=======
             origin: 'https://example.com',
           },
         },
->>>>>>> 733bad1a
       };
 
       // Call the callback directly
       await sessionRequestCallback(mockRequest);
-<<<<<<< HEAD
-      
-=======
-
->>>>>>> 733bad1a
+
       const session = manager.getSession('test-topic');
       expect(session).toBeDefined();
     });
 
     it('rejects invalid session requests through event emission', async () => {
-<<<<<<< HEAD
-      const sessionRequestCallback = (mockWeb3Wallet.on as jest.Mock).mock.calls.find(
-        ([event]) => event === 'session_request'
-      )?.[1];
-=======
       const sessionRequestCallback = (
         mockWeb3Wallet.on as jest.Mock
       ).mock.calls.find(([event]) => event === 'session_request')?.[1];
->>>>>>> 733bad1a
 
       expect(sessionRequestCallback).toBeDefined();
 
@@ -496,15 +428,9 @@
           verified: {
             verifyUrl: 'https://example.com',
             validation: 'VALID' as const,
-<<<<<<< HEAD
-            origin: 'https://example.com'
-          }
-        }
-=======
             origin: 'https://example.com',
           },
         },
->>>>>>> 733bad1a
       };
 
       const respondSpy = jest.spyOn(mockWeb3Wallet, 'respondSessionRequest');
@@ -523,15 +449,9 @@
     });
 
     it('logs an error to console on session request error', async () => {
-<<<<<<< HEAD
-      const sessionRequestCallback = (mockWeb3Wallet.on as jest.Mock).mock.calls.find(
-        ([event]) => event === 'session_request'
-      )?.[1];
-=======
       const sessionRequestCallback = (
         mockWeb3Wallet.on as jest.Mock
       ).mock.calls.find(([event]) => event === 'session_request')?.[1];
->>>>>>> 733bad1a
 
       const mockRequest = {
         topic: 'test-topic',
@@ -546,28 +466,18 @@
           verified: {
             verifyUrl: 'https://example.com',
             validation: 'VALID' as const,
-<<<<<<< HEAD
-            origin: 'https://example.com'
-          }
-        }
-=======
             origin: 'https://example.com',
           },
         },
->>>>>>> 733bad1a
       };
 
       // Mock an error in session handling
       const session = manager.getSession('test-topic');
       if (session) {
         const mockSession = _sessions[session.topic];
-<<<<<<< HEAD
-        mockSession.handleRequest = jest.fn().mockRejectedValue(new Error('Test error'));
-=======
         mockSession.handleRequest = jest
           .fn()
           .mockRejectedValue(new Error('Test error'));
->>>>>>> 733bad1a
       }
 
       const consoleSpy = jest.spyOn(console, 'error').mockImplementation();
@@ -576,11 +486,7 @@
 
       expect(consoleSpy).toHaveBeenCalledWith(
         'WC2::onSessionRequest() Error while handling request',
-<<<<<<< HEAD
-        expect.any(Error)
-=======
         expect.any(Error),
->>>>>>> 733bad1a
       );
 
       consoleSpy.mockRestore();
@@ -641,13 +547,9 @@
   describe('WC2Manager session proposal handling', () => {
     it('returns rejectSession event to wallet on proposal rejection', async () => {
       const mockPermissionController = Engine.context.PermissionController;
-<<<<<<< HEAD
-      (mockPermissionController.requestPermissions as jest.Mock).mockRejectedValueOnce(new Error('User rejected'));
-=======
       (
         mockPermissionController.requestPermissions as jest.Mock
       ).mockRejectedValueOnce(new Error('User rejected'));
->>>>>>> 733bad1a
 
       const mockSessionProposal = {
         id: 1,
@@ -678,30 +580,16 @@
             },
           },
           expiryTimestamp: 10000000,
-<<<<<<< HEAD
-          relays: [{
-            protocol: 'irn',
-          }]
-=======
           relays: [
             {
               protocol: 'irn',
             },
           ],
->>>>>>> 733bad1a
         },
         verifyContext: {
           verified: {
             verifyUrl: 'https://example.com',
             validation: 'VALID' as const,
-<<<<<<< HEAD
-            origin: 'https://example.com'
-          }
-        }
-      };
-
-      const mockWeb3Wallet = (manager as unknown as { web3Wallet: IWalletKit }).web3Wallet;
-=======
             origin: 'https://example.com',
           },
         },
@@ -709,7 +597,6 @@
 
       const mockWeb3Wallet = (manager as unknown as { web3Wallet: IWalletKit })
         .web3Wallet;
->>>>>>> 733bad1a
       const rejectSessionSpy = jest.spyOn(mockWeb3Wallet, 'rejectSession');
 
       await manager.onSessionProposal(mockSessionProposal);
@@ -750,48 +637,28 @@
             },
           },
           expiryTimestamp: 10000000,
-<<<<<<< HEAD
-          relays: [{
-            protocol: 'irn',
-          }]
-=======
           relays: [
             {
               protocol: 'irn',
             },
           ],
->>>>>>> 733bad1a
         },
         verifyContext: {
           verified: {
             verifyUrl: 'https://example.com',
             validation: 'VALID' as const,
-<<<<<<< HEAD
-            origin: 'https://example.com'
-          }
-        }
+            origin: 'https://example.com',
+          },
+        },
       };
 
       const consoleSpy = jest.spyOn(console, 'error').mockImplementation();
-      
-=======
-            origin: 'https://example.com',
-          },
-        },
-      };
-
-      const consoleSpy = jest.spyOn(console, 'error').mockImplementation();
-
->>>>>>> 733bad1a
+
       await manager.onSessionProposal(mockSessionProposal);
 
       expect(consoleSpy).toHaveBeenCalledWith(
         'invalid wallet status',
-<<<<<<< HEAD
-        expect.any(Error)
-=======
         expect.any(Error),
->>>>>>> 733bad1a
       );
       consoleSpy.mockRestore();
     });
@@ -802,17 +669,11 @@
     let consoleSpy: jest.SpyInstance;
     const mockPendingProposalData = {
       expiryTimestamp: 10000000,
-<<<<<<< HEAD
-      relays: [{
-        protocol: 'irn'
-      }],
-=======
       relays: [
         {
           protocol: 'irn',
         },
       ],
->>>>>>> 733bad1a
       proposer: {
         publicKey: 'test-public-key',
         metadata: {
@@ -820,38 +681,19 @@
           description: 'Test App',
           url: 'https://example.com',
           icons: ['https://example.com/icon.png'],
-<<<<<<< HEAD
-        }
-=======
-        },
->>>>>>> 733bad1a
+        },
       },
       requiredNamespaces: {
         eip155: {
           methods: ['eth_sendTransaction'],
           events: ['chainChanged'],
-<<<<<<< HEAD
-          accounts: ['eip155:1:0x1234567890abcdef1234567890abcdef12345678']
-        }
-=======
           accounts: ['eip155:1:0x1234567890abcdef1234567890abcdef12345678'],
         },
->>>>>>> 733bad1a
       },
       optionalNamespaces: {
         eip155: {
           methods: ['eth_sendTransaction'],
           events: ['chainChanged'],
-<<<<<<< HEAD
-          accounts: ['eip155:1:0x1234567890abcdef1234567890abcdef12345678']
-        }
-      },
-      pairingTopic: 'test-pairing'
-     }
-
-    beforeEach(() => {
-      mockWeb3Wallet = (manager as unknown as { web3Wallet: IWalletKit }).web3Wallet;
-=======
           accounts: ['eip155:1:0x1234567890abcdef1234567890abcdef12345678'],
         },
       },
@@ -861,7 +703,6 @@
     beforeEach(() => {
       mockWeb3Wallet = (manager as unknown as { web3Wallet: IWalletKit })
         .web3Wallet;
->>>>>>> 733bad1a
       consoleSpy = jest.spyOn(console, 'warn').mockImplementation();
     });
 
@@ -871,25 +712,6 @@
 
     it('removes all pending session proposals', async () => {
       const mockPendingProposals = {
-<<<<<<< HEAD
-        '1': { 
-          id: 1,
-          ...mockPendingProposalData
-        },
-        '2': { 
-          id: 2,
-          ...mockPendingProposalData
-        }
-      };
-
-      // Mock getPendingSessionProposals to return our test data
-      jest.spyOn(mockWeb3Wallet, 'getPendingSessionProposals')
-        .mockReturnValue(mockPendingProposals);
-
-      const rejectSessionSpy = jest.spyOn(mockWeb3Wallet, 'rejectSession')
-        .mockResolvedValue(undefined);
-      
-=======
         '1': {
           id: 1,
           ...mockPendingProposalData,
@@ -909,7 +731,6 @@
         .spyOn(mockWeb3Wallet, 'rejectSession')
         .mockResolvedValue(undefined);
 
->>>>>>> 733bad1a
       rejectSessionSpy.mockClear();
 
       await manager.removePendings();
@@ -917,33 +738,16 @@
       expect(rejectSessionSpy).toHaveBeenCalledTimes(2);
       expect(rejectSessionSpy).toHaveBeenCalledWith({
         id: 1,
-<<<<<<< HEAD
-        reason: { code: 1, message: ERROR_MESSAGES.AUTO_REMOVE }
-      });
-      expect(rejectSessionSpy).toHaveBeenCalledWith({
-        id: 2,
-        reason: { code: 1, message: ERROR_MESSAGES.AUTO_REMOVE }
-=======
         reason: { code: 1, message: ERROR_MESSAGES.AUTO_REMOVE },
       });
       expect(rejectSessionSpy).toHaveBeenCalledWith({
         id: 2,
         reason: { code: 1, message: ERROR_MESSAGES.AUTO_REMOVE },
->>>>>>> 733bad1a
       });
     });
 
     it('logs errors to console when removing pending session proposals fails', async () => {
       const mockPendingProposals = {
-<<<<<<< HEAD
-        '1': { id: 1, ...mockPendingProposalData }
-      };
-
-      jest.spyOn(mockWeb3Wallet, 'getPendingSessionProposals')
-        .mockReturnValue(mockPendingProposals);
-
-      jest.spyOn(mockWeb3Wallet, 'rejectSession')
-=======
         '1': { id: 1, ...mockPendingProposalData },
       };
 
@@ -953,33 +757,18 @@
 
       jest
         .spyOn(mockWeb3Wallet, 'rejectSession')
->>>>>>> 733bad1a
         .mockRejectedValue(new Error('Test error'));
 
       await manager.removePendings();
 
       expect(consoleSpy).toHaveBeenCalledWith(
         "Can't remove pending session 1",
-<<<<<<< HEAD
-        expect.any(Error)
-=======
         expect.any(Error),
->>>>>>> 733bad1a
       );
     });
 
     it('removes all pending session requests', async () => {
       const mockPendingRequests = [
-<<<<<<< HEAD
-        { id: 1, topic: 'topic1', params: { request: { method: 'eth_sendTransaction', params: [] }, chainId: '0x1' }, verifyContext: { verified: { verifyUrl: 'https://example.com', validation: 'VALID' as const, origin: 'https://example.com' } } },
-        { id: 2, topic: 'topic2', params: { request: { method: 'eth_sendTransaction', params: [] }, chainId: '0x1' }, verifyContext: { verified: { verifyUrl: 'https://example.com', validation: 'VALID' as const, origin: 'https://example.com' } } }
-      ];
-
-      jest.spyOn(mockWeb3Wallet, 'getPendingSessionRequests')
-        .mockReturnValue(mockPendingRequests);
-
-      const respondSessionRequestSpy = jest.spyOn(mockWeb3Wallet, 'respondSessionRequest')
-=======
         {
           id: 1,
           topic: 'topic1',
@@ -1018,7 +807,6 @@
 
       const respondSessionRequestSpy = jest
         .spyOn(mockWeb3Wallet, 'respondSessionRequest')
->>>>>>> 733bad1a
         .mockResolvedValue(undefined);
 
       respondSessionRequestSpy.mockClear();
@@ -1031,40 +819,21 @@
         response: {
           id: 1,
           jsonrpc: '2.0',
-<<<<<<< HEAD
-          error: { code: 1, message: ERROR_MESSAGES.INVALID_ID }
-        }
-=======
           error: { code: 1, message: ERROR_MESSAGES.INVALID_ID },
         },
->>>>>>> 733bad1a
       });
       expect(respondSessionRequestSpy).toHaveBeenCalledWith({
         topic: 'topic2',
         response: {
           id: 2,
           jsonrpc: '2.0',
-<<<<<<< HEAD
-          error: { code: 1, message: ERROR_MESSAGES.INVALID_ID }
-        }
-=======
           error: { code: 1, message: ERROR_MESSAGES.INVALID_ID },
         },
->>>>>>> 733bad1a
       });
     });
 
     it('logs error to console when removing pending session requests fails', async () => {
       const mockPendingRequests = [
-<<<<<<< HEAD
-        { id: 1, topic: 'topic1', params: { request: { method: 'eth_sendTransaction', params: [] }, chainId: '0x1' }, verifyContext: { verified: { verifyUrl: 'https://example.com', validation: 'VALID' as const, origin: 'https://example.com' } } }
-      ];
-
-      jest.spyOn(mockWeb3Wallet, 'getPendingSessionRequests')
-        .mockReturnValue(mockPendingRequests);
-
-      jest.spyOn(mockWeb3Wallet, 'respondSessionRequest')
-=======
         {
           id: 1,
           topic: 'topic1',
@@ -1088,31 +857,17 @@
 
       jest
         .spyOn(mockWeb3Wallet, 'respondSessionRequest')
->>>>>>> 733bad1a
         .mockRejectedValue(new Error('Test error'));
 
       await manager.removePendings();
 
       expect(consoleSpy).toHaveBeenCalledWith(
         "Can't remove request 1",
-<<<<<<< HEAD
-        expect.any(Error)
-=======
         expect.any(Error),
->>>>>>> 733bad1a
       );
     });
 
     it('does not process empty pending proposals and requests', async () => {
-<<<<<<< HEAD
-      jest.spyOn(mockWeb3Wallet, 'getPendingSessionProposals')
-        .mockReturnValue({});
-      jest.spyOn(mockWeb3Wallet, 'getPendingSessionRequests')
-        .mockReturnValue([]);
-
-      const rejectSessionSpy = jest.spyOn(mockWeb3Wallet, 'rejectSession');
-      const respondSessionRequestSpy = jest.spyOn(mockWeb3Wallet, 'respondSessionRequest');
-=======
       jest
         .spyOn(mockWeb3Wallet, 'getPendingSessionProposals')
         .mockReturnValue({});
@@ -1125,7 +880,6 @@
         mockWeb3Wallet,
         'respondSessionRequest',
       );
->>>>>>> 733bad1a
 
       rejectSessionSpy.mockClear();
       respondSessionRequestSpy.mockClear();
@@ -1143,17 +897,6 @@
     let sessionDeleteCallback: jest.Mock;
 
     beforeEach(() => {
-<<<<<<< HEAD
-      mockWeb3Wallet = (manager as unknown as { web3Wallet: IWalletKit }).web3Wallet;
-      storageSetItemSpy = jest.spyOn(StorageWrapper, 'setItem');
-      if (!sessionDeleteCallback) {
-        sessionDeleteCallback = (mockWeb3Wallet.on as jest.Mock).mock.calls.find(
-          ([event]) => event === 'session_delete'
-        )?.[1];
-        expect(sessionDeleteCallback).toBeDefined();
-      }
-    })
-=======
       mockWeb3Wallet = (manager as unknown as { web3Wallet: IWalletKit })
         .web3Wallet;
       storageSetItemSpy = jest.spyOn(StorageWrapper, 'setItem');
@@ -1164,7 +907,6 @@
         expect(sessionDeleteCallback).toBeDefined();
       }
     });
->>>>>>> 733bad1a
 
     afterEach(() => {
       jest.clearAllMocks();
@@ -1176,11 +918,6 @@
           topic: 'test-topic',
           pairingTopic: 'test-topic',
           peer: {
-<<<<<<< HEAD
-            metadata: { url: 'https://example.com', name: 'Test App', icons: [] },
-          },
-        }
-=======
             metadata: {
               url: 'https://example.com',
               name: 'Test App',
@@ -1188,20 +925,12 @@
             },
           },
         },
->>>>>>> 733bad1a
       });
 
       // Trigger the session delete event
       await sessionDeleteCallback({ topic: 'test-topic' });
 
       // Verify that deeplinkSessions was updated and stored
-<<<<<<< HEAD
-      // eslint-disable-next-line @typescript-eslint/no-explicit-any
-      expect((manager as unknown as { deeplinkSessions: Record<string, any> }).deeplinkSessions['test-pairing']).toBeUndefined();
-      expect(storageSetItemSpy).toHaveBeenCalledWith(
-        AppConstants.WALLET_CONNECT.DEEPLINK_SESSIONS,
-        JSON.stringify({})
-=======
       expect(
         (manager as unknown as { deeplinkSessions: Record<string, unknown> })
           .deeplinkSessions['test-pairing'],
@@ -1315,7 +1044,6 @@
       // eslint-disable-next-line dot-notation
       await expect(WC2Manager['initCore']('valid-project-id')).rejects.toThrow(
         'Core initialization failed',
->>>>>>> 733bad1a
       );
 
       // Verify that the error was logged
@@ -1334,117 +1062,5 @@
       });
       expect(result).toBeDefined();
     });
-
-    it('processes delete event for non-deeplink session', async () => {
-      // Set up test data for a non-deeplink session
-      (mockWeb3Wallet.getActiveSessions as jest.Mock).mockReturnValue({
-        'test-topic': {
-          topic: 'test-topic',
-          pairingTopic: 'test-pairing',
-          peer: {
-            metadata: { url: 'https://example.com', name: 'Test App', icons: [] },
-          },
-        }
-      });
-
-      // Trigger the session delete event
-      await sessionDeleteCallback({ topic: 'test-topic' });
-
-      // Verify that storage was not called (since it's not a deeplink session)
-      expect(storageSetItemSpy).not.toHaveBeenCalled();
-    });
-
-    it('processes delete event for non-existent session', async () => {
-
-      (mockWeb3Wallet.getActiveSessions as jest.Mock).mockReturnValue({
-        'test-topic': {
-          topic: 'test-topic',
-          pairingTopic: 'test-pairing',
-          peer: {
-            metadata: { url: 'https://example.com', name: 'Test App', icons: [] },
-          },
-        }
-      });
-      // Trigger the session delete event with a non-existent topic
-      await sessionDeleteCallback({ topic: 'non-existent-topic' });
-
-      // Verify that nothing was called since the session doesn't exist
-      expect(storageSetItemSpy).not.toHaveBeenCalled();
-    });
-
-    it('deletes session on storage update error', async () => {
-      (mockWeb3Wallet.getActiveSessions as jest.Mock).mockReturnValue({
-        'test-topic': {
-          topic: 'test-topic',
-          pairingTopic: 'test-pairing',
-          peer: {
-            metadata: { url: 'https://example.com', name: 'Test App', icons: [] },
-          },
-        }
-      });
-
-      // Mock storage error
-      storageSetItemSpy.mockRejectedValueOnce(new Error('Storage error'));
-
-      // Trigger the session delete event
-      await sessionDeleteCallback({ topic: 'test-topic' });
-    });
-  });
-
-  describe('WC2Manager initCore', () => {
-    beforeEach(() => {
-      // Clear all mocks before each test
-      jest.clearAllMocks();
-      // Spy on console.warn
-      jest.spyOn(console, 'warn').mockImplementation();
-    });
-    
-    afterEach(() => {
-      // Restore console.warn after each test
-      jest.restoreAllMocks();
-    });
-
-    it('throws error when projectId is undefined', async () => {
-      // eslint-disable-next-line dot-notation
-      await expect(WC2Manager['initCore'](undefined))
-        .rejects
-        .toThrow('WC2::init Init Missing projectId');
-    });
-
-    it('throws error when projectId is empty string', async () => {
-      // eslint-disable-next-line dot-notation
-      await expect(WC2Manager['initCore'](''))
-        .rejects
-        .toThrow('WC2::init Init Missing projectId');
-    });
-
-    it('throws error when Core initialization fails', async () => {
-      // Override the mock for this specific test
-      (Core as unknown as jest.Mock).mockImplementationOnce(() => {
-        throw new Error('Core initialization failed');
-      });
-
-      // eslint-disable-next-line dot-notation
-      await expect(WC2Manager['initCore']('valid-project-id'))
-        .rejects
-        .toThrow('Core initialization failed');
-
-      // Verify that the error was logged
-      expect(console.warn)
-        .toHaveBeenCalledWith(
-          'WC2::init Init failed due to Error: Core initialization failed'
-        );
-    });
-
-    it('successfully initializes Core with valid projectId', async () => {
-      // eslint-disable-next-line dot-notation
-      const result = await WC2Manager['initCore']('valid-project-id');
-      
-      expect(Core).toHaveBeenCalledWith({
-        projectId: 'valid-project-id',
-        logger: 'fatal'
-      });
-      expect(result).toBeDefined();
-    });
   });
 });