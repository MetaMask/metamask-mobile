--- conflicted
+++ resolved
@@ -112,15 +112,10 @@
 }));
 
 jest.mock('../Permissions', () => ({
-  ...jest.requireActual('../Permissions'),
   getPermittedAccounts: jest
     .fn()
-<<<<<<< HEAD
     .mockReturnValue(['0x1234567890abcdef1234567890abcdef12345678']),
-=======
-    .mockResolvedValue(['0x1234567890abcdef1234567890abcdef12345678']),
   getPermittedChains: jest.fn().mockResolvedValue(['eip155:1']),
->>>>>>> dbeec759
 }));
 
 jest.mock('../../selectors/networkController', () => ({
@@ -402,7 +397,7 @@
 
       // Call the callback directly
       await sessionRequestCallback(mockRequest);
-      
+
       const session = manager.getSession('test-topic');
       expect(session).toBeDefined();
     });
@@ -643,7 +638,7 @@
       };
 
       const consoleSpy = jest.spyOn(console, 'error').mockImplementation();
-      
+
       await manager.onSessionProposal(mockSessionProposal);
 
       expect(consoleSpy).toHaveBeenCalledWith(
@@ -699,11 +694,11 @@
 
     it('removes all pending session proposals', async () => {
       const mockPendingProposals = {
-        '1': { 
+        '1': {
           id: 1,
           ...mockPendingProposalData
         },
-        '2': { 
+        '2': {
           id: 2,
           ...mockPendingProposalData
         }
@@ -715,7 +710,7 @@
 
       const rejectSessionSpy = jest.spyOn(mockWeb3Wallet, 'rejectSession')
         .mockResolvedValue(undefined);
-      
+
       rejectSessionSpy.mockClear();
 
       await manager.removePendings();
@@ -929,7 +924,7 @@
       // Spy on console.warn
       jest.spyOn(console, 'warn').mockImplementation();
     });
-    
+
     afterEach(() => {
       // Restore console.warn after each test
       jest.restoreAllMocks();
@@ -970,7 +965,7 @@
     it('successfully initializes Core with valid projectId', async () => {
       // eslint-disable-next-line dot-notation
       const result = await WC2Manager['initCore']('valid-project-id');
-      
+
       expect(Core).toHaveBeenCalledWith({
         projectId: 'valid-project-id',
         logger: 'fatal'
