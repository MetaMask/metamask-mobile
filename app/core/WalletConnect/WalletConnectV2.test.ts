import { ERROR_MESSAGES, WC2Manager } from './WalletConnectV2';
// eslint-disable-next-line @typescript-eslint/ban-ts-comment
// @ts-ignore: Ignoring the import error for testing purposes
import { NavigationContainerRef } from '@react-navigation/native';
import { SessionTypes } from '@walletconnect/types/dist/types/sign-client/session';
import StorageWrapper from '../../store/storage-wrapper';
import AppConstants from '../AppConstants';
import Engine from '../Engine';
import { IWalletKit } from '@reown/walletkit';
import WalletConnect from './WalletConnect';
import WalletConnect2Session from './WalletConnect2Session';
// eslint-disable-next-line import/no-namespace
import * as wcUtils from './wc-utils';
import { Core } from '@walletconnect/core';

jest.mock('../AppConstants', () => ({
  WALLET_CONNECT: {
    PROJECT_ID: 'test-project-id',
    METADATA: {
      name: 'Test Wallet',
      description: 'Test Wallet Description',
      url: 'https://example.com',
      icons: ['https://example.com/icon.png'],
    },
  },
  BUNDLE_IDS: {
    ANDROID: 'com.test.app',
  },
  DEEPLINKS: {
    ORIGIN_DEEPLINK: 'deeplink-origin',
  },
}));

jest.mock('@reown/walletkit', () => {
  const mockClient = {
    approveRequest: jest.fn(),
    rejectRequest: jest.fn(),
    updateSession: jest.fn().mockResolvedValue(true),
    getPendingSessionRequests: jest.fn(),
    getPendingSessionProposals: jest.fn(),
    getActiveSessions: jest.fn().mockReturnValue({
      'test-topic': {
        topic: 'test-topic',
        pairingTopic: 'test-pairing',
        peer: {
          metadata: { url: 'https://example.com', name: 'Test App', icons: [] },
        },
      },
    }),
    approveSession: jest.fn(),
    rejectSession: jest.fn(),
    disconnectSession: jest.fn(function ({ topic }) {
      delete this.sessions?.[topic];
      return Promise.resolve(true);
    }),
    on: jest.fn(),
    respondSessionRequest: jest.fn(),
    core: {
      pairing: {
        pair: jest.fn().mockResolvedValue({
          topic: 'test-topic',
          expiry: 10000000,
          relay: {
            protocol: 'irn',
          },
          active: true,
          peerMetadata: {
            name: 'Test App',
            description: 'Test App Description',
            url: 'https://example.com',
            icons: ['https://example.com/icon.png'],
          },
          methods: ['eth_sendTransaction'],
        }),
      },
    },
  };

  return {
    __esModule: true,
    default: {
      init: jest.fn().mockResolvedValue(mockClient),
    },
    WalletKit: {
      init: jest.fn().mockResolvedValue(mockClient),
    },
    Client: jest.fn().mockImplementation(() => mockClient),
    SingleEthereum: {
      init: jest.fn().mockResolvedValue(mockClient),
    },
  };
});

jest.mock('../Engine', () => ({
  context: {
    AccountsController: {
      getSelectedAccount: jest.fn().mockReturnValue({
        address: '0x1234567890abcdef1234567890abcdef12345678',
      }),
    },
    KeyringController: {
      isUnlocked: jest.fn().mockReturnValue(true),
    },
    PermissionController: {
      requestPermissions: jest.fn().mockResolvedValue(true),
      getPermission: jest.fn().mockReturnValue({
        id: 'mockPermissionId',
      }),
      revokeAllPermissions: jest.fn(),
    },
  },
}));

jest.mock('../Permissions', () => ({
  getPermittedAccounts: jest
    .fn()
    .mockResolvedValue(['0x1234567890abcdef1234567890abcdef12345678']),
  getPermittedChains: jest.fn().mockResolvedValue(['eip155:1']),
}));

jest.mock('../../selectors/networkController', () => ({
  selectEvmChainId: jest.fn().mockReturnValue('0x1'),
  selectProviderConfig: jest.fn().mockReturnValue({
    type: 'mainnet',
    chainId: '0x1',
    ticker: 'ETH',
  }),
  selectEvmNetworkConfigurationsByChainId: jest.fn().mockReturnValue({}),
  selectSelectedNetworkClientId: jest.fn().mockReturnValue('0x1'),
}));

jest.mock('../../store/storage-wrapper', () => ({
  setItem: jest.fn(),
  getItem: jest.fn(),
}));

jest.mock('./WalletConnect2Session', () => ({
  __esModule: true,
  default: jest.fn().mockImplementation(() => ({
    updateSession: jest.fn(),
    handleRequest: jest.fn(),
    removeListeners: jest.fn(),
    setDeeplink: jest.fn(),
    isHandlingRequest: jest.fn().mockReturnValue(false),
  })),
}));

jest.mock('../BackgroundBridge/BackgroundBridge', () => ({
  __esModule: true,
  default: jest.fn().mockImplementation(() => ({
    inpageProvider: {},
  })),
}));

jest.mock('./WalletConnect', () => ({
  newSession: jest.fn().mockResolvedValue({}),
}));

jest.mock('@walletconnect/core', () => ({
  Core: jest.fn().mockImplementation((opts) => ({
    projectId: opts?.projectId,
    logger: opts?.logger,
  })),
}));

describe('WC2Manager', () => {
  let manager: WC2Manager;
  let mockNavigation: NavigationContainerRef;
  let mockApproveSession: jest.SpyInstance;
  const _sessions: { [topic: string]: WalletConnect2Session } = {};

  beforeEach(async () => {
    mockNavigation = {
      getCurrentRoute: jest.fn().mockReturnValue({ name: 'Home' }),
      navigate: jest.fn(),
    } as unknown as NavigationContainerRef;

    const initResult = await WC2Manager.init({
      navigation: mockNavigation,
      sessions: _sessions,
    });
    if (!initResult) {
      throw new Error('Failed to initialize WC2Manager');
    }
    manager = initResult;

    // Access private property for testing using unknown cast
    const web3Wallet = (manager as unknown as { web3Wallet: IWalletKit })
      .web3Wallet;
    mockApproveSession = jest.spyOn(web3Wallet, 'approveSession');
  });

  it('should correctly handle a session proposal', async () => {
    const mockSessionProposal = {
      id: 1,
      params: {
        id: 1,
        pairingTopic: 'test-pairing',
        proposer: {
          publicKey: 'test-public-key',
          metadata: {
            name: 'Test App',
            description: 'Test App',
            url: 'https://example.com',
            icons: ['https://example.com/icon.png'],
          },
        },
        expiryTimestamp: Date.now() + 300000,
        relays: [{ protocol: 'irn' }],
        requiredNamespaces: {
          eip155: {
            chains: ['eip155:1'],
            methods: ['eth_sendTransaction'],
            events: ['chainChanged', 'accountsChanged'],
          },
        },
        optionalNamespaces: {},
      },
      verifyContext: {
        verified: {
          verifyUrl: 'https://example.com',
          validation: 'VALID' as const,
          origin: 'https://example.com',
        },
      },
    };

    await manager.onSessionProposal(mockSessionProposal);

    expect(mockApproveSession).toHaveBeenCalledWith({
      id: 1,
      namespaces: {
        eip155: {
          chains: ['eip155:1'],
          methods: expect.any(Array),
          events: ['chainChanged', 'accountsChanged'],
          accounts: ['eip155:1:0x1234567890abcdef1234567890abcdef12345678'],
        },
      },
    });
  });

  describe('WC2Manager Initialization', () => {
    it('should initialize correctly when called with valid inputs', async () => {
      const result = await WC2Manager.init({ navigation: mockNavigation });
      expect(result).toBeInstanceOf(WC2Manager);
    });

    it('should not initialize if navigation is missing', async () => {
      const result = await WC2Manager.init({
        navigation: null as unknown as NavigationContainerRef,
      });
      expect(result).toBeUndefined();
    });
  });

  describe('WC2Manager Sessions', () => {
    it('should return active sessions', () => {
      const sessions = manager.getSessions();
      expect(sessions.length).toBeGreaterThan(0);
      expect(sessions[0].topic).toEqual('test-topic');
    });

    it('should return the correct session for a given topic', () => {
      const session = manager.getSession('test-topic');
      expect(session).toBeDefined();
      expect(session?.topic).toEqual('test-topic');
    });

    it('should return undefined for a non-existent topic', () => {
      const session = manager.getSession('non-existent-topic');
      expect(session).toBeUndefined();
    });
  });

  describe('WC2Manager connect', () => {
    it('includes v2 URIs in paired sessions', async () => {
      const mockWcUri = 'wc://testv2uri';

      await manager.connect({
        wcUri: mockWcUri,
        redirectUrl: 'https://example.com',
        origin: AppConstants.DEEPLINKS.ORIGIN_DEEPLINK,
      });

      const pairedSessions = manager.getSessions();
      expect(pairedSessions.length).toBeGreaterThan(0);
    });

    it('does not connect if URI is invalid', async () => {
      const mockWcUri = 'invalid-uri';

      await manager.connect({
        wcUri: mockWcUri,
        redirectUrl: 'https://example.com',
        origin: AppConstants.DEEPLINKS.ORIGIN_DEEPLINK,
      });

      const sessions = manager.getSessions();
      expect(sessions.length).toBe(1);
    });

    it('includes and stores deepink session', async () => {
      const mockWcUri =
        'wc:7f6e504bfad60b485450578e05678441fa7a8ea2b3d7d678ef6c72a2efe0f6ad@2?relay-protocol=irn&symKey=587d5484ce2a2a6ee3ba1962fdd7e8588e06200c46823bd18fbd67def96ad303';

      const storageSpy = jest.spyOn(StorageWrapper, 'setItem');

      await manager.connect({
        wcUri: mockWcUri,
        redirectUrl: 'https://example.com',
        origin: AppConstants.DEEPLINKS.ORIGIN_DEEPLINK,
      });

      const pairedSessions = manager.getSessions();
      expect(pairedSessions.length).toBeGreaterThan(0);

      expect(storageSpy).toHaveBeenCalledWith(
        AppConstants.WALLET_CONNECT.DEEPLINK_SESSIONS,
        expect.any(String),
      );
    });

    it('shows loading indicator for existing sessionTopic connections', async () => {
      const mockWcUri = 'wc://test@2?sessionTopic=test-topic';
      const showLoadingSpy = jest.spyOn(wcUtils, 'showWCLoadingState');

      await manager.connect({
        wcUri: mockWcUri,
        redirectUrl: 'https://example.com',
        origin: AppConstants.DEEPLINKS.ORIGIN_DEEPLINK,
      });

      expect(showLoadingSpy).toHaveBeenCalledTimes(1);
    });

    it('creates new session for WalletConnect v1 URIs', async () => {
      const mockWcUri = 'wc:00e46b69-d0cc-4b3e-b6a2-cee442f97188@1';
      const WalletConnectSpy = jest.spyOn(WalletConnect, 'newSession');

      await manager.connect({
        wcUri: mockWcUri,
        redirectUrl: 'https://example.com',
        origin: 'qrcode',
      });

      expect(WalletConnectSpy).toHaveBeenCalledWith(
        mockWcUri,
        'https://example.com',
        false,
        'qrcode',
      );
    });

    it('logs a warning to console on invalid URIs', async () => {
      const mockWcUri = 'invalid:uri';
      const consoleSpy = jest.spyOn(console, 'warn').mockImplementation();

      await manager.connect({
        wcUri: mockWcUri,
        redirectUrl: 'https://example.com',
        origin: 'qrcode',
      });

      expect(consoleSpy).toHaveBeenCalled();
      consoleSpy.mockRestore();
    });
  });

  describe('WC2Manager session request handling', () => {
    let mockWeb3Wallet: IWalletKit;

    beforeEach(() => {
      mockWeb3Wallet = (manager as unknown as { web3Wallet: IWalletKit })
        .web3Wallet;
    });

    it('should handle session requests through event emission', async () => {
      // Get the callback that was registered for 'session_request'
      const sessionRequestCallback = (
        mockWeb3Wallet.on as jest.Mock
      ).mock.calls.find(([event]) => event === 'session_request')?.[1];

      expect(sessionRequestCallback).toBeDefined();

      const mockRequest = {
        topic: 'test-topic',
        id: 1,
        params: {
          request: {
            method: 'eth_sendTransaction',
            params: [],
          },
        },
        verifyContext: {
          verified: {
            verifyUrl: 'https://example.com',
            validation: 'VALID' as const,
            origin: 'https://example.com',
          },
        },
      };

      // Call the callback directly
      await sessionRequestCallback(mockRequest);

      const session = manager.getSession('test-topic');
      expect(session).toBeDefined();
    });

    it('rejects invalid session requests through event emission', async () => {
      const sessionRequestCallback = (
        mockWeb3Wallet.on as jest.Mock
      ).mock.calls.find(([event]) => event === 'session_request')?.[1];

      expect(sessionRequestCallback).toBeDefined();

      const mockRequest = {
        topic: 'invalid-topic',
        id: 1,
        params: {
          request: {
            method: 'eth_sendTransaction',
            params: [],
          },
        },
        verifyContext: {
          verified: {
            verifyUrl: 'https://example.com',
            validation: 'VALID' as const,
            origin: 'https://example.com',
          },
        },
      };

      const respondSpy = jest.spyOn(mockWeb3Wallet, 'respondSessionRequest');

      // Call the callback directly
      await sessionRequestCallback(mockRequest);

      expect(respondSpy).toHaveBeenCalledWith({
        topic: 'invalid-topic',
        response: {
          id: 1,
          jsonrpc: '2.0',
          error: { code: 1, message: ERROR_MESSAGES.INVALID_ID },
        },
      });
    });

    it('logs an error to console on session request error', async () => {
      const sessionRequestCallback = (
        mockWeb3Wallet.on as jest.Mock
      ).mock.calls.find(([event]) => event === 'session_request')?.[1];

      const mockRequest = {
        topic: 'test-topic',
        id: 1,
        params: {
          request: {
            method: 'eth_sendTransaction',
            params: [],
          },
        },
        verifyContext: {
          verified: {
            verifyUrl: 'https://example.com',
            validation: 'VALID' as const,
            origin: 'https://example.com',
          },
        },
      };

      // Mock an error in session handling
      const session = manager.getSession('test-topic');
      if (session) {
        const mockSession = _sessions[session.topic];
        mockSession.handleRequest = jest
          .fn()
          .mockRejectedValue(new Error('Test error'));
      }

      const consoleSpy = jest.spyOn(console, 'error').mockImplementation();

      await sessionRequestCallback(mockRequest);

      expect(consoleSpy).toHaveBeenCalledWith(
        'WC2::onSessionRequest() Error while handling request',
        expect.any(Error),
      );

      consoleSpy.mockRestore();
    });
  });

  describe('WC2Manager removeSession', () => {
    it('should correctly remove a session and revoke permissions', async () => {
      const session = manager.getSession('test-topic');
      expect(session).toBeDefined();

      const revokeAllPermissionsSpy = jest.spyOn(
        Engine.context.PermissionController,
        'revokeAllPermissions',
      );

      await manager.removeSession(session as SessionTypes.Struct);

      const removedSession = manager.getSession('test-topic');
      expect(removedSession).toEqual({
        pairingTopic: 'test-pairing',
        peer: {
          metadata: { icons: [], name: 'Test App', url: 'https://example.com' },
        },
        topic: 'test-topic',
      });
      expect(revokeAllPermissionsSpy).toHaveBeenCalledWith('test-topic');
    });
  });

  describe('WC2Manager removeAll', () => {
    it('should remove all sessions and clear storage', async () => {
      const clearStorageSpy = jest.spyOn(StorageWrapper, 'setItem');

      await manager.removeAll();

      const sessions = manager.getSessions();
      expect(sessions.length).toEqual(1);
      expect(clearStorageSpy).toHaveBeenCalledWith(
        AppConstants.WALLET_CONNECT.DEEPLINK_SESSIONS,
        JSON.stringify({}),
      );
    });
  });

  describe('WC2Manager isWalletConnect', () => {
    it('returns true for valid WalletConnect origins', () => {
      const result = manager.isWalletConnect('https://example.com');
      expect(result).toBe(true);
    });

    it('returns false for invalid WalletConnect origins', () => {
      const result = manager.isWalletConnect('https://invalid.com');
      expect(result).toBe(false);
    });
  });

  describe('WC2Manager session proposal handling', () => {
    it('returns rejectSession event to wallet on proposal rejection', async () => {
      const mockPermissionController = Engine.context.PermissionController;
      (
        mockPermissionController.requestPermissions as jest.Mock
      ).mockRejectedValueOnce(new Error('User rejected'));

      const mockSessionProposal = {
        id: 1,
        params: {
          id: 1,
          pairingTopic: 'test-pairing',
          proposer: {
            publicKey: 'test-public-key',
            metadata: {
              name: 'Test App',
              description: 'Test App',
              url: 'https://example.com',
              icons: ['https://example.com/icon.png'],
            },
          },
          requiredNamespaces: {
            eip155: {
              chains: ['eip155:1'],
              methods: ['eth_sendTransaction'],
              events: ['chainChanged'],
            },
          },
          optionalNamespaces: {
            eip155: {
              chains: ['eip155:1'],
              methods: ['eth_sendTransaction'],
              events: ['chainChanged'],
            },
          },
          expiryTimestamp: 10000000,
          relays: [
            {
              protocol: 'irn',
            },
          ],
        },
        verifyContext: {
          verified: {
            verifyUrl: 'https://example.com',
            validation: 'VALID' as const,
            origin: 'https://example.com',
          },
        },
      };

      const mockWeb3Wallet = (manager as unknown as { web3Wallet: IWalletKit })
        .web3Wallet;
      const rejectSessionSpy = jest.spyOn(mockWeb3Wallet, 'rejectSession');

      await manager.onSessionProposal(mockSessionProposal);

      expect(rejectSessionSpy).toHaveBeenCalledWith({
        id: 1,
        reason: expect.any(Object),
      });
    });

    it('logs "invalid wallet status" error to console on session proposal with invalid wallet status', async () => {
      const mockSessionProposal = {
        id: 1,
        params: {
          id: 1,
          pairingTopic: 'test-pairing',
          proposer: {
            publicKey: 'test-public-key',
            metadata: {
              name: 'Test App',
              description: 'Test App',
              url: 'https://example.com',
              icons: ['https://example.com/icon.png'],
            },
          },
          requiredNamespaces: {
            eip155: {
              chains: ['eip155:1'],
              methods: ['eth_sendTransaction'],
              events: ['chainChanged'],
            },
          },
          optionalNamespaces: {
            eip155: {
              chains: ['eip155:1'],
              methods: ['eth_sendTransaction'],
              events: ['chainChanged'],
            },
          },
          expiryTimestamp: 10000000,
          relays: [
            {
              protocol: 'irn',
            },
          ],
        },
        verifyContext: {
          verified: {
            verifyUrl: 'https://example.com',
            validation: 'VALID' as const,
            origin: 'https://example.com',
          },
        },
      };

      const consoleSpy = jest.spyOn(console, 'error').mockImplementation();

      await manager.onSessionProposal(mockSessionProposal);

      expect(consoleSpy).toHaveBeenCalledWith(
        'invalid wallet status',
        expect.any(Error),
      );
      consoleSpy.mockRestore();
    });
  });

  describe('WC2Manager removePendings', () => {
    let mockWeb3Wallet: IWalletKit;
    let consoleSpy: jest.SpyInstance;
    const mockPendingProposalData = {
      expiryTimestamp: 10000000,
      relays: [
        {
          protocol: 'irn',
        },
      ],
      proposer: {
        publicKey: 'test-public-key',
        metadata: {
          name: 'Test App',
          description: 'Test App',
          url: 'https://example.com',
          icons: ['https://example.com/icon.png'],
        },
      },
      requiredNamespaces: {
        eip155: {
          methods: ['eth_sendTransaction'],
          events: ['chainChanged'],
          accounts: ['eip155:1:0x1234567890abcdef1234567890abcdef12345678'],
        },
      },
      optionalNamespaces: {
        eip155: {
          methods: ['eth_sendTransaction'],
          events: ['chainChanged'],
          accounts: ['eip155:1:0x1234567890abcdef1234567890abcdef12345678'],
        },
      },
<<<<<<< HEAD
      pairingTopic: 'test-pairing'
     };
=======
      pairingTopic: 'test-pairing',
    };
>>>>>>> aab0556e

    beforeEach(() => {
      mockWeb3Wallet = (manager as unknown as { web3Wallet: IWalletKit })
        .web3Wallet;
      consoleSpy = jest.spyOn(console, 'warn').mockImplementation();
    });

    afterEach(() => {
      consoleSpy.mockRestore();
    });

    it('removes all pending session proposals', async () => {
      const mockPendingProposals = {
        '1': {
          id: 1,
          ...mockPendingProposalData,
        },
        '2': {
          id: 2,
          ...mockPendingProposalData,
        },
      };

      // Mock getPendingSessionProposals to return our test data
      jest
        .spyOn(mockWeb3Wallet, 'getPendingSessionProposals')
        .mockReturnValue(mockPendingProposals);

      const rejectSessionSpy = jest
        .spyOn(mockWeb3Wallet, 'rejectSession')
        .mockResolvedValue(undefined);

      rejectSessionSpy.mockClear();

      await manager.removePendings();

      expect(rejectSessionSpy).toHaveBeenCalledTimes(2);
      expect(rejectSessionSpy).toHaveBeenCalledWith({
        id: 1,
        reason: { code: 1, message: ERROR_MESSAGES.AUTO_REMOVE },
      });
      expect(rejectSessionSpy).toHaveBeenCalledWith({
        id: 2,
        reason: { code: 1, message: ERROR_MESSAGES.AUTO_REMOVE },
      });
    });

    it('logs errors to console when removing pending session proposals fails', async () => {
      const mockPendingProposals = {
        '1': { id: 1, ...mockPendingProposalData },
      };

      jest
        .spyOn(mockWeb3Wallet, 'getPendingSessionProposals')
        .mockReturnValue(mockPendingProposals);

      jest
        .spyOn(mockWeb3Wallet, 'rejectSession')
        .mockRejectedValue(new Error('Test error'));

      await manager.removePendings();

      expect(consoleSpy).toHaveBeenCalledWith(
        "Can't remove pending session 1",
        expect.any(Error),
      );
    });

    it('removes all pending session requests', async () => {
      const mockPendingRequests = [
        {
          id: 1,
          topic: 'topic1',
          params: {
            request: { method: 'eth_sendTransaction', params: [] },
            chainId: '0x1',
          },
          verifyContext: {
            verified: {
              verifyUrl: 'https://example.com',
              validation: 'VALID' as const,
              origin: 'https://example.com',
            },
          },
        },
        {
          id: 2,
          topic: 'topic2',
          params: {
            request: { method: 'eth_sendTransaction', params: [] },
            chainId: '0x1',
          },
          verifyContext: {
            verified: {
              verifyUrl: 'https://example.com',
              validation: 'VALID' as const,
              origin: 'https://example.com',
            },
          },
        },
      ];

      jest
        .spyOn(mockWeb3Wallet, 'getPendingSessionRequests')
        .mockReturnValue(mockPendingRequests);

      const respondSessionRequestSpy = jest
        .spyOn(mockWeb3Wallet, 'respondSessionRequest')
        .mockResolvedValue(undefined);

      respondSessionRequestSpy.mockClear();

      await manager.removePendings();

      expect(respondSessionRequestSpy).toHaveBeenCalledTimes(2);
      expect(respondSessionRequestSpy).toHaveBeenCalledWith({
        topic: 'topic1',
        response: {
          id: 1,
          jsonrpc: '2.0',
          error: { code: 1, message: ERROR_MESSAGES.INVALID_ID },
        },
      });
      expect(respondSessionRequestSpy).toHaveBeenCalledWith({
        topic: 'topic2',
        response: {
          id: 2,
          jsonrpc: '2.0',
          error: { code: 1, message: ERROR_MESSAGES.INVALID_ID },
        },
      });
    });

    it('logs error to console when removing pending session requests fails', async () => {
      const mockPendingRequests = [
        {
          id: 1,
          topic: 'topic1',
          params: {
            request: { method: 'eth_sendTransaction', params: [] },
            chainId: '0x1',
          },
          verifyContext: {
            verified: {
              verifyUrl: 'https://example.com',
              validation: 'VALID' as const,
              origin: 'https://example.com',
            },
          },
        },
      ];

      jest
        .spyOn(mockWeb3Wallet, 'getPendingSessionRequests')
        .mockReturnValue(mockPendingRequests);

      jest
        .spyOn(mockWeb3Wallet, 'respondSessionRequest')
        .mockRejectedValue(new Error('Test error'));

      await manager.removePendings();

      expect(consoleSpy).toHaveBeenCalledWith(
        "Can't remove request 1",
        expect.any(Error),
      );
    });

    it('does not process empty pending proposals and requests', async () => {
      jest
        .spyOn(mockWeb3Wallet, 'getPendingSessionProposals')
        .mockReturnValue({});
      jest
        .spyOn(mockWeb3Wallet, 'getPendingSessionRequests')
        .mockReturnValue([]);

      const rejectSessionSpy = jest.spyOn(mockWeb3Wallet, 'rejectSession');
      const respondSessionRequestSpy = jest.spyOn(
        mockWeb3Wallet,
        'respondSessionRequest',
      );

      rejectSessionSpy.mockClear();
      respondSessionRequestSpy.mockClear();

      await manager.removePendings();

      expect(rejectSessionSpy).not.toHaveBeenCalled();
      expect(respondSessionRequestSpy).not.toHaveBeenCalled();
    });
  });

  describe('WC2Manager session delete handling', () => {
    let mockWeb3Wallet: IWalletKit;
    let storageSetItemSpy: jest.SpyInstance;
    let sessionDeleteCallback: jest.Mock;

    beforeEach(() => {
      mockWeb3Wallet = (manager as unknown as { web3Wallet: IWalletKit })
        .web3Wallet;
      storageSetItemSpy = jest.spyOn(StorageWrapper, 'setItem');
      if (!sessionDeleteCallback) {
        sessionDeleteCallback = (
          mockWeb3Wallet.on as jest.Mock
        ).mock.calls.find(([event]) => event === 'session_delete')?.[1];
        expect(sessionDeleteCallback).toBeDefined();
      }
    });

    afterEach(() => {
      jest.clearAllMocks();
    });

    it('processes delete event for deeplink session', async () => {
      (mockWeb3Wallet.getActiveSessions as jest.Mock).mockReturnValue({
        'test-topic': {
          topic: 'test-topic',
          pairingTopic: 'test-topic',
          peer: {
            metadata: {
              url: 'https://example.com',
              name: 'Test App',
              icons: [],
            },
          },
        },
      });

      // Trigger the session delete event
      await sessionDeleteCallback({ topic: 'test-topic' });

      // Verify that deeplinkSessions was updated and stored
      expect(
        (manager as unknown as { deeplinkSessions: Record<string, unknown> })
          .deeplinkSessions['test-pairing'],
      ).toBeUndefined();
      expect(storageSetItemSpy).toHaveBeenCalledWith(
        AppConstants.WALLET_CONNECT.DEEPLINK_SESSIONS,
        JSON.stringify({}),
      );
    });

    it('processes delete event for non-deeplink session', async () => {
      // Set up test data for a non-deeplink session
      (mockWeb3Wallet.getActiveSessions as jest.Mock).mockReturnValue({
        'test-topic': {
          topic: 'test-topic',
          pairingTopic: 'test-pairing',
          peer: {
            metadata: {
              url: 'https://example.com',
              name: 'Test App',
              icons: [],
            },
          },
        },
      });

      // Trigger the session delete event
      await sessionDeleteCallback({ topic: 'test-topic' });

      // Verify that storage was not called (since it's not a deeplink session)
      expect(storageSetItemSpy).not.toHaveBeenCalled();
    });

    it('processes delete event for non-existent session', async () => {
      (mockWeb3Wallet.getActiveSessions as jest.Mock).mockReturnValue({
        'test-topic': {
          topic: 'test-topic',
          pairingTopic: 'test-pairing',
          peer: {
            metadata: {
              url: 'https://example.com',
              name: 'Test App',
              icons: [],
            },
          },
        },
      });
      // Trigger the session delete event with a non-existent topic
      await sessionDeleteCallback({ topic: 'non-existent-topic' });

      // Verify that nothing was called since the session doesn't exist
      expect(storageSetItemSpy).not.toHaveBeenCalled();
    });

    it('deletes session on storage update error', async () => {
      (mockWeb3Wallet.getActiveSessions as jest.Mock).mockReturnValue({
        'test-topic': {
          topic: 'test-topic',
          pairingTopic: 'test-pairing',
          peer: {
            metadata: {
              url: 'https://example.com',
              name: 'Test App',
              icons: [],
            },
          },
        },
      });

      // Mock storage error
      storageSetItemSpy.mockRejectedValueOnce(new Error('Storage error'));

      // Trigger the session delete event
      await sessionDeleteCallback({ topic: 'test-topic' });
    });
  });

  describe('WC2Manager initCore', () => {
    beforeEach(() => {
      // Clear all mocks before each test
      jest.clearAllMocks();
      // Spy on console.warn
      jest.spyOn(console, 'warn').mockImplementation();
    });

    afterEach(() => {
      // Restore console.warn after each test
      jest.restoreAllMocks();
    });

    it('throws error when projectId is undefined', async () => {
      // eslint-disable-next-line dot-notation
      await expect(WC2Manager['initCore'](undefined)).rejects.toThrow(
        'WC2::init Init Missing projectId',
      );
    });

    it('throws error when projectId is empty string', async () => {
      // eslint-disable-next-line dot-notation
      await expect(WC2Manager['initCore']('')).rejects.toThrow(
        'WC2::init Init Missing projectId',
      );
    });

    it('throws error when Core initialization fails', async () => {
      // Override the mock for this specific test
      (Core as unknown as jest.Mock).mockImplementationOnce(() => {
        throw new Error('Core initialization failed');
      });

      // eslint-disable-next-line dot-notation
      await expect(WC2Manager['initCore']('valid-project-id')).rejects.toThrow(
        'Core initialization failed',
      );

      // Verify that the error was logged
      expect(console.warn).toHaveBeenCalledWith(
        'WC2::init Init failed due to Error: Core initialization failed',
      );
    });

    it('successfully initializes Core with valid projectId', async () => {
      // eslint-disable-next-line dot-notation
      const result = await WC2Manager['initCore']('valid-project-id');

      expect(Core).toHaveBeenCalledWith({
        projectId: 'valid-project-id',
        logger: 'fatal',
      });
      expect(result).toBeDefined();
    });
  });
});<|MERGE_RESOLUTION|>--- conflicted
+++ resolved
@@ -697,13 +697,8 @@
           accounts: ['eip155:1:0x1234567890abcdef1234567890abcdef12345678'],
         },
       },
-<<<<<<< HEAD
-      pairingTopic: 'test-pairing'
-     };
-=======
       pairingTopic: 'test-pairing',
     };
->>>>>>> aab0556e
 
     beforeEach(() => {
       mockWeb3Wallet = (manager as unknown as { web3Wallet: IWalletKit })
