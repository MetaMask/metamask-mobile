--- conflicted
+++ resolved
@@ -390,11 +390,7 @@
     const { id, params } = proposal;
 
     const pairingTopic = proposal.params.pairingTopic;
-<<<<<<< HEAD
-    const channelId = `${pairingTopic}`
-=======
     const channelId = `${pairingTopic}`;
->>>>>>> 05d3e30f
     DevLogger.log(
       `WC2::session_proposal id=${id} pairingTopic=${pairingTopic}`,
       params,
