--- conflicted
+++ resolved
@@ -145,15 +145,9 @@
             JSON.stringify(accountPermission, null, 2),
           );
           let approvedAccounts =
-<<<<<<< HEAD
             (getPermittedAccounts((session.peer.metadata.url))) ?? [];
           const fromOrigin = getPermittedAccounts(
             (session.peer.metadata.url),
-=======
-            (await getPermittedAccounts(session.peer.metadata.url)) ?? [];
-          const fromOrigin = await getPermittedAccounts(
-            session.peer.metadata.url,
->>>>>>> e66de2b7
           );
 
           DevLogger.log(
@@ -171,13 +165,7 @@
               `WC2::init fallback to metadata url ${session.peer.metadata.url}`,
             );
             approvedAccounts =
-<<<<<<< HEAD
               (getPermittedAccounts(getHostname(session.peer.metadata.url))) ?? [];
-=======
-              (await getPermittedAccounts(
-                getHostname(session.peer.metadata.url),
-              )) ?? [];
->>>>>>> e66de2b7
           }
 
           if (approvedAccounts?.length === 0) {
