import { AccountsController } from '@metamask/accounts-controller';
import { toChecksumHexAddress } from '@metamask/controller-utils';
import { KeyringController } from '@metamask/keyring-controller';
import { PermissionController } from '@metamask/permission-controller';
import { NavigationContainerRef } from '@react-navigation/native';
import { IWalletKit, WalletKit, WalletKitTypes } from '@reown/walletkit';
import { Core } from '@walletconnect/core';
import { SessionTypes } from '@walletconnect/types';
import { getSdkError } from '@walletconnect/utils';

import { updateWC2Metadata } from '../../../app/actions/sdk';
import { selectEvmChainId } from '../../selectors/networkController';
import { store } from '../../store';
import StorageWrapper from '../../store/storage-wrapper';
import Logger from '../../util/Logger';
import AppConstants from '../AppConstants';
import Engine from '../Engine';
import { getDefaultCaip25CaveatValue, getPermittedAccounts, updatePermittedChains } from '../Permissions';
import DevLogger from '../SDKConnect/utils/DevLogger';
import getAllUrlParams from '../SDKConnect/utils/getAllUrlParams.util';
import { wait, waitForKeychainUnlocked } from '../SDKConnect/utils/wait.util';
import extractApprovedAccounts from './extractApprovedAccounts';
import WalletConnect from './WalletConnect';
import {
  getHostname,
  getScopedPermissions,
  hideWCLoadingState,
  parseWalletConnectUri,
  showWCLoadingState,
} from './wc-utils';

import { Caip25CaveatType, Caip25EndowmentPermissionName } from '@metamask/chain-agnostic-permission';
import WalletConnect2Session from './WalletConnect2Session';
import { CaipChainId } from '@metamask/utils';
const { PROJECT_ID } = AppConstants.WALLET_CONNECT;
export const isWC2Enabled =
  typeof PROJECT_ID === 'string' && PROJECT_ID?.length > 0;

export const ERROR_MESSAGES = {
  INVALID_CHAIN: 'Invalid chainId',
  MANUAL_DISCONNECT: 'Manual disconnect',
  USER_REJECT: 'User reject',
  AUTO_REMOVE: 'Automatic removal',
  INVALID_ID: 'Invalid Id',
};

export class WC2Manager {
  private static instance: WC2Manager;
  private static _initialized = false;
  private navigation?: NavigationContainerRef;
  private web3Wallet: IWalletKit;
  private sessions: { [topic: string]: WalletConnect2Session };
  private deeplinkSessions: {
    [pairingTopic: string]: { redirectUrl?: string; origin: string };
  } = {};

  private constructor(
    web3Wallet: IWalletKit,
    deeplinkSessions: {
      [topic: string]: { redirectUrl?: string; origin: string };
    },
    navigation: NavigationContainerRef,
    sessions: { [topic: string]: WalletConnect2Session } = {},
  ) {
    this.web3Wallet = web3Wallet;
    this.deeplinkSessions = deeplinkSessions;
    this.navigation = navigation;
    this.sessions = sessions;

    DevLogger.log(`WC2Manager::constructor()`, navigation);

    web3Wallet.on('session_proposal', this.onSessionProposal.bind(this));
    web3Wallet.on('session_request', this.onSessionRequest.bind(this));
    web3Wallet.on(
      'session_delete',
      async (event: WalletKitTypes.SessionDelete) => {
        const session =
          this.getSession(event.topic) || this.sessions[event.topic]?.session;
        if (session && deeplinkSessions[session?.pairingTopic]) {
          delete deeplinkSessions[session.pairingTopic];
          await StorageWrapper.setItem(
            AppConstants.WALLET_CONNECT.DEEPLINK_SESSIONS,
            JSON.stringify(this.deeplinkSessions),
          );
        }
        // Remove session from local list
        this.sessions[event.topic]?.removeListeners();
        delete this.sessions[event.topic];
      },
    );

    const accountsController = (
      Engine.context as {
        AccountsController: AccountsController;
      }
    ).AccountsController;

    const selectedInternalAccountChecksummedAddress = toChecksumHexAddress(
      accountsController.getSelectedAccount().address,
    );

    const permissionController = (
      Engine.context as {
        // TODO: Replace 'any' with type
        // eslint-disable-next-line @typescript-eslint/no-explicit-any
        PermissionController: PermissionController<any, any>;
      }
    ).PermissionController;

    const activeSessions = this.getSessions();

    if (activeSessions) {
      activeSessions.forEach(async (session) => {
        const sessionKey = session.topic;
        const pairingTopic = session.pairingTopic;
        try {
          const wcSession = new WalletConnect2Session({
            web3Wallet,
            channelId: pairingTopic,
            navigation: this.navigation,
            deeplink:
              typeof deeplinkSessions[session.pairingTopic] !== 'undefined',
            session,
          });
          this.sessions[sessionKey] = wcSession;

          // Find approvedAccounts for current sessions
          DevLogger.log(
            `WC2::init getPermittedAccounts for ${sessionKey} origin=${sessionKey}`,
            JSON.stringify(permissionController.state, null, 2),
          );
          const accountPermission = permissionController.getPermission(
            pairingTopic,
            'eth_accounts',
          );

          DevLogger.log(
            `WC2::init accountPermission`,
            JSON.stringify(accountPermission, null, 2),
          );

          let approvedAccounts =
            getPermittedAccounts(pairingTopic) ?? [];

          DevLogger.log(
            `WC2::init approvedAccounts id ${accountPermission?.id}`,
            approvedAccounts,
          );

          if (approvedAccounts?.length === 0) {
            DevLogger.log(
              `WC2::init fallback to parsing accountPermission`,
              accountPermission,
            );
            // FIXME: Why getPermitted accounts doesn't work???
            approvedAccounts = extractApprovedAccounts(accountPermission);
            DevLogger.log(`WC2::init approvedAccounts`, approvedAccounts);
          }

          updatePermittedChains(pairingTopic, wcSession.getAllowedChainIds, true);

          const chainId = wcSession.getCurrentChainId();

          const nChainId = parseInt(chainId, 16);
          DevLogger.log(
            `WC2::init updateSession session=${pairingTopic} chainId=${chainId} nChainId=${nChainId} selectedAddress=${selectedInternalAccountChecksummedAddress}`,
            approvedAccounts,
          );
          await this.sessions[sessionKey].updateSession({
            chainId: nChainId,
            accounts: approvedAccounts,
          });
        } catch (err) {
          console.warn(`WC2::init can't update session ${sessionKey}`);
        }
      });
    }
  }

  protected static async initCore(projectId: string | undefined) {
    try {
      if (typeof projectId === 'string' && projectId.length > 0) {
        return new Core({
          projectId,
          logger: 'fatal',
        });
      }
      throw new Error('WC2::init Init Missing projectId');
    } catch (err) {
      console.warn(`WC2::init Init failed due to ${err}`);
      throw err;
    }
  }

  public static async init({
    navigation,
    sessions = {},
  }: {
    navigation: NavigationContainerRef;
    sessions?: { [topic: string]: WalletConnect2Session };
  }) {
    if (!navigation) {
      console.warn(`WC2::init missing navigation --- SKIP INIT`);
      return;
    }

    if (this.instance || this._initialized) {
      DevLogger.log(`WC2::init already initialized`);
      // already initialized
      return this.instance;
    }
    // Keep at the beginning to prevent double instance from react strict double rendering
    this._initialized = true;

    await wait(1000); // add delay to let the keyringController to be initialized

    // Wait for keychain to be unlocked before initializing WalletConnect
    const keyringController = (
      Engine.context as { KeyringController: KeyringController }
    ).KeyringController;
    await waitForKeychainUnlocked({
      keyringController,
      context: 'WalletConnectV2::init',
    });
    const currentRouteName = navigation.getCurrentRoute()?.name;

    const chainId = parseInt(selectEvmChainId(store.getState()), 16);

    DevLogger.log(
      `WalletConnectV2::init() chainId=${chainId} currentRouteName=${currentRouteName}`,
    );

    const core = await WC2Manager.initCore(PROJECT_ID);

    let web3Wallet;
    // Extract chainId from controller
    const options: WalletKitTypes.Options = {
      core,
      metadata: AppConstants.WALLET_CONNECT.METADATA,
    };

    try {
      web3Wallet = await WalletKit.init(options);
    } catch (err) {
      DevLogger.log(`WC2::init() failed to init -- Try again`, err);
      // TODO Sometime needs to init twice --- not sure why...
      web3Wallet = await WalletKit.init(options);
    }

    let deeplinkSessions = {};
    try {
      const unparsedDeeplinkSessions = await StorageWrapper.getItem(
        AppConstants.WALLET_CONNECT.DEEPLINK_SESSIONS,
      );

      if (unparsedDeeplinkSessions) {
        deeplinkSessions = JSON.parse(unparsedDeeplinkSessions);
      }
    } catch (err) {
      console.warn(`WC2@init() Failed to parse storage values`);
    }

    try {
      // Add delay before returning instance
      await wait(1000);
      this.instance = new WC2Manager(
        web3Wallet,
        deeplinkSessions,
        navigation,
        sessions,
      );
    } catch (error) {
      Logger.error(error as Error, `WC2@init() failed to create instance`);
    }

    return this.instance;
  }

  public static async getInstance(): Promise<WC2Manager> {
    let waitCount = 1;
    return new Promise((resolve) => {
      const interval = setInterval(() => {
        if (this.instance) {
          if (waitCount % 10 === 0) {
            DevLogger.log(
              `WalletConnectV2::getInstance() slow waitCount=${waitCount}`,
            );
          }
          clearInterval(interval);
          resolve(this.instance);
        }
        waitCount += 1;
      }, 100);
    });
  }

  public getSessions(): SessionTypes.Struct[] {
    return Object.values(this.web3Wallet.getActiveSessions() || {});
  }

  public getSession(topic: string): SessionTypes.Struct | undefined {
    return this.getSessions().find((session) => session.topic === topic);
  }

  public async removeSession(session: SessionTypes.Struct) {
    try {
      // Use disconnectSession directly
      await this.web3Wallet.disconnectSession({
        topic: session.topic,
        reason: getSdkError('USER_DISCONNECTED'),
      });

      // Remove session from local list
      this.sessions[session.topic]?.removeListeners();
      delete this.sessions[session.topic];

      // Remove associated permissions
      const permissionsController = (
        Engine.context as {
          // TODO: Replace 'any' with type
          // eslint-disable-next-line @typescript-eslint/no-explicit-any
          PermissionController: PermissionController<any, any>;
        }
      ).PermissionController;
      DevLogger.log(
        `WC2::removeSession revokeAllPermissions for ${session.topic}`,
        permissionsController.state,
      );
      permissionsController.revokeAllPermissions(session.topic);
    } catch (err) {
      DevLogger.log(`WC2::removeSession error while disconnecting`, err);
    }
  }

  public async removeAll() {
    this.deeplinkSessions = {};
    const actives = this.web3Wallet.getActiveSessions() || {};
    Object.values(actives).forEach(async (session) => {
      this.web3Wallet
        .disconnectSession({
          topic: session.topic,
          reason: { code: 1, message: ERROR_MESSAGES.MANUAL_DISCONNECT },
        })
        .catch((err) => {
          console.warn(`Can't remove active session ${session.topic}`, err);
        });
    });

    // Clear local sessions
    this.sessions = {};

    await StorageWrapper.setItem(
      AppConstants.WALLET_CONNECT.DEEPLINK_SESSIONS,
      JSON.stringify(this.deeplinkSessions),
    );
  }

  public async removePendings() {
    const pending = this.web3Wallet.getPendingSessionProposals() || {};
    Object.values(pending).forEach(async (session) => {
      this.web3Wallet
        .rejectSession({
          id: session.id,
          reason: { code: 1, message: ERROR_MESSAGES.AUTO_REMOVE },
        })
        .catch((err) => {
          console.warn(`Can't remove pending session ${session.id}`, err);
        });
    });

    const requests = this.web3Wallet.getPendingSessionRequests() || [];
    requests.forEach(async (request) => {
      try {
        await this.web3Wallet.respondSessionRequest({
          topic: request.topic,
          response: {
            id: request.id,
            jsonrpc: '2.0',
            error: { code: 1, message: ERROR_MESSAGES.INVALID_ID },
          },
        });
      } catch (err) {
        console.warn(`Can't remove request ${request.id}`, err);
      }
    });
  }

  async onSessionProposal(proposal: WalletKitTypes.SessionProposal) {
    //  Open session proposal modal for confirmation / rejection
    const { id, params } = proposal;

    const pairingTopic = proposal.params.pairingTopic;
    const channelId = `${pairingTopic}`
    DevLogger.log(
      `WC2::session_proposal id=${id} pairingTopic=${pairingTopic}`,
      params,
    );

    hideWCLoadingState({ navigation: this.navigation });

    const permissionsController = (
      Engine.context as {
        // TODO: Replace 'any' with type
        // eslint-disable-next-line @typescript-eslint/no-explicit-any
        PermissionController: PermissionController<any, any>;
      }
    ).PermissionController;

    const { proposer } = params;
    const { metadata } = proposer;
    const url = metadata.url ?? '';
    const name = metadata.description ?? '';
    const icons = metadata.icons;
    const icon = icons?.[0] ?? '';

    // Extract the hostname to ensure we're consistent with permission checks
    const hostname = getHostname(url);
    // Keep the full url for logging and UI display
    const origin = url;

    DevLogger.log(
      `WC2::session_proposal metadata url=${origin} normalized to hostname=${hostname}`,
    );

    // Save Connection info to redux store to be retrieved in ui.
    store.dispatch(updateWC2Metadata({ url, name, icon, id: `${id}` }));

    // Get the current chain ID to include in permissions
    const walletChainIdHex = selectEvmChainId(store.getState());
    const walletChainIdDecimal = parseInt(walletChainIdHex, 16);

    try {
      // Create a modified CAIP-25 caveat value that includes the current chain
      const caveatValue = getDefaultCaip25CaveatValue();

      // Important: Use hostname as the origin for permission request to ensure consistency
      DevLogger.log(`WC2::session_proposal requestPermissions for hostname and channelId`, {
        hostname,
        caveatValue,
        channelId,
      });

      // Request permissions via the permissions controller
      await permissionsController.requestPermissions(
        { origin: channelId },
        {
          [Caip25EndowmentPermissionName]: {
            caveats: [
              {
                type: Caip25CaveatType,
                value: caveatValue,
              },
            ],
          },
        },
      );

      // Add a small delay to ensure permission is fully recorded
      await new Promise(resolve => setTimeout(resolve, 500));

      // Explicitly add the current chain to permissions
      try {
        const hexChainId = `0x${walletChainIdDecimal.toString(16)}` as `0x${string}`;
        DevLogger.log(`WC2::session_proposal ensuring chain ${hexChainId} is permitted for ${hostname}`);

<<<<<<< HEAD
        updatePermittedChains(hostname, [`eip155:${walletChainIdDecimal}`]);
=======
        updatePermittedChains(channelId, [`eip155:${walletChainIdDecimal}`]);
>>>>>>> bc83b72c
        DevLogger.log(`WC2::session_proposal chain permission added successfully`);
      } catch (err) {
        DevLogger.log(`WC2::session_proposal error adding chain permission`, err);
      }
    } catch (err) {
      DevLogger.log(`WC2::session_proposal requestPermissions error`, {
        err,
      });
      await this.web3Wallet.rejectSession({
        id: proposal.id,
        reason: getSdkError('USER_REJECTED_METHODS'),
      });
      return;
    }

    try {
      // Use the hostname for consistent permissions
      const approvedAccounts = getPermittedAccounts(channelId);

      DevLogger.log(`WC2::session_proposal getScopedPermissions`, {
        hostname,
        approvedAccounts,
        walletChainIdHex,
        walletChainIdDecimal,
      });

      // Use getScopedPermissions to get properly formatted namespaces
      const namespaces = await getScopedPermissions({ channelId });

      DevLogger.log(`WC2::session_proposal namespaces`, namespaces);

      const activeSession = await this.web3Wallet.approveSession({
        id: proposal.id,
        namespaces,
      });

      const deeplink = !!this.deeplinkSessions[activeSession.pairingTopic];
      const session = new WalletConnect2Session({
        session: activeSession,
        channelId,
        deeplink,
        web3Wallet: this.web3Wallet,
        navigation: this.navigation,
      });

      this.sessions[activeSession.topic] = session;

      DevLogger.log(`WC2::session_proposal updateSession`, {
        chainId: walletChainIdDecimal,
        accounts: approvedAccounts,
      });

      // Immediately notify dapp of wallet's active chain
      await session.updateSession({
        chainId: walletChainIdDecimal,
        accounts: approvedAccounts,
      });

      // Check if the chain is in the approved chains list before emitting event
      const caipChainId = `eip155:${walletChainIdDecimal}` as CaipChainId;
      const approvedChains = namespaces?.eip155?.chains || [];

      DevLogger.log(`WC2::session_proposal emitSessionEvent`, {
        topic: activeSession.topic,
        event: {
          name: 'chainChanged',
          data: walletChainIdHex,
        },
        chainId: caipChainId,
        approvedChains,
      });

      await this.web3Wallet.emitSessionEvent({
        topic: activeSession.topic,
        event: {
          name: 'chainChanged',
          data: walletChainIdHex,
        },
        chainId: caipChainId,
      });

      if (deeplink) {
        session.redirect('onSessionProposal');
      }
    } catch (err) {
      console.error(`invalid wallet status`, err);
    } finally {
      store.dispatch(
        updateWC2Metadata({
          url: '',
          name: '',
          icon: '',
          id: '',
        }),
      );
    }
  }

  private async onSessionRequest(requestEvent: WalletKitTypes.SessionRequest) {
    const keyringController = (
      Engine.context as { KeyringController: KeyringController }
    ).KeyringController;
    await waitForKeychainUnlocked({
      keyringController,
      context: 'WalletConnectV2::onSessionRequest',
    });

    try {
      const session = this.sessions[requestEvent.topic];

      if (!session) {
        console.warn(`WC2 invalid session topic ${requestEvent.topic}`);
        await this.web3Wallet.respondSessionRequest({
          topic: requestEvent.topic,
          response: {
            id: requestEvent.id,
            jsonrpc: '2.0',
            error: { code: 1, message: ERROR_MESSAGES.INVALID_ID },
          },
        });

        return;
      }

      await session.handleRequest(requestEvent);
    } catch (err) {
      console.error(
        `WC2::onSessionRequest() Error while handling request`,
        err,
      );
    }
  }

  public isWalletConnect(origin: string) {
    const sessions = this.getSessions();
    return sessions.some((session) => session.peer.metadata.url === origin);
  }

  public async connect({
    wcUri,
    redirectUrl,
    origin,
  }: {
    wcUri: string;
    redirectUrl?: string;
    origin: string; // deeplink or qrcode
  }) {
    try {
      Logger.log(
        `WC2Manager::connect ${wcUri} origin=${origin} redirectUrl=${redirectUrl} navigation=${this.navigation !== undefined
        }`,
      );
      const params = parseWalletConnectUri(wcUri);
      const isDeepLink = origin === AppConstants.DEEPLINKS.ORIGIN_DEEPLINK;

      const rawParams = getAllUrlParams(wcUri);
      // First check if the url continas sessionTopic, meaning it is only here from an existing connection (so we don't need to create pairing)
      if (rawParams.sessionTopic) {
        const { sessionTopic } = rawParams;
        const session = this.sessions[sessionTopic];
        if (session) {
          session.setDeeplink(true);

          if (!session.isHandlingRequest()) {
            showWCLoadingState({ navigation: this.navigation });
          }
          return;
        }

        // If the session is not found, we need to create a new session
        // but this should never happen?
        console.warn(
          `WC2Manager::connect session not found for sessionTopic=${sessionTopic}`,
        );
      }

      if (params.version === 1) {
        await WalletConnect.newSession(wcUri, redirectUrl, false, origin);
      } else if (params.version === 2) {
        // check if already connected
        const activeSession = this.getSessions().find(
          (session) =>
            session.topic === params.topic ||
            session.pairingTopic === params.topic,
        );
        if (activeSession) {
          this.sessions[activeSession.topic]?.setDeeplink(isDeepLink);
          return;
        }

        // cleanup uri before pairing.
        const cleanUri = wcUri.startsWith('wc://')
          ? wcUri.replace('wc://', 'wc:')
          : wcUri;
        showWCLoadingState({ navigation: this.navigation });

        const paired = await this.web3Wallet.core.pairing.pair({
          uri: cleanUri,
        });
        if (isDeepLink) {
          DevLogger.log(
            `WC2::connect deeplink paired=${paired.topic} show loading modal`,
          );
          this.deeplinkSessions[paired.topic] = {
            redirectUrl,
            origin,
          };
          // keep list of deeplinked origin
          await StorageWrapper.setItem(
            AppConstants.WALLET_CONNECT.DEEPLINK_SESSIONS,
            JSON.stringify(this.deeplinkSessions),
          );
        }
      } else {
        console.warn(`Invalid wallet connect uri`, wcUri);
      }
    } catch (err) {
      console.error(`Failed to connect uri=${wcUri}`, err);
    }
  }
}

export default WC2Manager;<|MERGE_RESOLUTION|>--- conflicted
+++ resolved
@@ -463,11 +463,7 @@
         const hexChainId = `0x${walletChainIdDecimal.toString(16)}` as `0x${string}`;
         DevLogger.log(`WC2::session_proposal ensuring chain ${hexChainId} is permitted for ${hostname}`);
 
-<<<<<<< HEAD
-        updatePermittedChains(hostname, [`eip155:${walletChainIdDecimal}`]);
-=======
         updatePermittedChains(channelId, [`eip155:${walletChainIdDecimal}`]);
->>>>>>> bc83b72c
         DevLogger.log(`WC2::session_proposal chain permission added successfully`);
       } catch (err) {
         DevLogger.log(`WC2::session_proposal error adding chain permission`, err);
