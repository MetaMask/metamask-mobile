import { AccountsController } from '@metamask/accounts-controller';
import { toChecksumHexAddress } from '@metamask/controller-utils';
import { KeyringController } from '@metamask/keyring-controller';
import { PermissionController } from '@metamask/permission-controller';
import { NavigationContainerRef } from '@react-navigation/native';
import { IWalletKit, WalletKit, WalletKitTypes } from '@reown/walletkit';
import { Core } from '@walletconnect/core';
import { SessionTypes } from '@walletconnect/types';
import { getSdkError } from '@walletconnect/utils';

import { updateWC2Metadata } from '../../../app/actions/sdk';
import { selectEvmChainId } from '../../selectors/networkController';
import { store } from '../../store';
import StorageWrapper from '../../store/storage-wrapper';
import Logger from '../../util/Logger';
import AppConstants from '../AppConstants';
import Engine from '../Engine';
import {
  getDefaultCaip25CaveatValue,
  getPermittedAccounts,
} from '../Permissions';
import DevLogger from '../SDKConnect/utils/DevLogger';
import getAllUrlParams from '../SDKConnect/utils/getAllUrlParams.util';
import { wait, waitForKeychainUnlocked } from '../SDKConnect/utils/wait.util';
import extractApprovedAccounts from './extractApprovedAccounts';
import WalletConnect from './WalletConnect';
import {
  getScopedPermissions,
  hideWCLoadingState,
  parseWalletConnectUri,
  showWCLoadingState,
  // normalizeOrigin,
  getHostname
} from './wc-utils';

import WalletConnect2Session from './WalletConnect2Session';
import {
  Caip25CaveatType,
  Caip25EndowmentPermissionName,
} from '@metamask/chain-agnostic-permission';
const { PROJECT_ID } = AppConstants.WALLET_CONNECT;
export const isWC2Enabled =
  typeof PROJECT_ID === 'string' && PROJECT_ID?.length > 0;

export const ERROR_MESSAGES = {
  INVALID_CHAIN: 'Invalid chainId',
  MANUAL_DISCONNECT: 'Manual disconnect',
  USER_REJECT: 'User reject',
  AUTO_REMOVE: 'Automatic removal',
  INVALID_ID: 'Invalid Id',
};

export class WC2Manager {
  private static instance: WC2Manager;
  private static _initialized = false;
  private navigation?: NavigationContainerRef;
  private web3Wallet: IWalletKit;
  private sessions: { [topic: string]: WalletConnect2Session };
  private deeplinkSessions: {
    [pairingTopic: string]: { redirectUrl?: string; origin: string };
  } = {};

  private constructor(
    web3Wallet: IWalletKit,
    deeplinkSessions: {
      [topic: string]: { redirectUrl?: string; origin: string };
    },
    navigation: NavigationContainerRef,
    sessions: { [topic: string]: WalletConnect2Session } = {},
  ) {
    this.web3Wallet = web3Wallet;
    this.deeplinkSessions = deeplinkSessions;
    this.navigation = navigation;
    this.sessions = sessions;

    DevLogger.log(`WC2Manager::constructor()`, navigation);

    web3Wallet.on('session_proposal', this.onSessionProposal.bind(this));
    web3Wallet.on('session_request', this.onSessionRequest.bind(this));
    web3Wallet.on(
      'session_delete',
      async (event: WalletKitTypes.SessionDelete) => {
        const session =
          this.getSession(event.topic) || this.sessions[event.topic]?.session;
        if (session && deeplinkSessions[session?.pairingTopic]) {
          delete deeplinkSessions[session.pairingTopic];
          await StorageWrapper.setItem(
            AppConstants.WALLET_CONNECT.DEEPLINK_SESSIONS,
            JSON.stringify(this.deeplinkSessions),
          );
        }
        // Remove session from local list
        this.sessions[event.topic]?.removeListeners();
        delete this.sessions[event.topic];
      },
    );

    const accountsController = (
      Engine.context as {
        AccountsController: AccountsController;
      }
    ).AccountsController;

    const selectedInternalAccountChecksummedAddress = toChecksumHexAddress(
      accountsController.getSelectedAccount().address,
    );

    // TODO: Misleading variable name, this is not the chain ID. This should be updated to use the chain ID.
    const chainId = selectEvmChainId(store.getState());
    DevLogger.log(
      `[WC2Manager::constructor chainId=${chainId} type=${typeof chainId}`,
      this.navigation,
    );
    const permissionController = (
      Engine.context as {
        // TODO: Replace 'any' with type
        // eslint-disable-next-line @typescript-eslint/no-explicit-any
        PermissionController: PermissionController<any, any>;
      }
    ).PermissionController;

    const activeSessions = this.getSessions();

    if (activeSessions) {
      activeSessions.forEach(async (session) => {
        const sessionKey = session.topic;
        try {
          this.sessions[sessionKey] = new WalletConnect2Session({
            web3Wallet,
            channelId: sessionKey,
            navigation: this.navigation,
            deeplink:
              typeof deeplinkSessions[session.pairingTopic] !== 'undefined',
            session,
          });

          // Find approvedAccounts for current sessions
          DevLogger.log(
            `WC2::init getPermittedAccounts for ${sessionKey} origin=${getHostname(session.peer.metadata.url)}`,
            JSON.stringify(permissionController.state, null, 2),
          );

          // TODO: [ffmcgee] address this, should be caip25 permission value extracted accounts now
          const accountPermission = permissionController.getPermission(
            session.peer.metadata.url,
            'eth_accounts',
          );

          DevLogger.log(
            `WC2::init accountPermission`,
            JSON.stringify(accountPermission, null, 2),
          );
          let approvedAccounts =
<<<<<<< HEAD
            getPermittedAccounts(accountPermission?.id ?? '') ?? [];
          const fromOrigin = getPermittedAccounts(session.peer.metadata.url);
=======
            (await getPermittedAccounts((session.peer.metadata.url))) ?? [];
          const fromOrigin = await getPermittedAccounts(
            (session.peer.metadata.url),
          );
>>>>>>> dbeec759

          DevLogger.log(
            `WC2::init approvedAccounts id ${accountPermission?.id}`,
            approvedAccounts,
          );
          DevLogger.log(
            `WC2::init fromOrigin ${session.peer.metadata.url}`,
            fromOrigin,
          );

          // fallback to origin from metadata url
          if (approvedAccounts.length === 0) {
            DevLogger.log(
              `WC2::init fallback to metadata url ${session.peer.metadata.url}`,
            );
            approvedAccounts =
<<<<<<< HEAD
              getPermittedAccounts(session.peer.metadata.url) ?? [];
=======
              (await getPermittedAccounts(getHostname(session.peer.metadata.url))) ?? [];
>>>>>>> dbeec759
          }

          if (approvedAccounts?.length === 0) {
            DevLogger.log(
              `WC2::init fallback to parsing accountPermission`,
              accountPermission,
            );
            // FIXME: Why getPermitted accounts doesn't work???
            approvedAccounts = extractApprovedAccounts(accountPermission);
            DevLogger.log(`WC2::init approvedAccounts`, approvedAccounts);
          }

          const nChainId = parseInt(chainId, 16);
          DevLogger.log(
            `WC2::init updateSession session=${sessionKey} chainId=${chainId} nChainId=${nChainId} selectedAddress=${selectedInternalAccountChecksummedAddress}`,
            approvedAccounts,
          );
          await this.sessions[sessionKey].updateSession({
            chainId: nChainId,
            accounts: approvedAccounts,
          });
        } catch (err) {
          console.warn(`WC2::init can't update session ${sessionKey}`);
        }
      });
    }
  }

  protected static async initCore(projectId: string | undefined) {
    try {
      if (typeof projectId === 'string' && projectId.length > 0) {
        return new Core({
          projectId,
          logger: 'fatal',
        });
      }
      throw new Error('WC2::init Init Missing projectId');
    } catch (err) {
      console.warn(`WC2::init Init failed due to ${err}`);
      throw err;
    }
  }

  public static async init({
    navigation,
    sessions = {},
  }: {
    navigation: NavigationContainerRef;
    sessions?: { [topic: string]: WalletConnect2Session };
  }) {
    if (!navigation) {
      console.warn(`WC2::init missing navigation --- SKIP INIT`);
      return;
    }

    if (this.instance || this._initialized) {
      DevLogger.log(`WC2::init already initialized`);
      // already initialized
      return this.instance;
    }
    // Keep at the beginning to prevent double instance from react strict double rendering
    this._initialized = true;

    await wait(1000); // add delay to let the keyringController to be initialized

    // Wait for keychain to be unlocked before initializing WalletConnect
    const keyringController = (
      Engine.context as { KeyringController: KeyringController }
    ).KeyringController;
    await waitForKeychainUnlocked({
      keyringController,
      context: 'WalletConnectV2::init',
    });
    const currentRouteName = navigation.getCurrentRoute()?.name;

    const chainId = parseInt(selectEvmChainId(store.getState()), 16);

    DevLogger.log(
      `WalletConnectV2::init() chainId=${chainId} currentRouteName=${currentRouteName}`,
    );

    const core = await WC2Manager.initCore(PROJECT_ID);

    let web3Wallet;
    // Extract chainId from controller
    const options: WalletKitTypes.Options = {
      core,
      metadata: AppConstants.WALLET_CONNECT.METADATA,
    };

    try {
      web3Wallet = await WalletKit.init(options);
    } catch (err) {
      DevLogger.log(`WC2::init() failed to init -- Try again`, err);
      // TODO Sometime needs to init twice --- not sure why...
      web3Wallet = await WalletKit.init(options);
    }

    let deeplinkSessions = {};
    try {
      const unparsedDeeplinkSessions = await StorageWrapper.getItem(
        AppConstants.WALLET_CONNECT.DEEPLINK_SESSIONS,
      );

      if (unparsedDeeplinkSessions) {
        deeplinkSessions = JSON.parse(unparsedDeeplinkSessions);
      }
    } catch (err) {
      console.warn(`WC2@init() Failed to parse storage values`);
    }

    try {
      // Add delay before returning instance
      await wait(1000);
      this.instance = new WC2Manager(web3Wallet, deeplinkSessions, navigation, sessions);
    } catch (error) {
      Logger.error(error as Error, `WC2@init() failed to create instance`);
    }

    return this.instance;
  }

  public static async getInstance(): Promise<WC2Manager> {
    let waitCount = 1;
    return new Promise((resolve) => {
      const interval = setInterval(() => {
        if (this.instance) {
          if (waitCount % 10 === 0) {
            DevLogger.log(
              `WalletConnectV2::getInstance() slow waitCount=${waitCount}`,
            );
          }
          clearInterval(interval);
          resolve(this.instance);
        }
        waitCount += 1;
      }, 100);
    });
  }

  public getSessions(): SessionTypes.Struct[] {
    return Object.values(this.web3Wallet.getActiveSessions() || {});
  }

  public getSession(topic: string): SessionTypes.Struct | undefined {
    return this.getSessions().find((session) => session.topic === topic);
  }

  public async removeSession(session: SessionTypes.Struct) {
    try {
      // Use disconnectSession directly
      await this.web3Wallet.disconnectSession({
        topic: session.topic,
        reason: getSdkError('USER_DISCONNECTED'),
      });

      // Remove session from local list
      this.sessions[session.topic]?.removeListeners();
      delete this.sessions[session.topic];

      // Remove associated permissions
      const permissionsController = (
        Engine.context as {
          // TODO: Replace 'any' with type
          // eslint-disable-next-line @typescript-eslint/no-explicit-any
          PermissionController: PermissionController<any, any>;
        }
      ).PermissionController;
      DevLogger.log(
        `WC2::removeSession revokeAllPermissions for ${session.topic}`,
        permissionsController.state,
      );
      permissionsController.revokeAllPermissions(session.topic);
    } catch (err) {
      DevLogger.log(`WC2::removeSession error while disconnecting`, err);
    }
  }

  public async removeAll() {
    this.deeplinkSessions = {};
    const actives = this.web3Wallet.getActiveSessions() || {};
    Object.values(actives).forEach(async (session) => {
      this.web3Wallet
        .disconnectSession({
          topic: session.topic,
          reason: { code: 1, message: ERROR_MESSAGES.MANUAL_DISCONNECT },
        })
        .catch((err) => {
          console.warn(`Can't remove active session ${session.topic}`, err);
        });
    });

    // Clear local sessions
    this.sessions = {};

    await StorageWrapper.setItem(
      AppConstants.WALLET_CONNECT.DEEPLINK_SESSIONS,
      JSON.stringify(this.deeplinkSessions),
    );
  }

  public async removePendings() {
    const pending = this.web3Wallet.getPendingSessionProposals() || {};
    Object.values(pending).forEach(async (session) => {
      this.web3Wallet
        .rejectSession({
          id: session.id,
          reason: { code: 1, message: ERROR_MESSAGES.AUTO_REMOVE },
        })
        .catch((err) => {
          console.warn(`Can't remove pending session ${session.id}`, err);
        });
    });

    const requests = this.web3Wallet.getPendingSessionRequests() || [];
    requests.forEach(async (request) => {
      try {
        await this.web3Wallet.respondSessionRequest({
          topic: request.topic,
          response: {
            id: request.id,
            jsonrpc: '2.0',
            error: { code: 1, message: ERROR_MESSAGES.INVALID_ID },
          },
        });
      } catch (err) {
        console.warn(`Can't remove request ${request.id}`, err);
      }
    });
  }

  async onSessionProposal(proposal: WalletKitTypes.SessionProposal) {
    //  Open session proposal modal for confirmation / rejection
    const { id, params } = proposal;

    const pairingTopic = proposal.params.pairingTopic;
    DevLogger.log(
      `WC2::session_proposal id=${id} pairingTopic=${pairingTopic}`,
      params,
    );

    hideWCLoadingState({ navigation: this.navigation });

    const permissionsController = (
      Engine.context as {
        // TODO: Replace 'any' with type
        // eslint-disable-next-line @typescript-eslint/no-explicit-any
        PermissionController: PermissionController<any, any>;
      }
    ).PermissionController;

    const { proposer } = params;
    const { metadata } = proposer;
    const url = metadata.url ?? '';
    const name = metadata.description ?? '';
    const icons = metadata.icons;
    const icon = icons?.[0] ?? '';

    // Normalize origin once
    // const origin = normalizeOrigin(url);
    // Normalizing origin is not working, so we're just using the url as the origin
    const origin = url;

    DevLogger.log(
      `WC2::session_proposal metadata ${url} normalized to ${origin}`,
    );

    // Save Connection info to redux store to be retrieved in ui.
    store.dispatch(updateWC2Metadata({ url, name, icon, id: `${id}` }));

    try {
      await permissionsController.requestPermissions(
        { origin: url },
        {
          [Caip25EndowmentPermissionName]: {
            caveats: [
              {
                type: Caip25CaveatType,
                value: getDefaultCaip25CaveatValue(),
              },
            ],
          },
        },
      );
    } catch (err) {
      await this.web3Wallet.rejectSession({
        id: proposal.id,
        reason: getSdkError('USER_REJECTED_METHODS'),
      });
      return;
    }

    try {
<<<<<<< HEAD
      // use Permission controller
      const approvedAccounts = getPermittedAccounts(url);
      // TODO: Misleading variable name, this is not the chain ID. This should be updated to use the chain ID.
      const chainId = selectEvmChainId(store.getState());
      DevLogger.log(
        `WC2::session_proposal getPermittedAccounts for id=${id} hostname=${url}, chainId=${chainId}`,
        approvedAccounts,
      );
=======
      const approvedAccounts = await getPermittedAccounts(origin);
      const walletChainIdHex = selectEvmChainId(store.getState());
      const walletChainIdDecimal = parseInt(walletChainIdHex, 16);

      // Use getScopedPermissions to get properly formatted namespaces
      const namespaces = await getScopedPermissions({ origin });

      DevLogger.log(`WC2::session_proposal namespaces`, namespaces);
>>>>>>> dbeec759

      const activeSession = await this.web3Wallet.approveSession({
        id: proposal.id,
        namespaces,
      });

      const deeplink = !!this.deeplinkSessions[activeSession.pairingTopic];
      const session = new WalletConnect2Session({
        session: activeSession,
        channelId: `${proposal.id}`,
        deeplink,
        web3Wallet: this.web3Wallet,
        navigation: this.navigation,
      });

      this.sessions[activeSession.topic] = session;

      // Immediately notify dapp of wallet's active chain
      await session.updateSession({
        chainId: walletChainIdDecimal,
        accounts: approvedAccounts,
      });
      await this.web3Wallet.emitSessionEvent({
        topic: activeSession.topic,
        event: {
          name: 'chainChanged',
          data: walletChainIdHex,
        },
        chainId: `eip155:${walletChainIdDecimal}`,
      });

      if (deeplink) {
        session.redirect('onSessionProposal');
      }
    } catch (err) {
      console.error(`invalid wallet status`, err);
    } finally {
      store.dispatch(
        updateWC2Metadata({
          url: '',
          name: '',
          icon: '',
          id: '',
        }),
      );
    }
  }

  private async onSessionRequest(requestEvent: WalletKitTypes.SessionRequest) {
    const keyringController = (
      Engine.context as { KeyringController: KeyringController }
    ).KeyringController;
    await waitForKeychainUnlocked({
      keyringController,
      context: 'WalletConnectV2::onSessionRequest',
    });

    try {
      const session = this.sessions[requestEvent.topic];

      if (!session) {
        console.warn(`WC2 invalid session topic ${requestEvent.topic}`);
        await this.web3Wallet.respondSessionRequest({
          topic: requestEvent.topic,
          response: {
            id: requestEvent.id,
            jsonrpc: '2.0',
            error: { code: 1, message: ERROR_MESSAGES.INVALID_ID },
          },
        });

        return;
      }

      await session.handleRequest(requestEvent);
    } catch (err) {
      console.error(
        `WC2::onSessionRequest() Error while handling request`,
        err,
      );
    }
  }

  public isWalletConnect(origin: string) {
    const sessions = this.getSessions();
    return sessions.some((session) => session.peer.metadata.url === origin);
  }

  public async connect({
    wcUri,
    redirectUrl,
    origin,
  }: {
    wcUri: string;
    redirectUrl?: string;
    origin: string; // deeplink or qrcode
  }) {
    try {
      Logger.log(
        `WC2Manager::connect ${wcUri} origin=${origin} redirectUrl=${redirectUrl} navigation=${
          this.navigation !== undefined
        }`,
      );
      const params = parseWalletConnectUri(wcUri);
      const isDeepLink = origin === AppConstants.DEEPLINKS.ORIGIN_DEEPLINK;

      const rawParams = getAllUrlParams(wcUri);
      // First check if the url continas sessionTopic, meaning it is only here from an existing connection (so we don't need to create pairing)
      if (rawParams.sessionTopic) {
        const { sessionTopic } = rawParams;
        const session = this.sessions[sessionTopic];
        if (session) {
          session.setDeeplink(true);

          if (!session.isHandlingRequest()) {
            showWCLoadingState({ navigation: this.navigation });
          }
          return;
        }

        // If the session is not found, we need to create a new session
        // but this should never happen?
        console.warn(`WC2Manager::connect session not found for sessionTopic=${sessionTopic}`);
      }

      if (params.version === 1) {
        await WalletConnect.newSession(wcUri, redirectUrl, false, origin);
      } else if (params.version === 2) {
        // check if already connected
        const activeSession = this.getSessions().find(
          (session) =>
            session.topic === params.topic ||
            session.pairingTopic === params.topic,
        );
        if (activeSession) {
          this.sessions[activeSession.topic]?.setDeeplink(isDeepLink);
          return;
        }

        // cleanup uri before pairing.
        const cleanUri = wcUri.startsWith('wc://')
          ? wcUri.replace('wc://', 'wc:')
          : wcUri;
        showWCLoadingState({ navigation: this.navigation });

        const paired = await this.web3Wallet.core.pairing.pair({
          uri: cleanUri,
        });
        if (isDeepLink) {
          DevLogger.log(
            `WC2::connect deeplink paired=${paired.topic} show loading modal`,
          );
          this.deeplinkSessions[paired.topic] = {
            redirectUrl,
            origin,
          };
          // keep list of deeplinked origin
          await StorageWrapper.setItem(
            AppConstants.WALLET_CONNECT.DEEPLINK_SESSIONS,
            JSON.stringify(this.deeplinkSessions),
          );
        }
      } else {
        console.warn(`Invalid wallet connect uri`, wcUri);
      }
    } catch (err) {
      console.error(`Failed to connect uri=${wcUri}`, err);
    }
  }
}

export default WC2Manager;<|MERGE_RESOLUTION|>--- conflicted
+++ resolved
@@ -15,10 +15,7 @@
 import Logger from '../../util/Logger';
 import AppConstants from '../AppConstants';
 import Engine from '../Engine';
-import {
-  getDefaultCaip25CaveatValue,
-  getPermittedAccounts,
-} from '../Permissions';
+import { getDefaultCaip25CaveatValue, getPermittedAccounts } from '../Permissions';
 import DevLogger from '../SDKConnect/utils/DevLogger';
 import getAllUrlParams from '../SDKConnect/utils/getAllUrlParams.util';
 import { wait, waitForKeychainUnlocked } from '../SDKConnect/utils/wait.util';
@@ -34,10 +31,7 @@
 } from './wc-utils';
 
 import WalletConnect2Session from './WalletConnect2Session';
-import {
-  Caip25CaveatType,
-  Caip25EndowmentPermissionName,
-} from '@metamask/chain-agnostic-permission';
+import { Caip25CaveatType, Caip25EndowmentPermissionName } from '@metamask/chain-agnostic-permission';
 const { PROJECT_ID } = AppConstants.WALLET_CONNECT;
 export const isWC2Enabled =
   typeof PROJECT_ID === 'string' && PROJECT_ID?.length > 0;
@@ -139,8 +133,6 @@
             `WC2::init getPermittedAccounts for ${sessionKey} origin=${getHostname(session.peer.metadata.url)}`,
             JSON.stringify(permissionController.state, null, 2),
           );
-
-          // TODO: [ffmcgee] address this, should be caip25 permission value extracted accounts now
           const accountPermission = permissionController.getPermission(
             session.peer.metadata.url,
             'eth_accounts',
@@ -151,15 +143,10 @@
             JSON.stringify(accountPermission, null, 2),
           );
           let approvedAccounts =
-<<<<<<< HEAD
-            getPermittedAccounts(accountPermission?.id ?? '') ?? [];
-          const fromOrigin = getPermittedAccounts(session.peer.metadata.url);
-=======
-            (await getPermittedAccounts((session.peer.metadata.url))) ?? [];
-          const fromOrigin = await getPermittedAccounts(
+            (getPermittedAccounts((session.peer.metadata.url))) ?? [];
+          const fromOrigin = getPermittedAccounts(
             (session.peer.metadata.url),
           );
->>>>>>> dbeec759
 
           DevLogger.log(
             `WC2::init approvedAccounts id ${accountPermission?.id}`,
@@ -176,11 +163,7 @@
               `WC2::init fallback to metadata url ${session.peer.metadata.url}`,
             );
             approvedAccounts =
-<<<<<<< HEAD
-              getPermittedAccounts(session.peer.metadata.url) ?? [];
-=======
-              (await getPermittedAccounts(getHostname(session.peer.metadata.url))) ?? [];
->>>>>>> dbeec759
+              (getPermittedAccounts(getHostname(session.peer.metadata.url))) ?? [];
           }
 
           if (approvedAccounts?.length === 0) {
@@ -474,17 +457,7 @@
     }
 
     try {
-<<<<<<< HEAD
-      // use Permission controller
-      const approvedAccounts = getPermittedAccounts(url);
-      // TODO: Misleading variable name, this is not the chain ID. This should be updated to use the chain ID.
-      const chainId = selectEvmChainId(store.getState());
-      DevLogger.log(
-        `WC2::session_proposal getPermittedAccounts for id=${id} hostname=${url}, chainId=${chainId}`,
-        approvedAccounts,
-      );
-=======
-      const approvedAccounts = await getPermittedAccounts(origin);
+      const approvedAccounts = getPermittedAccounts(origin);
       const walletChainIdHex = selectEvmChainId(store.getState());
       const walletChainIdDecimal = parseInt(walletChainIdHex, 16);
 
@@ -492,7 +465,6 @@
       const namespaces = await getScopedPermissions({ origin });
 
       DevLogger.log(`WC2::session_proposal namespaces`, namespaces);
->>>>>>> dbeec759
 
       const activeSession = await this.web3Wallet.approveSession({
         id: proposal.id,
