--- conflicted
+++ resolved
@@ -464,11 +464,7 @@
         const hexChainId = `0x${walletChainIdDecimal.toString(16)}` as `0x${string}`;
         DevLogger.log(`WC2::session_proposal ensuring chain ${hexChainId} is permitted for ${hostname}`);
 
-<<<<<<< HEAD
-        updatePermittedChains(hostname, [hexChainId]);
-=======
         updatePermittedChains(hostname, [`eip155:${walletChainIdDecimal}`]);
->>>>>>> 961a5281
         DevLogger.log(`WC2::session_proposal chain permission added successfully`);
       } catch (err) {
         DevLogger.log(`WC2::session_proposal error adding chain permission`, err);
