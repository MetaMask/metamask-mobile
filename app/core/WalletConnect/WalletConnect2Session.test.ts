--- conflicted
+++ resolved
@@ -64,13 +64,9 @@
   log: jest.fn(),
 }));
 jest.mock('../Permissions', () => ({
-<<<<<<< HEAD
-  getPermittedAccounts: jest.fn().mockResolvedValue(['0x1234567890abcdef1234567890abcdef12345678']),
-=======
   getPermittedAccounts: jest
     .fn()
     .mockResolvedValue(['0x1234567890abcdef1234567890abcdef12345678']),
->>>>>>> 733bad1a
   getPermittedChains: jest.fn().mockResolvedValue(['eip155:1']),
 }));
 jest.mock('../../store', () => ({
@@ -92,13 +88,8 @@
       chains: ['eip155:1'],
       methods: ['eth_sendTransaction'],
       events: ['chainChanged', 'accountsChanged'],
-<<<<<<< HEAD
-      accounts: ['eip155:1:0x1234567890abcdef1234567890abcdef12345678']
-    }
-=======
       accounts: ['eip155:1:0x1234567890abcdef1234567890abcdef12345678'],
     },
->>>>>>> 733bad1a
   }),
   normalizeOrigin: jest.fn().mockImplementation((url) => url),
 }));
@@ -156,13 +147,9 @@
           getNetworkClientById: jest.fn().mockReturnValue({ chainId: '0x2' }),
         },
         PermissionController: {
-<<<<<<< HEAD
-          createPermissionMiddleware: jest.fn().mockReturnValue(() => ({ result: true })),
-=======
           createPermissionMiddleware: jest
             .fn()
             .mockReturnValue(() => ({ result: true })),
->>>>>>> 733bad1a
         },
       },
       writable: true,
@@ -201,13 +188,9 @@
   it('rejects invalid chainId', async () => {
     const mockRespondSessionRequest = jest
       .spyOn(mockClient, 'respondSessionRequest')
-<<<<<<< HEAD
-      .mockImplementation(async () => { /* empty implementation */ });
-=======
       .mockImplementation(async () => {
         /* empty implementation */
       });
->>>>>>> 733bad1a
 
     const requestEvent = {
       id: '1',
@@ -221,13 +204,8 @@
       },
       verifyContext: {
         verified: {
-<<<<<<< HEAD
-          origin: 'https://example.com'
-        }
-=======
           origin: 'https://example.com',
         },
->>>>>>> 733bad1a
       },
     };
 
@@ -315,32 +293,20 @@
           chains: ['eip155:1'],
           methods: ['eth_sendTransaction'],
           events: ['chainChanged', 'accountsChanged'],
-<<<<<<< HEAD
-          accounts: ['eip155:1:0x1234567890abcdef1234567890abcdef12345678']
-        }
-      }
-=======
           accounts: ['eip155:1:0x1234567890abcdef1234567890abcdef12345678'],
         },
       },
->>>>>>> 733bad1a
     });
   });
 
   it('subscribes to chain changes', async () => {
     // eslint-disable-next-line no-empty-function
     let subscriberCallback: () => void = () => {};
-<<<<<<< HEAD
-    (store.subscribe as jest.Mock).mockImplementation((callback: () => void) => {
-      subscriberCallback = callback;
-    });
-=======
     (store.subscribe as jest.Mock).mockImplementation(
       (callback: () => void) => {
         subscriberCallback = callback;
       },
     );
->>>>>>> 733bad1a
 
     // Mock initial chain ID
     (selectEvmChainId as unknown as jest.Mock).mockReturnValue('0x1');
@@ -353,14 +319,10 @@
       navigation: mockNavigation,
     });
 
-<<<<<<< HEAD
-    const handleChainChangeSpy = jest.spyOn(session as any, 'handleChainChange');
-=======
     const handleChainChangeSpy = jest.spyOn(
       session as any,
       'handleChainChange',
     );
->>>>>>> 733bad1a
 
     // Change the chain ID
     (selectEvmChainId as unknown as jest.Mock).mockReturnValue('0x2');
@@ -380,17 +342,11 @@
   it('does not trigger handleChainChange when handler is already running', async () => {
     // eslint-disable-next-line no-empty-function
     let subscriberCallback: () => void = () => {};
-<<<<<<< HEAD
-    (store.subscribe as jest.Mock).mockImplementation((callback: () => void) => {
-      subscriberCallback = callback;
-    });
-=======
     (store.subscribe as jest.Mock).mockImplementation(
       (callback: () => void) => {
         subscriberCallback = callback;
       },
     );
->>>>>>> 733bad1a
 
     (selectEvmChainId as unknown as jest.Mock).mockReturnValue('0x1');
 
@@ -404,14 +360,10 @@
 
     (session as any).isHandlingChainChange = true;
 
-<<<<<<< HEAD
-    const handleChainChangeSpy = jest.spyOn(session as any, 'handleChainChange');
-=======
     const handleChainChangeSpy = jest.spyOn(
       session as any,
       'handleChainChange',
     );
->>>>>>> 733bad1a
 
     (selectEvmChainId as unknown as jest.Mock).mockReturnValue('0x2');
 
@@ -427,17 +379,11 @@
   it('logs warning on handleChainChange error', async () => {
     // eslint-disable-next-line no-empty-function
     let subscriberCallback: () => void = () => {};
-<<<<<<< HEAD
-    (store.subscribe as jest.Mock).mockImplementation((callback: () => void) => {
-      subscriberCallback = callback;
-    });
-=======
     (store.subscribe as jest.Mock).mockImplementation(
       (callback: () => void) => {
         subscriberCallback = callback;
       },
     );
->>>>>>> 733bad1a
 
     const consoleWarnSpy = jest.spyOn(console, 'warn').mockImplementation();
 
@@ -452,13 +398,9 @@
     });
 
     const error = new Error('Chain change failed');
-<<<<<<< HEAD
-    jest.spyOn(session as any, 'handleChainChange').mockRejectedValueOnce(error);
-=======
     jest
       .spyOn(session as any, 'handleChainChange')
       .mockRejectedValueOnce(error);
->>>>>>> 733bad1a
 
     (selectEvmChainId as unknown as jest.Mock).mockReturnValue('0x2');
 
@@ -468,11 +410,7 @@
 
     expect(consoleWarnSpy).toHaveBeenCalledWith(
       'WC2::store.subscribe Error handling chain change:',
-<<<<<<< HEAD
-      error
-=======
       error,
->>>>>>> 733bad1a
     );
 
     consoleWarnSpy.mockRestore();
@@ -492,11 +430,7 @@
       session.setDeeplink(false);
       session.redirect('test');
       jest.runAllTimers();
-<<<<<<< HEAD
-      
-=======
-
->>>>>>> 733bad1a
+
       expect(Linking.openURL).not.toHaveBeenCalled();
       expect(Minimizer.goBack).not.toHaveBeenCalled();
       expect(mockNavigation.navigate).not.toHaveBeenCalled();
@@ -504,11 +438,7 @@
 
     it('allows backward navigation for non-iOS devices', () => {
       (Device.isIos as jest.Mock).mockReturnValue(false);
-<<<<<<< HEAD
-      
-=======
-
->>>>>>> 733bad1a
+
       session.redirect('test');
       jest.runAllTimers();
 
@@ -583,11 +513,7 @@
           Routes.MODAL.ROOT_MODAL_FLOW,
           {
             screen: Routes.SHEET.RETURN_TO_DAPP_MODAL,
-<<<<<<< HEAD
-          }
-=======
           },
->>>>>>> 733bad1a
         );
         expect(Linking.openURL).not.toHaveBeenCalled();
       });
@@ -606,13 +532,9 @@
           },
         } as any;
 
-<<<<<<< HEAD
-        (Linking.openURL as jest.Mock).mockReturnValue(Promise.reject(new Error('Failed to open URL')));
-=======
         (Linking.openURL as jest.Mock).mockReturnValue(
           Promise.reject(new Error('Failed to open URL')),
         );
->>>>>>> 733bad1a
 
         session.redirect('test');
         jest.runAllTimers();
@@ -625,27 +547,16 @@
           Routes.MODAL.ROOT_MODAL_FLOW,
           {
             screen: Routes.SHEET.RETURN_TO_DAPP_MODAL,
-<<<<<<< HEAD
-          }
-        );
-        expect(DevLogger.log).toHaveBeenLastCalledWith(
-          `WC2::redirect error while opening ${mockPeerLink} with error Error: Failed to open URL`
-=======
           },
         );
         expect(DevLogger.log).toHaveBeenLastCalledWith(
           `WC2::redirect error while opening ${mockPeerLink} with error Error: Failed to open URL`,
->>>>>>> 733bad1a
         );
       });
 
       it('skips iOS specific logic for iOS versions below 17', () => {
         jest.spyOn(Platform, 'Version', 'get').mockReturnValue('16.0');
-<<<<<<< HEAD
-        
-=======
-
->>>>>>> 733bad1a
+
         session.redirect('test');
         jest.runAllTimers();
 
@@ -666,27 +577,6 @@
     afterEach(() => {
       jest.runAllTimers();
       jest.clearAllTimers();
-<<<<<<< HEAD
-    })
-
-    it('calls redirect when requestId exists in requestsToRedirect', () => {
-      const requestId = '123';
-      
-      // Set up the requestsToRedirect object with the test ID
-      (session as any).requestsToRedirect = { 
-        [requestId]: true 
-      };
-      
-      // Spy on the redirect method
-      const redirectSpy = jest.spyOn(session, 'redirect');
-      
-      // Call the method under test
-      session.needsRedirect(requestId);
-      
-      // Verify redirect was called with the expected parameter
-      expect(redirectSpy).toHaveBeenCalledWith(`needsRedirect_${requestId}`);
-      
-=======
     });
 
     it('calls redirect when requestId exists in requestsToRedirect', () => {
@@ -706,52 +596,28 @@
       // Verify redirect was called with the expected parameter
       expect(redirectSpy).toHaveBeenCalledWith(`needsRedirect_${requestId}`);
 
->>>>>>> 733bad1a
       // Verify the ID was removed from requestsToRedirect
       expect((session as any).requestsToRedirect[requestId]).toBeUndefined();
     });
 
     it('does not call redirect when requestId does not exist', () => {
       const requestId = '123';
-<<<<<<< HEAD
-      
+
       // Set up empty requestsToRedirect object
       (session as any).requestsToRedirect = {};
-      
+
       // Spy on the redirect method
       const redirectSpy = jest.spyOn(session, 'redirect');
-      
+
       // Call the method under test
       session.needsRedirect(requestId);
-      
-=======
-
-      // Set up empty requestsToRedirect object
-      (session as any).requestsToRedirect = {};
-
-      // Spy on the redirect method
-      const redirectSpy = jest.spyOn(session, 'redirect');
-
-      // Call the method under test
-      session.needsRedirect(requestId);
-
->>>>>>> 733bad1a
+
       // Verify redirect was not called
       expect(redirectSpy).not.toHaveBeenCalled();
     });
 
     it('handles multiple requests correctly', () => {
       // Set up multiple request IDs
-<<<<<<< HEAD
-      (session as any).requestsToRedirect = { 
-        '123': true,
-        '456': true,
-        '789': true
-      };
-      
-      const redirectSpy = jest.spyOn(session, 'redirect');
-      
-=======
       (session as any).requestsToRedirect = {
         '123': true,
         '456': true,
@@ -760,39 +626,23 @@
 
       const redirectSpy = jest.spyOn(session, 'redirect');
 
->>>>>>> 733bad1a
       // Process first request
       session.needsRedirect('123');
       expect(redirectSpy).toHaveBeenCalledWith('needsRedirect_123');
       expect((session as any).requestsToRedirect['123']).toBeUndefined();
-<<<<<<< HEAD
-      
+
       // Other requests should still be there
       expect((session as any).requestsToRedirect['456']).toBe(true);
       expect((session as any).requestsToRedirect['789']).toBe(true);
-      
+
       // Reset the spy
       redirectSpy.mockClear();
-      
-=======
-
-      // Other requests should still be there
-      expect((session as any).requestsToRedirect['456']).toBe(true);
-      expect((session as any).requestsToRedirect['789']).toBe(true);
-
-      // Reset the spy
-      redirectSpy.mockClear();
-
->>>>>>> 733bad1a
+
       // Process second request
       session.needsRedirect('456');
       expect(redirectSpy).toHaveBeenCalledWith('needsRedirect_456');
       expect((session as any).requestsToRedirect['456']).toBeUndefined();
-<<<<<<< HEAD
-      
-=======
-
->>>>>>> 733bad1a
+
       // And the third request should still be there
       expect((session as any).requestsToRedirect['789']).toBe(true);
     });
@@ -800,14 +650,10 @@
 
   it('handles wallet_switchEthereumChain correctly', async () => {
     // Setup spies
-<<<<<<< HEAD
-    const handleChainChangeSpy = jest.spyOn(session as any, 'handleChainChange');
-=======
     const handleChainChangeSpy = jest.spyOn(
       session as any,
       'handleChainChange',
     );
->>>>>>> 733bad1a
     const approveRequestSpy = jest.spyOn(session, 'approveRequest');
 
     // Create a mock switch chain request
@@ -824,23 +670,14 @@
       },
       verifyContext: {
         verified: {
-<<<<<<< HEAD
-          origin: 'https://example.com'
-        }
-=======
           origin: 'https://example.com',
         },
->>>>>>> 733bad1a
       },
     };
 
     // Store the request ID in the topicByRequestId map
-<<<<<<< HEAD
-    (session as any).topicByRequestId[switchChainRequest.id] = switchChainRequest.topic;
-=======
     (session as any).topicByRequestId[switchChainRequest.id] =
       switchChainRequest.topic;
->>>>>>> 733bad1a
 
     // Call handleRequest with the switchChainRequest
     await session.handleRequest(switchChainRequest as any);
@@ -849,15 +686,9 @@
     expect(handleChainChangeSpy).toHaveBeenCalledWith(parseInt(chainIdHex, 16)); // 137 in decimal
 
     // Verify approveRequest was called with the correct parameters
-<<<<<<< HEAD
-    expect(approveRequestSpy).toHaveBeenCalledWith({ 
-      id: switchChainRequest.id + '', 
-      result: true 
-=======
     expect(approveRequestSpy).toHaveBeenCalledWith({
       id: switchChainRequest.id + '',
       result: true,
->>>>>>> 733bad1a
     });
   });
 });