--- conflicted
+++ resolved
@@ -12,10 +12,6 @@
 import DevLogger from '../SDKConnect/utils/DevLogger';
 import { getGlobalNetworkClientId } from '../../util/networks/global-network';
 import { Hex, CaipChainId } from '@metamask/utils';
-<<<<<<< HEAD
-
-=======
->>>>>>> 80584155
 
 jest.mock('../AppConstants', () => ({
   WALLET_CONNECT: {
@@ -213,12 +209,6 @@
   switchToNetwork: jest.fn().mockResolvedValue(undefined),
 }));
 
-<<<<<<< HEAD
-
-
-
-=======
->>>>>>> 80584155
 describe('WalletConnect2Session', () => {
   let session: WalletConnect2Session;
   let mockClient: IWalletKit;
@@ -233,23 +223,6 @@
     networkConfigurationsByCaipChainId: {
       'eip155:1': {
         chainId: '0x1',
-<<<<<<< HEAD
-        rpcEndpoints: [{ networkClientId: 'mainnet' }]
-      },
-      [testChainCaip]: {
-        chainId: testChainId,
-        rpcEndpoints: [{ networkClientId: testNetworkClientId }]
-      }
-    },
-    networkConfigurationsByChainId: {
-      '0x1': {
-        rpcEndpoints: [{ networkClientId: 'mainnet' }]
-      },
-     [testChainId]: {
-        rpcEndpoints: [{ networkClientId: testNetworkClientId}]
-      }
-    }
-=======
         rpcEndpoints: [{ networkClientId: 'mainnet' }],
       },
       [testChainCaip]: {
@@ -265,7 +238,6 @@
         rpcEndpoints: [{ networkClientId: testNetworkClientId }],
       },
     },
->>>>>>> 80584155
   };
 
   beforeEach(() => {
@@ -292,15 +264,6 @@
           name: 'Test App',
           icon: 'https://example.com/icon.png',
           lastVerifiedUrl: 'https://example.com',
-<<<<<<< HEAD
-        }
-      },
-      engine: {
-        backgroundState: {
-          NetworkController: networkControllerMock
-        }
-      }
-=======
         },
       },
       engine: {
@@ -308,7 +271,6 @@
           NetworkController: networkControllerMock,
         },
       },
->>>>>>> 80584155
     });
 
     // Mock the selectors to return proper data
@@ -324,13 +286,9 @@
     selectEvmNetworkConfigurationsByChainId.mockReturnValue({
       '0x1': { rpcEndpoints: [{ networkClientId: 'mainnet' }] },
       '0x2': { rpcEndpoints: [{ networkClientId: 'optimism' }] },
-<<<<<<< HEAD
-      [testChainId]: { rpcEndpoints: [{ networkClientId: testNetworkClientId }] }
-=======
       [testChainId]: {
         rpcEndpoints: [{ networkClientId: testNetworkClientId }],
       },
->>>>>>> 80584155
     });
 
     session = new WalletConnect2Session({
@@ -851,23 +809,15 @@
   });
 
   describe('handles wc grpc operations correctly', () => {
-<<<<<<< HEAD
-    const { isPerDappSelectedNetworkEnabled: isPerDappSelectedNetworkEnabledMock } = jest.requireMock('../../util/networks');
-=======
     const {
       isPerDappSelectedNetworkEnabled: isPerDappSelectedNetworkEnabledMock,
     } = jest.requireMock('../../util/networks');
->>>>>>> 80584155
     const mockedEngine = jest.requireMock('../Engine/Engine');
 
     async function buildCase(
       request: WalletKitTypes.SessionRequest,
       switchIntoChainId: Hex,
-<<<<<<< HEAD
-      switchIntoCaip2ChainId: CaipChainId
-=======
       switchIntoCaip2ChainId: CaipChainId,
->>>>>>> 80584155
     ) {
       session.setDeeplink(false);
       jest.useRealTimers();
@@ -875,21 +825,6 @@
       const {
         selectNetworkConfigurationsByCaipChainId,
         selectEvmNetworkConfigurationsByChainId,
-<<<<<<< HEAD
-         selectNetworkConfigurations
-      } = jest.requireMock('../../selectors/networkController');
-      selectNetworkConfigurationsByCaipChainId.mockReturnValue({
-        'eip155:1': { chainId: '0x1' },
-        [switchIntoCaip2ChainId]: { chainId: switchIntoChainId }
-      });
-      selectEvmNetworkConfigurationsByChainId.mockReturnValue({
-        '0x1': { rpcEndpoints: [{ networkClientId: 'mainnet' }] },
-       [switchIntoChainId]: { rpcEndpoints: [{ networkClientId }] }
-      });
-      selectNetworkConfigurations.mockReturnValue({
-        'mainnet': { chainId: '0x1' },
-        [networkClientId]: { chainId: switchIntoChainId }
-=======
         selectNetworkConfigurations,
       } = jest.requireMock('../../selectors/networkController');
       selectNetworkConfigurationsByCaipChainId.mockReturnValue({
@@ -903,7 +838,6 @@
       selectNetworkConfigurations.mockReturnValue({
         mainnet: { chainId: '0x1' },
         [networkClientId]: { chainId: switchIntoChainId },
->>>>>>> 80584155
       });
       (selectEvmChainId as unknown as jest.Mock).mockReturnValue('0x1');
       // Reset mock function before test
@@ -924,11 +858,7 @@
         params: {
           request: {
             method: 'wallet_switchEthereumChain',
-<<<<<<< HEAD
-            params: [{ chainId:testChainId }],
-=======
             params: [{ chainId: testChainId }],
->>>>>>> 80584155
           },
           chainId: 'eip155:1', // Current chain before switch
         },
@@ -940,26 +870,18 @@
           },
         },
       };
-<<<<<<< HEAD
-      const handleChainChangeSpy = jest.spyOn(session as any, 'handleChainChange');
-=======
       const handleChainChangeSpy = jest.spyOn(
         session as any,
         'handleChainChange',
       );
->>>>>>> 80584155
       const approveRequestSpy = jest.spyOn(session, 'approveRequest');
       handleChainChangeSpy.mockResolvedValue(undefined);
       isPerDappSelectedNetworkEnabledMock.mockReturnValue(true);
 
       await buildCase(request, testChainId, testChainCaip);
-<<<<<<< HEAD
-      expect(handleChainChangeSpy).toHaveBeenCalledWith(parseInt(testChainId, 16));
-=======
       expect(handleChainChangeSpy).toHaveBeenCalledWith(
         parseInt(testChainId, 16),
       );
->>>>>>> 80584155
       expect(isPerDappSelectedNetworkEnabledMock).toHaveReturnedWith(true);
       expect(approveRequestSpy).toHaveBeenCalledWith({
         id: request.id + '',
@@ -969,35 +891,6 @@
 
     it('handles wallet_switchEthereumChain correctly with isPerDappSelectedNetworkEnabled() = false', async () => {
       jest.mock('./wc-utils', () => jest.requireActual('./wc-utils'));
-<<<<<<< HEAD
-
-      const requestId = Math.floor(Math.random() * 1000000);
-      const request: WalletKitTypes.SessionRequest = {
-        id: requestId,
-        topic: mockSession.topic,
-        params: {
-          request: {
-            method: 'wallet_switchEthereumChain',
-            params: [{ chainId:testChainId }],
-          },
-          chainId: 'eip155:1', // Current chain before switch
-        },
-        verifyContext: {
-          verified: {
-            origin: 'https://example.com',
-            validation: 'UNKNOWN',
-            verifyUrl: ''
-          },
-        },
-      };
-      const handleChainChangeSpy = jest.spyOn(session as any, 'handleChainChange');
-      const approveRequestSpy = jest.spyOn(session, 'approveRequest');
-      isPerDappSelectedNetworkEnabledMock.mockReturnValue(false);
-      handleChainChangeSpy.mockResolvedValue(undefined);
-
-      await buildCase(request, testChainId, testChainCaip);
-      expect(handleChainChangeSpy).toHaveBeenCalledWith(parseInt(testChainId, 16));
-=======
 
       const requestId = Math.floor(Math.random() * 1000000);
       const request: WalletKitTypes.SessionRequest = {
@@ -1030,7 +923,6 @@
       expect(handleChainChangeSpy).toHaveBeenCalledWith(
         parseInt(testChainId, 16),
       );
->>>>>>> 80584155
       expect(isPerDappSelectedNetworkEnabledMock).toHaveReturnedWith(false);
       expect(approveRequestSpy).toHaveBeenCalledWith({
         id: request.id + '',
@@ -1048,11 +940,7 @@
         params: {
           request: {
             method: 'wallet_switchEthereumChain',
-<<<<<<< HEAD
-            params: [{ chainId:testChainId }],
-=======
             params: [{ chainId: testChainId }],
->>>>>>> 80584155
           },
           chainId: 'eip155:1', // Current chain before switch
         },
@@ -1060,37 +948,6 @@
           verified: {
             origin: 'https://example.com',
             validation: 'UNKNOWN',
-<<<<<<< HEAD
-            verifyUrl: ''
-          },
-        },
-      };
-      const handleChainChangeSpy = jest.spyOn(session as any, 'handleChainChange');
-      const handleSwitchToChainSpy = jest.spyOn(session,'switchToChain');
-      const mockRespondSessionRequest = jest.spyOn(mockClient, 'respondSessionRequest').mockResolvedValue(undefined);
-
-      isPerDappSelectedNetworkEnabledMock.mockReturnValue(false);
-      handleChainChangeSpy.mockResolvedValue(undefined);
-
-      // Test with an invalid chainId that should cause handleSwitchToChain to throw
-      await buildCase(request, '0x2', 'eip155:1234567890abcdef1234567890abcdef12345678');
-
-      // Verify that handleSwitchToChain was called
-      expect(handleSwitchToChainSpy).toHaveBeenCalled();
-
-      // Check if the spy threw an exception by examining its results
-      expect(mockRespondSessionRequest).toHaveBeenCalledWith({
-        topic: mockSession.topic,
-        response: {
-          id: request.id,
-          jsonrpc: '2.0',
-          error: { code: 4902, message: 'Invalid chainId' },
-        },
-      });
-    });
-
-    it('handles personal_sign correctly with invalid chainId network config', async () => {
-=======
             verifyUrl: '',
           },
         },
@@ -1176,85 +1033,6 @@
     it('handles personal_sign correctly with invalid chainId', async () => {
       jest.mock('./wc-utils', () => jest.requireActual('./wc-utils'));
 
->>>>>>> 80584155
-      const requestId = Math.floor(Math.random() * 1000000);
-      const request: WalletKitTypes.SessionRequest = {
-        id: requestId,
-        topic: mockSession.topic,
-        params: {
-          request: {
-            method: 'personal_sign',
-<<<<<<< HEAD
-            params: [{ chainId: 'eip155:2', message: 'test' }],
-=======
-            params: [{ message: 'test' }],
->>>>>>> 80584155
-          },
-          chainId: 'eip155:2', // Current chain before switch
-        },
-        verifyContext: {
-          verified: {
-            origin: 'https://example.com',
-            validation: 'UNKNOWN',
-<<<<<<< HEAD
-            verifyUrl: ''
-          },
-        },
-      };
-      jest.spyOn(jest.requireMock('./wc-utils') as any, 'getChainIdForCaipChainId').mockReturnValue('eip155:2');
-      const handleChainChangeSpy = jest.spyOn(session as any, 'handleChainChange');
-=======
-            verifyUrl: '',
-          },
-        },
-      };
-      const handleChainChangeSpy = jest.spyOn(
-        session as any,
-        'handleChainChange',
-      );
-      const handleSwitchToChainSpy = jest.spyOn(session, 'switchToChain');
-      const mockRespondSessionRequest = jest
-        .spyOn(mockClient, 'respondSessionRequest')
-        .mockResolvedValue(undefined);
-
->>>>>>> 80584155
-      isPerDappSelectedNetworkEnabledMock.mockReturnValue(false);
-      handleChainChangeSpy.mockResolvedValue(undefined);
-
-      // Test with an invalid chainId that should cause handleSwitchToChain to throw
-<<<<<<< HEAD
-      await expect(buildCase(request, '0x2', 'eip155:1234567890abcdef1234567890abcdef12345678'))
-      .rejects.toThrow('Invalid parameters: active chainId is different than the one provided.');
-    });
-
-
-    it('handles personal_sign correctly with invalid chainId', async () => {
-      jest.mock('./wc-utils', () => jest.requireActual('./wc-utils'));
-
-=======
-      await buildCase(
-        request,
-        '0x2',
-        'eip155:1234567890abcdef1234567890abcdef12345678',
-      );
-
-      // Verify that handleSwitchToChain was called
-      expect(handleSwitchToChainSpy).not.toHaveBeenCalled();
-
-      // Check if the spy threw an exception by examining its results
-      expect(mockRespondSessionRequest).toHaveBeenCalledWith({
-        topic: mockSession.topic,
-        response: {
-          id: request.id,
-          jsonrpc: '2.0',
-          error: { code: 4902, message: 'Invalid chainId' },
-        },
-      });
-    });
-
-    it('handles personal_sign correctly with valid chainId that it has permissions for', async () => {
-      jest.mock('./wc-utils', () => jest.requireActual('./wc-utils'));
->>>>>>> 80584155
       const requestId = Math.floor(Math.random() * 1000000);
       const request: WalletKitTypes.SessionRequest = {
         id: requestId,
@@ -1264,9 +1042,60 @@
             method: 'personal_sign',
             params: [{ message: 'test' }],
           },
-<<<<<<< HEAD
           chainId: 'eip155:2', // Current chain before switch
-=======
+        },
+        verifyContext: {
+          verified: {
+            origin: 'https://example.com',
+            validation: 'UNKNOWN',
+            verifyUrl: '',
+          },
+        },
+      };
+      const handleChainChangeSpy = jest.spyOn(
+        session as any,
+        'handleChainChange',
+      );
+      const handleSwitchToChainSpy = jest.spyOn(session, 'switchToChain');
+      const mockRespondSessionRequest = jest
+        .spyOn(mockClient, 'respondSessionRequest')
+        .mockResolvedValue(undefined);
+
+      isPerDappSelectedNetworkEnabledMock.mockReturnValue(false);
+      handleChainChangeSpy.mockResolvedValue(undefined);
+
+      // Test with an invalid chainId that should cause handleSwitchToChain to throw
+      await buildCase(
+        request,
+        '0x2',
+        'eip155:1234567890abcdef1234567890abcdef12345678',
+      );
+
+      // Verify that handleSwitchToChain was called
+      expect(handleSwitchToChainSpy).not.toHaveBeenCalled();
+
+      // Check if the spy threw an exception by examining its results
+      expect(mockRespondSessionRequest).toHaveBeenCalledWith({
+        topic: mockSession.topic,
+        response: {
+          id: request.id,
+          jsonrpc: '2.0',
+          error: { code: 4902, message: 'Invalid chainId' },
+        },
+      });
+    });
+
+    it('handles personal_sign correctly with valid chainId that it has permissions for', async () => {
+      jest.mock('./wc-utils', () => jest.requireActual('./wc-utils'));
+      const requestId = Math.floor(Math.random() * 1000000);
+      const request: WalletKitTypes.SessionRequest = {
+        id: requestId,
+        topic: mockSession.topic,
+        params: {
+          request: {
+            method: 'personal_sign',
+            params: [{ message: 'test' }],
+          },
           chainId: testChainCaip,
         },
         verifyContext: {
@@ -1371,40 +1200,11 @@
             ],
           },
           chainId: testChainCaip,
->>>>>>> 80584155
         },
         verifyContext: {
           verified: {
             origin: 'https://example.com',
             validation: 'UNKNOWN',
-<<<<<<< HEAD
-            verifyUrl: ''
-          },
-        },
-      };
-      const handleChainChangeSpy = jest.spyOn(session as any, 'handleChainChange');
-      const handleSwitchToChainSpy = jest.spyOn(session,'switchToChain');
-      const mockRespondSessionRequest = jest.spyOn(mockClient, 'respondSessionRequest').mockResolvedValue(undefined);
-
-      isPerDappSelectedNetworkEnabledMock.mockReturnValue(false);
-      handleChainChangeSpy.mockResolvedValue(undefined);
-
-      // Test with an invalid chainId that should cause handleSwitchToChain to throw
-      await buildCase(request, '0x2', 'eip155:1234567890abcdef1234567890abcdef12345678');
-
-      // Verify that handleSwitchToChain was called
-      expect(handleSwitchToChainSpy).not.toHaveBeenCalled();
-
-      // Check if the spy threw an exception by examining its results
-      expect(mockRespondSessionRequest).toHaveBeenCalledWith({
-        topic: mockSession.topic,
-        response: {
-          id: request.id,
-          jsonrpc: '2.0',
-          error: { code: 4902, message: 'Invalid chainId' },
-        },
-      });
-=======
             verifyUrl: '',
           },
         },
@@ -1502,196 +1302,6 @@
         'chainChanged',
         parseInt(testChainId, 16),
       );
->>>>>>> 80584155
-    });
-
-    it('handles personal_sign correctly with valid chainId that it has permissions for', async () => {
-
-      jest.mock('./wc-utils', () => jest.requireActual('./wc-utils'));
-      const requestId = Math.floor(Math.random() * 1000000);
-      const request: WalletKitTypes.SessionRequest = {
-        id: requestId,
-        topic: mockSession.topic,
-        params: {
-          request: {
-            method: 'personal_sign',
-            params: [{ message: 'test' }],
-          },
-          chainId: testChainCaip,
-        },
-        verifyContext: {
-          verified: {
-            origin: 'https://example.com',
-            validation: 'UNKNOWN',
-            verifyUrl: ''
-          },
-        },
-      };
-
-
-      const handleChainChangeSpy = jest.spyOn(session as any, 'handleChainChange');
-      const handleSwitchToChainSpy = jest.spyOn(session,'switchToChain');
-      const mockChainChangedEvent = jest.spyOn(session, 'emitEvent').mockResolvedValue(undefined);
-
-      isPerDappSelectedNetworkEnabledMock.mockReturnValue(false);
-      handleChainChangeSpy.mockResolvedValue(undefined);
-      await buildCase(request, testChainId, testChainCaip);
-      // Verify that handleSwitchToChain was called
-      expect(handleSwitchToChainSpy).toHaveBeenCalled();
-      expect(mockChainChangedEvent).toHaveBeenCalledWith('chainChanged', parseInt(testChainId, 16));
-
-
-    });
-
-    it('handles eth_sendTransaction correctly with valid chainId that it has permissions for', async () => {
-      jest.mock('./wc-utils', () => jest.requireActual('./wc-utils'));
-      const requestId = Math.floor(Math.random() * 1000000);
-      const request: WalletKitTypes.SessionRequest = {
-        id: requestId,
-        topic: mockSession.topic,
-        params: {
-          request: {
-            method: 'eth_sendTransaction',
-            params: [{
-              from: '0x1234567890abcdef1234567890abcdef12345678',
-              to: '0xabcdefabcdefabcdefabcdefabcdefabcdefabcdef',
-              value: '0x16345785d8a0000', // 0.1 ETH in wei
-              gas: '0x5208', // 21000
-              gasPrice: '0x4a817c800', // 20 Gwei
-              data: '0x'
-            }],
-          },
-          chainId: testChainCaip,
-        },
-        verifyContext: {
-          verified: {
-            origin: 'https://example.com',
-            validation: 'UNKNOWN',
-            verifyUrl: ''
-          },
-        },
-      };
-
-      const handleChainChangeSpy = jest.spyOn(session as any, 'handleChainChange');
-      const handleSwitchToChainSpy = jest.spyOn(session,'switchToChain');
-      const mockChainChangedEvent = jest.spyOn(session, 'emitEvent').mockResolvedValue(undefined);
-
-      isPerDappSelectedNetworkEnabledMock.mockReturnValue(false);
-      handleChainChangeSpy.mockResolvedValue(undefined);
-      await buildCase(request, testChainId, testChainCaip);
-
-      // Verify that handleSwitchToChain was called
-      expect(handleSwitchToChainSpy).toHaveBeenCalled();
-      expect(mockChainChangedEvent).toHaveBeenCalledWith('chainChanged', parseInt(testChainId, 16));
-    });
-
-    it('handles eth_sendTransaction correctly with valid chainId that it has permissions for isPerDappSelectedNetworkEnabled() = false', async () => {
-      jest.mock('./wc-utils', () => jest.requireActual('./wc-utils'));
-      const requestId = Math.floor(Math.random() * 1000000);
-      const request: WalletKitTypes.SessionRequest = {
-        id: requestId,
-        topic: mockSession.topic,
-        params: {
-          request: {
-            method: 'eth_sendTransaction',
-            params: [{
-              from: '0x1234567890abcdef1234567890abcdef12345678',
-              to: '0xabcdefabcdefabcdefabcdefabcdefabcdefabcdef',
-              value: '0x16345785d8a0000', // 0.1 ETH in wei
-              gas: '0x5208', // 21000
-              gasPrice: '0x4a817c800', // 20 Gwei
-              data: '0x'
-            }],
-          },
-          chainId: testChainCaip,
-        },
-        verifyContext: {
-          verified: {
-            origin: 'https://example.com',
-            validation: 'UNKNOWN',
-            verifyUrl: ''
-          },
-        },
-      };
-
-      const handleChainChangeSpy = jest.spyOn(session as any, 'handleChainChange');
-      const handleSwitchToChainSpy = jest.spyOn(session,'switchToChain');
-      const mockChainChangedEvent = jest.spyOn(session, 'emitEvent').mockResolvedValue(undefined);
-
-      isPerDappSelectedNetworkEnabledMock.mockReturnValue(true);
-      handleChainChangeSpy.mockResolvedValue(undefined);
-      await buildCase(request, testChainId, testChainCaip);
-
-      // Verify that handleSwitchToChain was called
-      expect(handleSwitchToChainSpy).toHaveBeenCalled();
-      expect(mockChainChangedEvent).toHaveBeenCalledWith('chainChanged', parseInt(testChainId, 16));
-    });
-
-    it('handles eth_signTypedData_v3 correctly with valid chainId that it has permissions for', async () => {
-      jest.mock('./wc-utils', () => jest.requireActual('./wc-utils'));
-      const requestId = Math.floor(Math.random() * 1000000);
-      const typedData = {
-        domain: {
-          name: 'Test DApp',
-          version: '1',
-          chainId: parseInt(testChainId, 16),
-          verifyingContract: '0xabcdefabcdefabcdefabcdefabcdefabcdefabcdef'
-        },
-        types: {
-          EIP712Domain: [
-            { name: 'name', type: 'string' },
-            { name: 'version', type: 'string' },
-            { name: 'chainId', type: 'uint256' },
-            { name: 'verifyingContract', type: 'address' }
-          ],
-          Transfer: [
-            { name: 'from', type: 'address' },
-            { name: 'to', type: 'address' },
-            { name: 'amount', type: 'uint256' }
-          ]
-        },
-        message: {
-          from: '0x1234567890abcdef1234567890abcdef12345678',
-          to: '0xabcdefabcdefabcdefabcdefabcdefabcdefabcdef',
-          amount: '1000000000000000000' // 1 ETH
-        }
-      };
-
-      const request: WalletKitTypes.SessionRequest = {
-        id: requestId,
-        topic: mockSession.topic,
-        params: {
-          request: {
-            method: 'eth_signTypedData_v3',
-            params: [
-              '0x1234567890abcdef1234567890abcdef12345678',
-              JSON.stringify(typedData)
-            ],
-          },
-          chainId: testChainCaip,
-        },
-        verifyContext: {
-          verified: {
-            origin: 'https://example.com',
-            validation: 'UNKNOWN',
-            verifyUrl: ''
-          },
-        },
-      };
-
-      const handleChainChangeSpy = jest.spyOn(session as any, 'handleChainChange');
-      const handleSwitchToChainSpy = jest.spyOn(session,'switchToChain');
-      const mockChainChangedEvent = jest.spyOn(session, 'emitEvent').mockResolvedValue(undefined);
-
-      isPerDappSelectedNetworkEnabledMock.mockReturnValue(false);
-      handleChainChangeSpy.mockResolvedValue(undefined);
-      await buildCase(request, testChainId, testChainCaip);
-
-      // Verify that handleSwitchToChain was called
-      expect(handleSwitchToChainSpy).toHaveBeenCalled();
-      expect(mockChainChangedEvent).toHaveBeenCalledWith('chainChanged', parseInt(testChainId, 16));
-    });
-
-  })
-
-})+    });
+  });
+});