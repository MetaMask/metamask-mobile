--- conflicted
+++ resolved
@@ -11,11 +11,8 @@
 import { Minimizer } from '../NativeModules';
 import DevLogger from '../SDKConnect/utils/DevLogger';
 import { getGlobalNetworkClientId } from '../../util/networks/global-network';
-<<<<<<< HEAD
-=======
 import { Hex, CaipChainId } from '@metamask/utils';
 
->>>>>>> bc83b72c
 
 jest.mock('../AppConstants', () => ({
   WALLET_CONNECT: {
@@ -142,10 +139,7 @@
   selectEvmChainId: jest.fn(),
   selectEvmNetworkConfigurationsByChainId: jest.fn().mockReturnValue({}),
   selectNetworkConfigurationsByCaipChainId: jest.fn().mockReturnValue({}),
-<<<<<<< HEAD
-=======
   selectNetworkConfigurations: jest.fn().mockReturnValue({}),
->>>>>>> bc83b72c
   selectIsAllNetworks: jest.fn().mockReturnValue(false),
   selectIsPopularNetwork: jest.fn().mockReturnValue(false),
 }));
@@ -200,8 +194,6 @@
   getGlobalNetworkClientId: jest.fn().mockReturnValue('1'),
 }));
 
-<<<<<<< HEAD
-=======
 jest.mock('../../actions/sdk', () => ({
   updateWC2Metadata: jest.fn().mockReturnValue({ type: 'UPDATE_WC2_METADATA' }),
 }));
@@ -219,7 +211,6 @@
 
 
 
->>>>>>> bc83b72c
 describe('WalletConnect2Session', () => {
   let session: WalletConnect2Session;
   let mockClient: IWalletKit;
@@ -268,30 +259,6 @@
       inpageProvider: {
         networkId: '1',
       },
-<<<<<<< HEAD
-      engine: {
-        backgroundState: {
-          NetworkController: {
-            networkConfigurationsByCaipChainId: {
-              'eip155:1': {
-                chainId: '0x1',
-                rpcEndpoints: [{ networkClientId: 'mainnet' }]
-              },
-              'eip155:137': {
-                chainId: '0x89',
-                rpcEndpoints: [{ networkClientId: 'polygon' }]
-              }
-            },
-            networkConfigurationsByChainId: {
-              '0x1': {
-                rpcEndpoints: [{ networkClientId: 'mainnet' }]
-              },
-              '0x89': {
-                rpcEndpoints: [{ networkClientId: 'polygon' }]
-              }
-            }
-          }
-=======
       sdk: {
         wc2Metadata: {
           id: 'test-channel',
@@ -304,7 +271,6 @@
       engine: {
         backgroundState: {
           NetworkController: networkControllerMock
->>>>>>> bc83b72c
         }
       }
     });
@@ -313,13 +279,6 @@
     const { selectNetworkConfigurationsByCaipChainId, selectEvmNetworkConfigurationsByChainId } = jest.requireMock('../../selectors/networkController');
     selectNetworkConfigurationsByCaipChainId.mockReturnValue({
       'eip155:1': { chainId: '0x1' },
-<<<<<<< HEAD
-      'eip155:137': { chainId: '0x89' },
-    });
-    selectEvmNetworkConfigurationsByChainId.mockReturnValue({
-      '0x1': { rpcEndpoints: [{ networkClientId: 'mainnet' }] },
-      '0x89': { rpcEndpoints: [{ networkClientId: 'polygon' }] }
-=======
       'eip155:2': { chainId: '0x2' },
       [testChainCaip]: { chainId: testChainId },
     });
@@ -327,7 +286,6 @@
       '0x1': { rpcEndpoints: [{ networkClientId: 'mainnet' }] },
       '0x2': { rpcEndpoints: [{ networkClientId: 'optimism' }] },
       [testChainId]: { rpcEndpoints: [{ networkClientId: testNetworkClientId }] }
->>>>>>> bc83b72c
     });
 
     session = new WalletConnect2Session({
@@ -841,47 +799,6 @@
     });
   });
 
-<<<<<<< HEAD
-  describe('handles wallet_switchEthereumChain correctly', () => {
-    const { isPerDappSelectedNetworkEnabled: isPerDappSelectedNetworkEnabledMock } = jest.requireMock('../../util/networks');
-    const mockedEngine = jest.requireMock('../Engine/Engine');
-    const testNetworkClientId = 'test-network-client-id';
-    const testChainId = '0x89'
-
-    async function buildCase(
-      isPerDappSelectedNetworkEnabled: boolean,
-      chainId: string
-    ) {
-      (store.getState as jest.Mock).mockReturnValue({
-        inpageProvider: {
-          networkId: '1',
-        },
-        engine: {
-          backgroundState: {
-            NetworkController: {
-              networkConfigurationsByChainId: {
-                '0x1': {
-                  rpcEndpoints: [{ networkClientId: 'mainnet' }]
-                },
-                '0x89': {
-                  rpcEndpoints: [{ networkClientId: testNetworkClientId }]
-                }
-              }
-            }
-          }
-        }
-      });
-
-      // Update the mock selectors for this specific test
-      const { selectNetworkConfigurationsByCaipChainId, selectEvmNetworkConfigurationsByChainId } = jest.requireMock('../../selectors/networkController');
-      selectNetworkConfigurationsByCaipChainId.mockReturnValue({
-        'eip155:1': { chainId: '0x1' },
-        'eip155:137': { chainId: '0x89' }
-      });
-      selectEvmNetworkConfigurationsByChainId.mockReturnValue({
-        '0x1': { rpcEndpoints: [{ networkClientId: 'mainnet' }] },
-        '0x89': { rpcEndpoints: [{ networkClientId: testNetworkClientId }] }
-=======
   describe('handles wc grpc operations correctly', () => {
     const { isPerDappSelectedNetworkEnabled: isPerDappSelectedNetworkEnabledMock } = jest.requireMock('../../util/networks');
     const mockedEngine = jest.requireMock('../Engine/Engine');
@@ -910,19 +827,10 @@
       selectNetworkConfigurations.mockReturnValue({
         'mainnet': { chainId: '0x1' },
         [networkClientId]: { chainId: switchIntoChainId }
->>>>>>> bc83b72c
       });
       (selectEvmChainId as unknown as jest.Mock).mockReturnValue('0x1');
       // Reset mock function before test
       mockedEngine.context.MultichainNetworkController.setActiveNetwork.mockClear();
-<<<<<<< HEAD
-
-      // Mock getGlobalNetworkClientId to return testNetworkClientId
-      (getGlobalNetworkClientId as jest.Mock).mockReturnValue(testNetworkClientId);
-
-      const request: WalletKitTypes.SessionRequest = {
-        id: 42,
-=======
       // Mock getGlobalNetworkClientId to return networkClientId
       (getGlobalNetworkClientId as jest.Mock).mockReturnValue(networkClientId);
       (session as any).topicByRequestId[request.id] = request.topic;
@@ -930,90 +838,6 @@
     }
 
     it('handles wallet_switchEthereumChain correctly with isPerDappSelectedNetworkEnabled()', async () => {
-      jest.mock('./wc-utils', () => jest.requireActual('./wc-utils'));
-
-      const requestId = Math.floor(Math.random() * 1000000);
-      const request: WalletKitTypes.SessionRequest = {
-        id: requestId,
->>>>>>> bc83b72c
-        topic: mockSession.topic,
-        params: {
-          request: {
-            method: 'wallet_switchEthereumChain',
-<<<<<<< HEAD
-            params: [{ chainId }],
-=======
-            params: [{ chainId:testChainId }],
->>>>>>> bc83b72c
-          },
-          chainId: 'eip155:1', // Current chain before switch
-        },
-        verifyContext: {
-          verified: {
-            origin: 'https://example.com',
-            validation: 'UNKNOWN',
-            verifyUrl: ''
-          },
-        },
-      };
-<<<<<<< HEAD
-
-      (session as any).topicByRequestId[request.id] = request.topic;
-      isPerDappSelectedNetworkEnabledMock.mockReturnValue(isPerDappSelectedNetworkEnabled);
-
-      const handleChainChangeSpy = jest.spyOn(session as any, 'handleChainChange');
-      const approveRequestSpy = jest.spyOn(session, 'approveRequest');
-
-      await session.handleRequest(request);
-
-      expect(handleChainChangeSpy).toHaveBeenCalledWith(parseInt(chainId, 16));
-      expect(isPerDappSelectedNetworkEnabledMock).toHaveReturnedWith(isPerDappSelectedNetworkEnabled);
-      expect(approveRequestSpy).toHaveBeenCalledWith({
-        id: request.id + '',
-        result: true,
-      });
-    }
-
-    it('handles wallet_switchEthereumChain correctly with isPerDappSelectedNetworkEnabled()', async () => {
-      // Directly spy on the getNetworkClientIdForChainId method
-      const getNetworkClientIdSpy = jest.spyOn(session as any, 'getNetworkClientIdForCaipChainId');
-
-      await buildCase(true, testChainId);
-
-      expect(getNetworkClientIdSpy).toHaveBeenCalled();
-      expect(mockedEngine.context.SelectedNetworkController.setNetworkClientIdForDomain).toHaveBeenCalledWith(
-        'example.com',
-        testNetworkClientId
-      );
-      // Restore the original method
-      getNetworkClientIdSpy.mockRestore();
-    });
-
-    it('handles wallet_switchEthereumChain correctly with isPerDappSelectedNetworkEnabled() = false', async () => {
-      // Directly spy on the getNetworkClientIdForChainId method
-      const getNetworkClientIdSpy = jest.spyOn(session as any, 'getNetworkClientIdForCaipChainId');
-
-      await buildCase(false, testChainId);
-      expect(getNetworkClientIdSpy).toHaveBeenCalledTimes(0);
-
-      // Restore the original method
-      getNetworkClientIdSpy.mockRestore();
-=======
-      const handleChainChangeSpy = jest.spyOn(session as any, 'handleChainChange');
-      const approveRequestSpy = jest.spyOn(session, 'approveRequest');
-      handleChainChangeSpy.mockResolvedValue(undefined);
-      isPerDappSelectedNetworkEnabledMock.mockReturnValue(true);
-
-      await buildCase(request, testChainId, testChainCaip);
-      expect(handleChainChangeSpy).toHaveBeenCalledWith(parseInt(testChainId, 16));
-      expect(isPerDappSelectedNetworkEnabledMock).toHaveReturnedWith(true);
-      expect(approveRequestSpy).toHaveBeenCalledWith({
-        id: request.id + '',
-        result: true,
-      });
-    });
-
-    it('handles wallet_switchEthereumChain correctly with isPerDappSelectedNetworkEnabled() = false', async () => {
       jest.mock('./wc-utils', () => jest.requireActual('./wc-utils'));
 
       const requestId = Math.floor(Math.random() * 1000000);
@@ -1037,19 +861,19 @@
       };
       const handleChainChangeSpy = jest.spyOn(session as any, 'handleChainChange');
       const approveRequestSpy = jest.spyOn(session, 'approveRequest');
-      isPerDappSelectedNetworkEnabledMock.mockReturnValue(false);
       handleChainChangeSpy.mockResolvedValue(undefined);
+      isPerDappSelectedNetworkEnabledMock.mockReturnValue(true);
 
       await buildCase(request, testChainId, testChainCaip);
       expect(handleChainChangeSpy).toHaveBeenCalledWith(parseInt(testChainId, 16));
-      expect(isPerDappSelectedNetworkEnabledMock).toHaveReturnedWith(false);
+      expect(isPerDappSelectedNetworkEnabledMock).toHaveReturnedWith(true);
       expect(approveRequestSpy).toHaveBeenCalledWith({
         id: request.id + '',
         result: true,
       });
     });
 
-    it('handles wallet_switchEthereumChain correctly with invalid chainId', async () => {
+    it('handles wallet_switchEthereumChain correctly with isPerDappSelectedNetworkEnabled() = false', async () => {
       jest.mock('./wc-utils', () => jest.requireActual('./wc-utils'));
 
       const requestId = Math.floor(Math.random() * 1000000);
@@ -1072,6 +896,42 @@
         },
       };
       const handleChainChangeSpy = jest.spyOn(session as any, 'handleChainChange');
+      const approveRequestSpy = jest.spyOn(session, 'approveRequest');
+      isPerDappSelectedNetworkEnabledMock.mockReturnValue(false);
+      handleChainChangeSpy.mockResolvedValue(undefined);
+
+      await buildCase(request, testChainId, testChainCaip);
+      expect(handleChainChangeSpy).toHaveBeenCalledWith(parseInt(testChainId, 16));
+      expect(isPerDappSelectedNetworkEnabledMock).toHaveReturnedWith(false);
+      expect(approveRequestSpy).toHaveBeenCalledWith({
+        id: request.id + '',
+        result: true,
+      });
+    });
+
+    it('handles wallet_switchEthereumChain correctly with invalid chainId', async () => {
+      jest.mock('./wc-utils', () => jest.requireActual('./wc-utils'));
+
+      const requestId = Math.floor(Math.random() * 1000000);
+      const request: WalletKitTypes.SessionRequest = {
+        id: requestId,
+        topic: mockSession.topic,
+        params: {
+          request: {
+            method: 'wallet_switchEthereumChain',
+            params: [{ chainId:testChainId }],
+          },
+          chainId: 'eip155:1', // Current chain before switch
+        },
+        verifyContext: {
+          verified: {
+            origin: 'https://example.com',
+            validation: 'UNKNOWN',
+            verifyUrl: ''
+          },
+        },
+      };
+      const handleChainChangeSpy = jest.spyOn(session as any, 'handleChainChange');
       const handleSwitchToChainSpy = jest.spyOn(session,'switchToChain');
       const mockRespondSessionRequest = jest.spyOn(mockClient, 'respondSessionRequest').mockResolvedValue(undefined);
 
@@ -1093,7 +953,6 @@
           error: { code: 4902, message: 'Invalid chainId' },
         },
       });
->>>>>>> bc83b72c
     });
 
     it('handles personal_sign correctly with invalid chainId network config', async () => {
