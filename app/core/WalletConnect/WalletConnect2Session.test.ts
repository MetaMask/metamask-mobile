/* eslint-disable @typescript-eslint/no-explicit-any */
import WalletConnect2Session from './WalletConnect2Session';
import { NavigationContainerRef } from '@react-navigation/native';
import { IWalletKit } from '@reown/walletkit';
import { SessionTypes } from '@walletconnect/types';
import { store } from '../../store';
import Engine from '../Engine';
import { selectEvmChainId } from '../../selectors/networkController';
import { Platform, Linking } from 'react-native';
import Routes from '../../../app/constants/navigation/Routes';
import Device from '../../util/device';
import { Minimizer } from '../NativeModules';
import DevLogger from '../SDKConnect/utils/DevLogger';

jest.mock('../AppConstants', () => ({
  WALLET_CONNECT: {
    PROJECT_ID: 'test-project-id',
    METADATA: {
      name: 'Test Wallet',
      description: 'Test Wallet Description',
      url: 'https://example.com',
      icons: ['https://example.com/icon.png'],
    },
  },
  BUNDLE_IDS: {
    ANDROID: 'com.test.app',
  },
}));

jest.mock('@reown/walletkit', () => {
  const mockClient = {
    approveRequest: jest.fn(),
    rejectRequest: jest.fn(),
    updateSession: jest.fn(),
    getPendingSessionRequests: jest.fn(),
    respondSessionRequest: jest.fn().mockResolvedValue(undefined),
    on: jest.fn(),
    emitSessionEvent: jest.fn(),
  };

  return {
    __esModule: true,
    default: {
      init: jest.fn().mockResolvedValue(mockClient),
    },
    WalletKit: {
      init: jest.fn().mockResolvedValue(mockClient),
    },
    Client: jest.fn().mockImplementation(() => mockClient),
  };
});

jest.mock('../BackgroundBridge/BackgroundBridge', () =>
  jest.fn().mockImplementation(() => ({
    onMessage: jest.fn(),
    onDisconnect: jest.fn(),
    setupProviderConnection: jest.fn(),
  })),
);

jest.mock('@react-navigation/native');
jest.mock('../Engine');
jest.mock('../SDKConnect/utils/DevLogger', () => ({
  log: jest.fn(),
}));
jest.mock('../Permissions', () => ({
  getPermittedAccounts: jest
    .fn()
    .mockResolvedValue(['0x1234567890abcdef1234567890abcdef12345678']),
  getPermittedChains: jest.fn().mockResolvedValue(['eip155:1']),
}));
jest.mock('../../store', () => ({
  store: {
    getState: jest.fn(),
    subscribe: jest.fn(),
  },
}));
jest.mock('../RPCMethods/RPCMethodMiddleware', () => ({
  __esModule: true,
  default: () => () => ({ acknowledged: () => Promise.resolve() }),
}));
jest.mock('./wc-utils', () => ({
  hideWCLoadingState: jest.fn(),
  showWCLoadingState: jest.fn(),
  checkWCPermissions: jest.fn().mockResolvedValue(true),
  getScopedPermissions: jest.fn().mockResolvedValue({
    eip155: {
      chains: ['eip155:1'],
      methods: ['eth_sendTransaction'],
      events: ['chainChanged', 'accountsChanged'],
      accounts: ['eip155:1:0x1234567890abcdef1234567890abcdef12345678'],
    },
  }),
  normalizeOrigin: jest.fn().mockImplementation((url) => url),
}));
jest.mock('../../selectors/networkController', () => ({
  selectEvmChainId: jest.fn(),
}));

jest.mock('../../util/device', () => ({
  isIos: jest.fn(),
}));

jest.mock('../NativeModules', () => ({
  Minimizer: {
    goBack: jest.fn(),
  },
}));

describe('WalletConnect2Session', () => {
  let session: WalletConnect2Session;
  let mockClient: IWalletKit;
  let mockSession: SessionTypes.Struct;
  let mockNavigation: NavigationContainerRef;

  beforeEach(() => {
    mockClient = new (jest.requireMock('@reown/walletkit').Client)();
    mockSession = {
      topic: 'test-topic',
      pairingTopic: 'test-pairing',
      peer: {
        metadata: { url: 'https://example.com', name: 'Test App', icons: [] },
      },
    } as unknown as SessionTypes.Struct;
    mockNavigation = {
      navigate: jest.fn(),
    } as unknown as NavigationContainerRef;

    (store.getState as jest.Mock).mockReturnValue({
      inpageProvider: {
        networkId: '1',
      },
    });

    Object.defineProperty(Engine, 'context', {
      value: {
        AccountsController: {
          getSelectedAccount: jest.fn().mockReturnValue({
            address: '0x1234567890abcdef1234567890abcdef12345678',
          }),
        },
        NetworkController: {
          getProviderAndBlockTracker: jest.fn().mockReturnValue({
            provider: {},
            blockTracker: {},
          }),
          getNetworkClientById: jest.fn().mockReturnValue({ chainId: '0x2' }),
        },
        PermissionController: {
          createPermissionMiddleware: jest
            .fn()
            .mockReturnValue(() => ({ result: true })),
        },
      },
      writable: true,
    });

    session = new WalletConnect2Session({
      web3Wallet: mockClient,
      session: mockSession,
      channelId: 'test-channel',
      deeplink: true,
      navigation: mockNavigation,
    });

    (session as any).topicByRequestId = { '1': mockSession.topic };

    // Mock Platform
    jest.spyOn(Platform, 'Version', 'get').mockReturnValue('17.0');
    jest.spyOn(Platform, 'select').mockImplementation(jest.fn());

    // Mock Linking
    jest.spyOn(Linking, 'openURL').mockReturnValue(Promise.resolve());
  });

  it('initializes correctly in constructor', () => {
    expect(session).toBeTruthy();
    expect((session as any).topicByRequestId).toEqual({
      '1': mockSession.topic,
    });
  });

  it('sets deeplink correctly', () => {
    session.setDeeplink(false);
    expect((session as any).deeplink).toBe(false);
  });

  it('rejects invalid chainId', async () => {
    const mockRespondSessionRequest = jest
      .spyOn(mockClient, 'respondSessionRequest')
      .mockImplementation(async () => {
        /* empty implementation */
      });

    const requestEvent = {
      id: '1',
      topic: 'test-topic',
      params: {
        chainId: '0x2',
        request: {
          method: 'eth_sendTransaction',
          params: [],
        },
      },
      verifyContext: {
        verified: {
          origin: 'https://example.com',
        },
      },
    };

    const { checkWCPermissions } = jest.requireMock('./wc-utils');
    checkWCPermissions.mockResolvedValueOnce(false);

    await session.handleRequest(requestEvent as any);

    expect(mockRespondSessionRequest).toHaveBeenCalledWith({
      topic: mockSession.topic,
      response: {
        id: '1',
        jsonrpc: '2.0',
        error: { code: 4902, message: 'Invalid chainId' },
      },
    });
  });

  it('removes listeners correctly', async () => {
    const mockOnDisconnect = jest.spyOn(
      (session as any).backgroundBridge,
      'onDisconnect',
    );

    await session.removeListeners();

    expect(mockOnDisconnect).toHaveBeenCalled();
  });

  it('approves a request correctly', async () => {
    const mockRespondSessionRequest = jest
      .spyOn(mockClient, 'respondSessionRequest')
      .mockResolvedValue(undefined);
    const request = { id: '1', result: '0x123' };

    await session.approveRequest(request);

    expect(mockRespondSessionRequest).toHaveBeenCalledWith({
      topic: mockSession.topic,
      response: {
        id: 1,
        jsonrpc: '2.0',
        result: request.result,
      },
    });
  });

  it('rejects a request correctly', async () => {
    const mockRespondSessionRequest = jest
      .spyOn(mockClient, 'respondSessionRequest')
      .mockResolvedValue(undefined);
    const request = { id: '1', error: new Error('User rejected') };

    await session.rejectRequest(request);

    expect(mockRespondSessionRequest).toHaveBeenCalledWith({
      topic: mockSession.topic,
      response: {
        id: 1,
        jsonrpc: '2.0',
        error: { code: 5000, message: 'User rejected' },
      },
    });
  });

  it('updates session', async () => {
    const mockUpdateSession = jest
      .spyOn(mockClient, 'updateSession')
      .mockResolvedValue({ acknowledged: () => Promise.resolve() });
    const accounts = ['0x123'];
    const chainId = 1;

    (store.getState as jest.Mock).mockReturnValue({
      inpageProvider: {
        networkId: '1',
      },
    });

    await session.updateSession({ chainId, accounts });

    expect(mockUpdateSession).toHaveBeenCalledWith({
      topic: mockSession.topic,
      namespaces: {
        eip155: {
          chains: ['eip155:1'],
          methods: ['eth_sendTransaction'],
          events: ['chainChanged', 'accountsChanged'],
          accounts: ['eip155:1:0x1234567890abcdef1234567890abcdef12345678'],
        },
      },
    });
  });

  it('subscribes to chain changes', async () => {
    // eslint-disable-next-line no-empty-function
    let subscriberCallback: () => void = () => {};
    (store.subscribe as jest.Mock).mockImplementation(
      (callback: () => void) => {
        subscriberCallback = callback;
      },
    );

    // Mock initial chain ID
    (selectEvmChainId as unknown as jest.Mock).mockReturnValue('0x1');

    session = new WalletConnect2Session({
      web3Wallet: mockClient,
      session: mockSession,
      channelId: 'test-channel',
      deeplink: true,
      navigation: mockNavigation,
    });

    const handleChainChangeSpy = jest.spyOn(
      session as any,
      'handleChainChange',
    );

    // Change the chain ID
    (selectEvmChainId as unknown as jest.Mock).mockReturnValue('0x2');

    subscriberCallback();

    await new Promise(process.nextTick);

    expect(handleChainChangeSpy).toHaveBeenCalledWith(2);

    subscriberCallback();
    expect(handleChainChangeSpy).toHaveBeenCalledTimes(1);

    handleChainChangeSpy.mockRestore();
  });

  it('does not trigger handleChainChange when handler is already running', async () => {
    // eslint-disable-next-line no-empty-function
    let subscriberCallback: () => void = () => {};
    (store.subscribe as jest.Mock).mockImplementation(
      (callback: () => void) => {
        subscriberCallback = callback;
      },
    );

    (selectEvmChainId as unknown as jest.Mock).mockReturnValue('0x1');

    session = new WalletConnect2Session({
      web3Wallet: mockClient,
      session: mockSession,
      channelId: 'test-channel',
      deeplink: true,
      navigation: mockNavigation,
    });

    (session as any).isHandlingChainChange = true;

    const handleChainChangeSpy = jest.spyOn(
      session as any,
      'handleChainChange',
    );

    (selectEvmChainId as unknown as jest.Mock).mockReturnValue('0x2');

    subscriberCallback();

    await new Promise(process.nextTick);

    expect(handleChainChangeSpy).not.toHaveBeenCalled();

    handleChainChangeSpy.mockRestore();
  });

  it('logs warning on handleChainChange error', async () => {
    // eslint-disable-next-line no-empty-function
    let subscriberCallback: () => void = () => {};
    (store.subscribe as jest.Mock).mockImplementation(
      (callback: () => void) => {
        subscriberCallback = callback;
      },
    );

    const consoleWarnSpy = jest.spyOn(console, 'warn').mockImplementation();

    (selectEvmChainId as unknown as jest.Mock).mockReturnValue('0x1');

    session = new WalletConnect2Session({
      web3Wallet: mockClient,
      session: mockSession,
      channelId: 'test-channel',
      deeplink: true,
      navigation: mockNavigation,
    });

    const error = new Error('Chain change failed');
    jest
      .spyOn(session as any, 'handleChainChange')
      .mockRejectedValueOnce(error);

    (selectEvmChainId as unknown as jest.Mock).mockReturnValue('0x2');

    subscriberCallback();

    await new Promise(process.nextTick);

    expect(consoleWarnSpy).toHaveBeenCalledWith(
      'WC2::store.subscribe Error handling chain change:',
      error,
    );

    consoleWarnSpy.mockRestore();
  });

  describe('redirect', () => {
    beforeEach(() => {
      jest.clearAllMocks();
      jest.useFakeTimers();
    });

    afterEach(() => {
      jest.useRealTimers();
    });

    it('does not follow the deeplink process when deeplink is false', () => {
      session.setDeeplink(false);
      session.redirect('test');
      jest.runAllTimers();

      expect(Linking.openURL).not.toHaveBeenCalled();
      expect(Minimizer.goBack).not.toHaveBeenCalled();
      expect(mockNavigation.navigate).not.toHaveBeenCalled();
    });

    it('allows backward navigation for non-iOS devices', () => {
      (Device.isIos as jest.Mock).mockReturnValue(false);

      session.redirect('test');
      jest.runAllTimers();

      expect(Minimizer.goBack).toHaveBeenCalled();
      expect(Linking.openURL).not.toHaveBeenCalled();
      expect(mockNavigation.navigate).not.toHaveBeenCalled();
    });

    describe('iOS specific behavior', () => {
      beforeEach(() => {
        (Device.isIos as jest.Mock).mockReturnValue(true);
        //(Platform.Version as any) = '17.0';
      });

      it('opens peerLink if available', async () => {
        const mockPeerLink = 'https://example.com';
        session.session = {
          ...mockSession,
          peer: {
            metadata: {
              ...mockSession.peer.metadata,
              redirect: {
                native: mockPeerLink,
              },
            },
          },
        } as any;

        session.redirect('test');
        jest.runAllTimers();

        expect(Linking.openURL).toHaveBeenCalledWith(mockPeerLink);
        expect(mockNavigation.navigate).not.toHaveBeenCalled();
      });

      it('falls back to universal link if native link is not available', async () => {
        const mockUniversalLink = 'https://universal.example.com';
        session.session = {
          ...mockSession,
          peer: {
            metadata: {
              ...mockSession.peer.metadata,
              redirect: {
                universal: mockUniversalLink,
              },
            },
          },
        } as any;

        session.redirect('test');
        jest.runAllTimers();

        expect(Linking.openURL).toHaveBeenCalledWith(mockUniversalLink);
        expect(mockNavigation.navigate).not.toHaveBeenCalled();
      });

      it('shows "return to dapp" modal if no peerLink is available', () => {
        session.session = {
          ...mockSession,
          peer: {
            metadata: {
              ...mockSession.peer.metadata,
              redirect: {},
            },
          },
        } as any;

        session.redirect('test');
        jest.runAllTimers();

        expect(mockNavigation.navigate).toHaveBeenCalledWith(
          Routes.MODAL.ROOT_MODAL_FLOW,
          {
            screen: Routes.SHEET.RETURN_TO_DAPP_MODAL,
          },
        );
        expect(Linking.openURL).not.toHaveBeenCalled();
      });

      it('shows "return to dapp" modal if opening peerLink fails', async () => {
        const mockPeerLink = 'https://example.com';
        session.session = {
          ...mockSession,
          peer: {
            metadata: {
              ...mockSession.peer.metadata,
              redirect: {
                native: mockPeerLink,
              },
            },
          },
        } as any;

        (Linking.openURL as jest.Mock).mockReturnValue(
          Promise.reject(new Error('Failed to open URL')),
        );

        session.redirect('test');
        jest.runAllTimers();

        // Force jest to process all pending promises
        await Promise.resolve();

        expect(Linking.openURL).toHaveBeenCalledWith(mockPeerLink);
        expect(mockNavigation.navigate).toHaveBeenCalledWith(
          Routes.MODAL.ROOT_MODAL_FLOW,
          {
            screen: Routes.SHEET.RETURN_TO_DAPP_MODAL,
          },
        );
        expect(DevLogger.log).toHaveBeenLastCalledWith(
          `WC2::redirect error while opening ${mockPeerLink} with error Error: Failed to open URL`,
        );
      });

      it('skips iOS specific logic for iOS versions below 17', () => {
        jest.spyOn(Platform, 'Version', 'get').mockReturnValue('16.0');

        session.redirect('test');
        jest.runAllTimers();

        expect(Minimizer.goBack).toHaveBeenCalled();
        expect(Linking.openURL).not.toHaveBeenCalled();
        expect(mockNavigation.navigate).not.toHaveBeenCalled();
      });
    });
  });

  describe('needsRedirect', () => {
    beforeEach(() => {
      // Reset the requestsToRedirect object
      (session as any).requestsToRedirect = {};
      jest.useFakeTimers();
    });

    afterEach(() => {
      jest.runAllTimers();
      jest.clearAllTimers();
    });

    it('calls redirect when requestId exists in requestsToRedirect', () => {
      const requestId = '123';

      // Set up the requestsToRedirect object with the test ID
      (session as any).requestsToRedirect = {
<<<<<<< HEAD
        [requestId]: true,
=======
        [requestId]: true
>>>>>>> 07aff153
      };

      // Spy on the redirect method
      const redirectSpy = jest.spyOn(session, 'redirect');

      // Call the method under test
      session.needsRedirect(requestId);

      // Verify redirect was called with the expected parameter
      expect(redirectSpy).toHaveBeenCalledWith(`needsRedirect_${requestId}`);

      // Verify the ID was removed from requestsToRedirect
      expect((session as any).requestsToRedirect[requestId]).toBeUndefined();
    });

    it('does not call redirect when requestId does not exist', () => {
      const requestId = '123';

      // Set up empty requestsToRedirect object
      (session as any).requestsToRedirect = {};

      // Spy on the redirect method
      const redirectSpy = jest.spyOn(session, 'redirect');

      // Call the method under test
      session.needsRedirect(requestId);

      // Verify redirect was not called
      expect(redirectSpy).not.toHaveBeenCalled();
    });

    it('handles multiple requests correctly', () => {
      // Set up multiple request IDs
      (session as any).requestsToRedirect = {
        '123': true,
        '456': true,
        '789': true,
      };

      const redirectSpy = jest.spyOn(session, 'redirect');

      // Process first request
      session.needsRedirect('123');
      expect(redirectSpy).toHaveBeenCalledWith('needsRedirect_123');
      expect((session as any).requestsToRedirect['123']).toBeUndefined();

      // Other requests should still be there
      expect((session as any).requestsToRedirect['456']).toBe(true);
      expect((session as any).requestsToRedirect['789']).toBe(true);

      // Reset the spy
      redirectSpy.mockClear();

      // Process second request
      session.needsRedirect('456');
      expect(redirectSpy).toHaveBeenCalledWith('needsRedirect_456');
      expect((session as any).requestsToRedirect['456']).toBeUndefined();

      // And the third request should still be there
      expect((session as any).requestsToRedirect['789']).toBe(true);
    });
  });

  it('handles wallet_switchEthereumChain correctly', async () => {
    // Setup spies
    const handleChainChangeSpy = jest.spyOn(session as any, 'handleChainChange');
    const approveRequestSpy = jest.spyOn(session, 'approveRequest');

    // Create a mock switch chain request
    const chainIdHex = '0x89'; // Polygon
    const switchChainRequest = {
      id: '42',
      topic: mockSession.topic,
      params: {
        request: {
          method: 'wallet_switchEthereumChain',
          params: [{ chainId: chainIdHex }],
        },
        chainId: 'eip155:1', // Current chain before switch
      },
      verifyContext: {
        verified: {
          origin: 'https://example.com'
        }
      },
    };

    // Store the request ID in the topicByRequestId map
    (session as any).topicByRequestId[switchChainRequest.id] = switchChainRequest.topic;

    // Call handleRequest with the switchChainRequest
    await session.handleRequest(switchChainRequest as any);

    // Verify handleChainChange was called with the decimal chain ID
    expect(handleChainChangeSpy).toHaveBeenCalledWith(parseInt(chainIdHex, 16)); // 137 in decimal

    // Verify approveRequest was called with the correct parameters
    expect(approveRequestSpy).toHaveBeenCalledWith({
      id: switchChainRequest.id + '',
      result: true
    });
  });
});<|MERGE_RESOLUTION|>--- conflicted
+++ resolved
@@ -584,11 +584,7 @@
 
       // Set up the requestsToRedirect object with the test ID
       (session as any).requestsToRedirect = {
-<<<<<<< HEAD
         [requestId]: true,
-=======
-        [requestId]: true
->>>>>>> 07aff153
       };
 
       // Spy on the redirect method
@@ -654,7 +650,10 @@
 
   it('handles wallet_switchEthereumChain correctly', async () => {
     // Setup spies
-    const handleChainChangeSpy = jest.spyOn(session as any, 'handleChainChange');
+    const handleChainChangeSpy = jest.spyOn(
+      session as any,
+      'handleChainChange',
+    );
     const approveRequestSpy = jest.spyOn(session, 'approveRequest');
 
     // Create a mock switch chain request
@@ -671,13 +670,14 @@
       },
       verifyContext: {
         verified: {
-          origin: 'https://example.com'
-        }
+          origin: 'https://example.com',
+        },
       },
     };
 
     // Store the request ID in the topicByRequestId map
-    (session as any).topicByRequestId[switchChainRequest.id] = switchChainRequest.topic;
+    (session as any).topicByRequestId[switchChainRequest.id] =
+      switchChainRequest.topic;
 
     // Call handleRequest with the switchChainRequest
     await session.handleRequest(switchChainRequest as any);
@@ -688,7 +688,7 @@
     // Verify approveRequest was called with the correct parameters
     expect(approveRequestSpy).toHaveBeenCalledWith({
       id: switchChainRequest.id + '',
-      result: true
+      result: true,
     });
   });
 });