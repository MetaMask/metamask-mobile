import { providerErrors, rpcErrors } from '@metamask/rpc-errors';
import { NavigationContainerRef } from '@react-navigation/native';
import { RelayerTypes } from '@walletconnect/types';
import { parseRelayParams } from '@walletconnect/utils';
import qs from 'qs';
import Routes from '../../../app/constants/navigation/Routes';
import { store } from '../../../app/store';
import {
  selectNetworkConfigurations,
  selectProviderConfig,
} from '../../selectors/networkController';
import Engine from '../Engine';
import { addPermittedChain, getPermittedAccounts, getPermittedChains, removePermittedChain } from '../Permissions';
import {
  findExistingNetwork,
  switchToNetwork,
} from '../RPCMethods/lib/ethereum-chain-utils';
import DevLogger from '../SDKConnect/utils/DevLogger';
import { wait } from '../SDKConnect/utils/wait.util';
import { KnownCaipNamespace } from '@metamask/utils';

export interface WCMultiVersionParams {
  protocol: string;
  version: number;
  topic: string;
  // v2 params
  symKey?: string;
  relay?: RelayerTypes.ProtocolOptions;
  // v1 params
  bridge?: string;
  key?: string;
  handshakeTopic?: string;
}

export const getHostname = (uri: string): string => {
  try {
    // Handle empty or invalid URIs
    if (!uri) return '';

    // For standard URLs, use URL API
    if (uri.includes('://')) {
      try {
        const url = new URL(uri);
        return url.hostname;
      } catch (e) {
        // If URL parsing fails, continue with manual parsing
      }
    }

    // For protocol-based URIs like wc: or ethereum:
    const pathStart: number = uri.indexOf(':');
    if (pathStart !== -1) {
      return uri.substring(0, pathStart);
    }

    // If no protocol separator found, return the original string
    return uri;
  } catch (error) {
    DevLogger.log('Error in getHostname:', error);
    return uri;
  }
};

export const parseWalletConnectUri = (uri: string): WCMultiVersionParams => {
  // Handle wc:{} and wc://{} format
  const str = uri.startsWith('wc://') ? uri.replace('wc://', 'wc:') : uri;
  const pathStart: number = str.indexOf(':');
  const pathEnd: number | undefined =
    str.indexOf('?') !== -1 ? str.indexOf('?') : undefined;
  const protocol = str.substring(0, pathStart);
  const path: string = str.substring(pathStart + 1, pathEnd);
  const requiredValues = path.split('@');

  const queryString: string =
    typeof pathEnd !== 'undefined' ? str.substring(pathEnd) : '';
  const queryParams = qs.parse(queryString);
  const result = {
    protocol,
    topic: requiredValues[0],
    version: Number.parseInt(requiredValues[1], 10),
    symKey: queryParams.symKey as string,
    relay: parseRelayParams(queryParams),
    bridge: queryParams.bridge as string,
    key: queryParams.key as string,
    handshakeTopic: queryParams.handshakeTopic as string,
  };

  return result;
};

export const hideWCLoadingState = ({
  navigation,
}: {
  navigation?: NavigationContainerRef;
}): void => {
  const currentRoute = navigation?.getCurrentRoute()?.name;
  if (currentRoute === Routes.SHEET.SDK_LOADING && navigation?.canGoBack()) {
    navigation?.goBack();
  } else if (
    currentRoute === Routes.SHEET.RETURN_TO_DAPP_MODAL &&
    navigation?.canGoBack()
  ) {
    // also close return to dapp if it wasnt previously closed
    navigation?.goBack();
  }
};

export const showWCLoadingState = ({
  navigation,
}: {
  navigation?: NavigationContainerRef;
}): void => {
  navigation?.navigate(Routes.MODAL.ROOT_MODAL_FLOW, {
    screen: Routes.SHEET.SDK_LOADING,
  });
};

export const isValidWCURI = (uri: string): boolean => {
  const result = parseWalletConnectUri(uri);
  if (result.version === 1) {
    return !(!result.handshakeTopic || !result.bridge || !result.key);
  } else if (result.version === 2) {
    return !(!result.topic || !result.symKey || !result.relay);
  }
  return false;
};

// Export a config object that can be modified for testing
export const networkModalOnboardingConfig = {
  MAX_LOOP_COUNTER: 60,
};

export const waitForNetworkModalOnboarding = async ({
  chainId,
}: {
  chainId: string;
}): Promise<void> => {
  let waitForNetworkModalOnboarded = true;

  // throw timeout error after 30sec
  let loopCounter = 0;

  while (waitForNetworkModalOnboarded) {
    loopCounter += 1;
    const { networkOnboarded } = store.getState();
    const { networkOnboardedState } = networkOnboarded;

    if (networkOnboardedState[chainId]) {
      waitForNetworkModalOnboarded = false;
      // exit the loop
    } else {
      await wait(1000);
    }

    if (loopCounter >= networkModalOnboardingConfig.MAX_LOOP_COUNTER) {
      throw new Error('Timeout error');
    }
  }
};

export const getApprovedSessionMethods = (_: { origin: string }): string[] => {
  const allEIP155Methods = [
    // Standard JSON-RPC methods
    'eth_sendTransaction',
    'eth_sign',
    'eth_signTransaction',
    'eth_signTypedData',
    'eth_signTypedData_v3',
    'eth_signTypedData_v4',
    'personal_sign',
    'eth_sendRawTransaction',
    'eth_accounts',
    'eth_getBalance',
    'eth_call',
    'eth_estimateGas',
    'eth_blockNumber',
    'eth_getCode',
    'eth_getTransactionCount',
    'eth_getTransactionReceipt',
    'eth_getTransactionByHash',
    'eth_getBlockByHash',
    'eth_getBlockByNumber',
    'net_version',
    'eth_chainId',
    'eth_requestAccounts',

    // MetaMask specific methods
    'wallet_addEthereumChain',
    'wallet_switchEthereumChain',
    'wallet_getPermissions',
    'wallet_requestPermissions',
    'wallet_watchAsset',
    'wallet_scanQRCode',
  ];

  // TODO: extract from the permissions controller when implemented
  return allEIP155Methods;
};

export const getScopedPermissions = async ({ origin }: { origin: string }) => {
  // origin is already normalized by this point - no need to normalize again
  const approvedAccounts = await getPermittedAccounts(origin);
  const chains = await getPermittedChains(getHostname(origin));

  DevLogger.log(
    `WC::getScopedPermissions for ${origin}, found accounts:`,
    approvedAccounts,
  );

  // Create properly formatted account strings for each chain and account
  const accountsPerChains = chains.flatMap((chain) =>
    approvedAccounts.map((account) => `${chain}:${account}`),
  );

  const scopedPermissions = {
    chains,
    methods: getApprovedSessionMethods({ origin: getHostname(origin) }),
    events: ['chainChanged', 'accountsChanged'],
    accounts: accountsPerChains,
  };

  DevLogger.log(
    `WC::getScopedPermissions final permissions`,
    scopedPermissions,
  );
  return {
    [KnownCaipNamespace.Eip155]: scopedPermissions,
  };
};

// eslint-disable-next-line @typescript-eslint/no-explicit-any
export const onRequestUserApproval = (origin: string) => async (args: any) => {
  await Engine.context.ApprovalController.clear(
    providerErrors.userRejectedRequest(),
  );
  const responseData = await Engine.context.ApprovalController.add({
    origin,
    type: args.type,
    requestData: args.requestData,
  });
  return responseData;
};

export const checkWCPermissions = async ({
  origin,
  caip2ChainId,
<<<<<<< HEAD
}: {
  origin: string;
  caip2ChainId: string;
}) => {
=======
  allowSwitchingToNewChain = false,
}: { origin: string; caip2ChainId: string; allowSwitchingToNewChain?: boolean }) => {
>>>>>>> 00773bf3
  const networkConfigurations = selectNetworkConfigurations(store.getState());
  const decimalChainId = caip2ChainId.split(':')[1];
  const hexChainIdString = `0x${parseInt(decimalChainId, 10).toString(16)}`;

  const existingNetwork = findExistingNetwork(
    hexChainIdString,
    networkConfigurations,
  );

  if (!existingNetwork) {
    DevLogger.log(`WC::checkWCPermissions no existing network found`);
    throw rpcErrors.invalidParams({
      message: `Invalid parameters: active chainId is different than the one provided.`,
    });
  }

  const permittedChains = await getPermittedChains(getHostname(origin));
  const isAllowedChainId = permittedChains.includes(caip2ChainId);

  const providerConfig = selectProviderConfig(store.getState());
  const activeCaip2ChainId = `${KnownCaipNamespace.Eip155}:${parseInt(
    providerConfig.chainId,
    16,
  )}`;

  DevLogger.log(
    `WC::checkWCPermissions origin=${origin} caip2ChainId=${caip2ChainId} activeCaip2ChainId=${activeCaip2ChainId} permittedChains=${permittedChains} isAllowedChainId=${isAllowedChainId}`,
  );

<<<<<<< HEAD
  if (!isAllowedChainId) {
=======


  // If the chainId is not permitted and we're not allowed to switch to a new chain, throw an error
  if (!isAllowedChainId && !allowSwitchingToNewChain) {
>>>>>>> 00773bf3
    DevLogger.log(`WC::checkWCPermissions chainId is not permitted`);
    throw rpcErrors.invalidParams({
      message: `Invalid parameters: active chainId is different than the one provided.`,
    });
  }

  DevLogger.log(
    `WC::checkWCPermissions switching to network:`,
    existingNetwork,
  );

  if (caip2ChainId !== activeCaip2ChainId) {
    try {
      if (!isAllowedChainId && allowSwitchingToNewChain) {
        // Preemptively add the chain to the permitted chains
        // This is to prevent a race condition where WalletConnect is told about the chain switch before permissions are updated
        DevLogger.log(`WC::checkWCPermissions adding permitted chain for ${origin}:`, hexChainIdString);
        await addPermittedChain(getHostname(origin), hexChainIdString);
      }

      await switchToNetwork({
        network: existingNetwork,
        chainId: hexChainIdString,
        controllers: Engine.context,
        requestUserApproval: onRequestUserApproval(origin),
        analytics: {},
        origin,
        isAddNetworkFlow: false,
      });
    } catch (error) {
      DevLogger.log(
        `WC::checkWCPermissions error switching to network:`,
        error,
      );

      if (!isAllowedChainId && allowSwitchingToNewChain) {
        // If we failed to switch to the network, remove the chain from the permitted chains
        // This is so we don't leave any dangling permissions if the user rejects the switch
        DevLogger.log(`WC::checkWCPermissions removing permitted chain for ${origin}:`, hexChainIdString);
        await removePermittedChain(getHostname(origin), hexChainIdString);
      }

      return false;
    }
  }

  return true;
};<|MERGE_RESOLUTION|>--- conflicted
+++ resolved
@@ -244,15 +244,8 @@
 export const checkWCPermissions = async ({
   origin,
   caip2ChainId,
-<<<<<<< HEAD
-}: {
-  origin: string;
-  caip2ChainId: string;
-}) => {
-=======
   allowSwitchingToNewChain = false,
 }: { origin: string; caip2ChainId: string; allowSwitchingToNewChain?: boolean }) => {
->>>>>>> 00773bf3
   const networkConfigurations = selectNetworkConfigurations(store.getState());
   const decimalChainId = caip2ChainId.split(':')[1];
   const hexChainIdString = `0x${parseInt(decimalChainId, 10).toString(16)}`;
@@ -282,14 +275,10 @@
     `WC::checkWCPermissions origin=${origin} caip2ChainId=${caip2ChainId} activeCaip2ChainId=${activeCaip2ChainId} permittedChains=${permittedChains} isAllowedChainId=${isAllowedChainId}`,
   );
 
-<<<<<<< HEAD
-  if (!isAllowedChainId) {
-=======
 
 
   // If the chainId is not permitted and we're not allowed to switch to a new chain, throw an error
   if (!isAllowedChainId && !allowSwitchingToNewChain) {
->>>>>>> 00773bf3
     DevLogger.log(`WC::checkWCPermissions chainId is not permitted`);
     throw rpcErrors.invalidParams({
       message: `Invalid parameters: active chainId is different than the one provided.`,
