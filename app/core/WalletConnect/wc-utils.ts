--- conflicted
+++ resolved
@@ -306,13 +306,8 @@
       if (!isAllowedChainId && allowSwitchingToNewChain) {
         // Preemptively add the chain to the permitted chains
         // This is to prevent a race condition where WalletConnect is told about the chain switch before permissions are updated
-<<<<<<< HEAD
-        DevLogger.log(`WC::checkWCPermissions adding permitted chain for ${hostname}:`, hexChainIdString);
-        updatePermittedChains(hostname, [hexChainIdString]);
-=======
         DevLogger.log(`WC::checkWCPermissions adding permitted chain for ${hostname}:`, caip2ChainId);
         updatePermittedChains(getHostname(origin), [caip2ChainId]);
->>>>>>> 961a5281
       }
 
       await switchToNetwork({
@@ -321,10 +316,6 @@
         requestUserApproval: onRequestUserApproval(origin),
         analytics: {},
         origin,
-<<<<<<< HEAD
-        isAddNetworkFlow: false,
-=======
->>>>>>> 961a5281
         hooks: getRpcMethodMiddlewareHooks(origin),
       });
     } catch (error) {
@@ -336,13 +327,8 @@
       if (!isAllowedChainId && allowSwitchingToNewChain) {
         // If we failed to switch to the network, remove the chain from the permitted chains
         // This is so we don't leave any dangling permissions if the user rejects the switch
-<<<<<<< HEAD
-        DevLogger.log(`WC::checkWCPermissions removing permitted chain for ${hostname}:`, hexChainIdString);
-        removePermittedChain(hostname, hexChainIdString);
-=======
         DevLogger.log(`WC::checkWCPermissions removing permitted chain for ${hostname}:`, caip2ChainId);
         removePermittedChain(getHostname(origin), caip2ChainId);
->>>>>>> 961a5281
       }
 
       return false;
