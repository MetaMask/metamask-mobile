import { providerErrors, rpcErrors } from '@metamask/rpc-errors';
import { NavigationContainerRef } from '@react-navigation/native';
import { RelayerTypes } from '@walletconnect/types';
import { parseRelayParams } from '@walletconnect/utils';
import qs from 'qs';
import Routes from '../../../app/constants/navigation/Routes';
import { store } from '../../../app/store';
import {
  selectNetworkConfigurations,
  selectProviderConfig,
} from '../../selectors/networkController';
import Engine from '../Engine';
import { addPermittedChain, getPermittedAccounts, getPermittedChains, removePermittedChain } from '../Permissions';
import {
  findExistingNetwork,
  switchToNetwork,
} from '../RPCMethods/lib/ethereum-chain-utils';
import DevLogger from '../SDKConnect/utils/DevLogger';
import { wait } from '../SDKConnect/utils/wait.util';
import { KnownCaipNamespace } from '@metamask/utils';

export interface WCMultiVersionParams {
  protocol: string;
  version: number;
  topic: string;
  // v2 params
  symKey?: string;
  relay?: RelayerTypes.ProtocolOptions;
  // v1 params
  bridge?: string;
  key?: string;
  handshakeTopic?: string;
}

export const getHostname = (uri: string): string => {
  try {
    // Handle empty or invalid URIs
    if (!uri) return '';

    // For standard URLs, use URL API
    if (uri.includes('://')) {
      try {
        const url = new URL(uri);
        return url.hostname;
      } catch (e) {
        // If URL parsing fails, continue with manual parsing
      }
    }

    // For protocol-based URIs like wc: or ethereum:
    const pathStart: number = uri.indexOf(':');
    if (pathStart !== -1) {
      return uri.substring(0, pathStart);
    }

    // If no protocol separator found, return the original string
    return uri;
  } catch (error) {
    DevLogger.log('Error in getHostname:', error);
    return uri;
  }
};

export const parseWalletConnectUri = (uri: string): WCMultiVersionParams => {
  // Handle wc:{} and wc://{} format
  const str = uri.startsWith('wc://') ? uri.replace('wc://', 'wc:') : uri;
  const pathStart: number = str.indexOf(':');
  const pathEnd: number | undefined =
    str.indexOf('?') !== -1 ? str.indexOf('?') : undefined;
  const protocol = str.substring(0, pathStart);
  const path: string = str.substring(pathStart + 1, pathEnd);
  const requiredValues = path.split('@');

  const queryString: string =
    typeof pathEnd !== 'undefined' ? str.substring(pathEnd) : '';
  const queryParams = qs.parse(queryString);
  const result = {
    protocol,
    topic: requiredValues[0],
    version: Number.parseInt(requiredValues[1], 10),
    symKey: queryParams.symKey as string,
    relay: parseRelayParams(queryParams),
    bridge: queryParams.bridge as string,
    key: queryParams.key as string,
    handshakeTopic: queryParams.handshakeTopic as string,
  };

  return result;
};

export const hideWCLoadingState = ({
  navigation,
}: {
  navigation?: NavigationContainerRef;
}): void => {
  const currentRoute = navigation?.getCurrentRoute()?.name;
  if (currentRoute === Routes.SHEET.SDK_LOADING && navigation?.canGoBack()) {
    navigation?.goBack();
  } else if (
    currentRoute === Routes.SHEET.RETURN_TO_DAPP_MODAL &&
    navigation?.canGoBack()
  ) {
    // also close return to dapp if it wasnt previously closed
    navigation?.goBack();
  }
};

export const showWCLoadingState = ({
  navigation,
}: {
  navigation?: NavigationContainerRef;
}): void => {
  navigation?.navigate(Routes.MODAL.ROOT_MODAL_FLOW, {
    screen: Routes.SHEET.SDK_LOADING,
  });
};

export const isValidWCURI = (uri: string): boolean => {
  const result = parseWalletConnectUri(uri);
  if (result.version === 1) {
    return !(!result.handshakeTopic || !result.bridge || !result.key);
  } else if (result.version === 2) {
    return !(!result.topic || !result.symKey || !result.relay);
  }
  return false;
};

// Export a config object that can be modified for testing
export const networkModalOnboardingConfig = {
  MAX_LOOP_COUNTER: 60,
};

export const waitForNetworkModalOnboarding = async ({
  chainId,
}: {
  chainId: string;
}): Promise<void> => {
  let waitForNetworkModalOnboarded = true;

  // throw timeout error after 30sec
  let loopCounter = 0;

  while (waitForNetworkModalOnboarded) {
    loopCounter += 1;
    const { networkOnboarded } = store.getState();
    const { networkOnboardedState } = networkOnboarded;

    if (networkOnboardedState[chainId]) {
      waitForNetworkModalOnboarded = false;
      // exit the loop
    } else {
      await wait(1000);
    }

    if (loopCounter >= networkModalOnboardingConfig.MAX_LOOP_COUNTER) {
      throw new Error('Timeout error');
    }
  }
};

<<<<<<< HEAD
export const getApprovedSessionMethods = (_: {
  origin: string;
}): string[] => {
=======
export const getApprovedSessionMethods = (_: { origin: string }): string[] => {
>>>>>>> 733bad1a
  const allEIP155Methods = [
    // Standard JSON-RPC methods
    'eth_sendTransaction',
    'eth_sign',
    'eth_signTransaction',
    'eth_signTypedData',
    'eth_signTypedData_v3',
    'eth_signTypedData_v4',
    'personal_sign',
    'eth_sendRawTransaction',
    'eth_accounts',
    'eth_getBalance',
    'eth_call',
    'eth_estimateGas',
    'eth_blockNumber',
    'eth_getCode',
    'eth_getTransactionCount',
    'eth_getTransactionReceipt',
    'eth_getTransactionByHash',
    'eth_getBlockByHash',
    'eth_getBlockByNumber',
    'net_version',
    'eth_chainId',
    'eth_requestAccounts',

    // MetaMask specific methods
    'wallet_addEthereumChain',
    'wallet_switchEthereumChain',
    'wallet_getPermissions',
    'wallet_requestPermissions',
    'wallet_watchAsset',
    'wallet_scanQRCode',
  ];

  // TODO: extract from the permissions controller when implemented
  return allEIP155Methods;
};

export const getScopedPermissions = async ({ origin }: { origin: string }) => {
  // origin is already normalized by this point - no need to normalize again
  const approvedAccounts = await getPermittedAccounts(origin);
  const chains = await getPermittedChains(getHostname(origin));

  DevLogger.log(
    `WC::getScopedPermissions for ${origin}, found accounts:`,
    approvedAccounts,
  );

  // Create properly formatted account strings for each chain and account
  const accountsPerChains = chains.flatMap((chain) =>
    approvedAccounts.map((account) => `${chain}:${account}`),
  );

  const scopedPermissions = {
    chains,
    methods: getApprovedSessionMethods({ origin: getHostname(origin) }),
    events: ['chainChanged', 'accountsChanged'],
    accounts: accountsPerChains,
  };

  DevLogger.log(
    `WC::getScopedPermissions final permissions`,
    scopedPermissions,
  );
  return {
    [KnownCaipNamespace.Eip155]: scopedPermissions,
  };
};

// eslint-disable-next-line @typescript-eslint/no-explicit-any
export const onRequestUserApproval = (origin: string) => async (args: any) => {
  await Engine.context.ApprovalController.clear(
    providerErrors.userRejectedRequest(),
  );
  const responseData = await Engine.context.ApprovalController.add({
    origin,
    type: args.type,
    requestData: args.requestData,
  });
  return responseData;
};

export const checkWCPermissions = async ({
  origin,
  caip2ChainId,
  allowSwitchingToNewChain = false,
}: { origin: string; caip2ChainId: string; allowSwitchingToNewChain?: boolean }) => {
  const networkConfigurations = selectNetworkConfigurations(store.getState());
  const decimalChainId = caip2ChainId.split(':')[1];
  const hexChainIdString = `0x${parseInt(decimalChainId, 10).toString(16)}`;

  const existingNetwork = findExistingNetwork(
    hexChainIdString,
    networkConfigurations,
  );

  if (!existingNetwork) {
    DevLogger.log(`WC::checkWCPermissions no existing network found`);
    throw rpcErrors.invalidParams({
      message: `Invalid parameters: active chainId is different than the one provided.`,
    });
  }

  const permittedChains = await getPermittedChains(getHostname(origin));
  const isAllowedChainId = permittedChains.includes(caip2ChainId);

  const providerConfig = selectProviderConfig(store.getState());
<<<<<<< HEAD
  const activeCaip2ChainId = `${KnownCaipNamespace.Eip155}:${parseInt(providerConfig.chainId, 16)}`;
=======
  const activeCaip2ChainId = `${KnownCaipNamespace.Eip155}:${parseInt(
    providerConfig.chainId,
    16,
  )}`;
>>>>>>> 733bad1a

  DevLogger.log(
    `WC::checkWCPermissions origin=${origin} caip2ChainId=${caip2ChainId} activeCaip2ChainId=${activeCaip2ChainId} permittedChains=${permittedChains} isAllowedChainId=${isAllowedChainId}`,
  );



  // If the chainId is not permitted and we're not allowed to switch to a new chain, throw an error
  if (!isAllowedChainId && !allowSwitchingToNewChain) {
    DevLogger.log(`WC::checkWCPermissions chainId is not permitted`);
    throw rpcErrors.invalidParams({
      message: `Invalid parameters: active chainId is different than the one provided.`,
    });
  }

  DevLogger.log(
    `WC::checkWCPermissions switching to network:`,
    existingNetwork,
  );

  if (caip2ChainId !== activeCaip2ChainId) {
    try {
      if (!isAllowedChainId && allowSwitchingToNewChain) {
        // Preemptively add the chain to the permitted chains
        // This is to prevent a race condition where WalletConnect is told about the chain switch before permissions are updated
        DevLogger.log(`WC::checkWCPermissions adding permitted chain for ${origin}:`, hexChainIdString);
        await addPermittedChain(getHostname(origin), hexChainIdString);
      }

      await switchToNetwork({
        network: existingNetwork,
        chainId: hexChainIdString,
        controllers: Engine.context,
        requestUserApproval: onRequestUserApproval(origin),
        analytics: {},
        origin,
        isAddNetworkFlow: false,
      });
<<<<<<< HEAD

=======
>>>>>>> 733bad1a
    } catch (error) {
      DevLogger.log(
        `WC::checkWCPermissions error switching to network:`,
        error,
      );

      if (!isAllowedChainId && allowSwitchingToNewChain) {
        // If we failed to switch to the network, remove the chain from the permitted chains
        // This is so we don't leave any dangling permissions if the user rejects the switch
        DevLogger.log(`WC::checkWCPermissions removing permitted chain for ${origin}:`, hexChainIdString);
        await removePermittedChain(getHostname(origin), hexChainIdString);
      }

      return false;
    }
  }

  return true;
};<|MERGE_RESOLUTION|>--- conflicted
+++ resolved
@@ -158,13 +158,7 @@
   }
 };
 
-<<<<<<< HEAD
-export const getApprovedSessionMethods = (_: {
-  origin: string;
-}): string[] => {
-=======
 export const getApprovedSessionMethods = (_: { origin: string }): string[] => {
->>>>>>> 733bad1a
   const allEIP155Methods = [
     // Standard JSON-RPC methods
     'eth_sendTransaction',
@@ -272,14 +266,10 @@
   const isAllowedChainId = permittedChains.includes(caip2ChainId);
 
   const providerConfig = selectProviderConfig(store.getState());
-<<<<<<< HEAD
-  const activeCaip2ChainId = `${KnownCaipNamespace.Eip155}:${parseInt(providerConfig.chainId, 16)}`;
-=======
   const activeCaip2ChainId = `${KnownCaipNamespace.Eip155}:${parseInt(
     providerConfig.chainId,
     16,
   )}`;
->>>>>>> 733bad1a
 
   DevLogger.log(
     `WC::checkWCPermissions origin=${origin} caip2ChainId=${caip2ChainId} activeCaip2ChainId=${activeCaip2ChainId} permittedChains=${permittedChains} isAllowedChainId=${isAllowedChainId}`,
@@ -318,10 +308,6 @@
         origin,
         isAddNetworkFlow: false,
       });
-<<<<<<< HEAD
-
-=======
->>>>>>> 733bad1a
     } catch (error) {
       DevLogger.log(
         `WC::checkWCPermissions error switching to network:`,
