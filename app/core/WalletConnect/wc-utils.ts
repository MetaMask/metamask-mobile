--- conflicted
+++ resolved
@@ -278,14 +278,9 @@
   DevLogger.log(`WC::checkWCPermissions permittedChains: ${permittedChains}`);
 
   const providerConfig = selectProviderConfig(store.getState());
-<<<<<<< HEAD
-  const activeCaip2ChainId = `${KnownCaipNamespace.Eip155}:${parseInt(
-    providerConfig.chainId,
-=======
   const activeChainIdHex = providerConfig.chainId;
   const activeCaip2ChainId = `${KnownCaipNamespace.Eip155}:${parseInt(
     activeChainIdHex,
->>>>>>> c3b2efdc
     16,
   )}`;
 
