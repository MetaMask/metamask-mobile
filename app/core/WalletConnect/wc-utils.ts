import { providerErrors, rpcErrors } from '@metamask/rpc-errors';
import { CaipChainId, Hex, KnownCaipNamespace } from '@metamask/utils';
import { NavigationContainerRef } from '@react-navigation/native';
import { RelayerTypes } from '@walletconnect/types';
import { parseRelayParams } from '@walletconnect/utils';
import qs from 'qs';
import Routes from '../../../app/constants/navigation/Routes';
import { store } from '../../../app/store';
import {
  selectEvmNetworkConfigurationsByChainId,
  selectNetworkConfigurations,
  selectNetworkConfigurationsByCaipChainId,
} from '../../selectors/networkController';
import Engine from '../Engine';
<<<<<<< HEAD
import { getPermittedAccounts, getPermittedChains  } from '../Permissions';
import {
  findExistingNetwork,
} from '../RPCMethods/lib/ethereum-chain-utils';
=======
import { getPermittedAccounts, getPermittedChains } from '../Permissions';
import { findExistingNetwork } from '../RPCMethods/lib/ethereum-chain-utils';
>>>>>>> 578bf728
import DevLogger from '../SDKConnect/utils/DevLogger';
import { wait } from '../SDKConnect/utils/wait.util';
import { WalletKitTypes } from '@reown/walletkit';

export interface WCMultiVersionParams {
  protocol: string;
  version: number;
  topic: string;
  // v2 params
  symKey?: string;
  relay?: RelayerTypes.ProtocolOptions;
  // v1 params
  bridge?: string;
  key?: string;
  handshakeTopic?: string;
}

export const getHostname = (uri: string): string => {
  try {
    // Handle empty or invalid URIs
    if (!uri) return '';

    // For standard URLs, use URL API
    if (uri.includes('://')) {
      try {
        const url = new URL(uri);
        return url.hostname;
      } catch (e) {
        // If URL parsing fails, continue with manual parsing
      }
    }

    // For protocol-based URIs like wc: or ethereum:
    const pathStart: number = uri.indexOf(':');
    if (pathStart !== -1) {
      return uri.substring(0, pathStart);
    }

    // If no protocol separator found, return the original string
    return uri;
  } catch (error) {
    DevLogger.log('Error in getHostname:', error);
    return uri;
  }
};

export const parseWalletConnectUri = (uri: string): WCMultiVersionParams => {
  // Handle wc:{} and wc://{} format
  const str = uri.startsWith('wc://') ? uri.replace('wc://', 'wc:') : uri;
  const pathStart: number = str.indexOf(':');
  const pathEnd: number | undefined =
    str.indexOf('?') !== -1 ? str.indexOf('?') : undefined;
  const protocol = str.substring(0, pathStart);
  const path: string = str.substring(pathStart + 1, pathEnd);
  const requiredValues = path.split('@');

  const queryString: string =
    typeof pathEnd !== 'undefined' ? str.substring(pathEnd) : '';
  const queryParams = qs.parse(queryString);
  const result = {
    protocol,
    topic: requiredValues[0],
    version: Number.parseInt(requiredValues[1], 10),
    symKey: queryParams.symKey as string,
    relay: parseRelayParams(queryParams),
    bridge: queryParams.bridge as string,
    key: queryParams.key as string,
    handshakeTopic: queryParams.handshakeTopic as string,
  };

  return result;
};

export const hideWCLoadingState = ({
  navigation,
}: {
  navigation?: NavigationContainerRef;
}): void => {
  const currentRoute = navigation?.getCurrentRoute()?.name;
  if (currentRoute === Routes.SHEET.SDK_LOADING && navigation?.canGoBack()) {
    navigation?.goBack();
  } else if (
    currentRoute === Routes.SHEET.RETURN_TO_DAPP_MODAL &&
    navigation?.canGoBack()
  ) {
    // also close return to dapp if it wasnt previously closed
    navigation?.goBack();
  }
};

export const showWCLoadingState = ({
  navigation,
}: {
  navigation?: NavigationContainerRef;
}): void => {
  navigation?.navigate(Routes.MODAL.ROOT_MODAL_FLOW, {
    screen: Routes.SHEET.SDK_LOADING,
  });
};

export const isValidWCURI = (uri: string): boolean => {
  const result = parseWalletConnectUri(uri);
  if (result.version === 1) {
    return !(!result.handshakeTopic || !result.bridge || !result.key);
  } else if (result.version === 2) {
    return !(!result.topic || !result.symKey || !result.relay);
  }
  return false;
};

// Export a config object that can be modified for testing
export const networkModalOnboardingConfig = {
  MAX_LOOP_COUNTER: 60,
};

export const waitForNetworkModalOnboarding = async ({
  chainId,
}: {
  chainId: string;
}): Promise<void> => {
  let waitForNetworkModalOnboarded = true;

  // throw timeout error after 30sec
  let loopCounter = 0;

  while (waitForNetworkModalOnboarded) {
    loopCounter += 1;
    const { networkOnboarded } = store.getState();
    const { networkOnboardedState } = networkOnboarded;

    if (networkOnboardedState[chainId]) {
      waitForNetworkModalOnboarded = false;
      // exit the loop
    } else {
      await wait(1000);
    }

    if (loopCounter >= networkModalOnboardingConfig.MAX_LOOP_COUNTER) {
      throw new Error('Timeout error');
    }
  }
};

export const getApprovedSessionMethods = (): string[] => {
  const allEIP155Methods = [
    // Standard JSON-RPC methods
    'eth_sendTransaction',
    'eth_sign',
    'eth_signTransaction',
    'eth_signTypedData',
    'eth_signTypedData_v3',
    'eth_signTypedData_v4',
    'personal_sign',
    'eth_sendRawTransaction',
    'eth_accounts',
    'eth_getBalance',
    'eth_call',
    'eth_estimateGas',
    'eth_blockNumber',
    'eth_getCode',
    'eth_getTransactionCount',
    'eth_getTransactionReceipt',
    'eth_getTransactionByHash',
    'eth_getBlockByHash',
    'eth_getBlockByNumber',
    'net_version',
    'eth_chainId',
    'eth_requestAccounts',

    // MetaMask specific methods
    'wallet_addEthereumChain',
    'wallet_switchEthereumChain',
    'wallet_getPermissions',
    'wallet_requestPermissions',
    'wallet_watchAsset',
    'wallet_scanQRCode',
  ];

  // TODO: extract from the permissions controller when implemented
  return allEIP155Methods;
};

<<<<<<< HEAD
export const getScopedPermissions = async ({ channelId }: { channelId: string }) => {
=======
export const getScopedPermissions = async ({
  channelId,
}: {
  channelId: string;
}) => {
>>>>>>> 578bf728
  const approvedAccounts = getPermittedAccounts(channelId);
  const chains = await getPermittedChains(channelId);

  DevLogger.log(
    `WC::getScopedPermissions for ${channelId}, found accounts:`,
    approvedAccounts,
  );

  DevLogger.log(
    `WC::getScopedPermissions for ${channelId}, found chains:`,
    chains,
  );

  // Create properly formatted account strings for each chain and account
  const accountsPerChains = chains.flatMap((chain) =>
    Array.isArray(approvedAccounts)
      ? approvedAccounts.map((account) => `${chain}:${account}`)
      : [],
  );

  const scopedPermissions = {
    chains,
    methods: getApprovedSessionMethods(),
    events: ['chainChanged', 'accountsChanged'],
    accounts: accountsPerChains,
  };

  DevLogger.log(
    `WC::getScopedPermissions final permissions`,
    scopedPermissions,
  );
  return {
    [KnownCaipNamespace.Eip155]: scopedPermissions,
  };
};

// eslint-disable-next-line @typescript-eslint/no-explicit-any
export const onRequestUserApproval = (origin: string) => async (args: any) => {
  Engine.context.ApprovalController.clear(providerErrors.userRejectedRequest());
  const responseData = await Engine.context.ApprovalController.add({
    origin,
    type: args.type,
    requestData: args.requestData,
  });
  return responseData;
};

<<<<<<< HEAD
export const isSwitchingChainRequest = (request: WalletKitTypes.SessionRequest) => {
  const {params: {request: {method}}} = request;
  return method === 'wallet_switchEthereumChain';
}

export const getChainIdForCaipChainId = (caipChainId: CaipChainId) => {
  const caipNetworkConfiguration = selectNetworkConfigurationsByCaipChainId(store.getState());
  const networkConfig = caipNetworkConfiguration[caipChainId];

  if (!networkConfig) {
      throw new Error(`No network configuration found for CAIP chain ID: ${caipChainId}`);
=======
export const isSwitchingChainRequest = (
  request: WalletKitTypes.SessionRequest,
) => {
  const {
    params: {
      request: { method },
    },
  } = request;
  return method === 'wallet_switchEthereumChain';
};

export const getChainIdForCaipChainId = (caipChainId: CaipChainId) => {
  const caipNetworkConfiguration = selectNetworkConfigurationsByCaipChainId(
    store.getState(),
  );
  const networkConfig = caipNetworkConfiguration[caipChainId];

  if (!networkConfig) {
    throw new Error(
      `No network configuration found for CAIP chain ID: ${caipChainId}`,
    );
>>>>>>> 578bf728
  }

  const { chainId } = networkConfig;

  if (!chainId) {
<<<<<<< HEAD
      throw new Error(`No chainId found in network configuration for CAIP chain ID: ${caipChainId}`);
  }

  return chainId as Hex;
}

export const getRequestCaip2ChainId = (request: WalletKitTypes.SessionRequest) => {
  const isSwitchingChain = isSwitchingChainRequest(request);
  const hexChainId = isSwitchingChain ? request.params.request.params[0].chainId : getChainIdForCaipChainId(request.params.chainId as CaipChainId)
  const caip2ChainId = `eip155:${parseInt(hexChainId, 16)}`as CaipChainId;
  return caip2ChainId;
}

export const getNetworkClientIdForCaipChainId = (caipChainId: CaipChainId) => {
    const networkConfigurationsByChainId = selectEvmNetworkConfigurationsByChainId(store.getState());
    const chainId = getChainIdForCaipChainId(caipChainId);
    const networkConfig = networkConfigurationsByChainId[chainId as Hex];

    if (!networkConfig) {
        throw new Error(`No network configuration found for chain ID: ${chainId}`);
    }

    const { rpcEndpoints } = networkConfig;

    if (!rpcEndpoints || rpcEndpoints.length === 0) {
        throw new Error(`No RPC endpoints found for chain ID: ${chainId}`);
    }

    const { networkClientId } = rpcEndpoints[0];

    if (!networkClientId) {
        throw new Error(`No networkClientId found in RPC endpoint for chain ID: ${chainId}`);
    }

    return networkClientId;
}

export const hasPermissionsToSwitchChainRequest = async (
  caip2ChainId: CaipChainId,
  channelId: string
=======
    throw new Error(
      `No chainId found in network configuration for CAIP chain ID: ${caipChainId}`,
    );
  }

  return chainId as Hex;
};

export const getRequestCaip2ChainId = (
  request: WalletKitTypes.SessionRequest,
) => {
  const isSwitchingChain = isSwitchingChainRequest(request);
  const hexChainId = isSwitchingChain
    ? request.params.request.params[0].chainId
    : getChainIdForCaipChainId(request.params.chainId as CaipChainId);
  const caip2ChainId = `eip155:${parseInt(hexChainId, 16)}` as CaipChainId;
  return caip2ChainId;
};

export const getNetworkClientIdForCaipChainId = (caipChainId: CaipChainId) => {
  const networkConfigurationsByChainId =
    selectEvmNetworkConfigurationsByChainId(store.getState());
  const chainId = getChainIdForCaipChainId(caipChainId);
  const networkConfig = networkConfigurationsByChainId[chainId as Hex];

  if (!networkConfig) {
    throw new Error(`No network configuration found for chain ID: ${chainId}`);
  }

  const { rpcEndpoints } = networkConfig;

  if (!rpcEndpoints || rpcEndpoints.length === 0) {
    throw new Error(`No RPC endpoints found for chain ID: ${chainId}`);
  }

  const { networkClientId } = rpcEndpoints[0];

  if (!networkClientId) {
    throw new Error(
      `No networkClientId found in RPC endpoint for chain ID: ${chainId}`,
    );
  }

  return networkClientId;
};

export const hasPermissionsToSwitchChainRequest = async (
  caip2ChainId: CaipChainId,
  channelId: string,
>>>>>>> 578bf728
) => {
  const networkConfigurations = selectNetworkConfigurations(store.getState());
  const hexChainIdString = getChainIdForCaipChainId(caip2ChainId);

  const existingNetwork = findExistingNetwork(
    hexChainIdString,
    networkConfigurations,
  );

  if (!existingNetwork) {
    DevLogger.log(`WC::checkWCPermissions no existing network found`);
    throw rpcErrors.invalidParams({
      message: `Invalid parameters: active chainId is different than the one provided.`,
    });
  }

  const permittedChains = await getPermittedChains(channelId);
  const isAllowedChainId = permittedChains.includes(caip2ChainId);
  DevLogger.log(`WC::checkWCPermissions permittedChains: ${permittedChains}`);

  return {
    allowed: isAllowedChainId,
    existingNetwork,
    hexChainIdString,
<<<<<<< HEAD
  }
}

export const getRequestOrigin = (
  request: WalletKitTypes.SessionRequest,
  defaultOrigin: string
) => request.verifyContext?.verified?.origin ?? defaultOrigin
=======
  };
};

export const getRequestOrigin = (
  request: WalletKitTypes.SessionRequest,
  defaultOrigin: string,
) => request.verifyContext?.verified?.origin ?? defaultOrigin;
>>>>>>> 578bf728
<|MERGE_RESOLUTION|>--- conflicted
+++ resolved
@@ -12,15 +12,8 @@
   selectNetworkConfigurationsByCaipChainId,
 } from '../../selectors/networkController';
 import Engine from '../Engine';
-<<<<<<< HEAD
-import { getPermittedAccounts, getPermittedChains  } from '../Permissions';
-import {
-  findExistingNetwork,
-} from '../RPCMethods/lib/ethereum-chain-utils';
-=======
 import { getPermittedAccounts, getPermittedChains } from '../Permissions';
 import { findExistingNetwork } from '../RPCMethods/lib/ethereum-chain-utils';
->>>>>>> 578bf728
 import DevLogger from '../SDKConnect/utils/DevLogger';
 import { wait } from '../SDKConnect/utils/wait.util';
 import { WalletKitTypes } from '@reown/walletkit';
@@ -203,15 +196,11 @@
   return allEIP155Methods;
 };
 
-<<<<<<< HEAD
-export const getScopedPermissions = async ({ channelId }: { channelId: string }) => {
-=======
 export const getScopedPermissions = async ({
   channelId,
 }: {
   channelId: string;
 }) => {
->>>>>>> 578bf728
   const approvedAccounts = getPermittedAccounts(channelId);
   const chains = await getPermittedChains(channelId);
 
@@ -259,19 +248,6 @@
   return responseData;
 };
 
-<<<<<<< HEAD
-export const isSwitchingChainRequest = (request: WalletKitTypes.SessionRequest) => {
-  const {params: {request: {method}}} = request;
-  return method === 'wallet_switchEthereumChain';
-}
-
-export const getChainIdForCaipChainId = (caipChainId: CaipChainId) => {
-  const caipNetworkConfiguration = selectNetworkConfigurationsByCaipChainId(store.getState());
-  const networkConfig = caipNetworkConfiguration[caipChainId];
-
-  if (!networkConfig) {
-      throw new Error(`No network configuration found for CAIP chain ID: ${caipChainId}`);
-=======
 export const isSwitchingChainRequest = (
   request: WalletKitTypes.SessionRequest,
 ) => {
@@ -293,54 +269,11 @@
     throw new Error(
       `No network configuration found for CAIP chain ID: ${caipChainId}`,
     );
->>>>>>> 578bf728
   }
 
   const { chainId } = networkConfig;
 
   if (!chainId) {
-<<<<<<< HEAD
-      throw new Error(`No chainId found in network configuration for CAIP chain ID: ${caipChainId}`);
-  }
-
-  return chainId as Hex;
-}
-
-export const getRequestCaip2ChainId = (request: WalletKitTypes.SessionRequest) => {
-  const isSwitchingChain = isSwitchingChainRequest(request);
-  const hexChainId = isSwitchingChain ? request.params.request.params[0].chainId : getChainIdForCaipChainId(request.params.chainId as CaipChainId)
-  const caip2ChainId = `eip155:${parseInt(hexChainId, 16)}`as CaipChainId;
-  return caip2ChainId;
-}
-
-export const getNetworkClientIdForCaipChainId = (caipChainId: CaipChainId) => {
-    const networkConfigurationsByChainId = selectEvmNetworkConfigurationsByChainId(store.getState());
-    const chainId = getChainIdForCaipChainId(caipChainId);
-    const networkConfig = networkConfigurationsByChainId[chainId as Hex];
-
-    if (!networkConfig) {
-        throw new Error(`No network configuration found for chain ID: ${chainId}`);
-    }
-
-    const { rpcEndpoints } = networkConfig;
-
-    if (!rpcEndpoints || rpcEndpoints.length === 0) {
-        throw new Error(`No RPC endpoints found for chain ID: ${chainId}`);
-    }
-
-    const { networkClientId } = rpcEndpoints[0];
-
-    if (!networkClientId) {
-        throw new Error(`No networkClientId found in RPC endpoint for chain ID: ${chainId}`);
-    }
-
-    return networkClientId;
-}
-
-export const hasPermissionsToSwitchChainRequest = async (
-  caip2ChainId: CaipChainId,
-  channelId: string
-=======
     throw new Error(
       `No chainId found in network configuration for CAIP chain ID: ${caipChainId}`,
     );
@@ -390,7 +323,6 @@
 export const hasPermissionsToSwitchChainRequest = async (
   caip2ChainId: CaipChainId,
   channelId: string,
->>>>>>> 578bf728
 ) => {
   const networkConfigurations = selectNetworkConfigurations(store.getState());
   const hexChainIdString = getChainIdForCaipChainId(caip2ChainId);
@@ -415,20 +347,10 @@
     allowed: isAllowedChainId,
     existingNetwork,
     hexChainIdString,
-<<<<<<< HEAD
-  }
-}
-
-export const getRequestOrigin = (
-  request: WalletKitTypes.SessionRequest,
-  defaultOrigin: string
-) => request.verifyContext?.verified?.origin ?? defaultOrigin
-=======
   };
 };
 
 export const getRequestOrigin = (
   request: WalletKitTypes.SessionRequest,
   defaultOrigin: string,
-) => request.verifyContext?.verified?.origin ?? defaultOrigin;
->>>>>>> 578bf728
+) => request.verifyContext?.verified?.origin ?? defaultOrigin;