--- conflicted
+++ resolved
@@ -465,19 +465,8 @@
     const verified = requestEvent.verifyContext?.verified;
     const origin = verified?.origin ?? this.session.peer.metadata.url;
     const method = requestEvent.params.request.method;
-<<<<<<< HEAD
-    const caip2ChainId = (
-      method === 'wallet_switchEthereumChain'
-        ? `eip155:${parseInt(
-            requestEvent.params.request.params[0].chainId,
-            16,
-          )}`
-        : requestEvent.params.chainId
-    ) as CaipChainId;
-=======
     const isSwitchingChain = method === 'wallet_switchEthereumChain';
-    const caip2ChainId = isSwitchingChain ? `eip155:${parseInt(requestEvent.params.request.params[0].chainId, 16)}` : requestEvent.params.chainId;
->>>>>>> 4a4d3bfb
+    const caip2ChainId = (isSwitchingChain ? `eip155:${parseInt(requestEvent.params.request.params[0].chainId, 16)}` : requestEvent.params.chainId) as CaipChainId;
     const methodParams = requestEvent.params.request.params;
 
     DevLogger.log(
