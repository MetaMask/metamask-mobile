import { WalletDevice } from '@metamask/transaction-controller';
import { NavigationContainerRef } from '@react-navigation/native';
import { IWalletKit, WalletKitTypes } from '@reown/walletkit';
import { SessionTypes } from '@walletconnect/types';
import { ImageSourcePropType, Linking, Platform } from 'react-native';

import { CaipChainId } from '@metamask/utils';
import Routes from '../../../app/constants/navigation/Routes';
import ppomUtil from '../../../app/lib/ppom/ppom-util';
import { selectEvmChainId } from '../../selectors/networkController';
import { store } from '../../store';
import Device from '../../util/device';
import Logger from '../../util/Logger';
import { getGlobalNetworkClientId } from '../../util/networks/global-network';
import { addTransaction } from '../../util/transaction-controller';
import BackgroundBridge from '../BackgroundBridge/BackgroundBridge';
import { Minimizer } from '../NativeModules';
import { getPermittedAccounts } from '../Permissions';
import getRpcMethodMiddleware from '../RPCMethods/RPCMethodMiddleware';
import DevLogger from '../SDKConnect/utils/DevLogger';
import { ERROR_MESSAGES } from './WalletConnectV2';
import METHODS_TO_REDIRECT from './wc-config';
import {
  checkWCPermissions,
  getHostname,
  getScopedPermissions,
  hideWCLoadingState,
<<<<<<< HEAD
  // normalizeOrigin,
  getHostname,
=======
>>>>>>> 0662d38f
} from './wc-utils';
import { CaipChainId } from '@metamask/utils';

const ERROR_CODES = {
  USER_REJECT_CODE: 5000,
};

const RPC_WALLET_SWITCHETHEREUMCHAIN = 'wallet_switchEthereumChain';
const RPC_WALLET_ADDETHEREUMCHAIN = 'wallet_addEthereumChain';

interface BackgroundBridgeFactory {
  // eslint-disable-next-line @typescript-eslint/no-explicit-any
  create: (options: any) => BackgroundBridge;
}

class WalletConnect2Session {
  private backgroundBridge: BackgroundBridge;
  private navigation?: NavigationContainerRef;
  private web3Wallet: IWalletKit;
  private deeplink: boolean;
  // timeoutRef is used on android to prevent automatic redirect on switchChain and wait for wallet_addEthereumChain.
  // If addEthereumChain is not received after 3 seconds, it will redirect.
  private timeoutRef: NodeJS.Timeout | null = null;
  private requestsToRedirect: { [request: string]: boolean } = {};
  private topicByRequestId: { [requestId: string]: string } = {};
  private requestByRequestId: {
    [requestId: string]: WalletKitTypes.SessionRequest;
  } = {};
  private lastChainId: string;
  private isHandlingChainChange = false;
  private _isHandlingRequest = false;

  public session: SessionTypes.Struct;

  constructor({
    web3Wallet,
    session,
    navigation,
    channelId,
    deeplink,
    backgroundBridgeFactory = {
      // eslint-disable-next-line @typescript-eslint/no-explicit-any
      create: (options: any) => new BackgroundBridge(options),
    },
  }: {
    web3Wallet: IWalletKit;
    channelId: string;
    session: SessionTypes.Struct;
    deeplink: boolean;
    navigation?: NavigationContainerRef;
    backgroundBridgeFactory?: BackgroundBridgeFactory;
  }) {
    this.web3Wallet = web3Wallet;
    this.deeplink = deeplink;
    this.session = session;
    this.navigation = navigation;

    DevLogger.log(
      `WalletConnect2Session::constructor channelId=${channelId} deeplink=${deeplink}`,
      navigation,
    );

    const url = session.peer.metadata.url;
    const name = session.peer.metadata.name;
    const icons = session.peer.metadata.icons;

    DevLogger.log(
      `WalletConnect2Session::constructor topic=${session.topic} pairingTopic=${session.pairingTopic} url=${url} name=${name} icons=${icons}`,
    );

    this.backgroundBridge = backgroundBridgeFactory.create({
      webview: null,
      url,
      isWalletConnect: true,
      channelId,
      wcRequestActions: {
        approveRequest: this.approveRequest.bind(this),
        rejectRequest: this.rejectRequest.bind(this),
        updateSession: this.updateSession.bind(this),
        emitEvent: this.emitEvent.bind(this),
      },
      getRpcMethodMiddleware: ({
        getProviderState,
      }: {
        hostname: string;
        // TODO: Replace 'any' with type
        // eslint-disable-next-line @typescript-eslint/no-explicit-any
        getProviderState: any;
      }) =>
        getRpcMethodMiddleware({
          hostname: getHostname(url),
          getProviderState,
          channelId,
          analytics: {},
          isMMSDK: false,
          isHomepage: () => false,
          fromHomepage: { current: false },
          injectHomePageScripts: () => false,
          navigation: this.navigation,
          url: { current: url },
          title: { current: name },
          icon: { current: icons?.[0] as ImageSourcePropType },
          toggleUrlModal: () => null,
          wizardScrollAdjusted: { current: false },
          tabId: '',
          isWalletConnect: true,
        }),
      isMMSDK: false,
      isMainFrame: true,
      getApprovedHosts: undefined,
      isRemoteConn: false,
      sendMessage: undefined,
      remoteConnHost: undefined,
    });

    this.checkPendingRequests();

    this.lastChainId = selectEvmChainId(store.getState());

    // Subscribe to store changes to detect chain switches
    store.subscribe(() => {
      const newChainId = selectEvmChainId(store.getState());
      if (newChainId !== this.lastChainId && !this.isHandlingChainChange) {
        this.lastChainId = newChainId;
        const decimalChainId = parseInt(newChainId, 16);
        this.handleChainChange(decimalChainId).catch((error) => {
          console.warn(
            'WC2::store.subscribe Error handling chain change:',
            error,
          );
        });
      }
    });
  }

  /** Check for pending unresolved requests */
  private checkPendingRequests = async () => {
    const pendingSessionRequests = this.web3Wallet.getPendingSessionRequests();
    if (pendingSessionRequests) {
      for (const request of pendingSessionRequests) {
        DevLogger.log(
          `WC2::constructor pendingSessionRequests requestId=${request.id}`,
        );
        try {
          if (request.topic === this.session.topic) {
            await this.handleRequest(request);
          } else {
            console.warn(
              `WC2::constructor invalid request topic=${request.topic}`,
            );
          }
        } catch (error) {
          Logger.error(
            error as Error,
            'WC2::constructor error while handling request',
          );
        }
      }
    }
  };

  setDeeplink = (deeplink: boolean) => {
    this.deeplink = deeplink;
  };

  redirect = (context?: string) => {
    DevLogger.log(
      `WC2::redirect context=${context} isDeeplink=${this.deeplink
      } navigation=${this.navigation !== undefined}`,
    );
    if (!this.deeplink) return;

    const navigation = this.navigation;

    const showReturnModal = () => {
      navigation?.navigate(Routes.MODAL.ROOT_MODAL_FLOW, {
        screen: Routes.SHEET.RETURN_TO_DAPP_MODAL,
      });
    };

    setTimeout(() => {
      if (Device.isIos() && parseInt(Platform.Version as string) >= 17) {
        const redirect = this.session.peer.metadata.redirect;
        const peerLink = redirect?.native || redirect?.universal;
        if (peerLink) {
          Linking.openURL(peerLink).catch((error) => {
            DevLogger.log(
              `WC2::redirect error while opening ${peerLink} with error ${error}`,
            );
            showReturnModal();
          });
        } else {
          showReturnModal();
        }
      } else {
        Minimizer.goBack();
      }
    }, 100);
  };

  needsRedirect = (id: string) => {
    if (this.requestsToRedirect[id]) {
      delete this.requestsToRedirect[id];
      this.redirect(`needsRedirect_${id}`);
    }
  };

  isHandlingRequest = () => this._isHandlingRequest;

  emitEvent = async (eventName: string, data: unknown) => {
    await this.web3Wallet.emitSessionEvent({
      topic: this.session.topic,
      event: { name: eventName, data },
      chainId: `eip155:${data}`,
    });
  };

  /** Handle chain change by updating session namespaces and emitting event */
  private async handleChainChange(chainIdDecimal: number) {
    if (this.isHandlingChainChange) return;
    this.isHandlingChainChange = true;

    try {
      // Update session namespaces
      const currentNamespaces = this.session.namespaces;
      const newChainId = `eip155:${chainIdDecimal}`;
      const updatedChains = [
        ...new Set([...(currentNamespaces?.eip155?.chains || []), newChainId]),
      ];

      const accounts = [...new Set((currentNamespaces?.eip155?.accounts || []).map((acc) => acc.split(':')[2]))].map((account) => `${newChainId}:${account}`);

      const updatedAccounts = [
        ...new Set([...(currentNamespaces?.eip155?.accounts || []), ...accounts]),
      ];

      const updatedNamespaces = {
        ...currentNamespaces,
        eip155: {
          ...(currentNamespaces?.eip155 || {}),
          chains: updatedChains,
          methods: currentNamespaces?.eip155?.methods || [],
          events: currentNamespaces?.eip155?.events || [],
          accounts: updatedAccounts,
        },
      };

      DevLogger.log(
        `WC2::handleChainChange updating session with namespaces`,
        updatedNamespaces,
      );

      await this.web3Wallet.updateSession({
        topic: this.session.topic,
        namespaces: updatedNamespaces,
      });
      // await acknowledged();

      await new Promise((resolve) => setTimeout(resolve, 100));

      // Emit chainChanged event
      await this.emitEvent('chainChanged', chainIdDecimal);
    } catch (error) {
      DevLogger.log(
        `WC2::handleChainChange error while updating session`,
        error,
      );
      throw error;
    } finally {
      this.isHandlingChainChange = false;
    }
  }

  approveRequest = async ({ id, result }: { id: string; result: unknown }) => {
    const topic = this.topicByRequestId[id];
    const initialRequest = this.requestByRequestId[id];
    const method = initialRequest?.params.request.method;

    if (
      method === RPC_WALLET_ADDETHEREUMCHAIN ||
      method === RPC_WALLET_SWITCHETHEREUMCHAIN
    ) {
      const chainIdHex = initialRequest.params.request.params[0].chainId;
      const chainIdDecimal = parseInt(chainIdHex, 16);
      await this.handleChainChange(chainIdDecimal);
    }

    try {
      await this.web3Wallet.respondSessionRequest({
        topic,
        response: {
          id: parseInt(id),
          jsonrpc: '2.0',
          result,
        },
      });
      this._isHandlingRequest = false;
    } catch (err) {
      console.warn(
        `WC2::approveRequest error while approving request id=${id} topic=${topic}`,
        err,
      );
    }

    const requests = this.web3Wallet.getPendingSessionRequests() || [];
    const hasPendingSignRequest =
      requests[0]?.params?.request?.method === 'personal_sign';

    if (!hasPendingSignRequest) {
      this.needsRedirect(id);
    }
  };

  rejectRequest = async ({ id, error }: { id: string; error: unknown }) => {
    const topic = this.topicByRequestId[id];

    let errorMsg = '';
    if (error instanceof Error) {
      errorMsg = error.message;
    } else if (typeof error === 'string') {
      errorMsg = error;
    } else {
      errorMsg = JSON.stringify(error);
    }

    const errorResponse = {
      code: ERROR_CODES.USER_REJECT_CODE,
      message: errorMsg,
    };

    try {
      await this.web3Wallet.respondSessionRequest({
        topic,
        response: {
          id: parseInt(id),
          jsonrpc: '2.0',
          error: errorResponse,
        },
      });
      this._isHandlingRequest = false;
    } catch (err) {
      console.warn(
        `WC2::rejectRequest error while rejecting request id=${id} topic=${topic}`,
        err,
      );
    }

    this.needsRedirect(id);
  };

  updateSession = async ({
    chainId,
    accounts,
  }: {
    chainId: number;
    accounts?: string[];
  }) => {
    try {
      if (!accounts) {
        DevLogger.log(
          `Invalid accounts --- skip ${typeof chainId} chainId=${chainId} accounts=${accounts})`,
        );
        return;
      }

      // const origin = normalizeOrigin(this.session.peer.metadata.url);
      const origin = this.session.peer.metadata.url;
      const hostname = getHostname(origin);

      DevLogger.log(
        `WC2::updateSession origin=${origin} hostname=${hostname} - chainId=${chainId} - accounts=${accounts}`,
      );

      if (accounts.length === 0) {
<<<<<<< HEAD
        const approvedAccounts = getPermittedAccounts(getHostname(origin));
=======
        const approvedAccounts = getPermittedAccounts(hostname);
>>>>>>> 0662d38f
        if (approvedAccounts.length > 0) {
          DevLogger.log(
            `WC2::updateSession found approved accounts`,
            approvedAccounts,
          );
          accounts = approvedAccounts;
        } else {
          console.warn(
            `WC2::updateSession no permitted accounts found for topic=${this.session.topic} origin=${origin}`,
          );
          return;
        }
      }

      if (chainId === 0) {
        DevLogger.log(
          `WC2::updateSession invalid chainId --- skip ${typeof chainId} chainId=${chainId} accounts=${accounts})`,
        );
        chainId = parseInt(selectEvmChainId(store.getState()), 16);
        DevLogger.log(
          `WC2::updateSession overwrite invalid chain Id with selectedChainId=${chainId}`,
        );
      }

      const namespaces = await getScopedPermissions({ origin });
      DevLogger.log(
        `🔴🔴 WC2::updateSession updating with namespaces`,
        namespaces,
      );

      await this.web3Wallet.updateSession({
        topic: this.session.topic,
        namespaces,
      });

      await this.emitEvent('chainChanged', chainId);
    } catch (err) {
      console.warn(
        `WC2::updateSession can't update session topic=${this.session.topic}`,
        err,
      );
    }
  };

  handleRequest = async (requestEvent: WalletKitTypes.SessionRequest) => {
    DevLogger.log(
      'WC2::handleRequest requestEvent',
      JSON.stringify(requestEvent, null, 2),
    );
    this.topicByRequestId[requestEvent.id] = requestEvent.topic;
    this.requestByRequestId[requestEvent.id] = requestEvent;

    if (this.timeoutRef) {
      // Always clear the timeout ref on new message, it is only used for wallet_switchEthereumChain auto reject on android
      clearTimeout(this.timeoutRef);
    }

    // Set this to true before handling the request
    // So we know whether to show the loading state
    this._isHandlingRequest = true;

    hideWCLoadingState({ navigation: this.navigation });

    const verified = requestEvent.verifyContext?.verified;
    const origin = verified?.origin ?? this.session.peer.metadata.url;
    const method = requestEvent.params.request.method;
    const isSwitchingChain = method === 'wallet_switchEthereumChain';
    const caip2ChainId = (isSwitchingChain ? `eip155:${parseInt(requestEvent.params.request.params[0].chainId, 16)}` : requestEvent.params.chainId) as CaipChainId;
    const methodParams = requestEvent.params.request.params;

    DevLogger.log(
      `WalletConnect2Session::handleRequest caip2ChainId=${caip2ChainId} method=${method} origin=${origin}`,
    );

    try {
      const allowed = await checkWCPermissions({ origin, caip2ChainId, allowSwitchingToNewChain: isSwitchingChain });
      DevLogger.log(
        `WC2::handleRequest caip2ChainId=${caip2ChainId} is allowed=${allowed}`,
      );

      if (!allowed) {
        DevLogger.log(
          `WC2::handleRequest caip2ChainId=${caip2ChainId} is not allowed`,
        );
        await this.web3Wallet.respondSessionRequest({
          topic: this.session.topic,
          response: {
            id: requestEvent.id,
            jsonrpc: '2.0',
            error: { code: 4902, message: ERROR_MESSAGES.INVALID_CHAIN },
          },
        });
        return;
      }
    } catch (error) {
      DevLogger.log(
        `WC2::handleRequest caip2ChainId=${caip2ChainId} is not allowed`,
      );
      await this.web3Wallet.respondSessionRequest({
        topic: this.session.topic,
        response: {
          id: requestEvent.id,
          jsonrpc: '2.0',
          error: { code: 4902, message: ERROR_MESSAGES.INVALID_CHAIN },
        },
      });
      return;
    }

    if (METHODS_TO_REDIRECT[method]) {
      this.requestsToRedirect[requestEvent.id] = true;
    }

    if (method === 'wallet_switchEthereumChain') {
      this.handleChainChange(parseInt(caip2ChainId.split(':')[1], 10));
      // respond to the request as successful
      await this.approveRequest({ id: requestEvent.id + '', result: true });
      return;
    }

    if (method === 'eth_sendTransaction') {
      await this.handleSendTransaction(requestEvent, methodParams, origin);
      return;
    }

    if (method === 'eth_signTypedData') {
      this.backgroundBridge.onMessage({
        name: 'walletconnect-provider',
        data: {
          id: requestEvent.id,
          topic: requestEvent.topic,
          method: 'eth_signTypedData_v3',
          params: methodParams,
        },
        origin,
      });
      return;
    }

    this.backgroundBridge.onMessage({
      name: 'walletconnect-provider',
      data: {
        id: requestEvent.id,
        topic: requestEvent.topic,
        method,
        params: methodParams,
      },
      origin,
    });
  };

  removeListeners = async () => {
    this.backgroundBridge.onDisconnect();
  };

  private async handleSendTransaction(
    requestEvent: WalletKitTypes.SessionRequest,
    // eslint-disable-next-line @typescript-eslint/no-explicit-any
    methodParams: any,
    origin: string,
  ) {
    try {
      const networkClientId = getGlobalNetworkClientId();

      const trx = await addTransaction(methodParams[0], {
        deviceConfirmedOn: WalletDevice.MM_MOBILE,
        networkClientId,
        origin,
        securityAlertResponse: undefined,
      });

      const id = trx.transactionMeta.id;
      const reqObject = {
        id: requestEvent.id,
        jsonrpc: '2.0',
        method: 'eth_sendTransaction',
        origin,
        params: [
          {
            from: methodParams[0].from,
            to: methodParams[0].to,
            value: methodParams[0]?.value,
            data: methodParams[0]?.data,
          },
        ],
      };

      ppomUtil.validateRequest(reqObject, id);
      const hash = await trx.result;

      await this.approveRequest({ id: requestEvent.id + '', result: hash });
    } catch (error) {
      await this.rejectRequest({ id: requestEvent.id + '', error });
    }
  }
}

export default WalletConnect2Session;<|MERGE_RESOLUTION|>--- conflicted
+++ resolved
@@ -25,11 +25,6 @@
   getHostname,
   getScopedPermissions,
   hideWCLoadingState,
-<<<<<<< HEAD
-  // normalizeOrigin,
-  getHostname,
-=======
->>>>>>> 0662d38f
 } from './wc-utils';
 import { CaipChainId } from '@metamask/utils';
 
@@ -404,11 +399,7 @@
       );
 
       if (accounts.length === 0) {
-<<<<<<< HEAD
-        const approvedAccounts = getPermittedAccounts(getHostname(origin));
-=======
         const approvedAccounts = getPermittedAccounts(hostname);
->>>>>>> 0662d38f
         if (approvedAccounts.length > 0) {
           DevLogger.log(
             `WC2::updateSession found approved accounts`,
