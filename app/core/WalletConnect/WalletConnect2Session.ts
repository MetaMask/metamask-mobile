import { WalletDevice } from '@metamask/transaction-controller';
import { NavigationContainerRef } from '@react-navigation/native';
import { IWalletKit, WalletKitTypes } from '@reown/walletkit';
import { SessionTypes } from '@walletconnect/types';
import { ImageSourcePropType, Linking, Platform } from 'react-native';

import { CaipChainId, Hex, KnownCaipNamespace } from '@metamask/utils';
import Routes from '../../../app/constants/navigation/Routes';
import ppomUtil from '../../../app/lib/ppom/ppom-util';
import {  selectEvmChainId, selectEvmNetworkConfigurationsByChainId } from '../../selectors/networkController';
import { store } from '../../store';
import Device from '../../util/device';
import Logger from '../../util/Logger';
import { getGlobalNetworkClientId } from '../../util/networks/global-network';
import { addTransaction } from '../../util/transaction-controller';
import BackgroundBridge from '../BackgroundBridge/BackgroundBridge';
import { Minimizer } from '../NativeModules';
import { getPermittedAccounts, getPermittedChains } from '../Permissions';
import getRpcMethodMiddleware, { getRpcMethodMiddlewareHooks } from '../RPCMethods/RPCMethodMiddleware';
import DevLogger from '../SDKConnect/utils/DevLogger';
import { ERROR_MESSAGES } from './WalletConnectV2';
import METHODS_TO_REDIRECT from './wc-config';
import {
  getScopedPermissions,
  hideWCLoadingState,
  isSwitchingChainRequest,
  getRequestOrigin,
  onRequestUserApproval,
  hasPermissionsToSwitchChainRequest,
  getNetworkClientIdForCaipChainId,
  getChainIdForCaipChainId,
  getHostname,
} from './wc-utils';
import { isPerDappSelectedNetworkEnabled } from '../../util/networks';
import { selectPerOriginChainId } from '../../selectors/selectedNetworkController';
import { rpcErrors } from '@metamask/rpc-errors';
import { switchToNetwork } from '../RPCMethods/lib/ethereum-chain-utils';
import { updateWC2Metadata } from '../../actions/sdk';

const ERROR_CODES = {
  USER_REJECT_CODE: 5000,
};

const RPC_WALLET_SWITCHETHEREUMCHAIN = 'wallet_switchEthereumChain';
const RPC_WALLET_ADDETHEREUMCHAIN = 'wallet_addEthereumChain';

interface BackgroundBridgeFactory {
  // eslint-disable-next-line @typescript-eslint/no-explicit-any
  create: (options: any) => BackgroundBridge;
}

class WalletConnect2Session {
  private channelId: string;
  private backgroundBridge: BackgroundBridge;
  private navigation?: NavigationContainerRef;
  private web3Wallet: IWalletKit;
  private deeplink: boolean;
  // timeoutRef is used on android to prevent automatic redirect on switchChain and wait for wallet_addEthereumChain.
  // If addEthereumChain is not received after 3 seconds, it will redirect.
  private timeoutRef: NodeJS.Timeout | null = null;
  private requestsToRedirect: { [request: string]: boolean } = {};
  private topicByRequestId: { [requestId: string]: string } = {};
  private requestByRequestId: {
    [requestId: string]: WalletKitTypes.SessionRequest;
  } = {};
  private lastChainId: Hex;
  private isHandlingChainChange = false;
  private _isHandlingRequest = false;

  public session: SessionTypes.Struct;

  constructor({
    web3Wallet,
    session,
    navigation,
    channelId,
    deeplink,
    backgroundBridgeFactory = {
      // eslint-disable-next-line @typescript-eslint/no-explicit-any
      create: (options: any) => new BackgroundBridge(options),
    },
  }: {
    web3Wallet: IWalletKit;
    channelId: string;
    session: SessionTypes.Struct;
    deeplink: boolean;
    navigation?: NavigationContainerRef;
    backgroundBridgeFactory?: BackgroundBridgeFactory;
  }) {
    this.channelId = channelId;
    this.web3Wallet = web3Wallet;
    this.deeplink = deeplink;
    this.session = session;
    this.navigation = navigation;

    DevLogger.log(
      `WalletConnect2Session::constructor channelId=${channelId} deeplink=${deeplink}`,
      navigation,
    );

    const url = session.peer.metadata.url;
    const name = session.peer.metadata.name;
    const icons = session.peer.metadata.icons;

    DevLogger.log(
      `WalletConnect2Session::constructor topic=${session.topic} pairingTopic=${session.pairingTopic} url=${url} name=${name} icons=${icons}`,
    );

    this.backgroundBridge = backgroundBridgeFactory.create({
      webview: null,
      url,
      isWalletConnect: true,
      channelId,
      wcRequestActions: {
        approveRequest: this.approveRequest.bind(this),
        rejectRequest: this.rejectRequest.bind(this),
        updateSession: this.updateSession.bind(this),
        emitEvent: this.emitEvent.bind(this),
      },
      getRpcMethodMiddleware: ({
        getProviderState,
      }: {
        hostname: string;
        // TODO: Replace 'any' with type
        // eslint-disable-next-line @typescript-eslint/no-explicit-any
        getProviderState: any;
      }) =>
        getRpcMethodMiddleware({
          hostname: this.hostname,
          getProviderState,
          channelId,
          analytics: {},
          isMMSDK: false,
          isHomepage: () => false,
          fromHomepage: { current: false },
          injectHomePageScripts: () => false,
          navigation: this.navigation,
          url: { current: url },
          title: { current: name },
          icon: { current: icons?.[0] as ImageSourcePropType },
          toggleUrlModal: () => null,
          wizardScrollAdjusted: { current: false },
          tabId: '',
          isWalletConnect: true,
        }),
      isMMSDK: false,
      isMainFrame: true,
      getApprovedHosts: undefined,
      isRemoteConn: false,
      sendMessage: undefined,
      remoteConnHost: undefined,
    });

    this.checkPendingRequests();
<<<<<<< HEAD
    this.lastChainId = this.getCurrentChainId()
=======
    this.lastChainId = this.getCurrentChainId();
>>>>>>> 05d3e30f
    // Subscribe to store changes to detect chain switches
    store.subscribe(this.onStoreChange.bind(this));
  }

  private get origin() {
    return this.session.peer.metadata.url;
  }

  private get hostname() {
    return getHostname(this.origin);
  }

  private onStoreChange() {
    const newChainId = this.getCurrentChainId();
    if (newChainId !== this.lastChainId && !this.isHandlingChainChange) {
      this.lastChainId = newChainId;
      const decimalChainId = Number.parseInt(newChainId, 16);
      this.handleChainChange(decimalChainId).catch((error) => {
        console.warn(
          'WC2::store.subscribe Error handling chain change:',
          error,
        );
      });
    }
  }

  public getCurrentChainId() {
    const providerConfigChainId = selectEvmChainId(store.getState());
    if (isPerDappSelectedNetworkEnabled()) {
      const perOriginChainId = selectPerOriginChainId(
        store.getState(),
        this.channelId,
      );
      return perOriginChainId;
    }
    return providerConfigChainId;
  }

  /** Check for pending unresolved requests */
  private checkPendingRequests = async () => {
    const pendingSessionRequests = this.web3Wallet.getPendingSessionRequests();
    if (pendingSessionRequests) {
      for (const request of pendingSessionRequests) {
        DevLogger.log(
          `WC2::constructor pendingSessionRequests requestId=${request.id}`,
        );
        try {
          if (request.topic === this.session.topic) {
            await this.handleRequest(request);
          } else {
            console.warn(
              `WC2::constructor invalid request topic=${request.topic}`,
            );
          }
        } catch (error) {
          Logger.error(
            error as Error,
            'WC2::constructor error while handling request',
          );
        }
      }
    }
  };

  setDeeplink = (deeplink: boolean) => {
    this.deeplink = deeplink;
  };

  redirect = (context?: string) => {
    DevLogger.log(
      `WC2::redirect context=${context} isDeeplink=${this.deeplink
      } navigation=${this.navigation !== undefined}`,
    );
    if (!this.deeplink) return;

    const navigation = this.navigation;

    const showReturnModal = () => {
      navigation?.navigate(Routes.MODAL.ROOT_MODAL_FLOW, {
        screen: Routes.SHEET.RETURN_TO_DAPP_MODAL,
      });
    };

    setTimeout(() => {
      if (Device.isIos() && parseInt(Platform.Version as string) >= 17) {
        const redirect = this.session.peer.metadata.redirect;
        const peerLink = redirect?.native || redirect?.universal;
        if (peerLink) {
          Linking.openURL(peerLink).catch((error) => {
            DevLogger.log(
              `WC2::redirect error while opening ${peerLink} with error ${error}`,
            );
            showReturnModal();
          });
        } else {
          showReturnModal();
        }
      } else {
        Minimizer.goBack();
      }
    }, 100);
  };

  needsRedirect = (id: string) => {
    if (this.requestsToRedirect[id]) {
      delete this.requestsToRedirect[id];
      this.redirect(`needsRedirect_${id}`);
    }
  };

  isHandlingRequest = () => this._isHandlingRequest;

  emitEvent = async (eventName: string, data: unknown) => {
    await this.web3Wallet.emitSessionEvent({
      topic: this.session.topic,
      event: { name: eventName, data },
      chainId: `eip155:${data}`,
    });
  };

  public get getAllowedChainIds(): CaipChainId[] {
    return this.session.namespaces.eip155?.chains?.map((chain) => chain as CaipChainId) || [];
  }

  /** Handle chain change by updating session namespaces and emitting event */
  private async handleChainChange(chainIdDecimal: number) {
    if (this.isHandlingChainChange) return;
    this.isHandlingChainChange = true;

    try {
      // Update session namespaces
      const currentNamespaces = this.session.namespaces;
      const newChainId = `eip155:${chainIdDecimal}`;
      const updatedChains = [
        ...new Set([...(currentNamespaces?.eip155?.chains || []), newChainId]),
      ];

      const accounts = [...new Set((currentNamespaces?.eip155?.accounts || []).map((acc) => acc.split(':')[2]))].map((account) => `${newChainId}:${account}`);

      const updatedAccounts = [
        ...new Set([...(currentNamespaces?.eip155?.accounts || []), ...accounts]),
      ];

      const updatedNamespaces = {
        ...currentNamespaces,
        eip155: {
          ...(currentNamespaces?.eip155 || {}),
          chains: updatedChains,
          methods: currentNamespaces?.eip155?.methods || [],
          events: currentNamespaces?.eip155?.events || [],
          accounts: updatedAccounts,
        },
      };

      DevLogger.log(
        `WC2::handleChainChange updating session with namespaces`,
        updatedNamespaces,
      );

      await this.web3Wallet.updateSession({
        topic: this.session.topic,
        namespaces: updatedNamespaces,
      });
      // await acknowledged();

      await new Promise((resolve) => setTimeout(resolve, 100));

      // Emit chainChanged event
      await this.emitEvent('chainChanged', chainIdDecimal);
    } catch (error) {
      DevLogger.log(
        `WC2::handleChainChange error while updating session`,
        error,
      );
      throw error;
    } finally {
      this.isHandlingChainChange = false;
    }
  }

  approveRequest = async ({ id, result }: { id: string; result: unknown }) => {
    const topic = this.topicByRequestId[id];
    const initialRequest = this.requestByRequestId[id];
    const method = initialRequest?.params.request.method;

    if (
      method === RPC_WALLET_ADDETHEREUMCHAIN ||
      method === RPC_WALLET_SWITCHETHEREUMCHAIN
    ) {
      const chainIdHex = initialRequest.params.request.params[0].chainId;
      const chainIdDecimal = parseInt(chainIdHex, 16);
      await this.handleChainChange(chainIdDecimal);
    }

    try {
      await this.web3Wallet.respondSessionRequest({
        topic,
        response: {
          id: parseInt(id),
          jsonrpc: '2.0',
          result,
        },
      });
      this._isHandlingRequest = false;
    } catch (err) {
      console.warn(
        `WC2::approveRequest error while approving request id=${id} topic=${topic}`,
        err,
      );
    }

    const requests = this.web3Wallet.getPendingSessionRequests() || [];
    const hasPendingSignRequest =
      requests[0]?.params?.request?.method === 'personal_sign';

    if (!hasPendingSignRequest) {
      this.needsRedirect(id);
    }
  };

  rejectRequest = async ({ id, error }: { id: string; error: unknown }) => {
    const topic = this.topicByRequestId[id];

    let errorMsg = '';
    if (error instanceof Error) {
      errorMsg = error.message;
    } else if (typeof error === 'string') {
      errorMsg = error;
    } else {
      errorMsg = JSON.stringify(error);
    }

    const errorResponse = {
      code: ERROR_CODES.USER_REJECT_CODE,
      message: errorMsg,
    };

    try {
      await this.web3Wallet.respondSessionRequest({
        topic,
        response: {
          id: parseInt(id),
          jsonrpc: '2.0',
          error: errorResponse,
        },
      });
      this._isHandlingRequest = false;
    } catch (err) {
      console.warn(
        `WC2::rejectRequest error while rejecting request id=${id} topic=${topic}`,
        err,
      );
    }

    this.needsRedirect(id);
  };

  updateSession = async ({ chainId, accounts }: { chainId: number; accounts?: string[]; }) => {
    try {
      if (!accounts) {
        DevLogger.log(
          `Invalid accounts --- skip ${typeof chainId} chainId=${chainId} accounts=${accounts})`,
        );
        return;
      }

      DevLogger.log(
        `WC2::updateSession origin=${this.origin} hostname=${this.hostname} - chainId=${chainId} - accounts=${accounts}`,
      );

      if (accounts.length === 0) {
        const approvedAccounts = getPermittedAccounts(this.channelId);
        if (approvedAccounts.length > 0) {
          DevLogger.log(
            `WC2::updateSession found approved accounts`,
            approvedAccounts,
          );
          accounts = approvedAccounts;
        } else {
          console.warn(
            `WC2::updateSession no permitted accounts found for topic=${this.session.topic} origin=${this.origin}`,
          );
          return;
        }
      }

      if (chainId === 0) {
        DevLogger.log(
          `WC2::updateSession invalid chainId --- skip ${typeof chainId} chainId=${chainId} accounts=${accounts})`,
        );
        chainId = parseInt(selectEvmChainId(store.getState()), 16);
        DevLogger.log(
          `WC2::updateSession overwrite invalid chain Id with selectedChainId=${chainId}`,
        );
      }

      const namespaces = await getScopedPermissions({ channelId: this.channelId });
      DevLogger.log(
        `🔴🔴 WC2::updateSession updating with namespaces`,
        namespaces,
      );

      await this.web3Wallet.updateSession({
        topic: this.session.topic,
        namespaces,
      });

      await this.emitEvent('chainChanged', chainId);
    } catch (err) {
      console.warn(
        `WC2::updateSession can't update session topic=${this.session.topic}`,
        err,
      );
    }
  };

  private doesChainExist(caip2ChainId: CaipChainId) {
    try {
      const chainId = getChainIdForCaipChainId(caip2ChainId);
      const networkConfigurations = selectEvmNetworkConfigurationsByChainId(store.getState());
      return networkConfigurations[chainId] !== undefined;
    } catch (err) {
      return false;
    }
  }

  switchToChain = async (caip2ChainId: CaipChainId, originFromRequest?: string, allowSwitchingToNewChain = false) => {
    if (!this.doesChainExist(caip2ChainId)) {
      throw rpcErrors.invalidParams({
        message: `Invalid parameters: chainId does not exist.`,
      });
    }

    const channelId = this.channelId;
    const origin = originFromRequest ?? this.origin;

    const {
      allowed,
      existingNetwork,
      hexChainIdString
    } = await hasPermissionsToSwitchChainRequest(
      caip2ChainId,
      channelId
    );

    if (!allowed && !allowSwitchingToNewChain) {
      throw rpcErrors.invalidParams({
        message: `Invalid parameters: active chainId is different than the one provided.`,
      });
    }

    const activeCaip2ChainId = `${KnownCaipNamespace.Eip155}:${parseInt(this.getCurrentChainId(), 16)}`;
    if (caip2ChainId !== activeCaip2ChainId) {
      DevLogger.log(`WC::checkWCPermissions switching to network:`, existingNetwork);
      // Switching to the network is allowed so try switching into it
      await switchToNetwork({
        network: existingNetwork,
        chainId: hexChainIdString,
        requestUserApproval: onRequestUserApproval(channelId),
        analytics: {},
        origin: this.channelId,
        dappUrl: origin,
        hooks: getRpcMethodMiddlewareHooks(channelId),
      });
    }
<<<<<<< HEAD
  }
=======
  };
>>>>>>> 05d3e30f

  handleRequest = async (requestEvent: WalletKitTypes.SessionRequest) => {
    DevLogger.log(
      'WC2::handleRequest requestEvent',
      JSON.stringify(requestEvent, null, 2),
    );
    this.topicByRequestId[requestEvent.id] = requestEvent.topic;
    this.requestByRequestId[requestEvent.id] = requestEvent;

    if (this.timeoutRef) {
      // Always clear the timeout ref on new message, it is only used for wallet_switchEthereumChain auto reject on android
      clearTimeout(this.timeoutRef);
    }

    // Set this to true before handling the request
    // So we know whether to show the loading state
    this._isHandlingRequest = true;

    hideWCLoadingState({ navigation: this.navigation });

    const origin = getRequestOrigin(requestEvent, this.origin);
    const method = requestEvent.params.request.method;
    const isSwitchingChain = isSwitchingChainRequest(requestEvent);

    let caip2ChainId: CaipChainId;
    let hexChainId: Hex;
    try {
<<<<<<< HEAD
      hexChainId = isSwitchingChain ? requestEvent.params.request.params[0].chainId : getChainIdForCaipChainId(requestEvent.params.chainId as CaipChainId)
=======
      hexChainId = isSwitchingChain ? requestEvent.params.request.params[0].chainId : getChainIdForCaipChainId(requestEvent.params.chainId as CaipChainId);
>>>>>>> 05d3e30f
      caip2ChainId = `eip155:${parseInt(hexChainId, 16)}`as CaipChainId;
    } catch (err) {
      this._isHandlingRequest = false;
      return this.web3Wallet.respondSessionRequest({
          topic: this.session.topic,
          response: {
            id: requestEvent.id,
            jsonrpc: '2.0',
            error: { code: 4902, message: ERROR_MESSAGES.INVALID_CHAIN },
          },
      });
    }

    const methodParams = requestEvent.params.request.params;

    const currentMetadata = store.getState().sdk.wc2Metadata ?? {
      id: this.channelId,
      url: origin,
      name: this.session.peer.metadata.name,
      icon: this.session.peer.metadata.icons?.[0] as string,
    };

    store.dispatch(updateWC2Metadata({
      ...currentMetadata,
      lastVerifiedUrl: origin,
<<<<<<< HEAD
    }))
=======
    }));
>>>>>>> 05d3e30f

    DevLogger.log(
      `WalletConnect2Session::handleRequest caip2ChainId=${caip2ChainId} method=${method} origin=${origin}`,
    );

    const permittedChains = await getPermittedChains(this.channelId);
    const isAllowedChainId = permittedChains.includes(caip2ChainId);

    if (METHODS_TO_REDIRECT[method]) {
      this.requestsToRedirect[requestEvent.id] = true;
    }

    if (method === 'wallet_switchEthereumChain') {
      try {
        await this.switchToChain(caip2ChainId, origin, true);
        // respond to the request as successful
        DevLogger.log(`WC::handleRequest approving switch chain request`);
        return this.approveRequest({ id: requestEvent.id + '', result: true });
      } catch (error) {
        this._isHandlingRequest = false;
        return this.web3Wallet.respondSessionRequest({
          topic: this.session.topic,
          response: {
            id: requestEvent.id,
            jsonrpc: '2.0',
            error: { code: 4902, message: ERROR_MESSAGES.INVALID_CHAIN },
          },
        });
      }
    }

    // if the chainId for the request is different from the active chainId, we need to switch to it
    // (as long as it's permitted already)
    const currentChainId = this.getCurrentChainId();
    DevLogger.log(`WC::handleRequest currentChainId=${currentChainId} chainId=${hexChainId} isAllowedChainId=${isAllowedChainId}`);
    if (currentChainId !== hexChainId && isAllowedChainId) {
      DevLogger.log(`WC::handleRequest switching to chainId=${caip2ChainId}`);
      await this.switchToChain(caip2ChainId, this.channelId);
      await new Promise((resolve) => setTimeout(resolve, 100));

      // Emit chainChanged event
      await this.emitEvent('chainChanged', parseInt(hexChainId, 16));
    }

    if (!isAllowedChainId) {
      DevLogger.log(`WC::checkWCPermissions chainId is not permitted`);
      throw rpcErrors.invalidParams({
        message: `Invalid parameters: active chainId is different than the one provided.`,
      });
    }

    if (method === 'eth_sendTransaction') {
      await this.handleSendTransaction(caip2ChainId, requestEvent, methodParams, origin);
      return;
    }

    if (method === 'eth_signTypedData') {

      this.backgroundBridge.onMessage({
        name: 'walletconnect-provider',
        data: {
          id: requestEvent.id,
          topic: requestEvent.topic,
          method: 'eth_signTypedData_v3',
          params: methodParams,
        },
        origin,
      });
      return;
    }

    this.backgroundBridge.onMessage({
      name: 'walletconnect-provider',
      data: {
        id: requestEvent.id,
        topic: requestEvent.topic,
        method,
        params: methodParams,
      },
      origin,
    });
  };

  removeListeners = async () => {
    this.backgroundBridge.onDisconnect();
  };

  private async handleSendTransaction(
    caip2ChainId: CaipChainId,
    requestEvent: WalletKitTypes.SessionRequest,
    // eslint-disable-next-line @typescript-eslint/no-explicit-any
    methodParams: any,
    origin: string
  ) {
    try {
      const networkClientId = isPerDappSelectedNetworkEnabled() ?
        getNetworkClientIdForCaipChainId(caip2ChainId) :
        getGlobalNetworkClientId();
      const trx = await addTransaction(methodParams[0], {
        deviceConfirmedOn: WalletDevice.MM_MOBILE,
        networkClientId,
        origin,
        securityAlertResponse: undefined,
      });

      const reqObject = {
        id: requestEvent.id,
        jsonrpc: '2.0',
        method: 'eth_sendTransaction',
        origin,
        params: [
          {
            from: methodParams[0].from,
            to: methodParams[0].to,
            value: methodParams[0]?.value,
            data: methodParams[0]?.data,
          },
        ],
      };

      ppomUtil.validateRequest(reqObject, {
        transactionMeta: trx.transactionMeta,
      });
      const hash = await trx.result;

      await this.approveRequest({ id: requestEvent.id + '', result: hash });
    } catch (error) {
      await this.rejectRequest({ id: requestEvent.id + '', error });
    }
  }
}

export default WalletConnect2Session;<|MERGE_RESOLUTION|>--- conflicted
+++ resolved
@@ -152,11 +152,7 @@
     });
 
     this.checkPendingRequests();
-<<<<<<< HEAD
-    this.lastChainId = this.getCurrentChainId()
-=======
     this.lastChainId = this.getCurrentChainId();
->>>>>>> 05d3e30f
     // Subscribe to store changes to detect chain switches
     store.subscribe(this.onStoreChange.bind(this));
   }
@@ -522,11 +518,7 @@
         hooks: getRpcMethodMiddlewareHooks(channelId),
       });
     }
-<<<<<<< HEAD
-  }
-=======
-  };
->>>>>>> 05d3e30f
+  };
 
   handleRequest = async (requestEvent: WalletKitTypes.SessionRequest) => {
     DevLogger.log(
@@ -554,11 +546,7 @@
     let caip2ChainId: CaipChainId;
     let hexChainId: Hex;
     try {
-<<<<<<< HEAD
-      hexChainId = isSwitchingChain ? requestEvent.params.request.params[0].chainId : getChainIdForCaipChainId(requestEvent.params.chainId as CaipChainId)
-=======
       hexChainId = isSwitchingChain ? requestEvent.params.request.params[0].chainId : getChainIdForCaipChainId(requestEvent.params.chainId as CaipChainId);
->>>>>>> 05d3e30f
       caip2ChainId = `eip155:${parseInt(hexChainId, 16)}`as CaipChainId;
     } catch (err) {
       this._isHandlingRequest = false;
@@ -584,11 +572,7 @@
     store.dispatch(updateWC2Metadata({
       ...currentMetadata,
       lastVerifiedUrl: origin,
-<<<<<<< HEAD
-    }))
-=======
     }));
->>>>>>> 05d3e30f
 
     DevLogger.log(
       `WalletConnect2Session::handleRequest caip2ChainId=${caip2ChainId} method=${method} origin=${origin}`,
