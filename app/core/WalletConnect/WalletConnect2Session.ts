--- conflicted
+++ resolved
@@ -255,11 +255,7 @@
 
       const updatedAccounts = [
         ...new Set([...(currentNamespaces?.eip155?.accounts || []), ...accounts]),
-<<<<<<< HEAD
-      ]
-=======
       ];
->>>>>>> 733bad1a
 
       const updatedNamespaces = {
         ...currentNamespaces,
