--- conflicted
+++ resolved
@@ -4,17 +4,10 @@
 import { SessionTypes } from '@walletconnect/types';
 import { ImageSourcePropType, Linking, Platform } from 'react-native';
 
-<<<<<<< HEAD
-import { CaipChainId, Hex } from '@metamask/utils';
-import Routes from '../../../app/constants/navigation/Routes';
-import ppomUtil from '../../../app/lib/ppom/ppom-util';
-import { selectEvmChainId, selectEvmNetworkConfigurationsByChainId, selectNetworkConfigurationsByCaipChainId } from '../../selectors/networkController';
-=======
 import { CaipChainId, Hex, KnownCaipNamespace } from '@metamask/utils';
 import Routes from '../../../app/constants/navigation/Routes';
 import ppomUtil from '../../../app/lib/ppom/ppom-util';
 import {  selectEvmChainId, selectEvmNetworkConfigurationsByChainId } from '../../selectors/networkController';
->>>>>>> bc83b72c
 import { store } from '../../store';
 import Device from '../../util/device';
 import Logger from '../../util/Logger';
@@ -38,17 +31,11 @@
   getChainIdForCaipChainId,
   getHostname,
 } from './wc-utils';
-<<<<<<< HEAD
-import Engine from '../Engine/Engine';
-import { isPerDappSelectedNetworkEnabled } from '../../util/networks';
-import { selectPerOriginChainId } from '../../selectors/selectedNetworkController';
-=======
 import { isPerDappSelectedNetworkEnabled } from '../../util/networks';
 import { selectPerOriginChainId } from '../../selectors/selectedNetworkController';
 import { rpcErrors } from '@metamask/rpc-errors';
 import { switchToNetwork } from '../RPCMethods/lib/ethereum-chain-utils';
 import { updateWC2Metadata } from '../../actions/sdk';
->>>>>>> bc83b72c
 
 const ERROR_CODES = {
   USER_REJECT_CODE: 5000,
@@ -192,42 +179,16 @@
     }
   }
 
-<<<<<<< HEAD
-  private getCurrentChainId() {
-=======
   public getCurrentChainId() {
->>>>>>> bc83b72c
     const providerConfigChainId = selectEvmChainId(store.getState());
     if (isPerDappSelectedNetworkEnabled()) {
       const perOriginChainId = selectPerOriginChainId(
         store.getState(),
-<<<<<<< HEAD
-        this.hostname,
-=======
         this.channelId,
->>>>>>> bc83b72c
       );
       return perOriginChainId;
     }
     return providerConfigChainId;
-<<<<<<< HEAD
-  }
-
-  private getChainIdForCaipChainId(caipChainId: CaipChainId) {
-    const caipNetworkConfiguration = selectNetworkConfigurationsByCaipChainId(store.getState());
-    const { chainId } = caipNetworkConfiguration[caipChainId];
-    //TODO: Remove this cast when caipNetworkConfiguration is fixed, duplicate types for chainId
-    return chainId as Hex;
-  }
-
-  private getNetworkClientIdForCaipChainId(caipChainId: CaipChainId) {
-    const networkConfigurationsByChainId = selectEvmNetworkConfigurationsByChainId(store.getState());
-    const chainId = this.getChainIdForCaipChainId(caipChainId);
-    //Casting is required, because caipnetwork config has duplicate types and we assume the correct one is Hex
-    const { rpcEndpoints: [{ networkClientId }] } = networkConfigurationsByChainId[chainId as Hex];
-    return networkClientId;
-=======
->>>>>>> bc83b72c
   }
 
   /** Check for pending unresolved requests */
@@ -463,11 +424,7 @@
       );
 
       if (accounts.length === 0) {
-<<<<<<< HEAD
-        const approvedAccounts = getPermittedAccounts(this.hostname);
-=======
         const approvedAccounts = getPermittedAccounts(this.channelId);
->>>>>>> bc83b72c
         if (approvedAccounts.length > 0) {
           DevLogger.log(
             `WC2::updateSession found approved accounts`,
@@ -492,11 +449,7 @@
         );
       }
 
-<<<<<<< HEAD
-      const namespaces = await getScopedPermissions({ origin: this.origin });
-=======
       const namespaces = await getScopedPermissions({ channelId: this.channelId });
->>>>>>> bc83b72c
       DevLogger.log(
         `🔴🔴 WC2::updateSession updating with namespaces`,
         namespaces,
@@ -586,12 +539,7 @@
 
     hideWCLoadingState({ navigation: this.navigation });
 
-<<<<<<< HEAD
-    const verified = requestEvent.verifyContext?.verified;
-    const origin = verified?.origin ?? this.origin;
-=======
     const origin = getRequestOrigin(requestEvent, this.origin);
->>>>>>> bc83b72c
     const method = requestEvent.params.request.method;
     const isSwitchingChain = isSwitchingChainRequest(requestEvent);
 
@@ -656,31 +604,6 @@
       }
     }
 
-<<<<<<< HEAD
-
-    if (isPerDappSelectedNetworkEnabled()) {
-      const chainId = this.getChainIdForCaipChainId(caip2ChainId);
-      const currentChainId = this.getCurrentChainId();
-      if (currentChainId !== chainId) {
-        const networkClientId = this.getNetworkClientIdForCaipChainId(caip2ChainId)
-        Engine.context.SelectedNetworkController.setNetworkClientIdForDomain(
-          this.hostname,
-          networkClientId
-        )
-      }
-    }
-
-    if (METHODS_TO_REDIRECT[method]) {
-      this.requestsToRedirect[requestEvent.id] = true;
-    }
-
-    if (method === 'wallet_switchEthereumChain') {
-      const chainId = this.getChainIdForCaipChainId(caip2ChainId);
-      this.handleChainChange(Number.parseInt(chainId, 16));
-      // respond to the request as successful
-      await this.approveRequest({ id: requestEvent.id + '', result: true });
-      return;
-=======
     // if the chainId for the request is different from the active chainId, we need to switch to it
     // (as long as it's permitted already)
     const currentChainId = this.getCurrentChainId();
@@ -699,7 +622,6 @@
       throw rpcErrors.invalidParams({
         message: `Invalid parameters: active chainId is different than the one provided.`,
       });
->>>>>>> bc83b72c
     }
 
     if (method === 'eth_sendTransaction') {
@@ -746,17 +668,9 @@
     origin: string
   ) {
     try {
-<<<<<<< HEAD
-
-      const networkClientId = isPerDappSelectedNetworkEnabled() ?
-        this.getNetworkClientIdForCaipChainId(caip2ChainId) :
-        getGlobalNetworkClientId();
-
-=======
       const networkClientId = isPerDappSelectedNetworkEnabled() ?
         getNetworkClientIdForCaipChainId(caip2ChainId) :
         getGlobalNetworkClientId();
->>>>>>> bc83b72c
       const trx = await addTransaction(methodParams[0], {
         deviceConfirmedOn: WalletDevice.MM_MOBILE,
         networkClientId,
