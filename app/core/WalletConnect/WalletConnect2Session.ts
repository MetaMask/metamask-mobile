import { WalletDevice } from '@metamask/transaction-controller';
import { NavigationContainerRef } from '@react-navigation/native';
import { IWalletKit, WalletKitTypes } from '@reown/walletkit';
import { SessionTypes } from '@walletconnect/types';
import { ImageSourcePropType, Linking, Platform } from 'react-native';

import { CaipChainId } from '@metamask/utils';
import Routes from '../../../app/constants/navigation/Routes';
import ppomUtil from '../../../app/lib/ppom/ppom-util';
import { selectEvmChainId } from '../../selectors/networkController';
import { store } from '../../store';
import Device from '../../util/device';
import Logger from '../../util/Logger';
import { getGlobalNetworkClientId } from '../../util/networks/global-network';
import { addTransaction } from '../../util/transaction-controller';
import BackgroundBridge from '../BackgroundBridge/BackgroundBridge';
import { Minimizer } from '../NativeModules';
import { getPermittedAccounts } from '../Permissions';
import getRpcMethodMiddleware from '../RPCMethods/RPCMethodMiddleware';
import DevLogger from '../SDKConnect/utils/DevLogger';
import { ERROR_MESSAGES } from './WalletConnectV2';
import METHODS_TO_REDIRECT from './wc-config';
import {
  checkWCPermissions,
  getHostname,
  getScopedPermissions,
  hideWCLoadingState,
} from './wc-utils';

const ERROR_CODES = {
  USER_REJECT_CODE: 5000,
};

const RPC_WALLET_SWITCHETHEREUMCHAIN = 'wallet_switchEthereumChain';
const RPC_WALLET_ADDETHEREUMCHAIN = 'wallet_addEthereumChain';

interface BackgroundBridgeFactory {
  // eslint-disable-next-line @typescript-eslint/no-explicit-any
  create: (options: any) => BackgroundBridge;
}

class WalletConnect2Session {
  private backgroundBridge: BackgroundBridge;
  private navigation?: NavigationContainerRef;
  private web3Wallet: IWalletKit;
  private deeplink: boolean;
  // timeoutRef is used on android to prevent automatic redirect on switchChain and wait for wallet_addEthereumChain.
  // If addEthereumChain is not received after 3 seconds, it will redirect.
  private timeoutRef: NodeJS.Timeout | null = null;
  private requestsToRedirect: { [request: string]: boolean } = {};
  private topicByRequestId: { [requestId: string]: string } = {};
  private requestByRequestId: {
    [requestId: string]: WalletKitTypes.SessionRequest;
  } = {};
  private lastChainId: string;
  private isHandlingChainChange = false;
  private _isHandlingRequest = false;

  public session: SessionTypes.Struct;

  constructor({
    web3Wallet,
    session,
    navigation,
    channelId,
    deeplink,
    backgroundBridgeFactory = {
      // eslint-disable-next-line @typescript-eslint/no-explicit-any
      create: (options: any) => new BackgroundBridge(options),
    },
  }: {
    web3Wallet: IWalletKit;
    channelId: string;
    session: SessionTypes.Struct;
    deeplink: boolean;
    navigation?: NavigationContainerRef;
    backgroundBridgeFactory?: BackgroundBridgeFactory;
  }) {
    this.web3Wallet = web3Wallet;
    this.deeplink = deeplink;
    this.session = session;
    this.navigation = navigation;

    DevLogger.log(
      `WalletConnect2Session::constructor channelId=${channelId} deeplink=${deeplink}`,
      navigation,
    );

    const url = session.peer.metadata.url;
    const name = session.peer.metadata.name;
    const icons = session.peer.metadata.icons;

    DevLogger.log(
      `WalletConnect2Session::constructor topic=${session.topic} pairingTopic=${session.pairingTopic} url=${url} name=${name} icons=${icons}`,
    );

    this.backgroundBridge = backgroundBridgeFactory.create({
      webview: null,
      url,
      isWalletConnect: true,
      channelId,
      wcRequestActions: {
        approveRequest: this.approveRequest.bind(this),
        rejectRequest: this.rejectRequest.bind(this),
        updateSession: this.updateSession.bind(this),
        emitEvent: this.emitEvent.bind(this),
      },
      getRpcMethodMiddleware: ({
        getProviderState,
      }: {
        hostname: string;
        // TODO: Replace 'any' with type
        // eslint-disable-next-line @typescript-eslint/no-explicit-any
        getProviderState: any;
      }) =>
        getRpcMethodMiddleware({
          hostname: getHostname(url),
          getProviderState,
          channelId,
          analytics: {},
          isMMSDK: false,
          isHomepage: () => false,
          fromHomepage: { current: false },
          injectHomePageScripts: () => false,
          navigation: this.navigation,
          url: { current: url },
          title: { current: name },
          icon: { current: icons?.[0] as ImageSourcePropType },
          toggleUrlModal: () => null,
          wizardScrollAdjusted: { current: false },
          tabId: '',
          isWalletConnect: true,
        }),
      isMMSDK: false,
      isMainFrame: true,
      getApprovedHosts: undefined,
      isRemoteConn: false,
      sendMessage: undefined,
      remoteConnHost: undefined,
    });

    this.checkPendingRequests();

    this.lastChainId = selectEvmChainId(store.getState());

    // Subscribe to store changes to detect chain switches
    store.subscribe(() => {
      const newChainId = selectEvmChainId(store.getState());
      if (newChainId !== this.lastChainId && !this.isHandlingChainChange) {
        this.lastChainId = newChainId;
        const decimalChainId = parseInt(newChainId, 16);
        this.handleChainChange(decimalChainId).catch((error) => {
          console.warn(
            'WC2::store.subscribe Error handling chain change:',
            error,
          );
        });
      }
    });
  }

  /** Check for pending unresolved requests */
  private checkPendingRequests = async () => {
    const pendingSessionRequests = this.web3Wallet.getPendingSessionRequests();
    if (pendingSessionRequests) {
      for (const request of pendingSessionRequests) {
        DevLogger.log(
          `WC2::constructor pendingSessionRequests requestId=${request.id}`,
        );
        try {
          if (request.topic === this.session.topic) {
            await this.handleRequest(request);
          } else {
            console.warn(
              `WC2::constructor invalid request topic=${request.topic}`,
            );
          }
        } catch (error) {
          Logger.error(
            error as Error,
            'WC2::constructor error while handling request',
          );
        }
      }
    }
  };

  setDeeplink = (deeplink: boolean) => {
    this.deeplink = deeplink;
  };

  redirect = (context?: string) => {
    DevLogger.log(
      `WC2::redirect context=${context} isDeeplink=${this.deeplink
      } navigation=${this.navigation !== undefined}`,
    );
    if (!this.deeplink) return;

    const navigation = this.navigation;

    const showReturnModal = () => {
      navigation?.navigate(Routes.MODAL.ROOT_MODAL_FLOW, {
        screen: Routes.SHEET.RETURN_TO_DAPP_MODAL,
      });
    };

    setTimeout(() => {
      if (Device.isIos() && parseInt(Platform.Version as string) >= 17) {
        const redirect = this.session.peer.metadata.redirect;
        const peerLink = redirect?.native || redirect?.universal;
        if (peerLink) {
          Linking.openURL(peerLink).catch((error) => {
            DevLogger.log(
              `WC2::redirect error while opening ${peerLink} with error ${error}`,
            );
            showReturnModal();
          });
        } else {
          showReturnModal();
        }
      } else {
        Minimizer.goBack();
      }
    }, 100);
  };

  needsRedirect = (id: string) => {
    if (this.requestsToRedirect[id]) {
      delete this.requestsToRedirect[id];
      this.redirect(`needsRedirect_${id}`);
    }
  };

  isHandlingRequest = () => this._isHandlingRequest;

  emitEvent = async (eventName: string, data: unknown) => {
    await this.web3Wallet.emitSessionEvent({
      topic: this.session.topic,
      event: { name: eventName, data },
      chainId: `eip155:${data}`,
    });
  };

  /** Handle chain change by updating session namespaces and emitting event */
  private async handleChainChange(chainIdDecimal: number) {
    if (this.isHandlingChainChange) return;
    this.isHandlingChainChange = true;

    try {
      // Update session namespaces
      const currentNamespaces = this.session.namespaces;
      const newChainId = `eip155:${chainIdDecimal}`;
      const updatedChains = [
        ...new Set([...(currentNamespaces?.eip155?.chains || []), newChainId]),
<<<<<<< HEAD
=======
      ];

      const accounts = [...new Set((currentNamespaces?.eip155?.accounts || []).map((acc) => acc.split(':')[2]))].map((account) => `${newChainId}:${account}`);

      const updatedAccounts = [
        ...new Set([...(currentNamespaces?.eip155?.accounts || []), ...accounts]),
>>>>>>> f9961514
      ];

      const accounts = [...new Set((currentNamespaces?.eip155?.accounts || []).map((acc) => acc.split(':')[2]))].map((account) => `${newChainId}:${account}`);

      const updatedAccounts = [
        ...new Set([...(currentNamespaces?.eip155?.accounts || []), ...accounts]),
      ]

      const updatedNamespaces = {
        ...currentNamespaces,
        eip155: {
          ...(currentNamespaces?.eip155 || {}),
          chains: updatedChains,
          methods: currentNamespaces?.eip155?.methods || [],
          events: currentNamespaces?.eip155?.events || [],
          accounts: updatedAccounts,
        },
      };

      DevLogger.log(
        `WC2::handleChainChange updating session with namespaces`,
        updatedNamespaces,
      );

      await this.web3Wallet.updateSession({
        topic: this.session.topic,
        namespaces: updatedNamespaces,
      });
      // await acknowledged();

      await new Promise((resolve) => setTimeout(resolve, 100));

      // Emit chainChanged event
      await this.emitEvent('chainChanged', chainIdDecimal);
    } catch (error) {
      DevLogger.log(
        `WC2::handleChainChange error while updating session`,
        error,
      );
      throw error;
    } finally {
      this.isHandlingChainChange = false;
    }
  }

  approveRequest = async ({ id, result }: { id: string; result: unknown }) => {
    const topic = this.topicByRequestId[id];
    const initialRequest = this.requestByRequestId[id];
    const method = initialRequest?.params.request.method;

    if (
      method === RPC_WALLET_ADDETHEREUMCHAIN ||
      method === RPC_WALLET_SWITCHETHEREUMCHAIN
    ) {
      const chainIdHex = initialRequest.params.request.params[0].chainId;
      const chainIdDecimal = parseInt(chainIdHex, 16);
      await this.handleChainChange(chainIdDecimal);
    }

    try {
      await this.web3Wallet.respondSessionRequest({
        topic,
        response: {
          id: parseInt(id),
          jsonrpc: '2.0',
          result,
        },
      });
      this._isHandlingRequest = false;
    } catch (err) {
      console.warn(
        `WC2::approveRequest error while approving request id=${id} topic=${topic}`,
        err,
      );
    }

    const requests = this.web3Wallet.getPendingSessionRequests() || [];
    const hasPendingSignRequest =
      requests[0]?.params?.request?.method === 'personal_sign';

    if (!hasPendingSignRequest) {
      this.needsRedirect(id);
    }
  };

  rejectRequest = async ({ id, error }: { id: string; error: unknown }) => {
    const topic = this.topicByRequestId[id];

    let errorMsg = '';
    if (error instanceof Error) {
      errorMsg = error.message;
    } else if (typeof error === 'string') {
      errorMsg = error;
    } else {
      errorMsg = JSON.stringify(error);
    }

    const errorResponse = {
      code: ERROR_CODES.USER_REJECT_CODE,
      message: errorMsg,
    };

    try {
      await this.web3Wallet.respondSessionRequest({
        topic,
        response: {
          id: parseInt(id),
          jsonrpc: '2.0',
          error: errorResponse,
        },
      });
      this._isHandlingRequest = false;
    } catch (err) {
      console.warn(
        `WC2::rejectRequest error while rejecting request id=${id} topic=${topic}`,
        err,
      );
    }

    this.needsRedirect(id);
  };

  updateSession = async ({
    chainId,
    accounts,
  }: {
    chainId: number;
    accounts?: string[];
  }) => {
    try {
      if (!accounts) {
        DevLogger.log(
          `Invalid accounts --- skip ${typeof chainId} chainId=${chainId} accounts=${accounts})`,
        );
        return;
      }

      // const origin = normalizeOrigin(this.session.peer.metadata.url);
      const origin = this.session.peer.metadata.url;
      const hostname = getHostname(origin);

      DevLogger.log(
        `WC2::updateSession origin=${origin} hostname=${hostname} - chainId=${chainId} - accounts=${accounts}`,
      );

      if (accounts.length === 0) {
        const approvedAccounts = getPermittedAccounts(hostname);
        if (approvedAccounts.length > 0) {
          DevLogger.log(
            `WC2::updateSession found approved accounts`,
            approvedAccounts,
          );
          accounts = approvedAccounts;
        } else {
          console.warn(
            `WC2::updateSession no permitted accounts found for topic=${this.session.topic} origin=${origin}`,
          );
          return;
        }
      }

      if (chainId === 0) {
        DevLogger.log(
          `WC2::updateSession invalid chainId --- skip ${typeof chainId} chainId=${chainId} accounts=${accounts})`,
        );
        chainId = parseInt(selectEvmChainId(store.getState()), 16);
        DevLogger.log(
          `WC2::updateSession overwrite invalid chain Id with selectedChainId=${chainId}`,
        );
      }

      const namespaces = await getScopedPermissions({ origin });
      DevLogger.log(
        `🔴🔴 WC2::updateSession updating with namespaces`,
        namespaces,
      );

      await this.web3Wallet.updateSession({
        topic: this.session.topic,
        namespaces,
      });

      await this.emitEvent('chainChanged', chainId);
    } catch (err) {
      console.warn(
        `WC2::updateSession can't update session topic=${this.session.topic}`,
        err,
      );
    }
  };

  handleRequest = async (requestEvent: WalletKitTypes.SessionRequest) => {
    DevLogger.log(
      'WC2::handleRequest requestEvent',
      JSON.stringify(requestEvent, null, 2),
    );
    this.topicByRequestId[requestEvent.id] = requestEvent.topic;
    this.requestByRequestId[requestEvent.id] = requestEvent;

    if (this.timeoutRef) {
      // Always clear the timeout ref on new message, it is only used for wallet_switchEthereumChain auto reject on android
      clearTimeout(this.timeoutRef);
    }

    // Set this to true before handling the request
    // So we know whether to show the loading state
    this._isHandlingRequest = true;

    hideWCLoadingState({ navigation: this.navigation });

    const verified = requestEvent.verifyContext?.verified;
    const origin = verified?.origin ?? this.session.peer.metadata.url;
    const method = requestEvent.params.request.method;
    const isSwitchingChain = method === 'wallet_switchEthereumChain';
<<<<<<< HEAD
    const caip2ChainId = isSwitchingChain ? `eip155:${parseInt(requestEvent.params.request.params[0].chainId, 16)}` : requestEvent.params.chainId;
=======
    const caip2ChainId = (isSwitchingChain ? `eip155:${parseInt(requestEvent.params.request.params[0].chainId, 16)}` : requestEvent.params.chainId) as CaipChainId;
>>>>>>> f9961514
    const methodParams = requestEvent.params.request.params;

    DevLogger.log(
      `WalletConnect2Session::handleRequest caip2ChainId=${caip2ChainId} method=${method} origin=${origin}`,
    );

    try {
      const allowed = await checkWCPermissions({ origin, caip2ChainId, allowSwitchingToNewChain: isSwitchingChain });
      DevLogger.log(
        `WC2::handleRequest caip2ChainId=${caip2ChainId} is allowed=${allowed}`,
      );

      if (!allowed) {
        DevLogger.log(
          `WC2::handleRequest caip2ChainId=${caip2ChainId} is not allowed`,
        );
        await this.web3Wallet.respondSessionRequest({
          topic: this.session.topic,
          response: {
            id: requestEvent.id,
            jsonrpc: '2.0',
            error: { code: 4902, message: ERROR_MESSAGES.INVALID_CHAIN },
          },
        });
        return;
      }
    } catch (error) {
      DevLogger.log(
        `WC2::handleRequest caip2ChainId=${caip2ChainId} is not allowed`,
      );
      await this.web3Wallet.respondSessionRequest({
        topic: this.session.topic,
        response: {
          id: requestEvent.id,
          jsonrpc: '2.0',
          error: { code: 4902, message: ERROR_MESSAGES.INVALID_CHAIN },
        },
      });
      return;
    }

    if (METHODS_TO_REDIRECT[method]) {
      this.requestsToRedirect[requestEvent.id] = true;
    }

    if (method === 'wallet_switchEthereumChain') {
      this.handleChainChange(parseInt(caip2ChainId.split(':')[1], 10));
      // respond to the request as successful
      await this.approveRequest({ id: requestEvent.id + '', result: true });
      return;
    }

    if (method === 'eth_sendTransaction') {
      await this.handleSendTransaction(requestEvent, methodParams, origin);
      return;
    }

    if (method === 'eth_signTypedData') {
      this.backgroundBridge.onMessage({
        name: 'walletconnect-provider',
        data: {
          id: requestEvent.id,
          topic: requestEvent.topic,
          method: 'eth_signTypedData_v3',
          params: methodParams,
        },
        origin,
      });
      return;
    }

    this.backgroundBridge.onMessage({
      name: 'walletconnect-provider',
      data: {
        id: requestEvent.id,
        topic: requestEvent.topic,
        method,
        params: methodParams,
      },
      origin,
    });
  };

  removeListeners = async () => {
    this.backgroundBridge.onDisconnect();
  };

  private async handleSendTransaction(
    requestEvent: WalletKitTypes.SessionRequest,
    // eslint-disable-next-line @typescript-eslint/no-explicit-any
    methodParams: any,
    origin: string,
  ) {
    try {
      const networkClientId = getGlobalNetworkClientId();

      const trx = await addTransaction(methodParams[0], {
        deviceConfirmedOn: WalletDevice.MM_MOBILE,
        networkClientId,
        origin,
        securityAlertResponse: undefined,
      });

      const id = trx.transactionMeta.id;
      const reqObject = {
        id: requestEvent.id,
        jsonrpc: '2.0',
        method: 'eth_sendTransaction',
        origin,
        params: [
          {
            from: methodParams[0].from,
            to: methodParams[0].to,
            value: methodParams[0]?.value,
            data: methodParams[0]?.data,
          },
        ],
      };

      ppomUtil.validateRequest(reqObject, id);
      const hash = await trx.result;

      await this.approveRequest({ id: requestEvent.id + '', result: hash });
    } catch (error) {
      await this.rejectRequest({ id: requestEvent.id + '', error });
    }
  }
}

export default WalletConnect2Session;<|MERGE_RESOLUTION|>--- conflicted
+++ resolved
@@ -252,22 +252,13 @@
       const newChainId = `eip155:${chainIdDecimal}`;
       const updatedChains = [
         ...new Set([...(currentNamespaces?.eip155?.chains || []), newChainId]),
-<<<<<<< HEAD
-=======
       ];
 
       const accounts = [...new Set((currentNamespaces?.eip155?.accounts || []).map((acc) => acc.split(':')[2]))].map((account) => `${newChainId}:${account}`);
 
       const updatedAccounts = [
         ...new Set([...(currentNamespaces?.eip155?.accounts || []), ...accounts]),
->>>>>>> f9961514
       ];
-
-      const accounts = [...new Set((currentNamespaces?.eip155?.accounts || []).map((acc) => acc.split(':')[2]))].map((account) => `${newChainId}:${account}`);
-
-      const updatedAccounts = [
-        ...new Set([...(currentNamespaces?.eip155?.accounts || []), ...accounts]),
-      ]
 
       const updatedNamespaces = {
         ...currentNamespaces,
@@ -475,11 +466,7 @@
     const origin = verified?.origin ?? this.session.peer.metadata.url;
     const method = requestEvent.params.request.method;
     const isSwitchingChain = method === 'wallet_switchEthereumChain';
-<<<<<<< HEAD
-    const caip2ChainId = isSwitchingChain ? `eip155:${parseInt(requestEvent.params.request.params[0].chainId, 16)}` : requestEvent.params.chainId;
-=======
     const caip2ChainId = (isSwitchingChain ? `eip155:${parseInt(requestEvent.params.request.params[0].chainId, 16)}` : requestEvent.params.chainId) as CaipChainId;
->>>>>>> f9961514
     const methodParams = requestEvent.params.request.params;
 
     DevLogger.log(
