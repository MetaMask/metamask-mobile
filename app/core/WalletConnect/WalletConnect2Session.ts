--- conflicted
+++ resolved
@@ -4,11 +4,7 @@
 import { SessionTypes } from '@walletconnect/types';
 import { ImageSourcePropType, Linking, Platform } from 'react-native';
 
-<<<<<<< HEAD
-import { CaipChainId } from '@metamask/utils';
-=======
 import { CaipChainId, Hex } from '@metamask/utils';
->>>>>>> 961a5281
 import Routes from '../../../app/constants/navigation/Routes';
 import ppomUtil from '../../../app/lib/ppom/ppom-util';
 import { selectEvmChainId, selectEvmNetworkConfigurationsByChainId, selectNetworkConfigurationsByCaipChainId } from '../../selectors/networkController';
@@ -121,11 +117,7 @@
         getProviderState: any;
       }) =>
         getRpcMethodMiddleware({
-<<<<<<< HEAD
-          hostname: getHostname(url),
-=======
           hostname: this.hostname,
->>>>>>> 961a5281
           getProviderState,
           channelId,
           analytics: {},
@@ -160,22 +152,6 @@
     return this.session.peer.metadata.url;
   }
 
-<<<<<<< HEAD
-    // Subscribe to store changes to detect chain switches
-    store.subscribe(() => {
-      const newChainId = selectEvmChainId(store.getState());
-      if (newChainId !== this.lastChainId && !this.isHandlingChainChange) {
-        this.lastChainId = newChainId;
-        const decimalChainId = parseInt(newChainId, 16);
-        this.handleChainChange(decimalChainId).catch((error) => {
-          console.warn(
-            'WC2::store.subscribe Error handling chain change:',
-            error,
-          );
-        });
-      }
-    });
-=======
   private get hostname() {
     return getHostname(this.origin);
   }
@@ -219,7 +195,6 @@
     //Casting is required, because caipnetwork config has duplicate types and we assume the correct one is Hex
     const { rpcEndpoints: [{ networkClientId }] } = networkConfigurationsByChainId[chainId as Hex];
     return networkClientId;
->>>>>>> 961a5281
   }
 
   /** Check for pending unresolved requests */
@@ -446,25 +421,12 @@
         return;
       }
 
-<<<<<<< HEAD
-      // const origin = normalizeOrigin(this.session.peer.metadata.url);
-      const origin = this.session.peer.metadata.url;
-      const hostname = getHostname(origin);
-
-      DevLogger.log(
-        `WC2::updateSession origin=${origin} hostname=${hostname} - chainId=${chainId} - accounts=${accounts}`,
-      );
-
-      if (accounts.length === 0) {
-        const approvedAccounts = getPermittedAccounts(hostname);
-=======
       DevLogger.log(
         `WC2::updateSession origin=${this.origin} hostname=${this.hostname} - chainId=${chainId} - accounts=${accounts}`,
       );
 
       if (accounts.length === 0) {
         const approvedAccounts = getPermittedAccounts(this.hostname);
->>>>>>> 961a5281
         if (approvedAccounts.length > 0) {
           DevLogger.log(
             `WC2::updateSession found approved accounts`,
@@ -489,11 +451,7 @@
         );
       }
 
-<<<<<<< HEAD
-      const namespaces = await getScopedPermissions({ origin });
-=======
       const namespaces = await getScopedPermissions({ origin: this.origin });
->>>>>>> 961a5281
       DevLogger.log(
         `🔴🔴 WC2::updateSession updating with namespaces`,
         namespaces,
