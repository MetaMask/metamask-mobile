import { SnapKeyring, SnapKeyringCallbacks } from '@metamask/eth-snap-keyring';
import Logger from '../../util/Logger';
import { showAccountNameSuggestionDialog } from './utils/showDialog';
import { SnapKeyringBuilderMessenger } from './types';
import { SnapId } from '@metamask/snaps-sdk';
import { assertIsValidSnapId } from '@metamask/snaps-utils';
import { getUniqueAccountName } from './utils/getUniqueAccountName';
import { isSnapPreinstalled } from './utils/snaps';
<<<<<<< HEAD
=======
import { endTrace, trace, TraceName, TraceOperation } from '../../util/trace';
import { getTraceTags } from '../../util/sentry/tags';
import { store } from '../../store';
>>>>>>> f1910d80

/**
 * Builder type for the Snap keyring.
 */
export interface SnapKeyringBuilder {
  (): SnapKeyring;
  type: typeof SnapKeyring.type;
}

/**
 * Helpers for the Snap keyring implementation.
 */
export interface SnapKeyringHelpers {
  persistKeyringHelper: () => Promise<void>;
  removeAccountHelper: (address: string) => Promise<void>;
}

class SnapKeyringImpl implements SnapKeyringCallbacks {
  readonly #messenger: SnapKeyringBuilderMessenger;

  readonly #persistKeyringHelper: SnapKeyringHelpers['persistKeyringHelper'];

  readonly #removeAccountHelper: SnapKeyringHelpers['removeAccountHelper'];

  constructor(
    messenger: SnapKeyringBuilderMessenger,
    { persistKeyringHelper, removeAccountHelper }: SnapKeyringHelpers,
  ) {
    this.#messenger = messenger;
    this.#persistKeyringHelper = persistKeyringHelper;
    this.#removeAccountHelper = removeAccountHelper;
  }

  async addressExists(address: string) {
    const addresses = await this.#messenger.call(
      'KeyringController:getAccounts',
    );
    return addresses.includes(address.toLowerCase());
  }

  async saveState() {
    await this.#persistKeyringHelper();
  }

  private async withApprovalFlow<Return>(
    run: (flowId: string) => Promise<Return>,
  ): Promise<Return> {
    const { id: flowId } = this.#messenger.call('ApprovalController:startFlow');

    try {
      return await run(flowId);
    } finally {
      this.#messenger.call('ApprovalController:endFlow', {
        id: flowId,
      });
    }
  }

  /**
   * Get the account name from the user through a dialog.
   *
   * @param snapId - ID of the Snap that created the account.
   * @param accountNameSuggestion - Suggested name for the account.
   * @returns The name that should be used for the account.
   */
  private async getAccountNameFromDialog(
    snapId: SnapId,
    accountNameSuggestion: string,
  ): Promise<{ success: boolean; accountName?: string }> {
    const { success, name: accountName } =
      await showAccountNameSuggestionDialog(
        snapId,
        this.#messenger,
        accountNameSuggestion,
      );

    return { success, accountName };
  }

  /**
   * Use the account name suggestion to decide the name of the account.
   *
   * @param accountNameSuggestion - Suggested name for the account.
   * @returns The name that should be used for the account.
   */
  private async getAccountNameFromSuggestion(
    accountNameSuggestion: string,
  ): Promise<{ success: boolean; accountName?: string }> {
    const accounts = await this.#messenger.call(
      'AccountsController:listMultichainAccounts',
    );
    const accountName = getUniqueAccountName(accounts, accountNameSuggestion);
    return { success: true, accountName };
  }

  private async addAccountConfirmations({
    snapId,
    handleUserInput,
    accountNameSuggestion,
    skipAccountNameSuggestionDialog,
  }: {
    snapId: SnapId;
    accountNameSuggestion: string;
    handleUserInput: (accepted: boolean) => Promise<void>;
    skipAccountNameSuggestionDialog: boolean;
  }): Promise<{ accountName?: string }> {
    return await this.withApprovalFlow(async (_) => {
<<<<<<< HEAD
=======
      endTrace({
        name: TraceName.CreateSnapAccount,
      });
>>>>>>> f1910d80
      const { success, accountName } = skipAccountNameSuggestionDialog
        ? await this.getAccountNameFromSuggestion(accountNameSuggestion)
        : await this.getAccountNameFromDialog(snapId, accountNameSuggestion);

      // User has cancelled account creation
      await handleUserInput(success);

      if (!success) {
        throw new Error('User denied account creation');
      }

      return { accountName };
    });
  }

  private async addAccountFinalize({
    accountName,
    onceSaved,
  }: {
    address: string;
    snapId: SnapId;
    onceSaved: Promise<string>;
    accountName?: string;
  }) {
    await this.withApprovalFlow(async (_) => {
      try {
<<<<<<< HEAD
=======
        trace({
          name: TraceName.AddSnapAccount,
          op: TraceOperation.AddSnapAccount,
          tags: getTraceTags(store.getState()),
        });
>>>>>>> f1910d80
        // First, wait for the account to be fully saved.
        // NOTE: This might throw, so keep this in the `try` clause.
        const accountId = await onceSaved;

        // From here, we know the account has been saved into the Snap keyring
        // state, so we can safely uses this state to run post-processing.
        // (e.g. renaming the account, select the account, etc...)

        // Set the selected account to the new account
        this.#messenger.call(
          'AccountsController:setSelectedAccount',
          accountId,
        );

        if (accountName) {
          this.#messenger.call(
            'AccountsController:setAccountName',
            accountId,
            accountName,
          );
        }
<<<<<<< HEAD
=======
        endTrace({
          name: TraceName.AddSnapAccount,
        });
>>>>>>> f1910d80
      } catch (e) {
        // Error occurred while naming the account
        const error = e as Error;
        // This part of the flow is not awaited, so we just log the error for now:
        Logger.error(error, 'Error occurred while creating snap account');
      }
    });
  }

  async addAccount(
    address: string,
    snapId: string,
    handleUserInput: (accepted: boolean) => Promise<void>,
    onceSaved: Promise<string>,
    accountNameSuggestion: string = '',
    displayAccountNameSuggestion: boolean = true,
  ) {
    assertIsValidSnapId(snapId);

    // Only pre-installed Snaps can skip the account name suggestion dialog.
    const skipAccountNameSuggestionDialog =
      isSnapPreinstalled(snapId) && !displayAccountNameSuggestion;

    // First part of the flow, which includes confirmation dialogs (if not skipped).
    // Once confirmed, we resume the Snap execution.
    const { accountName } = await this.addAccountConfirmations({
      snapId,
      accountNameSuggestion,
      handleUserInput,
      skipAccountNameSuggestionDialog,
    });

    // The second part is about selecting the newly created account and showing some other
    // confirmation dialogs (or error dialogs if anything goes wrong while persisting the account
    // into the state.
    // eslint-disable-next-line no-void
    void this.addAccountFinalize({
      address,
      snapId,
      onceSaved,
      accountName,
    });
  }

  async removeAccount(
    address: string,
    snapId: string,
    handleUserInput: (accepted: boolean) => Promise<void>,
  ) {
    assertIsValidSnapId(snapId);
    // TODO: Implement proper snap account confirmations. Currently, we are approving everything for testing purposes.
    Logger.log(
      `SnapKeyring: removeAccount called with \n
          - address: ${address} \n
          - handleUserInput: ${handleUserInput} \n
          - snapId: ${snapId} \n`,
    );
    // Approve everything for now because we have not implemented snap account confirmations yet
    await handleUserInput(true);
    await this.#removeAccountHelper(address);
    await this.#persistKeyringHelper();
  }

  async redirectUser(snapId: string, url: string, message: string) {
    Logger.log(
      `SnapKeyring: redirectUser called with \n
          - snapId: ${snapId} \n
          - url: ${url} \n
          - message: ${message} \n`,
    );
  }
}

/**
 * Constructs a SnapKeyring builder with specified handlers for managing Snap accounts.
 *
 * @param messenger - The messenger instace.
 * @param helpers - Helpers required by the Snap keyring implementation.
 * @returns A Snap keyring builder.
 */
export function snapKeyringBuilder(
  messenger: SnapKeyringBuilderMessenger,
  helpers: SnapKeyringHelpers,
) {
  const builder = (() =>
    new SnapKeyring(
      // @ts-expect-error TODO: Resolve mismatch between base-controller versions.
      messenger,
      new SnapKeyringImpl(messenger, helpers),
    )) as SnapKeyringBuilder;
  builder.type = SnapKeyring.type;

  return builder;
}<|MERGE_RESOLUTION|>--- conflicted
+++ resolved
@@ -6,12 +6,9 @@
 import { assertIsValidSnapId } from '@metamask/snaps-utils';
 import { getUniqueAccountName } from './utils/getUniqueAccountName';
 import { isSnapPreinstalled } from './utils/snaps';
-<<<<<<< HEAD
-=======
 import { endTrace, trace, TraceName, TraceOperation } from '../../util/trace';
 import { getTraceTags } from '../../util/sentry/tags';
 import { store } from '../../store';
->>>>>>> f1910d80
 
 /**
  * Builder type for the Snap keyring.
@@ -119,12 +116,9 @@
     skipAccountNameSuggestionDialog: boolean;
   }): Promise<{ accountName?: string }> {
     return await this.withApprovalFlow(async (_) => {
-<<<<<<< HEAD
-=======
       endTrace({
         name: TraceName.CreateSnapAccount,
       });
->>>>>>> f1910d80
       const { success, accountName } = skipAccountNameSuggestionDialog
         ? await this.getAccountNameFromSuggestion(accountNameSuggestion)
         : await this.getAccountNameFromDialog(snapId, accountNameSuggestion);
@@ -151,14 +145,11 @@
   }) {
     await this.withApprovalFlow(async (_) => {
       try {
-<<<<<<< HEAD
-=======
         trace({
           name: TraceName.AddSnapAccount,
           op: TraceOperation.AddSnapAccount,
           tags: getTraceTags(store.getState()),
         });
->>>>>>> f1910d80
         // First, wait for the account to be fully saved.
         // NOTE: This might throw, so keep this in the `try` clause.
         const accountId = await onceSaved;
@@ -180,12 +171,9 @@
             accountName,
           );
         }
-<<<<<<< HEAD
-=======
         endTrace({
           name: TraceName.AddSnapAccount,
         });
->>>>>>> f1910d80
       } catch (e) {
         // Error occurred while naming the account
         const error = e as Error;
