<<<<<<< HEAD
import { SnapKeyring } from '@metamask/eth-snap-keyring';
import Logger from '../../util/Logger';
import { showAccountNameSuggestionDialog } from './utils/showDialog';
import { SnapKeyringBuilderMessenger } from './types';

/**
 * Constructs a SnapKeyring builder with specified handlers for managing snap accounts.
 * - Here is the equivalent function on the extension: https://github.com/MetaMask/metamask-extension/blob/develop/app/scripts/lib/snap-keyring/snap-keyring.ts#L111
 *
 * @param controllerMessenger - The controller messenger instance.
 * @param persistKeyringHelper - A function that persists all keyrings in the vault.
 * @param removeAccountHelper - A function to help remove an account based on its address.
 * @returns The constructed SnapKeyring builder instance with the following methods:
 * - `saveState`: Persists all keyrings in the keyring controller.
 * - `addAccount`: Initiates the process of adding an account with user confirmation and handling the user input.
 * - `removeAccount`: Initiates the process of removing an account with user confirmation and handling the user input.
 * - `redirectUser`: Redirects the user to a specified URL with a message to complete signing. This method is used to handle asynchronous signing requests.
 * - `addressExists`: Returns a boolean indicating if an address exists in the keyring.
 */
export const snapKeyringBuilder = (
  controllerMessenger: SnapKeyringBuilderMessenger,

  persistKeyringHelper: () => Promise<void>,
  removeAccountHelper: (address: string) => Promise<unknown>,
): { (): SnapKeyring; type: string } => {
  const builder = () =>
    // @ts-expect-error TODO: Resolve mismatch between base-controller versions.
    new SnapKeyring(controllerMessenger, {
      addressExists: async (address: string) =>
        (
          await controllerMessenger.call('KeyringController:getAccounts')
        ).includes(address.toLowerCase()),

      redirectUser: async (snapId: string, url: string, message: string) => {
        Logger.log(
          `SnapKeyring: redirectUser called with \n
        - snapId: ${snapId} \n
        - url: ${url} \n
        - message: ${message} \n`,
        );
      },

      saveState: async () => {
        await persistKeyringHelper();
      },

      addAccount: async (
        address: string,
        snapId: string,
        handleUserInput: (accepted: boolean) => Promise<void>,
        accountNameSuggestion = '',
      ) => {
        const { id: addAccountFlowId } = controllerMessenger.call(
          'ApprovalController:startFlow',
=======
import { SnapKeyring, SnapKeyringCallbacks } from '@metamask/eth-snap-keyring';
import Logger from '../../util/Logger';
import { showAccountNameSuggestionDialog } from './utils/showDialog';
import { SnapKeyringBuilderMessenger } from './types';
import { SnapId } from '@metamask/snaps-sdk';
import { assertIsValidSnapId } from '@metamask/snaps-utils';
import { getUniqueAccountName } from './utils/getUniqueAccountName';
import { isSnapPreinstalled } from './utils/snaps';
import { endTrace, trace, TraceName, TraceOperation } from '../../util/trace';
import { getTraceTags } from '../../util/sentry/tags';
import { store } from '../../store';

/**
 * Builder type for the Snap keyring.
 */
export interface SnapKeyringBuilder {
  (): SnapKeyring;
  type: typeof SnapKeyring.type;
}

/**
 * Helpers for the Snap keyring implementation.
 */
export interface SnapKeyringHelpers {
  persistKeyringHelper: () => Promise<void>;
  removeAccountHelper: (address: string) => Promise<void>;
}

class SnapKeyringImpl implements SnapKeyringCallbacks {
  readonly #messenger: SnapKeyringBuilderMessenger;

  readonly #persistKeyringHelper: SnapKeyringHelpers['persistKeyringHelper'];

  readonly #removeAccountHelper: SnapKeyringHelpers['removeAccountHelper'];

  constructor(
    messenger: SnapKeyringBuilderMessenger,
    { persistKeyringHelper, removeAccountHelper }: SnapKeyringHelpers,
  ) {
    this.#messenger = messenger;
    this.#persistKeyringHelper = persistKeyringHelper;
    this.#removeAccountHelper = removeAccountHelper;
  }

  async addressExists(address: string) {
    const addresses = await this.#messenger.call(
      'KeyringController:getAccounts',
    );
    return addresses.includes(address.toLowerCase());
  }

  async saveState() {
    await this.#persistKeyringHelper();
  }

  private async withApprovalFlow<Return>(
    run: (flowId: string) => Promise<Return>,
  ): Promise<Return> {
    const { id: flowId } = this.#messenger.call('ApprovalController:startFlow');

    try {
      return await run(flowId);
    } finally {
      this.#messenger.call('ApprovalController:endFlow', {
        id: flowId,
      });
    }
  }

  /**
   * Get the account name from the user through a dialog.
   *
   * @param snapId - ID of the Snap that created the account.
   * @param accountNameSuggestion - Suggested name for the account.
   * @returns The name that should be used for the account.
   */
  private async getAccountNameFromDialog(
    snapId: SnapId,
    accountNameSuggestion: string,
  ): Promise<{ success: boolean; accountName?: string }> {
    const { success, name: accountName } =
      await showAccountNameSuggestionDialog(
        snapId,
        this.#messenger,
        accountNameSuggestion,
      );

    return { success, accountName };
  }

  /**
   * Use the account name suggestion to decide the name of the account.
   *
   * @param accountNameSuggestion - Suggested name for the account.
   * @returns The name that should be used for the account.
   */
  private async getAccountNameFromSuggestion(
    accountNameSuggestion: string,
  ): Promise<{ success: boolean; accountName?: string }> {
    const accounts = await this.#messenger.call(
      'AccountsController:listMultichainAccounts',
    );
    const accountName = getUniqueAccountName(accounts, accountNameSuggestion);
    return { success: true, accountName };
  }

  private async addAccountConfirmations({
    snapId,
    handleUserInput,
    accountNameSuggestion,
    skipAccountNameSuggestionDialog,
  }: {
    snapId: SnapId;
    accountNameSuggestion: string;
    handleUserInput: (accepted: boolean) => Promise<void>;
    skipAccountNameSuggestionDialog: boolean;
  }): Promise<{ accountName?: string }> {
    return await this.withApprovalFlow(async (_) => {
      endTrace({
        name: TraceName.CreateSnapAccount,
      });
      const { success, accountName } = skipAccountNameSuggestionDialog
        ? await this.getAccountNameFromSuggestion(accountNameSuggestion)
        : await this.getAccountNameFromDialog(snapId, accountNameSuggestion);

      // User has cancelled account creation
      await handleUserInput(success);

      if (!success) {
        throw new Error('User denied account creation');
      }

      return { accountName };
    });
  }

  private async addAccountFinalize({
    accountName,
    onceSaved,
  }: {
    address: string;
    snapId: SnapId;
    onceSaved: Promise<string>;
    accountName?: string;
  }) {
    await this.withApprovalFlow(async (_) => {
      try {
        trace({
          name: TraceName.AddSnapAccount,
          op: TraceOperation.AddSnapAccount,
          tags: getTraceTags(store.getState()),
        });
        // First, wait for the account to be fully saved.
        // NOTE: This might throw, so keep this in the `try` clause.
        const accountId = await onceSaved;

        // From here, we know the account has been saved into the Snap keyring
        // state, so we can safely uses this state to run post-processing.
        // (e.g. renaming the account, select the account, etc...)

        // Set the selected account to the new account
        this.#messenger.call(
          'AccountsController:setSelectedAccount',
          accountId,
>>>>>>> 40610f96
        );

        if (accountName) {
          this.#messenger.call(
            'AccountsController:setAccountName',
            accountId,
            accountName,
          );
        }
        endTrace({
          name: TraceName.AddSnapAccount,
        });
      } catch (e) {
        // Error occurred while naming the account
        const error = e as Error;
        // This part of the flow is not awaited, so we just log the error for now:
        Logger.error(error, 'Error occurred while creating snap account');
      }
    });
  }

  async addAccount(
    address: string,
    snapId: string,
    handleUserInput: (accepted: boolean) => Promise<void>,
    onceSaved: Promise<string>,
    accountNameSuggestion: string = '',
    displayAccountNameSuggestion: boolean = true,
  ) {
    assertIsValidSnapId(snapId);

    // Only pre-installed Snaps can skip the account name suggestion dialog.
    const skipAccountNameSuggestionDialog =
      isSnapPreinstalled(snapId) && !displayAccountNameSuggestion;

    // First part of the flow, which includes confirmation dialogs (if not skipped).
    // Once confirmed, we resume the Snap execution.
    const { accountName } = await this.addAccountConfirmations({
      snapId,
      accountNameSuggestion,
      handleUserInput,
      skipAccountNameSuggestionDialog,
    });

    // The second part is about selecting the newly created account and showing some other
    // confirmation dialogs (or error dialogs if anything goes wrong while persisting the account
    // into the state.
    // eslint-disable-next-line no-void
    void this.addAccountFinalize({
      address,
      snapId,
      onceSaved,
      accountName,
    });
  }

  async removeAccount(
    address: string,
    snapId: string,
    handleUserInput: (accepted: boolean) => Promise<void>,
  ) {
    assertIsValidSnapId(snapId);
    // TODO: Implement proper snap account confirmations. Currently, we are approving everything for testing purposes.
    Logger.log(
      `SnapKeyring: removeAccount called with \n
          - address: ${address} \n
          - handleUserInput: ${handleUserInput} \n
          - snapId: ${snapId} \n`,
    );
    // Approve everything for now because we have not implemented snap account confirmations yet
    await handleUserInput(true);
    await this.#removeAccountHelper(address);
    await this.#persistKeyringHelper();
  }

  async redirectUser(snapId: string, url: string, message: string) {
    Logger.log(
      `SnapKeyring: redirectUser called with \n
          - snapId: ${snapId} \n
          - url: ${url} \n
          - message: ${message} \n`,
    );
  }
}

/**
 * Constructs a SnapKeyring builder with specified handlers for managing Snap accounts.
 *
 * @param messenger - The messenger instace.
 * @param helpers - Helpers required by the Snap keyring implementation.
 * @returns A Snap keyring builder.
 */
export function snapKeyringBuilder(
  messenger: SnapKeyringBuilderMessenger,
  helpers: SnapKeyringHelpers,
) {
  const builder = (() =>
    new SnapKeyring(
      // @ts-expect-error TODO: Resolve mismatch between base-controller versions.
      messenger,
      new SnapKeyringImpl(messenger, helpers),
    )) as SnapKeyringBuilder;
  builder.type = SnapKeyring.type;

  return builder;
}<|MERGE_RESOLUTION|>--- conflicted
+++ resolved
@@ -1,59 +1,3 @@
-<<<<<<< HEAD
-import { SnapKeyring } from '@metamask/eth-snap-keyring';
-import Logger from '../../util/Logger';
-import { showAccountNameSuggestionDialog } from './utils/showDialog';
-import { SnapKeyringBuilderMessenger } from './types';
-
-/**
- * Constructs a SnapKeyring builder with specified handlers for managing snap accounts.
- * - Here is the equivalent function on the extension: https://github.com/MetaMask/metamask-extension/blob/develop/app/scripts/lib/snap-keyring/snap-keyring.ts#L111
- *
- * @param controllerMessenger - The controller messenger instance.
- * @param persistKeyringHelper - A function that persists all keyrings in the vault.
- * @param removeAccountHelper - A function to help remove an account based on its address.
- * @returns The constructed SnapKeyring builder instance with the following methods:
- * - `saveState`: Persists all keyrings in the keyring controller.
- * - `addAccount`: Initiates the process of adding an account with user confirmation and handling the user input.
- * - `removeAccount`: Initiates the process of removing an account with user confirmation and handling the user input.
- * - `redirectUser`: Redirects the user to a specified URL with a message to complete signing. This method is used to handle asynchronous signing requests.
- * - `addressExists`: Returns a boolean indicating if an address exists in the keyring.
- */
-export const snapKeyringBuilder = (
-  controllerMessenger: SnapKeyringBuilderMessenger,
-
-  persistKeyringHelper: () => Promise<void>,
-  removeAccountHelper: (address: string) => Promise<unknown>,
-): { (): SnapKeyring; type: string } => {
-  const builder = () =>
-    // @ts-expect-error TODO: Resolve mismatch between base-controller versions.
-    new SnapKeyring(controllerMessenger, {
-      addressExists: async (address: string) =>
-        (
-          await controllerMessenger.call('KeyringController:getAccounts')
-        ).includes(address.toLowerCase()),
-
-      redirectUser: async (snapId: string, url: string, message: string) => {
-        Logger.log(
-          `SnapKeyring: redirectUser called with \n
-        - snapId: ${snapId} \n
-        - url: ${url} \n
-        - message: ${message} \n`,
-        );
-      },
-
-      saveState: async () => {
-        await persistKeyringHelper();
-      },
-
-      addAccount: async (
-        address: string,
-        snapId: string,
-        handleUserInput: (accepted: boolean) => Promise<void>,
-        accountNameSuggestion = '',
-      ) => {
-        const { id: addAccountFlowId } = controllerMessenger.call(
-          'ApprovalController:startFlow',
-=======
 import { SnapKeyring, SnapKeyringCallbacks } from '@metamask/eth-snap-keyring';
 import Logger from '../../util/Logger';
 import { showAccountNameSuggestionDialog } from './utils/showDialog';
@@ -218,7 +162,6 @@
         this.#messenger.call(
           'AccountsController:setSelectedAccount',
           accountId,
->>>>>>> 40610f96
         );
 
         if (accountName) {
