--- conflicted
+++ resolved
@@ -17,10 +17,6 @@
 import { MetaMetricsEvents } from '../../core/Analytics/MetaMetrics.events';
 import { trackSnapAccountEvent } from '../Analytics/helpers/SnapKeyring/trackSnapAccountEvent';
 import {
-<<<<<<< HEAD
-  startPerformanceTrace,
-=======
->>>>>>> c3b2efdc
   endPerformanceTrace,
 } from '../../core/redux/slices/performance';
 import { PerformanceEventNames } from '../redux/slices/performance/constants';
@@ -168,15 +164,6 @@
           tags: getTraceTags(store.getState()),
         });
 
-<<<<<<< HEAD
-        store.dispatch(
-          startPerformanceTrace({
-            eventName: PerformanceEventNames.AddSnapAccount,
-          }),
-        );
-
-=======
->>>>>>> c3b2efdc
         // First, wait for the account to be fully saved.
         // NOTE: This might throw, so keep this in the `try` clause.
         const accountId = await onceSaved;
