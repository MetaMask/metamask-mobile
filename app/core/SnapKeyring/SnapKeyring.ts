import {
  SnapKeyring,
  SnapKeyringCallbacks,
  SnapKeyringInternalOptions,
  getDefaultInternalOptions,
} from '@metamask/eth-snap-keyring';
import Logger from '../../util/Logger';
import { showAccountNameSuggestionDialog } from './utils/showDialog';
import { SnapKeyringBuilderMessenger } from './types';
import { SnapId } from '@metamask/snaps-sdk';
import { assertIsValidSnapId } from '@metamask/snaps-utils';
import { getUniqueAccountName } from './utils/getUniqueAccountName';
import { getSnapName, isSnapPreinstalled } from './utils/snaps';
import { endTrace, trace, TraceName, TraceOperation } from '../../util/trace';
import { getTraceTags } from '../../util/sentry/tags';
import { store } from '../../store';
<<<<<<< HEAD
import {
  startPerformanceTrace,
  endPerformanceTrace,
} from '../../core/redux/slices/performance';
import { PerformanceEventNames } from '../redux/slices/performance/constants';
=======
import { MetaMetricsEvents } from '../../core/Analytics/MetaMetrics.events';
import { trackSnapAccountEvent } from '../Analytics/helpers/SnapKeyring/trackSnapAccountEvent';
>>>>>>> d4e6bb90

/**
 * Builder type for the Snap keyring.
 */
export interface SnapKeyringBuilder {
  (): SnapKeyring;
  type: typeof SnapKeyring.type;
}

/**
 * Helpers for the Snap keyring implementation.
 */
export interface SnapKeyringHelpers {
  persistKeyringHelper: () => Promise<void>;
  removeAccountHelper: (address: string) => Promise<void>;
}

class SnapKeyringImpl implements SnapKeyringCallbacks {
  readonly #messenger: SnapKeyringBuilderMessenger;

  readonly #persistKeyringHelper: SnapKeyringHelpers['persistKeyringHelper'];

  readonly #removeAccountHelper: SnapKeyringHelpers['removeAccountHelper'];

  constructor(
    messenger: SnapKeyringBuilderMessenger,
    { persistKeyringHelper, removeAccountHelper }: SnapKeyringHelpers,
  ) {
    this.#messenger = messenger;
    this.#persistKeyringHelper = persistKeyringHelper;
    this.#removeAccountHelper = removeAccountHelper;
  }

  async addressExists(address: string) {
    const addresses = await this.#messenger.call(
      'KeyringController:getAccounts',
    );
    return addresses.includes(address.toLowerCase());
  }

  async saveState() {
    await this.#persistKeyringHelper();
  }

  private async withApprovalFlow<Return>(
    run: (flowId: string) => Promise<Return>,
  ): Promise<Return> {
    const { id: flowId } = this.#messenger.call('ApprovalController:startFlow');

    try {
      return await run(flowId);
    } finally {
      this.#messenger.call('ApprovalController:endFlow', {
        id: flowId,
      });
    }
  }

  /**
   * Get the account name from the user through a dialog.
   *
   * @param snapId - ID of the Snap that created the account.
   * @param accountNameSuggestion - Suggested name for the account.
   * @returns The name that should be used for the account.
   */
  private async getAccountNameFromDialog(
    snapId: SnapId,
    accountNameSuggestion: string,
  ): Promise<{ success: boolean; accountName?: string }> {
    const { success, name: accountName } =
      await showAccountNameSuggestionDialog(
        snapId,
        this.#messenger,
        accountNameSuggestion,
      );

    return { success, accountName };
  }

  /**
   * Use the account name suggestion to decide the name of the account.
   *
   * @param accountNameSuggestion - Suggested name for the account.
   * @returns The name that should be used for the account.
   */
  private async getAccountNameFromSuggestion(
    accountNameSuggestion: string,
  ): Promise<{ success: boolean; accountName?: string }> {
    const accounts = await this.#messenger.call(
      'AccountsController:listMultichainAccounts',
    );
    const accountName = getUniqueAccountName(accounts, accountNameSuggestion);
    return { success: true, accountName };
  }

  private async addAccountConfirmations({
    snapId,
    handleUserInput,
    accountNameSuggestion,
    skipAccountNameSuggestionDialog,
  }: {
    snapId: SnapId;
    accountNameSuggestion: string;
    handleUserInput: (accepted: boolean) => Promise<void>;
    skipAccountNameSuggestionDialog: boolean;
  }): Promise<{ accountName?: string }> {
    return await this.withApprovalFlow(async (_) => {
      endTrace({
        name: TraceName.CreateSnapAccount,
      });
      const { success, accountName } = skipAccountNameSuggestionDialog
        ? await this.getAccountNameFromSuggestion(accountNameSuggestion)
        : await this.getAccountNameFromDialog(snapId, accountNameSuggestion);

      // User has cancelled account creation
      await handleUserInput(success);

      if (!success) {
        throw new Error('User denied account creation');
      }

      return { accountName };
    });
  }

  private async addAccountFinalize({
    address: _address,
    snapId,
    accountName,
    onceSaved,
  }: {
    address: string;
    snapId: SnapId;
    onceSaved: Promise<string>;
    accountName?: string;
  }) {
    await this.withApprovalFlow(async (_) => {
      try {
        trace({
          name: TraceName.AddSnapAccount,
          op: TraceOperation.AddSnapAccount,
          tags: getTraceTags(store.getState()),
        });

        store.dispatch(
          startPerformanceTrace({
            eventName: PerformanceEventNames.AddSnapAccount,
          }),
        );

        // First, wait for the account to be fully saved.
        // NOTE: This might throw, so keep this in the `try` clause.
        const accountId = await onceSaved;

        // From here, we know the account has been saved into the Snap keyring
        // state, so we can safely uses this state to run post-processing.
        // (e.g. renaming the account, select the account, etc...)

        // Set the selected account to the new account
        this.#messenger.call(
          'AccountsController:setSelectedAccount',
          accountId,
        );

        if (accountName) {
          this.#messenger.call(
            'AccountsController:setAccountName',
            accountId,
            accountName,
          );
        }

<<<<<<< HEAD
        store.dispatch(
          endPerformanceTrace({
            eventName: PerformanceEventNames.AddSnapAccount,
          }),
=======
        // Track successful account addition
        const snapName = getSnapName(snapId as SnapId, this.#messenger);
        trackSnapAccountEvent(
          MetaMetricsEvents.ACCOUNT_ADDED,
          snapId,
          snapName,
>>>>>>> d4e6bb90
        );

        endTrace({
          name: TraceName.AddSnapAccount,
        });
      } catch (e) {
        // Error occurred while naming the account
        const error = e as Error;
        // This part of the flow is not awaited, so we just log the error for now:
        Logger.error(error, 'Error occurred while creating snap account');
      }
    });
  }

  async addAccount(
    address: string,
    snapId: string,
    handleUserInput: (accepted: boolean) => Promise<void>,
    onceSaved: Promise<string>,
    accountNameSuggestion: string = '',
    {
      displayAccountNameSuggestion,
    }: SnapKeyringInternalOptions = getDefaultInternalOptions(),
  ) {
    assertIsValidSnapId(snapId);

    // Only pre-installed Snaps can skip the account name suggestion dialog.
    const skipAccountNameSuggestionDialog =
      isSnapPreinstalled(snapId) && !displayAccountNameSuggestion;

    // First part of the flow, which includes confirmation dialogs (if not skipped).
    // Once confirmed, we resume the Snap execution.
    const { accountName } = await this.addAccountConfirmations({
      snapId,
      accountNameSuggestion,
      handleUserInput,
      skipAccountNameSuggestionDialog,
    });

    // The second part is about selecting the newly created account and showing some other
    // confirmation dialogs (or error dialogs if anything goes wrong while persisting the account
    // into the state.
    // eslint-disable-next-line no-void
    void this.addAccountFinalize({
      address,
      snapId,
      onceSaved,
      accountName,
    });
  }

  async removeAccount(
    address: string,
    snapId: string,
    handleUserInput: (accepted: boolean) => Promise<void>,
  ) {
    assertIsValidSnapId(snapId);

    // TODO: Implement proper snap account confirmations. Currently, we are approving everything for testing purposes.
    Logger.log(
      `SnapKeyring: removeAccount called with \n
          - address: ${address} \n
          - handleUserInput: ${handleUserInput} \n
          - snapId: ${snapId} \n`,
    );

    // Approve everything for now because we have not implemented snap account confirmations yet
    await handleUserInput(true);

    try {
      await this.#removeAccountHelper(address);
      await this.#persistKeyringHelper();

      // Track successful account removal
      const snapName = getSnapName(snapId as SnapId, this.#messenger);
      trackSnapAccountEvent(
        MetaMetricsEvents.ACCOUNT_REMOVED,
        snapId,
        snapName,
      );
    } catch (error) {
      Logger.error(error as Error, `Error removing snap account: ${address}`);
      const snapName = getSnapName(snapId as SnapId, this.#messenger);
      trackSnapAccountEvent(
        MetaMetricsEvents.ACCOUNT_REMOVED,
        snapId,
        snapName,
      );
      throw error;
    }
  }

  async redirectUser(snapId: string, url: string, message: string) {
    Logger.log(
      `SnapKeyring: redirectUser called with \n
          - snapId: ${snapId} \n
          - url: ${url} \n
          - message: ${message} \n`,
    );
  }
}

/**
 * Constructs a SnapKeyring builder with specified handlers for managing Snap accounts.
 *
 * @param messenger - The messenger instace.
 * @param helpers - Helpers required by the Snap keyring implementation.
 * @returns A Snap keyring builder.
 */
export function snapKeyringBuilder(
  messenger: SnapKeyringBuilderMessenger,
  helpers: SnapKeyringHelpers,
) {
  const builder = (() =>
    new SnapKeyring(
      // @ts-expect-error TODO: Resolve mismatch between base-controller versions.
      messenger,
      new SnapKeyringImpl(messenger, helpers),
    )) as SnapKeyringBuilder;
  builder.type = SnapKeyring.type;

  return builder;
}<|MERGE_RESOLUTION|>--- conflicted
+++ resolved
@@ -14,16 +14,13 @@
 import { endTrace, trace, TraceName, TraceOperation } from '../../util/trace';
 import { getTraceTags } from '../../util/sentry/tags';
 import { store } from '../../store';
-<<<<<<< HEAD
 import {
   startPerformanceTrace,
   endPerformanceTrace,
 } from '../../core/redux/slices/performance';
 import { PerformanceEventNames } from '../redux/slices/performance/constants';
-=======
 import { MetaMetricsEvents } from '../../core/Analytics/MetaMetrics.events';
 import { trackSnapAccountEvent } from '../Analytics/helpers/SnapKeyring/trackSnapAccountEvent';
->>>>>>> d4e6bb90
 
 /**
  * Builder type for the Snap keyring.
@@ -196,19 +193,17 @@
           );
         }
 
-<<<<<<< HEAD
         store.dispatch(
           endPerformanceTrace({
             eventName: PerformanceEventNames.AddSnapAccount,
           }),
-=======
+        );
         // Track successful account addition
         const snapName = getSnapName(snapId as SnapId, this.#messenger);
         trackSnapAccountEvent(
           MetaMetricsEvents.ACCOUNT_ADDED,
           snapId,
           snapName,
->>>>>>> d4e6bb90
         );
 
         endTrace({
