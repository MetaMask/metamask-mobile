import {
  BitcoinWalletSnapClient,
  MultichainWalletSnapClient,
  MultichainWalletSnapFactory,
  SolanaWalletSnapClient,
  WalletClientType,
} from './MultichainWalletSnapClient';
import { CaipChainId, SnapId } from '@metamask/snaps-sdk';
import Engine from '../Engine';
import { Sender } from '@metamask/keyring-snap-client';
import { SnapKeyring } from '@metamask/eth-snap-keyring';
import { BtcScope, SolScope } from '@metamask/keyring-api';
<<<<<<< HEAD
=======
import { BITCOIN_WALLET_SNAP_ID } from './BitcoinWalletSnap';
>>>>>>> b6e9c40b

const mockSnapKeyring = {
  createAccount: jest.fn(),
  discoverAccounts: jest.fn(),
};

jest.mock('../Engine', () => ({
  controllerMessenger: {
    call: jest.fn(),
  },
  getSnapKeyring: () => mockSnapKeyring,
  context: {
    AccountsController: {
      getNextAvailableAccountName: jest.fn().mockReturnValue('Snap Account 1'),
    },
  },
}));

const createMockKeyringClient = () => ({
  listAccounts: jest.fn(),
  getAccount: jest.fn(),
  getAccountBalances: jest.fn(),
  createAccount: jest.fn(),
  discoverAccounts: jest.fn(),
});

let mockKeyringClient = createMockKeyringClient();

jest.mock('@metamask/keyring-snap-client', () => ({
  KeyringClient: jest.fn().mockImplementation(() => mockKeyringClient),
  Sender: jest.fn(),
}));

describe('MultichainWalletSnapClient', () => {
  const mockSnapId = 'mock-snap-id' as SnapId;
  const mockSnapName = 'mock-snap-name';
  const mockSnapKeyringOptions = {
    displayConfirmation: false,
    displayAccountNameSuggestion: false,
    setSelectedAccount: false,
  };

  class TestMultichainWalletSnapClient extends MultichainWalletSnapClient {
    constructor() {
      super(mockSnapId, mockSnapName, mockSnapKeyringOptions);
    }

    getScope(): CaipChainId {
      return SolScope.Mainnet;
    }

    protected getSnapSender(): Sender {
      return {} as Sender;
    }

    getClientType(): WalletClientType {
      return WalletClientType.Solana;
    }

    public testWithSnapKeyring(
      callback: (keyring: SnapKeyring) => Promise<void>,
    ) {
      return this.withSnapKeyring(callback);
    }
  }

  let client: TestMultichainWalletSnapClient;

  beforeEach(() => {
    jest.clearAllMocks();
    mockKeyringClient = createMockKeyringClient();
    client = new TestMultichainWalletSnapClient();
  });

  describe('getSnapId', () => {
    it('should return the snap ID', () => {
      expect(client.getSnapId()).toBe(mockSnapId);
    });
  });

  describe('getSnapName', () => {
    it('should return the snap name', () => {
      expect(client.getSnapName()).toBe(mockSnapName);
    });
  });

  describe('withSnapKeyring', () => {
    it('calls the callback with the keyring', async () => {
      const mockOptions = {};
      const mockCallback = async (keyring: SnapKeyring) => {
        await keyring.createAccount(
          mockSnapId,
          mockOptions,
          mockSnapKeyringOptions,
        );
      };

      await client.testWithSnapKeyring(mockCallback);

      expect(mockSnapKeyring.createAccount).toHaveBeenCalledWith(
        mockSnapId,
        mockOptions,
        mockSnapKeyringOptions,
      );
    });

    it('handles errors from the controller messenger', async () => {
      const mockError = new Error('Test error');
      const mockCallback = jest.fn().mockRejectedValueOnce(mockError);

      await expect(client.testWithSnapKeyring(mockCallback)).rejects.toThrow(
        'Test error',
      );
    });
  });

  describe('createAccount', () => {
    it('creates an account with the provided options', async () => {
      const mockOptions = {
        scope: SolScope.Mainnet,
        accountNameSuggestion: 'Solana Account 1',
        entropySource: 'test-entropy',
      };

      await client.createAccount(mockOptions);

      expect(mockSnapKeyring.createAccount).toHaveBeenCalledWith(
        mockSnapId,
        mockOptions,
        mockSnapKeyringOptions,
      );
    });
  });

  describe('discoverAccounts', () => {
    it('discovers accounts with the provided parameters', async () => {
      const mockScopes = [SolScope.Mainnet];
      const mockEntropySource = 'test-entropy';
      const mockGroupIndex = 0;
      const mockDiscoveredAccounts = [
        {
          type: 'bip44',
          scope: [SolScope.Mainnet],
          derivationPath: "m/44'/60'/0'/0",
        },
      ];

      mockKeyringClient.discoverAccounts.mockResolvedValueOnce(
        mockDiscoveredAccounts,
      );

      const result = await client.discoverAccounts(
        mockScopes,
        mockEntropySource,
        mockGroupIndex,
      );

      expect(result).toEqual(mockDiscoveredAccounts);
      expect(mockKeyringClient.discoverAccounts).toHaveBeenCalledWith(
        mockScopes,
        mockEntropySource,
        mockGroupIndex,
      );
    });
  });

  describe('addDiscoveredAccounts', () => {
    it('adds discovered accounts to the keyring', async () => {
      const expectAccountName = 'Solana Account 1';
      const mockEntropySource = 'test-entropy';
      const mockDiscoveredAccounts = [
        {
          type: 'bip44',
          scope: [SolScope.Mainnet],
          derivationPath: "m/44'/60'/0'/0",
        },
      ];

      const mockKeyring = {
        createAccount: jest.fn(),
      };

      mockKeyringClient.discoverAccounts
        .mockResolvedValueOnce(mockDiscoveredAccounts)
        .mockResolvedValueOnce([]);

      (Engine.controllerMessenger.call as jest.Mock).mockImplementation(
        async (_, __, callback) => {
          await callback({ keyring: mockKeyring });
        },
      );

      await client.addDiscoveredAccounts(mockEntropySource);

      expect(mockSnapKeyring.createAccount).toHaveBeenCalledTimes(1);
      expect(mockSnapKeyring.createAccount).toHaveBeenCalledWith(
        mockSnapId,
        {
          accountNameSuggestion: expectAccountName,
          derivationPath: mockDiscoveredAccounts[0].derivationPath,
          entropySource: mockEntropySource,
          scope: SolScope.Mainnet,
        },
        expect.objectContaining({
          displayConfirmation: false,
          displayAccountNameSuggestion: false,
          setSelectedAccount: false,
        }),
      );
    });
  });
});

describe('MultichainWalletSnapFactory', () => {
  beforeEach(() => {
    jest.clearAllMocks();
  });

  it('creates a BitcoinWalletSnapClient', () => {
    const bitcoinClient = MultichainWalletSnapFactory.createClient(
      WalletClientType.Bitcoin,
    );

    expect(bitcoinClient).toBeInstanceOf(BitcoinWalletSnapClient);
  });

  it('creates a SolanaWalletSnapClient', () => {
    const solanaClient = MultichainWalletSnapFactory.createClient(
      WalletClientType.Solana,
    );
    expect(solanaClient).toBeInstanceOf(SolanaWalletSnapClient);
  });

  it('throws if an invalid wallet type is provided', () => {
    expect(() =>
      MultichainWalletSnapFactory.createClient('invalid' as WalletClientType),
    ).toThrow('Unsupported client type: invalid');
  });

  it('passes options to the client', () => {
    const mockOptions = {
      displayConfirmation: true,
      displayAccountNameSuggestion: true,
      setSelectedAccount: false,
    };

    const snapClient = MultichainWalletSnapFactory.createClient(
      WalletClientType.Bitcoin,
      mockOptions,
    );

    expect(snapClient.snapKeyringOptions).toStrictEqual(mockOptions);
  });
});

describe('Wallet Client Implementations', () => {
  const mockSnapKeyringOptions = {
    displayConfirmation: false,
    displayAccountNameSuggestion: false,
    setSelectedAccount: false,
  };

  beforeEach(() => {
    jest.clearAllMocks();
  });

  describe('BitcoinWalletSnapClient', () => {
    it('should create a BitcoinWalletSnapClient', () => {
      const bitcoinClient = new BitcoinWalletSnapClient(mockSnapKeyringOptions);
      expect(bitcoinClient).toBeDefined();
    });

    it('getScope returns bitcoin network', () => {
      const bitcoinClient = new BitcoinWalletSnapClient(mockSnapKeyringOptions);
      expect(bitcoinClient.getScope()).toEqual(BtcScope.Mainnet);
<<<<<<< HEAD
=======
    });

    it('adds synchronize parameter to createAccount', async () => {
      const mockOptions = {
        scope: BtcScope.Mainnet,
        accountNameSuggestion: 'Bitcoin Account 1',
        entropySource: 'test-entropy',
      };

      const bitcoinClient = new BitcoinWalletSnapClient(mockSnapKeyringOptions);
      await bitcoinClient.createAccount(mockOptions);

      expect(mockSnapKeyring.createAccount).toHaveBeenCalledWith(
        BITCOIN_WALLET_SNAP_ID,
        { ...mockOptions, synchronize: true },
        mockSnapKeyringOptions,
      );
>>>>>>> b6e9c40b
    });
  });

  describe('SolanaWalletSnapClient', () => {
    it('should create a SolanaWalletSnapClient', () => {
      const solanaClient = new SolanaWalletSnapClient(mockSnapKeyringOptions);
      expect(solanaClient).toBeDefined();
    });

    it('getScope returns solana network', () => {
      const solanaClient = new SolanaWalletSnapClient(mockSnapKeyringOptions);
      expect(solanaClient.getScope()).toEqual(SolScope.Mainnet);
    });
  });
});<|MERGE_RESOLUTION|>--- conflicted
+++ resolved
@@ -10,10 +10,7 @@
 import { Sender } from '@metamask/keyring-snap-client';
 import { SnapKeyring } from '@metamask/eth-snap-keyring';
 import { BtcScope, SolScope } from '@metamask/keyring-api';
-<<<<<<< HEAD
-=======
 import { BITCOIN_WALLET_SNAP_ID } from './BitcoinWalletSnap';
->>>>>>> b6e9c40b
 
 const mockSnapKeyring = {
   createAccount: jest.fn(),
@@ -289,8 +286,6 @@
     it('getScope returns bitcoin network', () => {
       const bitcoinClient = new BitcoinWalletSnapClient(mockSnapKeyringOptions);
       expect(bitcoinClient.getScope()).toEqual(BtcScope.Mainnet);
-<<<<<<< HEAD
-=======
     });
 
     it('adds synchronize parameter to createAccount', async () => {
@@ -308,7 +303,6 @@
         { ...mockOptions, synchronize: true },
         mockSnapKeyringOptions,
       );
->>>>>>> b6e9c40b
     });
   });
 
