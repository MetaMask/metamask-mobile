import { CaipChainId, Json, SnapId } from '@metamask/snaps-sdk';
import { KeyringClient, Sender } from '@metamask/keyring-snap-client';
import { BtcScope, EntropySourceId, SolScope } from '@metamask/keyring-api';
import { captureException } from '@sentry/react-native';
import {
  BITCOIN_WALLET_SNAP_ID,
  BITCOIN_WALLET_NAME,
  BitcoinWalletSnapSender,
} from './BitcoinWalletSnap';
import {
  SOLANA_WALLET_SNAP_ID,
  SOLANA_WALLET_NAME,
  SolanaWalletSnapSender,
} from './SolanaWalletSnap';
import Engine from '../Engine';
import { SnapKeyring } from '@metamask/eth-snap-keyring';
import { store } from '../../store';
import { startPerformanceTrace } from '../redux/slices/performance';
import { PerformanceEventNames } from '../redux/slices/performance/constants';

export enum WalletClientType {
  Bitcoin = 'bitcoin',
  Solana = 'solana',
}
import { getMultichainAccountName } from './utils/getMultichainAccountName';
import { endTrace, trace, TraceName, TraceOperation } from '../../util/trace';
import { getTraceTags } from '../../util/sentry/tags';

export const WALLET_SNAP_MAP = {
  [WalletClientType.Bitcoin]: {
    id: BITCOIN_WALLET_SNAP_ID,
    name: BITCOIN_WALLET_NAME,
  },
  [WalletClientType.Solana]: {
    id: SOLANA_WALLET_SNAP_ID,
    name: SOLANA_WALLET_NAME,
  },
};

export interface MultichainWalletSnapOptions {
  scope?: CaipChainId;
  synchronize?: boolean;
  entropySource?: string;
  accountNameSuggestion?: string;
  derivationPath?: string;
}

interface SnapKeyringOptions {
  displayConfirmation: boolean;
  displayAccountNameSuggestion: boolean;
  setSelectedAccount: boolean;
}

export abstract class MultichainWalletSnapClient {
  readonly snapId: SnapId;
  readonly snapName: string;
  readonly snapKeyringOptions: SnapKeyringOptions;

  protected constructor(
    snapId: SnapId,
    snapName: string,
    snapKeyringOptions: SnapKeyringOptions,
  ) {
    this.snapId = snapId;
    this.snapName = snapName;
    this.snapKeyringOptions = snapKeyringOptions;
  }

  getSnapId(): SnapId {
    return this.snapId;
  }

  getSnapName(): string {
    return this.snapName;
  }

  abstract getScope(): CaipChainId;
  abstract getClientType(): WalletClientType;
  protected abstract getSnapSender(): Sender;

  /**
   * Executes a callback function with a SnapKeyring instance.
   * This method ensures proper initialization of the SnapKeyring and provides a safe way to interact with it.
   *
   * @param callback - An async function that receives a SnapKeyring instance and performs operations with it
   * @returns A Promise that resolves when the callback execution is complete
   * @throws Error if the SnapKeyring cannot be initialized or if the callback execution fails
   *
   */
  protected async withSnapKeyring(
    callback: (keyring: SnapKeyring) => Promise<unknown>,
  ) {
    const snapKeyring = (await Engine.getSnapKeyring()) as SnapKeyring;

    return await callback(snapKeyring);
  }

  /**
   * Starts sentry tracing.
   *
   * @param name Trace name.
   * @param op Trace operation.
   */
  private startTrace(name: TraceName, op: TraceOperation) {
    trace({
      name,
      op,
      tags: {
        'snap.id': this.snapId,
        ...getTraceTags(store.getState())
      },
    });
  }

  /**
   * Ends sentry tracing.
   *
   * @param name Trace name.
   */
  private endTrace(name: TraceName) {
    endTrace({
      name,
    });
  }

  /**
   * Creates a new account using the SnapKeyring.
   * This method wraps the account creation process with proper SnapKeyring initialization and error handling.
   *
   * @param options - Configuration options for creating the multichain wallet account
   * @param snapKeyringOptions - Configuration options for the SnapKeyring
   * @returns A Promise that resolves when the account creation is complete
   * @throws Error if the account creation fails or if the SnapKeyring cannot be accessed
   *
   */
  async createAccount(
    options: MultichainWalletSnapOptions,
    snapKeyringOptions?: SnapKeyringOptions,
  ) {
    // This flow is async and start here, to end in the `SnapKeyring.addAccountFinalize` method.
    store.dispatch(
      startPerformanceTrace({
        eventName: PerformanceEventNames.AddSnapAccount,
      }),
    );

    // Same here.
    this.startTrace(TraceName.CreateSnapAccount, TraceOperation.CreateSnapAccount);

    const accountName =
      options?.accountNameSuggestion ??
      getMultichainAccountName(options.scope, this.getClientType());

<<<<<<< HEAD
    return await this.withSnapKeyring(async (keyring) => {
      await keyring.createAccount(
=======
    return await this.withSnapKeyring(
      async (keyring) =>
        await keyring.createAccount(
>>>>>>> a791da11
          this.snapId,
          {
            ...options,
            accountNameSuggestion: accountName,
          } as unknown as Record<string, Json>,
<<<<<<< HEAD
          snapKeyringOptions ?? this.snapKeyringOptions
        );
      });
=======
          snapKeyringOptions ?? this.snapKeyringOptions,
        ),
    );
>>>>>>> a791da11
  }

  /**
   * Discovers accounts for the specified scopes using the provided entropy source.
   *
   * @param scopes - Array of CAIP-2 chain IDs to discover accounts for
   * @param entropySource - The source of entropy to use for account discovery
   * @param groupIndex - The index of the account group to discover
   * @returns A Promise that resolves with the discovered accounts
   * @throws Error if account discovery fails
   */
  async discoverAccounts(
    scopes: CaipChainId[],
    entropySource: EntropySourceId,
    groupIndex: number,
  ) {
    const keyringApiClient = new KeyringClient(this.getSnapSender());
    const accounts = await keyringApiClient.discoverAccounts(
      scopes,
      entropySource,
      groupIndex,
    );

    return accounts;
  }
  /**
   * Adds discovered accounts to the SnapKeyring.
   * This method discovers accounts for the configured scopes and adds them to the keyring.
   *
   * @param entropySource - The source of entropy to use for account discovery
   * @returns A Promise that resolves when all accounts have been added
   * @throws Error if account discovery or addition fails
   */
  /**
   * Adds discovered accounts to the SnapKeyring.
   * This method discovers accounts for the configured scopes and adds them to the keyring.
   *
   * @param entropySource - The source of entropy to use for account discovery
   * @returns A Promise that resolves when all accounts have been added
   * @throws Error if account discovery or addition fails
   */
  async addDiscoveredAccounts(entropySource: EntropySourceId) {
    this.startTrace(
      TraceName.SnapDiscoverAccounts,
      TraceOperation.DiscoverAccounts,
    );

    for (let index = 0; ; index++) {
      const discoveredAccounts = await this.discoverAccounts(
        [this.getScope()],
        entropySource,
        index,
      );

      // No accounts discovered
      if (discoveredAccounts.length === 0) {
        // For the first index, create a default account
        if (index === 0) {
          try {
            await this.createAccount(
              {
                scope: this.getScope(), // TODO: Check if we really need this?
                entropySource,
              },
              {
                displayConfirmation: false,
                displayAccountNameSuggestion: false,
                setSelectedAccount: false,
              },
            );
          } catch (error) {
            captureException(new Error(`Failed to create account ${error}`));
          }
        }
        // Stop discovering accounts when none are found
        break;
      }

      // Process discovered accounts sequentially
      for (const account of discoveredAccounts) {
        try {
          await this.createAccount(
            {
              scope: this.getScope(), // TODO: Check if we really need this?
              derivationPath: account.derivationPath,
              entropySource,
            },
            {
              displayConfirmation: false,
              displayAccountNameSuggestion: false,
              setSelectedAccount: false,
            },
          );
        } catch (error) {
          captureException(new Error(`Failed to create account ${error}`));
        }
      }
    }

    this.endTrace(
      TraceName.SnapDiscoverAccounts,
    );
  }
}

export class BitcoinWalletSnapClient extends MultichainWalletSnapClient {
  constructor(snapKeyringOptions: SnapKeyringOptions) {
    super(BITCOIN_WALLET_SNAP_ID, BITCOIN_WALLET_NAME, snapKeyringOptions);
  }

  getScope(): CaipChainId {
    return BtcScope.Mainnet;
  }

  getClientType(): WalletClientType {
    return WalletClientType.Bitcoin;
  }

  protected getSnapSender(): Sender {
    return new BitcoinWalletSnapSender();
  }

  async createAccount(
    options: MultichainWalletSnapOptions,
    snapKeyringOptions?: SnapKeyringOptions,
  ) {
    return super.createAccount(
      { ...options, synchronize: true },
      snapKeyringOptions,
    );
  }
}

export class SolanaWalletSnapClient extends MultichainWalletSnapClient {
  constructor(snapKeyringOptions: SnapKeyringOptions) {
    super(SOLANA_WALLET_SNAP_ID, SOLANA_WALLET_NAME, snapKeyringOptions);
  }

  getScope(): CaipChainId {
    return SolScope.Mainnet;
  }

  getClientType(): WalletClientType {
    return WalletClientType.Solana;
  }

  protected getSnapSender(): Sender {
    return new SolanaWalletSnapSender();
  }
}

export class MultichainWalletSnapFactory {
  private static defaultOptions: SnapKeyringOptions = {
    displayConfirmation: false,
    displayAccountNameSuggestion: false,
    setSelectedAccount: true,
  };

  static createClient(
    clientType: WalletClientType,
    options: Partial<SnapKeyringOptions> = {},
  ): MultichainWalletSnapClient {
    const snapKeyringOptions = {
      ...this.defaultOptions,
      ...options,
    };

    switch (clientType) {
      case WalletClientType.Bitcoin:
        return new BitcoinWalletSnapClient(snapKeyringOptions);
      case WalletClientType.Solana:
        return new SolanaWalletSnapClient(snapKeyringOptions);
      default:
        throw new Error(`Unsupported client type: ${clientType}`);
    }
  }
}<|MERGE_RESOLUTION|>--- conflicted
+++ resolved
@@ -151,28 +151,17 @@
       options?.accountNameSuggestion ??
       getMultichainAccountName(options.scope, this.getClientType());
 
-<<<<<<< HEAD
-    return await this.withSnapKeyring(async (keyring) => {
-      await keyring.createAccount(
-=======
     return await this.withSnapKeyring(
       async (keyring) =>
         await keyring.createAccount(
->>>>>>> a791da11
           this.snapId,
           {
             ...options,
             accountNameSuggestion: accountName,
           } as unknown as Record<string, Json>,
-<<<<<<< HEAD
           snapKeyringOptions ?? this.snapKeyringOptions
-        );
-      });
-=======
-          snapKeyringOptions ?? this.snapKeyringOptions,
         ),
     );
->>>>>>> a791da11
   }
 
   /**
