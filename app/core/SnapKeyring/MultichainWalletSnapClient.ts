--- conflicted
+++ resolved
@@ -15,13 +15,9 @@
 import Engine from '../Engine';
 import { KeyringTypes } from '@metamask/keyring-controller';
 import { SnapKeyring } from '@metamask/eth-snap-keyring';
-<<<<<<< HEAD
-=======
-import { MultichainNetwork } from '@metamask/multichain-transactions-controller';
 import { store } from '../../store';
 import { startPerformanceTrace } from '../redux/slices/performance';
 import { PerformanceEventNames } from '../redux/slices/performance/constants';
->>>>>>> ce320cf8
 
 export enum WalletClientType {
   Bitcoin = 'bitcoin',
@@ -113,22 +109,20 @@
    * @throws Error if the account creation fails or if the SnapKeyring cannot be accessed
    *
    */
-<<<<<<< HEAD
   async createAccount(
     options: MultichainWalletSnapOptions,
     snapKeyringOptions?: SnapKeyringOptions,
   ) {
-    const accountName = getMultichainAccountName(
-      options.scope,
-      this.getClientType(),
-=======
-  async createAccount(options: MultichainWalletSnapOptions) {
     // This flow is async and start here, to end in the `SnapKeyring.addAccountFinalize` method.
     store.dispatch(
       startPerformanceTrace({
         eventName: PerformanceEventNames.AddSnapAccount,
       }),
->>>>>>> ce320cf8
+    );
+
+    const accountName = getMultichainAccountName(
+      options.scope,
+      this.getClientType(),
     );
 
     return await this.withSnapKeyring(async (keyring) => {
