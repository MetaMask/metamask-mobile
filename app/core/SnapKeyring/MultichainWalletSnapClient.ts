--- conflicted
+++ resolved
@@ -50,10 +50,6 @@
   ///: BEGIN:ONLY_INCLUDE_IF(solana)
   SOLANA_DISCOVERY_PENDING,
   ///: END:ONLY_INCLUDE_IF
-<<<<<<< HEAD
-=======
-
->>>>>>> c0842c92
   ///: BEGIN:ONLY_INCLUDE_IF(tron)
   TRON_DISCOVERY_PENDING,
   ///: END:ONLY_INCLUDE_IF
@@ -434,15 +430,10 @@
         return new BitcoinWalletSnapClient(snapKeyringOptions);
       case WalletClientType.Solana:
         return new SolanaWalletSnapClient(snapKeyringOptions);
-<<<<<<< HEAD
       ///: BEGIN:ONLY_INCLUDE_IF(tron)
       case WalletClientType.Tron:
         return new TronWalletSnapClient(snapKeyringOptions);
       ///: END:ONLY_INCLUDE_IF
-=======
-      case WalletClientType.Tron:
-        return new TronWalletSnapClient(snapKeyringOptions);
->>>>>>> c0842c92
       default:
         throw new Error(`Unsupported client type: ${clientType}`);
     }
