--- conflicted
+++ resolved
@@ -23,11 +23,8 @@
   Solana = 'solana',
 }
 import { getMultichainAccountName } from './utils/getMultichainAccountName';
-<<<<<<< HEAD
-=======
 import { endTrace, trace, TraceName, TraceOperation } from '../../util/trace';
 import { getTraceTags } from '../../util/sentry/tags';
->>>>>>> b6e9c40b
 
 export const WALLET_SNAP_MAP = {
   [WalletClientType.Bitcoin]: {
@@ -45,10 +42,6 @@
   synchronize?: boolean;
   entropySource?: string;
   accountNameSuggestion?: string;
-<<<<<<< HEAD
-  ///: END:ONLY_INCLUDE_IF
-=======
->>>>>>> b6e9c40b
   derivationPath?: string;
 }
 
@@ -100,8 +93,6 @@
     const snapKeyring = (await Engine.getSnapKeyring()) as SnapKeyring;
 
     return await callback(snapKeyring);
-<<<<<<< HEAD
-=======
   }
 
   /**
@@ -130,7 +121,6 @@
     endTrace({
       name,
     });
->>>>>>> b6e9c40b
   }
 
   /**
@@ -154,28 +144,13 @@
       }),
     );
 
-<<<<<<< HEAD
-=======
     // Same here.
     this.startTrace(TraceName.CreateSnapAccount, TraceOperation.CreateSnapAccount);
 
->>>>>>> b6e9c40b
     const accountName =
       options?.accountNameSuggestion ??
       getMultichainAccountName(options.scope, this.getClientType());
 
-<<<<<<< HEAD
-    return await this.withSnapKeyring(async (keyring) => {
-      await keyring.createAccount(
-        this.snapId,
-        {
-          ...options,
-          accountNameSuggestion: accountName,
-        } as unknown as Record<string, Json>,
-        snapKeyringOptions ?? this.snapKeyringOptions,
-      );
-    });
-=======
     return await this.withSnapKeyring(
       async (keyring) =>
         await keyring.createAccount(
@@ -187,7 +162,6 @@
           snapKeyringOptions ?? this.snapKeyringOptions
         ),
     );
->>>>>>> b6e9c40b
   }
 
   /**
@@ -230,7 +204,13 @@
    * @throws Error if account discovery or addition fails
    */
   async addDiscoveredAccounts(entropySource: EntropySourceId) {
-<<<<<<< HEAD
+    this.startTrace(
+      TraceName.SnapDiscoverAccounts,
+      TraceOperation.DiscoverAccounts,
+    );
+
+    let totalDiscoveredAccounts = 0;
+
     for (let index = 0; ; index++) {
       const discoveredAccounts = await this.discoverAccounts(
         [this.getScope()],
@@ -238,22 +218,6 @@
         index,
       );
 
-=======
-    this.startTrace(
-      TraceName.SnapDiscoverAccounts,
-      TraceOperation.DiscoverAccounts,
-    );
-
-    let totalDiscoveredAccounts = 0;
-
-    for (let index = 0; ; index++) {
-      const discoveredAccounts = await this.discoverAccounts(
-        [this.getScope()],
-        entropySource,
-        index,
-      );
-
->>>>>>> b6e9c40b
       // No accounts discovered
       if (discoveredAccounts.length === 0) {
         // For the first index, create a default account
@@ -293,24 +257,18 @@
               setSelectedAccount: false,
             },
           );
-<<<<<<< HEAD
-=======
           totalDiscoveredAccounts += 1;
->>>>>>> b6e9c40b
         } catch (error) {
           captureException(new Error(`Failed to create account ${error}`));
         }
       }
     }
-<<<<<<< HEAD
-=======
 
     this.endTrace(
       TraceName.SnapDiscoverAccounts,
     );
 
     return totalDiscoveredAccounts;
->>>>>>> b6e9c40b
   }
 }
 
