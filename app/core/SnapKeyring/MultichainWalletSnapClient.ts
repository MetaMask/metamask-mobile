import { CaipChainId, Json, SnapId } from '@metamask/snaps-sdk';
import { KeyringClient, Sender } from '@metamask/keyring-snap-client';
import { BtcScope, EntropySourceId, SolScope } from '@metamask/keyring-api';
import { captureException } from '@sentry/react-native';
import {
  BITCOIN_WALLET_SNAP_ID,
  BITCOIN_WALLET_NAME,
  BitcoinWalletSnapSender,
} from './BitcoinWalletSnap';
import {
  SOLANA_WALLET_SNAP_ID,
  SOLANA_WALLET_NAME,
  SolanaWalletSnapSender,
} from './SolanaWalletSnap';
import Engine from '../Engine';
import { SnapKeyring } from '@metamask/eth-snap-keyring';
import { store } from '../../store';
import { startPerformanceTrace } from '../redux/slices/performance';
import { PerformanceEventNames } from '../redux/slices/performance/constants';

export enum WalletClientType {
  Bitcoin = 'bitcoin',
  Solana = 'solana',
}
import { getMultichainAccountName } from './utils/getMultichainAccountName';

export const WALLET_SNAP_MAP = {
  [WalletClientType.Bitcoin]: {
    id: BITCOIN_WALLET_SNAP_ID,
    name: BITCOIN_WALLET_NAME,
  },
  [WalletClientType.Solana]: {
    id: SOLANA_WALLET_SNAP_ID,
    name: SOLANA_WALLET_NAME,
  },
};

export interface MultichainWalletSnapOptions {
  scope: CaipChainId;
  synchronize?: boolean;
  entropySource?: string;
  accountNameSuggestion?: string;
<<<<<<< HEAD
  derivationPath?: string;
  ///: END:ONLY_INCLUDE_IF
=======
>>>>>>> c8874928
}

interface SnapKeyringOptions {
  displayConfirmation: boolean;
  displayAccountNameSuggestion: boolean;
  setSelectedAccount: boolean;
}

export abstract class MultichainWalletSnapClient {
  readonly snapId: SnapId;
  readonly snapName: string;
  readonly snapKeyringOptions: SnapKeyringOptions;

  protected constructor(
    snapId: SnapId,
    snapName: string,
    snapKeyringOptions: SnapKeyringOptions,
  ) {
    this.snapId = snapId;
    this.snapName = snapName;
    this.snapKeyringOptions = snapKeyringOptions;
  }

  getSnapId(): SnapId {
    return this.snapId;
  }

  getSnapName(): string {
    return this.snapName;
  }

  abstract getScope(): CaipChainId;
  abstract getClientType(): WalletClientType;
  protected abstract getSnapSender(): Sender;

  /**
   * Executes a callback function with a SnapKeyring instance.
   * This method ensures proper initialization of the SnapKeyring and provides a safe way to interact with it.
   *
   * @param callback - An async function that receives a SnapKeyring instance and performs operations with it
   * @returns A Promise that resolves when the callback execution is complete
   * @throws Error if the SnapKeyring cannot be initialized or if the callback execution fails
   *
   */
  protected async withSnapKeyring(
    callback: (keyring: SnapKeyring) => Promise<unknown>,
  ) {
    const snapKeyring = (await Engine.getSnapKeyring()) as SnapKeyring;

    return await callback(snapKeyring);
  }

  /**
   * Creates a new account using the SnapKeyring.
   * This method wraps the account creation process with proper SnapKeyring initialization and error handling.
   *
   * @param options - Configuration options for creating the multichain wallet account
   * @param snapKeyringOptions - Configuration options for the SnapKeyring
   * @returns A Promise that resolves when the account creation is complete
   * @throws Error if the account creation fails or if the SnapKeyring cannot be accessed
   *
   */
  async createAccount(
    options: MultichainWalletSnapOptions,
    snapKeyringOptions?: SnapKeyringOptions,
  ) {
    // This flow is async and start here, to end in the `SnapKeyring.addAccountFinalize` method.
    store.dispatch(
      startPerformanceTrace({
        eventName: PerformanceEventNames.AddSnapAccount,
      }),
    );

    const accountName =
      options?.accountNameSuggestion ??
      getMultichainAccountName(options.scope, this.getClientType());

    return await this.withSnapKeyring(async (keyring) => {
      await keyring.createAccount(
        this.snapId,
        {
          ...options,
          accountNameSuggestion: accountName,
        } as unknown as Record<string, Json>,
        snapKeyringOptions ?? this.snapKeyringOptions,
      );
    });
  }

  /**
   * Discovers accounts for the specified scopes using the provided entropy source.
   *
   * @param scopes - Array of CAIP-2 chain IDs to discover accounts for
   * @param entropySource - The source of entropy to use for account discovery
   * @param groupIndex - The index of the account group to discover
   * @returns A Promise that resolves with the discovered accounts
   * @throws Error if account discovery fails
   */
  async discoverAccounts(
    scopes: CaipChainId[],
    entropySource: EntropySourceId,
    groupIndex: number,
  ) {
    const keyringApiClient = new KeyringClient(this.getSnapSender());
    const accounts = await keyringApiClient.discoverAccounts(
      scopes,
      entropySource,
      groupIndex,
    );

    return accounts;
  }
  /**
   * Adds discovered accounts to the SnapKeyring.
   * This method discovers accounts for the configured scopes and adds them to the keyring.
   *
   * @param entropySource - The source of entropy to use for account discovery
   * @returns A Promise that resolves when all accounts have been added
   * @throws Error if account discovery or addition fails
   */
  /**
   * Adds discovered accounts to the SnapKeyring.
   * This method discovers accounts for the configured scopes and adds them to the keyring.
   *
   * @param entropySource - The source of entropy to use for account discovery
   * @returns A Promise that resolves when all accounts have been added
   * @throws Error if account discovery or addition fails
   */
  async addDiscoveredAccounts(entropySource: EntropySourceId) {
    for (let index = 0; ; index++) {
      const discoveredAccounts = await this.discoverAccounts(
        [this.getScope()],
        entropySource,
        index,
      );

      // No accounts discovered
      if (discoveredAccounts.length === 0) {
        // For the first index, create a default account
        if (index === 0) {
          try {
            await this.createAccount(
              {
                scope: this.getScope(),
              },
              {
                displayConfirmation: false,
                displayAccountNameSuggestion: false,
                setSelectedAccount: false,
              },
            );
          } catch (error) {
            captureException(new Error(`Failed to create account ${error}`));
          }
        }
        // Stop discovering accounts when none are found
        break;
      }

      // Add all discovered accounts to the keyring
<<<<<<< HEAD
      const results = await Promise.allSettled(
        discoveredAccounts.map(async (account) => {
          await this.createAccount(
            {
              scope: this.getScope(),
              derivationPath: account.derivationPath,
              entropySource,
            },
            {
              displayConfirmation: false,
              displayAccountNameSuggestion: false,
              setSelectedAccount: false,
            },
          );
        }),
      );
      for (const result of results) {
        if (result.status === 'rejected') {
          captureException(
            new Error(`Failed to create account ${result.reason}`),
          );
=======
      await this.withSnapKeyring(async (keyring) => {
        const results = await Promise.allSettled(
          discoveredAccounts.map(async (account) => {
            await keyring.createAccount(
              this.snapId,
              {
                derivationPath: account.derivationPath,
                entropySource,
              },
              {
                displayConfirmation: false,
                displayAccountNameSuggestion: false,
                setSelectedAccount: false,
              },
            );
          }),
        );
        for (const result of results) {
          if (result.status === 'rejected') {
            captureException(
              new Error(`Failed to create account ${result.reason}`),
            );
          }
>>>>>>> c8874928
        }
      }
    }
  }
}

export class BitcoinWalletSnapClient extends MultichainWalletSnapClient {
  constructor(snapKeyringOptions: SnapKeyringOptions) {
    super(BITCOIN_WALLET_SNAP_ID, BITCOIN_WALLET_NAME, snapKeyringOptions);
  }

  getScope(): CaipChainId {
    return BtcScope.Mainnet;
  }

  getClientType(): WalletClientType {
    return WalletClientType.Bitcoin;
  }

  protected getSnapSender(): Sender {
    return new BitcoinWalletSnapSender();
  }

  async createAccount(
    options: MultichainWalletSnapOptions,
    snapKeyringOptions?: SnapKeyringOptions,
  ) {
    return super.createAccount(
      { ...options, synchronize: true },
      snapKeyringOptions,
    );
  }
}

export class SolanaWalletSnapClient extends MultichainWalletSnapClient {
  constructor(snapKeyringOptions: SnapKeyringOptions) {
    super(SOLANA_WALLET_SNAP_ID, SOLANA_WALLET_NAME, snapKeyringOptions);
  }

  getScope(): CaipChainId {
    return SolScope.Mainnet;
  }

  getClientType(): WalletClientType {
    return WalletClientType.Solana;
  }

  protected getSnapSender(): Sender {
    return new SolanaWalletSnapSender();
  }
}

export class MultichainWalletSnapFactory {
  private static defaultOptions: SnapKeyringOptions = {
    displayConfirmation: false,
    displayAccountNameSuggestion: false,
    setSelectedAccount: true,
  };

  static createClient(
    clientType: WalletClientType,
    options: Partial<SnapKeyringOptions> = {},
  ): MultichainWalletSnapClient {
    const snapKeyringOptions = {
      ...this.defaultOptions,
      ...options,
    };

    switch (clientType) {
      case WalletClientType.Bitcoin:
        return new BitcoinWalletSnapClient(snapKeyringOptions);
      case WalletClientType.Solana:
        return new SolanaWalletSnapClient(snapKeyringOptions);
      default:
        throw new Error(`Unsupported client type: ${clientType}`);
    }
  }
}<|MERGE_RESOLUTION|>--- conflicted
+++ resolved
@@ -40,11 +40,7 @@
   synchronize?: boolean;
   entropySource?: string;
   accountNameSuggestion?: string;
-<<<<<<< HEAD
   derivationPath?: string;
-  ///: END:ONLY_INCLUDE_IF
-=======
->>>>>>> c8874928
 }
 
 interface SnapKeyringOptions {
@@ -205,7 +201,6 @@
       }
 
       // Add all discovered accounts to the keyring
-<<<<<<< HEAD
       const results = await Promise.allSettled(
         discoveredAccounts.map(async (account) => {
           await this.createAccount(
@@ -227,31 +222,6 @@
           captureException(
             new Error(`Failed to create account ${result.reason}`),
           );
-=======
-      await this.withSnapKeyring(async (keyring) => {
-        const results = await Promise.allSettled(
-          discoveredAccounts.map(async (account) => {
-            await keyring.createAccount(
-              this.snapId,
-              {
-                derivationPath: account.derivationPath,
-                entropySource,
-              },
-              {
-                displayConfirmation: false,
-                displayAccountNameSuggestion: false,
-                setSelectedAccount: false,
-              },
-            );
-          }),
-        );
-        for (const result of results) {
-          if (result.status === 'rejected') {
-            captureException(
-              new Error(`Failed to create account ${result.reason}`),
-            );
-          }
->>>>>>> c8874928
         }
       }
     }
