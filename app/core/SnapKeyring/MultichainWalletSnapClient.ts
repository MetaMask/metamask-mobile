--- conflicted
+++ resolved
@@ -23,11 +23,8 @@
   Solana = 'solana',
 }
 import { getMultichainAccountName } from './utils/getMultichainAccountName';
-<<<<<<< HEAD
-=======
 import { endTrace, trace, TraceName, TraceOperation } from '../../util/trace';
 import { getTraceTags } from '../../util/sentry/tags';
->>>>>>> 961a5281
 
 export const WALLET_SNAP_MAP = {
   [WalletClientType.Bitcoin]: {
@@ -45,10 +42,6 @@
   synchronize?: boolean;
   entropySource?: string;
   accountNameSuggestion?: string;
-<<<<<<< HEAD
-  ///: END:ONLY_INCLUDE_IF
-=======
->>>>>>> 961a5281
   derivationPath?: string;
 }
 
@@ -103,8 +96,6 @@
   }
 
   /**
-<<<<<<< HEAD
-=======
    * Starts sentry tracing.
    *
    * @param name Trace name.
@@ -133,7 +124,6 @@
   }
 
   /**
->>>>>>> 961a5281
    * Creates a new account using the SnapKeyring.
    * This method wraps the account creation process with proper SnapKeyring initialization and error handling.
    *
@@ -152,8 +142,6 @@
       startPerformanceTrace({
         eventName: PerformanceEventNames.AddSnapAccount,
       }),
-<<<<<<< HEAD
-=======
     );
 
     // Same here.
@@ -275,7 +263,6 @@
 
     this.endTrace(
       TraceName.SnapDiscoverAccounts,
->>>>>>> 961a5281
     );
   }
 }
@@ -289,128 +276,6 @@
     return BtcScope.Mainnet;
   }
 
-<<<<<<< HEAD
-    const accountName =
-      options?.accountNameSuggestion ??
-      getMultichainAccountName(options.scope, this.getClientType());
-
-    return await this.withSnapKeyring(async (keyring) => {
-      await keyring.createAccount(
-        this.snapId,
-        {
-          ...options,
-          accountNameSuggestion: accountName,
-        } as unknown as Record<string, Json>,
-        snapKeyringOptions ?? this.snapKeyringOptions,
-      );
-    });
-  }
-
-  /**
-   * Discovers accounts for the specified scopes using the provided entropy source.
-   *
-   * @param scopes - Array of CAIP-2 chain IDs to discover accounts for
-   * @param entropySource - The source of entropy to use for account discovery
-   * @param groupIndex - The index of the account group to discover
-   * @returns A Promise that resolves with the discovered accounts
-   * @throws Error if account discovery fails
-   */
-  async discoverAccounts(
-    scopes: CaipChainId[],
-    entropySource: EntropySourceId,
-    groupIndex: number,
-  ) {
-    const keyringApiClient = new KeyringClient(this.getSnapSender());
-    const accounts = await keyringApiClient.discoverAccounts(
-      scopes,
-      entropySource,
-      groupIndex,
-    );
-
-    return accounts;
-  }
-  /**
-   * Adds discovered accounts to the SnapKeyring.
-   * This method discovers accounts for the configured scopes and adds them to the keyring.
-   *
-   * @param entropySource - The source of entropy to use for account discovery
-   * @returns A Promise that resolves when all accounts have been added
-   * @throws Error if account discovery or addition fails
-   */
-  /**
-   * Adds discovered accounts to the SnapKeyring.
-   * This method discovers accounts for the configured scopes and adds them to the keyring.
-   *
-   * @param entropySource - The source of entropy to use for account discovery
-   * @returns A Promise that resolves when all accounts have been added
-   * @throws Error if account discovery or addition fails
-   */
-  async addDiscoveredAccounts(entropySource: EntropySourceId) {
-    for (let index = 0; ; index++) {
-      const discoveredAccounts = await this.discoverAccounts(
-        [this.getScope()],
-        entropySource,
-        index,
-      );
-
-      // No accounts discovered
-      if (discoveredAccounts.length === 0) {
-        // For the first index, create a default account
-        if (index === 0) {
-          try {
-            await this.createAccount(
-              {
-                scope: this.getScope(),
-                entropySource,
-              },
-              {
-                displayConfirmation: false,
-                displayAccountNameSuggestion: false,
-                setSelectedAccount: false,
-              },
-            );
-          } catch (error) {
-            captureException(new Error(`Failed to create account ${error}`));
-          }
-        }
-        // Stop discovering accounts when none are found
-        break;
-      }
-
-      // Process discovered accounts sequentially
-      for (const account of discoveredAccounts) {
-        try {
-          await this.createAccount(
-            {
-              scope: this.getScope(),
-              derivationPath: account.derivationPath,
-              entropySource,
-            },
-            {
-              displayConfirmation: false,
-              displayAccountNameSuggestion: false,
-              setSelectedAccount: false,
-            },
-          );
-        } catch (error) {
-          captureException(new Error(`Failed to create account ${error}`));
-        }
-      }
-    }
-  }
-}
-
-export class BitcoinWalletSnapClient extends MultichainWalletSnapClient {
-  constructor(snapKeyringOptions: SnapKeyringOptions) {
-    super(BITCOIN_WALLET_SNAP_ID, BITCOIN_WALLET_NAME, snapKeyringOptions);
-  }
-
-  getScope(): CaipChainId {
-    return BtcScope.Mainnet;
-  }
-
-=======
->>>>>>> 961a5281
   getClientType(): WalletClientType {
     return WalletClientType.Bitcoin;
   }
@@ -418,8 +283,6 @@
   protected getSnapSender(): Sender {
     return new BitcoinWalletSnapSender();
   }
-<<<<<<< HEAD
-=======
 
   async createAccount(
     options: MultichainWalletSnapOptions,
@@ -430,7 +293,6 @@
       snapKeyringOptions,
     );
   }
->>>>>>> 961a5281
 }
 
 export class SolanaWalletSnapClient extends MultichainWalletSnapClient {
