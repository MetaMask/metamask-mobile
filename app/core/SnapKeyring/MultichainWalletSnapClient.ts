import { CaipChainId, Json, SnapId } from '@metamask/snaps-sdk';
import { KeyringClient, Sender } from '@metamask/keyring-snap-client';
import { BtcScope, EntropySourceId, SolScope } from '@metamask/keyring-api';
import { captureException } from '@sentry/react-native';
import {
  BITCOIN_WALLET_SNAP_ID,
  BITCOIN_WALLET_NAME,
  BitcoinWalletSnapSender,
} from './BitcoinWalletSnap';
import {
  SOLANA_WALLET_SNAP_ID,
  SOLANA_WALLET_NAME,
  SolanaWalletSnapSender,
} from './SolanaWalletSnap';
import Engine from '../Engine';
import { SnapKeyring } from '@metamask/eth-snap-keyring';
import { store } from '../../store';
import { startPerformanceTrace } from '../redux/slices/performance';
import { PerformanceEventNames } from '../redux/slices/performance/constants';

export enum WalletClientType {
  Bitcoin = 'bitcoin',
  Solana = 'solana',
}
import { getMultichainAccountName } from './utils/getMultichainAccountName';
<<<<<<< HEAD
=======
import { endTrace, trace, TraceName, TraceOperation } from '../../util/trace';
import { getTraceTags } from '../../util/sentry/tags';
>>>>>>> 05d3e30f

export const WALLET_SNAP_MAP = {
  [WalletClientType.Bitcoin]: {
    id: BITCOIN_WALLET_SNAP_ID,
    name: BITCOIN_WALLET_NAME,
  },
  [WalletClientType.Solana]: {
    id: SOLANA_WALLET_SNAP_ID,
    name: SOLANA_WALLET_NAME,
  },
};

export interface MultichainWalletSnapOptions {
<<<<<<< HEAD
  scope: CaipChainId;
=======
  scope?: CaipChainId;
>>>>>>> 05d3e30f
  synchronize?: boolean;
  entropySource?: string;
  accountNameSuggestion?: string;
  derivationPath?: string;
}

interface SnapKeyringOptions {
  displayConfirmation: boolean;
  displayAccountNameSuggestion: boolean;
  setSelectedAccount: boolean;
}

export abstract class MultichainWalletSnapClient {
  readonly snapId: SnapId;
  readonly snapName: string;
  readonly snapKeyringOptions: SnapKeyringOptions;

  protected constructor(
    snapId: SnapId,
    snapName: string,
    snapKeyringOptions: SnapKeyringOptions,
  ) {
    this.snapId = snapId;
    this.snapName = snapName;
    this.snapKeyringOptions = snapKeyringOptions;
  }

  getSnapId(): SnapId {
    return this.snapId;
  }

  getSnapName(): string {
    return this.snapName;
  }

  abstract getScope(): CaipChainId;
  abstract getClientType(): WalletClientType;
  protected abstract getSnapSender(): Sender;

  /**
   * Executes a callback function with a SnapKeyring instance.
   * This method ensures proper initialization of the SnapKeyring and provides a safe way to interact with it.
   *
   * @param callback - An async function that receives a SnapKeyring instance and performs operations with it
   * @returns A Promise that resolves when the callback execution is complete
   * @throws Error if the SnapKeyring cannot be initialized or if the callback execution fails
   *
   */
  protected async withSnapKeyring(
    callback: (keyring: SnapKeyring) => Promise<unknown>,
  ) {
    const snapKeyring = (await Engine.getSnapKeyring()) as SnapKeyring;

    return await callback(snapKeyring);
<<<<<<< HEAD
=======
  }

  /**
   * Starts sentry tracing.
   *
   * @param name Trace name.
   * @param op Trace operation.
   */
  private startTrace(name: TraceName, op: TraceOperation) {
    trace({
      name,
      op,
      tags: {
        'snap.id': this.snapId,
        ...getTraceTags(store.getState())
      },
    });
  }

  /**
   * Ends sentry tracing.
   *
   * @param name Trace name.
   */
  private endTrace(name: TraceName) {
    endTrace({
      name,
    });
>>>>>>> 05d3e30f
  }

  /**
   * Creates a new account using the SnapKeyring.
   * This method wraps the account creation process with proper SnapKeyring initialization and error handling.
   *
   * @param options - Configuration options for creating the multichain wallet account
   * @param snapKeyringOptions - Configuration options for the SnapKeyring
   * @returns A Promise that resolves when the account creation is complete
   * @throws Error if the account creation fails or if the SnapKeyring cannot be accessed
   *
   */
  async createAccount(
    options: MultichainWalletSnapOptions,
    snapKeyringOptions?: SnapKeyringOptions,
  ) {
    // This flow is async and start here, to end in the `SnapKeyring.addAccountFinalize` method.
    store.dispatch(
      startPerformanceTrace({
        eventName: PerformanceEventNames.AddSnapAccount,
      }),
    );

<<<<<<< HEAD
=======
    // Same here.
    this.startTrace(TraceName.CreateSnapAccount, TraceOperation.CreateSnapAccount);

>>>>>>> 05d3e30f
    const accountName =
      options?.accountNameSuggestion ??
      getMultichainAccountName(options.scope, this.getClientType());

    return await this.withSnapKeyring(
      async (keyring) =>
        await keyring.createAccount(
          this.snapId,
          {
            ...options,
            accountNameSuggestion: accountName,
          } as unknown as Record<string, Json>,
<<<<<<< HEAD
          snapKeyringOptions ?? this.snapKeyringOptions,
=======
          snapKeyringOptions ?? this.snapKeyringOptions
>>>>>>> 05d3e30f
        ),
    );
  }

  /**
   * Discovers accounts for the specified scopes using the provided entropy source.
   *
   * @param scopes - Array of CAIP-2 chain IDs to discover accounts for
   * @param entropySource - The source of entropy to use for account discovery
   * @param groupIndex - The index of the account group to discover
   * @returns A Promise that resolves with the discovered accounts
   * @throws Error if account discovery fails
   */
  async discoverAccounts(
    scopes: CaipChainId[],
    entropySource: EntropySourceId,
    groupIndex: number,
  ) {
    const keyringApiClient = new KeyringClient(this.getSnapSender());
    const accounts = await keyringApiClient.discoverAccounts(
      scopes,
      entropySource,
      groupIndex,
    );

    return accounts;
  }
  /**
   * Adds discovered accounts to the SnapKeyring.
   * This method discovers accounts for the configured scopes and adds them to the keyring.
   *
   * @param entropySource - The source of entropy to use for account discovery
   * @returns A Promise that resolves when all accounts have been added
   * @throws Error if account discovery or addition fails
   */
  /**
   * Adds discovered accounts to the SnapKeyring.
   * This method discovers accounts for the configured scopes and adds them to the keyring.
   *
   * @param entropySource - The source of entropy to use for account discovery
   * @returns A Promise that resolves when all accounts have been added
   * @throws Error if account discovery or addition fails
   */
  async addDiscoveredAccounts(entropySource: EntropySourceId) {
<<<<<<< HEAD
=======
    this.startTrace(
      TraceName.SnapDiscoverAccounts,
      TraceOperation.DiscoverAccounts,
    );
>>>>>>> 05d3e30f

    let totalDiscoveredAccounts = 0;

    for (let index = 0; ; index++) {
      const discoveredAccounts = await this.discoverAccounts(
        [this.getScope()],
        entropySource,
        index,
      );

      // No accounts discovered
      if (discoveredAccounts.length === 0) {
        // For the first index, create a default account
        if (index === 0) {
          try {
            await this.createAccount(
              {
                scope: this.getScope(),
                entropySource,
              },
              {
                displayConfirmation: false,
                displayAccountNameSuggestion: false,
                setSelectedAccount: false,
              },
            );
          } catch (error) {
            captureException(new Error(`Failed to create account ${error}`));
          }
        }
        // Stop discovering accounts when none are found
        break;
      }

      // Process discovered accounts sequentially
      for (const account of discoveredAccounts) {
        try {
          await this.createAccount(
            {
              scope: this.getScope(),
              derivationPath: account.derivationPath,
              entropySource,
            },
            {
              displayConfirmation: false,
              displayAccountNameSuggestion: false,
              setSelectedAccount: false,
            },
          );
          totalDiscoveredAccounts += 1;
        } catch (error) {
          captureException(new Error(`Failed to create account ${error}`));
        }
      }
    }

<<<<<<< HEAD
=======
    this.endTrace(
      TraceName.SnapDiscoverAccounts,
    );

>>>>>>> 05d3e30f
    return totalDiscoveredAccounts;
  }
}

export class BitcoinWalletSnapClient extends MultichainWalletSnapClient {
  constructor(snapKeyringOptions: SnapKeyringOptions) {
    super(BITCOIN_WALLET_SNAP_ID, BITCOIN_WALLET_NAME, snapKeyringOptions);
  }

  getScope(): CaipChainId {
    return BtcScope.Mainnet;
  }

  getClientType(): WalletClientType {
    return WalletClientType.Bitcoin;
  }

  protected getSnapSender(): Sender {
    return new BitcoinWalletSnapSender();
  }

  async createAccount(
    options: MultichainWalletSnapOptions,
    snapKeyringOptions?: SnapKeyringOptions,
  ) {
    return super.createAccount(
      { ...options, synchronize: true },
      snapKeyringOptions,
    );
  }
}

export class SolanaWalletSnapClient extends MultichainWalletSnapClient {
  constructor(snapKeyringOptions: SnapKeyringOptions) {
    super(SOLANA_WALLET_SNAP_ID, SOLANA_WALLET_NAME, snapKeyringOptions);
  }

  getScope(): CaipChainId {
    return SolScope.Mainnet;
  }

  getClientType(): WalletClientType {
    return WalletClientType.Solana;
  }

  protected getSnapSender(): Sender {
    return new SolanaWalletSnapSender();
  }
}

export class MultichainWalletSnapFactory {
  private static defaultOptions: SnapKeyringOptions = {
    displayConfirmation: false,
    displayAccountNameSuggestion: false,
    setSelectedAccount: true,
  };

  static createClient(
    clientType: WalletClientType,
    options: Partial<SnapKeyringOptions> = {},
  ): MultichainWalletSnapClient {
    const snapKeyringOptions = {
      ...this.defaultOptions,
      ...options,
    };

    switch (clientType) {
      case WalletClientType.Bitcoin:
        return new BitcoinWalletSnapClient(snapKeyringOptions);
      case WalletClientType.Solana:
        return new SolanaWalletSnapClient(snapKeyringOptions);
      default:
        throw new Error(`Unsupported client type: ${clientType}`);
    }
  }
}<|MERGE_RESOLUTION|>--- conflicted
+++ resolved
@@ -23,11 +23,8 @@
   Solana = 'solana',
 }
 import { getMultichainAccountName } from './utils/getMultichainAccountName';
-<<<<<<< HEAD
-=======
 import { endTrace, trace, TraceName, TraceOperation } from '../../util/trace';
 import { getTraceTags } from '../../util/sentry/tags';
->>>>>>> 05d3e30f
 
 export const WALLET_SNAP_MAP = {
   [WalletClientType.Bitcoin]: {
@@ -41,11 +38,7 @@
 };
 
 export interface MultichainWalletSnapOptions {
-<<<<<<< HEAD
-  scope: CaipChainId;
-=======
   scope?: CaipChainId;
->>>>>>> 05d3e30f
   synchronize?: boolean;
   entropySource?: string;
   accountNameSuggestion?: string;
@@ -100,8 +93,6 @@
     const snapKeyring = (await Engine.getSnapKeyring()) as SnapKeyring;
 
     return await callback(snapKeyring);
-<<<<<<< HEAD
-=======
   }
 
   /**
@@ -130,7 +121,6 @@
     endTrace({
       name,
     });
->>>>>>> 05d3e30f
   }
 
   /**
@@ -154,12 +144,9 @@
       }),
     );
 
-<<<<<<< HEAD
-=======
     // Same here.
     this.startTrace(TraceName.CreateSnapAccount, TraceOperation.CreateSnapAccount);
 
->>>>>>> 05d3e30f
     const accountName =
       options?.accountNameSuggestion ??
       getMultichainAccountName(options.scope, this.getClientType());
@@ -172,11 +159,7 @@
             ...options,
             accountNameSuggestion: accountName,
           } as unknown as Record<string, Json>,
-<<<<<<< HEAD
-          snapKeyringOptions ?? this.snapKeyringOptions,
-=======
           snapKeyringOptions ?? this.snapKeyringOptions
->>>>>>> 05d3e30f
         ),
     );
   }
@@ -221,13 +204,10 @@
    * @throws Error if account discovery or addition fails
    */
   async addDiscoveredAccounts(entropySource: EntropySourceId) {
-<<<<<<< HEAD
-=======
     this.startTrace(
       TraceName.SnapDiscoverAccounts,
       TraceOperation.DiscoverAccounts,
     );
->>>>>>> 05d3e30f
 
     let totalDiscoveredAccounts = 0;
 
@@ -284,13 +264,10 @@
       }
     }
 
-<<<<<<< HEAD
-=======
     this.endTrace(
       TraceName.SnapDiscoverAccounts,
     );
 
->>>>>>> 05d3e30f
     return totalDiscoveredAccounts;
   }
 }
