import { SnapId } from '@metamask/snaps-sdk';
import PREINSTALLED_SNAPS from '../../../lib/snaps/preinstalled-snaps';
import { BITCOIN_WALLET_SNAP_ID } from '../BitcoinWalletSnap';
import { SOLANA_WALLET_SNAP_ID } from '../SolanaWalletSnap';
<<<<<<< HEAD
import { TRON_WALLET_SNAP_ID } from '../TronWalletSnap';
=======
///: BEGIN:ONLY_INCLUDE_IF(tron)
import { TRON_WALLET_SNAP_ID } from '../TronWalletSnap';
///: END:ONLY_INCLUDE_IF
>>>>>>> 95811926
import {
  getLocalizedSnapManifest,
  stripSnapPrefix,
} from '@metamask/snaps-utils';
import { SnapKeyringBuilderMessenger } from '../types';
import I18n from '../../../../locales/i18n';

///: BEGIN:ONLY_INCLUDE_IF(flask)
/**
 * Whether to force local Snaps to be treated as preinstalled Snaps.
 *
 * This is used in development environments to allow Snaps to use features that
 * are normally reserved for preinstalled Snaps.
 */
const FORCE_PREINSTALLED_SNAPS =
  process.env.FORCE_PREINSTALLED_SNAPS === 'true';
///: END:ONLY_INCLUDE_IF

/**
 * Check if a Snap is a preinstalled Snap.
 *
 * @param snapId - Snap ID to verify.
 * @returns True if Snap is a preinstalled Snap, false otherwise.
 */
export function isSnapPreinstalled(snapId: SnapId) {
  ///: BEGIN:ONLY_INCLUDE_IF(flask)
  // For development purposes, allow local Snaps to be treated as preinstalled
  // Snaps if the `FORCE_PREINSTALLED_SNAPS` environment variable is enabled.
  if (FORCE_PREINSTALLED_SNAPS && snapId.startsWith('local:')) {
    return true;
  }
  ///: END:ONLY_INCLUDE_IF

  return PREINSTALLED_SNAPS.some((snap) => snap.snapId === snapId);
}

/**
 * A constant array that contains the IDs of whitelisted multichain
 * wallet Snaps. These Snaps can be used by the extension to implement
 * core features (e.g. Send flow).
 *
 * @constant
 * @type {SnapId[]}
 */
const ALLOW_LISTED_SNAPS = [
  BITCOIN_WALLET_SNAP_ID,
  SOLANA_WALLET_SNAP_ID,
<<<<<<< HEAD
  TRON_WALLET_SNAP_ID,
=======
  ///: BEGIN:ONLY_INCLUDE_IF(tron)
  TRON_WALLET_SNAP_ID,
  ///: END:ONLY_INCLUDE_IF
>>>>>>> 95811926
];

/**
 * Checks if the given Snap ID corresponds to a multichain wallet Snap.
 *
 * @param id - The ID of the Snap to check.
 * @returns True if the Snap ID is in the whitelist, false otherwise.
 */
export function isMultichainWalletSnap(id: SnapId): boolean {
  return ALLOW_LISTED_SNAPS.includes(id);
}

/**
 * Get the localized Snap name or some fallback name otherwise.
 *
 * @param snapId - Snap ID.
 * @param messenger - Snap keyring messenger.
 * @returns The Snap name.
 */
export function getSnapName(
  snapId: SnapId,
  messenger: SnapKeyringBuilderMessenger,
) {
  const snap = messenger.call('SnapController:get', snapId);
  const currentLocale = I18n.locale;

  if (!snap) {
    return stripSnapPrefix(snapId);
  }

  if (snap.localizationFiles) {
    const localizedManifest = getLocalizedSnapManifest(
      snap.manifest,
      currentLocale,
      snap.localizationFiles,
    );
    return localizedManifest.proposedName;
  }

  return snap.manifest.proposedName;
}<|MERGE_RESOLUTION|>--- conflicted
+++ resolved
@@ -2,13 +2,9 @@
 import PREINSTALLED_SNAPS from '../../../lib/snaps/preinstalled-snaps';
 import { BITCOIN_WALLET_SNAP_ID } from '../BitcoinWalletSnap';
 import { SOLANA_WALLET_SNAP_ID } from '../SolanaWalletSnap';
-<<<<<<< HEAD
-import { TRON_WALLET_SNAP_ID } from '../TronWalletSnap';
-=======
 ///: BEGIN:ONLY_INCLUDE_IF(tron)
 import { TRON_WALLET_SNAP_ID } from '../TronWalletSnap';
 ///: END:ONLY_INCLUDE_IF
->>>>>>> 95811926
 import {
   getLocalizedSnapManifest,
   stripSnapPrefix,
@@ -56,13 +52,9 @@
 const ALLOW_LISTED_SNAPS = [
   BITCOIN_WALLET_SNAP_ID,
   SOLANA_WALLET_SNAP_ID,
-<<<<<<< HEAD
-  TRON_WALLET_SNAP_ID,
-=======
   ///: BEGIN:ONLY_INCLUDE_IF(tron)
   TRON_WALLET_SNAP_ID,
   ///: END:ONLY_INCLUDE_IF
->>>>>>> 95811926
 ];
 
 /**
