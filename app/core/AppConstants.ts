--- conflicted
+++ resolved
@@ -168,14 +168,11 @@
     UAT: 'https://rewards.uat-api.cx.metamask.io',
     PRD: 'https://rewards.api.cx.metamask.io',
   },
-<<<<<<< HEAD
-=======
   BAANX_API_URL: {
     DEV: 'https://foxdev2-ag.foxcard.io',
     UAT: 'https://dev.api.baanx.com',
     PRD: 'https://api.baanx.com',
   },
->>>>>>> 338177c4
   ERRORS: {
     INFURA_BLOCKED_MESSAGE:
       'EthQuery - RPC Error - This service is not available in your country',
