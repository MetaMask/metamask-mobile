import { CoreTypes } from '@walletconnect/types';
import Device from '../util/device';
import { DEFAULT_SERVER_URL } from '@metamask/sdk-communication-layer';
import { getBundleId } from 'react-native-device-info';

const DEVELOPMENT = 'development';
const PORTFOLIO_URL =
  process.env.MM_PORTFOLIO_URL || 'https://portfolio.metamask.io';
const SECURITY_ALERTS_API_URL =
  process.env.SECURITY_ALERTS_API_URL ??
  'https://security-alerts.api.cx.metamask.io';

export default {
  IS_DEV: process.env?.NODE_ENV === DEVELOPMENT,
  DEFAULT_LOCK_TIMEOUT: 30000,
  DEFAULT_SEARCH_ENGINE: 'Google',
  TX_CHECK_BACKGROUND_FREQUENCY: 30000,
  IPFS_OVERRIDE_PARAM: 'mm_override',
  IPFS_DEFAULT_GATEWAY_URL: 'https://dweb.link/ipfs/',
  IPNS_DEFAULT_GATEWAY_URL: 'https://gateway.pinata.cloud/ipns/',
  SWARM_DEFAULT_GATEWAY_URL: 'https://swarm-gateways.net/bzz:/',
  supportedTLDs: ['eth', 'xyz', 'test'],
  MAX_PUSH_NOTIFICATION_PROMPT_TIMES: 2,
  SECURITY_ALERTS_API: {
    URL: SECURITY_ALERTS_API_URL,
  },
  PORTFOLIO: {
    URL: PORTFOLIO_URL,
  },
  BRIDGE: {
    ACTIVE: true,
    URL: `${PORTFOLIO_URL}/bridge`,
  },
  STAKE: {
    URL: `${PORTFOLIO_URL}/stake`,
  },
  CONNEXT: {
    HUB_EXCHANGE_CEILING_TOKEN: 69,
    MIN_DEPOSIT_ETH: 0.03,
    MAX_DEPOSIT_TOKEN: 30,
    BLOCKED_DEPOSIT_DURATION_MINUTES: 5,
    CONTRACTS: {
      4: '0x0Fa90eC3AC3245112c6955d8F9DD74Ec9D599996',
      1: '0xdfa6edAe2EC0cF1d4A60542422724A48195A5071',
    },
  },
  MM_UNIVERSAL_LINK_HOST: 'metamask.app.link',
  MM_IO_UNIVERSAL_LINK_HOST: 'link.metamask.io',
  MM_IO_UNIVERSAL_LINK_TEST_HOST: 'link-test.metamask.io',
  MM_DEEP_ITMS_APP_LINK: 'https://metamask.app.link/skAH3BaF99',
  SAI_ADDRESS: '0x89d24A6b4CcB1B6fAA2625fE562bDD9a23260359',
  HOMEPAGE_URL: 'https://portfolio.metamask.io/explore?MetaMaskEntry=mobile/',
  OLD_HOMEPAGE_URL_HOST: 'home.metamask.io',
  SHORT_HOMEPAGE_URL: 'MetaMask.io',
  ZERO_ADDRESS: '0x0000000000000000000000000000000000000000',
  USER_AGENT: Device.isAndroid()
    ? 'Mozilla/5.0 (Linux; Android 10; Android SDK built for x86 Build/OSM1.180201.023) AppleWebKit/537.36 (KHTML, like Gecko) Chrome/77.0.3865.92 Mobile Safari/537.36'
    : 'Mozilla/5.0 (iPhone; CPU iPhone OS 13_1 like Mac OS X) AppleWebKit/605.1.15 (KHTML, like Gecko) CriOS/76.0.3809.123 Mobile/15E148 Safari/605.1',
  NOTIFICATION_NAMES: {
    accountsChanged: 'metamask_accountsChanged',
    unlockStateChanged: 'metamask_unlockStateChanged',
    chainChanged: 'metamask_chainChanged',
  },
  FIAT_ORDERS: {
    POLLING_FREQUENCY: 10000,
  },
  DEEPLINKS: {
    ORIGIN_DEEPLINK: 'deeplink',
    ORIGIN_QR_CODE: 'qr-code',
    ORIGIN_NOTIFICATION: 'notifications',
  },
  WALLET_CONNECT: {
    //One day in hours
    SESSION_LIFETIME: 24,
    LIMIT_SESSIONS: 20,
    DEEPLINK_SESSIONS: 'wc2sessions_deeplink',
    PROJECT_ID: process.env.WALLET_CONNECT_PROJECT_ID,
    METADATA: {
      name: 'MetaMask Wallet',
      description: 'MetaMask Wallet Integration',
      url: 'https://metamask.io/',
      icons: [
        'https://raw.githubusercontent.com/MetaMask/metamask-mobile/main/logo.png',
      ],
      redirect: {
        native: 'metamask://',
        universal: 'https://metamask.app.link/',
      },
    } as CoreTypes.Metadata,
  },
  SWAPS: {
    ACTIVE: true,
    ONLY_MAINNET: true,
    CLIENT_ID: 'mobile',
    LIVENESS_POLLING_FREQUENCY: 5 * 60 * 1000,
    POLL_COUNT_LIMIT: 4,
    DEFAULT_SLIPPAGE: 2,
    DEFAULT_SLIPPAGE_STABLECOINS: 0.5,
    CACHE_AGGREGATOR_METADATA_THRESHOLD: 5 * 60 * 1000,
    CACHE_TOKENS_THRESHOLD: 5 * 60 * 1000,
    CACHE_TOP_ASSETS_THRESHOLD: 5 * 60 * 1000,
  },
  MAX_SAFE_CHAIN_ID: 4503599627370476,
  URLS: {
    ICONS: {
      MASTERCARD_LIGHT:
        'https://on-ramp.dev-api.cx.metamask.io/assets/Mastercard-regular@3x.png',
      MASTERCARD_DARK:
        'https://on-ramp.dev-api.cx.metamask.io/assets/Mastercard@3x.png',
      VISA_LIGHT:
        'https://on-ramp.dev-api.cx.metamask.io/assets/Visa-regular@3x.png',
      VISA_DARK: 'https://on-ramp.dev-api.cx.metamask.io/assets/Visa@3x.png',
      ACH_LIGHT:
        'https://on-ramp.dev-api.cx.metamask.io/assets/ACHBankTransfer-regular@3x.png',
      ACH_DARK:
        'https://on-ramp.dev-api.cx.metamask.io/assets/ACHBankTransfer@3x.png',
    },
    TERMS_AND_CONDITIONS: 'https://legal.consensys.io/metamask/terms-of-use/',
    TERMS_OF_USE: 'https://metamask.io/terms',
    PRIVACY_POLICY: 'https://consensys.io/privacy-policy',
    PROFILE_SYNC:
      'https://support.metamask.io/privacy-and-security/profile-privacy',
    DATA_RETENTION_UPDATE:
      'https://consensys.net/blog/news/consensys-data-retention-update/',
    CONNECTIVITY_ISSUES:
      'https://support.metamask.io/troubleshooting/why-infura-cannot-serve-certain-areas/',
    NFT: 'https://support.metamask.io/nfts/nft-tokens-in-your-metamask-wallet/',
    SECURITY:
      'https://support.metamask.io/privacy-and-security/basic-safety-and-security-tips-for-metamask/',
    TOKEN_BALANCE:
      'https://support.metamask.io/troubleshooting/what-to-do-when-your-balance-of-tokens-is-incorrect/',
    WHY_TRANSACTION_TAKE_TIME:
      'https://community.metamask.io/t/what-is-gas-why-do-transactions-take-so-long/3172',
    TESTNET_ETH_SCAMS:
      'https://support.metamask.io/privacy-and-security/staying-safe-in-web3/testnet-eth-scams/',
    WHAT_IS_SRP:
      'https://community.metamask.io/t/what-is-a-secret-recovery-phrase-and-how-to-keep-your-crypto-wallet-secure/3440',
    PRIVACY_POLICY_2024: 'https://consensys.io/privacy-policy',
    PRIVACY_BEST_PRACTICES:
      'https://support.metamask.io/privacy-and-security/privacy-best-practices',
    SMART_TXS:
      'https://support.metamask.io/transactions-and-gas/transactions/smart-transactions/',
    STAKING_RISK_DISCLOSURE: 'https://consensys.io/staking-risk-disclosures',
    EARN_RISK_DISCLOSURE: 'https://consensys.io/earn-risk-disclosures',
    ADD_SOLANA_ACCOUNT_PRIVACY_POLICY:
      'https://support.metamask.io/configure/accounts/how-to-add-accounts-in-your-wallet/#solana-accounts',
  },
  DECODING_API_URL:
    process.env.DECODING_API_URL ||
    'https://signature-insights.api.cx.metamask.io/v1',
  ERRORS: {
    INFURA_BLOCKED_MESSAGE:
      'EthQuery - RPC Error - This service is not available in your country',
  },
  GAS_OPTIONS: {
    LOW: 'low',
    MEDIUM: 'medium',
    HIGH: 'high',
    MARKET: 'market',
    AGGRESSIVE: 'aggressive',
  },
  GAS_TIMES: {
    UNKNOWN: 'unknown',
    MAYBE: 'maybe',
    LIKELY: 'likely',
    VERY_LIKELY: 'very_likely',
    AT_LEAST: 'at_least',
    LESS_THAN: 'less_than',
    RANGE: 'range',
  },
  REVIEW_PROMPT: {
    HIGH_GAS_FEES:
      'https://support.metamask.io/transactions-and-gas/gas-fees/why-are-my-gas-fees-so-high/',
    MISSING_TOKENS:
      'https://support.metamask.io/managing-my-tokens/custom-tokens/how-to-display-tokens-in-metamask/',
    SWAP_ISSUES:
      'https://support.metamask.io/token-swaps/error-fetching-quote/',
    SUPPORT: 'https://support.metamask.io',
  },
  BUNDLE_IDS: {
    IOS: 'io.metamask.MetaMask',
    ANDROID: 'io.metamask',
  },
  LEAST_SUPPORTED_ANDROID_API_LEVEL: 29,
  ADD_CUSTOM_NETWORK_POPULAR_TAB_ID: 'popular-tab',
  ADD_CUSTOM_NETWORK_CUSTOM_TAB_ID: 'custom-tab',
  REQUEST_SOURCES: {
    SDK_REMOTE_CONN: 'MetaMask-SDK-Remote-Conn',
    WC: 'WalletConnect',
    WC2: 'WalletConnectV2',
    IN_APP_BROWSER: 'In-App-Browser',
  },
  MM_SDK: {
    SDK_CONNECTIONS: 'sdkConnections',
    ANDROID_CONNECTIONS: 'androidConnections',
    ANDROID_SDK: 'AndroidSDK',
    IOS_SDK: 'iOSSDK',
    SDK_APPROVEDHOSTS: 'sdkApprovedHosts',
    SERVER_URL: process.env.SDK_COMMLAYER_URL ?? DEFAULT_SERVER_URL,
    PLATFORM: 'metamask-mobile',
    SDK_REMOTE_ORIGIN: 'MMSDKREMOTE::',
    UNKNOWN_PARAM: 'UNKNOWN',
  },
  CANCEL_RATE: 'Transactions (Cancel)',
  SPEED_UP_RATE: 'Transactions (Speed Up)',
  NETWORK_STATE_CHANGE_EVENT: 'NetworkController:stateChange',
  NETWORK_DID_CHANGE_EVENT: 'NetworkController:networkDidChange',
  KEYRING_STATE_CHANGE_EVENT: 'KeyringController:stateChange',
  TOKEN_LIST_STATE_CHANGE_EVENT: 'TokenListController:stateChange',
  TERMS_OF_USE: {
    TERMS_DISPLAYED: 'ToU Displayed',
    TERMS_ACCEPTED: 'ToU Accepted',
    TERMS_OF_USE_URL_WITHOUT_COOKIES:
      'https://legal.consensys.io/plain/terms-of-use/',
  },
  FAVICON_CACHE_MAX_SIZE: 100,
  PPOM_INITIALISATION_STATE_CHANGE_EVENT:
    'PPOMController:initialisationStateChangeEvent',
  BASIC_FUNCTIONALITY_BLOCK_LIST: [
    'token-api',
    'token.api',
    'gas-api',
    'gas.api',
    'price-api',
    'price.api',
    'phishing-detection',
    'dapp-scanning',
    'infura.io',
    'static.metafi',
    'static.cx',
    'config-api.metamask.io/featureFlags',
  ],
  FEATURE_FLAGS_API: {
    BASE_URL: 'https://client-config.api.cx.metamask.io',
    VERSION: 'v1',
    DEFAULT_FETCH_INTERVAL: 15 * 60 * 1000, // 15 minutes
  },
<<<<<<< HEAD
  SEEDLESS_ONBOARDING: {
    AUTH_SERVER_URL: process.env.AUTH_SERVER_URL,
    IOS_APPLE_CLIENT_ID: getBundleId
      ? getBundleId()
      : process.env.IOS_APPLE_CLIENT_ID,
    IOS_GOOGLE_CLIENT_ID: process.env.IOS_GOOGLE_CLIENT_ID,
    IOS_GOOGLE_REDIRECT_URI: process.env.IOS_GOOGLE_REDIRECT_URI,
    ANDROID_WEB_GOOGLE_CLIENT_ID: process.env.ANDROID_WEB_GOOGLE_CLIENT_ID,
    ANDROID_WEB_APPLE_CLIENT_ID: process.env.ANDROID_WEB_APPLE_CLIENT_ID,
    AUTH_CONNECTION_ID: process.env.AUTH_CONNECTION_ID,
    GROUPED_AUTH_CONNECTION_ID: process.env.GROUPED_AUTH_CONNECTION_ID,
    WEB3AUTH_NETWORK: process.env.WEB3AUTH_NETWORK,
  },
=======
>>>>>>> 9ea24d42
  TOKEN_DISCOVERY_BROWSER_ENABLED:
    process.env.TOKEN_DISCOVERY_BROWSER_ENABLED === 'true',
  EIP_7702_PUBLIC_KEY: '0x3c7a1cCCe462e96D186B8ca9a1BCB2010C3dABa3',
} as const;<|MERGE_RESOLUTION|>--- conflicted
+++ resolved
@@ -235,7 +235,6 @@
     VERSION: 'v1',
     DEFAULT_FETCH_INTERVAL: 15 * 60 * 1000, // 15 minutes
   },
-<<<<<<< HEAD
   SEEDLESS_ONBOARDING: {
     AUTH_SERVER_URL: process.env.AUTH_SERVER_URL,
     IOS_APPLE_CLIENT_ID: getBundleId
@@ -249,8 +248,6 @@
     GROUPED_AUTH_CONNECTION_ID: process.env.GROUPED_AUTH_CONNECTION_ID,
     WEB3AUTH_NETWORK: process.env.WEB3AUTH_NETWORK,
   },
-=======
->>>>>>> 9ea24d42
   TOKEN_DISCOVERY_BROWSER_ENABLED:
     process.env.TOKEN_DISCOVERY_BROWSER_ENABLED === 'true',
   EIP_7702_PUBLIC_KEY: '0x3c7a1cCCe462e96D186B8ca9a1BCB2010C3dABa3',
