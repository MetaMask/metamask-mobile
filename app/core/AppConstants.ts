import { CoreTypes } from '@walletconnect/types';
import Device from '../util/device';
import { DEFAULT_SERVER_URL } from '@metamask/sdk-communication-layer';

const DEVELOPMENT = 'development';
const PORTFOLIO_URL =
  process.env.MM_PORTFOLIO_URL || 'https://portfolio.metamask.io';
const SECURITY_ALERTS_API_URL =
  process.env.SECURITY_ALERTS_API_URL ??
  'https://security-alerts.api.cx.metamask.io';

export default {
  IS_DEV: process.env?.NODE_ENV === DEVELOPMENT,
  DEFAULT_LOCK_TIMEOUT: 30000,
  DEFAULT_SEARCH_ENGINE: 'Google',
  TX_CHECK_BACKGROUND_FREQUENCY: 30000,
  IPFS_OVERRIDE_PARAM: 'mm_override',
  IPFS_DEFAULT_GATEWAY_URL: 'https://dweb.link/ipfs/',
  IPNS_DEFAULT_GATEWAY_URL: 'https://gateway.pinata.cloud/ipns/',
  SWARM_DEFAULT_GATEWAY_URL: 'https://swarm-gateways.net/bzz:/',
  supportedTLDs: ['eth', 'xyz', 'test'],
  MAX_PUSH_NOTIFICATION_PROMPT_TIMES: 2,
  SECURITY_ALERTS_API: {
    URL: SECURITY_ALERTS_API_URL,
  },
  PORTFOLIO: {
    URL: PORTFOLIO_URL,
  },
  BRIDGE: {
    ACTIVE: true,
    URL: `${PORTFOLIO_URL}/bridge`,
  },
  STAKE: {
    URL: `${PORTFOLIO_URL}/stake`,
  },
  CONNEXT: {
    HUB_EXCHANGE_CEILING_TOKEN: 69,
    MIN_DEPOSIT_ETH: 0.03,
    MAX_DEPOSIT_TOKEN: 30,
    BLOCKED_DEPOSIT_DURATION_MINUTES: 5,
    CONTRACTS: {
      4: '0x0Fa90eC3AC3245112c6955d8F9DD74Ec9D599996',
      1: '0xdfa6edAe2EC0cF1d4A60542422724A48195A5071',
    },
  },
  MM_UNIVERSAL_LINK_HOST: 'metamask.app.link',
  MM_IO_UNIVERSAL_LINK_HOST: 'link.metamask.io',
  MM_IO_UNIVERSAL_LINK_TEST_HOST: 'link-test.metamask.io',
  MM_DEEP_ITMS_APP_LINK: 'https://metamask.app.link/skAH3BaF99',
  MM_DEEP_LINK_PUBLIC_KEY_X: 'nFiE3X_J5n5OJJSlLK95kSByhfLrSJmRxjEtBaP3TD8',
  MM_DEEP_LINK_PUBLIC_KEY_Y: 'RBeepuE1D3or2SdzjsFcHU-l2rrNb46ZW_4wCXCLSaY',
  SAI_ADDRESS: '0x89d24A6b4CcB1B6fAA2625fE562bDD9a23260359',
  HOMEPAGE_URL: 'https://portfolio.metamask.io/explore?MetaMaskEntry=mobile/',
  OLD_HOMEPAGE_URL_HOST: 'home.metamask.io',
  SHORT_HOMEPAGE_URL: 'MetaMask.io',
  ZERO_ADDRESS: '0x0000000000000000000000000000000000000000',
  USER_AGENT: Device.isAndroid()
    ? 'Mozilla/5.0 (Linux; Android 10; Android SDK built for x86 Build/OSM1.180201.023) AppleWebKit/537.36 (KHTML, like Gecko) Chrome/77.0.3865.92 Mobile Safari/537.36'
    : 'Mozilla/5.0 (iPhone; CPU iPhone OS 13_1 like Mac OS X) AppleWebKit/605.1.15 (KHTML, like Gecko) CriOS/76.0.3809.123 Mobile/15E148 Safari/605.1',
  NOTIFICATION_NAMES: {
    accountsChanged: 'metamask_accountsChanged',
    unlockStateChanged: 'metamask_unlockStateChanged',
    chainChanged: 'metamask_chainChanged',
  },
  FIAT_ORDERS: {
    POLLING_FREQUENCY: 10000,
  },
  DEEPLINKS: {
    ORIGIN_DEEPLINK: 'deeplink',
    ORIGIN_QR_CODE: 'qr-code',
    ORIGIN_NOTIFICATION: 'notifications',
  },
  WALLET_CONNECT: {
    //One day in hours
    SESSION_LIFETIME: 24,
    LIMIT_SESSIONS: 20,
    DEEPLINK_SESSIONS: 'wc2sessions_deeplink',
    PROJECT_ID: process.env.WALLET_CONNECT_PROJECT_ID,
    METADATA: {
      name: 'MetaMask Wallet',
      description: 'MetaMask Wallet Integration',
      url: 'https://metamask.io/',
      icons: [
        'https://raw.githubusercontent.com/MetaMask/metamask-mobile/main/logo.png',
      ],
      redirect: {
        native: 'metamask://',
        universal: 'https://metamask.app.link/',
      },
    } as CoreTypes.Metadata,
  },
  SWAPS: {
    ACTIVE: true,
    ONLY_MAINNET: true,
    CLIENT_ID: 'mobile',
    LIVENESS_POLLING_FREQUENCY: 5 * 60 * 1000,
    POLL_COUNT_LIMIT: 4,
    DEFAULT_SLIPPAGE: 2,
    DEFAULT_SLIPPAGE_STABLECOINS: 0.5,
    CACHE_AGGREGATOR_METADATA_THRESHOLD: 5 * 60 * 1000,
    CACHE_TOKENS_THRESHOLD: 5 * 60 * 1000,
    CACHE_TOP_ASSETS_THRESHOLD: 5 * 60 * 1000,
  },
  MAX_SAFE_CHAIN_ID: 4503599627370476,
  URLS: {
    ICONS: {
      MASTERCARD_LIGHT:
        'https://on-ramp.dev-api.cx.metamask.io/assets/Mastercard-regular@3x.png',
      MASTERCARD_DARK:
        'https://on-ramp.dev-api.cx.metamask.io/assets/Mastercard@3x.png',
      VISA_LIGHT:
        'https://on-ramp.dev-api.cx.metamask.io/assets/Visa-regular@3x.png',
      VISA_DARK: 'https://on-ramp.dev-api.cx.metamask.io/assets/Visa@3x.png',
      ACH_LIGHT:
        'https://on-ramp.dev-api.cx.metamask.io/assets/ACHBankTransfer-regular@3x.png',
      ACH_DARK:
        'https://on-ramp.dev-api.cx.metamask.io/assets/ACHBankTransfer@3x.png',
    },
    TERMS_AND_CONDITIONS: 'https://legal.consensys.io/metamask/terms-of-use/',
    TERMS_OF_USE: 'https://metamask.io/terms',
    PRIVACY_POLICY: 'https://consensys.io/privacy-policy',
    PROFILE_SYNC:
      'https://support.metamask.io/privacy-and-security/profile-privacy',
    DATA_RETENTION_UPDATE:
      'https://consensys.net/blog/news/consensys-data-retention-update/',
    CONNECTIVITY_ISSUES:
      'https://support.metamask.io/troubleshooting/why-infura-cannot-serve-certain-areas/',
    NFT: 'https://support.metamask.io/nfts/nft-tokens-in-your-metamask-wallet/',
    SECURITY:
      'https://support.metamask.io/privacy-and-security/basic-safety-and-security-tips-for-metamask/',
    TOKEN_BALANCE:
      'https://support.metamask.io/troubleshooting/what-to-do-when-your-balance-of-tokens-is-incorrect/',
    WHY_TRANSACTION_TAKE_TIME:
      'https://community.metamask.io/t/what-is-gas-why-do-transactions-take-so-long/3172',
    TESTNET_ETH_SCAMS:
      'https://support.metamask.io/privacy-and-security/staying-safe-in-web3/testnet-eth-scams/',
    WHAT_IS_SRP:
      'https://community.metamask.io/t/what-is-a-secret-recovery-phrase-and-how-to-keep-your-crypto-wallet-secure/3440',
    PRIVACY_POLICY_2024: 'https://consensys.io/privacy-policy',
    PRIVACY_BEST_PRACTICES:
      'https://support.metamask.io/privacy-and-security/privacy-best-practices',
    SMART_TXS:
      'https://support.metamask.io/transactions-and-gas/transactions/smart-transactions/',
    SMART_ACCOUNTS: 'https://metamask.io/smart-accounts/',
    STAKING_RISK_DISCLOSURE: 'https://consensys.io/staking-risk-disclosures',
    EARN_RISK_DISCLOSURE: 'https://consensys.io/earn-risk-disclosures',
    ADD_SOLANA_ACCOUNT_PRIVACY_POLICY:
      'https://support.metamask.io/configure/accounts/how-to-add-accounts-in-your-wallet/#solana-accounts',
  },
  DECODING_API_URL:
    process.env.DECODING_API_URL ||
    'https://signature-insights.api.cx.metamask.io/v1',
  ERRORS: {
    INFURA_BLOCKED_MESSAGE:
      'EthQuery - RPC Error - This service is not available in your country',
  },
  GAS_OPTIONS: {
    LOW: 'low',
    MEDIUM: 'medium',
    HIGH: 'high',
    MARKET: 'market',
    AGGRESSIVE: 'aggressive',
  },
  GAS_TIMES: {
    UNKNOWN: 'unknown',
    MAYBE: 'maybe',
    LIKELY: 'likely',
    VERY_LIKELY: 'very_likely',
    AT_LEAST: 'at_least',
    LESS_THAN: 'less_than',
    RANGE: 'range',
  },
  REVIEW_PROMPT: {
    HIGH_GAS_FEES:
      'https://support.metamask.io/transactions-and-gas/gas-fees/why-are-my-gas-fees-so-high/',
    MISSING_TOKENS:
      'https://support.metamask.io/managing-my-tokens/custom-tokens/how-to-display-tokens-in-metamask/',
    SWAP_ISSUES:
      'https://support.metamask.io/token-swaps/error-fetching-quote/',
    SUPPORT: 'https://support.metamask.io',
  },
  BUNDLE_IDS: {
    IOS: 'io.metamask.MetaMask',
    ANDROID: 'io.metamask',
  },
  LEAST_SUPPORTED_ANDROID_API_LEVEL: 29,
  ADD_CUSTOM_NETWORK_POPULAR_TAB_ID: 'popular-tab',
  ADD_CUSTOM_NETWORK_CUSTOM_TAB_ID: 'custom-tab',
  REQUEST_SOURCES: {
    SDK_REMOTE_CONN: 'MetaMask-SDK-Remote-Conn',
    WC: 'WalletConnect',
    WC2: 'WalletConnectV2',
    IN_APP_BROWSER: 'In-App-Browser',
  },
  MM_SDK: {
    SDK_CONNECTIONS: 'sdkConnections',
    ANDROID_CONNECTIONS: 'androidConnections',
    ANDROID_SDK: 'AndroidSDK',
    IOS_SDK: 'iOSSDK',
    SDK_APPROVEDHOSTS: 'sdkApprovedHosts',
    SERVER_URL: process.env.SDK_COMMLAYER_URL ?? DEFAULT_SERVER_URL,
    PLATFORM: 'metamask-mobile',
    SDK_REMOTE_ORIGIN: 'MMSDKREMOTE::',
    UNKNOWN_PARAM: 'UNKNOWN',
  },
  CANCEL_RATE: 'Transactions (Cancel)',
  SPEED_UP_RATE: 'Transactions (Speed Up)',
  NETWORK_STATE_CHANGE_EVENT: 'NetworkController:stateChange',
  NETWORK_DID_CHANGE_EVENT: 'NetworkController:networkDidChange',
  KEYRING_STATE_CHANGE_EVENT: 'KeyringController:stateChange',
  TOKEN_LIST_STATE_CHANGE_EVENT: 'TokenListController:stateChange',
  TERMS_OF_USE: {
    TERMS_DISPLAYED: 'ToU Displayed',
    TERMS_ACCEPTED: 'ToU Accepted',
    TERMS_OF_USE_URL_WITHOUT_COOKIES:
      'https://legal.consensys.io/plain/terms-of-use/',
  },
  FAVICON_CACHE_MAX_SIZE: 100,
  PPOM_INITIALISATION_STATE_CHANGE_EVENT:
    'PPOMController:initialisationStateChangeEvent',
  BASIC_FUNCTIONALITY_BLOCK_LIST: [
    'token-api',
    'token.api',
    'gas-api',
    'gas.api',
    'price-api',
    'price.api',
    'phishing-detection',
    'dapp-scanning',
    'infura.io',
    'static.metafi',
    'static.cx',
    'config-api.metamask.io/featureFlags',
  ],
  FEATURE_FLAGS_API: {
    BASE_URL: 'https://client-config.api.cx.metamask.io',
    VERSION: 'v1',
    DEFAULT_FETCH_INTERVAL: 15 * 60 * 1000, // 15 minutes
  },
<<<<<<< HEAD
=======
  SEEDLESS_ONBOARDING: {
    WEB3AUTH_NETWORK: process.env.WEB3AUTH_NETWORK,
  },
  TOKEN_DISCOVERY_BROWSER_ENABLED:
    process.env.TOKEN_DISCOVERY_BROWSER_ENABLED === 'true',
>>>>>>> 478a0848
  EIP_7702_PUBLIC_KEY: '0x3c7a1cCCe462e96D186B8ca9a1BCB2010C3dABa3',
} as const;<|MERGE_RESOLUTION|>--- conflicted
+++ resolved
@@ -237,13 +237,8 @@
     VERSION: 'v1',
     DEFAULT_FETCH_INTERVAL: 15 * 60 * 1000, // 15 minutes
   },
-<<<<<<< HEAD
-=======
   SEEDLESS_ONBOARDING: {
     WEB3AUTH_NETWORK: process.env.WEB3AUTH_NETWORK,
   },
-  TOKEN_DISCOVERY_BROWSER_ENABLED:
-    process.env.TOKEN_DISCOVERY_BROWSER_ENABLED === 'true',
->>>>>>> 478a0848
   EIP_7702_PUBLIC_KEY: '0x3c7a1cCCe462e96D186B8ca9a1BCB2010C3dABa3',
 } as const;