--- conflicted
+++ resolved
@@ -14,7 +14,48 @@
 import { SignTypedDataVersion } from '@metamask/keyring-controller';
 import type BleTransport from '@ledgerhq/react-native-hw-transport-ble';
 
-<<<<<<< HEAD
+jest.mock('../../core/Engine', () => ({
+  context: {
+    KeyringController: {
+      addNewAccount: jest.fn(),
+      addNewAccountForKeyring: jest.fn(),
+      addNewKeyring: jest.fn(),
+      getAccounts: jest.fn(),
+      getKeyringsByType: jest.fn(),
+      persistAllKeyrings: jest.fn(),
+      signTypedMessage: jest.fn(),
+    },
+  },
+}));
+const MockEngine = jest.mocked(Engine);
+
+describe('Ledger core', () => {
+  let ledgerKeyring: LedgerKeyring;
+  let ledgerKeyringClone: LedgerKeyring;
+
+  beforeEach(() => {
+    jest.resetAllMocks();
+
+    // @ts-expect-error This is a partial mock, not completely identical
+    // TODO: Replace this with a type-safe mock
+    ledgerKeyring = {
+      setTransport: jest.fn(),
+      getAppAndVersion: jest.fn().mockResolvedValue({ appName: 'appName' }),
+      getDefaultAccount: jest.fn().mockResolvedValue('defaultAccount'),
+      openEthApp: jest.fn(),
+      quitApp: jest.fn(),
+      forgetDevice: jest.fn(),
+      deserialize: jest.fn(),
+      deviceId: 'deviceId',
+      getName: jest.fn().mockResolvedValue('name'),
+    };
+    // @ts-expect-error This is a partial mock, not completely identical
+    // TODO: Replace this with a type-safe mock
+    ledgerKeyringClone = {
+      ...ledgerKeyring,
+      deviceId: 'deviceIdClone',
+    };
+    const mockKeyringController = MockEngine.context.KeyringController;
 const ledgerKeyring = {
   getAppAndVersion: jest.fn().mockResolvedValue({ appName: 'appName' }),
   getDefaultAccount: jest.fn().mockResolvedValue('defaultAccount'),
@@ -93,54 +134,6 @@
     addNewAccountForKeyring: mockAddNewAccountForKeyring,
   };
 
-  const mockUpdateIdentities = jest.fn();
-  Engine.context.PreferencesController = {
-    updateIdentities: mockUpdateIdentities,
-  };
-=======
-jest.mock('../../core/Engine', () => ({
-  context: {
-    KeyringController: {
-      addNewAccount: jest.fn(),
-      addNewAccountForKeyring: jest.fn(),
-      addNewKeyring: jest.fn(),
-      getAccounts: jest.fn(),
-      getKeyringsByType: jest.fn(),
-      persistAllKeyrings: jest.fn(),
-      signTypedMessage: jest.fn(),
-    },
-  },
-}));
-const MockEngine = jest.mocked(Engine);
-
-describe('Ledger core', () => {
-  let ledgerKeyring: LedgerKeyring;
-  let ledgerKeyringClone: LedgerKeyring;
-
-  beforeEach(() => {
-    jest.resetAllMocks();
-
-    // @ts-expect-error This is a partial mock, not completely identical
-    // TODO: Replace this with a type-safe mock
-    ledgerKeyring = {
-      setTransport: jest.fn(),
-      getAppAndVersion: jest.fn().mockResolvedValue({ appName: 'appName' }),
-      getDefaultAccount: jest.fn().mockResolvedValue('defaultAccount'),
-      openEthApp: jest.fn(),
-      quitApp: jest.fn(),
-      forgetDevice: jest.fn(),
-      deserialize: jest.fn(),
-      deviceId: 'deviceId',
-      getName: jest.fn().mockResolvedValue('name'),
-    };
-    // @ts-expect-error This is a partial mock, not completely identical
-    // TODO: Replace this with a type-safe mock
-    ledgerKeyringClone = {
-      ...ledgerKeyring,
-      deviceId: 'deviceIdClone',
-    };
-    const mockKeyringController = MockEngine.context.KeyringController;
-
     mockKeyringController.addNewKeyring.mockResolvedValue(ledgerKeyring);
     mockKeyringController.getAccounts.mockResolvedValue([
       '0x49b6FFd1BD9d1c64EEf400a64a1e4bBC33E2CAB2',
@@ -151,7 +144,6 @@
     mockKeyringController.persistAllKeyrings.mockResolvedValue(false);
     mockKeyringController.signTypedMessage.mockResolvedValue('signature');
   });
->>>>>>> 8fb49cba
 
   describe('addLedgerKeyring', () => {
     it('should call addNewKeyring from keyring controller', async () => {
@@ -220,37 +212,6 @@
     });
   });
 
-<<<<<<< HEAD
-=======
-  describe('unlockLedgerDefaultAccount', () => {
-    it('should not call KeyringController.addNewAccountForKeyring if isAccountImportReq is false', async () => {
-      const account = await unlockLedgerDefaultAccount(false);
-      expect(
-        MockEngine.context.KeyringController.addNewAccountForKeyring,
-      ).not.toHaveBeenCalled();
-      expect(ledgerKeyring.getDefaultAccount).toHaveBeenCalled();
-
-      expect(account).toEqual({
-        address: 'defaultAccount',
-        balance: '0x0',
-      });
-    });
-
-    it('should call KeyringController.addNewAccountForKeyring if isAccountImportReq is true', async () => {
-      const account = await unlockLedgerDefaultAccount(true);
-      expect(
-        MockEngine.context.KeyringController.addNewAccountForKeyring,
-      ).toHaveBeenCalledWith(ledgerKeyringClone);
-      expect(ledgerKeyring.getDefaultAccount).toHaveBeenCalled();
-
-      expect(account).toEqual({
-        address: 'defaultAccount',
-        balance: '0x0',
-      });
-    });
-  });
-
->>>>>>> 8fb49cba
   describe('openEthereumAppOnLedger', () => {
     it('should call keyring.openEthApp', async () => {
       await openEthereumAppOnLedger();
@@ -278,7 +239,6 @@
   describe('getDeviceId', () => {
     it('should return the device id', async () => {
       const value = await getDeviceId();
-<<<<<<< HEAD
       expect(value).toBe('deviceId');
       expect(ledgerKeyring.getDeviceId).toHaveBeenCalled();
     });
@@ -340,9 +300,6 @@
       await expect(getLedgerAccountsByPage(0)).rejects.toThrow(
         'Unspecified error when connect Ledger Hardware, Error: error',
       );
-=======
-      expect(value).toBe('deviceIdClone');
->>>>>>> 8fb49cba
     });
   });
 
