import LedgerKeyring from '@consensys/ledgerhq-metamask-keyring';
import {
  connectLedgerHardware,
  openEthereumAppOnLedger,
  closeRunningAppOnLedger,
  forgetLedger,
  ledgerSignTypedMessage,
  getDeviceId,
<<<<<<< HEAD
  getLedgerAccountsByPage,
=======
  withLedgerKeyring,
>>>>>>> 10afce8c
} from './Ledger';
import Engine from '../../core/Engine';
import {
  KeyringTypes,
  SignTypedDataVersion,
} from '@metamask/keyring-controller';
import type BleTransport from '@ledgerhq/react-native-hw-transport-ble';

jest.mock('../../core/Engine', () => ({
  context: {
    KeyringController: {
      signTypedMessage: jest.fn(),
      withKeyring: jest.fn(),
    },
  },
}));
const MockEngine = jest.mocked(Engine);

describe('Ledger core', () => {
  let ledgerKeyring: LedgerKeyring;

  beforeEach(() => {
    jest.resetAllMocks();

    // @ts-expect-error This is a partial mock, not completely identical
    // TODO: Replace this with a type-safe mock
    ledgerKeyring = {
      addAccounts: jest.fn(),
      setTransport: jest.fn(),
      getAppAndVersion: jest.fn().mockResolvedValue({ appName: 'appName' }),
      getDefaultAccount: jest.fn().mockResolvedValue('defaultAccount'),
      openEthApp: jest.fn(),
      quitApp: jest.fn(),
      forgetDevice: jest.fn(),
      deserialize: jest.fn(),
      deviceId: 'deviceId',
      getName: jest.fn().mockResolvedValue('name'),
    };
    const mockKeyringController = MockEngine.context.KeyringController;
const ledgerKeyring = {
  getAppAndVersion: jest.fn().mockResolvedValue({ appName: 'appName' }),
  getDefaultAccount: jest.fn().mockResolvedValue('defaultAccount'),
  openEthApp: jest.fn(),
  quitApp: jest.fn(),
  forgetDevice: jest.fn(),
  deserialize: jest.fn(),
  setHdPath: jest.fn(),
  setDeviceId: jest.fn(),
  bridge: {
    updateTransportMethod: jest.fn(),
    getAppNameAndVersion: jest.fn().mockResolvedValue({ appName: 'appName' }),
    openEthApp: jest.fn(),
    closeApps: jest.fn(),
  },
  getDeviceId: jest.fn().mockResolvedValue('deviceId'),
  getName: jest.fn().mockResolvedValue('name'),
  getFirstPage: jest.fn().mockResolvedValue([
    {
      balance: '0',
      address: '0x49b6FFd1BD9d1c64EEf400a64a1e4bBC33E2CAB2',
      index: 0,
    },
    {
      balance: '1',
      address: '0x49b6FFd1BD9d1c64EEf400a64a1e4bBC33E2CAB3',
      index: 1,
    },
  ]),
  getPreviousPage: jest.fn().mockResolvedValue([
    {
      balance: '2',
      address: '0x49b6FFd1BD9d1c64EEf400a64a1e4bBC33E2CAB6',
      index: 2,
    },
    {
      balance: '3',
      address: '0x49b6FFd1BD9d1c64EEf400a64a1e4bBC33E2CAB7',
      index: 3,
    },
  ]),
  getNextPage: jest.fn().mockResolvedValue([
    {
      balance: '4',
      address: '0x49b6FFd1BD9d1c64EEf400a64a1e4bBC33E2CAB4',
      index: 4,
    },
    {
      balance: '5',
      address: '0x49b6FFd1BD9d1c64EEf400a64a1e4bBC33E2CAB5',
      index: 5,
    },
  ]),
};

describe('Ledger core', () => {
  const ledgerKeyringClone = {
    ...ledgerKeyring,
  };
  const mockAddNewKeyring = jest.fn().mockReturnValue(ledgerKeyring);
  const mockGetKeyringsByType = jest.fn().mockReturnValue([ledgerKeyringClone]);
  const mockGetAccounts = jest
    .fn()
    .mockReturnValue(['0x49b6FFd1BD9d1c64EEf400a64a1e4bBC33E2CAB2']);
  const mockPersistAllKeyrings = jest.fn().mockReturnValue(Promise.resolve());
  const mockSDignTypedMessage = jest
    .fn()
    .mockReturnValue(Promise.resolve('signature'));
  const mockAddNewAccountForKeyring = jest.fn();
  Engine.context.KeyringController = {
    addNewKeyring: mockAddNewKeyring,
    getKeyringsByType: mockGetKeyringsByType,
    getAccounts: mockGetAccounts,
    persistAllKeyrings: mockPersistAllKeyrings,
    signTypedMessage: mockSDignTypedMessage,
    addNewAccountForKeyring: mockAddNewAccountForKeyring,
  };

    mockKeyringController.withKeyring.mockImplementation(
      // @ts-expect-error The Ledger keyring is not compatible with our keyring type yet
      (_selector, operation) => operation(ledgerKeyring),
    );
    mockKeyringController.signTypedMessage.mockResolvedValue('signature');
  });

  describe('connectLedgerHardware', () => {
    const mockTransport = 'foo' as unknown as BleTransport;
    it('should call keyring.bridge.updateTransportMethod', async () => {
      await connectLedgerHardware(mockTransport, 'bar');
      expect(ledgerKeyring.setHdPath).toHaveBeenCalledWith("m/44'/60'/0'/0");
      expect(ledgerKeyring.setDeviceId).toHaveBeenCalledWith('bar');
      expect(ledgerKeyring.bridge.updateTransportMethod).toHaveBeenCalledWith(
        mockTransport,
      );
    });

    it('should call keyring.bridge.getAppAndVersion', async () => {
      await connectLedgerHardware(mockTransport, 'bar');
      expect(ledgerKeyring.setHdPath).toHaveBeenCalledWith("m/44'/60'/0'/0");
      expect(ledgerKeyring.setDeviceId).toHaveBeenCalledWith('bar');
      expect(ledgerKeyring.bridge.updateTransportMethod).toHaveBeenCalledWith(
        mockTransport,
      );
      expect(ledgerKeyring.bridge.getAppNameAndVersion).toHaveBeenCalled();
    });

    it('should return app name', async () => {
      const value = await connectLedgerHardware(mockTransport, 'bar');
      expect(value).toBe('appName');
    });
  });

<<<<<<< HEAD
=======
  describe('withLedgerKeyring', () => {
    it('runs the operation with a Ledger keyring', async () => {
      const mockOperation = jest.fn();
      const mockLedgerKeyring = {};
      MockEngine.context.KeyringController.withKeyring.mockImplementation(
        async (
          selector: Record<string, unknown>,
          operation: Parameters<
            typeof MockEngine.context.KeyringController.withKeyring
          >[1],
          options?: Record<string, unknown>,
        ) => {
          expect(selector).toStrictEqual({ type: KeyringTypes.ledger });
          expect(options).toStrictEqual({ createIfMissing: true });
          // @ts-expect-error This mock keyring is not type compatible
          await operation(mockLedgerKeyring);
        },
      );

      await withLedgerKeyring(mockOperation);

      expect(mockOperation).toHaveBeenCalledWith(mockLedgerKeyring);
    });
  });

  describe('unlockLedgerDefaultAccount', () => {
    it('should not call KeyringController.addNewAccountForKeyring if isAccountImportReq is false', async () => {
      const account = await unlockLedgerDefaultAccount(false);

      expect(ledgerKeyring.getDefaultAccount).toHaveBeenCalled();
      expect(account).toEqual({
        address: 'defaultAccount',
        balance: '0x0',
      });
    });

    it('should call KeyringController.addNewAccountForKeyring if isAccountImportReq is true', async () => {
      const account = await unlockLedgerDefaultAccount(true);

      expect(ledgerKeyring.getDefaultAccount).toHaveBeenCalled();
      expect(account).toEqual({
        address: 'defaultAccount',
        balance: '0x0',
      });
    });
  });

>>>>>>> 10afce8c
  describe('openEthereumAppOnLedger', () => {
    it('should call keyring.openEthApp', async () => {
      await openEthereumAppOnLedger();
      expect(ledgerKeyring.bridge.openEthApp).toHaveBeenCalled();
    });
  });

  describe('closeRunningAppOnLedger', () => {
    it('should call keyring.quitApp', async () => {
      await closeRunningAppOnLedger();
      expect(ledgerKeyring.bridge.closeApps).toHaveBeenCalled();
    });
  });

  describe('forgetLedger', () => {
    it('should call keyring.forgetDevice', async () => {
      await forgetLedger();
      expect(ledgerKeyring.forgetDevice).toHaveBeenCalled();
    });
  });

  describe('getDeviceId', () => {
    it('should return the device id', async () => {
      const value = await getDeviceId();
      expect(value).toBe('deviceId');
<<<<<<< HEAD
      expect(ledgerKeyring.getDeviceId).toHaveBeenCalled();
    });
  });

  describe('getLedgerAccountsByPage', () => {
    it('should return first page accounts when page is 1', async () => {
      const value = await getLedgerAccountsByPage(0);
      expect(value).toEqual([
        {
          balance: '0x0',
          address: '0x49b6FFd1BD9d1c64EEf400a64a1e4bBC33E2CAB2',
          index: 0,
        },
        {
          balance: '0x0',
          address: '0x49b6FFd1BD9d1c64EEf400a64a1e4bBC33E2CAB3',
          index: 1,
        },
      ]);

      expect(ledgerKeyring.getFirstPage).toHaveBeenCalled();
    });

    it('should return next page accounts when page is 1', async () => {
      const value = await getLedgerAccountsByPage(1);
      expect(value).toEqual([
        {
          balance: '0x0',
          address: '0x49b6FFd1BD9d1c64EEf400a64a1e4bBC33E2CAB4',
          index: 4,
        },
        {
          balance: '0x0',
          address: '0x49b6FFd1BD9d1c64EEf400a64a1e4bBC33E2CAB5',
          index: 5,
        },
      ]);
    });

    it('should return previous page accounts when page is -1', async () => {
      const value = await getLedgerAccountsByPage(-1);
      expect(value).toEqual([
        {
          balance: '0x0',
          address: '0x49b6FFd1BD9d1c64EEf400a64a1e4bBC33E2CAB6',
          index: 2,
        },
        {
          balance: '0x0',
          address: '0x49b6FFd1BD9d1c64EEf400a64a1e4bBC33E2CAB7',
          index: 3,
        },
      ]);
    });

    it('should throw an error when an unspecified error occurs', async () => {
      ledgerKeyring.getFirstPage.mockRejectedValueOnce(new Error('error'));
      await expect(getLedgerAccountsByPage(0)).rejects.toThrow(
        'Unspecified error when connect Ledger Hardware, Error: error',
      );
=======
>>>>>>> 10afce8c
    });
  });

  describe('ledgerSignTypedMessage', () => {
    it('should call signTypedMessage from keyring controller and return correct signature', async () => {
      const expectedArg = {
        from: '0x49b6FFd1BD9d1c64EEf400a64a1e4bBC33E2CAB2',
        data: 'data',
      };
      const value = await ledgerSignTypedMessage(
        expectedArg,
        SignTypedDataVersion.V4,
      );
      expect(
        MockEngine.context.KeyringController.signTypedMessage,
      ).toHaveBeenCalledWith(expectedArg, SignTypedDataVersion.V4);
      expect(value).toBe('signature');
    });
  });
});<|MERGE_RESOLUTION|>--- conflicted
+++ resolved
@@ -5,12 +5,9 @@
   closeRunningAppOnLedger,
   forgetLedger,
   ledgerSignTypedMessage,
+  unlockLedgerDefaultAccount,
   getDeviceId,
-<<<<<<< HEAD
-  getLedgerAccountsByPage,
-=======
   withLedgerKeyring,
->>>>>>> 10afce8c
 } from './Ledger';
 import Engine from '../../core/Engine';
 import {
@@ -50,83 +47,6 @@
       getName: jest.fn().mockResolvedValue('name'),
     };
     const mockKeyringController = MockEngine.context.KeyringController;
-const ledgerKeyring = {
-  getAppAndVersion: jest.fn().mockResolvedValue({ appName: 'appName' }),
-  getDefaultAccount: jest.fn().mockResolvedValue('defaultAccount'),
-  openEthApp: jest.fn(),
-  quitApp: jest.fn(),
-  forgetDevice: jest.fn(),
-  deserialize: jest.fn(),
-  setHdPath: jest.fn(),
-  setDeviceId: jest.fn(),
-  bridge: {
-    updateTransportMethod: jest.fn(),
-    getAppNameAndVersion: jest.fn().mockResolvedValue({ appName: 'appName' }),
-    openEthApp: jest.fn(),
-    closeApps: jest.fn(),
-  },
-  getDeviceId: jest.fn().mockResolvedValue('deviceId'),
-  getName: jest.fn().mockResolvedValue('name'),
-  getFirstPage: jest.fn().mockResolvedValue([
-    {
-      balance: '0',
-      address: '0x49b6FFd1BD9d1c64EEf400a64a1e4bBC33E2CAB2',
-      index: 0,
-    },
-    {
-      balance: '1',
-      address: '0x49b6FFd1BD9d1c64EEf400a64a1e4bBC33E2CAB3',
-      index: 1,
-    },
-  ]),
-  getPreviousPage: jest.fn().mockResolvedValue([
-    {
-      balance: '2',
-      address: '0x49b6FFd1BD9d1c64EEf400a64a1e4bBC33E2CAB6',
-      index: 2,
-    },
-    {
-      balance: '3',
-      address: '0x49b6FFd1BD9d1c64EEf400a64a1e4bBC33E2CAB7',
-      index: 3,
-    },
-  ]),
-  getNextPage: jest.fn().mockResolvedValue([
-    {
-      balance: '4',
-      address: '0x49b6FFd1BD9d1c64EEf400a64a1e4bBC33E2CAB4',
-      index: 4,
-    },
-    {
-      balance: '5',
-      address: '0x49b6FFd1BD9d1c64EEf400a64a1e4bBC33E2CAB5',
-      index: 5,
-    },
-  ]),
-};
-
-describe('Ledger core', () => {
-  const ledgerKeyringClone = {
-    ...ledgerKeyring,
-  };
-  const mockAddNewKeyring = jest.fn().mockReturnValue(ledgerKeyring);
-  const mockGetKeyringsByType = jest.fn().mockReturnValue([ledgerKeyringClone]);
-  const mockGetAccounts = jest
-    .fn()
-    .mockReturnValue(['0x49b6FFd1BD9d1c64EEf400a64a1e4bBC33E2CAB2']);
-  const mockPersistAllKeyrings = jest.fn().mockReturnValue(Promise.resolve());
-  const mockSDignTypedMessage = jest
-    .fn()
-    .mockReturnValue(Promise.resolve('signature'));
-  const mockAddNewAccountForKeyring = jest.fn();
-  Engine.context.KeyringController = {
-    addNewKeyring: mockAddNewKeyring,
-    getKeyringsByType: mockGetKeyringsByType,
-    getAccounts: mockGetAccounts,
-    persistAllKeyrings: mockPersistAllKeyrings,
-    signTypedMessage: mockSDignTypedMessage,
-    addNewAccountForKeyring: mockAddNewAccountForKeyring,
-  };
 
     mockKeyringController.withKeyring.mockImplementation(
       // @ts-expect-error The Ledger keyring is not compatible with our keyring type yet
@@ -137,23 +57,14 @@
 
   describe('connectLedgerHardware', () => {
     const mockTransport = 'foo' as unknown as BleTransport;
-    it('should call keyring.bridge.updateTransportMethod', async () => {
+    it('should call keyring.setTransport', async () => {
       await connectLedgerHardware(mockTransport, 'bar');
-      expect(ledgerKeyring.setHdPath).toHaveBeenCalledWith("m/44'/60'/0'/0");
-      expect(ledgerKeyring.setDeviceId).toHaveBeenCalledWith('bar');
-      expect(ledgerKeyring.bridge.updateTransportMethod).toHaveBeenCalledWith(
-        mockTransport,
-      );
+      expect(ledgerKeyring.setTransport).toHaveBeenCalled();
     });
 
-    it('should call keyring.bridge.getAppAndVersion', async () => {
+    it('should call keyring.getAppAndVersion', async () => {
       await connectLedgerHardware(mockTransport, 'bar');
-      expect(ledgerKeyring.setHdPath).toHaveBeenCalledWith("m/44'/60'/0'/0");
-      expect(ledgerKeyring.setDeviceId).toHaveBeenCalledWith('bar');
-      expect(ledgerKeyring.bridge.updateTransportMethod).toHaveBeenCalledWith(
-        mockTransport,
-      );
-      expect(ledgerKeyring.bridge.getAppNameAndVersion).toHaveBeenCalled();
+      expect(ledgerKeyring.getAppAndVersion).toHaveBeenCalled();
     });
 
     it('should return app name', async () => {
@@ -162,38 +73,14 @@
     });
   });
 
-<<<<<<< HEAD
-=======
-  describe('withLedgerKeyring', () => {
-    it('runs the operation with a Ledger keyring', async () => {
-      const mockOperation = jest.fn();
-      const mockLedgerKeyring = {};
-      MockEngine.context.KeyringController.withKeyring.mockImplementation(
-        async (
-          selector: Record<string, unknown>,
-          operation: Parameters<
-            typeof MockEngine.context.KeyringController.withKeyring
-          >[1],
-          options?: Record<string, unknown>,
-        ) => {
-          expect(selector).toStrictEqual({ type: KeyringTypes.ledger });
-          expect(options).toStrictEqual({ createIfMissing: true });
-          // @ts-expect-error This mock keyring is not type compatible
-          await operation(mockLedgerKeyring);
-        },
-      );
-
-      await withLedgerKeyring(mockOperation);
-
-      expect(mockOperation).toHaveBeenCalledWith(mockLedgerKeyring);
-    });
-  });
-
   describe('unlockLedgerDefaultAccount', () => {
     it('should not call KeyringController.addNewAccountForKeyring if isAccountImportReq is false', async () => {
       const account = await unlockLedgerDefaultAccount(false);
+      expect(
+        MockEngine.context.KeyringController.addNewAccountForKeyring,
+      ).not.toHaveBeenCalled();
+      expect(ledgerKeyring.getDefaultAccount).toHaveBeenCalled();
 
-      expect(ledgerKeyring.getDefaultAccount).toHaveBeenCalled();
       expect(account).toEqual({
         address: 'defaultAccount',
         balance: '0x0',
@@ -202,8 +89,11 @@
 
     it('should call KeyringController.addNewAccountForKeyring if isAccountImportReq is true', async () => {
       const account = await unlockLedgerDefaultAccount(true);
+      expect(
+        MockEngine.context.KeyringController.addNewAccountForKeyring,
+      ).toHaveBeenCalledWith(ledgerKeyringClone);
+      expect(ledgerKeyring.getDefaultAccount).toHaveBeenCalled();
 
-      expect(ledgerKeyring.getDefaultAccount).toHaveBeenCalled();
       expect(account).toEqual({
         address: 'defaultAccount',
         balance: '0x0',
@@ -211,18 +101,17 @@
     });
   });
 
->>>>>>> 10afce8c
   describe('openEthereumAppOnLedger', () => {
     it('should call keyring.openEthApp', async () => {
       await openEthereumAppOnLedger();
-      expect(ledgerKeyring.bridge.openEthApp).toHaveBeenCalled();
+      expect(ledgerKeyring.openEthApp).toHaveBeenCalled();
     });
   });
 
   describe('closeRunningAppOnLedger', () => {
     it('should call keyring.quitApp', async () => {
       await closeRunningAppOnLedger();
-      expect(ledgerKeyring.bridge.closeApps).toHaveBeenCalled();
+      expect(ledgerKeyring.quitApp).toHaveBeenCalled();
     });
   });
 
@@ -234,72 +123,9 @@
   });
 
   describe('getDeviceId', () => {
-    it('should return the device id', async () => {
+    it('should return deviceId', async () => {
       const value = await getDeviceId();
-      expect(value).toBe('deviceId');
-<<<<<<< HEAD
-      expect(ledgerKeyring.getDeviceId).toHaveBeenCalled();
-    });
-  });
-
-  describe('getLedgerAccountsByPage', () => {
-    it('should return first page accounts when page is 1', async () => {
-      const value = await getLedgerAccountsByPage(0);
-      expect(value).toEqual([
-        {
-          balance: '0x0',
-          address: '0x49b6FFd1BD9d1c64EEf400a64a1e4bBC33E2CAB2',
-          index: 0,
-        },
-        {
-          balance: '0x0',
-          address: '0x49b6FFd1BD9d1c64EEf400a64a1e4bBC33E2CAB3',
-          index: 1,
-        },
-      ]);
-
-      expect(ledgerKeyring.getFirstPage).toHaveBeenCalled();
-    });
-
-    it('should return next page accounts when page is 1', async () => {
-      const value = await getLedgerAccountsByPage(1);
-      expect(value).toEqual([
-        {
-          balance: '0x0',
-          address: '0x49b6FFd1BD9d1c64EEf400a64a1e4bBC33E2CAB4',
-          index: 4,
-        },
-        {
-          balance: '0x0',
-          address: '0x49b6FFd1BD9d1c64EEf400a64a1e4bBC33E2CAB5',
-          index: 5,
-        },
-      ]);
-    });
-
-    it('should return previous page accounts when page is -1', async () => {
-      const value = await getLedgerAccountsByPage(-1);
-      expect(value).toEqual([
-        {
-          balance: '0x0',
-          address: '0x49b6FFd1BD9d1c64EEf400a64a1e4bBC33E2CAB6',
-          index: 2,
-        },
-        {
-          balance: '0x0',
-          address: '0x49b6FFd1BD9d1c64EEf400a64a1e4bBC33E2CAB7',
-          index: 3,
-        },
-      ]);
-    });
-
-    it('should throw an error when an unspecified error occurs', async () => {
-      ledgerKeyring.getFirstPage.mockRejectedValueOnce(new Error('error'));
-      await expect(getLedgerAccountsByPage(0)).rejects.toThrow(
-        'Unspecified error when connect Ledger Hardware, Error: error',
-      );
-=======
->>>>>>> 10afce8c
+      expect(value).toBe('deviceIdClone');
     });
   });
 
