import {
  LedgerKeyring,
  LedgerMobileBridge,
} from '@metamask/eth-ledger-bridge-keyring';
import type BleTransport from '@ledgerhq/react-native-hw-transport-ble';
import { SignTypedDataVersion } from '@metamask/keyring-controller';
import ExtendedKeyringTypes from '../../constants/keyringTypes';
import Engine from '../Engine';

/**
 * Perform an operation with the Ledger keyring.
 *
 * If no Ledger keyring is found, one is created.
 *
 * Note that the `operation` function should only be used for interactions with the ledger keyring.
 * If you call KeyringController methods within this function, it could result in a deadlock.
 *
 * @param operation - The keyring operation to perform.
 * @returns The stored Ledger Keyring
 */
export const withLedgerKeyring = async <CallbackResult = void>(
  operation: (keyring: LedgerKeyring) => Promise<CallbackResult>,
): Promise<CallbackResult> => {
  const keyringController = Engine.context.KeyringController;
<<<<<<< HEAD
  // There should only be one ledger keyring.
  const keyring = keyringController.getKeyringsByType(
    ExtendedKeyringTypes.ledger,
  ) as LedgerKeyring[];

  return keyring.length ? keyring[0] : await addLedgerKeyring();
=======
  return await keyringController.withKeyring(
    { type: ExtendedKeyringTypes.ledger },
    // @ts-expect-error The Ledger keyring is not compatible with our keyring type yet
    operation,
    // TODO: Refactor this to stop creating the keyring on-demand
    // Instead create it only in response to an explicit user action, and do
    // not allow Ledger interactions until after that has been done.
    { createIfMissing: true },
  );
>>>>>>> 10afce8c
};

/**
 * Connects to the ledger device by requesting some metadata from it.
 *
 * @param transport - The transport to use to connect to the device
 * @param deviceId - The device ID to connect to
 * @returns The name of the currently open application on the device
 */
export const connectLedgerHardware = async (
  transport: BleTransport,
  deviceId: string,
): Promise<string> => {
<<<<<<< HEAD
  const keyring = await getLedgerKeyring();
  keyring.setHdPath("m/44'/60'/0'/0");
  keyring.setDeviceId(deviceId);
  const bridge = keyring.bridge as LedgerMobileBridge;
  await bridge.updateTransportMethod(transport);
  // keyring.setTransport(transport as unknown as any, deviceId);
  const { appName } = await bridge.getAppNameAndVersion();
  return appName;
};

/**
 * Automatically opens the Ethereum app on the Ledger device.
 */
export const openEthereumAppOnLedger = async (): Promise<void> => {
  const keyring = await getLedgerKeyring();
  const bridge = keyring.bridge as LedgerMobileBridge;
  await bridge.openEthApp();
=======
  const appAndVersion = await withLedgerKeyring(
    async (keyring: LedgerKeyring) => {
      keyring.setTransport(transport as unknown as any, deviceId);
      return await keyring.getAppAndVersion();
    },
  );

  return appAndVersion.appName;
};

/**
 * Retrieve the first account from the Ledger device.
 * @param isAccountImportReq - Whether we need to import a ledger account by calling addNewAccountForKeyring
 * @returns The default (first) account on the device
 */
export const unlockLedgerDefaultAccount = async (
  isAccountImportReq: boolean,
): Promise<{
  address: string;
  balance: string;
}> => {
  const address = await withLedgerKeyring(async (keyring: LedgerKeyring) => {
    if (isAccountImportReq) {
      await keyring.addAccounts(1);
    }
    return await keyring.getDefaultAccount();
  });

  return {
    address,
    balance: `0x0`,
  };
};

/**
 * Automatically opens the Ethereum app on the Ledger device.
 */
export const openEthereumAppOnLedger = async (): Promise<void> => {
  await withLedgerKeyring(async (keyring: LedgerKeyring) => {
    await keyring.openEthApp();
  });
>>>>>>> 10afce8c
};

/**
 * Automatically closes the current app on the Ledger device.
 */
export const closeRunningAppOnLedger = async (): Promise<void> => {
<<<<<<< HEAD
  const keyring = await getLedgerKeyring();
  const bridge = keyring.bridge as LedgerMobileBridge;
  await bridge.closeApps();
=======
  await withLedgerKeyring(async (keyring: LedgerKeyring) => {
    await keyring.quitApp();
  });
>>>>>>> 10afce8c
};

/**
 * Forgets the ledger keyring previous device specific state.
 */
export const forgetLedger = async (): Promise<void> => {
  await withLedgerKeyring(async (keyring: LedgerKeyring) => {
    await keyring.forgetDevice();
  });
};

/**
 * Get DeviceId from Ledger Keyring
 *
 * @returns The DeviceId
 */
<<<<<<< HEAD
export const getDeviceId = async (): Promise<string> => {
  const ledgerKeyring = await getLedgerKeyring();
  return ledgerKeyring.getDeviceId();
};

export const getLedgerAccountsByPage = async (
  page: number,
): Promise<{ balance: string; address: string; index: number }[]> => {
  try {
    const keyring = await getLedgerKeyring();
    let accounts;
    switch (page) {
      case -1:
        accounts = await keyring.getPreviousPage();
        break;
      case 1:
        accounts = await keyring.getNextPage();
        break;
      default:
        accounts = await keyring.getFirstPage();
    }
    return accounts.map((account) => ({
      ...account,
      balance: '0x0',
    }));
  } catch (e) {
    /* istanbul ignore next */
    throw new Error(`Unspecified error when connect Ledger Hardware, ${e}`);
  }
};
=======
export const getDeviceId = async (): Promise<string> =>
  await withLedgerKeyring(async (keyring: LedgerKeyring) => keyring.deviceId);
>>>>>>> 10afce8c

/**
 * signTypedMessage from Ledger Keyring
 *
 * @returns signTypedMessage
 */
export const ledgerSignTypedMessage = async (
  messageParams: {
    from: string;
    data: string | Record<string, unknown> | Record<string, unknown>[];
  },
  version: SignTypedDataVersion,
): Promise<string> => {
  await withLedgerKeyring(async (_keyring: LedgerKeyring) => {
    // This is just to trigger the keyring to get created if it doesn't exist already
  });
  const keyringController = Engine.context.KeyringController;
  return await keyringController.signTypedMessage(
    {
      from: messageParams.from,
      data: messageParams.data as
        | Record<string, unknown>
        | Record<string, unknown>[],
    },
    version,
  );
};<|MERGE_RESOLUTION|>--- conflicted
+++ resolved
@@ -1,7 +1,4 @@
-import {
-  LedgerKeyring,
-  LedgerMobileBridge,
-} from '@metamask/eth-ledger-bridge-keyring';
+import LedgerKeyring from '@consensys/ledgerhq-metamask-keyring';
 import type BleTransport from '@ledgerhq/react-native-hw-transport-ble';
 import { SignTypedDataVersion } from '@metamask/keyring-controller';
 import ExtendedKeyringTypes from '../../constants/keyringTypes';
@@ -22,14 +19,6 @@
   operation: (keyring: LedgerKeyring) => Promise<CallbackResult>,
 ): Promise<CallbackResult> => {
   const keyringController = Engine.context.KeyringController;
-<<<<<<< HEAD
-  // There should only be one ledger keyring.
-  const keyring = keyringController.getKeyringsByType(
-    ExtendedKeyringTypes.ledger,
-  ) as LedgerKeyring[];
-
-  return keyring.length ? keyring[0] : await addLedgerKeyring();
-=======
   return await keyringController.withKeyring(
     { type: ExtendedKeyringTypes.ledger },
     // @ts-expect-error The Ledger keyring is not compatible with our keyring type yet
@@ -39,7 +28,6 @@
     // not allow Ledger interactions until after that has been done.
     { createIfMissing: true },
   );
->>>>>>> 10afce8c
 };
 
 /**
@@ -53,25 +41,6 @@
   transport: BleTransport,
   deviceId: string,
 ): Promise<string> => {
-<<<<<<< HEAD
-  const keyring = await getLedgerKeyring();
-  keyring.setHdPath("m/44'/60'/0'/0");
-  keyring.setDeviceId(deviceId);
-  const bridge = keyring.bridge as LedgerMobileBridge;
-  await bridge.updateTransportMethod(transport);
-  // keyring.setTransport(transport as unknown as any, deviceId);
-  const { appName } = await bridge.getAppNameAndVersion();
-  return appName;
-};
-
-/**
- * Automatically opens the Ethereum app on the Ledger device.
- */
-export const openEthereumAppOnLedger = async (): Promise<void> => {
-  const keyring = await getLedgerKeyring();
-  const bridge = keyring.bridge as LedgerMobileBridge;
-  await bridge.openEthApp();
-=======
   const appAndVersion = await withLedgerKeyring(
     async (keyring: LedgerKeyring) => {
       keyring.setTransport(transport as unknown as any, deviceId);
@@ -113,26 +82,19 @@
   await withLedgerKeyring(async (keyring: LedgerKeyring) => {
     await keyring.openEthApp();
   });
->>>>>>> 10afce8c
 };
 
 /**
  * Automatically closes the current app on the Ledger device.
  */
 export const closeRunningAppOnLedger = async (): Promise<void> => {
-<<<<<<< HEAD
-  const keyring = await getLedgerKeyring();
-  const bridge = keyring.bridge as LedgerMobileBridge;
-  await bridge.closeApps();
-=======
   await withLedgerKeyring(async (keyring: LedgerKeyring) => {
     await keyring.quitApp();
   });
->>>>>>> 10afce8c
 };
 
 /**
- * Forgets the ledger keyring previous device specific state.
+ * Forgets the ledger keyring's previous device specific state.
  */
 export const forgetLedger = async (): Promise<void> => {
   await withLedgerKeyring(async (keyring: LedgerKeyring) => {
@@ -145,10 +107,8 @@
  *
  * @returns The DeviceId
  */
-<<<<<<< HEAD
-export const getDeviceId = async (): Promise<string> => {
-  const ledgerKeyring = await getLedgerKeyring();
-  return ledgerKeyring.getDeviceId();
+export const getDeviceId = async (): Promise<string> =>
+  await withLedgerKeyring(async (keyring: LedgerKeyring) => keyring.getDeviceId());
 };
 
 export const getLedgerAccountsByPage = async (
@@ -176,10 +136,6 @@
     throw new Error(`Unspecified error when connect Ledger Hardware, ${e}`);
   }
 };
-=======
-export const getDeviceId = async (): Promise<string> =>
-  await withLedgerKeyring(async (keyring: LedgerKeyring) => keyring.deviceId);
->>>>>>> 10afce8c
 
 /**
  * signTypedMessage from Ledger Keyring
@@ -200,9 +156,8 @@
   return await keyringController.signTypedMessage(
     {
       from: messageParams.from,
-      data: messageParams.data as
-        | Record<string, unknown>
-        | Record<string, unknown>[],
+      // @ts-expect-error TODO: Fix types
+      data: messageParams.data,
     },
     version,
   );
