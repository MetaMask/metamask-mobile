import Clipboard from '@react-native-clipboard/clipboard';
<<<<<<< HEAD
=======
import {
  failedSeedPhraseRequirements,
  isValidMnemonic,
} from '../util/validators';
>>>>>>> 91d8e525
import Device from '../util/device';

const EXPIRE_TIME_MS = 60000;

const ClipboardManager = {
<<<<<<< HEAD
	async getString() {
		return await Clipboard.getString();
	},
	async setString(string) {
		await Clipboard.setString(string);
	},
	expireTime: null,
	async setStringExpire(string) {
		if (Device.isIos()) {
			await Clipboard.setStringExpire(string);
		} else {
			await this.setString(string);
			if (this.expireTime) {
				clearTimeout(this.expireTime);
			}
			this.expireTime = setTimeout(async () => {
				const string = await this.getString();

				if (!string) return;

				await Clipboard.clearString();
			}, EXPIRE_TIME_MS);
		}
	},
=======
  async getString() {
    return await Clipboard.getString();
  },
  async setString(string) {
    await Clipboard.setString(string);
  },
  expireTime: null,
  async setStringExpire(string) {
    if (Device.isIos()) {
      await Clipboard.setStringExpire(string);
    } else {
      await this.setString(string);
      if (this.expireTime) {
        clearTimeout(this.expireTime);
      }
      this.expireTime = setTimeout(async () => {
        const string = await this.getString();
        if (!string) return;
        if (!failedSeedPhraseRequirements(string) && isValidMnemonic(string)) {
          await Clipboard.clearString();
        }
      }, EXPIRE_TIME_MS);
    }
  },
>>>>>>> 91d8e525
};

export default ClipboardManager;<|MERGE_RESOLUTION|>--- conflicted
+++ resolved
@@ -1,42 +1,9 @@
 import Clipboard from '@react-native-clipboard/clipboard';
-<<<<<<< HEAD
-=======
-import {
-  failedSeedPhraseRequirements,
-  isValidMnemonic,
-} from '../util/validators';
->>>>>>> 91d8e525
 import Device from '../util/device';
 
 const EXPIRE_TIME_MS = 60000;
 
 const ClipboardManager = {
-<<<<<<< HEAD
-	async getString() {
-		return await Clipboard.getString();
-	},
-	async setString(string) {
-		await Clipboard.setString(string);
-	},
-	expireTime: null,
-	async setStringExpire(string) {
-		if (Device.isIos()) {
-			await Clipboard.setStringExpire(string);
-		} else {
-			await this.setString(string);
-			if (this.expireTime) {
-				clearTimeout(this.expireTime);
-			}
-			this.expireTime = setTimeout(async () => {
-				const string = await this.getString();
-
-				if (!string) return;
-
-				await Clipboard.clearString();
-			}, EXPIRE_TIME_MS);
-		}
-	},
-=======
   async getString() {
     return await Clipboard.getString();
   },
@@ -54,14 +21,13 @@
       }
       this.expireTime = setTimeout(async () => {
         const string = await this.getString();
+
         if (!string) return;
-        if (!failedSeedPhraseRequirements(string) && isValidMnemonic(string)) {
-          await Clipboard.clearString();
-        }
+
+        await Clipboard.clearString();
       }, EXPIRE_TIME_MS);
     }
   },
->>>>>>> 91d8e525
 };
 
 export default ClipboardManager;