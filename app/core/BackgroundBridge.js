/* eslint-disable import/no-commonjs */
import URL from 'url-parse';
import { JS_POST_MESSAGE_TO_PROVIDER, JS_IFRAME_POST_MESSAGE_TO_PROVIDER } from '../util/browserScripts';
import MobilePortStream from './MobilePortStream';
import { setupMultiplex } from '../util/streams';
import { createOriginMiddleware, createLoggerMiddleware } from '../util/middlewares';
import Engine from './Engine';
import NetworkList from '../util/networks';
import Logger from '../util/Logger';
const ObservableStore = require('obs-store');
const RpcEngine = require('json-rpc-engine');
const createEngineStream = require('json-rpc-middleware-stream/engineStream');
const createFilterMiddleware = require('eth-json-rpc-filters');
const createSubscriptionManager = require('eth-json-rpc-filters/subscriptionManager');
const providerAsMiddleware = require('eth-json-rpc-middleware/providerAsMiddleware');
const pump = require('pump');
const asStream = require('obs-store/lib/asStream');
// eslint-disable-next-line import/no-nodejs-modules
const EventEmitter = require('events').EventEmitter;

/**
 * Module that listens for and responds to messages from an InpageBridge using postMessage
 */

class Port extends EventEmitter {
	constructor(window, isMainFrame) {
		super();
		this._window = window;
		this._isMainFrame = isMainFrame;
	}

<<<<<<< HEAD
	_onInpageRequest(payload, origin) {
		const { provider } = this._engine.context.NetworkController;
		const override = this._rpcOverrides && this._rpcOverrides[payload.method];
		const __mmID = payload.__mmID + '';
		const done = (error, response) => {
			this._postMessageToProvider(
				JSON.stringify({
					type: 'INPAGE_RESPONSE',
					payload: { error, response, __mmID }
				}),
				origin
			);
		};
		if (override) {
			override(payload)
				.then(response => {
					done(undefined, response);
				})
				.catch(error => {
					done(error);
				});
		} else {
			delete payload.__mmID;
			payload.origin = origin;
			delete payload.beta;
			delete payload.hostname;

			provider.sendAsync(payload, done);
=======
	postMessage = (msg, origin = '*') => {
		const js = this._isMainFrame
			? JS_POST_MESSAGE_TO_PROVIDER(msg, origin)
			: JS_IFRAME_POST_MESSAGE_TO_PROVIDER(msg, origin);
		if (this._window.webViewRef && this._window.webViewRef.current) {
			this._window && this._window.injectJavaScript(js);
>>>>>>> e0c0b07e
		}
	};
}

export class BackgroundBridge extends EventEmitter {
	constructor(webview, url, middlewares, shouldExposeAccounts, isMainFrame) {
		super();
		const senderUrl = new URL(url);
		this.url = url;
		this.hostname = senderUrl.hostname;
		this.isMainFrame = isMainFrame;
		this._webviewRef = webview && webview.current;

		this.middlewares = middlewares;
		this.shouldExposeAccounts = shouldExposeAccounts;
		this.provider = Engine.context.NetworkController.provider;
		this.blockTracker = this.provider._blockTracker;
		this.port = new Port(this._webviewRef, isMainFrame);

		const portStream = new MobilePortStream(this.port, url);
		// setup multiplexing
		const mux = setupMultiplex(portStream);
		// connect features
		this.setupProviderConnection(mux.createStream('provider'), senderUrl);
		this.setupPublicConfig(mux.createStream('publicConfig'), senderUrl);

		Engine.context.NetworkController.subscribe(this.sendStateUpdate);
		Engine.context.PreferencesController.subscribe(this.sendStateUpdate);
	}

	sendStateUpdate = () => {
		this.emit('update');
	};

	onMessage = msg => {
		this.port.emit('message', { name: msg.name, data: msg.data });
	};

	onDisconnect = () => {
		this.port.emit('disconnect', { name: this.port.name, data: null });
	};

	/**
	 * A method for serving our ethereum provider over a given stream.
	 * @param {*} outStream - The stream to provide over.
	 * @param {URL} senderUrl - The URI of the requesting resource.
	 */
	setupProviderConnection(outStream, senderUrl) {
		const engine = this.setupProviderEngine(senderUrl);

		// setup connection
		const providerStream = createEngineStream({ engine });

		pump(outStream, providerStream, outStream, err => {
			// handle any middleware cleanup
			engine._middleware.forEach(mid => {
				if (mid.destroy && typeof mid.destroy === 'function') {
					mid.destroy();
				}
			});
			if (err) Logger.log('Error with provider stream conn', err);
		});
	}

	/**
	 * A method for creating a provider that is safely restricted for the requesting domain.
	 **/
	setupProviderEngine(senderUrl) {
		const origin = senderUrl.hostname;
		// setup json rpc engine stack
		const engine = new RpcEngine();
		const provider = this.provider;

		const blockTracker = this.blockTracker;

		// create filter polyfill middleware
		const filterMiddleware = createFilterMiddleware({ provider, blockTracker });

		// create subscription polyfill middleware
		const subscriptionManager = createSubscriptionManager({ provider, blockTracker });
		subscriptionManager.events.on('notification', message => engine.emit('notification', message));

		// metadata
		engine.push(createOriginMiddleware({ origin }));
		engine.push(createLoggerMiddleware({ origin }));
		// filter and subscription polyfills
		engine.push(filterMiddleware);
		engine.push(subscriptionManager.middleware);
		// watch asset

		// requestAccounts
		engine.push(this.middlewares.eth_requestAccounts(senderUrl));
		engine.push(this.middlewares.eth_accounts(senderUrl));
		// Signing methods
		engine.push(this.middlewares.eth_sign());
		engine.push(this.middlewares.personal_sign());
		engine.push(this.middlewares.eth_signTypedData());
		engine.push(this.middlewares.eth_signTypedData_v3());
		engine.push(this.middlewares.eth_signTypedData_v4());

		// walletMethods
		engine.push(this.middlewares.web3_clientVersion());
		engine.push(this.middlewares.wallet_scanQRCode());
		engine.push(this.middlewares.wallet_watchAsset());

		// Mobile specific methods
		engine.push(this.middlewares.wallet_watchAsset());
		engine.push(this.middlewares.metamask_removeFavorite());
		engine.push(this.middlewares.metamask_showTutorial());
		engine.push(this.middlewares.metamask_showAutocomplete());

		// forward to metamask primary provider
		engine.push(providerAsMiddleware(provider));
		return engine;
	}

	/**
	 * A method for providing our public config info over a stream.
	 * This includes info we like to be synchronous if possible, like
	 * the current selected account, and network ID.
	 *
	 * Since synchronous methods have been deprecated in web3,
	 * this is a good candidate for deprecation.
	 *
	 * @param {*} outStream - The stream to provide public config over.
	 * @param {URL} senderUrl - The URL of requesting resource
	 */
	setupPublicConfig(outStream, senderUrl) {
		const configStore = this.createPublicConfigStore({
			// check the providerApprovalController's approvedOrigins
			checkIsEnabled: () => this.shouldExposeAccounts(senderUrl.hostname)
		});

		const configStream = asStream(configStore);

		pump(configStream, outStream, err => {
			configStore.destroy();
			configStream && configStream.destroy && configStream.destroy();
			if (err) {
				console.warn(err);
			}
		});
	}

	/**
	 * Constructor helper: initialize a public config store.
	 * This store is used to make some config info available to Dapps synchronously.
	 */
	createPublicConfigStore({ checkIsEnabled }) {
		// subset of state for metamask inpage provider
		const publicConfigStore = new ObservableStore();

		const selectPublicState = ({ isUnlocked, selectedAddress, network }) => {
			const isEnabled = checkIsEnabled();
			const isReady = isUnlocked && isEnabled;
			const networkType = Engine.context.NetworkController.state.provider.type;
			const chainId = Object.keys(NetworkList).indexOf(networkType) > -1 && NetworkList[networkType].chainId;
			const result = {
				isUnlocked,
				isEnabled,
				selectedAddress: isReady ? selectedAddress.toLowerCase() : null,
				networkVersion: network,
				chainId: chainId ? `0x${parseInt(chainId, 10).toString(16)}` : null
			};
			return result;
		};

		const updatePublicConfigStore = memState => {
			if (!memState) {
				memState = this.getState();
			}
			const publicState = selectPublicState(memState);
			publicConfigStore.putState(publicState);
		};

		// setup memStore subscription hooks
		this.on('update', updatePublicConfigStore);
		updatePublicConfigStore(this.getState());

		publicConfigStore.destroy = () => {
			this.removeEventListener && this.removeEventListener('update', updatePublicConfigStore);
		};

		return publicConfigStore;
	}

	/**
	 * The metamask-state of the various controllers, made available to the UI
	 *
	 * @returns {Object} status
	 */
	getState() {
		const vault = Engine.context.KeyringController.state.vault;
		const { network, selectedAddress } = Engine.datamodel.flatState;
		return {
			isInitialized: !!vault,
			isUnlocked: true,
			network,
			selectedAddress
		};
	}
}

export default BackgroundBridge;<|MERGE_RESOLUTION|>--- conflicted
+++ resolved
@@ -29,43 +29,12 @@
 		this._isMainFrame = isMainFrame;
 	}
 
-<<<<<<< HEAD
-	_onInpageRequest(payload, origin) {
-		const { provider } = this._engine.context.NetworkController;
-		const override = this._rpcOverrides && this._rpcOverrides[payload.method];
-		const __mmID = payload.__mmID + '';
-		const done = (error, response) => {
-			this._postMessageToProvider(
-				JSON.stringify({
-					type: 'INPAGE_RESPONSE',
-					payload: { error, response, __mmID }
-				}),
-				origin
-			);
-		};
-		if (override) {
-			override(payload)
-				.then(response => {
-					done(undefined, response);
-				})
-				.catch(error => {
-					done(error);
-				});
-		} else {
-			delete payload.__mmID;
-			payload.origin = origin;
-			delete payload.beta;
-			delete payload.hostname;
-
-			provider.sendAsync(payload, done);
-=======
 	postMessage = (msg, origin = '*') => {
 		const js = this._isMainFrame
 			? JS_POST_MESSAGE_TO_PROVIDER(msg, origin)
 			: JS_IFRAME_POST_MESSAGE_TO_PROVIDER(msg, origin);
 		if (this._window.webViewRef && this._window.webViewRef.current) {
 			this._window && this._window.injectJavaScript(js);
->>>>>>> e0c0b07e
 		}
 	};
 }
