/**
 * Module that listens for and responds to messages from an BackgroundBridge using postMessage
 * and exposes an Ethereum provider API to the dapp context
 */
class InpageBridge {
	_onMessage(data) {
		try {
			const { payload, type } = JSON.parse(data);
			switch (type) {
				case 'STATE_UPDATE':
					this._onStateUpdate(payload);
					break;

				case 'INPAGE_RESPONSE':
					this._onBackgroundResponse(payload);
					break;
			}
		} catch (error) {
			console.error(error); // eslint-disable-line no-console
		}
	}

	_onBackgroundResponse({ __mmID, error, response }) {
		const callback = this._pending[`${__mmID}`];
		if (!error && response.error) {
			error = response.error;
		}
		callback && callback(error, response);
		delete this._pending[`${__mmID}`];
	}

	_onStateUpdate(state) {
		this._selectedAddress = state.selectedAddress && state.selectedAddress.toLowerCase();
		this._network = state.network;
<<<<<<< HEAD
		this.accounts = [this._selectedAddress];
=======
		// Legacy Provider support
		if (window.web3 && window.web3.eth) {
			window.web3.eth.defaultAccount = this._selectedAddress;
			window.web3.eth.accounts = [this._selectedAddress];
		}
>>>>>>> fa3b0248
	}

	/**
	 * Creates a new InpageBridge instance
	 */
	constructor() {
		this._pending = {};
		this.isMetaMask = true;
<<<<<<< HEAD
		this._network = 'undefined'; // INITIAL_NETWORK
=======
		this._network = undefined; // INITIAL_NETWORK
>>>>>>> fa3b0248
		this._selectedAddress = undefined; // INITIAL_SELECTED_ADDRESS
		this.accounts = [];
		document.addEventListener('message', ({ data }) => {
			this._onMessage(data);
		});
	}

	/**
	 * Returns the connection status of this provider bridge
	 */
	isConnected() {
		return true;
	}

	/**
	 * Initiates a synchronous RPC call
	 *
	 * @param {object} payload - Payload object containing method name and argument(s)
	 * @returns - Object containing RPC result and metadata
	 */
	send(payload) {
		let result;

		switch (payload.method) {
			case 'eth_accounts':
				result = this._selectedAddress ? [this._selectedAddress] : [];
				break;

			case 'eth_coinbase':
				result = this._selectedAddress;
				break;

			case 'eth_uninstallFilter':
				this.sendAsync(payload);
				break;

			case 'net_version':
				result = this._network;
				break;

			default:
				throw new Error(
					`This provider requires a callback to be passed when executing methods like ${
						payload.method
					}. This is because all methods are always executed asynchronously. See https://git.io/fNi6S for more information.`
				);
		}

		return {
			id: payload.id,
			jsonrpc: payload.jsonrpc,
			result
		};
	}

	/**
	 * Initiates an asynchronous RPC call
	 *
	 * @param {object} payload - Payload object containing method name and argument(s)
	 * @param {Function} callback - Function called when operation completes
	 */
	sendAsync(payload, callback) {
		const random = Math.floor(Math.random() * 100 + 1);
		if (!Array.isArray(payload)) {
			payload = {
				...payload,
				__mmID: Date.now() * random,
				hostname: window.location.hostname
			};
		} else {
			// Batch request support
<<<<<<< HEAD
			payload = {
				requests: payload,
				__mmID: Date.now() * random,
				hostname: window.location.hostname
			};
=======
			payload = payload.map(request => ({
				...request,
				__mmID: Date.now() * random,
				hostname: window.location.hostname
			}));
>>>>>>> fa3b0248
		}
		this._pending[`${payload.__mmID}`] = callback;
		window.postMessage(
			{
				payload,
				type: 'INPAGE_REQUEST'
			},
			'*'
		);
	}

	/**
	 * Called by dapps to request access to user accounts
	 *
	 * @param {object} params - Configuration object for account access
	 * @returns {Promise<Array<string>>} - Promise resolving to array of user accounts
	 */
	enable(params) {
		return new Promise((resolve, reject) => {
<<<<<<< HEAD
=======
			// Temporary fix for peepeth calling
			// ethereum.enable with the wrong context
>>>>>>> fa3b0248
			const self = this || window.ethereum;
			self.sendAsync({ method: 'eth_requestAccounts', params }, (error, result) => {
				if (error) {
					reject(error);
					return;
				}
				resolve(result);
			});
		});
	}
}

window.ethereum = new InpageBridge();

function safePostMessage(msg) {
	if (window.originalPostMessage) {
		window.originalPostMessage(msg, '*');
	} else {
		window.postMessage(msg, '*');
	}
}
safePostMessage({ type: 'ETHEREUM_PROVIDER_SUCCESS' });<|MERGE_RESOLUTION|>--- conflicted
+++ resolved
@@ -32,15 +32,11 @@
 	_onStateUpdate(state) {
 		this._selectedAddress = state.selectedAddress && state.selectedAddress.toLowerCase();
 		this._network = state.network;
-<<<<<<< HEAD
-		this.accounts = [this._selectedAddress];
-=======
 		// Legacy Provider support
 		if (window.web3 && window.web3.eth) {
 			window.web3.eth.defaultAccount = this._selectedAddress;
 			window.web3.eth.accounts = [this._selectedAddress];
 		}
->>>>>>> fa3b0248
 	}
 
 	/**
@@ -49,13 +45,8 @@
 	constructor() {
 		this._pending = {};
 		this.isMetaMask = true;
-<<<<<<< HEAD
-		this._network = 'undefined'; // INITIAL_NETWORK
-=======
 		this._network = undefined; // INITIAL_NETWORK
->>>>>>> fa3b0248
 		this._selectedAddress = undefined; // INITIAL_SELECTED_ADDRESS
-		this.accounts = [];
 		document.addEventListener('message', ({ data }) => {
 			this._onMessage(data);
 		});
@@ -125,19 +116,11 @@
 			};
 		} else {
 			// Batch request support
-<<<<<<< HEAD
-			payload = {
-				requests: payload,
-				__mmID: Date.now() * random,
-				hostname: window.location.hostname
-			};
-=======
 			payload = payload.map(request => ({
 				...request,
 				__mmID: Date.now() * random,
 				hostname: window.location.hostname
 			}));
->>>>>>> fa3b0248
 		}
 		this._pending[`${payload.__mmID}`] = callback;
 		window.postMessage(
@@ -157,11 +140,8 @@
 	 */
 	enable(params) {
 		return new Promise((resolve, reject) => {
-<<<<<<< HEAD
-=======
 			// Temporary fix for peepeth calling
 			// ethereum.enable with the wrong context
->>>>>>> fa3b0248
 			const self = this || window.ethereum;
 			self.sendAsync({ method: 'eth_requestAccounts', params }, (error, result) => {
 				if (error) {
