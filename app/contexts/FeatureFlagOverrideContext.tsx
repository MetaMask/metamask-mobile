--- conflicted
+++ resolved
@@ -204,30 +204,13 @@
   /**
    * get a specific feature flag value with overrides applied
    */
-<<<<<<< HEAD
-  const getFeatureFlag = (key: string) => {
-    const flag = featureFlags[key];
-    if (!flag) {
-      return undefined;
-    }
-    takeSnapshot(flag);
-
-    if (flag.type === 'boolean with minimumVersion') {
-      return validateMinimumVersion(
-        flag.key,
-        flag.value as unknown as MinimumVersionFlagValue,
-      );
-    }
-
-    return flag.value;
-  };
-=======
   const getFeatureFlag = useCallback(
     (key: string) => {
       const flag = featureFlags[key];
       if (!flag) {
         return undefined;
       }
+      takeSnapshot(flag);
 
       if (flag.type === 'boolean with minimumVersion') {
         return validateMinimumVersion(
@@ -240,7 +223,6 @@
     },
     [featureFlags, validateMinimumVersion],
   );
->>>>>>> de37ee6b
 
   const getOverrideCount = useCallback(
     (): number => Object.keys(overrides).length,
