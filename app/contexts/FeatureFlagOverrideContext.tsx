import React, {
  createContext,
  useContext,
  useCallback,
  ReactNode,
  useMemo,
  useEffect,
} from 'react';
import { useSelector } from 'react-redux';
import {
  selectRemoteFeatureFlags,
  selectLocalOverrides,
  selectRawFeatureFlags,
} from '../selectors/featureFlagController';
import {
  FeatureFlagInfo,
  getFeatureFlagType,
  isMinimumRequiredVersionSupported,
} from '../util/feature-flags';
import {
  ToastContext,
  ToastVariants,
} from '../component-library/components/Toast';
import { MinimumVersionFlagValue } from '../components/Views/FeatureFlagOverride/FeatureFlagOverride';
import useMetrics from '../components/hooks/useMetrics/useMetrics';
import Engine from '../core/Engine';
import type { Json } from '@metamask/utils';

interface FeatureFlagOverrides {
  [key: string]: unknown;
}

export interface FeatureFlagOverrideContextType {
  featureFlags: { [key: string]: FeatureFlagInfo };
  originalFlags: FeatureFlagOverrides;
  getFeatureFlag: (key: string) => unknown;
  featureFlagsList: FeatureFlagInfo[];
  overrides: FeatureFlagOverrides;
  setOverride: (key: string, value: unknown) => void;
  removeOverride: (key: string) => void;
  clearAllOverrides: () => void;
  hasOverride: (key: string) => boolean;
  getOverrideCount: () => number;
}

const FeatureFlagOverrideContext = createContext<
  FeatureFlagOverrideContextType | undefined
>(undefined);

interface FeatureFlagOverrideProviderProps {
  children: ReactNode;
}

export const FeatureFlagOverrideProvider: React.FC<
  FeatureFlagOverrideProviderProps
> = ({ children }) => {
  const { addTraitsToUser } = useMetrics();
  // Get the initial feature flags from Redux
  const featureFlagsWithOverrides = useSelector(selectRemoteFeatureFlags);
  const rawFeatureFlags = useSelector(selectRawFeatureFlags);

  // Get overrides from controller state via Redux
  const overrides = useSelector(selectLocalOverrides);
  const toastContext = useContext(ToastContext);
  const toastRef = toastContext?.toastRef;

<<<<<<< HEAD
=======
  // Track remote feature flags and add all flags to user traits in bulk
  useEffect(() => {
    if (Object.keys(rawFeatureFlags).length > 0) {
      addTraitsToUser(rawFeatureFlags);
    }
  }, [rawFeatureFlags, addTraitsToUser]);

  // Local state for overrides
  const [overrides, setOverrides] = useState<FeatureFlagOverrides>({});

>>>>>>> 75a71651
  const setOverride = useCallback((key: string, value: unknown) => {
    Engine.context?.RemoteFeatureFlagController?.setFlagOverride(
      key,
      value as Json,
    );
  }, []);

  const removeOverride = useCallback((key: string) => {
    Engine.context?.RemoteFeatureFlagController?.removeFlagOverride(key);
  }, []);

  const clearAllOverrides = useCallback(() => {
    Engine.context?.RemoteFeatureFlagController?.clearAllFlagOverrides();
  }, []);

  const hasOverride = useCallback(
    (key: string): boolean => key in overrides,
    [overrides],
  );

  const featureFlags = useMemo(() => {
    // Get all unique keys from both raw and overridden flags
    const allKeys = new Set([
      ...Object.keys(rawFeatureFlags || {}),
      ...Object.keys(featureFlagsWithOverrides || {}),
    ]);
    const allFlags: { [key: string]: FeatureFlagInfo } = {};

    // Process all feature flags and return flat list
    Array.from(allKeys).forEach((key: string) => {
      const originalValue = rawFeatureFlags[key];
      const currentValue = featureFlagsWithOverrides[key];
      const isOverridden = hasOverride(key);

      const flagValue = {
        key,
        value: currentValue,
        originalValue,
        type: getFeatureFlagType(currentValue ?? originalValue),
        isOverridden,
      };
      allFlags[key] = flagValue;
    });
    return allFlags;
  }, [rawFeatureFlags, featureFlagsWithOverrides, hasOverride]);

  const featureFlagsList = useMemo(
    () =>
      Object.values(featureFlags).sort((a, b) => a.key.localeCompare(b.key)),
    [featureFlags],
  );

  const validateMinimumVersion = useCallback(
    (flagKey: string, flagValue: MinimumVersionFlagValue) => {
      if (
        process.env.METAMASK_ENVIRONMENT !== 'production' &&
        !isMinimumRequiredVersionSupported(flagValue.minimumVersion)
      ) {
        toastRef?.current?.showToast({
          labelOptions: [
            {
              label: 'Unsupported version',
              isBold: true,
            },
            {
              label: `${flagKey} is not supported on your version of the app.`,
            },
          ],
          hasNoTimeout: false,
          variant: ToastVariants.Plain,
        });
        return false;
      }
      return flagValue.enabled;
    },
    [toastRef],
  );

  /**
   * get a specific feature flag value with overrides applied
   */
  const getFeatureFlag = useCallback(
    (key: string) => {
      const flag = featureFlags[key];
      if (!flag) {
        return undefined;
      }

      if (flag.type === 'boolean with minimumVersion') {
        const flagValue = validateMinimumVersion(
          flag.key,
          flag.value as unknown as MinimumVersionFlagValue,
        );
        addTraitsToUser({
          [flag.key]: flagValue,
        });
        return flagValue;
      }
      if (flag.type === 'boolean') {
        addTraitsToUser({
          [flag.key]: flag.value as boolean,
        });
      }

      return flag.value;
    },
    [featureFlags, validateMinimumVersion, addTraitsToUser],
  );

  const getOverrideCount = useCallback(
    (): number => Object.keys(overrides).length,
    [overrides],
  );

  const contextValue: FeatureFlagOverrideContextType = useMemo(
    () => ({
      featureFlags,
      originalFlags: rawFeatureFlags,
      getFeatureFlag,
      featureFlagsList,
      overrides,
      setOverride,
      removeOverride,
      clearAllOverrides,
      hasOverride,
      getOverrideCount,
    }),
    [
      featureFlags,
      rawFeatureFlags,
      getFeatureFlag,
      featureFlagsList,
      overrides,
      setOverride,
      removeOverride,
      clearAllOverrides,
      hasOverride,
      getOverrideCount,
    ],
  );

  return (
    <FeatureFlagOverrideContext.Provider value={contextValue}>
      {children}
    </FeatureFlagOverrideContext.Provider>
  );
};

export const useFeatureFlagOverride = (): FeatureFlagOverrideContextType => {
  const context = useContext(FeatureFlagOverrideContext);
  if (context === undefined) {
    throw new Error(
      'useFeatureFlagOverride must be used within a FeatureFlagOverrideProvider',
    );
  }
  return context;
};

export default FeatureFlagOverrideContext;<|MERGE_RESOLUTION|>--- conflicted
+++ resolved
@@ -64,8 +64,6 @@
   const toastContext = useContext(ToastContext);
   const toastRef = toastContext?.toastRef;
 
-<<<<<<< HEAD
-=======
   // Track remote feature flags and add all flags to user traits in bulk
   useEffect(() => {
     if (Object.keys(rawFeatureFlags).length > 0) {
@@ -76,7 +74,6 @@
   // Local state for overrides
   const [overrides, setOverrides] = useState<FeatureFlagOverrides>({});
 
->>>>>>> 75a71651
   const setOverride = useCallback((key: string, value: unknown) => {
     Engine.context?.RemoteFeatureFlagController?.setFlagOverride(
       key,
