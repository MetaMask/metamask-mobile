import { REHYDRATE } from 'redux-persist';
import Engine from '../../core/Engine';
import { store } from '../../store';

const initialState = {
	backgroundState: {}
};

let engineInitialized = false;

function initalizeEngine(state = {}) {
	Engine.init(state);

	Engine.datamodel &&
		Engine.datamodel.subscribe(() => {
			if (!engineInitialized) {
				store.dispatch({ type: 'INIT_BG_STATE' });
				engineInitialized = true;
			}
		});

	Engine.context.AccountTrackerController.subscribe(() => {
		store.dispatch({ type: 'UPDATE_BG_STATE', key: 'AccountTrackerController' });
	});

	Engine.context.AddressBookController.subscribe(() => {
		store.dispatch({ type: 'UPDATE_BG_STATE', key: 'AddressBookController' });
	});

	Engine.context.AssetsContractController.subscribe(() => {
		store.dispatch({ type: 'UPDATE_BG_STATE', key: 'AssetsContractController' });
	});

<<<<<<< HEAD
	Engine.context.TokensController.subscribe(() => {
		store.dispatch({ type: 'UPDATE_BG_STATE', key: 'TokensController' });
	});

	Engine.context.CollectiblesController.subscribe(() => {
		store.dispatch({ type: 'UPDATE_BG_STATE', key: 'CollectiblesController' });
=======
	Engine.context.CollectiblesController.subscribe(() => {
		store.dispatch({ type: 'UPDATE_BG_STATE', key: 'CollectiblesController' });
	});

	Engine.context.TokensController.subscribe(() => {
		store.dispatch({ type: 'UPDATE_BG_STATE', key: 'TokensController' });
>>>>>>> 3f94f737
	});

	Engine.context.AssetsDetectionController.subscribe(() => {
		store.dispatch({ type: 'UPDATE_BG_STATE', key: 'AssetsDetectionController' });
	});

	Engine.controllerMessenger.subscribe(`${Engine.context.TokenListController.name}:stateChange`, () => {
		store.dispatch({ type: 'UPDATE_BG_STATE', key: 'TokenListController' });
	});

	Engine.controllerMessenger.subscribe(`${Engine.context.CurrencyRateController.name}:stateChange`, () => {
		store.dispatch({ type: 'UPDATE_BG_STATE', key: 'CurrencyRateController' });
	});

	Engine.context.KeyringController.subscribe(() => {
		store.dispatch({ type: 'UPDATE_BG_STATE', key: 'KeyringController' });
	});

	Engine.context.PersonalMessageManager.subscribe(() => {
		store.dispatch({ type: 'UPDATE_BG_STATE', key: 'AccountTrackerController' });
	});

	Engine.context.NetworkController.subscribe(() => {
		store.dispatch({ type: 'UPDATE_BG_STATE', key: 'NetworkController' });
	});

	Engine.context.PhishingController.subscribe(() => {
		store.dispatch({ type: 'UPDATE_BG_STATE', key: 'PhishingController' });
	});

	Engine.context.PreferencesController.subscribe(() => {
		store.dispatch({ type: 'UPDATE_BG_STATE', key: 'PreferencesController' });
	});

	Engine.context.TokenBalancesController.subscribe(() => {
		store.dispatch({ type: 'UPDATE_BG_STATE', key: 'TokenBalancesController' });
	});

	Engine.context.TokenRatesController.subscribe(() => {
		store.dispatch({ type: 'UPDATE_BG_STATE', key: 'TokenRatesController' });
	});

	Engine.context.TransactionController.subscribe(() => {
		store.dispatch({ type: 'UPDATE_BG_STATE', key: 'TransactionController' });
	});

	Engine.context.TypedMessageManager.subscribe(() => {
		store.dispatch({ type: 'UPDATE_BG_STATE', key: 'TypedMessageManager' });
	});

	Engine.context.SwapsController.subscribe(() => {
		store.dispatch({ type: 'UPDATE_BG_STATE', key: 'SwapsController' });
	});
}

const engineReducer = (state = initialState, action) => {
	switch (action.type) {
		case REHYDRATE:
			initalizeEngine(action.payload && action.payload.engine && action.payload.engine.backgroundState);
			if (action.payload && action.payload.engine) {
				return { ...state, ...action.payload.engine };
			}
			return state;
		case 'INIT_BG_STATE':
			return { backgroundState: Engine.state };
		case 'UPDATE_BG_STATE': {
			const newState = { ...state };
			newState.backgroundState[action.key] = Engine.state[action.key];
			return newState;
		}
		default:
			return state;
	}
};

export default engineReducer;<|MERGE_RESOLUTION|>--- conflicted
+++ resolved
@@ -31,21 +31,12 @@
 		store.dispatch({ type: 'UPDATE_BG_STATE', key: 'AssetsContractController' });
 	});
 
-<<<<<<< HEAD
-	Engine.context.TokensController.subscribe(() => {
-		store.dispatch({ type: 'UPDATE_BG_STATE', key: 'TokensController' });
-	});
-
-	Engine.context.CollectiblesController.subscribe(() => {
-		store.dispatch({ type: 'UPDATE_BG_STATE', key: 'CollectiblesController' });
-=======
 	Engine.context.CollectiblesController.subscribe(() => {
 		store.dispatch({ type: 'UPDATE_BG_STATE', key: 'CollectiblesController' });
 	});
 
 	Engine.context.TokensController.subscribe(() => {
 		store.dispatch({ type: 'UPDATE_BG_STATE', key: 'TokensController' });
->>>>>>> 3f94f737
 	});
 
 	Engine.context.AssetsDetectionController.subscribe(() => {
