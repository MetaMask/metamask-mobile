--- conflicted
+++ resolved
@@ -42,19 +42,12 @@
       }
 
       const enabledNetworksForEip155 =
-<<<<<<< HEAD
-        enabledNetworks[KnownCaipNamespace.Eip155];
-=======
         enabledNetworks?.[KnownCaipNamespace.Eip155] || {};
 
-      if (
-        !enabledNetworksForEip155 ||
-        Object.keys(enabledNetworksForEip155).length === 0
-      ) {
-        return {};
-      }
-
->>>>>>> fb787954
+      if (Object.keys(enabledNetworksForEip155).length === 0) {
+        return {};
+      }
+
       const enabledChainIds = Object.keys(enabledNetworksForEip155).filter(
         (chainId) => enabledNetworksForEip155[chainId],
       );
@@ -96,19 +89,12 @@
       }
 
       const enabledNetworksForEip155 =
-<<<<<<< HEAD
-        enabledNetworks[KnownCaipNamespace.Eip155];
-=======
         enabledNetworks?.[KnownCaipNamespace.Eip155] || {};
 
-      if (
-        !enabledNetworksForEip155 ||
-        Object.keys(enabledNetworksForEip155).length === 0
-      ) {
-        return {};
-      }
-
->>>>>>> fb787954
+      if (Object.keys(enabledNetworksForEip155).length === 0) {
+        return {};
+      }
+
       const enabledChainIds = Object.keys(enabledNetworksForEip155).filter(
         (chainId) => enabledNetworksForEip155[chainId],
       );
