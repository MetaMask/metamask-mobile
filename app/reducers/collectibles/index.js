<<<<<<< HEAD
=======
import { createSelector } from 'reselect';
import { compareTokenIds } from '../../util/tokens';

const addressSelector = (state) => state.engine.backgroundState.PreferencesController.selectedAddress;
const chainIdSelector = (state) => state.engine.backgroundState.NetworkController.provider.chainId;
const favoritesSelector = (state) => state.collectibles.favorites;

const allCollectibleContractsSelector = (state) =>
	state.engine.backgroundState.CollectiblesController.allCollectibleContracts;
const allCollectiblesSelector = (state) => state.engine.backgroundState.CollectiblesController.allCollectibles;

export const collectibleContractsSelector = createSelector(
	addressSelector,
	chainIdSelector,
	allCollectibleContractsSelector,
	(address, chainId, allCollectibleContracts) => allCollectibleContracts[address]?.[chainId] || []
);

export const collectiblesSelector = createSelector(
	addressSelector,
	chainIdSelector,
	allCollectiblesSelector,
	(address, chainId, allCollectibles) => allCollectibles[address]?.[chainId] || []
);

export const favoritesCollectiblesSelector = createSelector(
	addressSelector,
	chainIdSelector,
	favoritesSelector,
	(address, chainId, favorites) => favorites[address]?.[chainId] || []
);

export const isCollectibleInFavoritesSelector = createSelector(
	favoritesCollectiblesSelector,
	(state, collectible) => collectible,
	(favoriteCollectibles, collectible) =>
		Boolean(
			favoriteCollectibles.find(
				({ tokenId, address }) =>
					// TO DO: Remove after moving favorites to controllers.
					compareTokenIds(tokenId, collectible.tokenId) && address === collectible.address
			)
		)
);

const getFavoritesCollectibles = (favoriteCollectibles, selectedAddress, chainId) =>
	favoriteCollectibles[selectedAddress]?.[chainId] || [];

export const ADD_FAVORITE_COLLECTIBLE = 'ADD_FAVORITE_COLLECTIBLE';
export const REMOVE_FAVORITE_COLLECTIBLE = 'REMOVE_FAVORITE_COLLECTIBLE';

>>>>>>> ccf733b1
const initialState = {
	favorites: {},
};

const collectiblesFavoritesReducer = (state = initialState, action) => {
	switch (action.type) {
		default: {
			return state;
		}
	}
};

export default collectiblesFavoritesReducer;<|MERGE_RESOLUTION|>--- conflicted
+++ resolved
@@ -1,11 +1,7 @@
-<<<<<<< HEAD
-=======
 import { createSelector } from 'reselect';
-import { compareTokenIds } from '../../util/tokens';
 
 const addressSelector = (state) => state.engine.backgroundState.PreferencesController.selectedAddress;
 const chainIdSelector = (state) => state.engine.backgroundState.NetworkController.provider.chainId;
-const favoritesSelector = (state) => state.collectibles.favorites;
 
 const allCollectibleContractsSelector = (state) =>
 	state.engine.backgroundState.CollectiblesController.allCollectibleContracts;
@@ -25,33 +21,6 @@
 	(address, chainId, allCollectibles) => allCollectibles[address]?.[chainId] || []
 );
 
-export const favoritesCollectiblesSelector = createSelector(
-	addressSelector,
-	chainIdSelector,
-	favoritesSelector,
-	(address, chainId, favorites) => favorites[address]?.[chainId] || []
-);
-
-export const isCollectibleInFavoritesSelector = createSelector(
-	favoritesCollectiblesSelector,
-	(state, collectible) => collectible,
-	(favoriteCollectibles, collectible) =>
-		Boolean(
-			favoriteCollectibles.find(
-				({ tokenId, address }) =>
-					// TO DO: Remove after moving favorites to controllers.
-					compareTokenIds(tokenId, collectible.tokenId) && address === collectible.address
-			)
-		)
-);
-
-const getFavoritesCollectibles = (favoriteCollectibles, selectedAddress, chainId) =>
-	favoriteCollectibles[selectedAddress]?.[chainId] || [];
-
-export const ADD_FAVORITE_COLLECTIBLE = 'ADD_FAVORITE_COLLECTIBLE';
-export const REMOVE_FAVORITE_COLLECTIBLE = 'REMOVE_FAVORITE_COLLECTIBLE';
-
->>>>>>> ccf733b1
 const initialState = {
 	favorites: {},
 };
