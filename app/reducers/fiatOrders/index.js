--- conflicted
+++ resolved
@@ -74,27 +74,6 @@
  * Get the provider display name
  * @param {FIAT_ORDER_PROVIDERS} provider
  */
-<<<<<<< HEAD
-export const getProviderName = (provider) => {
-	switch (provider) {
-		case FIAT_ORDER_PROVIDERS.WYRE:
-		case FIAT_ORDER_PROVIDERS.WYRE_APPLE_PAY: {
-			return 'Wyre';
-		}
-		case FIAT_ORDER_PROVIDERS.TRANSAK: {
-			return 'Transak';
-		}
-		case FIAT_ORDER_PROVIDERS.MOONPAY: {
-			return 'MoonPay';
-		}
-		case FIAT_ORDER_PROVIDERS.SARDINE: {
-			return 'Sardine';
-		}
-		default: {
-			return provider;
-		}
-	}
-=======
 export const getProviderName = (provider, data = {}) => {
   switch (provider) {
     case FIAT_ORDER_PROVIDERS.WYRE:
@@ -107,6 +86,9 @@
     case FIAT_ORDER_PROVIDERS.MOONPAY: {
       return 'MoonPay';
     }
+    case FIAT_ORDER_PROVIDERS.SARDINE: {
+      return 'Sardine';
+    }
     case FIAT_ORDER_PROVIDERS.AGGREGATOR: {
       const providerName = data.provider?.name;
       return providerName ? `${providerName}` : '...';
@@ -115,7 +97,6 @@
       return provider;
     }
   }
->>>>>>> 66ed5697
 };
 
 const INITIAL_SELECTED_REGION = null;
