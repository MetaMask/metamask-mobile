--- conflicted
+++ resolved
@@ -53,13 +53,9 @@
   // TODO: Replace "any" with type
   // eslint-disable-next-line @typescript-eslint/no-explicit-any
   collectibles: any;
-<<<<<<< HEAD
   engine: { backgroundState: EngineState };
-=======
-  engine: { backgroundState: EngineState | Record<string, never> };
   // TODO: Replace "any" with type
   // eslint-disable-next-line @typescript-eslint/no-explicit-any
->>>>>>> f2dad68c
   privacy: any;
   // TODO: Replace "any" with type
   // eslint-disable-next-line @typescript-eslint/no-explicit-any
