import bookmarksReducer from './bookmarks';
import browserReducer from './browser';
import engineReducer from '../core/redux/slices/engine';
import privacyReducer from './privacy';
import modalsReducer from './modals';
import settingsReducer from './settings';
import alertReducer from './alert';
import transactionReducer from './transaction';
import legalNoticesReducer from './legalNotices';
import userReducer, { UserState } from './user';
import onboardingReducer, { OnboardingState } from './onboarding';
import fiatOrders from './fiatOrders';
import swapsReducer from './swaps';
import signatureRequestReducer from './signatureRequest';
import notificationReducer from './notification';
import infuraAvailabilityReducer from './infuraAvailability';
import collectiblesReducer from './collectibles';
import navigationReducer, { NavigationState } from './navigation';
import networkOnboardReducer from './networkSelector';
import securityReducer, { SecurityState } from './security';
import { combineReducers, Reducer } from 'redux';
import experimentalSettingsReducer from './experimentalSettings';
import { EngineState } from '../core/Engine';
import rpcEventReducer from './rpcEvents';
import accountsReducer from './accounts';
import sdkReducer from './sdk';
import inpageProviderReducer from '../core/redux/slices/inpageProvider';
import qrKeyringScannerReducer from '../core/redux/slices/qrKeyringScanner';
import confirmationMetricsReducer from '../core/redux/slices/confirmationMetrics';
import originThrottlingReducer from '../core/redux/slices/originThrottling';
import notificationsAccountsProvider from '../core/redux/slices/notifications';
import cronjobControllerReducer from '../core/redux/slices/cronjobController';
import networkConnectionBannerReducer, {
  NetworkConnectionBannerState,
} from './networkConnectionBanner';

import bannersReducer, { BannersState } from './banners';
import bridgeReducer from '../core/redux/slices/bridge';
import performanceReducer, {
  PerformanceState,
} from '../core/redux/slices/performance';
///: BEGIN:ONLY_INCLUDE_IF(sample-feature)
import sampleCounterReducer from '../features/SampleFeature/reducers/sample-counter';
///: END:ONLY_INCLUDE_IF
import cardReducer from '../core/redux/slices/card';
import rewardsReducer, { RewardsState } from './rewards';
import { isTest } from '../util/test/utils';

/**
 * Infer state from a reducer
 *
 * @template reducer A reducer function
 */
export type StateFromReducer<reducer> = reducer extends Reducer<
  infer State,
  // TODO: Replace "any" with type
  // eslint-disable-next-line @typescript-eslint/no-explicit-any
  any
>
  ? State
  : never;

// TODO: Convert all reducers to valid TypeScript Redux reducers, and add them
// to this type. Once that is complete, we can automatically generate this type
// using the `StateFromReducersMapObject` type from redux.
export interface RootState {
  // TODO: Replace "any" with type
  // eslint-disable-next-line @typescript-eslint/no-explicit-any
  legalNotices: any;
  // TODO: Replace "any" with type
  // eslint-disable-next-line @typescript-eslint/no-explicit-any
  collectibles: any;
  engine: { backgroundState: EngineState };
  // TODO: Replace "any" with type
  // eslint-disable-next-line @typescript-eslint/no-explicit-any
  privacy: any;
  // TODO: Replace "any" with type
  // eslint-disable-next-line @typescript-eslint/no-explicit-any
  bookmarks: any;
  // TODO: Replace "any" with type
  // eslint-disable-next-line @typescript-eslint/no-explicit-any
  browser: any;
  // TODO: Replace "any" with type
  // eslint-disable-next-line @typescript-eslint/no-explicit-any
  modals: any;
  // TODO: Replace "any" with type
  // eslint-disable-next-line @typescript-eslint/no-explicit-any
  settings: any;
  // TODO: Replace "any" with type
  // eslint-disable-next-line @typescript-eslint/no-explicit-any
  alert: any;
  // TODO: Replace "any" with type
  // eslint-disable-next-line @typescript-eslint/no-explicit-any
  transaction: any;
  user: UserState;
  // TODO: Replace "any" with type
  // eslint-disable-next-line @typescript-eslint/no-explicit-any
  onboarding: OnboardingState;
  // TODO: Replace "any" with type
  // eslint-disable-next-line @typescript-eslint/no-explicit-any
  notification: any;
  // TODO: Replace "any" with type
  // eslint-disable-next-line @typescript-eslint/no-explicit-any
  swaps: any;
  fiatOrders: StateFromReducer<typeof fiatOrders>;
  // TODO: Replace "any" with type
  // eslint-disable-next-line @typescript-eslint/no-explicit-any
  infuraAvailability: any;
  navigation: NavigationState;
  // The networkOnboarded reducer is TypeScript but not yet a valid reducer
  // TODO: Replace "any" with type
  // eslint-disable-next-line @typescript-eslint/no-explicit-any
  networkOnboarded: any;
  security: SecurityState;
  sdk: StateFromReducer<typeof sdkReducer>;
  // The experimentalSettings reducer is TypeScript but not yet a valid reducer
  // TODO: Replace "any" with type
  // eslint-disable-next-line @typescript-eslint/no-explicit-any
  experimentalSettings: any;
  // TODO: Replace "any" with type
  // eslint-disable-next-line @typescript-eslint/no-explicit-any
  signatureRequest: any;
  // TODO: Replace "any" with type
  // eslint-disable-next-line @typescript-eslint/no-explicit-any
  rpcEvents: any;
  // TODO: Replace "any" with type
  // eslint-disable-next-line @typescript-eslint/no-explicit-any
  accounts: any;
  inpageProvider: StateFromReducer<typeof inpageProviderReducer>;
  confirmationMetrics: StateFromReducer<typeof confirmationMetricsReducer>;
  originThrottling: StateFromReducer<typeof originThrottlingReducer>;
  notifications: StateFromReducer<typeof notificationsAccountsProvider>;
  bridge: StateFromReducer<typeof bridgeReducer>;
  qrKeyringScanner: StateFromReducer<typeof qrKeyringScannerReducer>;
  banners: BannersState;
  card: StateFromReducer<typeof cardReducer>;
  performance?: PerformanceState;
  ///: BEGIN:ONLY_INCLUDE_IF(sample-feature)
  sampleCounter: StateFromReducer<typeof sampleCounterReducer>;
  ///: END:ONLY_INCLUDE_IF
  cronjobController: StateFromReducer<typeof cronjobControllerReducer>;
  rewards: RewardsState;
  networkConnectionBanner: NetworkConnectionBannerState;
}

const baseReducers = {
  legalNotices: legalNoticesReducer,
  collectibles: collectiblesReducer,
  // TODO: Replace "any" with type
  // eslint-disable-next-line @typescript-eslint/no-explicit-any
  engine: engineReducer as any,
  privacy: privacyReducer,
  bookmarks: bookmarksReducer,
  browser: browserReducer,
  modals: modalsReducer,
  settings: settingsReducer,
  alert: alertReducer,
  transaction: transactionReducer,
  user: userReducer,
  onboarding: onboardingReducer,
  notification: notificationReducer,
  signatureRequest: signatureRequestReducer,
  swaps: swapsReducer,
  fiatOrders,
  infuraAvailability: infuraAvailabilityReducer,
  navigation: navigationReducer,
  networkOnboarded: networkOnboardReducer,
  security: securityReducer,
  sdk: sdkReducer,
  experimentalSettings: experimentalSettingsReducer,
  rpcEvents: rpcEventReducer,
  accounts: accountsReducer,
  inpageProvider: inpageProviderReducer,
  originThrottling: originThrottlingReducer,
  notifications: notificationsAccountsProvider,
  bridge: bridgeReducer,
  banners: bannersReducer,
  card: cardReducer,
  confirmationMetrics: confirmationMetricsReducer,
<<<<<<< HEAD
=======
  ///: BEGIN:ONLY_INCLUDE_IF(sample-feature)
  sampleCounter: sampleCounterReducer,
  ///: END:ONLY_INCLUDE_IF
>>>>>>> d5ca588d
  qrKeyringScanner: qrKeyringScannerReducer,
  cronjobController: cronjobControllerReducer,
  rewards: rewardsReducer,
  networkConnectionBanner: networkConnectionBannerReducer,
};

if (isTest) {
  // @ts-expect-error - it's expected to not exist, it should only exist in not production environments
  baseReducers.performance = performanceReducer;
}

// TODO: Fix the Action type. It's set to `any` now because some of the
// TypeScript reducers have invalid actions
// TODO: Replace "any" with type
// eslint-disable-next-line @typescript-eslint/no-explicit-any
const rootReducer = combineReducers<RootState, any>(baseReducers);

export default rootReducer;<|MERGE_RESOLUTION|>--- conflicted
+++ resolved
@@ -177,12 +177,9 @@
   banners: bannersReducer,
   card: cardReducer,
   confirmationMetrics: confirmationMetricsReducer,
-<<<<<<< HEAD
-=======
   ///: BEGIN:ONLY_INCLUDE_IF(sample-feature)
   sampleCounter: sampleCounterReducer,
   ///: END:ONLY_INCLUDE_IF
->>>>>>> d5ca588d
   qrKeyringScanner: qrKeyringScannerReducer,
   cronjobController: cronjobControllerReducer,
   rewards: rewardsReducer,
