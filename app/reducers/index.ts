import bookmarksReducer from './bookmarks';
import browserReducer from './browser';
import engineReducer from '../core/redux/slices/engine';
import privacyReducer from './privacy';
import modalsReducer from './modals';
import settingsReducer from './settings';
import alertReducer from './alert';
import transactionReducer from './transaction';
import legalNoticesReducer from './legalNotices';
import userReducer, { UserState } from './user';
import wizardReducer from './wizard';
import onboardingReducer, { OnboardingState } from './onboarding';
import fiatOrders from './fiatOrders';
import swapsReducer from './swaps';
import signatureRequestReducer from './signatureRequest';
import notificationReducer from './notification';
import infuraAvailabilityReducer from './infuraAvailability';
import collectiblesReducer from './collectibles';
import navigationReducer, { NavigationState } from './navigation';
import networkOnboardReducer from './networkSelector';
import securityReducer, { SecurityState } from './security';
import { combineReducers, Reducer } from 'redux';
import experimentalSettingsReducer from './experimentalSettings';
import { EngineState } from '../core/Engine';
import rpcEventReducer from './rpcEvents';
import accountsReducer from './accounts';
import sdkReducer from './sdk';
import inpageProviderReducer from '../core/redux/slices/inpageProvider';
import confirmationMetricsReducer from '../core/redux/slices/confirmationMetrics';
import originThrottlingReducer from '../core/redux/slices/originThrottling';
import notificationsAccountsProvider from '../core/redux/slices/notifications';
import bannersReducer, { BannersState } from './banners';
import bridgeReducer from '../core/redux/slices/bridge';
<<<<<<< HEAD
=======
import performanceReducer, {
  PerformanceState,
} from '../core/redux/slices/performance';
import { isTest } from '../util/test/utils';
>>>>>>> 733bad1a

/**
 * Infer state from a reducer
 *
 * @template reducer A reducer function
 */
export type StateFromReducer<reducer> = reducer extends Reducer<
  infer State,
  // TODO: Replace "any" with type
  // eslint-disable-next-line @typescript-eslint/no-explicit-any
  any
>
  ? State
  : never;

// TODO: Convert all reducers to valid TypeScript Redux reducers, and add them
// to this type. Once that is complete, we can automatically generate this type
// using the `StateFromReducersMapObject` type from redux.
export interface RootState {
  // TODO: Replace "any" with type
  // eslint-disable-next-line @typescript-eslint/no-explicit-any
  legalNotices: any;
  // TODO: Replace "any" with type
  // eslint-disable-next-line @typescript-eslint/no-explicit-any
  collectibles: any;
  engine: { backgroundState: EngineState };
  // TODO: Replace "any" with type
  // eslint-disable-next-line @typescript-eslint/no-explicit-any
  privacy: any;
  // TODO: Replace "any" with type
  // eslint-disable-next-line @typescript-eslint/no-explicit-any
  bookmarks: any;
  // TODO: Replace "any" with type
  // eslint-disable-next-line @typescript-eslint/no-explicit-any
  browser: any;
  // TODO: Replace "any" with type
  // eslint-disable-next-line @typescript-eslint/no-explicit-any
  modals: any;
  // TODO: Replace "any" with type
  // eslint-disable-next-line @typescript-eslint/no-explicit-any
  settings: any;
  // TODO: Replace "any" with type
  // eslint-disable-next-line @typescript-eslint/no-explicit-any
  alert: any;
  // TODO: Replace "any" with type
  // eslint-disable-next-line @typescript-eslint/no-explicit-any
  transaction: any;
  user: UserState;
  // TODO: Replace "any" with type
  // eslint-disable-next-line @typescript-eslint/no-explicit-any
  wizard: any;
  onboarding: OnboardingState;
  // TODO: Replace "any" with type
  // eslint-disable-next-line @typescript-eslint/no-explicit-any
  notification: any;
  // TODO: Replace "any" with type
  // eslint-disable-next-line @typescript-eslint/no-explicit-any
  swaps: any;
  fiatOrders: StateFromReducer<typeof fiatOrders>;
  // TODO: Replace "any" with type
  // eslint-disable-next-line @typescript-eslint/no-explicit-any
  infuraAvailability: any;
  navigation: NavigationState;
  // The networkOnboarded reducer is TypeScript but not yet a valid reducer
  // TODO: Replace "any" with type
  // eslint-disable-next-line @typescript-eslint/no-explicit-any
  networkOnboarded: any;
  security: SecurityState;
  sdk: StateFromReducer<typeof sdkReducer>;
  // The experimentalSettings reducer is TypeScript but not yet a valid reducer
  // TODO: Replace "any" with type
  // eslint-disable-next-line @typescript-eslint/no-explicit-any
  experimentalSettings: any;
  // TODO: Replace "any" with type
  // eslint-disable-next-line @typescript-eslint/no-explicit-any
  signatureRequest: any;
  // TODO: Replace "any" with type
  // eslint-disable-next-line @typescript-eslint/no-explicit-any
  rpcEvents: any;
  // TODO: Replace "any" with type
  // eslint-disable-next-line @typescript-eslint/no-explicit-any
  accounts: any;
  inpageProvider: StateFromReducer<typeof inpageProviderReducer>;
  confirmationMetrics: StateFromReducer<typeof confirmationMetricsReducer>;
  originThrottling: StateFromReducer<typeof originThrottlingReducer>;
  notifications: StateFromReducer<typeof notificationsAccountsProvider>;
  bridge: StateFromReducer<typeof bridgeReducer>;
  banners: BannersState;
<<<<<<< HEAD
=======
  performance?: PerformanceState;
>>>>>>> 733bad1a
}

const baseReducers = {
  legalNotices: legalNoticesReducer,
  collectibles: collectiblesReducer,
  // TODO: Replace "any" with type
  // eslint-disable-next-line @typescript-eslint/no-explicit-any
  engine: engineReducer as any,
  privacy: privacyReducer,
  bookmarks: bookmarksReducer,
  browser: browserReducer,
  modals: modalsReducer,
  settings: settingsReducer,
  alert: alertReducer,
  transaction: transactionReducer,
  user: userReducer,
  wizard: wizardReducer,
  onboarding: onboardingReducer,
  notification: notificationReducer,
  signatureRequest: signatureRequestReducer,
  swaps: swapsReducer,
  fiatOrders,
  infuraAvailability: infuraAvailabilityReducer,
  navigation: navigationReducer,
  networkOnboarded: networkOnboardReducer,
  security: securityReducer,
  sdk: sdkReducer,
  experimentalSettings: experimentalSettingsReducer,
  rpcEvents: rpcEventReducer,
  accounts: accountsReducer,
  inpageProvider: inpageProviderReducer,
  originThrottling: originThrottlingReducer,
  notifications: notificationsAccountsProvider,
  bridge: bridgeReducer,
  banners: bannersReducer,
  confirmationMetrics: confirmationMetricsReducer,
<<<<<<< HEAD
});
=======
};

if (isTest) {
  // @ts-expect-error - it's expected to not exist, it should only exist in not production environments
  baseReducers.performance = performanceReducer;
}

// TODO: Fix the Action type. It's set to `any` now because some of the
// TypeScript reducers have invalid actions
// TODO: Replace "any" with type
// eslint-disable-next-line @typescript-eslint/no-explicit-any
const rootReducer = combineReducers<RootState, any>(baseReducers);
>>>>>>> 733bad1a

export default rootReducer;<|MERGE_RESOLUTION|>--- conflicted
+++ resolved
@@ -31,13 +31,10 @@
 import notificationsAccountsProvider from '../core/redux/slices/notifications';
 import bannersReducer, { BannersState } from './banners';
 import bridgeReducer from '../core/redux/slices/bridge';
-<<<<<<< HEAD
-=======
 import performanceReducer, {
   PerformanceState,
 } from '../core/redux/slices/performance';
 import { isTest } from '../util/test/utils';
->>>>>>> 733bad1a
 
 /**
  * Infer state from a reducer
@@ -126,10 +123,7 @@
   notifications: StateFromReducer<typeof notificationsAccountsProvider>;
   bridge: StateFromReducer<typeof bridgeReducer>;
   banners: BannersState;
-<<<<<<< HEAD
-=======
   performance?: PerformanceState;
->>>>>>> 733bad1a
 }
 
 const baseReducers = {
@@ -166,9 +160,6 @@
   bridge: bridgeReducer,
   banners: bannersReducer,
   confirmationMetrics: confirmationMetricsReducer,
-<<<<<<< HEAD
-});
-=======
 };
 
 if (isTest) {
@@ -181,6 +172,5 @@
 // TODO: Replace "any" with type
 // eslint-disable-next-line @typescript-eslint/no-explicit-any
 const rootReducer = combineReducers<RootState, any>(baseReducers);
->>>>>>> 733bad1a
 
 export default rootReducer;