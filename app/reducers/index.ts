--- conflicted
+++ resolved
@@ -174,12 +174,9 @@
   banners: bannersReducer,
   card: cardReducer,
   confirmationMetrics: confirmationMetricsReducer,
-<<<<<<< HEAD
-=======
   ///: BEGIN:ONLY_INCLUDE_IF(sample-feature)
   sampleCounter: sampleCounterReducer,
   ///: END:ONLY_INCLUDE_IF
->>>>>>> 338177c4
   qrKeyringScanner: qrKeyringScannerReducer,
   cronjobController: cronjobControllerReducer,
   rewards: rewardsReducer,
