import bookmarksReducer from './bookmarks';
import browserReducer from './browser';
import engineReducer from '../core/redux/slices/engine';
import privacyReducer from './privacy';
import modalsReducer from './modals';
import settingsReducer from './settings';
import alertReducer from './alert';
import transactionReducer from './transaction';
import legalNoticesReducer from './legalNotices';
import userReducer from './user';
import wizardReducer from './wizard';
import onboardingReducer from './onboarding';
import fiatOrders from './fiatOrders';
import swapsReducer from './swaps';
import signatureRequestReducer from './signatureRequest';
import notificationReducer from './notification';
import infuraAvailabilityReducer from './infuraAvailability';
import collectiblesReducer from './collectibles';
import navigationReducer from './navigation';
import networkOnboardReducer from './networkSelector';
import securityReducer from './security';
import { combineReducers, Reducer } from 'redux';
import experimentalSettingsReducer from './experimentalSettings';
import { EngineState } from '../core/Engine';
import rpcEventReducer from './rpcEvents';
import accountsReducer from './accounts';
import sdkReducer from './sdk';
import inpageProviderReducer from '../core/redux/slices/inpageProvider';
import pushNotificationsReducer from './pushNotifications';
import smartTransactionsReducer from '../core/redux/slices/smartTransactions';
import transactionMetricsReducer from '../core/redux/slices/transactionMetrics';

/**
 * Infer state from a reducer
 *
 * @template reducer A reducer function
 */
export type StateFromReducer<reducer> = reducer extends Reducer<
  infer State,
  // TODO: Replace "any" with type
  // eslint-disable-next-line @typescript-eslint/no-explicit-any
  any
>
  ? State
  : never;

// TODO: Convert all reducers to valid TypeScript Redux reducers, and add them
// to this type. Once that is complete, we can automatically generate this type
// using the `StateFromReducersMapObject` type from redux.
export interface RootState {
  // TODO: Replace "any" with type
  // eslint-disable-next-line @typescript-eslint/no-explicit-any
  legalNotices: any;
  // TODO: Replace "any" with type
  // eslint-disable-next-line @typescript-eslint/no-explicit-any
  collectibles: any;
  engine: { backgroundState: EngineState | Record<string, never> };
  // TODO: Replace "any" with type
  // eslint-disable-next-line @typescript-eslint/no-explicit-any
  privacy: any;
  // TODO: Replace "any" with type
  // eslint-disable-next-line @typescript-eslint/no-explicit-any
  bookmarks: any;
  // TODO: Replace "any" with type
  // eslint-disable-next-line @typescript-eslint/no-explicit-any
  browser: any;
  // TODO: Replace "any" with type
  // eslint-disable-next-line @typescript-eslint/no-explicit-any
  modals: any;
  // TODO: Replace "any" with type
  // eslint-disable-next-line @typescript-eslint/no-explicit-any
  settings: any;
  // TODO: Replace "any" with type
  // eslint-disable-next-line @typescript-eslint/no-explicit-any
  alert: any;
  // TODO: Replace "any" with type
  // eslint-disable-next-line @typescript-eslint/no-explicit-any
  transaction: any;
  smartTransactions: StateFromReducer<typeof smartTransactionsReducer>;
  // TODO: Replace "any" with type
  // eslint-disable-next-line @typescript-eslint/no-explicit-any
  user: any;
  // TODO: Replace "any" with type
  // eslint-disable-next-line @typescript-eslint/no-explicit-any
  wizard: any;
  // TODO: Replace "any" with type
  // eslint-disable-next-line @typescript-eslint/no-explicit-any
  onboarding: any;
  // TODO: Replace "any" with type
  // eslint-disable-next-line @typescript-eslint/no-explicit-any
  notification: any;
<<<<<<< HEAD
  pushNotifications: any;
=======
  // TODO: Replace "any" with type
  // eslint-disable-next-line @typescript-eslint/no-explicit-any
>>>>>>> 7cf6299c
  swaps: any;
  fiatOrders: StateFromReducer<typeof fiatOrders>;
  // TODO: Replace "any" with type
  // eslint-disable-next-line @typescript-eslint/no-explicit-any
  infuraAvailability: any;
  // The navigation reducer is TypeScript but not yet a valid reducer
  // TODO: Replace "any" with type
  // eslint-disable-next-line @typescript-eslint/no-explicit-any
  navigation: any;
  // The networkOnboarded reducer is TypeScript but not yet a valid reducer
  // TODO: Replace "any" with type
  // eslint-disable-next-line @typescript-eslint/no-explicit-any
  networkOnboarded: any;
  security: StateFromReducer<typeof securityReducer>;
  sdk: StateFromReducer<typeof sdkReducer>;
  // The experimentalSettings reducer is TypeScript but not yet a valid reducer
  // TODO: Replace "any" with type
  // eslint-disable-next-line @typescript-eslint/no-explicit-any
  experimentalSettings: any;
  // TODO: Replace "any" with type
  // eslint-disable-next-line @typescript-eslint/no-explicit-any
  signatureRequest: any;
  // TODO: Replace "any" with type
  // eslint-disable-next-line @typescript-eslint/no-explicit-any
  rpcEvents: any;
  // TODO: Replace "any" with type
  // eslint-disable-next-line @typescript-eslint/no-explicit-any
  accounts: any;
  inpageProvider: StateFromReducer<typeof inpageProviderReducer>;
  transactionMetrics: StateFromReducer<typeof transactionMetricsReducer>;
}

// TODO: Fix the Action type. It's set to `any` now because some of the
// TypeScript reducers have invalid actions
// TODO: Replace "any" with type
// eslint-disable-next-line @typescript-eslint/no-explicit-any
const rootReducer = combineReducers<RootState, any>({
  legalNotices: legalNoticesReducer,
  collectibles: collectiblesReducer,
  // TODO: Replace "any" with type
  // eslint-disable-next-line @typescript-eslint/no-explicit-any
  engine: engineReducer as any,
  privacy: privacyReducer,
  bookmarks: bookmarksReducer,
  browser: browserReducer,
  modals: modalsReducer,
  settings: settingsReducer,
  alert: alertReducer,
  transaction: transactionReducer,
  smartTransactions: smartTransactionsReducer,
  user: userReducer,
  wizard: wizardReducer,
  onboarding: onboardingReducer,
  notification: notificationReducer,
  pushNotifications: pushNotificationsReducer,
  signatureRequest: signatureRequestReducer,
  swaps: swapsReducer,
  fiatOrders,
  infuraAvailability: infuraAvailabilityReducer,
  navigation: navigationReducer,
  networkOnboarded: networkOnboardReducer,
  security: securityReducer,
  sdk: sdkReducer,
  experimentalSettings: experimentalSettingsReducer,
  rpcEvents: rpcEventReducer,
  accounts: accountsReducer,
  inpageProvider: inpageProviderReducer,
  transactionMetrics: transactionMetricsReducer,
});

export default rootReducer;<|MERGE_RESOLUTION|>--- conflicted
+++ resolved
@@ -89,12 +89,7 @@
   // TODO: Replace "any" with type
   // eslint-disable-next-line @typescript-eslint/no-explicit-any
   notification: any;
-<<<<<<< HEAD
   pushNotifications: any;
-=======
-  // TODO: Replace "any" with type
-  // eslint-disable-next-line @typescript-eslint/no-explicit-any
->>>>>>> 7cf6299c
   swaps: any;
   fiatOrders: StateFromReducer<typeof fiatOrders>;
   // TODO: Replace "any" with type
