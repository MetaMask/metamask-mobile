--- conflicted
+++ resolved
@@ -20,12 +20,8 @@
 import { combineReducers, Reducer } from 'redux';
 import experimentalSettingsReducer from './experimentalSettings';
 import { EngineState } from '../core/Engine';
-<<<<<<< HEAD
 import rpcEventReducer from './rpcEvents';
 import accountsReducer from './accounts';
-
-=======
->>>>>>> 7ab69f42
 /**
  * Infer state from a reducer
  *
