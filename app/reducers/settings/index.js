--- conflicted
+++ resolved
@@ -4,11 +4,7 @@
   searchEngine: AppConstants.DEFAULT_SEARCH_ENGINE,
   primaryCurrency: 'ETH',
   lockTime: -1, // Disabled by default
-<<<<<<< HEAD
-  useBlockieIcon: true,
-=======
   useBlockieIcon: false,
->>>>>>> 91d8e525
   hideZeroBalanceTokens: false,
 };
 
