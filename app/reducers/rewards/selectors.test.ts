import { renderHook } from '@testing-library/react-hooks';
import { useSelector } from 'react-redux';
import {
  selectActiveTab,
  selectReferralCode,
  selectBalanceTotal,
  selectReferralCount,
  selectCurrentTier,
  selectNextTier,
  selectNextTierPointsNeeded,
  selectBalanceRefereePortion,
  selectBalanceUpdatedAt,
  selectSeasonStatusLoading,
  selectSeasonStatusError,
  selectSeasonId,
  selectSeasonName,
  selectSeasonStartDate,
  selectSeasonEndDate,
  selectSeasonTiers,
  selectOnboardingActiveStep,
  selectOnboardingReferralCode,
  selectGeoLocation,
  selectOptinAllowedForGeo,
  selectOptinAllowedForGeoLoading,
  selectOptinAllowedForGeoError,
  selectReferralDetailsLoading,
  selectReferralDetailsError,
  selectCandidateSubscriptionId,
  selectHideUnlinkedAccountsBanner,
  selectHideCurrentAccountNotOptedInBannerArray,
  selectActiveBoosts,
  selectActiveBoostsLoading,
  selectActiveBoostsError,
  selectUnlockedRewards,
  selectUnlockedRewardLoading,
  selectUnlockedRewardError,
  selectSeasonRewardById,
  selectPointsEvents,
} from './selectors';
import { OnboardingStep } from './types';
import {
  RewardDto,
  SeasonTierDto,
  PointsEventDto,
} from '../../core/Engine/controllers/rewards-controller/types';
import { RootState } from '..';
import { RewardsState, AccountOptInBannerInfoStatus } from '.';

// Mock react-redux
jest.mock('react-redux', () => ({
  useSelector: jest.fn(),
}));

const mockedUseSelector = useSelector as jest.MockedFunction<
  typeof useSelector
>;

describe('Rewards selectors', () => {
  // Helper function to create mock root state
  const createMockRootState = (
    rewardsState: Partial<RewardsState>,
  ): RootState => ({ rewards: rewardsState } as RootState);

  beforeEach(() => {
    jest.clearAllMocks();
  });

  describe('selectActiveTab', () => {
    it('returns null when activeTab is null', () => {
      const mockState = { rewards: { activeTab: null } };
      mockedUseSelector.mockImplementation((selector) => selector(mockState));

      const { result } = renderHook(() => useSelector(selectActiveTab));
      expect(result.current).toBeNull();
    });

    it('returns overview tab when set', () => {
      const mockState = { rewards: { activeTab: 'overview' as const } };
      mockedUseSelector.mockImplementation((selector) => selector(mockState));

      const { result } = renderHook(() => useSelector(selectActiveTab));
      expect(result.current).toBe('overview');
    });

    it('returns activity tab when set', () => {
      const mockState = { rewards: { activeTab: 'activity' as const } };
      mockedUseSelector.mockImplementation((selector) => selector(mockState));

      const { result } = renderHook(() => useSelector(selectActiveTab));
      expect(result.current).toBe('activity');
    });

    it('returns levels tab when set', () => {
      const mockState = { rewards: { activeTab: 'levels' as const } };
      mockedUseSelector.mockImplementation((selector) => selector(mockState));

      const { result } = renderHook(() => useSelector(selectActiveTab));
      expect(result.current).toBe('levels');
    });
  });

  describe('selectReferralCode', () => {
    it('returns null when referral code is not set', () => {
      const mockState = { rewards: { referralCode: null } };
      mockedUseSelector.mockImplementation((selector) => selector(mockState));

      const { result } = renderHook(() => useSelector(selectReferralCode));
      expect(result.current).toBeNull();
    });

    it('returns referral code when set', () => {
      const mockState = { rewards: { referralCode: 'ABC123' } };
      mockedUseSelector.mockImplementation((selector) => selector(mockState));

      const { result } = renderHook(() => useSelector(selectReferralCode));
      expect(result.current).toBe('ABC123');
    });
  });

  describe('selectBalanceTotal', () => {
    it('returns null when balance total is null', () => {
      const mockState = { rewards: { balanceTotal: null } };
      mockedUseSelector.mockImplementation((selector) => selector(mockState));

      const { result } = renderHook(() => useSelector(selectBalanceTotal));
      expect(result.current).toBeNull();
    });

    it('returns balance total when set', () => {
      const mockState = { rewards: { balanceTotal: 1500.75 } };
      mockedUseSelector.mockImplementation((selector) => selector(mockState));

      const { result } = renderHook(() => useSelector(selectBalanceTotal));
      expect(result.current).toBe(1500.75);
    });

    it('returns zero balance when set to zero', () => {
      const mockState = { rewards: { balanceTotal: 0 } };
      mockedUseSelector.mockImplementation((selector) => selector(mockState));

      const { result } = renderHook(() => useSelector(selectBalanceTotal));
      expect(result.current).toBe(0);
    });
  });

  describe('selectReferralCount', () => {
    it('returns referee count', () => {
      const mockState = { rewards: { refereeCount: 5 } };
      mockedUseSelector.mockImplementation((selector) => selector(mockState));

      const { result } = renderHook(() => useSelector(selectReferralCount));
      expect(result.current).toBe(5);
    });

    it('returns zero when no referrals', () => {
      const mockState = { rewards: { refereeCount: 0 } };
      mockedUseSelector.mockImplementation((selector) => selector(mockState));

      const { result } = renderHook(() => useSelector(selectReferralCount));
      expect(result.current).toBe(0);
    });
  });

  describe('selectCurrentTier', () => {
    it('returns null when current tier is not set', () => {
      const mockState = { rewards: { currentTier: null } };
      mockedUseSelector.mockImplementation((selector) => selector(mockState));

      const { result } = renderHook(() => useSelector(selectCurrentTier));
      expect(result.current).toBeNull();
    });

    it('returns current tier when set', () => {
      const mockTier: SeasonTierDto = {
        id: 'tier1',
        name: 'Bronze',
        pointsNeeded: 100,
        image: {
          lightModeUrl: 'https://example.com/bronze-light.png',
          darkModeUrl: 'https://example.com/bronze-dark.png',
        },
        levelNumber: '1',
        rewards: [],
      };
      const mockState = { rewards: { currentTier: mockTier } };
      mockedUseSelector.mockImplementation((selector) => selector(mockState));

      const { result } = renderHook(() => useSelector(selectCurrentTier));
      expect(result.current).toEqual(mockTier);
    });
  });

  describe('selectNextTier', () => {
    it('returns null when next tier is not set', () => {
      const mockState = { rewards: { nextTier: null } };
      mockedUseSelector.mockImplementation((selector) => selector(mockState));

      const { result } = renderHook(() => useSelector(selectNextTier));
      expect(result.current).toBeNull();
    });

    it('returns next tier when set', () => {
      const mockTier: SeasonTierDto = {
        id: 'tier2',
        name: 'Silver',
        pointsNeeded: 500,
        image: {
          lightModeUrl: 'https://example.com/silver-light.png',
          darkModeUrl: 'https://example.com/silver-dark.png',
        },
        levelNumber: '2',
        rewards: [],
      };
      const mockState = { rewards: { nextTier: mockTier } };
      mockedUseSelector.mockImplementation((selector) => selector(mockState));

      const { result } = renderHook(() => useSelector(selectNextTier));
      expect(result.current).toEqual(mockTier);
    });
  });

  describe('selectNextTierPointsNeeded', () => {
    it('returns null when points needed is not set', () => {
      const mockState = { rewards: { nextTierPointsNeeded: null } };
      mockedUseSelector.mockImplementation((selector) => selector(mockState));

      const { result } = renderHook(() =>
        useSelector(selectNextTierPointsNeeded),
      );
      expect(result.current).toBeNull();
    });

    it('returns points needed when set', () => {
      const mockState = { rewards: { nextTierPointsNeeded: 250 } };
      mockedUseSelector.mockImplementation((selector) => selector(mockState));

      const { result } = renderHook(() =>
        useSelector(selectNextTierPointsNeeded),
      );
      expect(result.current).toBe(250);
    });

    it('returns zero points needed when set to zero', () => {
      const mockState = { rewards: { nextTierPointsNeeded: 0 } };
      mockedUseSelector.mockImplementation((selector) => selector(mockState));

      const { result } = renderHook(() =>
        useSelector(selectNextTierPointsNeeded),
      );
      expect(result.current).toBe(0);
    });
  });

  describe('selectBalanceRefereePortion', () => {
    it('returns null when referee portion is null', () => {
      const mockState = { rewards: { balanceRefereePortion: null } };
      mockedUseSelector.mockImplementation((selector) => selector(mockState));

      const { result } = renderHook(() =>
        useSelector(selectBalanceRefereePortion),
      );
      expect(result.current).toBeNull();
    });

    it('returns referee portion when set', () => {
      const mockState = { rewards: { balanceRefereePortion: 750.5 } };
      mockedUseSelector.mockImplementation((selector) => selector(mockState));

      const { result } = renderHook(() =>
        useSelector(selectBalanceRefereePortion),
      );
      expect(result.current).toBe(750.5);
    });

    it('returns zero referee portion when set to zero', () => {
      const mockState = { rewards: { balanceRefereePortion: 0 } };
      mockedUseSelector.mockImplementation((selector) => selector(mockState));

      const { result } = renderHook(() =>
        useSelector(selectBalanceRefereePortion),
      );
      expect(result.current).toBe(0);
    });
  });

  describe('selectBalanceUpdatedAt', () => {
    it('returns null when balance updated at is not set', () => {
      const mockState = { rewards: { balanceUpdatedAt: null } };
      mockedUseSelector.mockImplementation((selector) => selector(mockState));

      const { result } = renderHook(() => useSelector(selectBalanceUpdatedAt));
      expect(result.current).toBeNull();
    });

    it('returns balance updated at date when set', () => {
      const mockDate = new Date('2024-01-15T10:30:00Z');
      const mockState = { rewards: { balanceUpdatedAt: mockDate } };
      mockedUseSelector.mockImplementation((selector) => selector(mockState));

      const { result } = renderHook(() => useSelector(selectBalanceUpdatedAt));
      expect(result.current).toEqual(mockDate);
    });
  });

  describe('selectSeasonStatusLoading', () => {
    it('returns false when season status is not loading', () => {
      const mockState = { rewards: { seasonStatusLoading: false } };
      mockedUseSelector.mockImplementation((selector) => selector(mockState));

      const { result } = renderHook(() =>
        useSelector(selectSeasonStatusLoading),
      );
      expect(result.current).toBe(false);
    });

    it('returns true when season status is loading', () => {
      const mockState = { rewards: { seasonStatusLoading: true } };
      mockedUseSelector.mockImplementation((selector) => selector(mockState));

      const { result } = renderHook(() =>
        useSelector(selectSeasonStatusLoading),
      );
      expect(result.current).toBe(true);
    });
  });

  describe('selectSeasonStatusError', () => {
    it('returns null when no season status error is set', () => {
      const mockState = { rewards: { seasonStatusError: null } };
      mockedUseSelector.mockImplementation((selector) => selector(mockState));

      const { result } = renderHook(() => useSelector(selectSeasonStatusError));
      expect(result.current).toBeNull();
    });

    it('returns error message when season status error is set', () => {
      const errorMessage = 'Failed to fetch season status';
      const mockState = { rewards: { seasonStatusError: errorMessage } };
      mockedUseSelector.mockImplementation((selector) => selector(mockState));

      const { result } = renderHook(() => useSelector(selectSeasonStatusError));
      expect(result.current).toBe(errorMessage);
    });

    it('returns timeout error message', () => {
      const timeoutError = 'Request timed out while fetching season status';
      const mockState = { rewards: { seasonStatusError: timeoutError } };
      mockedUseSelector.mockImplementation((selector) => selector(mockState));

      const { result } = renderHook(() => useSelector(selectSeasonStatusError));
      expect(result.current).toBe(timeoutError);
    });

    it('returns API error message', () => {
      const apiError = 'API returned 500: Internal server error';
      const mockState = { rewards: { seasonStatusError: apiError } };
      mockedUseSelector.mockImplementation((selector) => selector(mockState));

      const { result } = renderHook(() => useSelector(selectSeasonStatusError));
      expect(result.current).toBe(apiError);
    });

    it('returns network error message', () => {
      const networkError = 'Network connection failed';
      const mockState = { rewards: { seasonStatusError: networkError } };
      mockedUseSelector.mockImplementation((selector) => selector(mockState));

      const { result } = renderHook(() => useSelector(selectSeasonStatusError));
      expect(result.current).toBe(networkError);
    });

    it('returns undefined when season status error is undefined', () => {
      const mockState = { rewards: { seasonStatusError: undefined } };
      mockedUseSelector.mockImplementation((selector) => selector(mockState));

      const { result } = renderHook(() => useSelector(selectSeasonStatusError));
      expect(result.current).toBeUndefined();
    });
  });

  describe('selectSeasonId', () => {
    it('returns null when season ID is not set', () => {
      const mockState = { rewards: { seasonId: null } };
      mockedUseSelector.mockImplementation((selector) => selector(mockState));

      const { result } = renderHook(() => useSelector(selectSeasonId));
      expect(result.current).toBeNull();
    });

    it('returns undefined when season ID is undefined', () => {
      const mockState = { rewards: { seasonId: undefined } };
      mockedUseSelector.mockImplementation((selector) => selector(mockState));

      const { result } = renderHook(() => useSelector(selectSeasonId));
      expect(result.current).toBeUndefined();
    });

    it('returns season ID when set', () => {
      const mockState = { rewards: { seasonId: 'season-2024-summer' } };
      mockedUseSelector.mockImplementation((selector) => selector(mockState));

      const { result } = renderHook(() => useSelector(selectSeasonId));
      expect(result.current).toBe('season-2024-summer');
    });

    it('returns numeric season ID when set as number', () => {
      const mockState = { rewards: { seasonId: 123 } };
      mockedUseSelector.mockImplementation((selector) => selector(mockState));

      const { result } = renderHook(() => useSelector(selectSeasonId));
      expect(result.current).toBe(123);
    });
  });

  describe('selectSeasonName', () => {
    it('returns null when season name is not set', () => {
      const mockState = { rewards: { seasonName: null } };
      mockedUseSelector.mockImplementation((selector) => selector(mockState));

      const { result } = renderHook(() => useSelector(selectSeasonName));
      expect(result.current).toBeNull();
    });

    it('returns season name when set', () => {
      const mockState = { rewards: { seasonName: 'Summer 2024' } };
      mockedUseSelector.mockImplementation((selector) => selector(mockState));

      const { result } = renderHook(() => useSelector(selectSeasonName));
      expect(result.current).toBe('Summer 2024');
    });
  });

  describe('selectSeasonStartDate', () => {
    it('returns null when season start date is not set', () => {
      const mockState = { rewards: { seasonStartDate: null } };
      mockedUseSelector.mockImplementation((selector) => selector(mockState));

      const { result } = renderHook(() => useSelector(selectSeasonStartDate));
      expect(result.current).toBeNull();
    });

    it('returns season start date when set', () => {
      const mockDate = new Date('2024-06-01T00:00:00Z');
      const mockState = { rewards: { seasonStartDate: mockDate } };
      mockedUseSelector.mockImplementation((selector) => selector(mockState));

      const { result } = renderHook(() => useSelector(selectSeasonStartDate));
      expect(result.current).toEqual(mockDate);
    });
  });

  describe('selectSeasonEndDate', () => {
    it('returns null when season end date is not set', () => {
      const mockState = { rewards: { seasonEndDate: null } };
      mockedUseSelector.mockImplementation((selector) => selector(mockState));

      const { result } = renderHook(() => useSelector(selectSeasonEndDate));
      expect(result.current).toBeNull();
    });

    it('returns season end date when set', () => {
      const mockDate = new Date('2024-08-31T23:59:59Z');
      const mockState = { rewards: { seasonEndDate: mockDate } };
      mockedUseSelector.mockImplementation((selector) => selector(mockState));

      const { result } = renderHook(() => useSelector(selectSeasonEndDate));
      expect(result.current).toEqual(mockDate);
    });
  });

  describe('selectSeasonTiers', () => {
    it('returns empty array when season tiers are not set', () => {
      const mockState = { rewards: { seasonTiers: [] } };
      mockedUseSelector.mockImplementation((selector) => selector(mockState));

      const { result } = renderHook(() => useSelector(selectSeasonTiers));
      expect(result.current).toEqual([]);
    });

    it('returns season tiers when set', () => {
      const mockTiers: SeasonTierDto[] = [
        {
          id: 'bronze',
          name: 'Bronze',
          pointsNeeded: 100,
          image: {
            lightModeUrl: 'https://example.com/bronze-light.png',
            darkModeUrl: 'https://example.com/bronze-dark.png',
          },
          levelNumber: '1',
          rewards: [],
        },
        {
          id: 'silver',
          name: 'Silver',
          pointsNeeded: 500,
          image: {
            lightModeUrl: 'https://example.com/silver-light.png',
            darkModeUrl: 'https://example.com/silver-dark.png',
          },
          levelNumber: '2',
          rewards: [],
        },
        {
          id: 'gold',
          name: 'Gold',
          pointsNeeded: 1000,
          image: {
            lightModeUrl: 'https://example.com/gold-light.png',
            darkModeUrl: 'https://example.com/gold-dark.png',
          },
          levelNumber: '3',
          rewards: [],
        },
      ];
      const mockState = { rewards: { seasonTiers: mockTiers } };
      mockedUseSelector.mockImplementation((selector) => selector(mockState));

      const { result } = renderHook(() => useSelector(selectSeasonTiers));
      expect(result.current).toEqual(mockTiers);
    });
  });

  describe('selectOnboardingActiveStep', () => {
    it('returns INTRO step when set', () => {
      const mockState = {
        rewards: { onboardingActiveStep: OnboardingStep.INTRO },
      };
      mockedUseSelector.mockImplementation((selector) => selector(mockState));

      const { result } = renderHook(() =>
        useSelector(selectOnboardingActiveStep),
      );
      expect(result.current).toBe(OnboardingStep.INTRO);
    });

    it('returns STEP_1 when set', () => {
      const mockState = {
        rewards: { onboardingActiveStep: OnboardingStep.STEP_1 },
      };
      mockedUseSelector.mockImplementation((selector) => selector(mockState));

      const { result } = renderHook(() =>
        useSelector(selectOnboardingActiveStep),
      );
      expect(result.current).toBe(OnboardingStep.STEP_1);
    });

    it('returns STEP_2 when set', () => {
      const mockState = {
        rewards: { onboardingActiveStep: OnboardingStep.STEP_2 },
      };
      mockedUseSelector.mockImplementation((selector) => selector(mockState));

      const { result } = renderHook(() =>
        useSelector(selectOnboardingActiveStep),
      );
      expect(result.current).toBe(OnboardingStep.STEP_2);
    });

    it('returns STEP_3 when set', () => {
      const mockState = {
        rewards: { onboardingActiveStep: OnboardingStep.STEP_3 },
      };
      mockedUseSelector.mockImplementation((selector) => selector(mockState));

      const { result } = renderHook(() =>
        useSelector(selectOnboardingActiveStep),
      );
      expect(result.current).toBe(OnboardingStep.STEP_3);
    });

    it('returns STEP_4 when set', () => {
      const mockState = {
        rewards: { onboardingActiveStep: OnboardingStep.STEP_4 },
      };
      mockedUseSelector.mockImplementation((selector) => selector(mockState));

      const { result } = renderHook(() =>
        useSelector(selectOnboardingActiveStep),
      );
      expect(result.current).toBe(OnboardingStep.STEP_4);
    });
  });

  describe('selectOnboardingReferralCode', () => {
    it('returns null when onboarding referral code is not set', () => {
      const mockState = { rewards: { onboardingReferralCode: null } };
      mockedUseSelector.mockImplementation((selector) => selector(mockState));

      const { result } = renderHook(() =>
        useSelector(selectOnboardingReferralCode),
      );
      expect(result.current).toBeNull();
    });

    it('returns onboarding referral code when set', () => {
      const mockState = { rewards: { onboardingReferralCode: 'ONBOARD123' } };
      mockedUseSelector.mockImplementation((selector) => selector(mockState));

      const { result } = renderHook(() =>
        useSelector(selectOnboardingReferralCode),
      );
      expect(result.current).toBe('ONBOARD123');
    });

    it('returns empty string when onboarding referral code is empty', () => {
      const mockState = { rewards: { onboardingReferralCode: '' } };
      mockedUseSelector.mockImplementation((selector) => selector(mockState));

      const { result } = renderHook(() =>
        useSelector(selectOnboardingReferralCode),
      );
      expect(result.current).toBe('');
    });

    it('handles state changes correctly', () => {
      const mockState = { rewards: { onboardingReferralCode: null } };
      mockedUseSelector.mockImplementation((selector) => selector(mockState));

      const { result, rerender } = renderHook(() =>
        useSelector(selectOnboardingReferralCode),
      );
      expect(result.current).toBeNull();

      // Simulate state change: update onboardingReferralCode to a string
      const updatedState = {
        rewards: { onboardingReferralCode: 'UPDATED456' },
      };
      mockedUseSelector.mockImplementation((selector) =>
        selector(updatedState),
      );
      rerender();
      expect(result.current).toBe('UPDATED456');
    });
  });

  describe('selectGeoLocation', () => {
    it('returns null when geo location is not set', () => {
      const mockState = { rewards: { geoLocation: null } };
      mockedUseSelector.mockImplementation((selector) => selector(mockState));

      const { result } = renderHook(() => useSelector(selectGeoLocation));
      expect(result.current).toBeNull();
    });

    it('returns geo location when set', () => {
      const mockState = { rewards: { geoLocation: 'US' } };
      mockedUseSelector.mockImplementation((selector) => selector(mockState));

      const { result } = renderHook(() => useSelector(selectGeoLocation));
      expect(result.current).toBe('US');
    });
  });

  describe('selectOptinAllowedForGeo', () => {
    it('returns false when opt-in is not allowed for geo', () => {
      const mockState = { rewards: { optinAllowedForGeo: false } };
      mockedUseSelector.mockImplementation((selector) => selector(mockState));

      const { result } = renderHook(() =>
        useSelector(selectOptinAllowedForGeo),
      );
      expect(result.current).toBe(false);
    });

    it('returns true when opt-in is allowed for geo', () => {
      const mockState = { rewards: { optinAllowedForGeo: true } };
      mockedUseSelector.mockImplementation((selector) => selector(mockState));

      const { result } = renderHook(() =>
        useSelector(selectOptinAllowedForGeo),
      );
      expect(result.current).toBe(true);
    });
  });

  describe('selectOptinAllowedForGeoLoading', () => {
    it('returns false when geo check is not loading', () => {
      const mockState = { rewards: { optinAllowedForGeoLoading: false } };
      mockedUseSelector.mockImplementation((selector) => selector(mockState));

      const { result } = renderHook(() =>
        useSelector(selectOptinAllowedForGeoLoading),
      );
      expect(result.current).toBe(false);
    });

    it('returns true when geo check is loading', () => {
      const mockState = { rewards: { optinAllowedForGeoLoading: true } };
      mockedUseSelector.mockImplementation((selector) => selector(mockState));

      const { result } = renderHook(() =>
        useSelector(selectOptinAllowedForGeoLoading),
      );
      expect(result.current).toBe(true);
    });
  });

  describe('selectOptinAllowedForGeoError', () => {
    it('returns false when there is no geo error', () => {
      const mockState = { rewards: { optinAllowedForGeoError: false } };
      mockedUseSelector.mockImplementation((selector) => selector(mockState));

      const { result } = renderHook(() =>
        useSelector(selectOptinAllowedForGeoError),
      );
      expect(result.current).toBe(false);
    });

    it('returns true when there is a geo error', () => {
      const mockState = { rewards: { optinAllowedForGeoError: true } };
      mockedUseSelector.mockImplementation((selector) => selector(mockState));

      const { result } = renderHook(() =>
        useSelector(selectOptinAllowedForGeoError),
      );
      expect(result.current).toBe(true);
    });

    it('handles error state changes correctly', () => {
      let mockState = { rewards: { optinAllowedForGeoError: false } };
      mockedUseSelector.mockImplementation((selector) => selector(mockState));

      const { result, rerender } = renderHook(() =>
        useSelector(selectOptinAllowedForGeoError),
      );
      expect(result.current).toBe(false);

      mockState = { rewards: { optinAllowedForGeoError: true } };
      mockedUseSelector.mockImplementation((selector) => selector(mockState));
      rerender();
      expect(result.current).toBe(true);

      mockState = { rewards: { optinAllowedForGeoError: false } };
      mockedUseSelector.mockImplementation((selector) => selector(mockState));
      rerender();
      expect(result.current).toBe(false);
    });
  });

  describe('selectReferralDetailsLoading', () => {
    it('returns false when referral details are not loading', () => {
      const mockState = { rewards: { referralDetailsLoading: false } };
      mockedUseSelector.mockImplementation((selector) => selector(mockState));

      const { result } = renderHook(() =>
        useSelector(selectReferralDetailsLoading),
      );
      expect(result.current).toBe(false);
    });

    it('returns true when referral details are loading', () => {
      const mockState = { rewards: { referralDetailsLoading: true } };
      mockedUseSelector.mockImplementation((selector) => selector(mockState));

      const { result } = renderHook(() =>
        useSelector(selectReferralDetailsLoading),
      );
      expect(result.current).toBe(true);
    });
  });

  describe('selectReferralDetailsError', () => {
    it('returns false when there is no referral details error', () => {
      const mockState = { rewards: { referralDetailsError: false } };
      mockedUseSelector.mockImplementation((selector) => selector(mockState));

      const { result } = renderHook(() =>
        useSelector(selectReferralDetailsError),
      );
      expect(result.current).toBe(false);
    });

    it('returns true when there is a referral details error', () => {
      const mockState = { rewards: { referralDetailsError: true } };
      mockedUseSelector.mockImplementation((selector) => selector(mockState));

      const { result } = renderHook(() =>
        useSelector(selectReferralDetailsError),
      );
      expect(result.current).toBe(true);
    });

    it('handles error state changes correctly', () => {
      let mockState = { rewards: { referralDetailsError: false } };
      mockedUseSelector.mockImplementation((selector) => selector(mockState));

      const { result, rerender } = renderHook(() =>
        useSelector(selectReferralDetailsError),
      );
      expect(result.current).toBe(false);

      mockState = { rewards: { referralDetailsError: true } };
      mockedUseSelector.mockImplementation((selector) => selector(mockState));
      rerender();
      expect(result.current).toBe(true);

      mockState = { rewards: { referralDetailsError: false } };
      mockedUseSelector.mockImplementation((selector) => selector(mockState));
      rerender();
      expect(result.current).toBe(false);
    });
  });

  describe('selectCandidateSubscriptionId', () => {
    it('returns null when candidate subscription ID is null', () => {
      const mockState = { rewards: { candidateSubscriptionId: null } };
      mockedUseSelector.mockImplementation((selector) => selector(mockState));

      const { result } = renderHook(() =>
        useSelector(selectCandidateSubscriptionId),
      );
      expect(result.current).toBeNull();
    });

    it('returns pending when candidate subscription ID is pending', () => {
      const mockState = { rewards: { candidateSubscriptionId: 'pending' } };
      mockedUseSelector.mockImplementation((selector) => selector(mockState));

      const { result } = renderHook(() =>
        useSelector(selectCandidateSubscriptionId),
      );
      expect(result.current).toBe('pending');
    });

    it('returns error when candidate subscription ID is error', () => {
      const mockState = { rewards: { candidateSubscriptionId: 'error' } };
      mockedUseSelector.mockImplementation((selector) => selector(mockState));

      const { result } = renderHook(() =>
        useSelector(selectCandidateSubscriptionId),
      );
      expect(result.current).toBe('error');
    });

    it('returns subscription ID when set to a string', () => {
      const mockState = { rewards: { candidateSubscriptionId: 'sub-12345' } };
      mockedUseSelector.mockImplementation((selector) => selector(mockState));

      const { result } = renderHook(() =>
        useSelector(selectCandidateSubscriptionId),
      );
      expect(result.current).toBe('sub-12345');
    });
  });

  describe('selectHideUnlinkedAccountsBanner', () => {
    it('returns false when banner should be shown', () => {
      const mockState = { rewards: { hideUnlinkedAccountsBanner: false } };
      mockedUseSelector.mockImplementation((selector) => selector(mockState));

      const { result } = renderHook(() =>
        useSelector(selectHideUnlinkedAccountsBanner),
      );
      expect(result.current).toBe(false);
    });

    it('returns true when banner should be hidden', () => {
      const mockState = { rewards: { hideUnlinkedAccountsBanner: true } };
      mockedUseSelector.mockImplementation((selector) => selector(mockState));

      const { result } = renderHook(() =>
        useSelector(selectHideUnlinkedAccountsBanner),
      );
      expect(result.current).toBe(true);
    });
  });

  describe('selectHideCurrentAccountNotOptedInBannerArray', () => {
    it('returns empty array when no accounts are configured', () => {
      const mockState = { rewards: { hideCurrentAccountNotOptedInBanner: [] } };
      mockedUseSelector.mockImplementation((selector) => selector(mockState));

      const { result } = renderHook(() =>
        useSelector(selectHideCurrentAccountNotOptedInBannerArray),
      );
      expect(result.current).toEqual([]);
      expect(result.current).toHaveLength(0);
    });

    it('returns single account configuration when set', () => {
      const mockAccountConfig: AccountOptInBannerInfoStatus = {
<<<<<<< HEAD
        caipAccountId: 'eip155:1:0x123456789abcdef',
=======
        accountGroupId: 'keyring:wallet1/1',
>>>>>>> d5ca588d
        hide: true,
      };
      const mockState = {
        rewards: { hideCurrentAccountNotOptedInBanner: [mockAccountConfig] },
      };
      mockedUseSelector.mockImplementation((selector) => selector(mockState));

      const { result } = renderHook(() =>
        useSelector(selectHideCurrentAccountNotOptedInBannerArray),
      );
      expect(result.current).toEqual([mockAccountConfig]);
      expect(result.current).toHaveLength(1);
<<<<<<< HEAD
      expect(result.current?.[0]?.caipAccountId).toBe(
        'eip155:1:0x123456789abcdef',
      );
=======
      expect(result.current?.[0]?.accountGroupId).toBe('keyring:wallet1/1');
>>>>>>> d5ca588d
      expect(result.current?.[0]?.hide).toBe(true);
    });

    it('returns multiple account configurations when set', () => {
      const mockAccountConfigs: AccountOptInBannerInfoStatus[] = [
        {
<<<<<<< HEAD
          caipAccountId: 'eip155:1:0x123456789abcdef',
          hide: true,
        },
        {
          caipAccountId: 'eip155:1:0xabcdef123456789',
          hide: false,
        },
        {
          caipAccountId: 'eip155:137:0x987654321fedcba',
=======
          accountGroupId: 'keyring:wallet1/1',
          hide: true,
        },
        {
          accountGroupId: 'keyring:wallet1/2',
          hide: false,
        },
        {
          accountGroupId: 'keyring:wallet2/1',
>>>>>>> d5ca588d
          hide: true,
        },
      ];
      const mockState = {
        rewards: { hideCurrentAccountNotOptedInBanner: mockAccountConfigs },
      };
      mockedUseSelector.mockImplementation((selector) => selector(mockState));

      const { result } = renderHook(() =>
        useSelector(selectHideCurrentAccountNotOptedInBannerArray),
      );
      expect(result.current).toEqual(mockAccountConfigs);
      expect(result.current).toHaveLength(3);
      expect(result.current?.[0]?.hide).toBe(true);
      expect(result.current?.[1]?.hide).toBe(false);
      expect(result.current?.[2]?.hide).toBe(true);
    });

    it('handles mixed hide states correctly', () => {
      const mockAccountConfigs: AccountOptInBannerInfoStatus[] = [
        {
<<<<<<< HEAD
          caipAccountId: 'eip155:1:0x111111111111111',
          hide: false,
        },
        {
          caipAccountId: 'eip155:1:0x222222222222222',
          hide: true,
        },
        {
          caipAccountId: 'eip155:1:0x333333333333333',
=======
          accountGroupId: 'keyring:wallet1/1',
          hide: false,
        },
        {
          accountGroupId: 'keyring:wallet1/2',
          hide: true,
        },
        {
          accountGroupId: 'keyring:wallet1/3',
>>>>>>> d5ca588d
          hide: false,
        },
      ];
      const mockState = {
        rewards: { hideCurrentAccountNotOptedInBanner: mockAccountConfigs },
      };
      mockedUseSelector.mockImplementation((selector) => selector(mockState));

      const { result } = renderHook(() =>
        useSelector(selectHideCurrentAccountNotOptedInBannerArray),
      );
      expect(result.current).toEqual(mockAccountConfigs);
      expect(result.current?.filter((config) => config.hide)).toHaveLength(1);
      expect(result.current?.filter((config) => !config.hide)).toHaveLength(2);
    });

    it('handles state changes correctly', () => {
      let mockState = {
        rewards: {
          hideCurrentAccountNotOptedInBanner:
            [] as AccountOptInBannerInfoStatus[],
        },
      };
      mockedUseSelector.mockImplementation((selector) => selector(mockState));

      const { result, rerender } = renderHook(() =>
        useSelector(selectHideCurrentAccountNotOptedInBannerArray),
      );
      expect(result.current).toEqual([]);

      // Change state to have account configs
      const newAccountConfigs: AccountOptInBannerInfoStatus[] = [
        {
<<<<<<< HEAD
          caipAccountId: 'eip155:1:0x444444444444444',
=======
          accountGroupId: 'keyring:wallet1/4',
>>>>>>> d5ca588d
          hide: true,
        },
      ];
      mockState = {
        rewards: { hideCurrentAccountNotOptedInBanner: newAccountConfigs },
      };
      mockedUseSelector.mockImplementation((selector) => selector(mockState));
      rerender();
      expect(result.current).toEqual(newAccountConfigs);
      expect(result.current).toHaveLength(1);
    });

    it('preserves account configuration order', () => {
      const orderedConfigs: AccountOptInBannerInfoStatus[] = [
        {
<<<<<<< HEAD
          caipAccountId: 'eip155:1:0xaaa',
          hide: true,
        },
        {
          caipAccountId: 'eip155:1:0xbbb',
          hide: false,
        },
        {
          caipAccountId: 'eip155:1:0xccc',
          hide: true,
        },
        {
          caipAccountId: 'eip155:1:0xddd',
=======
          accountGroupId: 'keyring:wallet1/1',
          hide: true,
        },
        {
          accountGroupId: 'keyring:wallet1/2',
          hide: false,
        },
        {
          accountGroupId: 'keyring:wallet1/3',
          hide: true,
        },
        {
          accountGroupId: 'keyring:wallet1/4',
>>>>>>> d5ca588d
          hide: false,
        },
      ];
      const mockState = {
        rewards: { hideCurrentAccountNotOptedInBanner: orderedConfigs },
      };
      mockedUseSelector.mockImplementation((selector) => selector(mockState));

      const { result } = renderHook(() =>
        useSelector(selectHideCurrentAccountNotOptedInBannerArray),
      );
      expect(result.current).toEqual(orderedConfigs);
<<<<<<< HEAD
      expect(result.current?.[0]?.caipAccountId).toBe('eip155:1:0xaaa');
      expect(result.current?.[1]?.caipAccountId).toBe('eip155:1:0xbbb');
      expect(result.current?.[2]?.caipAccountId).toBe('eip155:1:0xccc');
      expect(result.current?.[3]?.caipAccountId).toBe('eip155:1:0xddd');
    });

    it('handles different CAIP account ID formats correctly', () => {
      const differentFormatConfigs: AccountOptInBannerInfoStatus[] = [
        {
          caipAccountId: 'eip155:1:0x123456789abcdef', // Ethereum mainnet
          hide: true,
        },
        {
          caipAccountId: 'eip155:137:0xabcdef123456789', // Polygon
          hide: false,
        },
        {
          caipAccountId: 'eip155:56:0x987654321fedcba', // BSC
          hide: true,
        },
        {
          caipAccountId: 'eip155:42161:0x555666777888999', // Arbitrum
=======
      expect(result.current?.[0]?.accountGroupId).toBe('keyring:wallet1/1');
      expect(result.current?.[1]?.accountGroupId).toBe('keyring:wallet1/2');
      expect(result.current?.[2]?.accountGroupId).toBe('keyring:wallet1/3');
      expect(result.current?.[3]?.accountGroupId).toBe('keyring:wallet1/4');
    });

    it('handles different account group ID formats correctly', () => {
      const differentFormatConfigs: AccountOptInBannerInfoStatus[] = [
        {
          accountGroupId: 'keyring:wallet1/ethereum', // Ethereum wallet
          hide: true,
        },
        {
          accountGroupId: 'keyring:wallet2/polygon', // Polygon wallet
          hide: false,
        },
        {
          accountGroupId: 'keyring:wallet3/bsc', // BSC wallet
          hide: true,
        },
        {
          accountGroupId: 'keyring:wallet4/arbitrum', // Arbitrum wallet
>>>>>>> d5ca588d
          hide: false,
        },
      ];
      const mockState = {
        rewards: { hideCurrentAccountNotOptedInBanner: differentFormatConfigs },
      };
      mockedUseSelector.mockImplementation((selector) => selector(mockState));

      const { result } = renderHook(() =>
        useSelector(selectHideCurrentAccountNotOptedInBannerArray),
      );
      expect(result.current).toEqual(differentFormatConfigs);
      expect(result.current).toHaveLength(4);
      expect(
        result.current?.every((config) =>
<<<<<<< HEAD
          config.caipAccountId.startsWith('eip155:'),
=======
          config.accountGroupId.startsWith('keyring:'),
>>>>>>> d5ca588d
        ),
      ).toBe(true);
    });
  });

  describe('selectCurrentSeasonId', () => {
    it('returns null when season ID is null', () => {
      const mockState = { rewards: { seasonId: null } };
      mockedUseSelector.mockImplementation((selector) => selector(mockState));

      const { result } = renderHook(() => useSelector(selectSeasonId));
      expect(result.current).toBeNull();
    });

    it('returns season ID when set', () => {
      const mockState = { rewards: { seasonId: 'season-123' } };
      mockedUseSelector.mockImplementation((selector) => selector(mockState));

      const { result } = renderHook(() => useSelector(selectSeasonId));
      expect(result.current).toBe('season-123');
    });

    it('returns different season IDs correctly', () => {
      const mockState = { rewards: { seasonId: 'winter-2024' } };
      mockedUseSelector.mockImplementation((selector) => selector(mockState));

      const { result } = renderHook(() => useSelector(selectSeasonId));
      expect(result.current).toBe('winter-2024');
    });
  });

  describe('selectActiveBoosts', () => {
    it('returns empty array when no boosts', () => {
      const mockState = { rewards: { activeBoosts: [] } };
      mockedUseSelector.mockImplementation((selector) => selector(mockState));

      const { result } = renderHook(() => useSelector(selectActiveBoosts));
      expect(result.current).toEqual([]);
    });

    it('returns active boosts array when set', () => {
      const mockBoosts = [
        {
          id: 'boost-1',
          name: 'Test Boost 1',
          icon: {
            lightModeUrl: 'light1.png',
            darkModeUrl: 'dark1.png',
          },
          boostBips: 1000,
          seasonLong: true,
          backgroundColor: '#FF0000',
        },
        {
          id: 'boost-2',
          name: 'Test Boost 2',
          icon: {
            lightModeUrl: 'light2.png',
            darkModeUrl: 'dark2.png',
          },
          boostBips: 500,
          seasonLong: false,
          startDate: new Date('2024-01-01'),
          endDate: new Date('2024-01-31'),
          backgroundColor: '#00FF00',
        },
      ];
      const mockState = { rewards: { activeBoosts: mockBoosts } };
      mockedUseSelector.mockImplementation((selector) => selector(mockState));

      const { result } = renderHook(() => useSelector(selectActiveBoosts));
      expect(result.current).toEqual(mockBoosts);
      expect(result.current).toHaveLength(2);
      expect(result.current?.[0]?.id).toBe('boost-1');
      expect(result.current?.[1]?.seasonLong).toBe(false);
    });

    it('returns single boost correctly', () => {
      const singleBoost = [
        {
          id: 'single-boost',
          name: 'Single Boost',
          icon: {
            lightModeUrl: 'single.png',
            darkModeUrl: 'single-dark.png',
          },
          boostBips: 2000,
          seasonLong: true,
          backgroundColor: '#0000FF',
        },
      ];
      const mockState = { rewards: { activeBoosts: singleBoost } };
      mockedUseSelector.mockImplementation((selector) => selector(mockState));

      const { result } = renderHook(() => useSelector(selectActiveBoosts));
      expect(result.current).toEqual(singleBoost);
      expect(result.current).toHaveLength(1);
      expect(result.current?.[0]?.name).toBe('Single Boost');
      expect(result.current?.[0]?.boostBips).toBe(2000);
    });
  });

  describe('selectActiveBoostsLoading', () => {
    it('returns false when not loading', () => {
      const mockState = { rewards: { activeBoostsLoading: false } };
      mockedUseSelector.mockImplementation((selector) => selector(mockState));

      const { result } = renderHook(() =>
        useSelector(selectActiveBoostsLoading),
      );
      expect(result.current).toBe(false);
    });

    it('returns true when loading', () => {
      const mockState = { rewards: { activeBoostsLoading: true } };
      mockedUseSelector.mockImplementation((selector) => selector(mockState));

      const { result } = renderHook(() =>
        useSelector(selectActiveBoostsLoading),
      );
      expect(result.current).toBe(true);
    });
  });

  describe('selectActiveBoostsError', () => {
    it('returns false when no error', () => {
      const mockState = { rewards: { activeBoostsError: false } };
      mockedUseSelector.mockImplementation((selector) => selector(mockState));

      const { result } = renderHook(() => useSelector(selectActiveBoostsError));
      expect(result.current).toBe(false);
    });

    it('returns true when error occurs', () => {
      const mockState = { rewards: { activeBoostsError: true } };
      mockedUseSelector.mockImplementation((selector) => selector(mockState));

      const { result } = renderHook(() => useSelector(selectActiveBoostsError));
      expect(result.current).toBe(true);
    });

    it('handles error state changes correctly', () => {
      let mockState = { rewards: { activeBoostsError: false } };
      mockedUseSelector.mockImplementation((selector) => selector(mockState));

      const { result, rerender } = renderHook(() =>
        useSelector(selectActiveBoostsError),
      );
      expect(result.current).toBe(false);

      // Change state to error
      mockState = { rewards: { activeBoostsError: true } };
      mockedUseSelector.mockImplementation((selector) => selector(mockState));
      rerender();
      expect(result.current).toBe(true);

      // Change back to no error
      mockState = { rewards: { activeBoostsError: false } };
      mockedUseSelector.mockImplementation((selector) => selector(mockState));
      rerender();
      expect(result.current).toBe(false);
    });
  });

  // Direct selector tests (without useSelector hook)
  describe('Direct selector calls', () => {
    describe('selectActiveTab direct calls', () => {
      it('returns correct active tab directly', () => {
        const state = createMockRootState({ activeTab: 'activity' });
        expect(selectActiveTab(state)).toBe('activity');
      });
    });

    describe('selectBalanceTotal direct calls', () => {
      it('returns correct balance total directly', () => {
        const state = createMockRootState({ balanceTotal: 2500 });
        expect(selectBalanceTotal(state)).toBe(2500);
      });

      it('returns null when balance is null directly', () => {
        const state = createMockRootState({ balanceTotal: null });
        expect(selectBalanceTotal(state)).toBeNull();
      });

      it('handles negative balance correctly', () => {
        const state = createMockRootState({ balanceTotal: -100 });
        expect(selectBalanceTotal(state)).toBe(-100);
      });
    });

    describe('selectReferralCount direct calls', () => {
      it('returns correct referral count directly', () => {
        const state = createMockRootState({ refereeCount: 42 });
        expect(selectReferralCount(state)).toBe(42);
      });

      it('handles zero referrals correctly', () => {
        const state = createMockRootState({ refereeCount: 0 });
        expect(selectReferralCount(state)).toBe(0);
      });

      it('handles large referral counts correctly', () => {
        const state = createMockRootState({ refereeCount: 9999 });
        expect(selectReferralCount(state)).toBe(9999);
      });
    });

    describe('selectSeasonTiers direct calls', () => {
      it('returns empty array when no tiers', () => {
        const state = createMockRootState({ seasonTiers: [] });
        expect(selectSeasonTiers(state)).toEqual([]);
      });

      it('returns single tier correctly', () => {
        const tier = {
          id: 'bronze',
          name: 'Bronze',
          pointsNeeded: 100,
          image: {
            lightModeUrl: 'bronze.png',
            darkModeUrl: 'bronze-dark.png',
          },
          levelNumber: 'Level 1',
          rewards: [],
        };
        const state = createMockRootState({ seasonTiers: [tier] });
        expect(selectSeasonTiers(state)).toEqual([tier]);
      });

      it('preserves tier order', () => {
        const tiers = [
          {
            id: 'bronze',
            name: 'Bronze',
            pointsNeeded: 100,
            image: {
              lightModeUrl: 'bronze.png',
              darkModeUrl: 'bronze-dark.png',
            },
            levelNumber: 'Level 1',
            rewards: [],
          },
          {
            id: 'silver',
            name: 'Silver',
            pointsNeeded: 100,
            image: {
              lightModeUrl: 'silver.png',
              darkModeUrl: 'silver-dark.png',
            },
            levelNumber: 'Level 2',
            rewards: [],
          },
          {
            id: 'gold',
            name: 'Gold',
            pointsNeeded: 500,
            image: {
              lightModeUrl: 'gold.png',
              darkModeUrl: 'gold-dark.png',
            },
            levelNumber: 'Level 3',
            rewards: [],
          },
          {
            id: 'platinum',
            name: 'Platinum',
            pointsNeeded: 1000,
            image: {
              lightModeUrl: 'platinum.png',
              darkModeUrl: 'platinum-dark.png',
            },
            levelNumber: 'Level 4',
            rewards: [],
          },
        ];
        const state = createMockRootState({ seasonTiers: tiers });
        expect(selectSeasonTiers(state)).toEqual(tiers);
        expect(selectSeasonTiers(state)[0].name).toBe('Bronze');
        expect(selectSeasonTiers(state)[3].name).toBe('Platinum');
      });
    });

    describe('selectCandidateSubscriptionId direct calls', () => {
      it('returns pending state correctly', () => {
        const state = createMockRootState({
          candidateSubscriptionId: 'pending',
        });
        expect(selectCandidateSubscriptionId(state)).toBe('pending');
      });

      it('returns error state correctly', () => {
        const state = createMockRootState({ candidateSubscriptionId: 'error' });
        expect(selectCandidateSubscriptionId(state)).toBe('error');
      });

      it('returns actual subscription ID correctly', () => {
        const state = createMockRootState({
          candidateSubscriptionId: 'subscription-uuid-12345',
        });
        expect(selectCandidateSubscriptionId(state)).toBe(
          'subscription-uuid-12345',
        );
      });

      it('returns null correctly', () => {
        const state = createMockRootState({ candidateSubscriptionId: null });
        expect(selectCandidateSubscriptionId(state)).toBeNull();
      });
    });

    describe('selectActiveBoostsError direct calls', () => {
      it('returns false when no error', () => {
        const state = createMockRootState({ activeBoostsError: false });
        expect(selectActiveBoostsError(state)).toBe(false);
      });

      it('returns true when error occurs', () => {
        const state = createMockRootState({ activeBoostsError: true });
        expect(selectActiveBoostsError(state)).toBe(true);
      });
    });

    describe('selectHideCurrentAccountNotOptedInBannerArray direct calls', () => {
      it('returns empty array when no accounts configured', () => {
        const state = createMockRootState({
          hideCurrentAccountNotOptedInBanner: [],
        });
        expect(selectHideCurrentAccountNotOptedInBannerArray(state)).toEqual(
          [],
        );
      });

      it('returns account configurations when set', () => {
        const accountConfigs: AccountOptInBannerInfoStatus[] = [
          {
<<<<<<< HEAD
            caipAccountId: 'eip155:1:0x123456789abcdef',
            hide: true,
          },
          {
            caipAccountId: 'eip155:1:0xabcdef123456789',
=======
            accountGroupId: 'keyring:wallet1/1',
            hide: true,
          },
          {
            accountGroupId: 'keyring:wallet1/2',
>>>>>>> d5ca588d
            hide: false,
          },
        ];
        const state = createMockRootState({
          hideCurrentAccountNotOptedInBanner: accountConfigs,
        });
        expect(selectHideCurrentAccountNotOptedInBannerArray(state)).toEqual(
          accountConfigs,
        );
        expect(
          selectHideCurrentAccountNotOptedInBannerArray(state),
        ).toHaveLength(2);
      });

      it('preserves account configuration references', () => {
        const accountConfig: AccountOptInBannerInfoStatus = {
<<<<<<< HEAD
          caipAccountId: 'eip155:1:0x987654321fedcba',
=======
          accountGroupId: 'keyring:wallet1/3',
>>>>>>> d5ca588d
          hide: true,
        };
        const state = createMockRootState({
          hideCurrentAccountNotOptedInBanner: [accountConfig],
        });

        const result1 = selectHideCurrentAccountNotOptedInBannerArray(state);
        const result2 = selectHideCurrentAccountNotOptedInBannerArray(state);

        expect(result1).toBe(result2); // Same reference
        expect(result1).toEqual(result2); // Same value
        expect(result1[0]).toBe(accountConfig); // Original reference preserved
      });

      it('handles large arrays correctly', () => {
        const largeAccountConfigs: AccountOptInBannerInfoStatus[] = Array.from(
          { length: 50 },
          (_, i) => ({
<<<<<<< HEAD
            caipAccountId: `eip155:1:0x${i.toString().padStart(40, '0')}`,
=======
            accountGroupId: `keyring:wallet${Math.floor(i / 10) + 1}/${
              (i % 10) + 1
            }`,
>>>>>>> d5ca588d
            hide: i % 2 === 0,
          }),
        );
        const state = createMockRootState({
          hideCurrentAccountNotOptedInBanner: largeAccountConfigs,
        });

        const result = selectHideCurrentAccountNotOptedInBannerArray(state);
        expect(result).toHaveLength(50);
        expect(result.filter((config) => config.hide)).toHaveLength(25);
        expect(result.filter((config) => !config.hide)).toHaveLength(25);
      });
    });
  });

  // Edge cases and error handling
  describe('Edge cases and error handling', () => {
    describe('Malformed state handling', () => {
      it('handles missing rewards state gracefully', () => {
        // Given a state without rewards property
        const invalidState = {} as RootState;

        // When/Then - should throw or handle gracefully depending on implementation
        expect(() => selectActiveTab(invalidState)).toThrow();
      });

      it('handles undefined rewards state', () => {
        const invalidState = { rewards: undefined } as unknown as RootState;
        expect(() => selectActiveTab(invalidState)).toThrow();
      });

      it('handles null rewards state', () => {
        const invalidState = { rewards: null } as unknown as RootState;
        expect(() => selectActiveTab(invalidState)).toThrow();
      });
    });

    describe('Date handling edge cases', () => {
      it('handles invalid date objects', () => {
        const state = createMockRootState({
          balanceUpdatedAt: new Date('invalid-date'),
          seasonStartDate: new Date('invalid-date'),
          seasonEndDate: new Date('invalid-date'),
        });

        expect(selectBalanceUpdatedAt(state)).toBeInstanceOf(Date);
        expect(selectSeasonStartDate(state)).toBeInstanceOf(Date);
        expect(selectSeasonEndDate(state)).toBeInstanceOf(Date);
      });

      it('handles null dates correctly', () => {
        const state = createMockRootState({
          balanceUpdatedAt: null,
          seasonStartDate: null,
          seasonEndDate: null,
        });

        expect(selectBalanceUpdatedAt(state)).toBeNull();
        expect(selectSeasonStartDate(state)).toBeNull();
        expect(selectSeasonEndDate(state)).toBeNull();
      });

      it('handles epoch dates correctly', () => {
        const epochDate = new Date(0);
        const state = createMockRootState({
          balanceUpdatedAt: epochDate,
          seasonStartDate: epochDate,
          seasonEndDate: epochDate,
        });

        expect(selectBalanceUpdatedAt(state)).toEqual(epochDate);
        expect(selectSeasonStartDate(state)).toEqual(epochDate);
        expect(selectSeasonEndDate(state)).toEqual(epochDate);
      });
    });

    describe('Numeric value edge cases', () => {
      it('handles zero values correctly', () => {
        const state = createMockRootState({
          balanceTotal: 0,
          balanceRefereePortion: 0,
          refereeCount: 0,
          nextTierPointsNeeded: 0,
        });

        expect(selectBalanceTotal(state)).toBe(0);
        expect(selectBalanceRefereePortion(state)).toBe(0);
        expect(selectReferralCount(state)).toBe(0);
        expect(selectNextTierPointsNeeded(state)).toBe(0);
      });

      it('handles negative values correctly', () => {
        const state = createMockRootState({
          balanceTotal: -100,
          balanceRefereePortion: -50,
          refereeCount: -1,
          nextTierPointsNeeded: -10,
        });

        expect(selectBalanceTotal(state)).toBe(-100);
        expect(selectBalanceRefereePortion(state)).toBe(-50);
        expect(selectReferralCount(state)).toBe(-1);
        expect(selectNextTierPointsNeeded(state)).toBe(-10);
      });

      it('handles very large numbers correctly', () => {
        const state = createMockRootState({
          balanceTotal: Number.MAX_SAFE_INTEGER,
          balanceRefereePortion: 999999999,
          refereeCount: 1000000,
          nextTierPointsNeeded: Number.MAX_SAFE_INTEGER,
        });

        expect(selectBalanceTotal(state)).toBe(Number.MAX_SAFE_INTEGER);
        expect(selectBalanceRefereePortion(state)).toBe(999999999);
        expect(selectReferralCount(state)).toBe(1000000);
        expect(selectNextTierPointsNeeded(state)).toBe(Number.MAX_SAFE_INTEGER);
      });

      it('handles floating point numbers correctly', () => {
        const state = createMockRootState({
          balanceTotal: 123.456789,
          balanceRefereePortion: 67.89,
        });

        expect(selectBalanceTotal(state)).toBe(123.456789);
        expect(selectBalanceRefereePortion(state)).toBe(67.89);
      });
    });

    describe('String value edge cases', () => {
      it('handles empty strings correctly', () => {
        const state = createMockRootState({
          referralCode: '',
          seasonId: '',
          seasonName: '',
          geoLocation: '',
          candidateSubscriptionId: '',
        });

        expect(selectReferralCode(state)).toBe('');
        expect(selectSeasonId(state)).toBe('');
        expect(selectSeasonName(state)).toBe('');
        expect(selectGeoLocation(state)).toBe('');
        expect(selectCandidateSubscriptionId(state)).toBe('');
      });

      it('handles very long strings correctly', () => {
        const longString = 'a'.repeat(10000);
        const state = createMockRootState({
          referralCode: longString,
          seasonName: longString,
          geoLocation: longString,
        });

        expect(selectReferralCode(state)).toBe(longString);
        expect(selectSeasonName(state)).toBe(longString);
        expect(selectGeoLocation(state)).toBe(longString);
      });

      it('handles strings with special characters correctly', () => {
        const specialString = '!@#$%^&*()_+-=[]{}|;:,.<>?';
        const unicodeString = '🎉🌟✨🎊🎈';
        const state = createMockRootState({
          referralCode: specialString,
          seasonName: unicodeString,
          geoLocation: 'en-US',
        });

        expect(selectReferralCode(state)).toBe(specialString);
        expect(selectSeasonName(state)).toBe(unicodeString);
        expect(selectGeoLocation(state)).toBe('en-US');
      });
    });

    describe('Tier object edge cases', () => {
      it('handles tiers with missing properties gracefully', () => {
        const incompleteTier = {
          id: 'bronze',
          name: 'Bronze',
        } as SeasonTierDto;
        const state = createMockRootState({
          currentTier: incompleteTier,
          nextTier: incompleteTier,
          seasonTiers: [incompleteTier],
        });

        expect(selectCurrentTier(state)).toEqual(incompleteTier);
        expect(selectNextTier(state)).toEqual(incompleteTier);
        expect(selectSeasonTiers(state)).toEqual([incompleteTier]);
      });

      it('handles tiers with extra properties', () => {
        const extendedTier = {
          id: 'gold',
          name: 'Gold',
          pointsNeeded: 1000,
          extraProp: 'value',
          description: 'Golden tier',
        } as SeasonTierDto & { extraProp: string; description: string };

        const state = createMockRootState({
          currentTier: extendedTier,
          nextTier: extendedTier,
        });

        expect(selectCurrentTier(state)).toEqual(extendedTier);
        expect(selectNextTier(state)).toEqual(extendedTier);
      });
    });
  });

  // Performance and consistency tests
  describe('Performance and consistency', () => {
    describe('Selector consistency', () => {
      it('returns same reference for same input', () => {
        const tier = {
          id: 'silver',
          name: 'Silver',
          pointsNeeded: 500,
          image: {
            lightModeUrl: 'silver.png',
            darkModeUrl: 'silver-dark.png',
          },
          levelNumber: 'Level 2',
          rewards: [],
        };
        const state = createMockRootState({ currentTier: tier });

        const result1 = selectCurrentTier(state);
        const result2 = selectCurrentTier(state);

        expect(result1).toBe(result2); // Same reference
        expect(result1).toEqual(result2); // Same value
      });

      it('returns different references for different inputs', () => {
        const tier1 = {
          id: 'silver',
          name: 'Silver',
          pointsNeeded: 500,
          image: {
            lightModeUrl: 'silver.png',
            darkModeUrl: 'silver-dark.png',
          },
          levelNumber: 'Level 2',
          rewards: [],
        };
        const tier2 = {
          id: 'gold',
          name: 'Gold',
          pointsNeeded: 1000,
          image: {
            lightModeUrl: 'gold.png',
            darkModeUrl: 'gold-dark.png',
          },
          levelNumber: 'Level 3',
          rewards: [],
        };
        const state1 = createMockRootState({ currentTier: tier1 });
        const state2 = createMockRootState({ currentTier: tier2 });

        const result1 = selectCurrentTier(state1);
        const result2 = selectCurrentTier(state2);

        expect(result1).not.toBe(result2);
        expect(result1).not.toEqual(result2);
      });
    });

    describe('All selectors with comprehensive state', () => {
      const comprehensiveState = createMockRootState({
        activeTab: 'activity',
        seasonStatusLoading: true,
        seasonId: 'season-2024-q1',
        seasonName: 'Q1 2024 Season',
        seasonStartDate: new Date('2024-01-01'),
        seasonEndDate: new Date('2024-03-31'),
        seasonTiers: [
          {
            id: 'bronze',
            name: 'Bronze',
            pointsNeeded: 0,
            image: { lightModeUrl: 'lightModeUrl', darkModeUrl: 'darkModeUrl' },
            levelNumber: 'Level 1',
            rewards: [],
          },
          {
            id: 'silver',
            name: 'Silver',
            pointsNeeded: 500,
            image: { lightModeUrl: 'lightModeUrl', darkModeUrl: 'darkModeUrl' },
            levelNumber: 'Level 2',
            rewards: [],
          },
          {
            id: 'gold',
            name: 'Gold',
            pointsNeeded: 1500,
            image: { lightModeUrl: 'lightModeUrl', darkModeUrl: 'darkModeUrl' },
            levelNumber: 'Level 3',
            rewards: [],
          },
        ],
        referralDetailsLoading: false,
        referralCode: 'REFER2024',
        refereeCount: 25,
        currentTier: {
          id: 'silver',
          name: 'Silver',
          pointsNeeded: 500,
          image: { lightModeUrl: 'lightModeUrl', darkModeUrl: 'darkModeUrl' },
          levelNumber: 'Level 2',
          rewards: [],
        },
        nextTier: {
          id: 'gold',
          name: 'Gold',
          pointsNeeded: 1500,
          image: { lightModeUrl: 'lightModeUrl', darkModeUrl: 'darkModeUrl' },
          levelNumber: 'Level 3',
          rewards: [],
        },
        nextTierPointsNeeded: 1000,
        balanceTotal: 2750.5,
        balanceRefereePortion: 1250.25,
        balanceUpdatedAt: new Date('2024-03-15T14:30:00Z'),
        onboardingActiveStep: OnboardingStep.STEP_3,
        candidateSubscriptionId: 'sub-candidate-12345',
        geoLocation: 'US-CA',
        optinAllowedForGeo: true,
        optinAllowedForGeoLoading: false,
        hideUnlinkedAccountsBanner: true,
        hideCurrentAccountNotOptedInBanner: [
          {
<<<<<<< HEAD
            caipAccountId: 'eip155:1:0x123456789abcdef',
            hide: true,
          },
          {
            caipAccountId: 'eip155:137:0xabcdef123456789',
=======
            accountGroupId: 'keyring:wallet1/1',
            hide: true,
          },
          {
            accountGroupId: 'keyring:wallet2/1',
>>>>>>> d5ca588d
            hide: false,
          },
        ],
        activeBoosts: [],
        activeBoostsLoading: false,
        activeBoostsError: false,
        unlockedRewards: [],
        unlockedRewardLoading: false,
        unlockedRewardError: false,
      });

      it('all selectors return expected values from comprehensive state', () => {
        expect(selectActiveTab(comprehensiveState)).toBe('activity');
        expect(selectSeasonStatusLoading(comprehensiveState)).toBe(true);
        expect(selectSeasonId(comprehensiveState)).toBe('season-2024-q1');
        expect(selectSeasonName(comprehensiveState)).toBe('Q1 2024 Season');
        expect(selectSeasonStartDate(comprehensiveState)).toEqual(
          new Date('2024-01-01'),
        );
        expect(selectSeasonEndDate(comprehensiveState)).toEqual(
          new Date('2024-03-31'),
        );
        expect(selectSeasonTiers(comprehensiveState)).toHaveLength(3);
        expect(selectReferralDetailsLoading(comprehensiveState)).toBe(false);
        expect(selectReferralCode(comprehensiveState)).toBe('REFER2024');
        expect(selectReferralCount(comprehensiveState)).toBe(25);
        expect(selectCurrentTier(comprehensiveState)?.name).toBe('Silver');
        expect(selectNextTier(comprehensiveState)?.name).toBe('Gold');
        expect(selectNextTierPointsNeeded(comprehensiveState)).toBe(1000);
        expect(selectBalanceTotal(comprehensiveState)).toBe(2750.5);
        expect(selectBalanceRefereePortion(comprehensiveState)).toBe(1250.25);
        expect(selectBalanceUpdatedAt(comprehensiveState)).toEqual(
          new Date('2024-03-15T14:30:00Z'),
        );
        expect(selectOnboardingActiveStep(comprehensiveState)).toBe(
          OnboardingStep.STEP_3,
        );
        expect(selectCandidateSubscriptionId(comprehensiveState)).toBe(
          'sub-candidate-12345',
        );
        expect(selectGeoLocation(comprehensiveState)).toBe('US-CA');
        expect(selectOptinAllowedForGeo(comprehensiveState)).toBe(true);
        expect(selectOptinAllowedForGeoLoading(comprehensiveState)).toBe(false);
        expect(selectHideUnlinkedAccountsBanner(comprehensiveState)).toBe(true);
        expect(
          selectHideCurrentAccountNotOptedInBannerArray(comprehensiveState),
        ).toHaveLength(2);
        expect(
          selectHideCurrentAccountNotOptedInBannerArray(comprehensiveState)[0]
<<<<<<< HEAD
            .caipAccountId,
        ).toBe('eip155:1:0x123456789abcdef');
=======
            .accountGroupId,
        ).toBe('keyring:wallet1/1');
>>>>>>> d5ca588d
        expect(
          selectHideCurrentAccountNotOptedInBannerArray(comprehensiveState)[0]
            .hide,
        ).toBe(true);
        expect(
          selectHideCurrentAccountNotOptedInBannerArray(comprehensiveState)[1]
<<<<<<< HEAD
            .caipAccountId,
        ).toBe('eip155:137:0xabcdef123456789');
=======
            .accountGroupId,
        ).toBe('keyring:wallet2/1');
>>>>>>> d5ca588d
        expect(
          selectHideCurrentAccountNotOptedInBannerArray(comprehensiveState)[1]
            .hide,
        ).toBe(false);
        expect(selectActiveBoosts(comprehensiveState)).toEqual([]);
        expect(selectActiveBoostsLoading(comprehensiveState)).toBe(false);
        expect(selectActiveBoostsError(comprehensiveState)).toBe(false);
        expect(selectUnlockedRewards(comprehensiveState)).toEqual([]);
        expect(selectUnlockedRewardLoading(comprehensiveState)).toBe(false);
        expect(selectUnlockedRewardError(comprehensiveState)).toBe(false);
      });
      it('returns true when loading', () => {
        const mockState = { rewards: { activeBoostsLoading: true } };
        mockedUseSelector.mockImplementation((selector) => selector(mockState));

        const { result } = renderHook(() =>
          useSelector(selectActiveBoostsLoading),
        );
        expect(result.current).toBe(true);
      });

      it('handles loading state changes correctly', () => {
        let mockState = { rewards: { activeBoostsLoading: false } };
        mockedUseSelector.mockImplementation((selector) => selector(mockState));

        const { result, rerender } = renderHook(() =>
          useSelector(selectActiveBoostsLoading),
        );
        expect(result.current).toBe(false);

        // Change state to loading
        mockState = { rewards: { activeBoostsLoading: true } };
        mockedUseSelector.mockImplementation((selector) => selector(mockState));
        rerender();
        expect(result.current).toBe(true);
      });
    });
  });

  describe('selectUnlockedRewards', () => {
    it('returns empty array when unlockedRewards is null', () => {
      const mockState = { rewards: { unlockedRewards: null } };
      mockedUseSelector.mockImplementation((selector) => selector(mockState));

      const { result } = renderHook(() => useSelector(selectUnlockedRewards));
      expect(result.current).toBeNull();
    });

    it('returns empty array when unlockedRewards is empty', () => {
      const mockState = { rewards: { unlockedRewards: [] } };
      mockedUseSelector.mockImplementation((selector) => selector(mockState));

      const { result } = renderHook(() => useSelector(selectUnlockedRewards));
      expect(result.current).toEqual([]);
    });

    it('returns unlocked rewards array when available', () => {
      const mockUnlockedRewards = [
        {
          id: 'reward-1',
          seasonRewardId: 'season-reward-1',
          claimStatus: 'CLAIMED',
        },
        {
          id: 'reward-2',
          seasonRewardId: 'season-reward-2',
          claimStatus: 'UNCLAIMED',
        },
      ];
      const mockState = { rewards: { unlockedRewards: mockUnlockedRewards } };
      mockedUseSelector.mockImplementation((selector) => selector(mockState));

      const { result } = renderHook(() => useSelector(selectUnlockedRewards));
      expect(result.current).toEqual(mockUnlockedRewards);
      expect(result.current).toHaveLength(2);
      expect(result.current?.[0]?.id).toBe('reward-1');
      expect(result.current?.[1]?.claimStatus).toBe('UNCLAIMED');
    });

    it('handles state changes correctly', () => {
      let mockState = { rewards: { unlockedRewards: [] as RewardDto[] } };
      mockedUseSelector.mockImplementation((selector) => selector(mockState));

      const { result, rerender } = renderHook(() =>
        useSelector(selectUnlockedRewards),
      );
      expect(result.current).toEqual([]);

      // Change state to have rewards
      const newRewards = [
        {
          id: 'new-reward',
          seasonRewardId: 'season-1',
          claimStatus: 'CLAIMED',
        },
      ] as RewardDto[];
      mockState = { rewards: { unlockedRewards: newRewards } };
      mockedUseSelector.mockImplementation((selector) => selector(mockState));
      rerender();
      expect(result.current).toEqual(newRewards);
    });
  });

  describe('selectUnlockedRewardLoading', () => {
    it('returns false when unlockedRewardLoading is false', () => {
      const mockState = { rewards: { unlockedRewardLoading: false } };
      mockedUseSelector.mockImplementation((selector) => selector(mockState));

      const { result } = renderHook(() =>
        useSelector(selectUnlockedRewardLoading),
      );
      expect(result.current).toBe(false);
    });

    it('returns true when unlockedRewardLoading is true', () => {
      const mockState = { rewards: { unlockedRewardLoading: true } };
      mockedUseSelector.mockImplementation((selector) => selector(mockState));

      const { result } = renderHook(() =>
        useSelector(selectUnlockedRewardLoading),
      );
      expect(result.current).toBe(true);
    });

    it('returns false when unlockedRewardLoading is undefined', () => {
      const mockState = { rewards: { unlockedRewardLoading: undefined } };
      mockedUseSelector.mockImplementation((selector) => selector(mockState));

      const { result } = renderHook(() =>
        useSelector(selectUnlockedRewardLoading),
      );
      expect(result.current).toBeUndefined();
    });

    it('handles loading state changes correctly', () => {
      let mockState = { rewards: { unlockedRewardLoading: false } };
      mockedUseSelector.mockImplementation((selector) => selector(mockState));

      const { result, rerender } = renderHook(() =>
        useSelector(selectUnlockedRewardLoading),
      );
      expect(result.current).toBe(false);

      // Change state to loading
      mockState = { rewards: { unlockedRewardLoading: true } };
      mockedUseSelector.mockImplementation((selector) => selector(mockState));
      rerender();
      expect(result.current).toBe(true);
    });
  });

  describe('selectUnlockedRewardError', () => {
    it('returns false when unlockedRewardError is false', () => {
      const mockState = { rewards: { unlockedRewardError: false } };
      mockedUseSelector.mockImplementation((selector) => selector(mockState));

      const { result } = renderHook(() =>
        useSelector(selectUnlockedRewardError),
      );
      expect(result.current).toBe(false);
    });

    it('returns true when unlockedRewardError is true', () => {
      const mockState = { rewards: { unlockedRewardError: true } };
      mockedUseSelector.mockImplementation((selector) => selector(mockState));

      const { result } = renderHook(() =>
        useSelector(selectUnlockedRewardError),
      );
      expect(result.current).toBe(true);
    });

    it('returns false when unlockedRewardError is undefined', () => {
      const mockState = { rewards: { unlockedRewardError: undefined } };
      mockedUseSelector.mockImplementation((selector) => selector(mockState));

      const { result } = renderHook(() =>
        useSelector(selectUnlockedRewardError),
      );
      expect(result.current).toBeUndefined();
    });

    it('handles error state changes correctly', () => {
      let mockState = { rewards: { unlockedRewardError: false } };
      mockedUseSelector.mockImplementation((selector) => selector(mockState));

      const { result, rerender } = renderHook(() =>
        useSelector(selectUnlockedRewardError),
      );
      expect(result.current).toBe(false);

      // Change state to error
      mockState = { rewards: { unlockedRewardError: true } };
      mockedUseSelector.mockImplementation((selector) => selector(mockState));
      rerender();
      expect(result.current).toBe(true);

      // Change back to no error
      mockState = { rewards: { unlockedRewardError: false } };
      mockedUseSelector.mockImplementation((selector) => selector(mockState));
      rerender();
      expect(result.current).toBe(false);
    });
  });

  describe('selectSeasonRewardById', () => {
    const mockSeasonTiers = [
      {
        id: 'tier-1',
        name: 'Bronze',
        pointsNeeded: 0,
        image: {
          lightModeUrl: 'https://example.com/bronze-light.png',
          darkModeUrl: 'https://example.com/bronze-dark.png',
        },
        levelNumber: '1',
        rewards: [
          {
            id: 'reward-1',
            name: 'Bronze Badge',
            shortDescription: 'Bronze tier reward',
            iconName: 'Star',
            rewardType: 'BADGE',
          },
          {
            id: 'reward-2',
            name: 'Bronze Points',
            shortDescription: 'Bronze tier points',
            iconName: 'Trophy',
            rewardType: 'POINTS',
          },
        ],
      },
      {
        id: 'tier-2',
        name: 'Silver',
        pointsNeeded: 1000,
        image: {
          lightModeUrl: 'https://example.com/silver-light.png',
          darkModeUrl: 'https://example.com/silver-dark.png',
        },
        levelNumber: '2',
        rewards: [
          {
            id: 'reward-3',
            name: 'Silver Badge',
            shortDescription: 'Silver tier reward',
            iconName: 'Medal',
            rewardType: 'BADGE',
          },
        ],
      },
    ];

    it('returns undefined when seasonTiers is null', () => {
      const mockState = { rewards: { seasonTiers: null } };
      mockedUseSelector.mockImplementation((selector) => selector(mockState));

      const { result } = renderHook(() =>
        useSelector(selectSeasonRewardById('reward-1')),
      );
      expect(result.current).toBeUndefined();
    });

    it('returns undefined when seasonTiers is empty', () => {
      const mockState = { rewards: { seasonTiers: [] } };
      mockedUseSelector.mockImplementation((selector) => selector(mockState));

      const { result } = renderHook(() =>
        useSelector(selectSeasonRewardById('reward-1')),
      );
      expect(result.current).toBeUndefined();
    });

    it('returns undefined when reward is not found', () => {
      const mockState = { rewards: { seasonTiers: mockSeasonTiers } };
      mockedUseSelector.mockImplementation((selector) => selector(mockState));

      const { result } = renderHook(() =>
        useSelector(selectSeasonRewardById('non-existent-reward')),
      );
      expect(result.current).toBeUndefined();
    });

    it('returns the correct reward when found in first tier', () => {
      const mockState = { rewards: { seasonTiers: mockSeasonTiers } };
      mockedUseSelector.mockImplementation((selector) => selector(mockState));

      const { result } = renderHook(() =>
        useSelector(selectSeasonRewardById('reward-1')),
      );
      expect(result.current).toBeDefined();
      expect(result.current?.id).toBe('reward-1');
      expect(result.current?.name).toBe('Bronze Badge');
      expect(result.current?.rewardType).toBe('BADGE');
    });

    it('returns the correct reward when found in second tier', () => {
      const mockState = { rewards: { seasonTiers: mockSeasonTiers } };
      mockedUseSelector.mockImplementation((selector) => selector(mockState));

      const { result } = renderHook(() =>
        useSelector(selectSeasonRewardById('reward-3')),
      );
      expect(result.current).toBeDefined();
      expect(result.current?.id).toBe('reward-3');
      expect(result.current?.name).toBe('Silver Badge');
      expect(result.current?.rewardType).toBe('BADGE');
    });

    it('returns the correct reward from multiple rewards in same tier', () => {
      const mockState = { rewards: { seasonTiers: mockSeasonTiers } };
      mockedUseSelector.mockImplementation((selector) => selector(mockState));

      const { result } = renderHook(() =>
        useSelector(selectSeasonRewardById('reward-2')),
      );
      expect(result.current).toBeDefined();
      expect(result.current?.id).toBe('reward-2');
      expect(result.current?.name).toBe('Bronze Points');
      expect(result.current?.rewardType).toBe('POINTS');
    });

    it('handles different reward IDs correctly', () => {
      const mockState = { rewards: { seasonTiers: mockSeasonTiers } };
      mockedUseSelector.mockImplementation((selector) => selector(mockState));

      // Test multiple different IDs
      const { result: result1 } = renderHook(() =>
        useSelector(selectSeasonRewardById('reward-1')),
      );
      const { result: result2 } = renderHook(() =>
        useSelector(selectSeasonRewardById('reward-2')),
      );
      const { result: result3 } = renderHook(() =>
        useSelector(selectSeasonRewardById('reward-3')),
      );

      expect(result1.current?.id).toBe('reward-1');
      expect(result2.current?.id).toBe('reward-2');
      expect(result3.current?.id).toBe('reward-3');
    });

    it('handles state changes correctly', () => {
      let mockState = { rewards: { seasonTiers: [] as SeasonTierDto[] } };
      mockedUseSelector.mockImplementation((selector) => selector(mockState));

      const { result, rerender } = renderHook(() =>
        useSelector(selectSeasonRewardById('reward-1')),
      );
      expect(result.current).toBeUndefined();

      // Change state to have tiers with rewards
      mockState = {
        rewards: { seasonTiers: mockSeasonTiers as SeasonTierDto[] },
      };
      mockedUseSelector.mockImplementation((selector) => selector(mockState));
      rerender();
      expect(result.current).toBeDefined();
      expect(result.current?.id).toBe('reward-1');
    });
  });

  describe('selectPointsEvents', () => {
    it('returns null when points events is null', () => {
      const mockState = { rewards: { pointsEvents: null } };
      mockedUseSelector.mockImplementation((selector) => selector(mockState));

      const { result } = renderHook(() => useSelector(selectPointsEvents));
      expect(result.current).toBeNull();
    });

    it('returns empty array when points events is empty', () => {
      const mockState = { rewards: { pointsEvents: [] } };
      mockedUseSelector.mockImplementation((selector) => selector(mockState));

      const { result } = renderHook(() => useSelector(selectPointsEvents));
      expect(result.current).toEqual([]);
      expect(result.current).toHaveLength(0);
    });

    it('returns points events array when available', () => {
      const mockPointsEvents: PointsEventDto[] = [
        {
          id: 'event-1',
          type: 'SWAP',
          timestamp: new Date('2024-01-01T00:00:00Z'),
          value: 100,
          bonus: null,
          accountAddress: '0x1234567890abcdef1234567890abcdef12345678',
          updatedAt: new Date('2024-01-01T00:00:00Z'),
          payload: {
            srcAsset: {
              amount: '1000000000000000000',
              symbol: 'ETH',
              name: 'Ethereum',
              decimals: 18,
              type: 'eip155:1/slip44:0',
            },
            destAsset: {
              amount: '1000000000000000000',
              symbol: 'USDC',
              name: 'USD Coin',
              decimals: 6,
              type: 'eip155:1/erc20:0xA0b86a33E6441b8c4C8C0C0C0C0C0C0C0C0C0C0C',
            },
            txHash:
              '0xabcdef1234567890abcdef1234567890abcdef1234567890abcdef1234567890',
          },
        },
        {
          id: 'event-2',
          type: 'REFERRAL',
          timestamp: new Date('2024-01-02T00:00:00Z'),
          value: 50,
          bonus: null,
          accountAddress: '0x1234567890abcdef1234567890abcdef12345678',
          updatedAt: new Date('2024-01-02T00:00:00Z'),
          payload: null,
        },
      ];
      const mockState = { rewards: { pointsEvents: mockPointsEvents } };
      mockedUseSelector.mockImplementation((selector) => selector(mockState));

      const { result } = renderHook(() => useSelector(selectPointsEvents));
      expect(result.current).toEqual(mockPointsEvents);
      expect(result.current).toHaveLength(2);
      expect(result.current?.[0]?.id).toBe('event-1');
      expect(result.current?.[0]?.type).toBe('SWAP');
      expect(result.current?.[1]?.type).toBe('REFERRAL');
    });

    it('handles state changes correctly', () => {
      let mockState = {
        rewards: { pointsEvents: null as PointsEventDto[] | null },
      };
      mockedUseSelector.mockImplementation((selector) => selector(mockState));

      const { result, rerender } = renderHook(() =>
        useSelector(selectPointsEvents),
      );
      expect(result.current).toBeNull();

      // Change state to have points events
      const newEvents: PointsEventDto[] = [
        {
          id: 'new-event',
          type: 'SWAP',
          timestamp: new Date('2024-01-01T00:00:00Z'),
          value: 150,
          bonus: null,
          accountAddress: '0x1234567890abcdef1234567890abcdef12345678',
          updatedAt: new Date('2024-01-01T00:00:00Z'),
          payload: {
            srcAsset: {
              amount: '1000000000000000000',
              symbol: 'BTC',
              name: 'Bitcoin',
              decimals: 8,
              type: 'eip155:1/slip44:0',
            },
            destAsset: {
              amount: '1000000000000000000',
              name: 'Ethereum',
              decimals: 18,
              symbol: 'ETH',
              type: 'eip155:1/slip44:60',
            },
          },
        },
      ];
      mockState = { rewards: { pointsEvents: newEvents } };
      mockedUseSelector.mockImplementation((selector) => selector(mockState));
      rerender();
      expect(result.current).toEqual(newEvents);
      expect(result.current).toHaveLength(1);
      expect(result.current?.[0]?.id).toBe('new-event');
    });

    it('returns same reference for same input', () => {
      const events: PointsEventDto[] = [
        {
          id: 'event-1',
          type: 'SWAP',
          timestamp: new Date('2024-01-01T00:00:00Z'),
          value: 100,
          bonus: null,
          accountAddress: '0x1234567890abcdef1234567890abcdef12345678',
          updatedAt: new Date('2024-01-01T00:00:00Z'),
          payload: {
            srcAsset: {
              amount: '1000000000000000000',
              type: 'eip155:1/slip44:60',
              decimals: 18,
              name: 'Ethereum',
              symbol: 'ETH',
            },
            destAsset: {
              amount: '1000000000000000000',
              type: 'eip155:1/erc20:0xA0b86a33E6441b8c4C8C0C0C0C0C0C0C0C0C0C0C',
              decimals: 6,
              name: 'USD Coin',
              symbol: 'USDC',
            },
          },
        },
      ];
      const state = createMockRootState({ pointsEvents: events });

      const result1 = selectPointsEvents(state);
      const result2 = selectPointsEvents(state);

      expect(result1).toBe(result2); // Same reference
      expect(result1).toEqual(result2); // Same value
    });
  });
});<|MERGE_RESOLUTION|>--- conflicted
+++ resolved
@@ -881,11 +881,7 @@
 
     it('returns single account configuration when set', () => {
       const mockAccountConfig: AccountOptInBannerInfoStatus = {
-<<<<<<< HEAD
-        caipAccountId: 'eip155:1:0x123456789abcdef',
-=======
         accountGroupId: 'keyring:wallet1/1',
->>>>>>> d5ca588d
         hide: true,
       };
       const mockState = {
@@ -898,30 +894,13 @@
       );
       expect(result.current).toEqual([mockAccountConfig]);
       expect(result.current).toHaveLength(1);
-<<<<<<< HEAD
-      expect(result.current?.[0]?.caipAccountId).toBe(
-        'eip155:1:0x123456789abcdef',
-      );
-=======
       expect(result.current?.[0]?.accountGroupId).toBe('keyring:wallet1/1');
->>>>>>> d5ca588d
       expect(result.current?.[0]?.hide).toBe(true);
     });
 
     it('returns multiple account configurations when set', () => {
       const mockAccountConfigs: AccountOptInBannerInfoStatus[] = [
         {
-<<<<<<< HEAD
-          caipAccountId: 'eip155:1:0x123456789abcdef',
-          hide: true,
-        },
-        {
-          caipAccountId: 'eip155:1:0xabcdef123456789',
-          hide: false,
-        },
-        {
-          caipAccountId: 'eip155:137:0x987654321fedcba',
-=======
           accountGroupId: 'keyring:wallet1/1',
           hide: true,
         },
@@ -931,7 +910,6 @@
         },
         {
           accountGroupId: 'keyring:wallet2/1',
->>>>>>> d5ca588d
           hide: true,
         },
       ];
@@ -953,17 +931,6 @@
     it('handles mixed hide states correctly', () => {
       const mockAccountConfigs: AccountOptInBannerInfoStatus[] = [
         {
-<<<<<<< HEAD
-          caipAccountId: 'eip155:1:0x111111111111111',
-          hide: false,
-        },
-        {
-          caipAccountId: 'eip155:1:0x222222222222222',
-          hide: true,
-        },
-        {
-          caipAccountId: 'eip155:1:0x333333333333333',
-=======
           accountGroupId: 'keyring:wallet1/1',
           hide: false,
         },
@@ -973,7 +940,6 @@
         },
         {
           accountGroupId: 'keyring:wallet1/3',
->>>>>>> d5ca588d
           hide: false,
         },
       ];
@@ -1007,11 +973,7 @@
       // Change state to have account configs
       const newAccountConfigs: AccountOptInBannerInfoStatus[] = [
         {
-<<<<<<< HEAD
-          caipAccountId: 'eip155:1:0x444444444444444',
-=======
           accountGroupId: 'keyring:wallet1/4',
->>>>>>> d5ca588d
           hide: true,
         },
       ];
@@ -1027,21 +989,6 @@
     it('preserves account configuration order', () => {
       const orderedConfigs: AccountOptInBannerInfoStatus[] = [
         {
-<<<<<<< HEAD
-          caipAccountId: 'eip155:1:0xaaa',
-          hide: true,
-        },
-        {
-          caipAccountId: 'eip155:1:0xbbb',
-          hide: false,
-        },
-        {
-          caipAccountId: 'eip155:1:0xccc',
-          hide: true,
-        },
-        {
-          caipAccountId: 'eip155:1:0xddd',
-=======
           accountGroupId: 'keyring:wallet1/1',
           hide: true,
         },
@@ -1055,7 +1002,6 @@
         },
         {
           accountGroupId: 'keyring:wallet1/4',
->>>>>>> d5ca588d
           hide: false,
         },
       ];
@@ -1068,30 +1014,6 @@
         useSelector(selectHideCurrentAccountNotOptedInBannerArray),
       );
       expect(result.current).toEqual(orderedConfigs);
-<<<<<<< HEAD
-      expect(result.current?.[0]?.caipAccountId).toBe('eip155:1:0xaaa');
-      expect(result.current?.[1]?.caipAccountId).toBe('eip155:1:0xbbb');
-      expect(result.current?.[2]?.caipAccountId).toBe('eip155:1:0xccc');
-      expect(result.current?.[3]?.caipAccountId).toBe('eip155:1:0xddd');
-    });
-
-    it('handles different CAIP account ID formats correctly', () => {
-      const differentFormatConfigs: AccountOptInBannerInfoStatus[] = [
-        {
-          caipAccountId: 'eip155:1:0x123456789abcdef', // Ethereum mainnet
-          hide: true,
-        },
-        {
-          caipAccountId: 'eip155:137:0xabcdef123456789', // Polygon
-          hide: false,
-        },
-        {
-          caipAccountId: 'eip155:56:0x987654321fedcba', // BSC
-          hide: true,
-        },
-        {
-          caipAccountId: 'eip155:42161:0x555666777888999', // Arbitrum
-=======
       expect(result.current?.[0]?.accountGroupId).toBe('keyring:wallet1/1');
       expect(result.current?.[1]?.accountGroupId).toBe('keyring:wallet1/2');
       expect(result.current?.[2]?.accountGroupId).toBe('keyring:wallet1/3');
@@ -1114,7 +1036,6 @@
         },
         {
           accountGroupId: 'keyring:wallet4/arbitrum', // Arbitrum wallet
->>>>>>> d5ca588d
           hide: false,
         },
       ];
@@ -1130,11 +1051,7 @@
       expect(result.current).toHaveLength(4);
       expect(
         result.current?.every((config) =>
-<<<<<<< HEAD
-          config.caipAccountId.startsWith('eip155:'),
-=======
           config.accountGroupId.startsWith('keyring:'),
->>>>>>> d5ca588d
         ),
       ).toBe(true);
     });
@@ -1471,19 +1388,11 @@
       it('returns account configurations when set', () => {
         const accountConfigs: AccountOptInBannerInfoStatus[] = [
           {
-<<<<<<< HEAD
-            caipAccountId: 'eip155:1:0x123456789abcdef',
-            hide: true,
-          },
-          {
-            caipAccountId: 'eip155:1:0xabcdef123456789',
-=======
             accountGroupId: 'keyring:wallet1/1',
             hide: true,
           },
           {
             accountGroupId: 'keyring:wallet1/2',
->>>>>>> d5ca588d
             hide: false,
           },
         ];
@@ -1500,11 +1409,7 @@
 
       it('preserves account configuration references', () => {
         const accountConfig: AccountOptInBannerInfoStatus = {
-<<<<<<< HEAD
-          caipAccountId: 'eip155:1:0x987654321fedcba',
-=======
           accountGroupId: 'keyring:wallet1/3',
->>>>>>> d5ca588d
           hide: true,
         };
         const state = createMockRootState({
@@ -1523,13 +1428,9 @@
         const largeAccountConfigs: AccountOptInBannerInfoStatus[] = Array.from(
           { length: 50 },
           (_, i) => ({
-<<<<<<< HEAD
-            caipAccountId: `eip155:1:0x${i.toString().padStart(40, '0')}`,
-=======
             accountGroupId: `keyring:wallet${Math.floor(i / 10) + 1}/${
               (i % 10) + 1
             }`,
->>>>>>> d5ca588d
             hide: i % 2 === 0,
           }),
         );
@@ -1865,19 +1766,11 @@
         hideUnlinkedAccountsBanner: true,
         hideCurrentAccountNotOptedInBanner: [
           {
-<<<<<<< HEAD
-            caipAccountId: 'eip155:1:0x123456789abcdef',
-            hide: true,
-          },
-          {
-            caipAccountId: 'eip155:137:0xabcdef123456789',
-=======
             accountGroupId: 'keyring:wallet1/1',
             hide: true,
           },
           {
             accountGroupId: 'keyring:wallet2/1',
->>>>>>> d5ca588d
             hide: false,
           },
         ],
@@ -1927,26 +1820,16 @@
         ).toHaveLength(2);
         expect(
           selectHideCurrentAccountNotOptedInBannerArray(comprehensiveState)[0]
-<<<<<<< HEAD
-            .caipAccountId,
-        ).toBe('eip155:1:0x123456789abcdef');
-=======
             .accountGroupId,
         ).toBe('keyring:wallet1/1');
->>>>>>> d5ca588d
         expect(
           selectHideCurrentAccountNotOptedInBannerArray(comprehensiveState)[0]
             .hide,
         ).toBe(true);
         expect(
           selectHideCurrentAccountNotOptedInBannerArray(comprehensiveState)[1]
-<<<<<<< HEAD
-            .caipAccountId,
-        ).toBe('eip155:137:0xabcdef123456789');
-=======
             .accountGroupId,
         ).toBe('keyring:wallet2/1');
->>>>>>> d5ca588d
         expect(
           selectHideCurrentAccountNotOptedInBannerArray(comprehensiveState)[1]
             .hide,
