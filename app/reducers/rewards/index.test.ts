import { Action } from 'redux';
import rewardsReducer, {
  setActiveTab,
  setSeasonStatus,
  setReferralDetails,
  setSeasonStatusLoading,
  setSeasonStatusError,
  setReferralDetailsLoading,
  setReferralDetailsError,
  resetRewardsState,
  setOnboardingActiveStep,
  resetOnboarding,
  setOnboardingReferralCode,
  setCandidateSubscriptionId,
  setGeoRewardsMetadata,
  setGeoRewardsMetadataLoading,
  setGeoRewardsMetadataError,
  setHideUnlinkedAccountsBanner,
  setHideCurrentAccountNotOptedInBanner,
  setActiveBoosts,
  setActiveBoostsLoading,
  setActiveBoostsError,
  setUnlockedRewards,
  setUnlockedRewardLoading,
  setUnlockedRewardError,
  setPointsEvents,
  RewardsState,
} from '.';
import { OnboardingStep } from './types';
import {
  SeasonStatusState,
  RewardClaimStatus,
  PointsEventDto,
} from '../../core/Engine/controllers/rewards-controller/types';
<<<<<<< HEAD
import { CaipAccountId } from '@metamask/utils';
=======
import { AccountGroupId } from '@metamask/account-api';
>>>>>>> 338177c4

describe('rewardsReducer', () => {
  const initialState: RewardsState = {
    activeTab: 'overview',
    seasonStatusLoading: false,
    seasonStatusError: null,

    seasonId: null,
    seasonName: null,
    seasonStartDate: null,
    seasonEndDate: null,
    seasonTiers: [],

    referralDetailsLoading: false,
    referralDetailsError: false,
    referralCode: null,
    refereeCount: 0,

    currentTier: null,
    nextTier: null,
    nextTierPointsNeeded: null,

    balanceTotal: 0,
    balanceRefereePortion: 0,
    balanceUpdatedAt: null,

    onboardingActiveStep: OnboardingStep.INTRO,
    onboardingReferralCode: null,
    candidateSubscriptionId: 'pending',
    geoLocation: null,
    optinAllowedForGeo: null,
    optinAllowedForGeoLoading: false,
    optinAllowedForGeoError: false,
    hideUnlinkedAccountsBanner: false,
    hideCurrentAccountNotOptedInBanner: [],

    activeBoosts: null,
    activeBoostsLoading: false,
    activeBoostsError: false,

    pointsEvents: null,

    unlockedRewards: null,
    unlockedRewardLoading: false,
    unlockedRewardError: false,
  };

  it('should return the initial state', () => {
    // Arrange & Act
    const state = rewardsReducer(undefined, { type: 'unknown' } as Action);

    // Assert
    expect(state).toEqual(initialState);
  });

  describe('setActiveTab', () => {
    it('should set active tab to overview', () => {
      // Arrange
      const action = setActiveTab('overview');

      // Act
      const state = rewardsReducer(initialState, action);

      // Assert
      expect(state.activeTab).toBe('overview');
    });

    it('should set active tab to activity', () => {
      // Arrange
      const action = setActiveTab('activity');

      // Act
      const state = rewardsReducer(initialState, action);

      // Assert
      expect(state.activeTab).toBe('activity');
    });

    it('should set active tab to levels', () => {
      // Arrange
      const action = setActiveTab('levels');

      // Act
      const state = rewardsReducer(initialState, action);

      // Assert
      expect(state.activeTab).toBe('levels');
    });

    it('should set active tab to overview when invalid value provided', () => {
      // Arrange
      const stateWithActiveTab = {
        ...initialState,
        activeTab: 'overview' as const,
      };
      const action = setActiveTab('overview');

      // Act
      const state = rewardsReducer(stateWithActiveTab, action);

      // Assert
      expect(state.activeTab).toBe('overview');
    });
  });

  describe('setSeasonStatus', () => {
    it('should update all season status fields when complete data is provided', () => {
      // Arrange
      const mockSeasonStatus = {
        season: {
          id: 'season-1',
          name: 'Season 1',
          startDate: new Date('2024-01-01').getTime(),
          endDate: new Date('2024-12-31').getTime(),
          tiers: [
            {
              id: 'tier-bronze',
              name: 'Bronze',
              pointsNeeded: 0,
              image: {
                lightModeUrl: 'https://example.com/bronze-light.png',
                darkModeUrl: 'https://example.com/bronze-dark.png',
              },
              levelNumber: '1',
              rewards: [],
            },
          ],
        },
        balance: {
          total: 1500,
          updatedAt: 1714857600000,
        },
        tier: {
          currentTier: {
            id: 'tier-bronze',
            name: 'Bronze',
            pointsNeeded: 0,
            image: {
              lightModeUrl: 'https://example.com/bronze-light.png',
              darkModeUrl: 'https://example.com/bronze-dark.png',
            },
            levelNumber: '1',
            rewards: [],
          },
          nextTier: {
            id: 'tier-silver',
            name: 'Silver',
            pointsNeeded: 1000,
            image: {
              lightModeUrl: 'https://example.com/silver-light.png',
              darkModeUrl: 'https://example.com/silver-dark.png',
            },
            levelNumber: '2',
            rewards: [],
          },
          nextTierPointsNeeded: 1000,
        },
      } as unknown as SeasonStatusState;
      const action = setSeasonStatus(mockSeasonStatus);

      // Act
      const state = rewardsReducer(initialState, action);

      // Assert
      expect(state.seasonName).toBe('Season 1');
      expect(state.seasonStartDate).toEqual(new Date('2024-01-01'));
      expect(state.seasonEndDate).toEqual(new Date('2024-12-31'));
      expect(state.seasonTiers).toHaveLength(1);
      expect(state.seasonTiers[0].id).toBe('tier-bronze');
      expect(state.balanceTotal).toBe(1500);
      expect(state.balanceUpdatedAt).toEqual(new Date(1714857600000));
      expect(state.currentTier?.id).toBe('tier-bronze');
      expect(state.nextTier?.id).toBe('tier-silver');
      expect(state.nextTierPointsNeeded).toBe(1000);
    });

    it('should set fields to null when season status is null', () => {
      // Arrange
      const stateWithData = {
        ...initialState,
        seasonName: 'Existing Season',
        seasonStartDate: new Date('2024-01-01'),
        seasonEndDate: new Date('2024-12-31'),
        seasonTiers: [
          {
            id: 'tier-1',
            name: 'Tier 1',
            pointsNeeded: 100,
            image: {
              lightModeUrl: 'https://example.com/tier1-light.png',
              darkModeUrl: 'https://example.com/tier1-dark.png',
            },
            levelNumber: '1',
            rewards: [],
          },
        ],
        balanceTotal: 1000,
        balanceRefereePortion: 200,
        currentTier: {
          id: 'tier-gold',
          name: 'Gold',
          pointsNeeded: 1000,
          image: {
            lightModeUrl: 'https://example.com/gold-light.png',
            darkModeUrl: 'https://example.com/gold-dark.png',
          },
          levelNumber: '3',
          rewards: [],
        },
        nextTier: null,
        nextTierPointsNeeded: null,
      };
      const action = setSeasonStatus(null);

      // Act
      const state = rewardsReducer(stateWithData, action);

      // Assert
      expect(state.seasonName).toBe(null);
      expect(state.seasonStartDate).toBe(null);
      expect(state.seasonEndDate).toBe(null);
      expect(state.seasonTiers).toEqual([]);
      expect(state.balanceTotal).toBe(null);
<<<<<<< HEAD
      expect(state.balanceRefereePortion).toBe(null);
=======
>>>>>>> 338177c4
      expect(state.balanceUpdatedAt).toBe(null);
      expect(state.currentTier).toBe(null);
      expect(state.nextTier).toBe(null);
      expect(state.nextTierPointsNeeded).toBe(null);
    });

    it('should handle season status with invalid balance types', () => {
      // Arrange
      const mockSeasonStatus = {
        season: {
          id: 'season-4',
          name: 'Season 4',
          startDate: new Date('2024-01-01').getTime(),
          endDate: new Date('2024-12-31').getTime(),
          tiers: [],
        },
        balance: {
          total: 'invalid' as unknown as number, // Invalid type
          updatedAt: 1714857600000,
        },
      } as unknown as SeasonStatusState;
      const action = setSeasonStatus(mockSeasonStatus);

      // Act
      const state = rewardsReducer(initialState, action);

      // Assert
      expect(state.seasonName).toBe('Season 4');
      expect(state.balanceTotal).toBe(null); // Should be null due to invalid type
      expect(state.balanceUpdatedAt).toEqual(new Date(1714857600000));
    });

    it('should handle season status with partial tier data', () => {
      // Arrange
      const mockSeasonStatus = {
        season: {
          id: 'season-5',
          name: 'Season 5',
          startDate: new Date('2024-01-01').getTime(),
          endDate: new Date('2024-12-31').getTime(),
          tiers: [
            {
              id: 'tier-bronze',
              name: 'Bronze',
              pointsNeeded: 0,
              image: {
                lightModeUrl: 'https://example.com/bronze-light.png',
                darkModeUrl: 'https://example.com/bronze-dark.png',
              },
              levelNumber: '1',
              rewards: [],
            },
          ],
        },
        balance: {
          total: 500,
<<<<<<< HEAD
          refereePortion: 100,
=======
>>>>>>> 338177c4
          updatedAt: 1714857600000,
        },
        tier: {
          currentTier: {
            id: 'tier-bronze',
            name: 'Bronze',
            pointsNeeded: 0,
            image: {
              lightModeUrl: 'https://example.com/bronze-light.png',
              darkModeUrl: 'https://example.com/bronze-dark.png',
            },
            levelNumber: '1',
            rewards: [],
          },
          nextTier: null,
          nextTierPointsNeeded: null,
        },
      } as SeasonStatusState;
      const action = setSeasonStatus(mockSeasonStatus);

      // Act
      const state = rewardsReducer(initialState, action);

      // Assert
      expect(state.currentTier?.name).toBe('Bronze');
      expect(state.nextTier).toBe(null);
      expect(state.nextTierPointsNeeded).toBe(null);
    });

    it('should handle season status with undefined balance updatedAt', () => {
      // Arrange
      const mockSeasonStatus = {
        season: {
          id: 'season-no-updated-at',
          name: 'Season No UpdatedAt',
          startDate: new Date('2024-01-01').getTime(),
          endDate: new Date('2024-12-31').getTime(),
          tiers: [],
        },
        balance: {
          total: 100,
        },
        tier: {
          currentTier: null,
          nextTier: null,
          nextTierPointsNeeded: null,
        },
      } as unknown as SeasonStatusState;
      const action = setSeasonStatus(mockSeasonStatus);

      // Act
      const state = rewardsReducer(initialState, action);

      // Assert
      expect(state.balanceTotal).toBe(100);
      expect(state.balanceUpdatedAt).toBe(null);
    });

    describe('setReferralDetails', () => {
      it('should update referral code when provided', () => {
        // Arrange
        const action = setReferralDetails({ referralCode: 'NEW123' });

        // Act
        const state = rewardsReducer(initialState, action);

        // Assert
        expect(state.referralCode).toBe('NEW123');
        expect(state.refereeCount).toBe(0); // Should remain unchanged
      });

      it('should update referee count when provided', () => {
        // Arrange
        const action = setReferralDetails({ refereeCount: 5 });

        // Act
        const state = rewardsReducer(initialState, action);

        // Assert
        expect(state.refereeCount).toBe(5);
        expect(state.referralCode).toBe(null); // Should remain unchanged
      });

      it('should update multiple referral fields when provided', () => {
        // Arrange
        const action = setReferralDetails({
          referralCode: 'MULTI123',
          refereeCount: 10,
        });

        // Act
        const state = rewardsReducer(initialState, action);

        // Assert
        expect(state.referralCode).toBe('MULTI123');
        expect(state.refereeCount).toBe(10);
      });

      it('should handle empty payload without updating any fields', () => {
        // Arrange
        const stateWithData = {
          ...initialState,
          referralCode: 'EXISTING',
          refereeCount: 3,
        };
        const action = setReferralDetails({});

        // Act
        const state = rewardsReducer(stateWithData, action);

        // Assert
        expect(state.referralCode).toBe('EXISTING');
        expect(state.refereeCount).toBe(3);
      });

      it('should handle zero referee count', () => {
        // Arrange
        const stateWithReferees = { ...initialState, refereeCount: 5 };
        const action = setReferralDetails({ refereeCount: 0 });

        // Act
        const state = rewardsReducer(stateWithReferees, action);

        // Assert
        expect(state.refereeCount).toBe(0);
      });

      it('should set referralDetailsLoading to false', () => {
        // Arrange
        const stateWithLoading = {
          ...initialState,
          referralDetailsLoading: true,
        };
        const action = setReferralDetails({ referralCode: 'TEST123' });

        // Act
        const state = rewardsReducer(stateWithLoading, action);

        // Assert
        expect(state.referralDetailsLoading).toBe(false);
        expect(state.referralCode).toBe('TEST123');
      });

      it('should handle null referralCode explicitly', () => {
        // Arrange
        const stateWithCode = { ...initialState, referralCode: 'EXISTING' };
        const action = setReferralDetails({
          referralCode: null as unknown as string,
        });

        // Act
        const state = rewardsReducer(stateWithCode, action);

        // Assert
        expect(state.referralCode).toBe(null);
        expect(state.referralDetailsLoading).toBe(false);
      });

      it('should handle undefined referralCode in payload', () => {
        // Arrange
        const stateWithCode = { ...initialState, referralCode: 'EXISTING' };
        const action = setReferralDetails({
          referralCode: undefined,
          refereeCount: 5,
        });

        // Act
        const state = rewardsReducer(stateWithCode, action);

        // Assert
        expect(state.referralCode).toBe('EXISTING'); // Should remain unchanged
        expect(state.refereeCount).toBe(5);
        expect(state.referralDetailsLoading).toBe(false);
      });

      it('should handle negative referee count', () => {
        // Arrange
        const action = setReferralDetails({ refereeCount: -1 });

        // Act
        const state = rewardsReducer(initialState, action);

        // Assert
        expect(state.refereeCount).toBe(-1); // Should accept negative values
        expect(state.referralDetailsLoading).toBe(false);
      });

<<<<<<< HEAD
    describe('setReferralDetailsError', () => {
      it('should set referral details error to true', () => {
        // Arrange
        const action = setReferralDetailsError(true);

        // Act
        const state = rewardsReducer(initialState, action);

        // Assert
        expect(state.referralDetailsError).toBe(true);
      });

      it('should set referral details error to false', () => {
        // Arrange
        const stateWithError = {
          ...initialState,
          referralDetailsError: true,
        };
        const action = setReferralDetailsError(false);

        // Act
        const state = rewardsReducer(stateWithError, action);

        // Assert
        expect(state.referralDetailsError).toBe(false);
      });

      it('should not affect other state properties', () => {
        // Arrange
        const stateWithData = {
          ...initialState,
          referralCode: 'TEST123',
          refereeCount: 5,
          referralDetailsLoading: true,
        };
        const action = setReferralDetailsError(true);

        // Act
        const state = rewardsReducer(stateWithData, action);

        // Assert
        expect(state.referralDetailsError).toBe(true);
        expect(state.referralCode).toBe('TEST123');
        expect(state.refereeCount).toBe(5);
        expect(state.referralDetailsLoading).toBe(true);
      });
    });

    describe('setSeasonStatusLoading', () => {
      it('should set season status loading to true when no season data exists', () => {
=======
      it('updates balanceRefereePortion when referralPoints is provided', () => {
>>>>>>> 338177c4
        // Arrange
        const action = setReferralDetails({ referralPoints: 500 });

        // Act
        const state = rewardsReducer(initialState, action);

        // Assert
        expect(state.balanceRefereePortion).toBe(500);
        expect(state.referralDetailsLoading).toBe(false);
      });

<<<<<<< HEAD
      it('should not set season status loading to true when season data already exists', () => {
        // Arrange
        const stateWithSeasonData = {
          ...initialState,
          seasonStartDate: new Date('2024-01-01'),
          seasonStatusLoading: false,
        };
        const action = setSeasonStatusLoading(true);

        // Act
        const state = rewardsReducer(stateWithSeasonData, action);

        // Assert
        expect(state.seasonStatusLoading).toBe(false); // Should remain false due to guard clause
      });

      it('should set season status loading to false', () => {
=======
      it('updates balanceRefereePortion with zero value', () => {
>>>>>>> 338177c4
        // Arrange
        const stateWithPoints = {
          ...initialState,
          balanceRefereePortion: 300,
        };
        const action = setReferralDetails({ referralPoints: 0 });

        // Act
        const state = rewardsReducer(stateWithPoints, action);

        // Assert
        expect(state.balanceRefereePortion).toBe(0);
      });
<<<<<<< HEAD

      it('should set season status loading to false even when season data exists', () => {
        // Arrange
        const stateWithSeasonDataAndLoading = {
          ...initialState,
          seasonStartDate: new Date('2024-01-01'),
          seasonStatusLoading: true,
        };
        const action = setSeasonStatusLoading(false);

        // Act
        const state = rewardsReducer(stateWithSeasonDataAndLoading, action);

        // Assert
        expect(state.seasonStatusLoading).toBe(false);
      });
    });

    describe('setSeasonStatusError', () => {
      it('should set season status error to a string message', () => {
        // Arrange
        const errorMessage = 'Failed to fetch season status';
        const action = setSeasonStatusError(errorMessage);

        // Act
        const state = rewardsReducer(initialState, action);

        // Assert
        expect(state.seasonStatusError).toBe(errorMessage);
      });

      it('should clear season status error when set to null', () => {
        // Arrange
        const stateWithError = {
          ...initialState,
          seasonStatusError: 'Previous error message',
        };
        const action = setSeasonStatusError(null);

        // Act
        const state = rewardsReducer(stateWithError, action);

        // Assert
        expect(state.seasonStatusError).toBe(null);
      });

      it('should replace existing error with new error message', () => {
        // Arrange
        const stateWithError = {
          ...initialState,
          seasonStatusError: 'Old error message',
        };
        const newErrorMessage = 'New error message';
        const action = setSeasonStatusError(newErrorMessage);

        // Act
        const state = rewardsReducer(stateWithError, action);

        // Assert
        expect(state.seasonStatusError).toBe(newErrorMessage);
      });

      it('should handle network timeout error message', () => {
        // Arrange
        const timeoutError = 'Request timed out while fetching season status';
        const action = setSeasonStatusError(timeoutError);

        // Act
        const state = rewardsReducer(initialState, action);

        // Assert
        expect(state.seasonStatusError).toBe(timeoutError);
      });

      it('should handle API error response message', () => {
        // Arrange
        const apiError = 'API returned 500: Internal server error';
        const action = setSeasonStatusError(apiError);

        // Act
        const state = rewardsReducer(initialState, action);

        // Assert
        expect(state.seasonStatusError).toBe(apiError);
      });

      it('should not affect other state properties when setting error', () => {
        // Arrange
        const stateWithData = {
          ...initialState,
          seasonName: 'Test Season',
          seasonId: 'season-123',
          balanceTotal: 1000,
          seasonStatusLoading: false,
        };
        const errorMessage = 'Something went wrong';
        const action = setSeasonStatusError(errorMessage);

        // Act
        const state = rewardsReducer(stateWithData, action);

        // Assert
        expect(state.seasonStatusError).toBe(errorMessage);
        expect(state.seasonName).toBe('Test Season');
        expect(state.seasonId).toBe('season-123');
        expect(state.balanceTotal).toBe(1000);
        expect(state.seasonStatusLoading).toBe(false);
      });
    });

    describe('setReferralDetailsLoading', () => {
      it('should set referral details loading to true when no referral code exists', () => {
=======

      it('updates all fields including referralPoints when provided together', () => {
>>>>>>> 338177c4
        // Arrange
        const action = setReferralDetails({
          referralCode: 'COMBO123',
          refereeCount: 15,
          referralPoints: 750,
        });

        // Act
        const state = rewardsReducer(initialState, action);

        // Assert
        expect(state.referralCode).toBe('COMBO123');
        expect(state.refereeCount).toBe(15);
        expect(state.balanceRefereePortion).toBe(750);
        expect(state.referralDetailsLoading).toBe(false);
      });

<<<<<<< HEAD
      it('should not set referral details loading to true when referral code already exists', () => {
        // Arrange
        const stateWithReferralCode = {
          ...initialState,
          referralCode: 'EXISTING123',
          referralDetailsLoading: false,
        };
        const action = setReferralDetailsLoading(true);

        // Act
        const state = rewardsReducer(stateWithReferralCode, action);

        // Assert
        expect(state.referralDetailsLoading).toBe(false); // Should remain false due to guard clause
      });

      it('should set referral details loading to false', () => {
=======
      it('preserves balanceRefereePortion when referralPoints is not provided', () => {
>>>>>>> 338177c4
        // Arrange
        const stateWithPoints = {
          ...initialState,
          balanceRefereePortion: 200,
        };
        const action = setReferralDetails({ referralCode: 'TEST456' });

        // Act
        const state = rewardsReducer(stateWithPoints, action);

        // Assert
        expect(state.balanceRefereePortion).toBe(200);
        expect(state.referralCode).toBe('TEST456');
      });
<<<<<<< HEAD

      it('should set referral details loading to false even when referral code exists', () => {
        // Arrange
        const stateWithReferralCodeAndLoading = {
          ...initialState,
          referralCode: 'EXISTING123',
          referralDetailsLoading: true,
        };
        const action = setReferralDetailsLoading(false);

        // Act
        const state = rewardsReducer(stateWithReferralCodeAndLoading, action);

        // Assert
        expect(state.referralDetailsLoading).toBe(false);
      });
    });
=======
>>>>>>> 338177c4

      it('handles negative referralPoints value', () => {
        // Arrange
        const action = setReferralDetails({ referralPoints: -50 });

        // Act
        const state = rewardsReducer(initialState, action);

        // Assert
        expect(state.balanceRefereePortion).toBe(-50);
      });

      it('handles large referralPoints value', () => {
        // Arrange
<<<<<<< HEAD
        const action = setOnboardingActiveStep(step);
=======
        const action = setReferralDetails({ referralPoints: 999999 });
>>>>>>> 338177c4

        // Act
        const state = rewardsReducer(initialState, action);

        // Assert
<<<<<<< HEAD
        expect(state.onboardingActiveStep).toBe(step);
=======
        expect(state.balanceRefereePortion).toBe(999999);
>>>>>>> 338177c4
      });

      it('handles decimal referralPoints value', () => {
        // Arrange
<<<<<<< HEAD
        const stateWithStep = {
          ...initialState,
          onboardingActiveStep: OnboardingStep.STEP_2,
        };
        const action = setOnboardingActiveStep(OnboardingStep.STEP_4);
=======
        const action = setReferralDetails({ referralPoints: 125.75 });
>>>>>>> 338177c4

        // Act
        const state = rewardsReducer(initialState, action);

        // Assert
<<<<<<< HEAD
        expect(state.onboardingActiveStep).toBe(OnboardingStep.STEP_4);
=======
        expect(state.balanceRefereePortion).toBe(125.75);
>>>>>>> 338177c4
      });
    });

    describe('setReferralDetailsError', () => {
      it('should set referral details error to true', () => {
        // Arrange
<<<<<<< HEAD
        const stateWithStep = {
          ...initialState,
          onboardingActiveStep: OnboardingStep.STEP_1,
        };
        const action = setOnboardingActiveStep(OnboardingStep.STEP_1);
=======
        const action = setReferralDetailsError(true);
>>>>>>> 338177c4

        // Act
        const state = rewardsReducer(initialState, action);

        // Assert
<<<<<<< HEAD
        expect(state.onboardingActiveStep).toBe(OnboardingStep.STEP_1);
=======
        expect(state.referralDetailsError).toBe(true);
>>>>>>> 338177c4
      });

<<<<<<< HEAD
    describe('resetOnboarding', () => {
      it('should reset onboarding to INTRO step and clear referral code', () => {
=======
      it('should set referral details error to false', () => {
>>>>>>> 338177c4
        // Arrange
        const stateWithError = {
          ...initialState,
<<<<<<< HEAD
          onboardingActiveStep: OnboardingStep.STEP_3,
          onboardingReferralCode: 'REF123',
=======
          referralDetailsError: true,
>>>>>>> 338177c4
        };
        const action = setReferralDetailsError(false);

        // Act
        const state = rewardsReducer(stateWithError, action);

        // Assert
<<<<<<< HEAD
        expect(state.onboardingActiveStep).toBe(OnboardingStep.INTRO);
        expect(state.onboardingReferralCode).toBeNull();
=======
        expect(state.referralDetailsError).toBe(false);
>>>>>>> 338177c4
      });

      it('should not affect other state properties', () => {
        // Arrange
        const stateWithData = {
          ...initialState,
<<<<<<< HEAD
          onboardingActiveStep: OnboardingStep.STEP_4,
          onboardingReferralCode: 'REF456',
          referralCode: 'KEEP123',
          balanceTotal: 1500,
=======
          referralCode: 'TEST123',
          refereeCount: 5,
          referralDetailsLoading: true,
>>>>>>> 338177c4
        };
        const action = setReferralDetailsError(true);

        // Act
        const state = rewardsReducer(stateWithData, action);

        // Assert
<<<<<<< HEAD
        expect(state.onboardingActiveStep).toBe(OnboardingStep.INTRO);
        expect(state.onboardingReferralCode).toBeNull();
        expect(state.referralCode).toBe('KEEP123');
        expect(state.balanceTotal).toBe(1500);
      });
    });

    describe('setOnboardingReferralCode', () => {
      it('should set onboarding referral code', () => {
        // Arrange
        const action = setOnboardingReferralCode('REF123');
=======
        expect(state.referralDetailsError).toBe(true);
        expect(state.referralCode).toBe('TEST123');
        expect(state.refereeCount).toBe(5);
        expect(state.referralDetailsLoading).toBe(true);
      });
    });

    describe('setSeasonStatusLoading', () => {
      it('should set season status loading to true when no season data exists', () => {
        // Arrange
        const action = setSeasonStatusLoading(true);
>>>>>>> 338177c4

        // Act
        const state = rewardsReducer(initialState, action);

        // Assert
<<<<<<< HEAD
        expect(state.onboardingReferralCode).toBe('REF123');
      });

      it('should update existing onboarding referral code', () => {
        // Arrange
        const stateWithCode = {
          ...initialState,
          onboardingReferralCode: 'OLD_REF',
        };
        const action = setOnboardingReferralCode('NEW_REF');

        // Act
        const state = rewardsReducer(stateWithCode, action);

        // Assert
        expect(state.onboardingReferralCode).toBe('NEW_REF');
      });

      it('should set onboarding referral code to null', () => {
        // Arrange
        const stateWithCode = {
          ...initialState,
          onboardingReferralCode: 'REF123',
        };
        const action = setOnboardingReferralCode(null);

        // Act
        const state = rewardsReducer(stateWithCode, action);

        // Assert
        expect(state.onboardingReferralCode).toBeNull();
      });

      it('should not affect other state properties', () => {
        // Arrange
        const stateWithData = {
          ...initialState,
          onboardingActiveStep: OnboardingStep.STEP_2,
          referralCode: 'KEEP123',
          balanceTotal: 1500,
        };
        const action = setOnboardingReferralCode('REF789');

        // Act
        const state = rewardsReducer(stateWithData, action);

        // Assert
        expect(state.onboardingReferralCode).toBe('REF789');
        expect(state.onboardingActiveStep).toBe(OnboardingStep.STEP_2);
        expect(state.referralCode).toBe('KEEP123');
        expect(state.balanceTotal).toBe(1500);
      });
    });

    describe('setGeoRewardsMetadata', () => {
      it('should update geo metadata when payload is provided', () => {
        // Arrange
        const geoMetadata = {
          geoLocation: 'US',
          optinAllowedForGeo: true,
        };
        const action = setGeoRewardsMetadata(geoMetadata);

        // Act
        const state = rewardsReducer(initialState, action);

        // Assert
        expect(state.geoLocation).toBe('US');
        expect(state.optinAllowedForGeo).toBe(true);
        expect(state.optinAllowedForGeoLoading).toBe(false);
      });

      it('should update geo metadata with different location', () => {
        // Arrange
        const geoMetadata = {
          geoLocation: 'CA',
          optinAllowedForGeo: false,
        };
        const action = setGeoRewardsMetadata(geoMetadata);

        // Act
        const state = rewardsReducer(initialState, action);

        // Assert
        expect(state.geoLocation).toBe('CA');
        expect(state.optinAllowedForGeo).toBe(false);
        expect(state.optinAllowedForGeoLoading).toBe(false);
      });

      it('should clear geo metadata when payload is null', () => {
        // Arrange
        const stateWithGeoData = {
          ...initialState,
          geoLocation: 'EU',
          optinAllowedForGeo: true,
          optinAllowedForGeoLoading: true,
        };
        const action = setGeoRewardsMetadata(null);

        // Act
        const state = rewardsReducer(stateWithGeoData, action);

        // Assert
        expect(state.geoLocation).toBe(null);
        expect(state.optinAllowedForGeo).toBe(null);
        expect(state.optinAllowedForGeoLoading).toBe(false);
      });

      it('should reset loading state when metadata is set', () => {
        // Arrange
        const stateWithLoading = {
          ...initialState,
          optinAllowedForGeoLoading: true,
        };
        const geoMetadata = {
          geoLocation: 'UK',
          optinAllowedForGeo: true,
=======
        expect(state.seasonStatusLoading).toBe(true);
      });

      it('should not set season status loading to true when season data already exists', () => {
        // Arrange
        const stateWithSeasonData = {
          ...initialState,
          seasonStartDate: new Date('2024-01-01'),
          seasonStatusLoading: false,
        };
        const action = setSeasonStatusLoading(true);

        // Act
        const state = rewardsReducer(stateWithSeasonData, action);

        // Assert
        expect(state.seasonStatusLoading).toBe(false); // Should remain false due to guard clause
      });

      it('should set season status loading to false', () => {
        // Arrange
        const stateWithLoading = { ...initialState, seasonStatusLoading: true };
        const action = setSeasonStatusLoading(false);

        // Act
        const state = rewardsReducer(stateWithLoading, action);

        // Assert
        expect(state.seasonStatusLoading).toBe(false);
      });

      it('should set season status loading to false even when season data exists', () => {
        // Arrange
        const stateWithSeasonDataAndLoading = {
          ...initialState,
          seasonStartDate: new Date('2024-01-01'),
          seasonStatusLoading: true,
>>>>>>> 338177c4
        };
        const action = setSeasonStatusLoading(false);

        // Act
        const state = rewardsReducer(stateWithSeasonDataAndLoading, action);

        // Assert
        expect(state.seasonStatusLoading).toBe(false);
      });
    });

    describe('setSeasonStatusError', () => {
      it('should set season status error to a string message', () => {
        // Arrange
        const errorMessage = 'Failed to fetch season status';
        const action = setSeasonStatusError(errorMessage);

        // Act
        const state = rewardsReducer(initialState, action);

        // Assert
        expect(state.seasonStatusError).toBe(errorMessage);
      });

      it('should clear season status error when set to null', () => {
        // Arrange
        const stateWithError = {
          ...initialState,
          seasonStatusError: 'Previous error message',
        };
        const action = setSeasonStatusError(null);

        // Act
        const state = rewardsReducer(stateWithError, action);

        // Assert
        expect(state.seasonStatusError).toBe(null);
      });

<<<<<<< HEAD
    describe('setGeoRewardsMetadataError', () => {
      it('should set geo rewards metadata error to true', () => {
        // Arrange
        const action = setGeoRewardsMetadataError(true);

        // Act
        const state = rewardsReducer(initialState, action);

        // Assert
        expect(state.optinAllowedForGeoError).toBe(true);
      });

      it('should set geo rewards metadata error to false', () => {
        // Arrange
        const stateWithError = {
          ...initialState,
          optinAllowedForGeoError: true,
        };
        const action = setGeoRewardsMetadataError(false);

        // Act
        const state = rewardsReducer(stateWithError, action);

        // Assert
        expect(state.optinAllowedForGeoError).toBe(false);
      });

      it('should not affect other geo metadata properties', () => {
        // Arrange
        const stateWithGeoData = {
          ...initialState,
          geoLocation: 'US',
          optinAllowedForGeo: true,
          optinAllowedForGeoLoading: true,
        };
        const action = setGeoRewardsMetadataError(true);

        // Act
        const state = rewardsReducer(stateWithGeoData, action);

        // Assert
        expect(state.optinAllowedForGeoError).toBe(true);
        expect(state.geoLocation).toBe('US');
        expect(state.optinAllowedForGeo).toBe(true);
        expect(state.optinAllowedForGeoLoading).toBe(true);
      });
    });

    describe('setCandidateSubscriptionId', () => {
      it('should set candidate subscription ID to a string value', () => {
=======
      it('should replace existing error with new error message', () => {
>>>>>>> 338177c4
        // Arrange
        const stateWithError = {
          ...initialState,
          seasonStatusError: 'Old error message',
        };
        const newErrorMessage = 'New error message';
        const action = setSeasonStatusError(newErrorMessage);

        // Act
        const state = rewardsReducer(stateWithError, action);

        // Assert
        expect(state.seasonStatusError).toBe(newErrorMessage);
      });

      it('should handle network timeout error message', () => {
        // Arrange
        const timeoutError = 'Request timed out while fetching season status';
        const action = setSeasonStatusError(timeoutError);

        // Act
        const state = rewardsReducer(initialState, action);

        // Assert
        expect(state.seasonStatusError).toBe(timeoutError);
      });

      it('should handle API error response message', () => {
        // Arrange
        const apiError = 'API returned 500: Internal server error';
        const action = setSeasonStatusError(apiError);

        // Act
        const state = rewardsReducer(initialState, action);

        // Assert
        expect(state.seasonStatusError).toBe(apiError);
      });

<<<<<<< HEAD
      it('should set candidate subscription ID to retry', () => {
        // Arrange
        const action = setCandidateSubscriptionId('retry');

        // Act
        const state = rewardsReducer(initialState, action);

        // Assert
        expect(state.candidateSubscriptionId).toBe('retry');
      });

      it('should set candidate subscription ID to null', () => {
=======
      it('should not affect other state properties when setting error', () => {
>>>>>>> 338177c4
        // Arrange
        const stateWithData = {
          ...initialState,
          seasonName: 'Test Season',
          seasonId: 'season-123',
          balanceTotal: 1000,
          seasonStatusLoading: false,
        };
        const errorMessage = 'Something went wrong';
        const action = setSeasonStatusError(errorMessage);

        // Act
        const state = rewardsReducer(stateWithData, action);

        // Assert
        expect(state.seasonStatusError).toBe(errorMessage);
        expect(state.seasonName).toBe('Test Season');
        expect(state.seasonId).toBe('season-123');
        expect(state.balanceTotal).toBe(1000);
        expect(state.seasonStatusLoading).toBe(false);
      });
    });

<<<<<<< HEAD
      it('should not affect other state properties when changing from non-valid state', () => {
=======
    describe('setReferralDetailsLoading', () => {
      it('should set referral details loading to true when no referral code exists', () => {
>>>>>>> 338177c4
        // Arrange
        const action = setReferralDetailsLoading(true);

        // Act
        const state = rewardsReducer(initialState, action);

        // Assert
        expect(state.referralDetailsLoading).toBe(true);
      });

      it('should not set referral details loading to true when referral code already exists', () => {
        // Arrange
        const stateWithReferralCode = {
          ...initialState,
<<<<<<< HEAD
          candidateSubscriptionId: 'pending' as const,
          referralCode: 'KEEP123',
          balanceTotal: 1500,
=======
          referralCode: 'EXISTING123',
          referralDetailsLoading: false,
>>>>>>> 338177c4
        };
        const action = setReferralDetailsLoading(true);

        // Act
        const state = rewardsReducer(stateWithReferralCode, action);

        // Assert
        expect(state.referralDetailsLoading).toBe(false); // Should remain false due to guard clause
      });
<<<<<<< HEAD

      describe('state reset logic when candidate ID changes', () => {
        it('should reset UI state when changing from valid ID to different valid ID', () => {
          // Arrange
          const stateWithData = {
            ...initialState,
            candidateSubscriptionId: 'old-subscription-id',
            seasonId: 'season-123',
            seasonName: 'Test Season',
            seasonStartDate: new Date('2024-01-01'),
            seasonEndDate: new Date('2024-12-31'),
            seasonTiers: [
              {
                id: 'tier-1',
                name: 'Tier 1',
                pointsNeeded: 100,
                image: {
                  lightModeUrl: 'tier1.png',
                  darkModeUrl: 'tier1-dark.png',
                },
                levelNumber: '1',
                rewards: [],
              },
            ],
            referralCode: 'REF123',
            refereeCount: 5,
            currentTier: {
              id: 'current-tier',
              name: 'Current Tier',
              pointsNeeded: 1000,
              image: {
                lightModeUrl: 'current.png',
                darkModeUrl: 'current-dark.png',
              },
              levelNumber: '2',
              rewards: [],
            },
            nextTier: {
              id: 'next-tier',
              name: 'Next Tier',
              pointsNeeded: 2000,
              image: {
                lightModeUrl: 'next.png',
                darkModeUrl: 'next-dark.png',
              },
              levelNumber: '3',
              rewards: [],
            },
            nextTierPointsNeeded: 1000,
            balanceTotal: 1500,
            balanceRefereePortion: 300,
            balanceUpdatedAt: new Date('2024-06-01'),
            onboardingActiveStep: OnboardingStep.STEP_2,
            onboardingReferralCode: 'ONBOARDING_REF',
            activeBoosts: [
              {
                id: 'boost-1',
                name: 'Test Boost',
                icon: {
                  lightModeUrl: 'boost.png',
                  darkModeUrl: 'boost-dark.png',
                },
                boostBips: 1000,
                seasonLong: true,
                backgroundColor: '#FF0000',
              },
            ],
            pointsEvents: [
              {
                id: 'event-1',
                type: 'SWAP' as const,
                timestamp: new Date('2024-01-01'),
                value: 100,
                bonus: null,
                accountAddress: '0x1234567890abcdef1234567890abcdef12345678',
                updatedAt: new Date('2024-01-01'),
                payload: null,
              },
            ],
            unlockedRewards: [
              {
                id: 'reward-1',
                seasonRewardId: 'season-reward-1',
                claimStatus: RewardClaimStatus.CLAIMED,
              },
            ],
          };
          const action = setCandidateSubscriptionId('new-subscription-id');

          // Act
          const state = rewardsReducer(stateWithData, action);

          // Assert
          expect(state.candidateSubscriptionId).toBe('new-subscription-id');
          // All UI state should be reset to initial values
          expect(state.seasonId).toBe(initialState.seasonId);
          expect(state.seasonName).toBe(initialState.seasonName);
          expect(state.seasonStartDate).toBe(initialState.seasonStartDate);
          expect(state.seasonEndDate).toBe(initialState.seasonEndDate);
          expect(state.seasonTiers).toEqual(initialState.seasonTiers);
          expect(state.referralCode).toBe(initialState.referralCode);
          expect(state.refereeCount).toBe(initialState.refereeCount);
          expect(state.currentTier).toBe(initialState.currentTier);
          expect(state.nextTier).toBe(initialState.nextTier);
          expect(state.nextTierPointsNeeded).toBe(
            initialState.nextTierPointsNeeded,
          );
          expect(state.balanceTotal).toBe(initialState.balanceTotal);
          expect(state.balanceRefereePortion).toBe(
            initialState.balanceRefereePortion,
          );
          expect(state.balanceUpdatedAt).toBe(initialState.balanceUpdatedAt);
          expect(state.activeBoosts).toBe(initialState.activeBoosts);
          expect(state.pointsEvents).toBe(initialState.pointsEvents);
          expect(state.unlockedRewards).toBe(initialState.unlockedRewards);
          // Onboarding state should NOT be reset
          expect(state.onboardingActiveStep).toBe(OnboardingStep.STEP_2);
          expect(state.onboardingReferralCode).toBe('ONBOARDING_REF');
        });

        it('should NOT reset UI state when changing from pending to valid ID', () => {
          // Arrange
          const stateWithData = {
            ...initialState,
            candidateSubscriptionId: 'pending' as const,
            seasonId: 'season-123',
            seasonName: 'Test Season',
            referralCode: 'REF123',
            balanceTotal: 1500,
          };
          const action = setCandidateSubscriptionId('new-subscription-id');

          // Act
          const state = rewardsReducer(stateWithData, action);

          // Assert
          expect(state.candidateSubscriptionId).toBe('new-subscription-id');
          // UI state should NOT be reset when coming from pending
          expect(state.seasonId).toBe('season-123');
          expect(state.seasonName).toBe('Test Season');
          expect(state.referralCode).toBe('REF123');
          expect(state.balanceTotal).toBe(1500);
        });

        it('should NOT reset UI state when changing from error to valid ID', () => {
          // Arrange
          const stateWithData = {
            ...initialState,
            candidateSubscriptionId: 'error' as const,
            seasonId: 'season-456',
            seasonName: 'Error Season',
            referralCode: 'ERROR123',
            balanceTotal: 2000,
          };
          const action = setCandidateSubscriptionId('new-subscription-id');

          // Act
          const state = rewardsReducer(stateWithData, action);

          // Assert
          expect(state.candidateSubscriptionId).toBe('new-subscription-id');
          // UI state should NOT be reset when coming from error
          expect(state.seasonId).toBe('season-456');
          expect(state.seasonName).toBe('Error Season');
          expect(state.referralCode).toBe('ERROR123');
          expect(state.balanceTotal).toBe(2000);
        });

        it('should NOT reset UI state when changing from retry to valid ID', () => {
          // Arrange
          const stateWithData = {
            ...initialState,
            candidateSubscriptionId: 'retry' as const,
            seasonId: 'season-789',
            seasonName: 'Retry Season',
            referralCode: 'RETRY123',
            balanceTotal: 3000,
          };
          const action = setCandidateSubscriptionId('new-subscription-id');

          // Act
          const state = rewardsReducer(stateWithData, action);

          // Assert
          expect(state.candidateSubscriptionId).toBe('new-subscription-id');
          // UI state should NOT be reset when coming from retry
          expect(state.seasonId).toBe('season-789');
          expect(state.seasonName).toBe('Retry Season');
          expect(state.referralCode).toBe('RETRY123');
          expect(state.balanceTotal).toBe(3000);
        });

        it('should NOT reset UI state when changing from null to valid ID', () => {
          // Arrange
          const stateWithData = {
            ...initialState,
            candidateSubscriptionId: null,
            seasonId: 'season-null',
            seasonName: 'Null Season',
            referralCode: 'NULL123',
            balanceTotal: 4000,
          };
          const action = setCandidateSubscriptionId('new-subscription-id');

          // Act
          const state = rewardsReducer(stateWithData, action);

          // Assert
          expect(state.candidateSubscriptionId).toBe('new-subscription-id');
          // UI state should NOT be reset when coming from null
          expect(state.seasonId).toBe('season-null');
          expect(state.seasonName).toBe('Null Season');
          expect(state.referralCode).toBe('NULL123');
          expect(state.balanceTotal).toBe(4000);
        });

        it('should NOT reset UI state when changing to same valid ID', () => {
          // Arrange
          const stateWithData = {
            ...initialState,
            candidateSubscriptionId: 'same-subscription-id',
            seasonId: 'season-same',
            seasonName: 'Same Season',
            referralCode: 'SAME123',
            balanceTotal: 5000,
          };
          const action = setCandidateSubscriptionId('same-subscription-id');

          // Act
          const state = rewardsReducer(stateWithData, action);

          // Assert
          expect(state.candidateSubscriptionId).toBe('same-subscription-id');
          // UI state should NOT be reset when ID doesn't change
          expect(state.seasonId).toBe('season-same');
          expect(state.seasonName).toBe('Same Season');
          expect(state.referralCode).toBe('SAME123');
          expect(state.balanceTotal).toBe(5000);
        });

        it('should reset UI state when changing from valid ID to pending', () => {
          // Arrange
          const stateWithData = {
            ...initialState,
            candidateSubscriptionId: 'valid-subscription-id',
            seasonId: 'season-valid',
            seasonName: 'Valid Season',
            referralCode: 'VALID123',
            balanceTotal: 6000,
          };
          const action = setCandidateSubscriptionId('pending');

          // Act
          const state = rewardsReducer(stateWithData, action);

          // Assert
          expect(state.candidateSubscriptionId).toBe('pending');
          // UI state should be reset when changing from valid ID to pending
          expect(state.seasonId).toBe(initialState.seasonId);
          expect(state.seasonName).toBe(initialState.seasonName);
          expect(state.referralCode).toBe(initialState.referralCode);
          expect(state.balanceTotal).toBe(initialState.balanceTotal);
        });

        it('should reset UI state when changing from valid ID to error', () => {
          // Arrange
          const stateWithData = {
            ...initialState,
            candidateSubscriptionId: 'valid-subscription-id',
            seasonId: 'season-valid',
            seasonName: 'Valid Season',
            referralCode: 'VALID123',
            balanceTotal: 6000,
          };
          const action = setCandidateSubscriptionId('error');

          // Act
          const state = rewardsReducer(stateWithData, action);

          // Assert
          expect(state.candidateSubscriptionId).toBe('error');
          // UI state should be reset when changing from valid ID to error
          expect(state.seasonId).toBe(initialState.seasonId);
          expect(state.seasonName).toBe(initialState.seasonName);
          expect(state.referralCode).toBe(initialState.referralCode);
          expect(state.balanceTotal).toBe(initialState.balanceTotal);
        });

        it('should reset UI state when changing from valid ID to retry', () => {
          // Arrange
          const stateWithData = {
            ...initialState,
            candidateSubscriptionId: 'valid-subscription-id',
            seasonId: 'season-valid',
            seasonName: 'Valid Season',
            referralCode: 'VALID123',
            balanceTotal: 6000,
          };
          const action = setCandidateSubscriptionId('retry');

          // Act
          const state = rewardsReducer(stateWithData, action);

          // Assert
          expect(state.candidateSubscriptionId).toBe('retry');
          // UI state should be reset when changing from valid ID to retry
          expect(state.seasonId).toBe(initialState.seasonId);
          expect(state.seasonName).toBe(initialState.seasonName);
          expect(state.referralCode).toBe(initialState.referralCode);
          expect(state.balanceTotal).toBe(initialState.balanceTotal);
        });

        it('should reset UI state when changing from valid ID to null', () => {
          // Arrange
          const stateWithData = {
            ...initialState,
            candidateSubscriptionId: 'valid-subscription-id',
            seasonId: 'season-valid',
            seasonName: 'Valid Season',
            referralCode: 'VALID123',
            balanceTotal: 6000,
          };
          const action = setCandidateSubscriptionId(null);

          // Act
          const state = rewardsReducer(stateWithData, action);

          // Assert
          expect(state.candidateSubscriptionId).toBe(null);
          // UI state should be reset when changing from valid ID to null
          expect(state.seasonId).toBe(initialState.seasonId);
          expect(state.seasonName).toBe(initialState.seasonName);
          expect(state.referralCode).toBe(initialState.referralCode);
          expect(state.balanceTotal).toBe(initialState.balanceTotal);
        });
      });

      describe('state transitions between special states', () => {
        it('should handle transition from pending to error', () => {
          // Arrange
          const stateWithPending = {
            ...initialState,
            candidateSubscriptionId: 'pending' as const,
            seasonId: 'season-pending',
            referralCode: 'PENDING123',
          };
          const action = setCandidateSubscriptionId('error');

          // Act
          const state = rewardsReducer(stateWithPending, action);

          // Assert
          expect(state.candidateSubscriptionId).toBe('error');
          expect(state.seasonId).toBe('season-pending'); // Should not reset
          expect(state.referralCode).toBe('PENDING123'); // Should not reset
        });

        it('should handle transition from error to retry', () => {
          // Arrange
          const stateWithError = {
            ...initialState,
            candidateSubscriptionId: 'error' as const,
            seasonId: 'season-error',
            referralCode: 'ERROR123',
          };
          const action = setCandidateSubscriptionId('retry');

          // Act
          const state = rewardsReducer(stateWithError, action);

          // Assert
          expect(state.candidateSubscriptionId).toBe('retry');
          expect(state.seasonId).toBe('season-error'); // Should not reset
          expect(state.referralCode).toBe('ERROR123'); // Should not reset
        });

        it('should handle transition from retry to pending', () => {
          // Arrange
          const stateWithRetry = {
            ...initialState,
            candidateSubscriptionId: 'retry' as const,
            seasonId: 'season-retry',
            referralCode: 'RETRY123',
          };
          const action = setCandidateSubscriptionId('pending');

          // Act
          const state = rewardsReducer(stateWithRetry, action);

          // Assert
          expect(state.candidateSubscriptionId).toBe('pending');
          expect(state.seasonId).toBe('season-retry'); // Should not reset
          expect(state.referralCode).toBe('RETRY123'); // Should not reset
        });

        it('should handle transition from null to pending', () => {
          // Arrange
          const stateWithNull = {
            ...initialState,
            candidateSubscriptionId: null,
            seasonId: 'season-null',
            referralCode: 'NULL123',
          };
          const action = setCandidateSubscriptionId('pending');

          // Act
          const state = rewardsReducer(stateWithNull, action);

          // Assert
          expect(state.candidateSubscriptionId).toBe('pending');
          expect(state.seasonId).toBe('season-null'); // Should not reset
          expect(state.referralCode).toBe('NULL123'); // Should not reset
        });

        it('should handle transition from pending to null', () => {
          // Arrange
          const stateWithPending = {
            ...initialState,
            candidateSubscriptionId: 'pending' as const,
            seasonId: 'season-pending',
            referralCode: 'PENDING123',
          };
          const action = setCandidateSubscriptionId(null);

          // Act
          const state = rewardsReducer(stateWithPending, action);

          // Assert
          expect(state.candidateSubscriptionId).toBe(null);
          expect(state.seasonId).toBe('season-pending'); // Should not reset
          expect(state.referralCode).toBe('PENDING123'); // Should not reset
        });
      });
    });
=======
>>>>>>> 338177c4

      it('should set referral details loading to false', () => {
        // Arrange
        const stateWithLoading = {
          ...initialState,
          referralDetailsLoading: true,
        };
        const action = setReferralDetailsLoading(false);

        // Act
        const state = rewardsReducer(stateWithLoading, action);

        // Assert
        expect(state.referralDetailsLoading).toBe(false);
      });

      it('should set referral details loading to false even when referral code exists', () => {
        // Arrange
        const stateWithReferralCodeAndLoading = {
          ...initialState,
          referralCode: 'EXISTING123',
          referralDetailsLoading: true,
        };
        const action = setReferralDetailsLoading(false);

        // Act
        const state = rewardsReducer(stateWithReferralCodeAndLoading, action);

        // Assert
        expect(state.referralDetailsLoading).toBe(false);
      });
    });

    describe('setOnboardingActiveStep', () => {
      beforeEach(() => {
        jest.clearAllMocks();
      });

      afterEach(() => {
        jest.restoreAllMocks();
      });

      it.each([
        OnboardingStep.INTRO,
        OnboardingStep.STEP_1,
        OnboardingStep.STEP_2,
        OnboardingStep.STEP_3,
        OnboardingStep.STEP_4,
      ])('should set onboarding active step to %s', (step) => {
        // Arrange
        const action = setOnboardingActiveStep(step);

        // Act
        const state = rewardsReducer(initialState, action);

        // Assert
        expect(state.onboardingActiveStep).toBe(step);
      });

      it('should update from different onboarding step', () => {
        // Arrange
        const stateWithStep = {
          ...initialState,
          onboardingActiveStep: OnboardingStep.STEP_2,
        };
        const action = setOnboardingActiveStep(OnboardingStep.STEP_4);

        // Act
        const state = rewardsReducer(stateWithStep, action);

        // Assert
        expect(state.onboardingActiveStep).toBe(OnboardingStep.STEP_4);
      });

<<<<<<< HEAD
    describe('setHideCurrentAccountNotOptedInBanner', () => {
      it('should add new account banner entry when it does not exist', () => {
        // Arrange
        const accountId: CaipAccountId =
          'eip155:1:0x1234567890123456789012345678901234567890';
        const action = setHideCurrentAccountNotOptedInBanner({
          accountId,
          hide: true,
        });

        // Act
        const state = rewardsReducer(initialState, action);

        // Assert
        expect(state.hideCurrentAccountNotOptedInBanner).toHaveLength(1);
        expect(state.hideCurrentAccountNotOptedInBanner[0]).toEqual({
          caipAccountId: accountId,
          hide: true,
        });
      });

      it('should update existing account banner entry', () => {
        // Arrange
        const accountId: CaipAccountId =
          'eip155:1:0x1234567890123456789012345678901234567890';
        const stateWithExistingEntry = {
          ...initialState,
          hideCurrentAccountNotOptedInBanner: [
            {
              caipAccountId: accountId,
              hide: false,
            },
          ],
        };
        const action = setHideCurrentAccountNotOptedInBanner({
          accountId,
          hide: true,
        });

        // Act
        const state = rewardsReducer(stateWithExistingEntry, action);

        // Assert
        expect(state.hideCurrentAccountNotOptedInBanner).toHaveLength(1);
        expect(state.hideCurrentAccountNotOptedInBanner[0]).toEqual({
          caipAccountId: accountId,
          hide: true,
        });
      });

      it('should add multiple different account entries', () => {
        // Arrange
        const accountId1: CaipAccountId =
          'eip155:1:0x1111111111111111111111111111111111111111';
        const accountId2: CaipAccountId =
          'eip155:1:0x2222222222222222222222222222222222222222';

        let currentState = initialState;

        // Add first account
        const action1 = setHideCurrentAccountNotOptedInBanner({
          accountId: accountId1,
          hide: true,
        });
        currentState = rewardsReducer(currentState, action1);

        // Add second account
        const action2 = setHideCurrentAccountNotOptedInBanner({
          accountId: accountId2,
          hide: false,
        });

        // Act
        const state = rewardsReducer(currentState, action2);

        // Assert
        expect(state.hideCurrentAccountNotOptedInBanner).toHaveLength(2);
        expect(state.hideCurrentAccountNotOptedInBanner[0]).toEqual({
          caipAccountId: accountId1,
          hide: true,
        });
        expect(state.hideCurrentAccountNotOptedInBanner[1]).toEqual({
          caipAccountId: accountId2,
          hide: false,
        });
      });

      it('should update specific account without affecting others', () => {
        // Arrange
        const accountId1: CaipAccountId =
          'eip155:1:0x1111111111111111111111111111111111111111';
        const accountId2: CaipAccountId =
          'eip155:1:0x2222222222222222222222222222222222222222';
        const stateWithMultipleEntries = {
          ...initialState,
          hideCurrentAccountNotOptedInBanner: [
            {
              caipAccountId: accountId1,
              hide: true,
            },
            {
              caipAccountId: accountId2,
              hide: false,
            },
          ],
        };
        const action = setHideCurrentAccountNotOptedInBanner({
          accountId: accountId1,
          hide: false,
        });

        // Act
        const state = rewardsReducer(stateWithMultipleEntries, action);

        // Assert
        expect(state.hideCurrentAccountNotOptedInBanner).toHaveLength(2);
        expect(state.hideCurrentAccountNotOptedInBanner[0]).toEqual({
          caipAccountId: accountId1,
          hide: false, // Updated
        });
        expect(state.hideCurrentAccountNotOptedInBanner[1]).toEqual({
          caipAccountId: accountId2,
          hide: false, // Unchanged
        });
      });

      it('should not affect other state properties', () => {
        // Arrange
        const stateWithData = {
          ...initialState,
          activeTab: 'activity' as const,
          referralCode: 'TEST123',
          hideUnlinkedAccountsBanner: true,
        };
        const accountId: CaipAccountId =
          'eip155:1:0x1234567890123456789012345678901234567890';
        const action = setHideCurrentAccountNotOptedInBanner({
          accountId,
          hide: true,
        });

        // Act
        const state = rewardsReducer(stateWithData, action);

        // Assert
        expect(state.hideCurrentAccountNotOptedInBanner).toHaveLength(1);
        expect(state.activeTab).toBe('activity');
        expect(state.referralCode).toBe('TEST123');
        expect(state.hideUnlinkedAccountsBanner).toBe(true);
      });
    });

    describe('resetRewardsState', () => {
      it('should reset all state to initial values', () => {
        // Arrange
        const stateWithData: RewardsState = {
          activeTab: 'activity' as const,
          seasonStatusLoading: true,
          seasonId: 'test-season-id',
          referralDetailsLoading: false,
          referralCode: 'TEST123',
          refereeCount: 10,
          currentTier: {
            id: 'tier-platinum',
            name: 'Platinum',
            pointsNeeded: 1000,
            image: {
              lightModeUrl: 'platinum.png',
              darkModeUrl: 'platinum-dark.png',
            },
            levelNumber: 'Level 10',
            rewards: [],
          },
          seasonStatusError: null,
          nextTier: {
            id: 'tier-diamond',
            name: 'Diamond',
            pointsNeeded: 2000,
            image: {
              lightModeUrl: 'diamond.png',
              darkModeUrl: 'diamond-dark.png',
            },
            levelNumber: 'Level 20',
            rewards: [],
          },
          nextTierPointsNeeded: 1000,
          balanceTotal: 5000,
          balanceRefereePortion: 1000,
          balanceUpdatedAt: new Date('2024-01-01'),
          seasonName: 'Test Season',
          seasonStartDate: new Date('2024-01-01'),
          seasonEndDate: new Date('2024-12-31'),
          seasonTiers: [
            {
              id: 'tier-1',
              name: 'Tier 1',
              pointsNeeded: 100,
              image: {
                lightModeUrl: 'tier-1.png',
                darkModeUrl: 'tier-1-dark.png',
              },
              levelNumber: 'Level 1',
              rewards: [],
            },
          ],
          onboardingActiveStep: OnboardingStep.STEP_1,
          onboardingReferralCode: 'REF123',
          candidateSubscriptionId: 'some-id',
          geoLocation: 'US',
          optinAllowedForGeo: true,
          optinAllowedForGeoLoading: false,
          hideUnlinkedAccountsBanner: true,
          hideCurrentAccountNotOptedInBanner: [
            {
              caipAccountId:
                'eip155:1:0x1234567890123456789012345678901234567890' as CaipAccountId,
              hide: true,
            },
          ],
          activeBoosts: [
            {
              id: 'boost-1',
              name: 'Test Boost 1',
              icon: {
                lightModeUrl: 'light1.png',
                darkModeUrl: 'dark1.png',
              },
              boostBips: 1000,
              seasonLong: true,
              backgroundColor: '#FF0000',
            },
          ],
          pointsEvents: null,
          activeBoostsLoading: false,
          activeBoostsError: false,
          unlockedRewards: [],
          unlockedRewardLoading: false,
          unlockedRewardError: false,
          referralDetailsError: false,
          optinAllowedForGeoError: false,
=======
      it('should call logger even when step is the same', () => {
        // Arrange
        const stateWithStep = {
          ...initialState,
          onboardingActiveStep: OnboardingStep.STEP_1,
>>>>>>> 338177c4
        };
        const action = setOnboardingActiveStep(OnboardingStep.STEP_1);

        // Act
        const state = rewardsReducer(stateWithStep, action);

        // Assert
<<<<<<< HEAD
        expect(state).toEqual(initialState);
      });
    });

    describe('persist/REHYDRATE', () => {
      it('should restore persisted UI state while resetting non-persistent state', () => {
        // Arrange
        const persistedRewardsState: RewardsState = {
          activeTab: 'activity',
          seasonStatusLoading: true,
          seasonId: 'test-season-id',
          referralDetailsLoading: false,
          referralCode: 'PERSISTED123',
          refereeCount: 15,
          currentTier: {
            id: 'tier-diamond',
            name: 'Diamond',
            pointsNeeded: 1000,
            image: {
              lightModeUrl: 'https://example.com/diamond-light.png',
              darkModeUrl: 'https://example.com/diamond-dark.png',
            },
            levelNumber: '4',
            rewards: [],
          },
          nextTier: null,
          nextTierPointsNeeded: null,
          balanceTotal: 2000,
          balanceRefereePortion: 400,
          balanceUpdatedAt: new Date('2024-05-01'),
          seasonName: 'Persisted Season',
          seasonStartDate: new Date('2024-01-01'),
          seasonEndDate: new Date('2024-12-31'),
          seasonTiers: [
            {
              id: 'tier-1',
              name: 'Tier 1',
              pointsNeeded: 100,
              image: {
                lightModeUrl: 'https://example.com/tier1-light.png',
                darkModeUrl: 'https://example.com/tier1-dark.png',
              },
              levelNumber: '1',
              rewards: [],
            },
          ],
          onboardingActiveStep: OnboardingStep.STEP_2,
          onboardingReferralCode: 'PERSISTED_REF',
          candidateSubscriptionId: 'some-id',
          geoLocation: 'CA',
          optinAllowedForGeo: true,
          optinAllowedForGeoLoading: false,
          hideUnlinkedAccountsBanner: true,
          hideCurrentAccountNotOptedInBanner: [
            {
              caipAccountId:
                'eip155:1:0x1234567890123456789012345678901234567890' as CaipAccountId,
              hide: true,
            },
          ],
          activeBoosts: [
            {
              id: 'boost-1',
              name: 'Test Boost 1',
              icon: {
                lightModeUrl: 'light1.png',
                darkModeUrl: 'dark1.png',
              },
              boostBips: 1000,
              seasonLong: true,
              backgroundColor: '#FF0000',
            },
          ],
          pointsEvents: null,
          seasonStatusError: null,
          activeBoostsLoading: false,
          activeBoostsError: false,
          unlockedRewards: [],
          unlockedRewardLoading: false,
          unlockedRewardError: false,
          referralDetailsError: false,
          optinAllowedForGeoError: false,
        };
        const rehydrateAction = {
          type: 'persist/REHYDRATE',
          payload: {
            rewards: persistedRewardsState,
          },
=======
        expect(state.onboardingActiveStep).toBe(OnboardingStep.STEP_1);
      });
    });

    describe('resetOnboarding', () => {
      it('should reset onboarding to INTRO step and clear referral code', () => {
        // Arrange
        const stateWithStep = {
          ...initialState,
          onboardingActiveStep: OnboardingStep.STEP_3,
          onboardingReferralCode: 'REF123',
>>>>>>> 338177c4
        };
        const action = resetOnboarding();

        // Act
        const state = rewardsReducer(stateWithStep, action);

<<<<<<< HEAD
        // Assert - Should restore persisted UI state while keeping current non-persistent state
        const expectedState = {
          ...initialState,
          // Restored from persisted state
          seasonId: persistedRewardsState.seasonId,
          seasonName: persistedRewardsState.seasonName,
          seasonStartDate: persistedRewardsState.seasonStartDate,
          seasonEndDate: persistedRewardsState.seasonEndDate,
          seasonTiers: persistedRewardsState.seasonTiers,
          referralCode: persistedRewardsState.referralCode,
          refereeCount: persistedRewardsState.refereeCount,
          currentTier: persistedRewardsState.currentTier,
          nextTier: persistedRewardsState.nextTier,
          balanceTotal: persistedRewardsState.balanceTotal,
          balanceUpdatedAt: persistedRewardsState.balanceUpdatedAt,
          activeBoosts: persistedRewardsState.activeBoosts,
          pointsEvents: persistedRewardsState.pointsEvents,
          unlockedRewards: persistedRewardsState.unlockedRewards,
          hideUnlinkedAccountsBanner:
            persistedRewardsState.hideUnlinkedAccountsBanner,
          hideCurrentAccountNotOptedInBanner:
            persistedRewardsState.hideCurrentAccountNotOptedInBanner,
          // These fields are restored from persisted state
          nextTierPointsNeeded: persistedRewardsState.nextTierPointsNeeded,
          balanceRefereePortion: persistedRewardsState.balanceRefereePortion,
        };
        expect(state).toEqual(expectedState);
      });

      it('should preserve all persisted UI state fields', () => {
=======
        // Assert
        expect(state.onboardingActiveStep).toBe(OnboardingStep.INTRO);
        expect(state.onboardingReferralCode).toBeNull();
      });

      it('should not affect other state properties', () => {
>>>>>>> 338177c4
        // Arrange
        const stateWithData = {
          ...initialState,
<<<<<<< HEAD
          seasonId: 'persisted-season-id',
          seasonName: 'Persisted Season Name',
          seasonStartDate: new Date('2024-01-01'),
          seasonEndDate: new Date('2024-12-31'),
          seasonTiers: [
            {
              id: 'tier-persisted',
              name: 'Persisted Tier',
              pointsNeeded: 500,
              image: {
                lightModeUrl: 'persisted.png',
                darkModeUrl: 'persisted-dark.png',
              },
              levelNumber: '2',
              rewards: [],
            },
          ],
          referralCode: 'PERSISTED_CODE',
          refereeCount: 25,
          currentTier: {
            id: 'current-tier',
            name: 'Current Tier',
            pointsNeeded: 1000,
            image: {
              lightModeUrl: 'current.png',
              darkModeUrl: 'current-dark.png',
            },
            levelNumber: '3',
            rewards: [],
          },
          nextTier: {
            id: 'next-tier',
            name: 'Next Tier',
            pointsNeeded: 2000,
            image: {
              lightModeUrl: 'next.png',
              darkModeUrl: 'next-dark.png',
            },
            levelNumber: '4',
            rewards: [],
          },
          balanceTotal: 3000,
          balanceUpdatedAt: new Date('2024-06-01'),
          activeBoosts: [
            {
              id: 'persisted-boost',
              name: 'Persisted Boost',
              icon: {
                lightModeUrl: 'boost.png',
                darkModeUrl: 'boost-dark.png',
              },
              boostBips: 1500,
              seasonLong: true,
              backgroundColor: '#00FF00',
            },
          ],
          pointsEvents: [],
          unlockedRewards: [
            {
              id: 'unlocked-reward',
              seasonRewardId: 'season-reward-id',
              claimStatus: RewardClaimStatus.UNCLAIMED,
            },
          ],
          hideUnlinkedAccountsBanner: true,
          hideCurrentAccountNotOptedInBanner: [
            {
              caipAccountId:
                'eip155:1:0x1234567890123456789012345678901234567890' as CaipAccountId,
              hide: true,
            },
          ],
        };
        const rehydrateAction = {
          type: 'persist/REHYDRATE',
          payload: {
            rewards: persistedRewardsState,
          },
=======
          onboardingActiveStep: OnboardingStep.STEP_4,
          onboardingReferralCode: 'REF456',
          referralCode: 'KEEP123',
          balanceTotal: 1500,
>>>>>>> 338177c4
        };
        const action = resetOnboarding();

        // Act
        const state = rewardsReducer(stateWithData, action);

<<<<<<< HEAD
        // Assert - All persisted UI state should be preserved
        expect(state.seasonId).toBe(persistedRewardsState.seasonId);
        expect(state.seasonName).toBe(persistedRewardsState.seasonName);
        expect(state.seasonStartDate).toEqual(
          persistedRewardsState.seasonStartDate,
        );
        expect(state.seasonEndDate).toEqual(
          persistedRewardsState.seasonEndDate,
        );
        expect(state.seasonTiers).toEqual(persistedRewardsState.seasonTiers);
        expect(state.referralCode).toBe(persistedRewardsState.referralCode);
        expect(state.refereeCount).toBe(persistedRewardsState.refereeCount);
        expect(state.currentTier).toEqual(persistedRewardsState.currentTier);
        expect(state.nextTier).toEqual(persistedRewardsState.nextTier);
        expect(state.balanceTotal).toBe(persistedRewardsState.balanceTotal);
        expect(state.balanceUpdatedAt).toEqual(
          persistedRewardsState.balanceUpdatedAt,
        );
        expect(state.activeBoosts).toEqual(persistedRewardsState.activeBoosts);
        expect(state.pointsEvents).toEqual(persistedRewardsState.pointsEvents);
        expect(state.unlockedRewards).toEqual(
          persistedRewardsState.unlockedRewards,
        );
        expect(state.hideUnlinkedAccountsBanner).toBe(
          persistedRewardsState.hideUnlinkedAccountsBanner,
        );
        expect(state.hideCurrentAccountNotOptedInBanner).toEqual(
          persistedRewardsState.hideCurrentAccountNotOptedInBanner,
        );

        // Non-persistent state should remain from current state
        expect(state.nextTierPointsNeeded).toBe(
          initialState.nextTierPointsNeeded,
        );
        expect(state.balanceRefereePortion).toBe(
          initialState.balanceRefereePortion,
        );
      });

      it('should preserve current non-persistent state while restoring persisted UI state', () => {
        // Arrange
        const currentState = {
          ...initialState,
          nextTierPointsNeeded: 500, // This should be preserved
          balanceRefereePortion: 100, // This should be preserved
          activeTab: 'levels' as const, // This should be reset to initial
          seasonStatusLoading: true, // This should be reset to initial
          onboardingActiveStep: OnboardingStep.STEP_3, // This should be reset to initial
          onboardingReferralCode: 'CURRENT_REF', // This should be reset to initial
        };
        const persistedRewardsState: RewardsState = {
          ...initialState,
          seasonId: 'persisted-season',
          seasonName: 'Persisted Season',
          referralCode: 'PERSISTED123',
          balanceTotal: 2000,
          hideUnlinkedAccountsBanner: true,
          onboardingActiveStep: OnboardingStep.STEP_4, // This should NOT be persisted
          onboardingReferralCode: 'PERSISTED_REF', // This should NOT be persisted
        };
        const rehydrateAction = {
          type: 'persist/REHYDRATE',
          payload: {
            rewards: persistedRewardsState,
          },
        };

        // Act
        const state = rewardsReducer(currentState, rehydrateAction);

        // Assert - Non-persistent state should be preserved from current state
        expect(state.nextTierPointsNeeded).toBe(null); // Restored from persisted state (initialState)
        expect(state.balanceRefereePortion).toBe(0); // Restored from persisted state (initialState)

        // Persisted UI state should be restored
        expect(state.seasonId).toBe('persisted-season');
        expect(state.seasonName).toBe('Persisted Season');
        expect(state.referralCode).toBe('PERSISTED123');
        expect(state.balanceTotal).toBe(2000);
        expect(state.hideUnlinkedAccountsBanner).toBe(true);

        // Non-persistent state should be reset to initial
        expect(state.activeTab).toBe(initialState.activeTab);
        expect(state.seasonStatusLoading).toBe(
          initialState.seasonStatusLoading,
        );
        expect(state.onboardingActiveStep).toBe(
          initialState.onboardingActiveStep,
        );
        expect(state.onboardingReferralCode).toBe(
          initialState.onboardingReferralCode,
        );
=======
        // Assert
        expect(state.onboardingActiveStep).toBe(OnboardingStep.INTRO);
        expect(state.onboardingReferralCode).toBeNull();
        expect(state.referralCode).toBe('KEEP123');
        expect(state.balanceTotal).toBe(1500);
>>>>>>> 338177c4
      });
    });

    describe('setOnboardingReferralCode', () => {
      it('should set onboarding referral code', () => {
        // Arrange
        const action = setOnboardingReferralCode('REF123');

        // Act
        const state = rewardsReducer(initialState, action);

        // Assert
        expect(state.onboardingReferralCode).toBe('REF123');
      });

      it('should update existing onboarding referral code', () => {
        // Arrange
        const stateWithCode = {
          ...initialState,
          onboardingReferralCode: 'OLD_REF',
        };
        const action = setOnboardingReferralCode('NEW_REF');

        // Act
        const state = rewardsReducer(stateWithCode, action);

        // Assert
        expect(state.onboardingReferralCode).toBe('NEW_REF');
      });

      it('should set onboarding referral code to null', () => {
        // Arrange
        const stateWithCode = {
          ...initialState,
          onboardingReferralCode: 'REF123',
        };
        const action = setOnboardingReferralCode(null);

        // Act
        const state = rewardsReducer(stateWithCode, action);

        // Assert
        expect(state.onboardingReferralCode).toBeNull();
      });

      it('should not affect other state properties', () => {
        // Arrange
        const stateWithData = {
          ...initialState,
          onboardingActiveStep: OnboardingStep.STEP_2,
          referralCode: 'KEEP123',
          balanceTotal: 1500,
        };
        const action = setOnboardingReferralCode('REF789');

        // Act
        const state = rewardsReducer(stateWithData, action);

        // Assert
        expect(state.onboardingReferralCode).toBe('REF789');
        expect(state.onboardingActiveStep).toBe(OnboardingStep.STEP_2);
        expect(state.referralCode).toBe('KEEP123');
        expect(state.balanceTotal).toBe(1500);
      });
    });

    describe('setGeoRewardsMetadata', () => {
      it('should update geo metadata when payload is provided', () => {
        // Arrange
        const geoMetadata = {
          geoLocation: 'US',
          optinAllowedForGeo: true,
        };
        const action = setGeoRewardsMetadata(geoMetadata);

        // Act
        const state = rewardsReducer(initialState, action);

        // Assert
        expect(state.geoLocation).toBe('US');
        expect(state.optinAllowedForGeo).toBe(true);
        expect(state.optinAllowedForGeoLoading).toBe(false);
      });

      it('should update geo metadata with different location', () => {
        // Arrange
        const geoMetadata = {
          geoLocation: 'CA',
          optinAllowedForGeo: false,
        };
        const action = setGeoRewardsMetadata(geoMetadata);

        // Act
        const state = rewardsReducer(initialState, action);

        // Assert
        expect(state.geoLocation).toBe('CA');
        expect(state.optinAllowedForGeo).toBe(false);
        expect(state.optinAllowedForGeoLoading).toBe(false);
      });

      it('should clear geo metadata when payload is null', () => {
        // Arrange
        const stateWithGeoData = {
          ...initialState,
          geoLocation: 'EU',
          optinAllowedForGeo: true,
          optinAllowedForGeoLoading: true,
        };
        const action = setGeoRewardsMetadata(null);

        // Act
        const state = rewardsReducer(stateWithGeoData, action);

        // Assert
        expect(state.geoLocation).toBe(null);
        expect(state.optinAllowedForGeo).toBe(null);
        expect(state.optinAllowedForGeoLoading).toBe(false);
      });

      it('should reset loading state when metadata is set', () => {
        // Arrange
        const stateWithLoading = {
          ...initialState,
          optinAllowedForGeoLoading: true,
        };
        const geoMetadata = {
          geoLocation: 'UK',
          optinAllowedForGeo: true,
        };
        const action = setGeoRewardsMetadata(geoMetadata);

        // Act
        const state = rewardsReducer(stateWithLoading, action);

        // Assert
        expect(state.geoLocation).toBe('UK');
        expect(state.optinAllowedForGeo).toBe(true);
        expect(state.optinAllowedForGeoLoading).toBe(false);
      });
    });

    describe('setGeoRewardsMetadataLoading', () => {
      it('should set geo rewards metadata loading to true', () => {
        // Arrange
        const action = setGeoRewardsMetadataLoading(true);

        // Act
        const state = rewardsReducer(initialState, action);

        // Assert
        expect(state.optinAllowedForGeoLoading).toBe(true);
      });

      it('should set geo rewards metadata loading to false', () => {
        // Arrange
        const stateWithLoading = {
          ...initialState,
          optinAllowedForGeoLoading: true,
        };
        const action = setGeoRewardsMetadataLoading(false);

        // Act
        const state = rewardsReducer(stateWithLoading, action);

        // Assert
        expect(state.optinAllowedForGeoLoading).toBe(false);
      });
    });

    describe('setGeoRewardsMetadataError', () => {
      it('should set geo rewards metadata error to true', () => {
        // Arrange
        const action = setGeoRewardsMetadataError(true);

        // Act
        const state = rewardsReducer(initialState, action);

        // Assert
        expect(state.optinAllowedForGeoError).toBe(true);
      });

      it('should set geo rewards metadata error to false', () => {
        // Arrange
        const stateWithError = {
          ...initialState,
          optinAllowedForGeoError: true,
        };
        const action = setGeoRewardsMetadataError(false);

        // Act
        const state = rewardsReducer(stateWithError, action);

        // Assert
        expect(state.optinAllowedForGeoError).toBe(false);
      });

      it('should not affect other geo metadata properties', () => {
        // Arrange
        const stateWithGeoData = {
          ...initialState,
          geoLocation: 'US',
          optinAllowedForGeo: true,
          optinAllowedForGeoLoading: true,
        };
        const action = setGeoRewardsMetadataError(true);

        // Act
        const state = rewardsReducer(stateWithGeoData, action);

        // Assert
        expect(state.optinAllowedForGeoError).toBe(true);
        expect(state.geoLocation).toBe('US');
        expect(state.optinAllowedForGeo).toBe(true);
        expect(state.optinAllowedForGeoLoading).toBe(true);
      });
    });

    describe('setCandidateSubscriptionId', () => {
      it('should set candidate subscription ID to a string value', () => {
        // Arrange
        const action = setCandidateSubscriptionId('sub-12345');

        // Act
        const state = rewardsReducer(initialState, action);

        // Assert
        expect(state.candidateSubscriptionId).toBe('sub-12345');
      });

      it('should set candidate subscription ID to pending', () => {
        // Arrange
        const stateWithId = {
          ...initialState,
          candidateSubscriptionId: 'existing-id' as const,
        };
        const action = setCandidateSubscriptionId('pending');

        // Act
        const state = rewardsReducer(stateWithId, action);

        // Assert
        expect(state.candidateSubscriptionId).toBe('pending');
      });

      it('should set candidate subscription ID to error', () => {
        // Arrange
        const action = setCandidateSubscriptionId('error');

        // Act
        const state = rewardsReducer(initialState, action);

        // Assert
        expect(state.candidateSubscriptionId).toBe('error');
      });

      it('should set candidate subscription ID to retry', () => {
        // Arrange
        const action = setCandidateSubscriptionId('retry');

        // Act
        const state = rewardsReducer(initialState, action);

        // Assert
        expect(state.candidateSubscriptionId).toBe('retry');
      });

      it('should set candidate subscription ID to null', () => {
        // Arrange
        const stateWithId = {
          ...initialState,
          candidateSubscriptionId: 'existing-id' as const,
        };
        const action = setCandidateSubscriptionId(null);

        // Act
        const state = rewardsReducer(stateWithId, action);

        // Assert
        expect(state.candidateSubscriptionId).toBe(null);
      });

      it('should not affect other state properties when changing from non-valid state', () => {
        // Arrange
        const stateWithData = {
          ...initialState,
          candidateSubscriptionId: 'pending' as const,
          referralCode: 'KEEP123',
          balanceTotal: 1500,
        };
        const action = setCandidateSubscriptionId('new-id');

        // Act
        const state = rewardsReducer(stateWithData, action);

        // Assert
        expect(state.candidateSubscriptionId).toBe('new-id');
        expect(state.referralCode).toBe('KEEP123');
        expect(state.balanceTotal).toBe(1500);
      });

      describe('state reset logic when candidate ID changes', () => {
        it('should reset UI state when changing from valid ID to different valid ID', () => {
          // Arrange
          const stateWithData = {
            ...initialState,
            candidateSubscriptionId: 'old-subscription-id',
            seasonId: 'season-123',
            seasonName: 'Test Season',
            seasonStartDate: new Date('2024-01-01'),
            seasonEndDate: new Date('2024-12-31'),
            seasonTiers: [
              {
                id: 'tier-1',
                name: 'Tier 1',
                pointsNeeded: 100,
                image: {
                  lightModeUrl: 'tier1.png',
                  darkModeUrl: 'tier1-dark.png',
                },
                levelNumber: '1',
                rewards: [],
              },
            ],
            referralCode: 'REF123',
            refereeCount: 5,
            currentTier: {
              id: 'current-tier',
              name: 'Current Tier',
              pointsNeeded: 1000,
              image: {
                lightModeUrl: 'current.png',
                darkModeUrl: 'current-dark.png',
              },
              levelNumber: '2',
              rewards: [],
            },
            nextTier: {
              id: 'next-tier',
              name: 'Next Tier',
              pointsNeeded: 2000,
              image: {
                lightModeUrl: 'next.png',
                darkModeUrl: 'next-dark.png',
              },
              levelNumber: '3',
              rewards: [],
            },
            nextTierPointsNeeded: 1000,
            balanceTotal: 1500,
            balanceRefereePortion: 300,
            balanceUpdatedAt: new Date('2024-06-01'),
            onboardingActiveStep: OnboardingStep.STEP_2,
            onboardingReferralCode: 'ONBOARDING_REF',
            activeBoosts: [
              {
                id: 'boost-1',
                name: 'Test Boost',
                icon: {
                  lightModeUrl: 'boost.png',
                  darkModeUrl: 'boost-dark.png',
                },
                boostBips: 1000,
                seasonLong: true,
                backgroundColor: '#FF0000',
              },
            ],
            pointsEvents: [
              {
                id: 'event-1',
                type: 'SWAP' as const,
                timestamp: new Date('2024-01-01'),
                value: 100,
                bonus: null,
                accountAddress: '0x1234567890abcdef1234567890abcdef12345678',
                updatedAt: new Date('2024-01-01'),
                payload: null,
              },
            ],
            unlockedRewards: [
              {
                id: 'reward-1',
                seasonRewardId: 'season-reward-1',
                claimStatus: RewardClaimStatus.CLAIMED,
              },
            ],
          };
          const action = setCandidateSubscriptionId('new-subscription-id');

          // Act
          const state = rewardsReducer(stateWithData, action);

          // Assert
          expect(state.candidateSubscriptionId).toBe('new-subscription-id');
          // All UI state should be reset to initial values
          expect(state.seasonId).toBe(initialState.seasonId);
          expect(state.seasonName).toBe(initialState.seasonName);
          expect(state.seasonStartDate).toBe(initialState.seasonStartDate);
          expect(state.seasonEndDate).toBe(initialState.seasonEndDate);
          expect(state.seasonTiers).toEqual(initialState.seasonTiers);
          expect(state.referralCode).toBe(initialState.referralCode);
          expect(state.refereeCount).toBe(initialState.refereeCount);
          expect(state.currentTier).toBe(initialState.currentTier);
          expect(state.nextTier).toBe(initialState.nextTier);
          expect(state.nextTierPointsNeeded).toBe(
            initialState.nextTierPointsNeeded,
          );
          expect(state.balanceTotal).toBe(initialState.balanceTotal);
          expect(state.balanceRefereePortion).toBe(
            initialState.balanceRefereePortion,
          );
          expect(state.balanceUpdatedAt).toBe(initialState.balanceUpdatedAt);
          expect(state.activeBoosts).toBe(initialState.activeBoosts);
          expect(state.pointsEvents).toBe(initialState.pointsEvents);
          expect(state.unlockedRewards).toBe(initialState.unlockedRewards);
          // Onboarding state should NOT be reset
          expect(state.onboardingActiveStep).toBe(OnboardingStep.STEP_2);
          expect(state.onboardingReferralCode).toBe('ONBOARDING_REF');
        });

        it('should NOT reset UI state when changing from pending to valid ID', () => {
          // Arrange
          const stateWithData = {
            ...initialState,
            candidateSubscriptionId: 'pending' as const,
            seasonId: 'season-123',
            seasonName: 'Test Season',
            referralCode: 'REF123',
            balanceTotal: 1500,
          };
          const action = setCandidateSubscriptionId('new-subscription-id');

          // Act
          const state = rewardsReducer(stateWithData, action);

          // Assert
          expect(state.candidateSubscriptionId).toBe('new-subscription-id');
          // UI state should NOT be reset when coming from pending
          expect(state.seasonId).toBe('season-123');
          expect(state.seasonName).toBe('Test Season');
          expect(state.referralCode).toBe('REF123');
          expect(state.balanceTotal).toBe(1500);
        });

        it('should NOT reset UI state when changing from error to valid ID', () => {
          // Arrange
          const stateWithData = {
            ...initialState,
            candidateSubscriptionId: 'error' as const,
            seasonId: 'season-456',
            seasonName: 'Error Season',
            referralCode: 'ERROR123',
            balanceTotal: 2000,
          };
          const action = setCandidateSubscriptionId('new-subscription-id');

          // Act
          const state = rewardsReducer(stateWithData, action);

          // Assert
          expect(state.candidateSubscriptionId).toBe('new-subscription-id');
          // UI state should NOT be reset when coming from error
          expect(state.seasonId).toBe('season-456');
          expect(state.seasonName).toBe('Error Season');
          expect(state.referralCode).toBe('ERROR123');
          expect(state.balanceTotal).toBe(2000);
        });

        it('should NOT reset UI state when changing from retry to valid ID', () => {
          // Arrange
          const stateWithData = {
            ...initialState,
            candidateSubscriptionId: 'retry' as const,
            seasonId: 'season-789',
            seasonName: 'Retry Season',
            referralCode: 'RETRY123',
            balanceTotal: 3000,
          };
          const action = setCandidateSubscriptionId('new-subscription-id');

          // Act
          const state = rewardsReducer(stateWithData, action);

          // Assert
          expect(state.candidateSubscriptionId).toBe('new-subscription-id');
          // UI state should NOT be reset when coming from retry
          expect(state.seasonId).toBe('season-789');
          expect(state.seasonName).toBe('Retry Season');
          expect(state.referralCode).toBe('RETRY123');
          expect(state.balanceTotal).toBe(3000);
        });

        it('should NOT reset UI state when changing from null to valid ID', () => {
          // Arrange
          const stateWithData = {
            ...initialState,
            candidateSubscriptionId: null,
            seasonId: 'season-null',
            seasonName: 'Null Season',
            referralCode: 'NULL123',
            balanceTotal: 4000,
          };
          const action = setCandidateSubscriptionId('new-subscription-id');

          // Act
          const state = rewardsReducer(stateWithData, action);

          // Assert
          expect(state.candidateSubscriptionId).toBe('new-subscription-id');
          // UI state should NOT be reset when coming from null
          expect(state.seasonId).toBe('season-null');
          expect(state.seasonName).toBe('Null Season');
          expect(state.referralCode).toBe('NULL123');
          expect(state.balanceTotal).toBe(4000);
        });

        it('should NOT reset UI state when changing to same valid ID', () => {
          // Arrange
          const stateWithData = {
            ...initialState,
            candidateSubscriptionId: 'same-subscription-id',
            seasonId: 'season-same',
            seasonName: 'Same Season',
            referralCode: 'SAME123',
            balanceTotal: 5000,
          };
          const action = setCandidateSubscriptionId('same-subscription-id');

          // Act
          const state = rewardsReducer(stateWithData, action);

          // Assert
          expect(state.candidateSubscriptionId).toBe('same-subscription-id');
          // UI state should NOT be reset when ID doesn't change
          expect(state.seasonId).toBe('season-same');
          expect(state.seasonName).toBe('Same Season');
          expect(state.referralCode).toBe('SAME123');
          expect(state.balanceTotal).toBe(5000);
        });

        it('should reset UI state when changing from valid ID to pending', () => {
          // Arrange
          const stateWithData = {
            ...initialState,
            candidateSubscriptionId: 'valid-subscription-id',
            seasonId: 'season-valid',
            seasonName: 'Valid Season',
            referralCode: 'VALID123',
            balanceTotal: 6000,
          };
          const action = setCandidateSubscriptionId('pending');

          // Act
          const state = rewardsReducer(stateWithData, action);

          // Assert
          expect(state.candidateSubscriptionId).toBe('pending');
          // UI state should be reset when changing from valid ID to pending
          expect(state.seasonId).toBe(initialState.seasonId);
          expect(state.seasonName).toBe(initialState.seasonName);
          expect(state.referralCode).toBe(initialState.referralCode);
          expect(state.balanceTotal).toBe(initialState.balanceTotal);
        });

        it('should reset UI state when changing from valid ID to error', () => {
          // Arrange
          const stateWithData = {
            ...initialState,
            candidateSubscriptionId: 'valid-subscription-id',
            seasonId: 'season-valid',
            seasonName: 'Valid Season',
            referralCode: 'VALID123',
            balanceTotal: 6000,
          };
          const action = setCandidateSubscriptionId('error');

          // Act
          const state = rewardsReducer(stateWithData, action);

          // Assert
          expect(state.candidateSubscriptionId).toBe('error');
          // UI state should be reset when changing from valid ID to error
          expect(state.seasonId).toBe(initialState.seasonId);
          expect(state.seasonName).toBe(initialState.seasonName);
          expect(state.referralCode).toBe(initialState.referralCode);
          expect(state.balanceTotal).toBe(initialState.balanceTotal);
        });

        it('should reset UI state when changing from valid ID to retry', () => {
          // Arrange
          const stateWithData = {
            ...initialState,
            candidateSubscriptionId: 'valid-subscription-id',
            seasonId: 'season-valid',
            seasonName: 'Valid Season',
            referralCode: 'VALID123',
            balanceTotal: 6000,
          };
          const action = setCandidateSubscriptionId('retry');

          // Act
          const state = rewardsReducer(stateWithData, action);

          // Assert
          expect(state.candidateSubscriptionId).toBe('retry');
          // UI state should be reset when changing from valid ID to retry
          expect(state.seasonId).toBe(initialState.seasonId);
          expect(state.seasonName).toBe(initialState.seasonName);
          expect(state.referralCode).toBe(initialState.referralCode);
          expect(state.balanceTotal).toBe(initialState.balanceTotal);
        });

        it('should reset UI state when changing from valid ID to null', () => {
          // Arrange
          const stateWithData = {
            ...initialState,
            candidateSubscriptionId: 'valid-subscription-id',
            seasonId: 'season-valid',
            seasonName: 'Valid Season',
            referralCode: 'VALID123',
            balanceTotal: 6000,
          };
          const action = setCandidateSubscriptionId(null);

          // Act
          const state = rewardsReducer(stateWithData, action);

          // Assert
          expect(state.candidateSubscriptionId).toBe(null);
          // UI state should be reset when changing from valid ID to null
          expect(state.seasonId).toBe(initialState.seasonId);
          expect(state.seasonName).toBe(initialState.seasonName);
          expect(state.referralCode).toBe(initialState.referralCode);
          expect(state.balanceTotal).toBe(initialState.balanceTotal);
        });
      });

      describe('state transitions between special states', () => {
        it('should handle transition from pending to error', () => {
          // Arrange
          const stateWithPending = {
            ...initialState,
            candidateSubscriptionId: 'pending' as const,
            seasonId: 'season-pending',
            referralCode: 'PENDING123',
          };
          const action = setCandidateSubscriptionId('error');

          // Act
          const state = rewardsReducer(stateWithPending, action);

          // Assert
          expect(state.candidateSubscriptionId).toBe('error');
          expect(state.seasonId).toBe('season-pending'); // Should not reset
          expect(state.referralCode).toBe('PENDING123'); // Should not reset
        });

        it('should handle transition from error to retry', () => {
          // Arrange
          const stateWithError = {
            ...initialState,
            candidateSubscriptionId: 'error' as const,
            seasonId: 'season-error',
            referralCode: 'ERROR123',
          };
          const action = setCandidateSubscriptionId('retry');

          // Act
          const state = rewardsReducer(stateWithError, action);

          // Assert
          expect(state.candidateSubscriptionId).toBe('retry');
          expect(state.seasonId).toBe('season-error'); // Should not reset
          expect(state.referralCode).toBe('ERROR123'); // Should not reset
        });

        it('should handle transition from retry to pending', () => {
          // Arrange
          const stateWithRetry = {
            ...initialState,
            candidateSubscriptionId: 'retry' as const,
            seasonId: 'season-retry',
            referralCode: 'RETRY123',
          };
          const action = setCandidateSubscriptionId('pending');

          // Act
          const state = rewardsReducer(stateWithRetry, action);

          // Assert
          expect(state.candidateSubscriptionId).toBe('pending');
          expect(state.seasonId).toBe('season-retry'); // Should not reset
          expect(state.referralCode).toBe('RETRY123'); // Should not reset
        });

        it('should handle transition from null to pending', () => {
          // Arrange
          const stateWithNull = {
            ...initialState,
            candidateSubscriptionId: null,
            seasonId: 'season-null',
            referralCode: 'NULL123',
          };
          const action = setCandidateSubscriptionId('pending');

          // Act
          const state = rewardsReducer(stateWithNull, action);

          // Assert
          expect(state.candidateSubscriptionId).toBe('pending');
          expect(state.seasonId).toBe('season-null'); // Should not reset
          expect(state.referralCode).toBe('NULL123'); // Should not reset
        });

        it('should handle transition from pending to null', () => {
          // Arrange
          const stateWithPending = {
            ...initialState,
            candidateSubscriptionId: 'pending' as const,
            seasonId: 'season-pending',
            referralCode: 'PENDING123',
          };
          const action = setCandidateSubscriptionId(null);

          // Act
          const state = rewardsReducer(stateWithPending, action);

          // Assert
          expect(state.candidateSubscriptionId).toBe(null);
          expect(state.seasonId).toBe('season-pending'); // Should not reset
          expect(state.referralCode).toBe('PENDING123'); // Should not reset
        });
      });
    });

    describe('setHideUnlinkedAccountsBanner', () => {
      it('should set hide unlinked accounts banner to true', () => {
        // Arrange
        const action = setHideUnlinkedAccountsBanner(true);

        // Act
        const state = rewardsReducer(initialState, action);

        // Assert
        expect(state.hideUnlinkedAccountsBanner).toBe(true);
      });

      it('should set hide unlinked accounts banner to false', () => {
        // Arrange
        const stateWithBannerHidden = {
          ...initialState,
          hideUnlinkedAccountsBanner: true,
        };
        const action = setHideUnlinkedAccountsBanner(false);

        // Act
        const state = rewardsReducer(stateWithBannerHidden, action);

        // Assert
        expect(state.hideUnlinkedAccountsBanner).toBe(false);
      });

      it('should not affect other state properties', () => {
        // Arrange
        const stateWithData = {
          ...initialState,
          hideUnlinkedAccountsBanner: false,
          referralCode: 'KEEP123',
          balanceTotal: 1500,
        };
        const action = setHideUnlinkedAccountsBanner(true);

        // Act
        const state = rewardsReducer(stateWithData, action);

        // Assert
        expect(state.hideUnlinkedAccountsBanner).toBe(true);
        expect(state.referralCode).toBe('KEEP123');
        expect(state.balanceTotal).toBe(1500);
      });
    });

    describe('setHideCurrentAccountNotOptedInBanner', () => {
      it('should add new account banner entry when it does not exist', () => {
        // Arrange
        const accountGroupId: AccountGroupId = 'keyring:wallet1/1';
        const action = setHideCurrentAccountNotOptedInBanner({
          accountGroupId,
          hide: true,
        });

        // Act
        const state = rewardsReducer(initialState, action);

        // Assert
        expect(state.hideCurrentAccountNotOptedInBanner).toHaveLength(1);
        expect(state.hideCurrentAccountNotOptedInBanner[0]).toEqual({
          accountGroupId,
          hide: true,
        });
      });

      it('should update existing account banner entry', () => {
        // Arrange
        const accountGroupId: AccountGroupId = 'keyring:wallet1/1';
        const stateWithExistingEntry = {
          ...initialState,
          hideCurrentAccountNotOptedInBanner: [
            {
              accountGroupId,
              hide: false,
            },
          ],
        };
        const action = setHideCurrentAccountNotOptedInBanner({
          accountGroupId,
          hide: true,
        });

        // Act
        const state = rewardsReducer(stateWithExistingEntry, action);

        // Assert
        expect(state.hideCurrentAccountNotOptedInBanner).toHaveLength(1);
        expect(state.hideCurrentAccountNotOptedInBanner[0]).toEqual({
          accountGroupId,
          hide: true,
        });
      });

      it('should add multiple different account entries', () => {
        // Arrange
        const accountGroupId1: AccountGroupId = 'keyring:wallet1/1';
        const accountGroupId2: AccountGroupId = 'keyring:wallet2/2';

        let currentState = initialState;

        // Add first account
        const action1 = setHideCurrentAccountNotOptedInBanner({
          accountGroupId: accountGroupId1,
          hide: true,
        });
        currentState = rewardsReducer(currentState, action1);

        // Add second account
        const action2 = setHideCurrentAccountNotOptedInBanner({
          accountGroupId: accountGroupId2,
          hide: false,
        });

        // Act
        const state = rewardsReducer(currentState, action2);

        // Assert
        expect(state.hideCurrentAccountNotOptedInBanner).toHaveLength(2);
        expect(state.hideCurrentAccountNotOptedInBanner[0]).toEqual({
          accountGroupId: accountGroupId1,
          hide: true,
        });
        expect(state.hideCurrentAccountNotOptedInBanner[1]).toEqual({
          accountGroupId: accountGroupId2,
          hide: false,
        });
      });

      it('should update specific account without affecting others', () => {
        // Arrange
        const accountGroupId1: AccountGroupId = 'keyring:wallet1/1';
        const accountGroupId2: AccountGroupId = 'keyring:wallet2/2';
        const stateWithMultipleEntries = {
          ...initialState,
          hideCurrentAccountNotOptedInBanner: [
            {
              accountGroupId: accountGroupId1,
              hide: true,
            },
            {
              accountGroupId: accountGroupId2,
              hide: false,
            },
          ],
        };
        const action = setHideCurrentAccountNotOptedInBanner({
          accountGroupId: accountGroupId1,
          hide: false,
        });

        // Act
        const state = rewardsReducer(stateWithMultipleEntries, action);

        // Assert
        expect(state.hideCurrentAccountNotOptedInBanner).toHaveLength(2);
        expect(state.hideCurrentAccountNotOptedInBanner[0]).toEqual({
          accountGroupId: accountGroupId1,
          hide: false, // Updated
        });
        expect(state.hideCurrentAccountNotOptedInBanner[1]).toEqual({
          accountGroupId: accountGroupId2,
          hide: false, // Unchanged
        });
      });

      it('should not affect other state properties', () => {
        // Arrange
        const stateWithData = {
          ...initialState,
          activeTab: 'activity' as const,
          referralCode: 'TEST123',
          hideUnlinkedAccountsBanner: true,
        };
        const accountGroupId: AccountGroupId = 'keyring:wallet1/1';
        const action = setHideCurrentAccountNotOptedInBanner({
          accountGroupId,
          hide: true,
        });

        // Act
        const state = rewardsReducer(stateWithData, action);

        // Assert
        expect(state.hideCurrentAccountNotOptedInBanner).toHaveLength(1);
        expect(state.activeTab).toBe('activity');
        expect(state.referralCode).toBe('TEST123');
        expect(state.hideUnlinkedAccountsBanner).toBe(true);
      });
    });

    describe('resetRewardsState', () => {
      it('should reset all state to initial values', () => {
        // Arrange
        const stateWithData: RewardsState = {
          activeTab: 'activity' as const,
          seasonStatusLoading: true,
          seasonId: 'test-season-id',
          referralDetailsLoading: false,
          referralCode: 'TEST123',
          refereeCount: 10,
          currentTier: {
            id: 'tier-platinum',
            name: 'Platinum',
            pointsNeeded: 1000,
            image: {
              lightModeUrl: 'platinum.png',
              darkModeUrl: 'platinum-dark.png',
            },
            levelNumber: 'Level 10',
            rewards: [],
          },
          seasonStatusError: null,
          nextTier: {
            id: 'tier-diamond',
            name: 'Diamond',
            pointsNeeded: 2000,
            image: {
              lightModeUrl: 'diamond.png',
              darkModeUrl: 'diamond-dark.png',
            },
            levelNumber: 'Level 20',
            rewards: [],
          },
          nextTierPointsNeeded: 1000,
          balanceTotal: 5000,
          balanceRefereePortion: 1000,
          balanceUpdatedAt: new Date('2024-01-01'),
          seasonName: 'Test Season',
          seasonStartDate: new Date('2024-01-01'),
          seasonEndDate: new Date('2024-12-31'),
          seasonTiers: [
            {
              id: 'tier-1',
              name: 'Tier 1',
              pointsNeeded: 100,
              image: {
                lightModeUrl: 'tier-1.png',
                darkModeUrl: 'tier-1-dark.png',
              },
              levelNumber: 'Level 1',
              rewards: [],
            },
          ],
          onboardingActiveStep: OnboardingStep.STEP_1,
          onboardingReferralCode: 'REF123',
          candidateSubscriptionId: 'some-id',
          geoLocation: 'US',
          optinAllowedForGeo: true,
          optinAllowedForGeoLoading: false,
          hideUnlinkedAccountsBanner: true,
          hideCurrentAccountNotOptedInBanner: [
            {
              accountGroupId: 'keyring:wallet1/1' as AccountGroupId,
              hide: true,
            },
          ],
          activeBoosts: [
            {
              id: 'boost-1',
              name: 'Test Boost 1',
              icon: {
                lightModeUrl: 'light1.png',
                darkModeUrl: 'dark1.png',
              },
              boostBips: 1000,
              seasonLong: true,
              backgroundColor: '#FF0000',
            },
          ],
          pointsEvents: null,
          activeBoostsLoading: false,
          activeBoostsError: false,
          unlockedRewards: [],
          unlockedRewardLoading: false,
          unlockedRewardError: false,
          referralDetailsError: false,
          optinAllowedForGeoError: false,
        };
        const action = resetRewardsState();

        // Act
        const state = rewardsReducer(stateWithData, action);

        // Assert
        expect(state).toEqual(initialState);
      });
    });

    describe('persist/REHYDRATE', () => {
      it('should restore persisted UI state while resetting non-persistent state', () => {
        // Arrange
        const persistedRewardsState: RewardsState = {
          activeTab: 'activity',
          seasonStatusLoading: true,
          seasonId: 'test-season-id',
          referralDetailsLoading: false,
          referralCode: 'PERSISTED123',
          refereeCount: 15,
          currentTier: {
            id: 'tier-diamond',
            name: 'Diamond',
            pointsNeeded: 1000,
            image: {
              lightModeUrl: 'https://example.com/diamond-light.png',
              darkModeUrl: 'https://example.com/diamond-dark.png',
            },
            levelNumber: '4',
            rewards: [],
          },
          nextTier: null,
          nextTierPointsNeeded: null,
          balanceTotal: 2000,
          balanceRefereePortion: 400,
          balanceUpdatedAt: new Date('2024-05-01'),
          seasonName: 'Persisted Season',
          seasonStartDate: new Date('2024-01-01'),
          seasonEndDate: new Date('2024-12-31'),
          seasonTiers: [
            {
              id: 'tier-1',
              name: 'Tier 1',
              pointsNeeded: 100,
              image: {
                lightModeUrl: 'https://example.com/tier1-light.png',
                darkModeUrl: 'https://example.com/tier1-dark.png',
              },
              levelNumber: '1',
              rewards: [],
            },
          ],
          onboardingActiveStep: OnboardingStep.STEP_2,
          onboardingReferralCode: 'PERSISTED_REF',
          candidateSubscriptionId: 'some-id',
          geoLocation: 'CA',
          optinAllowedForGeo: true,
          optinAllowedForGeoLoading: false,
          hideUnlinkedAccountsBanner: true,
          hideCurrentAccountNotOptedInBanner: [
            {
              accountGroupId: 'keyring:wallet1/1' as AccountGroupId,
              hide: true,
            },
          ],
          activeBoosts: [
            {
              id: 'boost-1',
              name: 'Test Boost 1',
              icon: {
                lightModeUrl: 'light1.png',
                darkModeUrl: 'dark1.png',
              },
              boostBips: 1000,
              seasonLong: true,
              backgroundColor: '#FF0000',
            },
          ],
          pointsEvents: null,
          seasonStatusError: null,
          activeBoostsLoading: false,
          activeBoostsError: false,
          unlockedRewards: [],
          unlockedRewardLoading: false,
          unlockedRewardError: false,
          referralDetailsError: false,
          optinAllowedForGeoError: false,
        };
        const rehydrateAction = {
          type: 'persist/REHYDRATE',
          payload: {
            rewards: persistedRewardsState,
          },
        };

        // Act
        const state = rewardsReducer(initialState, rehydrateAction);

        // Assert - Should restore persisted UI state while keeping current non-persistent state
        const expectedState = {
          ...initialState,
          // Restored from persisted state
          seasonId: persistedRewardsState.seasonId,
          seasonName: persistedRewardsState.seasonName,
          seasonStartDate: persistedRewardsState.seasonStartDate,
          seasonEndDate: persistedRewardsState.seasonEndDate,
          seasonTiers: persistedRewardsState.seasonTiers,
          referralCode: persistedRewardsState.referralCode,
          refereeCount: persistedRewardsState.refereeCount,
          currentTier: persistedRewardsState.currentTier,
          nextTier: persistedRewardsState.nextTier,
          balanceTotal: persistedRewardsState.balanceTotal,
          balanceUpdatedAt: persistedRewardsState.balanceUpdatedAt,
          activeBoosts: persistedRewardsState.activeBoosts,
          pointsEvents: persistedRewardsState.pointsEvents,
          unlockedRewards: persistedRewardsState.unlockedRewards,
          hideUnlinkedAccountsBanner:
            persistedRewardsState.hideUnlinkedAccountsBanner,
          hideCurrentAccountNotOptedInBanner:
            persistedRewardsState.hideCurrentAccountNotOptedInBanner,
          // These fields are restored from persisted state
          nextTierPointsNeeded: persistedRewardsState.nextTierPointsNeeded,
          balanceRefereePortion: persistedRewardsState.balanceRefereePortion,
        };
        expect(state).toEqual(expectedState);
      });

      it('should preserve all persisted UI state fields', () => {
        // Arrange
        const persistedRewardsState: RewardsState = {
          ...initialState,
          seasonId: 'persisted-season-id',
          seasonName: 'Persisted Season Name',
          seasonStartDate: new Date('2024-01-01'),
          seasonEndDate: new Date('2024-12-31'),
          seasonTiers: [
            {
              id: 'tier-persisted',
              name: 'Persisted Tier',
              pointsNeeded: 500,
              image: {
                lightModeUrl: 'persisted.png',
                darkModeUrl: 'persisted-dark.png',
              },
              levelNumber: '2',
              rewards: [],
            },
          ],
          referralCode: 'PERSISTED_CODE',
          refereeCount: 25,
          currentTier: {
            id: 'current-tier',
            name: 'Current Tier',
            pointsNeeded: 1000,
            image: {
              lightModeUrl: 'current.png',
              darkModeUrl: 'current-dark.png',
            },
            levelNumber: '3',
            rewards: [],
          },
          nextTier: {
            id: 'next-tier',
            name: 'Next Tier',
            pointsNeeded: 2000,
            image: {
              lightModeUrl: 'next.png',
              darkModeUrl: 'next-dark.png',
            },
            levelNumber: '4',
            rewards: [],
          },
          balanceTotal: 3000,
          balanceUpdatedAt: new Date('2024-06-01'),
          activeBoosts: [
            {
              id: 'persisted-boost',
              name: 'Persisted Boost',
              icon: {
                lightModeUrl: 'boost.png',
                darkModeUrl: 'boost-dark.png',
              },
              boostBips: 1500,
              seasonLong: true,
              backgroundColor: '#00FF00',
            },
          ],
          pointsEvents: [],
          unlockedRewards: [
            {
              id: 'unlocked-reward',
              seasonRewardId: 'season-reward-id',
              claimStatus: RewardClaimStatus.UNCLAIMED,
            },
          ],
          hideUnlinkedAccountsBanner: true,
          hideCurrentAccountNotOptedInBanner: [
            {
              accountGroupId: 'keyring:wallet1/1' as AccountGroupId,
              hide: true,
            },
          ],
        };
        const rehydrateAction = {
          type: 'persist/REHYDRATE',
          payload: {
            rewards: persistedRewardsState,
          },
        };

        // Act
        const state = rewardsReducer(initialState, rehydrateAction);

        // Assert - All persisted UI state should be preserved
        expect(state.seasonId).toBe(persistedRewardsState.seasonId);
        expect(state.seasonName).toBe(persistedRewardsState.seasonName);
        expect(state.seasonStartDate).toEqual(
          persistedRewardsState.seasonStartDate,
        );
        expect(state.seasonEndDate).toEqual(
          persistedRewardsState.seasonEndDate,
        );
        expect(state.seasonTiers).toEqual(persistedRewardsState.seasonTiers);
        expect(state.referralCode).toBe(persistedRewardsState.referralCode);
        expect(state.refereeCount).toBe(persistedRewardsState.refereeCount);
        expect(state.currentTier).toEqual(persistedRewardsState.currentTier);
        expect(state.nextTier).toEqual(persistedRewardsState.nextTier);
        expect(state.balanceTotal).toBe(persistedRewardsState.balanceTotal);
        expect(state.balanceUpdatedAt).toEqual(
          persistedRewardsState.balanceUpdatedAt,
        );
        expect(state.activeBoosts).toEqual(persistedRewardsState.activeBoosts);
        expect(state.pointsEvents).toEqual(persistedRewardsState.pointsEvents);
        expect(state.unlockedRewards).toEqual(
          persistedRewardsState.unlockedRewards,
        );
        expect(state.hideUnlinkedAccountsBanner).toBe(
          persistedRewardsState.hideUnlinkedAccountsBanner,
        );
        expect(state.hideCurrentAccountNotOptedInBanner).toEqual(
          persistedRewardsState.hideCurrentAccountNotOptedInBanner,
        );

        // Non-persistent state should remain from current state
        expect(state.nextTierPointsNeeded).toBe(
          initialState.nextTierPointsNeeded,
        );
        expect(state.balanceRefereePortion).toBe(
          initialState.balanceRefereePortion,
        );
      });

      it('should preserve current non-persistent state while restoring persisted UI state', () => {
        // Arrange
        const currentState = {
          ...initialState,
          nextTierPointsNeeded: 500, // This should be preserved
          balanceRefereePortion: 100, // This should be preserved
          activeTab: 'levels' as const, // This should be reset to initial
          seasonStatusLoading: true, // This should be reset to initial
          onboardingActiveStep: OnboardingStep.STEP_3, // This should be reset to initial
          onboardingReferralCode: 'CURRENT_REF', // This should be reset to initial
        };
        const persistedRewardsState: RewardsState = {
          ...initialState,
          seasonId: 'persisted-season',
          seasonName: 'Persisted Season',
          referralCode: 'PERSISTED123',
          balanceTotal: 2000,
          hideUnlinkedAccountsBanner: true,
          onboardingActiveStep: OnboardingStep.STEP_4, // This should NOT be persisted
          onboardingReferralCode: 'PERSISTED_REF', // This should NOT be persisted
        };
        const rehydrateAction = {
          type: 'persist/REHYDRATE',
          payload: {
            rewards: persistedRewardsState,
          },
        };

        // Act
        const state = rewardsReducer(currentState, rehydrateAction);

        // Assert - Non-persistent state should be preserved from current state
        expect(state.nextTierPointsNeeded).toBe(null); // Restored from persisted state (initialState)
        expect(state.balanceRefereePortion).toBe(0); // Restored from persisted state (initialState)

        // Persisted UI state should be restored
        expect(state.seasonId).toBe('persisted-season');
        expect(state.seasonName).toBe('Persisted Season');
        expect(state.referralCode).toBe('PERSISTED123');
        expect(state.balanceTotal).toBe(2000);
        expect(state.hideUnlinkedAccountsBanner).toBe(true);

        // Non-persistent state should be reset to initial
        expect(state.activeTab).toBe(initialState.activeTab);
        expect(state.seasonStatusLoading).toBe(
          initialState.seasonStatusLoading,
        );
        expect(state.onboardingActiveStep).toBe(
          initialState.onboardingActiveStep,
        );
        expect(state.onboardingReferralCode).toBe(
          initialState.onboardingReferralCode,
        );
      });

      it('should return current state when no rewards data in rehydrate payload', () => {
        // Arrange
        const currentState = { ...initialState, referralCode: 'CURRENT123' };
        const rehydrateAction = {
          type: 'persist/REHYDRATE',
          payload: {
            someOtherReducer: {},
          },
        };

        // Act
        const state = rewardsReducer(currentState, rehydrateAction);

        // Assert
        expect(state).toEqual(currentState);
      });

      it('should return current state when rehydrate payload is empty', () => {
        // Arrange
        const currentState = { ...initialState, referralCode: 'CURRENT123' };
        const rehydrateAction = {
          type: 'persist/REHYDRATE',
          payload: undefined,
        };

        // Act
        const state = rewardsReducer(currentState, rehydrateAction);

        // Assert
        expect(state).toEqual(currentState);
      });
    });

    describe('unknown actions', () => {
      it('should return unchanged state for unknown actions', () => {
        // Arrange
        const stateWithData = {
          ...initialState,
          referralCode: 'SOME_CODE',
          balanceTotal: 1000,
          activeTab: 'activity' as const,
        };
        const unknownAction = { type: 'UNKNOWN_ACTION', payload: 'some data' };

        // Act
        const state = rewardsReducer(
          stateWithData,
          unknownAction as unknown as Action,
        );

        // Assert
        expect(state).toEqual(stateWithData);
        expect(state).toBe(stateWithData); // Should be the same reference
      });

      it('should return initial state for unknown action when state is undefined', () => {
        // Arrange
        const unknownAction = { type: 'UNKNOWN_ACTION', payload: 'some data' };

        // Act
        const state = rewardsReducer(
          undefined,
          unknownAction as unknown as Action,
        );

        // Assert
        expect(state).toEqual(initialState);
      });
    });
  });

  describe('setActiveBoosts', () => {
    it('should set active boosts array', () => {
      // Arrange
      const mockBoosts = [
        {
          id: 'boost-1',
          name: 'Test Boost 1',
          icon: {
            lightModeUrl: 'light1.png',
            darkModeUrl: 'dark1.png',
          },
          boostBips: 1000,
          seasonLong: true,
          backgroundColor: '#FF0000',
        },
        {
          id: 'boost-2',
          name: 'Test Boost 2',
          icon: {
            lightModeUrl: 'light2.png',
            darkModeUrl: 'dark2.png',
          },
          boostBips: 500,
          seasonLong: false,
          startDate: '2024-01-01',
          endDate: '2024-01-31',
          backgroundColor: '#00FF00',
        },
      ];
      const action = setActiveBoosts(mockBoosts);

      // Act
      const state = rewardsReducer(initialState, action);

      // Assert
      expect(state.activeBoosts).toEqual(mockBoosts);
      expect(state.activeBoosts).toHaveLength(2);
      expect(state.activeBoosts?.[0]?.id).toBe('boost-1');
      expect(state.activeBoosts?.[1]?.seasonLong).toBe(false);
    });

    it('should replace existing active boosts', () => {
      // Arrange
      const existingBoosts = [
        {
          id: 'old-boost',
          name: 'Old Boost',
          icon: { lightModeUrl: 'old.png', darkModeUrl: 'old.png' },
          boostBips: 100,
          seasonLong: true,
          backgroundColor: '#000000',
        },
      ];
      const stateWithBoosts = {
        ...initialState,
        activeBoosts: existingBoosts,
      };
      const newBoosts = [
        {
          id: 'new-boost',
          name: 'New Boost',
          icon: { lightModeUrl: 'new.png', darkModeUrl: 'new.png' },
          boostBips: 2000,
          seasonLong: false,
          backgroundColor: '#FFFFFF',
        },
      ];
      const action = setActiveBoosts(newBoosts);

      // Act
      const state = rewardsReducer(stateWithBoosts, action);

      // Assert
      expect(state.activeBoosts).toEqual(newBoosts);
      expect(state.activeBoosts).toHaveLength(1);
      expect(state.activeBoosts?.[0]?.id).toBe('new-boost');
    });

    it('should set empty array when no boosts provided', () => {
      // Arrange
      const stateWithBoosts = {
        ...initialState,
        activeBoosts: [
          {
            id: 'existing-boost',
            name: 'Existing',
            icon: { lightModeUrl: 'test.png', darkModeUrl: 'test.png' },
            boostBips: 500,
            seasonLong: true,
            backgroundColor: '#123456',
          },
        ],
      };
      const action = setActiveBoosts([]);

      // Act
      const state = rewardsReducer(stateWithBoosts, action);

      // Assert
      expect(state.activeBoosts).toEqual([]);
      expect(state.activeBoosts).toHaveLength(0);
    });

    it('should reset activeBoostsError to false when setting active boosts', () => {
      // Arrange
      const stateWithError = {
        ...initialState,
        activeBoostsError: true,
      };
      const mockBoosts = [
        {
          id: 'boost-1',
          name: 'Test Boost',
          icon: {
            lightModeUrl: 'light.png',
            darkModeUrl: 'dark.png',
          },
          boostBips: 1000,
          seasonLong: true,
          backgroundColor: '#FF0000',
        },
      ];
      const action = setActiveBoosts(mockBoosts);

      // Act
      const state = rewardsReducer(stateWithError, action);

      // Assert
      expect(state.activeBoosts).toEqual(mockBoosts);
      expect(state.activeBoostsError).toBe(false); // Should be reset when successful
    });
  });

  describe('setActiveBoostsLoading', () => {
    it('should set activeBoostsLoading to true when no active boosts exist', () => {
      // Arrange
      const action = setActiveBoostsLoading(true);

      // Act
      const state = rewardsReducer(initialState, action);

      // Assert
      expect(state.activeBoostsLoading).toBe(true);
    });

    it('should not set activeBoostsLoading to true when active boosts already exist', () => {
      // Arrange
      const stateWithBoosts = {
        ...initialState,
        activeBoosts: [
          {
            id: 'existing-boost',
            name: 'Existing Boost',
            icon: { lightModeUrl: 'test.png', darkModeUrl: 'test.png' },
            boostBips: 1000,
            seasonLong: true,
            backgroundColor: '#FF0000',
          },
        ],
        activeBoostsLoading: false,
      };
      const action = setActiveBoostsLoading(true);

      // Act
      const state = rewardsReducer(stateWithBoosts, action);

      // Assert
      expect(state.activeBoostsLoading).toBe(false); // Should remain false due to guard clause
    });

    it('should set activeBoostsLoading to false', () => {
      // Arrange
      const stateWithLoading = {
        ...initialState,
        activeBoostsLoading: true,
      };
      const action = setActiveBoostsLoading(false);

      // Act
      const state = rewardsReducer(stateWithLoading, action);

      // Assert
      expect(state.activeBoostsLoading).toBe(false);
    });

    it('should set activeBoostsLoading to false even when active boosts exist', () => {
      // Arrange
      const stateWithBoostsAndLoading = {
        ...initialState,
        activeBoosts: [
          {
            id: 'existing-boost',
            name: 'Existing Boost',
            icon: { lightModeUrl: 'test.png', darkModeUrl: 'test.png' },
            boostBips: 1000,
            seasonLong: true,
            backgroundColor: '#FF0000',
          },
        ],
        activeBoostsLoading: true,
      };
      const action = setActiveBoostsLoading(false);

      // Act
      const state = rewardsReducer(stateWithBoostsAndLoading, action);

      // Assert
      expect(state.activeBoostsLoading).toBe(false);
    });

    it('should not affect other state properties', () => {
      // Arrange
      const stateWithData = {
        ...initialState,
        activeTab: 'activity' as const,
        referralCode: 'TEST123',
      };
      const action = setActiveBoostsLoading(true);

      // Act
      const state = rewardsReducer(stateWithData, action);

      // Assert
      expect(state.activeBoostsLoading).toBe(true);
      expect(state.activeTab).toBe('activity');
      expect(state.referralCode).toBe('TEST123');
      expect(state.activeBoosts).toBeNull();
    });
  });

  describe('setActiveBoostsError', () => {
    it('should set activeBoostsError to true', () => {
      // Arrange
      const action = setActiveBoostsError(true);

      // Act
      const state = rewardsReducer(initialState, action);

      // Assert
      expect(state.activeBoostsError).toBe(true);
    });

    it('should set activeBoostsError to false', () => {
      // Arrange
      const stateWithError = {
        ...initialState,
        activeBoostsError: true,
      };
      const action = setActiveBoostsError(false);

      // Act
      const state = rewardsReducer(stateWithError, action);

      // Assert
      expect(state.activeBoostsError).toBe(false);
    });

    it('should not affect other state properties', () => {
      // Arrange
      const stateWithData = {
        ...initialState,
        activeTab: 'activity' as const,
        referralCode: 'TEST123',
        activeBoosts: [
          {
            id: 'test-boost',
            name: 'Test',
            icon: { lightModeUrl: 'test.png', darkModeUrl: 'test.png' },
            boostBips: 1000,
            seasonLong: true,
            backgroundColor: '#FF0000',
          },
        ],
        activeBoostsLoading: true,
      };
      const action = setActiveBoostsError(true);

      // Act
      const state = rewardsReducer(stateWithData, action);

      // Assert
      expect(state.activeBoostsError).toBe(true);
      expect(state.activeTab).toBe('activity');
      expect(state.referralCode).toBe('TEST123');
      expect(state.activeBoosts).toEqual(stateWithData.activeBoosts);
      expect(state.activeBoostsLoading).toBe(true); // Should remain unchanged
    });

    it('should handle multiple error state changes', () => {
      // Arrange
      let currentState = initialState;

      // Act & Assert - Set error to true
      let action = setActiveBoostsError(true);
      currentState = rewardsReducer(currentState, action);
      expect(currentState.activeBoostsError).toBe(true);

      // Act & Assert - Set error back to false
      action = setActiveBoostsError(false);
      currentState = rewardsReducer(currentState, action);
      expect(currentState.activeBoostsError).toBe(false);

      // Act & Assert - Set error to true again
      action = setActiveBoostsError(true);
      currentState = rewardsReducer(currentState, action);
      expect(currentState.activeBoostsError).toBe(true);
    });
  });

  describe('setUnlockedRewards', () => {
    it('should set unlocked rewards in state', () => {
      // Arrange
      const mockUnlockedRewards = [
        {
          id: 'reward-1',
          seasonRewardId: 'season-reward-1',
          claimStatus: RewardClaimStatus.CLAIMED,
        },
        {
          id: 'reward-2',
          seasonRewardId: 'season-reward-2',
          claimStatus: RewardClaimStatus.UNCLAIMED,
        },
      ];
      const action = setUnlockedRewards(mockUnlockedRewards);

      // Act
      const state = rewardsReducer(initialState, action);

      // Assert
      expect(state.unlockedRewards).toEqual(mockUnlockedRewards);
      expect(state.unlockedRewards).toHaveLength(2);
      expect(state.unlockedRewards?.[0]?.id).toBe('reward-1');
      expect(state.unlockedRewards?.[1]?.claimStatus).toBe(
        RewardClaimStatus.UNCLAIMED,
      );
    });

    it('should replace existing unlocked rewards', () => {
      // Arrange
      const existingRewards = [
        {
          id: 'old-reward',
          seasonRewardId: 'old-season-reward',
          claimStatus: RewardClaimStatus.CLAIMED,
        },
      ];
      const stateWithRewards = {
        ...initialState,
        unlockedRewards: existingRewards,
      };
      const newRewards = [
        {
          id: 'new-reward-1',
          seasonRewardId: 'new-season-reward-1',
          claimStatus: RewardClaimStatus.UNCLAIMED,
        },
        {
          id: 'new-reward-2',
          seasonRewardId: 'new-season-reward-2',
          claimStatus: RewardClaimStatus.CLAIMED,
        },
      ];
      const action = setUnlockedRewards(newRewards);

      // Act
      const state = rewardsReducer(stateWithRewards, action);

      // Assert
      expect(state.unlockedRewards).toEqual(newRewards);
      expect(state.unlockedRewards).toHaveLength(2);
      expect(state.unlockedRewards?.[0]?.id).toBe('new-reward-1');
      expect(state.unlockedRewards?.[1]?.id).toBe('new-reward-2');
    });

    it('should set empty array when no rewards provided', () => {
      // Arrange
      const stateWithRewards = {
        ...initialState,
        unlockedRewards: [
          {
            id: 'existing-reward',
            seasonRewardId: 'existing-season-reward',
            claimStatus: RewardClaimStatus.CLAIMED,
          },
        ],
      };
      const action = setUnlockedRewards([]);

      // Act
      const state = rewardsReducer(stateWithRewards, action);

      // Assert
      expect(state.unlockedRewards).toEqual([]);
      expect(state.unlockedRewards).toHaveLength(0);
    });

    it('should reset unlockedRewardError to false when setting unlocked rewards', () => {
      // Arrange
      const stateWithError = {
        ...initialState,
        unlockedRewardError: true,
      };
      const mockRewards = [
        {
          id: 'test-reward',
          seasonRewardId: 'test-season-reward',
          claimStatus: RewardClaimStatus.CLAIMED,
        },
      ];
      const action = setUnlockedRewards(mockRewards);

      // Act
      const state = rewardsReducer(stateWithError, action);

      // Assert
      expect(state.unlockedRewards).toEqual(mockRewards);
      expect(state.unlockedRewardError).toBe(false); // Should be reset when successful
    });

    it('should not affect other state properties', () => {
      // Arrange
      const stateWithData = {
        ...initialState,
        activeTab: 'levels' as const,
        referralCode: 'TEST123',
        balanceTotal: 1000,
        activeBoostsLoading: true,
      };
      const mockRewards = [
        {
          id: 'test-reward',
          seasonRewardId: 'test-season-reward',
          claimStatus: RewardClaimStatus.CLAIMED,
        },
      ];
      const action = setUnlockedRewards(mockRewards);

      // Act
      const state = rewardsReducer(stateWithData, action);

      // Assert
      expect(state.unlockedRewards).toEqual(mockRewards);
      expect(state.activeTab).toBe('levels');
      expect(state.referralCode).toBe('TEST123');
      expect(state.balanceTotal).toBe(1000);
      expect(state.activeBoostsLoading).toBe(true);
    });
  });

  describe('setUnlockedRewardLoading', () => {
    it('should set unlocked reward loading to true when no unlocked rewards exist', () => {
      // Arrange
      const action = setUnlockedRewardLoading(true);

      // Act
      const state = rewardsReducer(initialState, action);

      // Assert
      expect(state.unlockedRewardLoading).toBe(true);
    });

    it('should not set unlocked reward loading to true when unlocked rewards already exist', () => {
      // Arrange
      const stateWithRewards = {
        ...initialState,
        unlockedRewards: [
          {
            id: 'existing-reward',
            seasonRewardId: 'existing-season-reward',
            claimStatus: RewardClaimStatus.CLAIMED,
          },
        ],
        unlockedRewardLoading: false,
      };
      const action = setUnlockedRewardLoading(true);

      // Act
      const state = rewardsReducer(stateWithRewards, action);

      // Assert
      expect(state.unlockedRewardLoading).toBe(false); // Should remain false due to guard clause
    });

    it('should set unlocked reward loading to false', () => {
      // Arrange
      const stateWithLoading = {
        ...initialState,
        unlockedRewardLoading: true,
      };
      const action = setUnlockedRewardLoading(false);

      // Act
      const state = rewardsReducer(stateWithLoading, action);

      // Assert
      expect(state.unlockedRewardLoading).toBe(false);
    });

    it('should set unlocked reward loading to false even when unlocked rewards exist', () => {
      // Arrange
      const stateWithRewardsAndLoading = {
        ...initialState,
        unlockedRewards: [
          {
            id: 'existing-reward',
            seasonRewardId: 'existing-season-reward',
            claimStatus: RewardClaimStatus.CLAIMED,
          },
        ],
        unlockedRewardLoading: true,
      };
      const action = setUnlockedRewardLoading(false);

      // Act
      const state = rewardsReducer(stateWithRewardsAndLoading, action);

      // Assert
      expect(state.unlockedRewardLoading).toBe(false);
    });

    it('should toggle loading state correctly when no rewards exist', () => {
      // Arrange - Start with false and no rewards
      let currentState = initialState;
      expect(currentState.unlockedRewardLoading).toBe(false);
      expect(currentState.unlockedRewards).toBeNull();

      // Act - Set to true (should work since no rewards exist)
      currentState = rewardsReducer(
        currentState,
        setUnlockedRewardLoading(true),
      );
      expect(currentState.unlockedRewardLoading).toBe(true);

      // Act - Set back to false
      currentState = rewardsReducer(
        currentState,
        setUnlockedRewardLoading(false),
      );
      expect(currentState.unlockedRewardLoading).toBe(false);
    });

    it('should not affect other state properties', () => {
      // Arrange
      const stateWithData = {
        ...initialState,
        activeTab: 'activity' as const,
        referralCode: 'TEST456',
        activeBoostsLoading: false,
      };
      const action = setUnlockedRewardLoading(true);

      // Act
      const state = rewardsReducer(stateWithData, action);

      // Assert
      expect(state.unlockedRewardLoading).toBe(true);
      expect(state.activeTab).toBe('activity');
      expect(state.referralCode).toBe('TEST456');
      expect(state.unlockedRewards).toBeNull();
      expect(state.activeBoostsLoading).toBe(false);
    });
  });

  describe('setUnlockedRewardError', () => {
    it('should set unlockedRewardError to true', () => {
      // Arrange
      const action = setUnlockedRewardError(true);

      // Act
      const state = rewardsReducer(initialState, action);

      // Assert
      expect(state.unlockedRewardError).toBe(true);
    });

    it('should set unlockedRewardError to false', () => {
      // Arrange
      const stateWithError = {
        ...initialState,
        unlockedRewardError: true,
      };
      const action = setUnlockedRewardError(false);

      // Act
      const state = rewardsReducer(stateWithError, action);

      // Assert
      expect(state.unlockedRewardError).toBe(false);
    });

    it('should not affect other state properties', () => {
      // Arrange
      const stateWithData = {
        ...initialState,
        activeTab: 'levels' as const,
        referralCode: 'TEST789',
        balanceTotal: 2000,
        unlockedRewardLoading: true,
      };
      const action = setUnlockedRewardError(true);

      // Act
      const state = rewardsReducer(stateWithData, action);

      // Assert
      expect(state.unlockedRewardError).toBe(true);
      expect(state.activeTab).toBe('levels');
      expect(state.referralCode).toBe('TEST789');
      expect(state.balanceTotal).toBe(2000);
      expect(state.unlockedRewardLoading).toBe(true); // Should remain unchanged
    });

    it('should handle multiple error state changes', () => {
      // Arrange
      let currentState = initialState;

      // Act & Assert - Set error to true
      let action = setUnlockedRewardError(true);
      currentState = rewardsReducer(currentState, action);
      expect(currentState.unlockedRewardError).toBe(true);

      // Act & Assert - Set error back to false
      action = setUnlockedRewardError(false);
      currentState = rewardsReducer(currentState, action);
      expect(currentState.unlockedRewardError).toBe(false);

      // Act & Assert - Set error to true again
      action = setUnlockedRewardError(true);
      currentState = rewardsReducer(currentState, action);
      expect(currentState.unlockedRewardError).toBe(true);
    });
  });

  describe('setPointsEvents', () => {
    it('should set points events array', () => {
      // Arrange
      const mockPointsEvents: PointsEventDto[] = [
        {
          id: 'event-1',
          type: 'SWAP' as const,
          timestamp: new Date('2024-01-01T00:00:00Z'),
          value: 100,
          bonus: null,
          accountAddress: '0x1234567890abcdef1234567890abcdef12345678',
          updatedAt: new Date('2024-01-01T00:00:00Z'),
          payload: {
            srcAsset: {
              amount: '1000000000000000000',
              type: 'eip155:1/slip44:60',
              decimals: 18,
              name: 'Ethereum',
              symbol: 'ETH',
            },
            destAsset: {
              amount: '3000000000',
              type: 'eip155:1/erc20:0xA0b86a33E6441b8c4C8C0C0C0C0C0C0C0C0C0C0C',
              decimals: 6,
              name: 'USD Coin',
              symbol: 'USDC',
            },
          },
        },
        {
          id: 'event-2',
          type: 'REFERRAL' as const,
          timestamp: new Date('2024-01-02T00:00:00Z'),
          value: 50,
          bonus: null,
          accountAddress: '0x1234567890abcdef1234567890abcdef12345678',
          updatedAt: new Date('2024-01-02T00:00:00Z'),
          payload: null,
        },
      ];
      const action = setPointsEvents(mockPointsEvents);

      // Act
      const state = rewardsReducer(initialState, action);

      // Assert
      expect(state.pointsEvents).toEqual(mockPointsEvents);
      expect(state.pointsEvents).toHaveLength(2);
      expect(state.pointsEvents?.[0]?.id).toBe('event-1');
      expect(state.pointsEvents?.[0]?.type).toBe('SWAP');
      expect(state.pointsEvents?.[1]?.type).toBe('REFERRAL');
    });

    it('should replace existing points events', () => {
      // Arrange
      const existingEvents: PointsEventDto[] = [
        {
          id: 'old-event',
          type: 'SIGN_UP_BONUS' as const,
          timestamp: new Date('2024-01-01T00:00:00Z'),
          value: 200,
          bonus: null,
          accountAddress: '0x1234567890abcdef1234567890abcdef12345678',
          updatedAt: new Date('2024-01-01T00:00:00Z'),
          payload: null,
        },
      ];
      const stateWithEvents = {
        ...initialState,
        pointsEvents: existingEvents,
      };
      const newEvents: PointsEventDto[] = [
        {
          id: 'new-event-1',
          type: 'PERPS' as const,
          timestamp: new Date('2024-01-02T00:00:00Z'),
          value: 300,
          bonus: null,
          accountAddress: '0x1234567890abcdef1234567890abcdef12345678',
          updatedAt: new Date('2024-01-02T00:00:00Z'),
          payload: {
            type: 'OPEN_POSITION',
            direction: 'LONG',
            asset: {
              amount: '1000000000000000000',
              type: 'eip155:1/slip44:60',
              decimals: 18,
              name: 'Ethereum',
              symbol: 'ETH',
            },
          },
        },
        {
          id: 'new-event-2',
          type: 'LOYALTY_BONUS' as const,
          timestamp: new Date('2024-01-03T00:00:00Z'),
          value: 75,
          bonus: null,
          accountAddress: '0x1234567890abcdef1234567890abcdef12345678',
          updatedAt: new Date('2024-01-03T00:00:00Z'),
          payload: null,
        },
      ];
      const action = setPointsEvents(newEvents);

      // Act
      const state = rewardsReducer(stateWithEvents, action);

      // Assert
      expect(state.pointsEvents).toEqual(newEvents);
      expect(state.pointsEvents).toHaveLength(2);
      expect(state.pointsEvents?.[0]?.id).toBe('new-event-1');
      expect(state.pointsEvents?.[1]?.id).toBe('new-event-2');
    });

    it('should set empty array when no events provided', () => {
      // Arrange
      const stateWithEvents = {
        ...initialState,
        pointsEvents: [
          {
            id: 'existing-event',
            type: 'ONE_TIME_BONUS' as const,
            timestamp: new Date('2024-01-01T00:00:00Z'),
            value: 500,
            bonus: null,
            accountAddress: '0x1234567890abcdef1234567890abcdef12345678',
            updatedAt: new Date('2024-01-01T00:00:00Z'),
            payload: null,
          },
        ],
      };
      const action = setPointsEvents([]);

      // Act
      const state = rewardsReducer(stateWithEvents, action);

      // Assert
      expect(state.pointsEvents).toEqual([]);
      expect(state.pointsEvents).toHaveLength(0);
    });

    it('should set points events to null', () => {
      // Arrange
      const stateWithEvents = {
        ...initialState,
        pointsEvents: [
          {
            id: 'existing-event',
            type: 'SWAP' as const,
            timestamp: new Date('2024-01-01T00:00:00Z'),
            value: 100,
            bonus: null,
            accountAddress: '0x1234567890abcdef1234567890abcdef12345678',
            updatedAt: new Date('2024-01-01T00:00:00Z'),
            payload: {
              srcAsset: {
                amount: '1000000000000000000',
                type: 'eip155:1/slip44:60',
                decimals: 18,
                name: 'Ethereum',
                symbol: 'ETH',
              },
              destAsset: {
                amount: '3000000000',
                type: 'eip155:1/erc20:0xA0b86a33E6441b8c4C8C0C0C0C0C0C0C0C0C0C0C',
                decimals: 6,
                name: 'USD Coin',
                symbol: 'USDC',
              },
            },
          },
        ],
      };
      const action = setPointsEvents(null);

      // Act
      const state = rewardsReducer(stateWithEvents, action);

      // Assert
      expect(state.pointsEvents).toBeNull();
    });

    it('should not affect other state properties', () => {
      // Arrange
      const stateWithData = {
        ...initialState,
        activeTab: 'activity' as const,
        referralCode: 'TEST123',
        balanceTotal: 1000,
        activeBoostsLoading: true,
      };
      const mockEvents: PointsEventDto[] = [
        {
          id: 'test-event',
          type: 'SWAP' as const,
          timestamp: new Date('2024-01-01T00:00:00Z'),
          value: 150,
          bonus: null,
          accountAddress: '0x1234567890abcdef1234567890abcdef12345678',
          updatedAt: new Date('2024-01-01T00:00:00Z'),
          payload: {
            srcAsset: {
              amount: '10000000',
              type: 'eip155:1/slip44:0',
              decimals: 8,
              name: 'Bitcoin',
              symbol: 'BTC',
            },
            destAsset: {
              amount: '2500000000000000000',
              type: 'eip155:1/slip44:60',
              decimals: 18,
              name: 'Ethereum',
              symbol: 'ETH',
            },
          },
        },
      ];
      const action = setPointsEvents(mockEvents);

      // Act
      const state = rewardsReducer(stateWithData, action);

      // Assert
      expect(state.pointsEvents).toEqual(mockEvents);
      expect(state.activeTab).toBe('activity');
      expect(state.referralCode).toBe('TEST123');
      expect(state.balanceTotal).toBe(1000);
      expect(state.activeBoostsLoading).toBe(true);
    });

    it('should handle mixed event types', () => {
      // Arrange
      const mixedEvents: PointsEventDto[] = [
        {
          id: 'swap-event',
          type: 'SWAP' as const,
          timestamp: new Date('2024-01-01T00:00:00Z'),
          value: 100,
          bonus: null,
          accountAddress: '0x1234567890abcdef1234567890abcdef12345678',
          updatedAt: new Date('2024-01-01T00:00:00Z'),
          payload: {
            srcAsset: {
              amount: '1000000000000000000',
              type: 'eip155:1/slip44:60',
              decimals: 18,
              name: 'Ethereum',
              symbol: 'ETH',
            },
            destAsset: {
              amount: '3000000000',
              type: 'eip155:1/erc20:0xA0b86a33E6441b8c4C8C0C0C0C0C0C0C0C0C0C0C',
              decimals: 6,
              name: 'USD Coin',
              symbol: 'USDC',
            },
          },
        },
        {
          id: 'perps-event',
          type: 'PERPS' as const,
          timestamp: new Date('2024-01-02T00:00:00Z'),
          value: 200,
          bonus: null,
          accountAddress: '0x1234567890abcdef1234567890abcdef12345678',
          updatedAt: new Date('2024-01-02T00:00:00Z'),
          payload: {
            type: 'CLOSE_POSITION',
            direction: 'SHORT',
            asset: {
              amount: '5000000000000000000',
              type: 'eip155:1/slip44:60',
              decimals: 18,
              name: 'Ethereum',
              symbol: 'ETH',
            },
          },
        },
        {
          id: 'referral-event',
          type: 'REFERRAL' as const,
          timestamp: new Date('2024-01-03T00:00:00Z'),
          value: 50,
          bonus: null,
          accountAddress: '0x1234567890abcdef1234567890abcdef12345678',
          updatedAt: new Date('2024-01-03T00:00:00Z'),
          payload: null,
        },
        {
          id: 'signup-event',
          type: 'SIGN_UP_BONUS' as const,
          timestamp: new Date('2024-01-04T00:00:00Z'),
          value: 1000,
          bonus: null,
          accountAddress: '0x1234567890abcdef1234567890abcdef12345678',
          updatedAt: new Date('2024-01-04T00:00:00Z'),
          payload: null,
        },
        {
          id: 'loyalty-event',
          type: 'LOYALTY_BONUS' as const,
          timestamp: new Date('2024-01-05T00:00:00Z'),
          value: 75,
          bonus: null,
          accountAddress: '0x1234567890abcdef1234567890abcdef12345678',
          updatedAt: new Date('2024-01-05T00:00:00Z'),
          payload: null,
        },
        {
          id: 'onetime-event',
          type: 'ONE_TIME_BONUS' as const,
          timestamp: new Date('2024-01-06T00:00:00Z'),
          value: 500,
          bonus: null,
          accountAddress: '0x1234567890abcdef1234567890abcdef12345678',
          updatedAt: new Date('2024-01-06T00:00:00Z'),
          payload: null,
        },
      ];
      const action = setPointsEvents(mixedEvents);

      // Act
      const state = rewardsReducer(initialState, action);

      // Assert
      expect(state.pointsEvents).toEqual(mixedEvents);
      expect(state.pointsEvents).toHaveLength(6);
      expect(state.pointsEvents?.[0]?.type).toBe('SWAP');
      expect(state.pointsEvents?.[1]?.type).toBe('PERPS');
      expect(state.pointsEvents?.[2]?.type).toBe('REFERRAL');
      expect(state.pointsEvents?.[3]?.type).toBe('SIGN_UP_BONUS');
      expect(state.pointsEvents?.[4]?.type).toBe('LOYALTY_BONUS');
      expect(state.pointsEvents?.[5]?.type).toBe('ONE_TIME_BONUS');
    });
  });

  describe('setActiveBoosts', () => {
    it('should set active boosts array', () => {
      // Arrange
      const mockBoosts = [
        {
          id: 'boost-1',
          name: 'Test Boost 1',
          icon: {
            lightModeUrl: 'light1.png',
            darkModeUrl: 'dark1.png',
          },
          boostBips: 1000,
          seasonLong: true,
          backgroundColor: '#FF0000',
        },
        {
          id: 'boost-2',
          name: 'Test Boost 2',
          icon: {
            lightModeUrl: 'light2.png',
            darkModeUrl: 'dark2.png',
          },
          boostBips: 500,
          seasonLong: false,
          startDate: '2024-01-01',
          endDate: '2024-01-31',
          backgroundColor: '#00FF00',
        },
      ];
      const action = setActiveBoosts(mockBoosts);

      // Act
      const state = rewardsReducer(initialState, action);

      // Assert
      expect(state.activeBoosts).toEqual(mockBoosts);
      expect(state.activeBoosts).toHaveLength(2);
      expect(state.activeBoosts?.[0]?.id).toBe('boost-1');
      expect(state.activeBoosts?.[1]?.seasonLong).toBe(false);
    });

    it('should replace existing active boosts', () => {
      // Arrange
      const existingBoosts = [
        {
          id: 'old-boost',
          name: 'Old Boost',
          icon: { lightModeUrl: 'old.png', darkModeUrl: 'old.png' },
          boostBips: 100,
          seasonLong: true,
          backgroundColor: '#000000',
        },
      ];
      const stateWithBoosts = {
        ...initialState,
        activeBoosts: existingBoosts,
      };
      const newBoosts = [
        {
          id: 'new-boost',
          name: 'New Boost',
          icon: { lightModeUrl: 'new.png', darkModeUrl: 'new.png' },
          boostBips: 2000,
          seasonLong: false,
          backgroundColor: '#FFFFFF',
        },
      ];
      const action = setActiveBoosts(newBoosts);

      // Act
      const state = rewardsReducer(stateWithBoosts, action);

      // Assert
      expect(state.activeBoosts).toEqual(newBoosts);
      expect(state.activeBoosts).toHaveLength(1);
      expect(state.activeBoosts?.[0]?.id).toBe('new-boost');
    });

    it('should set empty array when no boosts provided', () => {
      // Arrange
      const stateWithBoosts = {
        ...initialState,
        activeBoosts: [
          {
            id: 'existing-boost',
            name: 'Existing',
            icon: { lightModeUrl: 'test.png', darkModeUrl: 'test.png' },
            boostBips: 500,
            seasonLong: true,
            backgroundColor: '#123456',
          },
        ],
      };
      const action = setActiveBoosts([]);

      // Act
      const state = rewardsReducer(stateWithBoosts, action);

      // Assert
      expect(state.activeBoosts).toEqual([]);
      expect(state.activeBoosts).toHaveLength(0);
    });

    it('should reset activeBoostsError to false when setting active boosts', () => {
      // Arrange
      const stateWithError = {
        ...initialState,
        activeBoostsError: true,
      };
      const mockBoosts = [
        {
          id: 'boost-1',
          name: 'Test Boost',
          icon: {
            lightModeUrl: 'light.png',
            darkModeUrl: 'dark.png',
          },
          boostBips: 1000,
          seasonLong: true,
          backgroundColor: '#FF0000',
        },
      ];
      const action = setActiveBoosts(mockBoosts);

      // Act
      const state = rewardsReducer(stateWithError, action);

      // Assert
      expect(state.activeBoosts).toEqual(mockBoosts);
      expect(state.activeBoostsError).toBe(false); // Should be reset when successful
    });
  });

  describe('setActiveBoostsLoading', () => {
    it('should set activeBoostsLoading to true when no active boosts exist', () => {
      // Arrange
      const action = setActiveBoostsLoading(true);

      // Act
      const state = rewardsReducer(initialState, action);

      // Assert
      expect(state.activeBoostsLoading).toBe(true);
    });

    it('should not set activeBoostsLoading to true when active boosts already exist', () => {
      // Arrange
      const stateWithBoosts = {
        ...initialState,
        activeBoosts: [
          {
            id: 'existing-boost',
            name: 'Existing Boost',
            icon: { lightModeUrl: 'test.png', darkModeUrl: 'test.png' },
            boostBips: 1000,
            seasonLong: true,
            backgroundColor: '#FF0000',
          },
        ],
        activeBoostsLoading: false,
      };
      const action = setActiveBoostsLoading(true);

      // Act
      const state = rewardsReducer(stateWithBoosts, action);

      // Assert
      expect(state.activeBoostsLoading).toBe(false); // Should remain false due to guard clause
    });

    it('should set activeBoostsLoading to false', () => {
      // Arrange
      const stateWithLoading = {
        ...initialState,
        activeBoostsLoading: true,
      };
      const action = setActiveBoostsLoading(false);

      // Act
      const state = rewardsReducer(stateWithLoading, action);

      // Assert
      expect(state.activeBoostsLoading).toBe(false);
    });

    it('should set activeBoostsLoading to false even when active boosts exist', () => {
      // Arrange
      const stateWithBoostsAndLoading = {
        ...initialState,
        activeBoosts: [
          {
            id: 'existing-boost',
            name: 'Existing Boost',
            icon: { lightModeUrl: 'test.png', darkModeUrl: 'test.png' },
            boostBips: 1000,
            seasonLong: true,
            backgroundColor: '#FF0000',
          },
        ],
        activeBoostsLoading: true,
      };
      const action = setActiveBoostsLoading(false);

      // Act
      const state = rewardsReducer(stateWithBoostsAndLoading, action);

      // Assert
      expect(state.activeBoostsLoading).toBe(false);
    });

    it('should not affect other state properties', () => {
      // Arrange
      const stateWithData = {
        ...initialState,
        activeTab: 'activity' as const,
        referralCode: 'TEST123',
      };
      const action = setActiveBoostsLoading(true);

      // Act
      const state = rewardsReducer(stateWithData, action);

      // Assert
      expect(state.activeBoostsLoading).toBe(true);
      expect(state.activeTab).toBe('activity');
      expect(state.referralCode).toBe('TEST123');
      expect(state.activeBoosts).toBeNull();
    });
  });

  describe('setActiveBoostsError', () => {
    it('should set activeBoostsError to true', () => {
      // Arrange
      const action = setActiveBoostsError(true);

      // Act
      const state = rewardsReducer(initialState, action);

      // Assert
      expect(state.activeBoostsError).toBe(true);
    });

    it('should set activeBoostsError to false', () => {
      // Arrange
      const stateWithError = {
        ...initialState,
        activeBoostsError: true,
      };
      const action = setActiveBoostsError(false);

      // Act
      const state = rewardsReducer(stateWithError, action);

      // Assert
      expect(state.activeBoostsError).toBe(false);
    });

    it('should not affect other state properties', () => {
      // Arrange
      const stateWithData = {
        ...initialState,
        activeTab: 'activity' as const,
        referralCode: 'TEST123',
        activeBoosts: [
          {
            id: 'test-boost',
            name: 'Test',
            icon: { lightModeUrl: 'test.png', darkModeUrl: 'test.png' },
            boostBips: 1000,
            seasonLong: true,
            backgroundColor: '#FF0000',
          },
        ],
        activeBoostsLoading: true,
      };
      const action = setActiveBoostsError(true);

      // Act
      const state = rewardsReducer(stateWithData, action);

      // Assert
      expect(state.activeBoostsError).toBe(true);
      expect(state.activeTab).toBe('activity');
      expect(state.referralCode).toBe('TEST123');
      expect(state.activeBoosts).toEqual(stateWithData.activeBoosts);
      expect(state.activeBoostsLoading).toBe(true); // Should remain unchanged
    });

    it('should handle multiple error state changes', () => {
      // Arrange
      let currentState = initialState;

      // Act & Assert - Set error to true
      let action = setActiveBoostsError(true);
      currentState = rewardsReducer(currentState, action);
      expect(currentState.activeBoostsError).toBe(true);

      // Act & Assert - Set error back to false
      action = setActiveBoostsError(false);
      currentState = rewardsReducer(currentState, action);
      expect(currentState.activeBoostsError).toBe(false);

      // Act & Assert - Set error to true again
      action = setActiveBoostsError(true);
      currentState = rewardsReducer(currentState, action);
      expect(currentState.activeBoostsError).toBe(true);
    });
  });

  describe('setUnlockedRewards', () => {
    it('should set unlocked rewards in state', () => {
      // Arrange
      const mockUnlockedRewards = [
        {
          id: 'reward-1',
          seasonRewardId: 'season-reward-1',
          claimStatus: RewardClaimStatus.CLAIMED,
        },
        {
          id: 'reward-2',
          seasonRewardId: 'season-reward-2',
          claimStatus: RewardClaimStatus.UNCLAIMED,
        },
      ];
      const action = setUnlockedRewards(mockUnlockedRewards);

      // Act
      const state = rewardsReducer(initialState, action);

      // Assert
      expect(state.unlockedRewards).toEqual(mockUnlockedRewards);
      expect(state.unlockedRewards).toHaveLength(2);
      expect(state.unlockedRewards?.[0]?.id).toBe('reward-1');
      expect(state.unlockedRewards?.[1]?.claimStatus).toBe(
        RewardClaimStatus.UNCLAIMED,
      );
    });

    it('should replace existing unlocked rewards', () => {
      // Arrange
      const existingRewards = [
        {
          id: 'old-reward',
          seasonRewardId: 'old-season-reward',
          claimStatus: RewardClaimStatus.CLAIMED,
        },
      ];
      const stateWithRewards = {
        ...initialState,
        unlockedRewards: existingRewards,
      };
      const newRewards = [
        {
          id: 'new-reward-1',
          seasonRewardId: 'new-season-reward-1',
          claimStatus: RewardClaimStatus.UNCLAIMED,
        },
        {
          id: 'new-reward-2',
          seasonRewardId: 'new-season-reward-2',
          claimStatus: RewardClaimStatus.CLAIMED,
        },
      ];
      const action = setUnlockedRewards(newRewards);

      // Act
      const state = rewardsReducer(stateWithRewards, action);

      // Assert
      expect(state.unlockedRewards).toEqual(newRewards);
      expect(state.unlockedRewards).toHaveLength(2);
      expect(state.unlockedRewards?.[0]?.id).toBe('new-reward-1');
      expect(state.unlockedRewards?.[1]?.id).toBe('new-reward-2');
    });

    it('should set empty array when no rewards provided', () => {
      // Arrange
      const stateWithRewards = {
        ...initialState,
        unlockedRewards: [
          {
            id: 'existing-reward',
            seasonRewardId: 'existing-season-reward',
            claimStatus: RewardClaimStatus.CLAIMED,
          },
        ],
      };
      const action = setUnlockedRewards([]);

      // Act
      const state = rewardsReducer(stateWithRewards, action);

      // Assert
      expect(state.unlockedRewards).toEqual([]);
      expect(state.unlockedRewards).toHaveLength(0);
    });

    it('should reset unlockedRewardError to false when setting unlocked rewards', () => {
      // Arrange
      const stateWithError = {
        ...initialState,
        unlockedRewardError: true,
      };
      const mockRewards = [
        {
          id: 'test-reward',
          seasonRewardId: 'test-season-reward',
          claimStatus: RewardClaimStatus.CLAIMED,
        },
      ];
      const action = setUnlockedRewards(mockRewards);

      // Act
      const state = rewardsReducer(stateWithError, action);

      // Assert
      expect(state.unlockedRewards).toEqual(mockRewards);
      expect(state.unlockedRewardError).toBe(false); // Should be reset when successful
    });

    it('should not affect other state properties', () => {
      // Arrange
      const stateWithData = {
        ...initialState,
        activeTab: 'levels' as const,
        referralCode: 'TEST123',
        balanceTotal: 1000,
        activeBoostsLoading: true,
      };
      const mockRewards = [
        {
          id: 'test-reward',
          seasonRewardId: 'test-season-reward',
          claimStatus: RewardClaimStatus.CLAIMED,
        },
      ];
      const action = setUnlockedRewards(mockRewards);

      // Act
      const state = rewardsReducer(stateWithData, action);

      // Assert
      expect(state.unlockedRewards).toEqual(mockRewards);
      expect(state.activeTab).toBe('levels');
      expect(state.referralCode).toBe('TEST123');
      expect(state.balanceTotal).toBe(1000);
      expect(state.activeBoostsLoading).toBe(true);
    });
  });

  describe('setUnlockedRewardLoading', () => {
    it('should set unlocked reward loading to true when no unlocked rewards exist', () => {
      // Arrange
      const action = setUnlockedRewardLoading(true);

      // Act
      const state = rewardsReducer(initialState, action);

      // Assert
      expect(state.unlockedRewardLoading).toBe(true);
    });

    it('should not set unlocked reward loading to true when unlocked rewards already exist', () => {
      // Arrange
      const stateWithRewards = {
        ...initialState,
        unlockedRewards: [
          {
            id: 'existing-reward',
            seasonRewardId: 'existing-season-reward',
            claimStatus: RewardClaimStatus.CLAIMED,
          },
        ],
        unlockedRewardLoading: false,
      };
      const action = setUnlockedRewardLoading(true);

      // Act
      const state = rewardsReducer(stateWithRewards, action);

      // Assert
      expect(state.unlockedRewardLoading).toBe(false); // Should remain false due to guard clause
    });

    it('should set unlocked reward loading to false', () => {
      // Arrange
      const stateWithLoading = {
        ...initialState,
        unlockedRewardLoading: true,
      };
      const action = setUnlockedRewardLoading(false);

      // Act
      const state = rewardsReducer(stateWithLoading, action);

      // Assert
      expect(state.unlockedRewardLoading).toBe(false);
    });

    it('should set unlocked reward loading to false even when unlocked rewards exist', () => {
      // Arrange
      const stateWithRewardsAndLoading = {
        ...initialState,
        unlockedRewards: [
          {
            id: 'existing-reward',
            seasonRewardId: 'existing-season-reward',
            claimStatus: RewardClaimStatus.CLAIMED,
          },
        ],
        unlockedRewardLoading: true,
      };
      const action = setUnlockedRewardLoading(false);

      // Act
      const state = rewardsReducer(stateWithRewardsAndLoading, action);

      // Assert
      expect(state.unlockedRewardLoading).toBe(false);
    });

    it('should toggle loading state correctly when no rewards exist', () => {
      // Arrange - Start with false and no rewards
      let currentState = initialState;
      expect(currentState.unlockedRewardLoading).toBe(false);
      expect(currentState.unlockedRewards).toBeNull();

      // Act - Set to true (should work since no rewards exist)
      currentState = rewardsReducer(
        currentState,
        setUnlockedRewardLoading(true),
      );
      expect(currentState.unlockedRewardLoading).toBe(true);

      // Act - Set back to false
      currentState = rewardsReducer(
        currentState,
        setUnlockedRewardLoading(false),
      );
      expect(currentState.unlockedRewardLoading).toBe(false);
    });

    it('should not affect other state properties', () => {
      // Arrange
      const stateWithData = {
        ...initialState,
        activeTab: 'activity' as const,
        referralCode: 'TEST456',
        activeBoostsLoading: false,
      };
      const action = setUnlockedRewardLoading(true);

      // Act
      const state = rewardsReducer(stateWithData, action);

      // Assert
      expect(state.unlockedRewardLoading).toBe(true);
      expect(state.activeTab).toBe('activity');
      expect(state.referralCode).toBe('TEST456');
      expect(state.unlockedRewards).toBeNull();
      expect(state.activeBoostsLoading).toBe(false);
    });
  });

  describe('setUnlockedRewardError', () => {
    it('should set unlockedRewardError to true', () => {
      // Arrange
      const action = setUnlockedRewardError(true);

      // Act
      const state = rewardsReducer(initialState, action);

      // Assert
      expect(state.unlockedRewardError).toBe(true);
    });

    it('should set unlockedRewardError to false', () => {
      // Arrange
      const stateWithError = {
        ...initialState,
        unlockedRewardError: true,
      };
      const action = setUnlockedRewardError(false);

      // Act
      const state = rewardsReducer(stateWithError, action);

      // Assert
      expect(state.unlockedRewardError).toBe(false);
    });

    it('should not affect other state properties', () => {
      // Arrange
      const stateWithData = {
        ...initialState,
        activeTab: 'levels' as const,
        referralCode: 'TEST789',
        balanceTotal: 2000,
        unlockedRewardLoading: true,
      };
      const action = setUnlockedRewardError(true);

      // Act
      const state = rewardsReducer(stateWithData, action);

      // Assert
      expect(state.unlockedRewardError).toBe(true);
      expect(state.activeTab).toBe('levels');
      expect(state.referralCode).toBe('TEST789');
      expect(state.balanceTotal).toBe(2000);
      expect(state.unlockedRewardLoading).toBe(true); // Should remain unchanged
    });

    it('should handle multiple error state changes', () => {
      // Arrange
      let currentState = initialState;

      // Act & Assert - Set error to true
      let action = setUnlockedRewardError(true);
      currentState = rewardsReducer(currentState, action);
      expect(currentState.unlockedRewardError).toBe(true);

      // Act & Assert - Set error back to false
      action = setUnlockedRewardError(false);
      currentState = rewardsReducer(currentState, action);
      expect(currentState.unlockedRewardError).toBe(false);

      // Act & Assert - Set error to true again
      action = setUnlockedRewardError(true);
      currentState = rewardsReducer(currentState, action);
      expect(currentState.unlockedRewardError).toBe(true);
    });
  });

  describe('setPointsEvents', () => {
    it('should set points events array', () => {
      // Arrange
      const mockPointsEvents: PointsEventDto[] = [
        {
          id: 'event-1',
          type: 'SWAP' as const,
          timestamp: new Date('2024-01-01T00:00:00Z'),
          value: 100,
          bonus: null,
          accountAddress: '0x1234567890abcdef1234567890abcdef12345678',
          updatedAt: new Date('2024-01-01T00:00:00Z'),
          payload: {
            srcAsset: {
              amount: '1000000000000000000',
              type: 'eip155:1/slip44:60',
              decimals: 18,
              name: 'Ethereum',
              symbol: 'ETH',
            },
            destAsset: {
              amount: '3000000000',
              type: 'eip155:1/erc20:0xA0b86a33E6441b8c4C8C0C0C0C0C0C0C0C0C0C0C',
              decimals: 6,
              name: 'USD Coin',
              symbol: 'USDC',
            },
          },
        },
        {
          id: 'event-2',
          type: 'REFERRAL' as const,
          timestamp: new Date('2024-01-02T00:00:00Z'),
          value: 50,
          bonus: null,
          accountAddress: '0x1234567890abcdef1234567890abcdef12345678',
          updatedAt: new Date('2024-01-02T00:00:00Z'),
          payload: null,
        },
      ];
      const action = setPointsEvents(mockPointsEvents);

      // Act
      const state = rewardsReducer(initialState, action);

      // Assert
      expect(state.pointsEvents).toEqual(mockPointsEvents);
      expect(state.pointsEvents).toHaveLength(2);
      expect(state.pointsEvents?.[0]?.id).toBe('event-1');
      expect(state.pointsEvents?.[0]?.type).toBe('SWAP');
      expect(state.pointsEvents?.[1]?.type).toBe('REFERRAL');
    });

    it('should replace existing points events', () => {
      // Arrange
      const existingEvents: PointsEventDto[] = [
        {
          id: 'old-event',
          type: 'SIGN_UP_BONUS' as const,
          timestamp: new Date('2024-01-01T00:00:00Z'),
          value: 200,
          bonus: null,
          accountAddress: '0x1234567890abcdef1234567890abcdef12345678',
          updatedAt: new Date('2024-01-01T00:00:00Z'),
          payload: null,
        },
      ];
      const stateWithEvents = {
        ...initialState,
        pointsEvents: existingEvents,
      };
      const newEvents: PointsEventDto[] = [
        {
          id: 'new-event-1',
          type: 'PERPS' as const,
          timestamp: new Date('2024-01-02T00:00:00Z'),
          value: 300,
          bonus: null,
          accountAddress: '0x1234567890abcdef1234567890abcdef12345678',
          updatedAt: new Date('2024-01-02T00:00:00Z'),
          payload: {
            type: 'OPEN_POSITION',
            direction: 'LONG',
            asset: {
              amount: '1000000000000000000',
              type: 'eip155:1/slip44:60',
              decimals: 18,
              name: 'Ethereum',
              symbol: 'ETH',
            },
          },
        },
        {
          id: 'new-event-2',
          type: 'LOYALTY_BONUS' as const,
          timestamp: new Date('2024-01-03T00:00:00Z'),
          value: 75,
          bonus: null,
          accountAddress: '0x1234567890abcdef1234567890abcdef12345678',
          updatedAt: new Date('2024-01-03T00:00:00Z'),
          payload: null,
        },
      ];
      const action = setPointsEvents(newEvents);

      // Act
      const state = rewardsReducer(stateWithEvents, action);

      // Assert
      expect(state.pointsEvents).toEqual(newEvents);
      expect(state.pointsEvents).toHaveLength(2);
      expect(state.pointsEvents?.[0]?.id).toBe('new-event-1');
      expect(state.pointsEvents?.[1]?.id).toBe('new-event-2');
    });

    it('should set empty array when no events provided', () => {
      // Arrange
      const stateWithEvents = {
        ...initialState,
        pointsEvents: [
          {
            id: 'existing-event',
            type: 'ONE_TIME_BONUS' as const,
            timestamp: new Date('2024-01-01T00:00:00Z'),
            value: 500,
            bonus: null,
            accountAddress: '0x1234567890abcdef1234567890abcdef12345678',
            updatedAt: new Date('2024-01-01T00:00:00Z'),
            payload: null,
          },
        ],
      };
      const action = setPointsEvents([]);

      // Act
      const state = rewardsReducer(stateWithEvents, action);

      // Assert
      expect(state.pointsEvents).toEqual([]);
      expect(state.pointsEvents).toHaveLength(0);
    });

    it('should set points events to null', () => {
      // Arrange
      const stateWithEvents = {
        ...initialState,
        pointsEvents: [
          {
            id: 'existing-event',
            type: 'SWAP' as const,
            timestamp: new Date('2024-01-01T00:00:00Z'),
            value: 100,
            bonus: null,
            accountAddress: '0x1234567890abcdef1234567890abcdef12345678',
            updatedAt: new Date('2024-01-01T00:00:00Z'),
            payload: {
              srcAsset: {
                amount: '1000000000000000000',
                type: 'eip155:1/slip44:60',
                decimals: 18,
                name: 'Ethereum',
                symbol: 'ETH',
              },
              destAsset: {
                amount: '3000000000',
                type: 'eip155:1/erc20:0xA0b86a33E6441b8c4C8C0C0C0C0C0C0C0C0C0C0C',
                decimals: 6,
                name: 'USD Coin',
                symbol: 'USDC',
              },
            },
          },
        ],
      };
      const action = setPointsEvents(null);

      // Act
      const state = rewardsReducer(stateWithEvents, action);

      // Assert
      expect(state.pointsEvents).toBeNull();
    });

    it('should not affect other state properties', () => {
      // Arrange
      const stateWithData = {
        ...initialState,
        activeTab: 'activity' as const,
        referralCode: 'TEST123',
        balanceTotal: 1000,
        activeBoostsLoading: true,
      };
      const mockEvents: PointsEventDto[] = [
        {
          id: 'test-event',
          type: 'SWAP' as const,
          timestamp: new Date('2024-01-01T00:00:00Z'),
          value: 150,
          bonus: null,
          accountAddress: '0x1234567890abcdef1234567890abcdef12345678',
          updatedAt: new Date('2024-01-01T00:00:00Z'),
          payload: {
            srcAsset: {
              amount: '10000000',
              type: 'eip155:1/slip44:0',
              decimals: 8,
              name: 'Bitcoin',
              symbol: 'BTC',
            },
            destAsset: {
              amount: '2500000000000000000',
              type: 'eip155:1/slip44:60',
              decimals: 18,
              name: 'Ethereum',
              symbol: 'ETH',
            },
          },
        },
      ];
      const action = setPointsEvents(mockEvents);

      // Act
      const state = rewardsReducer(stateWithData, action);

      // Assert
      expect(state.pointsEvents).toEqual(mockEvents);
      expect(state.activeTab).toBe('activity');
      expect(state.referralCode).toBe('TEST123');
      expect(state.balanceTotal).toBe(1000);
      expect(state.activeBoostsLoading).toBe(true);
    });

    it('should handle mixed event types', () => {
      // Arrange
      const mixedEvents: PointsEventDto[] = [
        {
          id: 'swap-event',
          type: 'SWAP' as const,
          timestamp: new Date('2024-01-01T00:00:00Z'),
          value: 100,
          bonus: null,
          accountAddress: '0x1234567890abcdef1234567890abcdef12345678',
          updatedAt: new Date('2024-01-01T00:00:00Z'),
          payload: {
            srcAsset: {
              amount: '1000000000000000000',
              type: 'eip155:1/slip44:60',
              decimals: 18,
              name: 'Ethereum',
              symbol: 'ETH',
            },
            destAsset: {
              amount: '3000000000',
              type: 'eip155:1/erc20:0xA0b86a33E6441b8c4C8C0C0C0C0C0C0C0C0C0C0C',
              decimals: 6,
              name: 'USD Coin',
              symbol: 'USDC',
            },
          },
        },
        {
          id: 'perps-event',
          type: 'PERPS' as const,
          timestamp: new Date('2024-01-02T00:00:00Z'),
          value: 200,
          bonus: null,
          accountAddress: '0x1234567890abcdef1234567890abcdef12345678',
          updatedAt: new Date('2024-01-02T00:00:00Z'),
          payload: {
            type: 'CLOSE_POSITION',
            direction: 'SHORT',
            asset: {
              amount: '5000000000000000000',
              type: 'eip155:1/slip44:60',
              decimals: 18,
              name: 'Ethereum',
              symbol: 'ETH',
            },
          },
        },
        {
          id: 'referral-event',
          type: 'REFERRAL' as const,
          timestamp: new Date('2024-01-03T00:00:00Z'),
          value: 50,
          bonus: null,
          accountAddress: '0x1234567890abcdef1234567890abcdef12345678',
          updatedAt: new Date('2024-01-03T00:00:00Z'),
          payload: null,
        },
        {
          id: 'signup-event',
          type: 'SIGN_UP_BONUS' as const,
          timestamp: new Date('2024-01-04T00:00:00Z'),
          value: 1000,
          bonus: null,
          accountAddress: '0x1234567890abcdef1234567890abcdef12345678',
          updatedAt: new Date('2024-01-04T00:00:00Z'),
          payload: null,
        },
        {
          id: 'loyalty-event',
          type: 'LOYALTY_BONUS' as const,
          timestamp: new Date('2024-01-05T00:00:00Z'),
          value: 75,
          bonus: null,
          accountAddress: '0x1234567890abcdef1234567890abcdef12345678',
          updatedAt: new Date('2024-01-05T00:00:00Z'),
          payload: null,
        },
        {
          id: 'onetime-event',
          type: 'ONE_TIME_BONUS' as const,
          timestamp: new Date('2024-01-06T00:00:00Z'),
          value: 500,
          bonus: null,
          accountAddress: '0x1234567890abcdef1234567890abcdef12345678',
          updatedAt: new Date('2024-01-06T00:00:00Z'),
          payload: null,
        },
      ];
      const action = setPointsEvents(mixedEvents);

      // Act
      const state = rewardsReducer(initialState, action);

      // Assert
      expect(state.pointsEvents).toEqual(mixedEvents);
      expect(state.pointsEvents).toHaveLength(6);
      expect(state.pointsEvents?.[0]?.type).toBe('SWAP');
      expect(state.pointsEvents?.[1]?.type).toBe('PERPS');
      expect(state.pointsEvents?.[2]?.type).toBe('REFERRAL');
      expect(state.pointsEvents?.[3]?.type).toBe('SIGN_UP_BONUS');
      expect(state.pointsEvents?.[4]?.type).toBe('LOYALTY_BONUS');
      expect(state.pointsEvents?.[5]?.type).toBe('ONE_TIME_BONUS');
    });
  });
});<|MERGE_RESOLUTION|>--- conflicted
+++ resolved
@@ -32,11 +32,7 @@
   RewardClaimStatus,
   PointsEventDto,
 } from '../../core/Engine/controllers/rewards-controller/types';
-<<<<<<< HEAD
-import { CaipAccountId } from '@metamask/utils';
-=======
 import { AccountGroupId } from '@metamask/account-api';
->>>>>>> 338177c4
 
 describe('rewardsReducer', () => {
   const initialState: RewardsState = {
@@ -260,10 +256,6 @@
       expect(state.seasonEndDate).toBe(null);
       expect(state.seasonTiers).toEqual([]);
       expect(state.balanceTotal).toBe(null);
-<<<<<<< HEAD
-      expect(state.balanceRefereePortion).toBe(null);
-=======
->>>>>>> 338177c4
       expect(state.balanceUpdatedAt).toBe(null);
       expect(state.currentTier).toBe(null);
       expect(state.nextTier).toBe(null);
@@ -320,10 +312,6 @@
         },
         balance: {
           total: 500,
-<<<<<<< HEAD
-          refereePortion: 100,
-=======
->>>>>>> 338177c4
           updatedAt: 1714857600000,
         },
         tier: {
@@ -511,7 +499,101 @@
         expect(state.referralDetailsLoading).toBe(false);
       });
 
-<<<<<<< HEAD
+      it('updates balanceRefereePortion when referralPoints is provided', () => {
+        // Arrange
+        const action = setReferralDetails({ referralPoints: 500 });
+
+        // Act
+        const state = rewardsReducer(initialState, action);
+
+        // Assert
+        expect(state.balanceRefereePortion).toBe(500);
+        expect(state.referralDetailsLoading).toBe(false);
+      });
+
+      it('updates balanceRefereePortion with zero value', () => {
+        // Arrange
+        const stateWithPoints = {
+          ...initialState,
+          balanceRefereePortion: 300,
+        };
+        const action = setReferralDetails({ referralPoints: 0 });
+
+        // Act
+        const state = rewardsReducer(stateWithPoints, action);
+
+        // Assert
+        expect(state.balanceRefereePortion).toBe(0);
+      });
+
+      it('updates all fields including referralPoints when provided together', () => {
+        // Arrange
+        const action = setReferralDetails({
+          referralCode: 'COMBO123',
+          refereeCount: 15,
+          referralPoints: 750,
+        });
+
+        // Act
+        const state = rewardsReducer(initialState, action);
+
+        // Assert
+        expect(state.referralCode).toBe('COMBO123');
+        expect(state.refereeCount).toBe(15);
+        expect(state.balanceRefereePortion).toBe(750);
+        expect(state.referralDetailsLoading).toBe(false);
+      });
+
+      it('preserves balanceRefereePortion when referralPoints is not provided', () => {
+        // Arrange
+        const stateWithPoints = {
+          ...initialState,
+          balanceRefereePortion: 200,
+        };
+        const action = setReferralDetails({ referralCode: 'TEST456' });
+
+        // Act
+        const state = rewardsReducer(stateWithPoints, action);
+
+        // Assert
+        expect(state.balanceRefereePortion).toBe(200);
+        expect(state.referralCode).toBe('TEST456');
+      });
+
+      it('handles negative referralPoints value', () => {
+        // Arrange
+        const action = setReferralDetails({ referralPoints: -50 });
+
+        // Act
+        const state = rewardsReducer(initialState, action);
+
+        // Assert
+        expect(state.balanceRefereePortion).toBe(-50);
+      });
+
+      it('handles large referralPoints value', () => {
+        // Arrange
+        const action = setReferralDetails({ referralPoints: 999999 });
+
+        // Act
+        const state = rewardsReducer(initialState, action);
+
+        // Assert
+        expect(state.balanceRefereePortion).toBe(999999);
+      });
+
+      it('handles decimal referralPoints value', () => {
+        // Arrange
+        const action = setReferralDetails({ referralPoints: 125.75 });
+
+        // Act
+        const state = rewardsReducer(initialState, action);
+
+        // Assert
+        expect(state.balanceRefereePortion).toBe(125.75);
+      });
+    });
+
     describe('setReferralDetailsError', () => {
       it('should set referral details error to true', () => {
         // Arrange
@@ -562,21 +644,16 @@
 
     describe('setSeasonStatusLoading', () => {
       it('should set season status loading to true when no season data exists', () => {
-=======
-      it('updates balanceRefereePortion when referralPoints is provided', () => {
->>>>>>> 338177c4
-        // Arrange
-        const action = setReferralDetails({ referralPoints: 500 });
+        // Arrange
+        const action = setSeasonStatusLoading(true);
 
         // Act
         const state = rewardsReducer(initialState, action);
 
         // Assert
-        expect(state.balanceRefereePortion).toBe(500);
-        expect(state.referralDetailsLoading).toBe(false);
-      });
-
-<<<<<<< HEAD
+        expect(state.seasonStatusLoading).toBe(true);
+      });
+
       it('should not set season status loading to true when season data already exists', () => {
         // Arrange
         const stateWithSeasonData = {
@@ -594,23 +671,16 @@
       });
 
       it('should set season status loading to false', () => {
-=======
-      it('updates balanceRefereePortion with zero value', () => {
->>>>>>> 338177c4
-        // Arrange
-        const stateWithPoints = {
-          ...initialState,
-          balanceRefereePortion: 300,
-        };
-        const action = setReferralDetails({ referralPoints: 0 });
-
-        // Act
-        const state = rewardsReducer(stateWithPoints, action);
-
-        // Assert
-        expect(state.balanceRefereePortion).toBe(0);
-      });
-<<<<<<< HEAD
+        // Arrange
+        const stateWithLoading = { ...initialState, seasonStatusLoading: true };
+        const action = setSeasonStatusLoading(false);
+
+        // Act
+        const state = rewardsReducer(stateWithLoading, action);
+
+        // Assert
+        expect(state.seasonStatusLoading).toBe(false);
+      });
 
       it('should set season status loading to false even when season data exists', () => {
         // Arrange
@@ -723,28 +793,16 @@
 
     describe('setReferralDetailsLoading', () => {
       it('should set referral details loading to true when no referral code exists', () => {
-=======
-
-      it('updates all fields including referralPoints when provided together', () => {
->>>>>>> 338177c4
-        // Arrange
-        const action = setReferralDetails({
-          referralCode: 'COMBO123',
-          refereeCount: 15,
-          referralPoints: 750,
-        });
+        // Arrange
+        const action = setReferralDetailsLoading(true);
 
         // Act
         const state = rewardsReducer(initialState, action);
 
         // Assert
-        expect(state.referralCode).toBe('COMBO123');
-        expect(state.refereeCount).toBe(15);
-        expect(state.balanceRefereePortion).toBe(750);
-        expect(state.referralDetailsLoading).toBe(false);
-      });
-
-<<<<<<< HEAD
+        expect(state.referralDetailsLoading).toBe(true);
+      });
+
       it('should not set referral details loading to true when referral code already exists', () => {
         // Arrange
         const stateWithReferralCode = {
@@ -762,24 +820,19 @@
       });
 
       it('should set referral details loading to false', () => {
-=======
-      it('preserves balanceRefereePortion when referralPoints is not provided', () => {
->>>>>>> 338177c4
-        // Arrange
-        const stateWithPoints = {
-          ...initialState,
-          balanceRefereePortion: 200,
-        };
-        const action = setReferralDetails({ referralCode: 'TEST456' });
-
-        // Act
-        const state = rewardsReducer(stateWithPoints, action);
-
-        // Assert
-        expect(state.balanceRefereePortion).toBe(200);
-        expect(state.referralCode).toBe('TEST456');
-      });
-<<<<<<< HEAD
+        // Arrange
+        const stateWithLoading = {
+          ...initialState,
+          referralDetailsLoading: true,
+        };
+        const action = setReferralDetailsLoading(false);
+
+        // Act
+        const state = rewardsReducer(stateWithLoading, action);
+
+        // Assert
+        expect(state.referralDetailsLoading).toBe(false);
+      });
 
       it('should set referral details loading to false even when referral code exists', () => {
         // Arrange
@@ -797,139 +850,97 @@
         expect(state.referralDetailsLoading).toBe(false);
       });
     });
-=======
->>>>>>> 338177c4
-
-      it('handles negative referralPoints value', () => {
-        // Arrange
-        const action = setReferralDetails({ referralPoints: -50 });
+
+    describe('setOnboardingActiveStep', () => {
+      beforeEach(() => {
+        jest.clearAllMocks();
+      });
+
+      afterEach(() => {
+        jest.restoreAllMocks();
+      });
+
+      it.each([
+        OnboardingStep.INTRO,
+        OnboardingStep.STEP_1,
+        OnboardingStep.STEP_2,
+        OnboardingStep.STEP_3,
+        OnboardingStep.STEP_4,
+      ])('should set onboarding active step to %s', (step) => {
+        // Arrange
+        const action = setOnboardingActiveStep(step);
 
         // Act
         const state = rewardsReducer(initialState, action);
 
         // Assert
-        expect(state.balanceRefereePortion).toBe(-50);
-      });
-
-      it('handles large referralPoints value', () => {
-        // Arrange
-<<<<<<< HEAD
-        const action = setOnboardingActiveStep(step);
-=======
-        const action = setReferralDetails({ referralPoints: 999999 });
->>>>>>> 338177c4
-
-        // Act
-        const state = rewardsReducer(initialState, action);
-
-        // Assert
-<<<<<<< HEAD
         expect(state.onboardingActiveStep).toBe(step);
-=======
-        expect(state.balanceRefereePortion).toBe(999999);
->>>>>>> 338177c4
-      });
-
-      it('handles decimal referralPoints value', () => {
-        // Arrange
-<<<<<<< HEAD
+      });
+
+      it('should update from different onboarding step', () => {
+        // Arrange
         const stateWithStep = {
           ...initialState,
           onboardingActiveStep: OnboardingStep.STEP_2,
         };
         const action = setOnboardingActiveStep(OnboardingStep.STEP_4);
-=======
-        const action = setReferralDetails({ referralPoints: 125.75 });
->>>>>>> 338177c4
-
-        // Act
-        const state = rewardsReducer(initialState, action);
-
-        // Assert
-<<<<<<< HEAD
+
+        // Act
+        const state = rewardsReducer(stateWithStep, action);
+
+        // Assert
         expect(state.onboardingActiveStep).toBe(OnboardingStep.STEP_4);
-=======
-        expect(state.balanceRefereePortion).toBe(125.75);
->>>>>>> 338177c4
-      });
-    });
-
-    describe('setReferralDetailsError', () => {
-      it('should set referral details error to true', () => {
-        // Arrange
-<<<<<<< HEAD
+      });
+
+      it('should call logger even when step is the same', () => {
+        // Arrange
         const stateWithStep = {
           ...initialState,
           onboardingActiveStep: OnboardingStep.STEP_1,
         };
         const action = setOnboardingActiveStep(OnboardingStep.STEP_1);
-=======
-        const action = setReferralDetailsError(true);
->>>>>>> 338177c4
-
-        // Act
-        const state = rewardsReducer(initialState, action);
-
-        // Assert
-<<<<<<< HEAD
+
+        // Act
+        const state = rewardsReducer(stateWithStep, action);
+
+        // Assert
         expect(state.onboardingActiveStep).toBe(OnboardingStep.STEP_1);
-=======
-        expect(state.referralDetailsError).toBe(true);
->>>>>>> 338177c4
-      });
-
-<<<<<<< HEAD
+      });
+    });
+
     describe('resetOnboarding', () => {
       it('should reset onboarding to INTRO step and clear referral code', () => {
-=======
-      it('should set referral details error to false', () => {
->>>>>>> 338177c4
-        // Arrange
-        const stateWithError = {
-          ...initialState,
-<<<<<<< HEAD
+        // Arrange
+        const stateWithStep = {
+          ...initialState,
           onboardingActiveStep: OnboardingStep.STEP_3,
           onboardingReferralCode: 'REF123',
-=======
-          referralDetailsError: true,
->>>>>>> 338177c4
-        };
-        const action = setReferralDetailsError(false);
-
-        // Act
-        const state = rewardsReducer(stateWithError, action);
-
-        // Assert
-<<<<<<< HEAD
+        };
+        const action = resetOnboarding();
+
+        // Act
+        const state = rewardsReducer(stateWithStep, action);
+
+        // Assert
         expect(state.onboardingActiveStep).toBe(OnboardingStep.INTRO);
         expect(state.onboardingReferralCode).toBeNull();
-=======
-        expect(state.referralDetailsError).toBe(false);
->>>>>>> 338177c4
       });
 
       it('should not affect other state properties', () => {
         // Arrange
         const stateWithData = {
           ...initialState,
-<<<<<<< HEAD
           onboardingActiveStep: OnboardingStep.STEP_4,
           onboardingReferralCode: 'REF456',
           referralCode: 'KEEP123',
           balanceTotal: 1500,
-=======
-          referralCode: 'TEST123',
-          refereeCount: 5,
-          referralDetailsLoading: true,
->>>>>>> 338177c4
-        };
-        const action = setReferralDetailsError(true);
+        };
+        const action = resetOnboarding();
 
         // Act
         const state = rewardsReducer(stateWithData, action);
 
         // Assert
-<<<<<<< HEAD
         expect(state.onboardingActiveStep).toBe(OnboardingStep.INTRO);
         expect(state.onboardingReferralCode).toBeNull();
         expect(state.referralCode).toBe('KEEP123');
@@ -941,25 +952,11 @@
       it('should set onboarding referral code', () => {
         // Arrange
         const action = setOnboardingReferralCode('REF123');
-=======
-        expect(state.referralDetailsError).toBe(true);
-        expect(state.referralCode).toBe('TEST123');
-        expect(state.refereeCount).toBe(5);
-        expect(state.referralDetailsLoading).toBe(true);
-      });
-    });
-
-    describe('setSeasonStatusLoading', () => {
-      it('should set season status loading to true when no season data exists', () => {
-        // Arrange
-        const action = setSeasonStatusLoading(true);
->>>>>>> 338177c4
 
         // Act
         const state = rewardsReducer(initialState, action);
 
         // Assert
-<<<<<<< HEAD
         expect(state.onboardingReferralCode).toBe('REF123');
       });
 
@@ -1077,85 +1074,47 @@
         const geoMetadata = {
           geoLocation: 'UK',
           optinAllowedForGeo: true,
-=======
-        expect(state.seasonStatusLoading).toBe(true);
-      });
-
-      it('should not set season status loading to true when season data already exists', () => {
-        // Arrange
-        const stateWithSeasonData = {
-          ...initialState,
-          seasonStartDate: new Date('2024-01-01'),
-          seasonStatusLoading: false,
-        };
-        const action = setSeasonStatusLoading(true);
-
-        // Act
-        const state = rewardsReducer(stateWithSeasonData, action);
-
-        // Assert
-        expect(state.seasonStatusLoading).toBe(false); // Should remain false due to guard clause
-      });
-
-      it('should set season status loading to false', () => {
-        // Arrange
-        const stateWithLoading = { ...initialState, seasonStatusLoading: true };
-        const action = setSeasonStatusLoading(false);
+        };
+        const action = setGeoRewardsMetadata(geoMetadata);
 
         // Act
         const state = rewardsReducer(stateWithLoading, action);
 
         // Assert
-        expect(state.seasonStatusLoading).toBe(false);
-      });
-
-      it('should set season status loading to false even when season data exists', () => {
-        // Arrange
-        const stateWithSeasonDataAndLoading = {
-          ...initialState,
-          seasonStartDate: new Date('2024-01-01'),
-          seasonStatusLoading: true,
->>>>>>> 338177c4
-        };
-        const action = setSeasonStatusLoading(false);
-
-        // Act
-        const state = rewardsReducer(stateWithSeasonDataAndLoading, action);
-
-        // Assert
-        expect(state.seasonStatusLoading).toBe(false);
-      });
-    });
-
-    describe('setSeasonStatusError', () => {
-      it('should set season status error to a string message', () => {
-        // Arrange
-        const errorMessage = 'Failed to fetch season status';
-        const action = setSeasonStatusError(errorMessage);
+        expect(state.geoLocation).toBe('UK');
+        expect(state.optinAllowedForGeo).toBe(true);
+        expect(state.optinAllowedForGeoLoading).toBe(false);
+      });
+    });
+
+    describe('setGeoRewardsMetadataLoading', () => {
+      it('should set geo rewards metadata loading to true', () => {
+        // Arrange
+        const action = setGeoRewardsMetadataLoading(true);
 
         // Act
         const state = rewardsReducer(initialState, action);
 
         // Assert
-        expect(state.seasonStatusError).toBe(errorMessage);
-      });
-
-      it('should clear season status error when set to null', () => {
-        // Arrange
-        const stateWithError = {
-          ...initialState,
-          seasonStatusError: 'Previous error message',
-        };
-        const action = setSeasonStatusError(null);
-
-        // Act
-        const state = rewardsReducer(stateWithError, action);
-
-        // Assert
-        expect(state.seasonStatusError).toBe(null);
-      });
-
-<<<<<<< HEAD
+        expect(state.optinAllowedForGeoLoading).toBe(true);
+      });
+
+      it('should set geo rewards metadata loading to false', () => {
+        // Arrange
+        const stateWithLoading = {
+          ...initialState,
+          optinAllowedForGeoLoading: true,
+        };
+        const action = setGeoRewardsMetadataLoading(false);
+
+        // Act
+        const state = rewardsReducer(stateWithLoading, action);
+
+        // Assert
+        expect(state.optinAllowedForGeoLoading).toBe(false);
+      });
+    });
+
     describe('setGeoRewardsMetadataError', () => {
       it('should set geo rewards metadata error to true', () => {
         // Arrange
@@ -1206,49 +1165,42 @@
 
     describe('setCandidateSubscriptionId', () => {
       it('should set candidate subscription ID to a string value', () => {
-=======
-      it('should replace existing error with new error message', () => {
->>>>>>> 338177c4
-        // Arrange
-        const stateWithError = {
-          ...initialState,
-          seasonStatusError: 'Old error message',
-        };
-        const newErrorMessage = 'New error message';
-        const action = setSeasonStatusError(newErrorMessage);
-
-        // Act
-        const state = rewardsReducer(stateWithError, action);
-
-        // Assert
-        expect(state.seasonStatusError).toBe(newErrorMessage);
-      });
-
-      it('should handle network timeout error message', () => {
-        // Arrange
-        const timeoutError = 'Request timed out while fetching season status';
-        const action = setSeasonStatusError(timeoutError);
+        // Arrange
+        const action = setCandidateSubscriptionId('sub-12345');
 
         // Act
         const state = rewardsReducer(initialState, action);
 
         // Assert
-        expect(state.seasonStatusError).toBe(timeoutError);
-      });
-
-      it('should handle API error response message', () => {
-        // Arrange
-        const apiError = 'API returned 500: Internal server error';
-        const action = setSeasonStatusError(apiError);
+        expect(state.candidateSubscriptionId).toBe('sub-12345');
+      });
+
+      it('should set candidate subscription ID to pending', () => {
+        // Arrange
+        const stateWithId = {
+          ...initialState,
+          candidateSubscriptionId: 'existing-id' as const,
+        };
+        const action = setCandidateSubscriptionId('pending');
+
+        // Act
+        const state = rewardsReducer(stateWithId, action);
+
+        // Assert
+        expect(state.candidateSubscriptionId).toBe('pending');
+      });
+
+      it('should set candidate subscription ID to error', () => {
+        // Arrange
+        const action = setCandidateSubscriptionId('error');
 
         // Act
         const state = rewardsReducer(initialState, action);
 
         // Assert
-        expect(state.seasonStatusError).toBe(apiError);
-      });
-
-<<<<<<< HEAD
+        expect(state.candidateSubscriptionId).toBe('error');
+      });
+
       it('should set candidate subscription ID to retry', () => {
         // Arrange
         const action = setCandidateSubscriptionId('retry');
@@ -1261,70 +1213,38 @@
       });
 
       it('should set candidate subscription ID to null', () => {
-=======
-      it('should not affect other state properties when setting error', () => {
->>>>>>> 338177c4
+        // Arrange
+        const stateWithId = {
+          ...initialState,
+          candidateSubscriptionId: 'existing-id' as const,
+        };
+        const action = setCandidateSubscriptionId(null);
+
+        // Act
+        const state = rewardsReducer(stateWithId, action);
+
+        // Assert
+        expect(state.candidateSubscriptionId).toBe(null);
+      });
+
+      it('should not affect other state properties when changing from non-valid state', () => {
         // Arrange
         const stateWithData = {
           ...initialState,
-          seasonName: 'Test Season',
-          seasonId: 'season-123',
-          balanceTotal: 1000,
-          seasonStatusLoading: false,
-        };
-        const errorMessage = 'Something went wrong';
-        const action = setSeasonStatusError(errorMessage);
-
-        // Act
-        const state = rewardsReducer(stateWithData, action);
-
-        // Assert
-        expect(state.seasonStatusError).toBe(errorMessage);
-        expect(state.seasonName).toBe('Test Season');
-        expect(state.seasonId).toBe('season-123');
-        expect(state.balanceTotal).toBe(1000);
-        expect(state.seasonStatusLoading).toBe(false);
-      });
-    });
-
-<<<<<<< HEAD
-      it('should not affect other state properties when changing from non-valid state', () => {
-=======
-    describe('setReferralDetailsLoading', () => {
-      it('should set referral details loading to true when no referral code exists', () => {
->>>>>>> 338177c4
-        // Arrange
-        const action = setReferralDetailsLoading(true);
-
-        // Act
-        const state = rewardsReducer(initialState, action);
-
-        // Assert
-        expect(state.referralDetailsLoading).toBe(true);
-      });
-
-      it('should not set referral details loading to true when referral code already exists', () => {
-        // Arrange
-        const stateWithReferralCode = {
-          ...initialState,
-<<<<<<< HEAD
           candidateSubscriptionId: 'pending' as const,
           referralCode: 'KEEP123',
           balanceTotal: 1500,
-=======
-          referralCode: 'EXISTING123',
-          referralDetailsLoading: false,
->>>>>>> 338177c4
-        };
-        const action = setReferralDetailsLoading(true);
-
-        // Act
-        const state = rewardsReducer(stateWithReferralCode, action);
-
-        // Assert
-        expect(state.referralDetailsLoading).toBe(false); // Should remain false due to guard clause
-      });
-<<<<<<< HEAD
+        };
+        const action = setCandidateSubscriptionId('new-id');
+
+        // Act
+        const state = rewardsReducer(stateWithData, action);
+
+        // Assert
+        expect(state.candidateSubscriptionId).toBe('new-id');
+        expect(state.referralCode).toBe('KEEP123');
+        expect(state.balanceTotal).toBe(1500);
+      });
 
       describe('state reset logic when candidate ID changes', () => {
         it('should reset UI state when changing from valid ID to different valid ID', () => {
@@ -1759,90 +1679,60 @@
         });
       });
     });
-=======
->>>>>>> 338177c4
-
-      it('should set referral details loading to false', () => {
-        // Arrange
-        const stateWithLoading = {
-          ...initialState,
-          referralDetailsLoading: true,
-        };
-        const action = setReferralDetailsLoading(false);
-
-        // Act
-        const state = rewardsReducer(stateWithLoading, action);
-
-        // Assert
-        expect(state.referralDetailsLoading).toBe(false);
-      });
-
-      it('should set referral details loading to false even when referral code exists', () => {
-        // Arrange
-        const stateWithReferralCodeAndLoading = {
-          ...initialState,
-          referralCode: 'EXISTING123',
-          referralDetailsLoading: true,
-        };
-        const action = setReferralDetailsLoading(false);
-
-        // Act
-        const state = rewardsReducer(stateWithReferralCodeAndLoading, action);
-
-        // Assert
-        expect(state.referralDetailsLoading).toBe(false);
-      });
-    });
-
-    describe('setOnboardingActiveStep', () => {
-      beforeEach(() => {
-        jest.clearAllMocks();
-      });
-
-      afterEach(() => {
-        jest.restoreAllMocks();
-      });
-
-      it.each([
-        OnboardingStep.INTRO,
-        OnboardingStep.STEP_1,
-        OnboardingStep.STEP_2,
-        OnboardingStep.STEP_3,
-        OnboardingStep.STEP_4,
-      ])('should set onboarding active step to %s', (step) => {
-        // Arrange
-        const action = setOnboardingActiveStep(step);
+
+    describe('setHideUnlinkedAccountsBanner', () => {
+      it('should set hide unlinked accounts banner to true', () => {
+        // Arrange
+        const action = setHideUnlinkedAccountsBanner(true);
 
         // Act
         const state = rewardsReducer(initialState, action);
 
         // Assert
-        expect(state.onboardingActiveStep).toBe(step);
-      });
-
-      it('should update from different onboarding step', () => {
-        // Arrange
-        const stateWithStep = {
-          ...initialState,
-          onboardingActiveStep: OnboardingStep.STEP_2,
-        };
-        const action = setOnboardingActiveStep(OnboardingStep.STEP_4);
-
-        // Act
-        const state = rewardsReducer(stateWithStep, action);
-
-        // Assert
-        expect(state.onboardingActiveStep).toBe(OnboardingStep.STEP_4);
-      });
-
-<<<<<<< HEAD
+        expect(state.hideUnlinkedAccountsBanner).toBe(true);
+      });
+
+      it('should set hide unlinked accounts banner to false', () => {
+        // Arrange
+        const stateWithBannerHidden = {
+          ...initialState,
+          hideUnlinkedAccountsBanner: true,
+        };
+        const action = setHideUnlinkedAccountsBanner(false);
+
+        // Act
+        const state = rewardsReducer(stateWithBannerHidden, action);
+
+        // Assert
+        expect(state.hideUnlinkedAccountsBanner).toBe(false);
+      });
+
+      it('should not affect other state properties', () => {
+        // Arrange
+        const stateWithData = {
+          ...initialState,
+          hideUnlinkedAccountsBanner: false,
+          referralCode: 'KEEP123',
+          balanceTotal: 1500,
+        };
+        const action = setHideUnlinkedAccountsBanner(true);
+
+        // Act
+        const state = rewardsReducer(stateWithData, action);
+
+        // Assert
+        expect(state.hideUnlinkedAccountsBanner).toBe(true);
+        expect(state.referralCode).toBe('KEEP123');
+        expect(state.balanceTotal).toBe(1500);
+      });
+    });
+
     describe('setHideCurrentAccountNotOptedInBanner', () => {
       it('should add new account banner entry when it does not exist', () => {
         // Arrange
-        const accountId: CaipAccountId =
-          'eip155:1:0x1234567890123456789012345678901234567890';
+        const accountGroupId: AccountGroupId = 'keyring:wallet1/1';
         const action = setHideCurrentAccountNotOptedInBanner({
-          accountId,
+          accountGroupId,
           hide: true,
         });
 
@@ -1852,26 +1742,25 @@
         // Assert
         expect(state.hideCurrentAccountNotOptedInBanner).toHaveLength(1);
         expect(state.hideCurrentAccountNotOptedInBanner[0]).toEqual({
-          caipAccountId: accountId,
+          accountGroupId,
           hide: true,
         });
       });
 
       it('should update existing account banner entry', () => {
         // Arrange
-        const accountId: CaipAccountId =
-          'eip155:1:0x1234567890123456789012345678901234567890';
+        const accountGroupId: AccountGroupId = 'keyring:wallet1/1';
         const stateWithExistingEntry = {
           ...initialState,
           hideCurrentAccountNotOptedInBanner: [
             {
-              caipAccountId: accountId,
+              accountGroupId,
               hide: false,
             },
           ],
         };
         const action = setHideCurrentAccountNotOptedInBanner({
-          accountId,
+          accountGroupId,
           hide: true,
         });
 
@@ -1881,30 +1770,28 @@
         // Assert
         expect(state.hideCurrentAccountNotOptedInBanner).toHaveLength(1);
         expect(state.hideCurrentAccountNotOptedInBanner[0]).toEqual({
-          caipAccountId: accountId,
+          accountGroupId,
           hide: true,
         });
       });
 
       it('should add multiple different account entries', () => {
         // Arrange
-        const accountId1: CaipAccountId =
-          'eip155:1:0x1111111111111111111111111111111111111111';
-        const accountId2: CaipAccountId =
-          'eip155:1:0x2222222222222222222222222222222222222222';
+        const accountGroupId1: AccountGroupId = 'keyring:wallet1/1';
+        const accountGroupId2: AccountGroupId = 'keyring:wallet2/2';
 
         let currentState = initialState;
 
         // Add first account
         const action1 = setHideCurrentAccountNotOptedInBanner({
-          accountId: accountId1,
+          accountGroupId: accountGroupId1,
           hide: true,
         });
         currentState = rewardsReducer(currentState, action1);
 
         // Add second account
         const action2 = setHideCurrentAccountNotOptedInBanner({
-          accountId: accountId2,
+          accountGroupId: accountGroupId2,
           hide: false,
         });
 
@@ -1914,36 +1801,34 @@
         // Assert
         expect(state.hideCurrentAccountNotOptedInBanner).toHaveLength(2);
         expect(state.hideCurrentAccountNotOptedInBanner[0]).toEqual({
-          caipAccountId: accountId1,
+          accountGroupId: accountGroupId1,
           hide: true,
         });
         expect(state.hideCurrentAccountNotOptedInBanner[1]).toEqual({
-          caipAccountId: accountId2,
+          accountGroupId: accountGroupId2,
           hide: false,
         });
       });
 
       it('should update specific account without affecting others', () => {
         // Arrange
-        const accountId1: CaipAccountId =
-          'eip155:1:0x1111111111111111111111111111111111111111';
-        const accountId2: CaipAccountId =
-          'eip155:1:0x2222222222222222222222222222222222222222';
+        const accountGroupId1: AccountGroupId = 'keyring:wallet1/1';
+        const accountGroupId2: AccountGroupId = 'keyring:wallet2/2';
         const stateWithMultipleEntries = {
           ...initialState,
           hideCurrentAccountNotOptedInBanner: [
             {
-              caipAccountId: accountId1,
+              accountGroupId: accountGroupId1,
               hide: true,
             },
             {
-              caipAccountId: accountId2,
+              accountGroupId: accountGroupId2,
               hide: false,
             },
           ],
         };
         const action = setHideCurrentAccountNotOptedInBanner({
-          accountId: accountId1,
+          accountGroupId: accountGroupId1,
           hide: false,
         });
 
@@ -1953,11 +1838,11 @@
         // Assert
         expect(state.hideCurrentAccountNotOptedInBanner).toHaveLength(2);
         expect(state.hideCurrentAccountNotOptedInBanner[0]).toEqual({
-          caipAccountId: accountId1,
+          accountGroupId: accountGroupId1,
           hide: false, // Updated
         });
         expect(state.hideCurrentAccountNotOptedInBanner[1]).toEqual({
-          caipAccountId: accountId2,
+          accountGroupId: accountGroupId2,
           hide: false, // Unchanged
         });
       });
@@ -1970,10 +1855,9 @@
           referralCode: 'TEST123',
           hideUnlinkedAccountsBanner: true,
         };
-        const accountId: CaipAccountId =
-          'eip155:1:0x1234567890123456789012345678901234567890';
+        const accountGroupId: AccountGroupId = 'keyring:wallet1/1';
         const action = setHideCurrentAccountNotOptedInBanner({
-          accountId,
+          accountGroupId,
           hide: true,
         });
 
@@ -2050,8 +1934,7 @@
           hideUnlinkedAccountsBanner: true,
           hideCurrentAccountNotOptedInBanner: [
             {
-              caipAccountId:
-                'eip155:1:0x1234567890123456789012345678901234567890' as CaipAccountId,
+              accountGroupId: 'keyring:wallet1/1' as AccountGroupId,
               hide: true,
             },
           ],
@@ -2076,21 +1959,13 @@
           unlockedRewardError: false,
           referralDetailsError: false,
           optinAllowedForGeoError: false,
-=======
-      it('should call logger even when step is the same', () => {
-        // Arrange
-        const stateWithStep = {
-          ...initialState,
-          onboardingActiveStep: OnboardingStep.STEP_1,
->>>>>>> 338177c4
-        };
-        const action = setOnboardingActiveStep(OnboardingStep.STEP_1);
-
-        // Act
-        const state = rewardsReducer(stateWithStep, action);
-
-        // Assert
-<<<<<<< HEAD
+        };
+        const action = resetRewardsState();
+
+        // Act
+        const state = rewardsReducer(stateWithData, action);
+
+        // Assert
         expect(state).toEqual(initialState);
       });
     });
@@ -2146,8 +2021,7 @@
           hideUnlinkedAccountsBanner: true,
           hideCurrentAccountNotOptedInBanner: [
             {
-              caipAccountId:
-                'eip155:1:0x1234567890123456789012345678901234567890' as CaipAccountId,
+              accountGroupId: 'keyring:wallet1/1' as AccountGroupId,
               hide: true,
             },
           ],
@@ -2179,26 +2053,11 @@
           payload: {
             rewards: persistedRewardsState,
           },
-=======
-        expect(state.onboardingActiveStep).toBe(OnboardingStep.STEP_1);
-      });
-    });
-
-    describe('resetOnboarding', () => {
-      it('should reset onboarding to INTRO step and clear referral code', () => {
-        // Arrange
-        const stateWithStep = {
-          ...initialState,
-          onboardingActiveStep: OnboardingStep.STEP_3,
-          onboardingReferralCode: 'REF123',
->>>>>>> 338177c4
-        };
-        const action = resetOnboarding();
-
-        // Act
-        const state = rewardsReducer(stateWithStep, action);
-
-<<<<<<< HEAD
+        };
+
+        // Act
+        const state = rewardsReducer(initialState, rehydrateAction);
+
         // Assert - Should restore persisted UI state while keeping current non-persistent state
         const expectedState = {
           ...initialState,
@@ -2229,18 +2088,9 @@
       });
 
       it('should preserve all persisted UI state fields', () => {
-=======
-        // Assert
-        expect(state.onboardingActiveStep).toBe(OnboardingStep.INTRO);
-        expect(state.onboardingReferralCode).toBeNull();
-      });
-
-      it('should not affect other state properties', () => {
->>>>>>> 338177c4
-        // Arrange
-        const stateWithData = {
-          ...initialState,
-<<<<<<< HEAD
+        // Arrange
+        const persistedRewardsState: RewardsState = {
+          ...initialState,
           seasonId: 'persisted-season-id',
           seasonName: 'Persisted Season Name',
           seasonStartDate: new Date('2024-01-01'),
@@ -2308,8 +2158,7 @@
           hideUnlinkedAccountsBanner: true,
           hideCurrentAccountNotOptedInBanner: [
             {
-              caipAccountId:
-                'eip155:1:0x1234567890123456789012345678901234567890' as CaipAccountId,
+              accountGroupId: 'keyring:wallet1/1' as AccountGroupId,
               hide: true,
             },
           ],
@@ -2319,19 +2168,11 @@
           payload: {
             rewards: persistedRewardsState,
           },
-=======
-          onboardingActiveStep: OnboardingStep.STEP_4,
-          onboardingReferralCode: 'REF456',
-          referralCode: 'KEEP123',
-          balanceTotal: 1500,
->>>>>>> 338177c4
-        };
-        const action = resetOnboarding();
-
-        // Act
-        const state = rewardsReducer(stateWithData, action);
-
-<<<<<<< HEAD
+        };
+
+        // Act
+        const state = rewardsReducer(initialState, rehydrateAction);
+
         // Assert - All persisted UI state should be preserved
         expect(state.seasonId).toBe(persistedRewardsState.seasonId);
         expect(state.seasonName).toBe(persistedRewardsState.seasonName);
@@ -2424,1333 +2265,6 @@
         expect(state.onboardingReferralCode).toBe(
           initialState.onboardingReferralCode,
         );
-=======
-        // Assert
-        expect(state.onboardingActiveStep).toBe(OnboardingStep.INTRO);
-        expect(state.onboardingReferralCode).toBeNull();
-        expect(state.referralCode).toBe('KEEP123');
-        expect(state.balanceTotal).toBe(1500);
->>>>>>> 338177c4
-      });
-    });
-
-    describe('setOnboardingReferralCode', () => {
-      it('should set onboarding referral code', () => {
-        // Arrange
-        const action = setOnboardingReferralCode('REF123');
-
-        // Act
-        const state = rewardsReducer(initialState, action);
-
-        // Assert
-        expect(state.onboardingReferralCode).toBe('REF123');
-      });
-
-      it('should update existing onboarding referral code', () => {
-        // Arrange
-        const stateWithCode = {
-          ...initialState,
-          onboardingReferralCode: 'OLD_REF',
-        };
-        const action = setOnboardingReferralCode('NEW_REF');
-
-        // Act
-        const state = rewardsReducer(stateWithCode, action);
-
-        // Assert
-        expect(state.onboardingReferralCode).toBe('NEW_REF');
-      });
-
-      it('should set onboarding referral code to null', () => {
-        // Arrange
-        const stateWithCode = {
-          ...initialState,
-          onboardingReferralCode: 'REF123',
-        };
-        const action = setOnboardingReferralCode(null);
-
-        // Act
-        const state = rewardsReducer(stateWithCode, action);
-
-        // Assert
-        expect(state.onboardingReferralCode).toBeNull();
-      });
-
-      it('should not affect other state properties', () => {
-        // Arrange
-        const stateWithData = {
-          ...initialState,
-          onboardingActiveStep: OnboardingStep.STEP_2,
-          referralCode: 'KEEP123',
-          balanceTotal: 1500,
-        };
-        const action = setOnboardingReferralCode('REF789');
-
-        // Act
-        const state = rewardsReducer(stateWithData, action);
-
-        // Assert
-        expect(state.onboardingReferralCode).toBe('REF789');
-        expect(state.onboardingActiveStep).toBe(OnboardingStep.STEP_2);
-        expect(state.referralCode).toBe('KEEP123');
-        expect(state.balanceTotal).toBe(1500);
-      });
-    });
-
-    describe('setGeoRewardsMetadata', () => {
-      it('should update geo metadata when payload is provided', () => {
-        // Arrange
-        const geoMetadata = {
-          geoLocation: 'US',
-          optinAllowedForGeo: true,
-        };
-        const action = setGeoRewardsMetadata(geoMetadata);
-
-        // Act
-        const state = rewardsReducer(initialState, action);
-
-        // Assert
-        expect(state.geoLocation).toBe('US');
-        expect(state.optinAllowedForGeo).toBe(true);
-        expect(state.optinAllowedForGeoLoading).toBe(false);
-      });
-
-      it('should update geo metadata with different location', () => {
-        // Arrange
-        const geoMetadata = {
-          geoLocation: 'CA',
-          optinAllowedForGeo: false,
-        };
-        const action = setGeoRewardsMetadata(geoMetadata);
-
-        // Act
-        const state = rewardsReducer(initialState, action);
-
-        // Assert
-        expect(state.geoLocation).toBe('CA');
-        expect(state.optinAllowedForGeo).toBe(false);
-        expect(state.optinAllowedForGeoLoading).toBe(false);
-      });
-
-      it('should clear geo metadata when payload is null', () => {
-        // Arrange
-        const stateWithGeoData = {
-          ...initialState,
-          geoLocation: 'EU',
-          optinAllowedForGeo: true,
-          optinAllowedForGeoLoading: true,
-        };
-        const action = setGeoRewardsMetadata(null);
-
-        // Act
-        const state = rewardsReducer(stateWithGeoData, action);
-
-        // Assert
-        expect(state.geoLocation).toBe(null);
-        expect(state.optinAllowedForGeo).toBe(null);
-        expect(state.optinAllowedForGeoLoading).toBe(false);
-      });
-
-      it('should reset loading state when metadata is set', () => {
-        // Arrange
-        const stateWithLoading = {
-          ...initialState,
-          optinAllowedForGeoLoading: true,
-        };
-        const geoMetadata = {
-          geoLocation: 'UK',
-          optinAllowedForGeo: true,
-        };
-        const action = setGeoRewardsMetadata(geoMetadata);
-
-        // Act
-        const state = rewardsReducer(stateWithLoading, action);
-
-        // Assert
-        expect(state.geoLocation).toBe('UK');
-        expect(state.optinAllowedForGeo).toBe(true);
-        expect(state.optinAllowedForGeoLoading).toBe(false);
-      });
-    });
-
-    describe('setGeoRewardsMetadataLoading', () => {
-      it('should set geo rewards metadata loading to true', () => {
-        // Arrange
-        const action = setGeoRewardsMetadataLoading(true);
-
-        // Act
-        const state = rewardsReducer(initialState, action);
-
-        // Assert
-        expect(state.optinAllowedForGeoLoading).toBe(true);
-      });
-
-      it('should set geo rewards metadata loading to false', () => {
-        // Arrange
-        const stateWithLoading = {
-          ...initialState,
-          optinAllowedForGeoLoading: true,
-        };
-        const action = setGeoRewardsMetadataLoading(false);
-
-        // Act
-        const state = rewardsReducer(stateWithLoading, action);
-
-        // Assert
-        expect(state.optinAllowedForGeoLoading).toBe(false);
-      });
-    });
-
-    describe('setGeoRewardsMetadataError', () => {
-      it('should set geo rewards metadata error to true', () => {
-        // Arrange
-        const action = setGeoRewardsMetadataError(true);
-
-        // Act
-        const state = rewardsReducer(initialState, action);
-
-        // Assert
-        expect(state.optinAllowedForGeoError).toBe(true);
-      });
-
-      it('should set geo rewards metadata error to false', () => {
-        // Arrange
-        const stateWithError = {
-          ...initialState,
-          optinAllowedForGeoError: true,
-        };
-        const action = setGeoRewardsMetadataError(false);
-
-        // Act
-        const state = rewardsReducer(stateWithError, action);
-
-        // Assert
-        expect(state.optinAllowedForGeoError).toBe(false);
-      });
-
-      it('should not affect other geo metadata properties', () => {
-        // Arrange
-        const stateWithGeoData = {
-          ...initialState,
-          geoLocation: 'US',
-          optinAllowedForGeo: true,
-          optinAllowedForGeoLoading: true,
-        };
-        const action = setGeoRewardsMetadataError(true);
-
-        // Act
-        const state = rewardsReducer(stateWithGeoData, action);
-
-        // Assert
-        expect(state.optinAllowedForGeoError).toBe(true);
-        expect(state.geoLocation).toBe('US');
-        expect(state.optinAllowedForGeo).toBe(true);
-        expect(state.optinAllowedForGeoLoading).toBe(true);
-      });
-    });
-
-    describe('setCandidateSubscriptionId', () => {
-      it('should set candidate subscription ID to a string value', () => {
-        // Arrange
-        const action = setCandidateSubscriptionId('sub-12345');
-
-        // Act
-        const state = rewardsReducer(initialState, action);
-
-        // Assert
-        expect(state.candidateSubscriptionId).toBe('sub-12345');
-      });
-
-      it('should set candidate subscription ID to pending', () => {
-        // Arrange
-        const stateWithId = {
-          ...initialState,
-          candidateSubscriptionId: 'existing-id' as const,
-        };
-        const action = setCandidateSubscriptionId('pending');
-
-        // Act
-        const state = rewardsReducer(stateWithId, action);
-
-        // Assert
-        expect(state.candidateSubscriptionId).toBe('pending');
-      });
-
-      it('should set candidate subscription ID to error', () => {
-        // Arrange
-        const action = setCandidateSubscriptionId('error');
-
-        // Act
-        const state = rewardsReducer(initialState, action);
-
-        // Assert
-        expect(state.candidateSubscriptionId).toBe('error');
-      });
-
-      it('should set candidate subscription ID to retry', () => {
-        // Arrange
-        const action = setCandidateSubscriptionId('retry');
-
-        // Act
-        const state = rewardsReducer(initialState, action);
-
-        // Assert
-        expect(state.candidateSubscriptionId).toBe('retry');
-      });
-
-      it('should set candidate subscription ID to null', () => {
-        // Arrange
-        const stateWithId = {
-          ...initialState,
-          candidateSubscriptionId: 'existing-id' as const,
-        };
-        const action = setCandidateSubscriptionId(null);
-
-        // Act
-        const state = rewardsReducer(stateWithId, action);
-
-        // Assert
-        expect(state.candidateSubscriptionId).toBe(null);
-      });
-
-      it('should not affect other state properties when changing from non-valid state', () => {
-        // Arrange
-        const stateWithData = {
-          ...initialState,
-          candidateSubscriptionId: 'pending' as const,
-          referralCode: 'KEEP123',
-          balanceTotal: 1500,
-        };
-        const action = setCandidateSubscriptionId('new-id');
-
-        // Act
-        const state = rewardsReducer(stateWithData, action);
-
-        // Assert
-        expect(state.candidateSubscriptionId).toBe('new-id');
-        expect(state.referralCode).toBe('KEEP123');
-        expect(state.balanceTotal).toBe(1500);
-      });
-
-      describe('state reset logic when candidate ID changes', () => {
-        it('should reset UI state when changing from valid ID to different valid ID', () => {
-          // Arrange
-          const stateWithData = {
-            ...initialState,
-            candidateSubscriptionId: 'old-subscription-id',
-            seasonId: 'season-123',
-            seasonName: 'Test Season',
-            seasonStartDate: new Date('2024-01-01'),
-            seasonEndDate: new Date('2024-12-31'),
-            seasonTiers: [
-              {
-                id: 'tier-1',
-                name: 'Tier 1',
-                pointsNeeded: 100,
-                image: {
-                  lightModeUrl: 'tier1.png',
-                  darkModeUrl: 'tier1-dark.png',
-                },
-                levelNumber: '1',
-                rewards: [],
-              },
-            ],
-            referralCode: 'REF123',
-            refereeCount: 5,
-            currentTier: {
-              id: 'current-tier',
-              name: 'Current Tier',
-              pointsNeeded: 1000,
-              image: {
-                lightModeUrl: 'current.png',
-                darkModeUrl: 'current-dark.png',
-              },
-              levelNumber: '2',
-              rewards: [],
-            },
-            nextTier: {
-              id: 'next-tier',
-              name: 'Next Tier',
-              pointsNeeded: 2000,
-              image: {
-                lightModeUrl: 'next.png',
-                darkModeUrl: 'next-dark.png',
-              },
-              levelNumber: '3',
-              rewards: [],
-            },
-            nextTierPointsNeeded: 1000,
-            balanceTotal: 1500,
-            balanceRefereePortion: 300,
-            balanceUpdatedAt: new Date('2024-06-01'),
-            onboardingActiveStep: OnboardingStep.STEP_2,
-            onboardingReferralCode: 'ONBOARDING_REF',
-            activeBoosts: [
-              {
-                id: 'boost-1',
-                name: 'Test Boost',
-                icon: {
-                  lightModeUrl: 'boost.png',
-                  darkModeUrl: 'boost-dark.png',
-                },
-                boostBips: 1000,
-                seasonLong: true,
-                backgroundColor: '#FF0000',
-              },
-            ],
-            pointsEvents: [
-              {
-                id: 'event-1',
-                type: 'SWAP' as const,
-                timestamp: new Date('2024-01-01'),
-                value: 100,
-                bonus: null,
-                accountAddress: '0x1234567890abcdef1234567890abcdef12345678',
-                updatedAt: new Date('2024-01-01'),
-                payload: null,
-              },
-            ],
-            unlockedRewards: [
-              {
-                id: 'reward-1',
-                seasonRewardId: 'season-reward-1',
-                claimStatus: RewardClaimStatus.CLAIMED,
-              },
-            ],
-          };
-          const action = setCandidateSubscriptionId('new-subscription-id');
-
-          // Act
-          const state = rewardsReducer(stateWithData, action);
-
-          // Assert
-          expect(state.candidateSubscriptionId).toBe('new-subscription-id');
-          // All UI state should be reset to initial values
-          expect(state.seasonId).toBe(initialState.seasonId);
-          expect(state.seasonName).toBe(initialState.seasonName);
-          expect(state.seasonStartDate).toBe(initialState.seasonStartDate);
-          expect(state.seasonEndDate).toBe(initialState.seasonEndDate);
-          expect(state.seasonTiers).toEqual(initialState.seasonTiers);
-          expect(state.referralCode).toBe(initialState.referralCode);
-          expect(state.refereeCount).toBe(initialState.refereeCount);
-          expect(state.currentTier).toBe(initialState.currentTier);
-          expect(state.nextTier).toBe(initialState.nextTier);
-          expect(state.nextTierPointsNeeded).toBe(
-            initialState.nextTierPointsNeeded,
-          );
-          expect(state.balanceTotal).toBe(initialState.balanceTotal);
-          expect(state.balanceRefereePortion).toBe(
-            initialState.balanceRefereePortion,
-          );
-          expect(state.balanceUpdatedAt).toBe(initialState.balanceUpdatedAt);
-          expect(state.activeBoosts).toBe(initialState.activeBoosts);
-          expect(state.pointsEvents).toBe(initialState.pointsEvents);
-          expect(state.unlockedRewards).toBe(initialState.unlockedRewards);
-          // Onboarding state should NOT be reset
-          expect(state.onboardingActiveStep).toBe(OnboardingStep.STEP_2);
-          expect(state.onboardingReferralCode).toBe('ONBOARDING_REF');
-        });
-
-        it('should NOT reset UI state when changing from pending to valid ID', () => {
-          // Arrange
-          const stateWithData = {
-            ...initialState,
-            candidateSubscriptionId: 'pending' as const,
-            seasonId: 'season-123',
-            seasonName: 'Test Season',
-            referralCode: 'REF123',
-            balanceTotal: 1500,
-          };
-          const action = setCandidateSubscriptionId('new-subscription-id');
-
-          // Act
-          const state = rewardsReducer(stateWithData, action);
-
-          // Assert
-          expect(state.candidateSubscriptionId).toBe('new-subscription-id');
-          // UI state should NOT be reset when coming from pending
-          expect(state.seasonId).toBe('season-123');
-          expect(state.seasonName).toBe('Test Season');
-          expect(state.referralCode).toBe('REF123');
-          expect(state.balanceTotal).toBe(1500);
-        });
-
-        it('should NOT reset UI state when changing from error to valid ID', () => {
-          // Arrange
-          const stateWithData = {
-            ...initialState,
-            candidateSubscriptionId: 'error' as const,
-            seasonId: 'season-456',
-            seasonName: 'Error Season',
-            referralCode: 'ERROR123',
-            balanceTotal: 2000,
-          };
-          const action = setCandidateSubscriptionId('new-subscription-id');
-
-          // Act
-          const state = rewardsReducer(stateWithData, action);
-
-          // Assert
-          expect(state.candidateSubscriptionId).toBe('new-subscription-id');
-          // UI state should NOT be reset when coming from error
-          expect(state.seasonId).toBe('season-456');
-          expect(state.seasonName).toBe('Error Season');
-          expect(state.referralCode).toBe('ERROR123');
-          expect(state.balanceTotal).toBe(2000);
-        });
-
-        it('should NOT reset UI state when changing from retry to valid ID', () => {
-          // Arrange
-          const stateWithData = {
-            ...initialState,
-            candidateSubscriptionId: 'retry' as const,
-            seasonId: 'season-789',
-            seasonName: 'Retry Season',
-            referralCode: 'RETRY123',
-            balanceTotal: 3000,
-          };
-          const action = setCandidateSubscriptionId('new-subscription-id');
-
-          // Act
-          const state = rewardsReducer(stateWithData, action);
-
-          // Assert
-          expect(state.candidateSubscriptionId).toBe('new-subscription-id');
-          // UI state should NOT be reset when coming from retry
-          expect(state.seasonId).toBe('season-789');
-          expect(state.seasonName).toBe('Retry Season');
-          expect(state.referralCode).toBe('RETRY123');
-          expect(state.balanceTotal).toBe(3000);
-        });
-
-        it('should NOT reset UI state when changing from null to valid ID', () => {
-          // Arrange
-          const stateWithData = {
-            ...initialState,
-            candidateSubscriptionId: null,
-            seasonId: 'season-null',
-            seasonName: 'Null Season',
-            referralCode: 'NULL123',
-            balanceTotal: 4000,
-          };
-          const action = setCandidateSubscriptionId('new-subscription-id');
-
-          // Act
-          const state = rewardsReducer(stateWithData, action);
-
-          // Assert
-          expect(state.candidateSubscriptionId).toBe('new-subscription-id');
-          // UI state should NOT be reset when coming from null
-          expect(state.seasonId).toBe('season-null');
-          expect(state.seasonName).toBe('Null Season');
-          expect(state.referralCode).toBe('NULL123');
-          expect(state.balanceTotal).toBe(4000);
-        });
-
-        it('should NOT reset UI state when changing to same valid ID', () => {
-          // Arrange
-          const stateWithData = {
-            ...initialState,
-            candidateSubscriptionId: 'same-subscription-id',
-            seasonId: 'season-same',
-            seasonName: 'Same Season',
-            referralCode: 'SAME123',
-            balanceTotal: 5000,
-          };
-          const action = setCandidateSubscriptionId('same-subscription-id');
-
-          // Act
-          const state = rewardsReducer(stateWithData, action);
-
-          // Assert
-          expect(state.candidateSubscriptionId).toBe('same-subscription-id');
-          // UI state should NOT be reset when ID doesn't change
-          expect(state.seasonId).toBe('season-same');
-          expect(state.seasonName).toBe('Same Season');
-          expect(state.referralCode).toBe('SAME123');
-          expect(state.balanceTotal).toBe(5000);
-        });
-
-        it('should reset UI state when changing from valid ID to pending', () => {
-          // Arrange
-          const stateWithData = {
-            ...initialState,
-            candidateSubscriptionId: 'valid-subscription-id',
-            seasonId: 'season-valid',
-            seasonName: 'Valid Season',
-            referralCode: 'VALID123',
-            balanceTotal: 6000,
-          };
-          const action = setCandidateSubscriptionId('pending');
-
-          // Act
-          const state = rewardsReducer(stateWithData, action);
-
-          // Assert
-          expect(state.candidateSubscriptionId).toBe('pending');
-          // UI state should be reset when changing from valid ID to pending
-          expect(state.seasonId).toBe(initialState.seasonId);
-          expect(state.seasonName).toBe(initialState.seasonName);
-          expect(state.referralCode).toBe(initialState.referralCode);
-          expect(state.balanceTotal).toBe(initialState.balanceTotal);
-        });
-
-        it('should reset UI state when changing from valid ID to error', () => {
-          // Arrange
-          const stateWithData = {
-            ...initialState,
-            candidateSubscriptionId: 'valid-subscription-id',
-            seasonId: 'season-valid',
-            seasonName: 'Valid Season',
-            referralCode: 'VALID123',
-            balanceTotal: 6000,
-          };
-          const action = setCandidateSubscriptionId('error');
-
-          // Act
-          const state = rewardsReducer(stateWithData, action);
-
-          // Assert
-          expect(state.candidateSubscriptionId).toBe('error');
-          // UI state should be reset when changing from valid ID to error
-          expect(state.seasonId).toBe(initialState.seasonId);
-          expect(state.seasonName).toBe(initialState.seasonName);
-          expect(state.referralCode).toBe(initialState.referralCode);
-          expect(state.balanceTotal).toBe(initialState.balanceTotal);
-        });
-
-        it('should reset UI state when changing from valid ID to retry', () => {
-          // Arrange
-          const stateWithData = {
-            ...initialState,
-            candidateSubscriptionId: 'valid-subscription-id',
-            seasonId: 'season-valid',
-            seasonName: 'Valid Season',
-            referralCode: 'VALID123',
-            balanceTotal: 6000,
-          };
-          const action = setCandidateSubscriptionId('retry');
-
-          // Act
-          const state = rewardsReducer(stateWithData, action);
-
-          // Assert
-          expect(state.candidateSubscriptionId).toBe('retry');
-          // UI state should be reset when changing from valid ID to retry
-          expect(state.seasonId).toBe(initialState.seasonId);
-          expect(state.seasonName).toBe(initialState.seasonName);
-          expect(state.referralCode).toBe(initialState.referralCode);
-          expect(state.balanceTotal).toBe(initialState.balanceTotal);
-        });
-
-        it('should reset UI state when changing from valid ID to null', () => {
-          // Arrange
-          const stateWithData = {
-            ...initialState,
-            candidateSubscriptionId: 'valid-subscription-id',
-            seasonId: 'season-valid',
-            seasonName: 'Valid Season',
-            referralCode: 'VALID123',
-            balanceTotal: 6000,
-          };
-          const action = setCandidateSubscriptionId(null);
-
-          // Act
-          const state = rewardsReducer(stateWithData, action);
-
-          // Assert
-          expect(state.candidateSubscriptionId).toBe(null);
-          // UI state should be reset when changing from valid ID to null
-          expect(state.seasonId).toBe(initialState.seasonId);
-          expect(state.seasonName).toBe(initialState.seasonName);
-          expect(state.referralCode).toBe(initialState.referralCode);
-          expect(state.balanceTotal).toBe(initialState.balanceTotal);
-        });
-      });
-
-      describe('state transitions between special states', () => {
-        it('should handle transition from pending to error', () => {
-          // Arrange
-          const stateWithPending = {
-            ...initialState,
-            candidateSubscriptionId: 'pending' as const,
-            seasonId: 'season-pending',
-            referralCode: 'PENDING123',
-          };
-          const action = setCandidateSubscriptionId('error');
-
-          // Act
-          const state = rewardsReducer(stateWithPending, action);
-
-          // Assert
-          expect(state.candidateSubscriptionId).toBe('error');
-          expect(state.seasonId).toBe('season-pending'); // Should not reset
-          expect(state.referralCode).toBe('PENDING123'); // Should not reset
-        });
-
-        it('should handle transition from error to retry', () => {
-          // Arrange
-          const stateWithError = {
-            ...initialState,
-            candidateSubscriptionId: 'error' as const,
-            seasonId: 'season-error',
-            referralCode: 'ERROR123',
-          };
-          const action = setCandidateSubscriptionId('retry');
-
-          // Act
-          const state = rewardsReducer(stateWithError, action);
-
-          // Assert
-          expect(state.candidateSubscriptionId).toBe('retry');
-          expect(state.seasonId).toBe('season-error'); // Should not reset
-          expect(state.referralCode).toBe('ERROR123'); // Should not reset
-        });
-
-        it('should handle transition from retry to pending', () => {
-          // Arrange
-          const stateWithRetry = {
-            ...initialState,
-            candidateSubscriptionId: 'retry' as const,
-            seasonId: 'season-retry',
-            referralCode: 'RETRY123',
-          };
-          const action = setCandidateSubscriptionId('pending');
-
-          // Act
-          const state = rewardsReducer(stateWithRetry, action);
-
-          // Assert
-          expect(state.candidateSubscriptionId).toBe('pending');
-          expect(state.seasonId).toBe('season-retry'); // Should not reset
-          expect(state.referralCode).toBe('RETRY123'); // Should not reset
-        });
-
-        it('should handle transition from null to pending', () => {
-          // Arrange
-          const stateWithNull = {
-            ...initialState,
-            candidateSubscriptionId: null,
-            seasonId: 'season-null',
-            referralCode: 'NULL123',
-          };
-          const action = setCandidateSubscriptionId('pending');
-
-          // Act
-          const state = rewardsReducer(stateWithNull, action);
-
-          // Assert
-          expect(state.candidateSubscriptionId).toBe('pending');
-          expect(state.seasonId).toBe('season-null'); // Should not reset
-          expect(state.referralCode).toBe('NULL123'); // Should not reset
-        });
-
-        it('should handle transition from pending to null', () => {
-          // Arrange
-          const stateWithPending = {
-            ...initialState,
-            candidateSubscriptionId: 'pending' as const,
-            seasonId: 'season-pending',
-            referralCode: 'PENDING123',
-          };
-          const action = setCandidateSubscriptionId(null);
-
-          // Act
-          const state = rewardsReducer(stateWithPending, action);
-
-          // Assert
-          expect(state.candidateSubscriptionId).toBe(null);
-          expect(state.seasonId).toBe('season-pending'); // Should not reset
-          expect(state.referralCode).toBe('PENDING123'); // Should not reset
-        });
-      });
-    });
-
-    describe('setHideUnlinkedAccountsBanner', () => {
-      it('should set hide unlinked accounts banner to true', () => {
-        // Arrange
-        const action = setHideUnlinkedAccountsBanner(true);
-
-        // Act
-        const state = rewardsReducer(initialState, action);
-
-        // Assert
-        expect(state.hideUnlinkedAccountsBanner).toBe(true);
-      });
-
-      it('should set hide unlinked accounts banner to false', () => {
-        // Arrange
-        const stateWithBannerHidden = {
-          ...initialState,
-          hideUnlinkedAccountsBanner: true,
-        };
-        const action = setHideUnlinkedAccountsBanner(false);
-
-        // Act
-        const state = rewardsReducer(stateWithBannerHidden, action);
-
-        // Assert
-        expect(state.hideUnlinkedAccountsBanner).toBe(false);
-      });
-
-      it('should not affect other state properties', () => {
-        // Arrange
-        const stateWithData = {
-          ...initialState,
-          hideUnlinkedAccountsBanner: false,
-          referralCode: 'KEEP123',
-          balanceTotal: 1500,
-        };
-        const action = setHideUnlinkedAccountsBanner(true);
-
-        // Act
-        const state = rewardsReducer(stateWithData, action);
-
-        // Assert
-        expect(state.hideUnlinkedAccountsBanner).toBe(true);
-        expect(state.referralCode).toBe('KEEP123');
-        expect(state.balanceTotal).toBe(1500);
-      });
-    });
-
-    describe('setHideCurrentAccountNotOptedInBanner', () => {
-      it('should add new account banner entry when it does not exist', () => {
-        // Arrange
-        const accountGroupId: AccountGroupId = 'keyring:wallet1/1';
-        const action = setHideCurrentAccountNotOptedInBanner({
-          accountGroupId,
-          hide: true,
-        });
-
-        // Act
-        const state = rewardsReducer(initialState, action);
-
-        // Assert
-        expect(state.hideCurrentAccountNotOptedInBanner).toHaveLength(1);
-        expect(state.hideCurrentAccountNotOptedInBanner[0]).toEqual({
-          accountGroupId,
-          hide: true,
-        });
-      });
-
-      it('should update existing account banner entry', () => {
-        // Arrange
-        const accountGroupId: AccountGroupId = 'keyring:wallet1/1';
-        const stateWithExistingEntry = {
-          ...initialState,
-          hideCurrentAccountNotOptedInBanner: [
-            {
-              accountGroupId,
-              hide: false,
-            },
-          ],
-        };
-        const action = setHideCurrentAccountNotOptedInBanner({
-          accountGroupId,
-          hide: true,
-        });
-
-        // Act
-        const state = rewardsReducer(stateWithExistingEntry, action);
-
-        // Assert
-        expect(state.hideCurrentAccountNotOptedInBanner).toHaveLength(1);
-        expect(state.hideCurrentAccountNotOptedInBanner[0]).toEqual({
-          accountGroupId,
-          hide: true,
-        });
-      });
-
-      it('should add multiple different account entries', () => {
-        // Arrange
-        const accountGroupId1: AccountGroupId = 'keyring:wallet1/1';
-        const accountGroupId2: AccountGroupId = 'keyring:wallet2/2';
-
-        let currentState = initialState;
-
-        // Add first account
-        const action1 = setHideCurrentAccountNotOptedInBanner({
-          accountGroupId: accountGroupId1,
-          hide: true,
-        });
-        currentState = rewardsReducer(currentState, action1);
-
-        // Add second account
-        const action2 = setHideCurrentAccountNotOptedInBanner({
-          accountGroupId: accountGroupId2,
-          hide: false,
-        });
-
-        // Act
-        const state = rewardsReducer(currentState, action2);
-
-        // Assert
-        expect(state.hideCurrentAccountNotOptedInBanner).toHaveLength(2);
-        expect(state.hideCurrentAccountNotOptedInBanner[0]).toEqual({
-          accountGroupId: accountGroupId1,
-          hide: true,
-        });
-        expect(state.hideCurrentAccountNotOptedInBanner[1]).toEqual({
-          accountGroupId: accountGroupId2,
-          hide: false,
-        });
-      });
-
-      it('should update specific account without affecting others', () => {
-        // Arrange
-        const accountGroupId1: AccountGroupId = 'keyring:wallet1/1';
-        const accountGroupId2: AccountGroupId = 'keyring:wallet2/2';
-        const stateWithMultipleEntries = {
-          ...initialState,
-          hideCurrentAccountNotOptedInBanner: [
-            {
-              accountGroupId: accountGroupId1,
-              hide: true,
-            },
-            {
-              accountGroupId: accountGroupId2,
-              hide: false,
-            },
-          ],
-        };
-        const action = setHideCurrentAccountNotOptedInBanner({
-          accountGroupId: accountGroupId1,
-          hide: false,
-        });
-
-        // Act
-        const state = rewardsReducer(stateWithMultipleEntries, action);
-
-        // Assert
-        expect(state.hideCurrentAccountNotOptedInBanner).toHaveLength(2);
-        expect(state.hideCurrentAccountNotOptedInBanner[0]).toEqual({
-          accountGroupId: accountGroupId1,
-          hide: false, // Updated
-        });
-        expect(state.hideCurrentAccountNotOptedInBanner[1]).toEqual({
-          accountGroupId: accountGroupId2,
-          hide: false, // Unchanged
-        });
-      });
-
-      it('should not affect other state properties', () => {
-        // Arrange
-        const stateWithData = {
-          ...initialState,
-          activeTab: 'activity' as const,
-          referralCode: 'TEST123',
-          hideUnlinkedAccountsBanner: true,
-        };
-        const accountGroupId: AccountGroupId = 'keyring:wallet1/1';
-        const action = setHideCurrentAccountNotOptedInBanner({
-          accountGroupId,
-          hide: true,
-        });
-
-        // Act
-        const state = rewardsReducer(stateWithData, action);
-
-        // Assert
-        expect(state.hideCurrentAccountNotOptedInBanner).toHaveLength(1);
-        expect(state.activeTab).toBe('activity');
-        expect(state.referralCode).toBe('TEST123');
-        expect(state.hideUnlinkedAccountsBanner).toBe(true);
-      });
-    });
-
-    describe('resetRewardsState', () => {
-      it('should reset all state to initial values', () => {
-        // Arrange
-        const stateWithData: RewardsState = {
-          activeTab: 'activity' as const,
-          seasonStatusLoading: true,
-          seasonId: 'test-season-id',
-          referralDetailsLoading: false,
-          referralCode: 'TEST123',
-          refereeCount: 10,
-          currentTier: {
-            id: 'tier-platinum',
-            name: 'Platinum',
-            pointsNeeded: 1000,
-            image: {
-              lightModeUrl: 'platinum.png',
-              darkModeUrl: 'platinum-dark.png',
-            },
-            levelNumber: 'Level 10',
-            rewards: [],
-          },
-          seasonStatusError: null,
-          nextTier: {
-            id: 'tier-diamond',
-            name: 'Diamond',
-            pointsNeeded: 2000,
-            image: {
-              lightModeUrl: 'diamond.png',
-              darkModeUrl: 'diamond-dark.png',
-            },
-            levelNumber: 'Level 20',
-            rewards: [],
-          },
-          nextTierPointsNeeded: 1000,
-          balanceTotal: 5000,
-          balanceRefereePortion: 1000,
-          balanceUpdatedAt: new Date('2024-01-01'),
-          seasonName: 'Test Season',
-          seasonStartDate: new Date('2024-01-01'),
-          seasonEndDate: new Date('2024-12-31'),
-          seasonTiers: [
-            {
-              id: 'tier-1',
-              name: 'Tier 1',
-              pointsNeeded: 100,
-              image: {
-                lightModeUrl: 'tier-1.png',
-                darkModeUrl: 'tier-1-dark.png',
-              },
-              levelNumber: 'Level 1',
-              rewards: [],
-            },
-          ],
-          onboardingActiveStep: OnboardingStep.STEP_1,
-          onboardingReferralCode: 'REF123',
-          candidateSubscriptionId: 'some-id',
-          geoLocation: 'US',
-          optinAllowedForGeo: true,
-          optinAllowedForGeoLoading: false,
-          hideUnlinkedAccountsBanner: true,
-          hideCurrentAccountNotOptedInBanner: [
-            {
-              accountGroupId: 'keyring:wallet1/1' as AccountGroupId,
-              hide: true,
-            },
-          ],
-          activeBoosts: [
-            {
-              id: 'boost-1',
-              name: 'Test Boost 1',
-              icon: {
-                lightModeUrl: 'light1.png',
-                darkModeUrl: 'dark1.png',
-              },
-              boostBips: 1000,
-              seasonLong: true,
-              backgroundColor: '#FF0000',
-            },
-          ],
-          pointsEvents: null,
-          activeBoostsLoading: false,
-          activeBoostsError: false,
-          unlockedRewards: [],
-          unlockedRewardLoading: false,
-          unlockedRewardError: false,
-          referralDetailsError: false,
-          optinAllowedForGeoError: false,
-        };
-        const action = resetRewardsState();
-
-        // Act
-        const state = rewardsReducer(stateWithData, action);
-
-        // Assert
-        expect(state).toEqual(initialState);
-      });
-    });
-
-    describe('persist/REHYDRATE', () => {
-      it('should restore persisted UI state while resetting non-persistent state', () => {
-        // Arrange
-        const persistedRewardsState: RewardsState = {
-          activeTab: 'activity',
-          seasonStatusLoading: true,
-          seasonId: 'test-season-id',
-          referralDetailsLoading: false,
-          referralCode: 'PERSISTED123',
-          refereeCount: 15,
-          currentTier: {
-            id: 'tier-diamond',
-            name: 'Diamond',
-            pointsNeeded: 1000,
-            image: {
-              lightModeUrl: 'https://example.com/diamond-light.png',
-              darkModeUrl: 'https://example.com/diamond-dark.png',
-            },
-            levelNumber: '4',
-            rewards: [],
-          },
-          nextTier: null,
-          nextTierPointsNeeded: null,
-          balanceTotal: 2000,
-          balanceRefereePortion: 400,
-          balanceUpdatedAt: new Date('2024-05-01'),
-          seasonName: 'Persisted Season',
-          seasonStartDate: new Date('2024-01-01'),
-          seasonEndDate: new Date('2024-12-31'),
-          seasonTiers: [
-            {
-              id: 'tier-1',
-              name: 'Tier 1',
-              pointsNeeded: 100,
-              image: {
-                lightModeUrl: 'https://example.com/tier1-light.png',
-                darkModeUrl: 'https://example.com/tier1-dark.png',
-              },
-              levelNumber: '1',
-              rewards: [],
-            },
-          ],
-          onboardingActiveStep: OnboardingStep.STEP_2,
-          onboardingReferralCode: 'PERSISTED_REF',
-          candidateSubscriptionId: 'some-id',
-          geoLocation: 'CA',
-          optinAllowedForGeo: true,
-          optinAllowedForGeoLoading: false,
-          hideUnlinkedAccountsBanner: true,
-          hideCurrentAccountNotOptedInBanner: [
-            {
-              accountGroupId: 'keyring:wallet1/1' as AccountGroupId,
-              hide: true,
-            },
-          ],
-          activeBoosts: [
-            {
-              id: 'boost-1',
-              name: 'Test Boost 1',
-              icon: {
-                lightModeUrl: 'light1.png',
-                darkModeUrl: 'dark1.png',
-              },
-              boostBips: 1000,
-              seasonLong: true,
-              backgroundColor: '#FF0000',
-            },
-          ],
-          pointsEvents: null,
-          seasonStatusError: null,
-          activeBoostsLoading: false,
-          activeBoostsError: false,
-          unlockedRewards: [],
-          unlockedRewardLoading: false,
-          unlockedRewardError: false,
-          referralDetailsError: false,
-          optinAllowedForGeoError: false,
-        };
-        const rehydrateAction = {
-          type: 'persist/REHYDRATE',
-          payload: {
-            rewards: persistedRewardsState,
-          },
-        };
-
-        // Act
-        const state = rewardsReducer(initialState, rehydrateAction);
-
-        // Assert - Should restore persisted UI state while keeping current non-persistent state
-        const expectedState = {
-          ...initialState,
-          // Restored from persisted state
-          seasonId: persistedRewardsState.seasonId,
-          seasonName: persistedRewardsState.seasonName,
-          seasonStartDate: persistedRewardsState.seasonStartDate,
-          seasonEndDate: persistedRewardsState.seasonEndDate,
-          seasonTiers: persistedRewardsState.seasonTiers,
-          referralCode: persistedRewardsState.referralCode,
-          refereeCount: persistedRewardsState.refereeCount,
-          currentTier: persistedRewardsState.currentTier,
-          nextTier: persistedRewardsState.nextTier,
-          balanceTotal: persistedRewardsState.balanceTotal,
-          balanceUpdatedAt: persistedRewardsState.balanceUpdatedAt,
-          activeBoosts: persistedRewardsState.activeBoosts,
-          pointsEvents: persistedRewardsState.pointsEvents,
-          unlockedRewards: persistedRewardsState.unlockedRewards,
-          hideUnlinkedAccountsBanner:
-            persistedRewardsState.hideUnlinkedAccountsBanner,
-          hideCurrentAccountNotOptedInBanner:
-            persistedRewardsState.hideCurrentAccountNotOptedInBanner,
-          // These fields are restored from persisted state
-          nextTierPointsNeeded: persistedRewardsState.nextTierPointsNeeded,
-          balanceRefereePortion: persistedRewardsState.balanceRefereePortion,
-        };
-        expect(state).toEqual(expectedState);
-      });
-
-      it('should preserve all persisted UI state fields', () => {
-        // Arrange
-        const persistedRewardsState: RewardsState = {
-          ...initialState,
-          seasonId: 'persisted-season-id',
-          seasonName: 'Persisted Season Name',
-          seasonStartDate: new Date('2024-01-01'),
-          seasonEndDate: new Date('2024-12-31'),
-          seasonTiers: [
-            {
-              id: 'tier-persisted',
-              name: 'Persisted Tier',
-              pointsNeeded: 500,
-              image: {
-                lightModeUrl: 'persisted.png',
-                darkModeUrl: 'persisted-dark.png',
-              },
-              levelNumber: '2',
-              rewards: [],
-            },
-          ],
-          referralCode: 'PERSISTED_CODE',
-          refereeCount: 25,
-          currentTier: {
-            id: 'current-tier',
-            name: 'Current Tier',
-            pointsNeeded: 1000,
-            image: {
-              lightModeUrl: 'current.png',
-              darkModeUrl: 'current-dark.png',
-            },
-            levelNumber: '3',
-            rewards: [],
-          },
-          nextTier: {
-            id: 'next-tier',
-            name: 'Next Tier',
-            pointsNeeded: 2000,
-            image: {
-              lightModeUrl: 'next.png',
-              darkModeUrl: 'next-dark.png',
-            },
-            levelNumber: '4',
-            rewards: [],
-          },
-          balanceTotal: 3000,
-          balanceUpdatedAt: new Date('2024-06-01'),
-          activeBoosts: [
-            {
-              id: 'persisted-boost',
-              name: 'Persisted Boost',
-              icon: {
-                lightModeUrl: 'boost.png',
-                darkModeUrl: 'boost-dark.png',
-              },
-              boostBips: 1500,
-              seasonLong: true,
-              backgroundColor: '#00FF00',
-            },
-          ],
-          pointsEvents: [],
-          unlockedRewards: [
-            {
-              id: 'unlocked-reward',
-              seasonRewardId: 'season-reward-id',
-              claimStatus: RewardClaimStatus.UNCLAIMED,
-            },
-          ],
-          hideUnlinkedAccountsBanner: true,
-          hideCurrentAccountNotOptedInBanner: [
-            {
-              accountGroupId: 'keyring:wallet1/1' as AccountGroupId,
-              hide: true,
-            },
-          ],
-        };
-        const rehydrateAction = {
-          type: 'persist/REHYDRATE',
-          payload: {
-            rewards: persistedRewardsState,
-          },
-        };
-
-        // Act
-        const state = rewardsReducer(initialState, rehydrateAction);
-
-        // Assert - All persisted UI state should be preserved
-        expect(state.seasonId).toBe(persistedRewardsState.seasonId);
-        expect(state.seasonName).toBe(persistedRewardsState.seasonName);
-        expect(state.seasonStartDate).toEqual(
-          persistedRewardsState.seasonStartDate,
-        );
-        expect(state.seasonEndDate).toEqual(
-          persistedRewardsState.seasonEndDate,
-        );
-        expect(state.seasonTiers).toEqual(persistedRewardsState.seasonTiers);
-        expect(state.referralCode).toBe(persistedRewardsState.referralCode);
-        expect(state.refereeCount).toBe(persistedRewardsState.refereeCount);
-        expect(state.currentTier).toEqual(persistedRewardsState.currentTier);
-        expect(state.nextTier).toEqual(persistedRewardsState.nextTier);
-        expect(state.balanceTotal).toBe(persistedRewardsState.balanceTotal);
-        expect(state.balanceUpdatedAt).toEqual(
-          persistedRewardsState.balanceUpdatedAt,
-        );
-        expect(state.activeBoosts).toEqual(persistedRewardsState.activeBoosts);
-        expect(state.pointsEvents).toEqual(persistedRewardsState.pointsEvents);
-        expect(state.unlockedRewards).toEqual(
-          persistedRewardsState.unlockedRewards,
-        );
-        expect(state.hideUnlinkedAccountsBanner).toBe(
-          persistedRewardsState.hideUnlinkedAccountsBanner,
-        );
-        expect(state.hideCurrentAccountNotOptedInBanner).toEqual(
-          persistedRewardsState.hideCurrentAccountNotOptedInBanner,
-        );
-
-        // Non-persistent state should remain from current state
-        expect(state.nextTierPointsNeeded).toBe(
-          initialState.nextTierPointsNeeded,
-        );
-        expect(state.balanceRefereePortion).toBe(
-          initialState.balanceRefereePortion,
-        );
-      });
-
-      it('should preserve current non-persistent state while restoring persisted UI state', () => {
-        // Arrange
-        const currentState = {
-          ...initialState,
-          nextTierPointsNeeded: 500, // This should be preserved
-          balanceRefereePortion: 100, // This should be preserved
-          activeTab: 'levels' as const, // This should be reset to initial
-          seasonStatusLoading: true, // This should be reset to initial
-          onboardingActiveStep: OnboardingStep.STEP_3, // This should be reset to initial
-          onboardingReferralCode: 'CURRENT_REF', // This should be reset to initial
-        };
-        const persistedRewardsState: RewardsState = {
-          ...initialState,
-          seasonId: 'persisted-season',
-          seasonName: 'Persisted Season',
-          referralCode: 'PERSISTED123',
-          balanceTotal: 2000,
-          hideUnlinkedAccountsBanner: true,
-          onboardingActiveStep: OnboardingStep.STEP_4, // This should NOT be persisted
-          onboardingReferralCode: 'PERSISTED_REF', // This should NOT be persisted
-        };
-        const rehydrateAction = {
-          type: 'persist/REHYDRATE',
-          payload: {
-            rewards: persistedRewardsState,
-          },
-        };
-
-        // Act
-        const state = rewardsReducer(currentState, rehydrateAction);
-
-        // Assert - Non-persistent state should be preserved from current state
-        expect(state.nextTierPointsNeeded).toBe(null); // Restored from persisted state (initialState)
-        expect(state.balanceRefereePortion).toBe(0); // Restored from persisted state (initialState)
-
-        // Persisted UI state should be restored
-        expect(state.seasonId).toBe('persisted-season');
-        expect(state.seasonName).toBe('Persisted Season');
-        expect(state.referralCode).toBe('PERSISTED123');
-        expect(state.balanceTotal).toBe(2000);
-        expect(state.hideUnlinkedAccountsBanner).toBe(true);
-
-        // Non-persistent state should be reset to initial
-        expect(state.activeTab).toBe(initialState.activeTab);
-        expect(state.seasonStatusLoading).toBe(
-          initialState.seasonStatusLoading,
-        );
-        expect(state.onboardingActiveStep).toBe(
-          initialState.onboardingActiveStep,
-        );
-        expect(state.onboardingReferralCode).toBe(
-          initialState.onboardingReferralCode,
-        );
       });
 
       it('should return current state when no rewards data in rehydrate payload', () => {
@@ -4795,976 +3309,4 @@
       expect(state.pointsEvents?.[5]?.type).toBe('ONE_TIME_BONUS');
     });
   });
-
-  describe('setActiveBoosts', () => {
-    it('should set active boosts array', () => {
-      // Arrange
-      const mockBoosts = [
-        {
-          id: 'boost-1',
-          name: 'Test Boost 1',
-          icon: {
-            lightModeUrl: 'light1.png',
-            darkModeUrl: 'dark1.png',
-          },
-          boostBips: 1000,
-          seasonLong: true,
-          backgroundColor: '#FF0000',
-        },
-        {
-          id: 'boost-2',
-          name: 'Test Boost 2',
-          icon: {
-            lightModeUrl: 'light2.png',
-            darkModeUrl: 'dark2.png',
-          },
-          boostBips: 500,
-          seasonLong: false,
-          startDate: '2024-01-01',
-          endDate: '2024-01-31',
-          backgroundColor: '#00FF00',
-        },
-      ];
-      const action = setActiveBoosts(mockBoosts);
-
-      // Act
-      const state = rewardsReducer(initialState, action);
-
-      // Assert
-      expect(state.activeBoosts).toEqual(mockBoosts);
-      expect(state.activeBoosts).toHaveLength(2);
-      expect(state.activeBoosts?.[0]?.id).toBe('boost-1');
-      expect(state.activeBoosts?.[1]?.seasonLong).toBe(false);
-    });
-
-    it('should replace existing active boosts', () => {
-      // Arrange
-      const existingBoosts = [
-        {
-          id: 'old-boost',
-          name: 'Old Boost',
-          icon: { lightModeUrl: 'old.png', darkModeUrl: 'old.png' },
-          boostBips: 100,
-          seasonLong: true,
-          backgroundColor: '#000000',
-        },
-      ];
-      const stateWithBoosts = {
-        ...initialState,
-        activeBoosts: existingBoosts,
-      };
-      const newBoosts = [
-        {
-          id: 'new-boost',
-          name: 'New Boost',
-          icon: { lightModeUrl: 'new.png', darkModeUrl: 'new.png' },
-          boostBips: 2000,
-          seasonLong: false,
-          backgroundColor: '#FFFFFF',
-        },
-      ];
-      const action = setActiveBoosts(newBoosts);
-
-      // Act
-      const state = rewardsReducer(stateWithBoosts, action);
-
-      // Assert
-      expect(state.activeBoosts).toEqual(newBoosts);
-      expect(state.activeBoosts).toHaveLength(1);
-      expect(state.activeBoosts?.[0]?.id).toBe('new-boost');
-    });
-
-    it('should set empty array when no boosts provided', () => {
-      // Arrange
-      const stateWithBoosts = {
-        ...initialState,
-        activeBoosts: [
-          {
-            id: 'existing-boost',
-            name: 'Existing',
-            icon: { lightModeUrl: 'test.png', darkModeUrl: 'test.png' },
-            boostBips: 500,
-            seasonLong: true,
-            backgroundColor: '#123456',
-          },
-        ],
-      };
-      const action = setActiveBoosts([]);
-
-      // Act
-      const state = rewardsReducer(stateWithBoosts, action);
-
-      // Assert
-      expect(state.activeBoosts).toEqual([]);
-      expect(state.activeBoosts).toHaveLength(0);
-    });
-
-    it('should reset activeBoostsError to false when setting active boosts', () => {
-      // Arrange
-      const stateWithError = {
-        ...initialState,
-        activeBoostsError: true,
-      };
-      const mockBoosts = [
-        {
-          id: 'boost-1',
-          name: 'Test Boost',
-          icon: {
-            lightModeUrl: 'light.png',
-            darkModeUrl: 'dark.png',
-          },
-          boostBips: 1000,
-          seasonLong: true,
-          backgroundColor: '#FF0000',
-        },
-      ];
-      const action = setActiveBoosts(mockBoosts);
-
-      // Act
-      const state = rewardsReducer(stateWithError, action);
-
-      // Assert
-      expect(state.activeBoosts).toEqual(mockBoosts);
-      expect(state.activeBoostsError).toBe(false); // Should be reset when successful
-    });
-  });
-
-  describe('setActiveBoostsLoading', () => {
-    it('should set activeBoostsLoading to true when no active boosts exist', () => {
-      // Arrange
-      const action = setActiveBoostsLoading(true);
-
-      // Act
-      const state = rewardsReducer(initialState, action);
-
-      // Assert
-      expect(state.activeBoostsLoading).toBe(true);
-    });
-
-    it('should not set activeBoostsLoading to true when active boosts already exist', () => {
-      // Arrange
-      const stateWithBoosts = {
-        ...initialState,
-        activeBoosts: [
-          {
-            id: 'existing-boost',
-            name: 'Existing Boost',
-            icon: { lightModeUrl: 'test.png', darkModeUrl: 'test.png' },
-            boostBips: 1000,
-            seasonLong: true,
-            backgroundColor: '#FF0000',
-          },
-        ],
-        activeBoostsLoading: false,
-      };
-      const action = setActiveBoostsLoading(true);
-
-      // Act
-      const state = rewardsReducer(stateWithBoosts, action);
-
-      // Assert
-      expect(state.activeBoostsLoading).toBe(false); // Should remain false due to guard clause
-    });
-
-    it('should set activeBoostsLoading to false', () => {
-      // Arrange
-      const stateWithLoading = {
-        ...initialState,
-        activeBoostsLoading: true,
-      };
-      const action = setActiveBoostsLoading(false);
-
-      // Act
-      const state = rewardsReducer(stateWithLoading, action);
-
-      // Assert
-      expect(state.activeBoostsLoading).toBe(false);
-    });
-
-    it('should set activeBoostsLoading to false even when active boosts exist', () => {
-      // Arrange
-      const stateWithBoostsAndLoading = {
-        ...initialState,
-        activeBoosts: [
-          {
-            id: 'existing-boost',
-            name: 'Existing Boost',
-            icon: { lightModeUrl: 'test.png', darkModeUrl: 'test.png' },
-            boostBips: 1000,
-            seasonLong: true,
-            backgroundColor: '#FF0000',
-          },
-        ],
-        activeBoostsLoading: true,
-      };
-      const action = setActiveBoostsLoading(false);
-
-      // Act
-      const state = rewardsReducer(stateWithBoostsAndLoading, action);
-
-      // Assert
-      expect(state.activeBoostsLoading).toBe(false);
-    });
-
-    it('should not affect other state properties', () => {
-      // Arrange
-      const stateWithData = {
-        ...initialState,
-        activeTab: 'activity' as const,
-        referralCode: 'TEST123',
-      };
-      const action = setActiveBoostsLoading(true);
-
-      // Act
-      const state = rewardsReducer(stateWithData, action);
-
-      // Assert
-      expect(state.activeBoostsLoading).toBe(true);
-      expect(state.activeTab).toBe('activity');
-      expect(state.referralCode).toBe('TEST123');
-      expect(state.activeBoosts).toBeNull();
-    });
-  });
-
-  describe('setActiveBoostsError', () => {
-    it('should set activeBoostsError to true', () => {
-      // Arrange
-      const action = setActiveBoostsError(true);
-
-      // Act
-      const state = rewardsReducer(initialState, action);
-
-      // Assert
-      expect(state.activeBoostsError).toBe(true);
-    });
-
-    it('should set activeBoostsError to false', () => {
-      // Arrange
-      const stateWithError = {
-        ...initialState,
-        activeBoostsError: true,
-      };
-      const action = setActiveBoostsError(false);
-
-      // Act
-      const state = rewardsReducer(stateWithError, action);
-
-      // Assert
-      expect(state.activeBoostsError).toBe(false);
-    });
-
-    it('should not affect other state properties', () => {
-      // Arrange
-      const stateWithData = {
-        ...initialState,
-        activeTab: 'activity' as const,
-        referralCode: 'TEST123',
-        activeBoosts: [
-          {
-            id: 'test-boost',
-            name: 'Test',
-            icon: { lightModeUrl: 'test.png', darkModeUrl: 'test.png' },
-            boostBips: 1000,
-            seasonLong: true,
-            backgroundColor: '#FF0000',
-          },
-        ],
-        activeBoostsLoading: true,
-      };
-      const action = setActiveBoostsError(true);
-
-      // Act
-      const state = rewardsReducer(stateWithData, action);
-
-      // Assert
-      expect(state.activeBoostsError).toBe(true);
-      expect(state.activeTab).toBe('activity');
-      expect(state.referralCode).toBe('TEST123');
-      expect(state.activeBoosts).toEqual(stateWithData.activeBoosts);
-      expect(state.activeBoostsLoading).toBe(true); // Should remain unchanged
-    });
-
-    it('should handle multiple error state changes', () => {
-      // Arrange
-      let currentState = initialState;
-
-      // Act & Assert - Set error to true
-      let action = setActiveBoostsError(true);
-      currentState = rewardsReducer(currentState, action);
-      expect(currentState.activeBoostsError).toBe(true);
-
-      // Act & Assert - Set error back to false
-      action = setActiveBoostsError(false);
-      currentState = rewardsReducer(currentState, action);
-      expect(currentState.activeBoostsError).toBe(false);
-
-      // Act & Assert - Set error to true again
-      action = setActiveBoostsError(true);
-      currentState = rewardsReducer(currentState, action);
-      expect(currentState.activeBoostsError).toBe(true);
-    });
-  });
-
-  describe('setUnlockedRewards', () => {
-    it('should set unlocked rewards in state', () => {
-      // Arrange
-      const mockUnlockedRewards = [
-        {
-          id: 'reward-1',
-          seasonRewardId: 'season-reward-1',
-          claimStatus: RewardClaimStatus.CLAIMED,
-        },
-        {
-          id: 'reward-2',
-          seasonRewardId: 'season-reward-2',
-          claimStatus: RewardClaimStatus.UNCLAIMED,
-        },
-      ];
-      const action = setUnlockedRewards(mockUnlockedRewards);
-
-      // Act
-      const state = rewardsReducer(initialState, action);
-
-      // Assert
-      expect(state.unlockedRewards).toEqual(mockUnlockedRewards);
-      expect(state.unlockedRewards).toHaveLength(2);
-      expect(state.unlockedRewards?.[0]?.id).toBe('reward-1');
-      expect(state.unlockedRewards?.[1]?.claimStatus).toBe(
-        RewardClaimStatus.UNCLAIMED,
-      );
-    });
-
-    it('should replace existing unlocked rewards', () => {
-      // Arrange
-      const existingRewards = [
-        {
-          id: 'old-reward',
-          seasonRewardId: 'old-season-reward',
-          claimStatus: RewardClaimStatus.CLAIMED,
-        },
-      ];
-      const stateWithRewards = {
-        ...initialState,
-        unlockedRewards: existingRewards,
-      };
-      const newRewards = [
-        {
-          id: 'new-reward-1',
-          seasonRewardId: 'new-season-reward-1',
-          claimStatus: RewardClaimStatus.UNCLAIMED,
-        },
-        {
-          id: 'new-reward-2',
-          seasonRewardId: 'new-season-reward-2',
-          claimStatus: RewardClaimStatus.CLAIMED,
-        },
-      ];
-      const action = setUnlockedRewards(newRewards);
-
-      // Act
-      const state = rewardsReducer(stateWithRewards, action);
-
-      // Assert
-      expect(state.unlockedRewards).toEqual(newRewards);
-      expect(state.unlockedRewards).toHaveLength(2);
-      expect(state.unlockedRewards?.[0]?.id).toBe('new-reward-1');
-      expect(state.unlockedRewards?.[1]?.id).toBe('new-reward-2');
-    });
-
-    it('should set empty array when no rewards provided', () => {
-      // Arrange
-      const stateWithRewards = {
-        ...initialState,
-        unlockedRewards: [
-          {
-            id: 'existing-reward',
-            seasonRewardId: 'existing-season-reward',
-            claimStatus: RewardClaimStatus.CLAIMED,
-          },
-        ],
-      };
-      const action = setUnlockedRewards([]);
-
-      // Act
-      const state = rewardsReducer(stateWithRewards, action);
-
-      // Assert
-      expect(state.unlockedRewards).toEqual([]);
-      expect(state.unlockedRewards).toHaveLength(0);
-    });
-
-    it('should reset unlockedRewardError to false when setting unlocked rewards', () => {
-      // Arrange
-      const stateWithError = {
-        ...initialState,
-        unlockedRewardError: true,
-      };
-      const mockRewards = [
-        {
-          id: 'test-reward',
-          seasonRewardId: 'test-season-reward',
-          claimStatus: RewardClaimStatus.CLAIMED,
-        },
-      ];
-      const action = setUnlockedRewards(mockRewards);
-
-      // Act
-      const state = rewardsReducer(stateWithError, action);
-
-      // Assert
-      expect(state.unlockedRewards).toEqual(mockRewards);
-      expect(state.unlockedRewardError).toBe(false); // Should be reset when successful
-    });
-
-    it('should not affect other state properties', () => {
-      // Arrange
-      const stateWithData = {
-        ...initialState,
-        activeTab: 'levels' as const,
-        referralCode: 'TEST123',
-        balanceTotal: 1000,
-        activeBoostsLoading: true,
-      };
-      const mockRewards = [
-        {
-          id: 'test-reward',
-          seasonRewardId: 'test-season-reward',
-          claimStatus: RewardClaimStatus.CLAIMED,
-        },
-      ];
-      const action = setUnlockedRewards(mockRewards);
-
-      // Act
-      const state = rewardsReducer(stateWithData, action);
-
-      // Assert
-      expect(state.unlockedRewards).toEqual(mockRewards);
-      expect(state.activeTab).toBe('levels');
-      expect(state.referralCode).toBe('TEST123');
-      expect(state.balanceTotal).toBe(1000);
-      expect(state.activeBoostsLoading).toBe(true);
-    });
-  });
-
-  describe('setUnlockedRewardLoading', () => {
-    it('should set unlocked reward loading to true when no unlocked rewards exist', () => {
-      // Arrange
-      const action = setUnlockedRewardLoading(true);
-
-      // Act
-      const state = rewardsReducer(initialState, action);
-
-      // Assert
-      expect(state.unlockedRewardLoading).toBe(true);
-    });
-
-    it('should not set unlocked reward loading to true when unlocked rewards already exist', () => {
-      // Arrange
-      const stateWithRewards = {
-        ...initialState,
-        unlockedRewards: [
-          {
-            id: 'existing-reward',
-            seasonRewardId: 'existing-season-reward',
-            claimStatus: RewardClaimStatus.CLAIMED,
-          },
-        ],
-        unlockedRewardLoading: false,
-      };
-      const action = setUnlockedRewardLoading(true);
-
-      // Act
-      const state = rewardsReducer(stateWithRewards, action);
-
-      // Assert
-      expect(state.unlockedRewardLoading).toBe(false); // Should remain false due to guard clause
-    });
-
-    it('should set unlocked reward loading to false', () => {
-      // Arrange
-      const stateWithLoading = {
-        ...initialState,
-        unlockedRewardLoading: true,
-      };
-      const action = setUnlockedRewardLoading(false);
-
-      // Act
-      const state = rewardsReducer(stateWithLoading, action);
-
-      // Assert
-      expect(state.unlockedRewardLoading).toBe(false);
-    });
-
-    it('should set unlocked reward loading to false even when unlocked rewards exist', () => {
-      // Arrange
-      const stateWithRewardsAndLoading = {
-        ...initialState,
-        unlockedRewards: [
-          {
-            id: 'existing-reward',
-            seasonRewardId: 'existing-season-reward',
-            claimStatus: RewardClaimStatus.CLAIMED,
-          },
-        ],
-        unlockedRewardLoading: true,
-      };
-      const action = setUnlockedRewardLoading(false);
-
-      // Act
-      const state = rewardsReducer(stateWithRewardsAndLoading, action);
-
-      // Assert
-      expect(state.unlockedRewardLoading).toBe(false);
-    });
-
-    it('should toggle loading state correctly when no rewards exist', () => {
-      // Arrange - Start with false and no rewards
-      let currentState = initialState;
-      expect(currentState.unlockedRewardLoading).toBe(false);
-      expect(currentState.unlockedRewards).toBeNull();
-
-      // Act - Set to true (should work since no rewards exist)
-      currentState = rewardsReducer(
-        currentState,
-        setUnlockedRewardLoading(true),
-      );
-      expect(currentState.unlockedRewardLoading).toBe(true);
-
-      // Act - Set back to false
-      currentState = rewardsReducer(
-        currentState,
-        setUnlockedRewardLoading(false),
-      );
-      expect(currentState.unlockedRewardLoading).toBe(false);
-    });
-
-    it('should not affect other state properties', () => {
-      // Arrange
-      const stateWithData = {
-        ...initialState,
-        activeTab: 'activity' as const,
-        referralCode: 'TEST456',
-        activeBoostsLoading: false,
-      };
-      const action = setUnlockedRewardLoading(true);
-
-      // Act
-      const state = rewardsReducer(stateWithData, action);
-
-      // Assert
-      expect(state.unlockedRewardLoading).toBe(true);
-      expect(state.activeTab).toBe('activity');
-      expect(state.referralCode).toBe('TEST456');
-      expect(state.unlockedRewards).toBeNull();
-      expect(state.activeBoostsLoading).toBe(false);
-    });
-  });
-
-  describe('setUnlockedRewardError', () => {
-    it('should set unlockedRewardError to true', () => {
-      // Arrange
-      const action = setUnlockedRewardError(true);
-
-      // Act
-      const state = rewardsReducer(initialState, action);
-
-      // Assert
-      expect(state.unlockedRewardError).toBe(true);
-    });
-
-    it('should set unlockedRewardError to false', () => {
-      // Arrange
-      const stateWithError = {
-        ...initialState,
-        unlockedRewardError: true,
-      };
-      const action = setUnlockedRewardError(false);
-
-      // Act
-      const state = rewardsReducer(stateWithError, action);
-
-      // Assert
-      expect(state.unlockedRewardError).toBe(false);
-    });
-
-    it('should not affect other state properties', () => {
-      // Arrange
-      const stateWithData = {
-        ...initialState,
-        activeTab: 'levels' as const,
-        referralCode: 'TEST789',
-        balanceTotal: 2000,
-        unlockedRewardLoading: true,
-      };
-      const action = setUnlockedRewardError(true);
-
-      // Act
-      const state = rewardsReducer(stateWithData, action);
-
-      // Assert
-      expect(state.unlockedRewardError).toBe(true);
-      expect(state.activeTab).toBe('levels');
-      expect(state.referralCode).toBe('TEST789');
-      expect(state.balanceTotal).toBe(2000);
-      expect(state.unlockedRewardLoading).toBe(true); // Should remain unchanged
-    });
-
-    it('should handle multiple error state changes', () => {
-      // Arrange
-      let currentState = initialState;
-
-      // Act & Assert - Set error to true
-      let action = setUnlockedRewardError(true);
-      currentState = rewardsReducer(currentState, action);
-      expect(currentState.unlockedRewardError).toBe(true);
-
-      // Act & Assert - Set error back to false
-      action = setUnlockedRewardError(false);
-      currentState = rewardsReducer(currentState, action);
-      expect(currentState.unlockedRewardError).toBe(false);
-
-      // Act & Assert - Set error to true again
-      action = setUnlockedRewardError(true);
-      currentState = rewardsReducer(currentState, action);
-      expect(currentState.unlockedRewardError).toBe(true);
-    });
-  });
-
-  describe('setPointsEvents', () => {
-    it('should set points events array', () => {
-      // Arrange
-      const mockPointsEvents: PointsEventDto[] = [
-        {
-          id: 'event-1',
-          type: 'SWAP' as const,
-          timestamp: new Date('2024-01-01T00:00:00Z'),
-          value: 100,
-          bonus: null,
-          accountAddress: '0x1234567890abcdef1234567890abcdef12345678',
-          updatedAt: new Date('2024-01-01T00:00:00Z'),
-          payload: {
-            srcAsset: {
-              amount: '1000000000000000000',
-              type: 'eip155:1/slip44:60',
-              decimals: 18,
-              name: 'Ethereum',
-              symbol: 'ETH',
-            },
-            destAsset: {
-              amount: '3000000000',
-              type: 'eip155:1/erc20:0xA0b86a33E6441b8c4C8C0C0C0C0C0C0C0C0C0C0C',
-              decimals: 6,
-              name: 'USD Coin',
-              symbol: 'USDC',
-            },
-          },
-        },
-        {
-          id: 'event-2',
-          type: 'REFERRAL' as const,
-          timestamp: new Date('2024-01-02T00:00:00Z'),
-          value: 50,
-          bonus: null,
-          accountAddress: '0x1234567890abcdef1234567890abcdef12345678',
-          updatedAt: new Date('2024-01-02T00:00:00Z'),
-          payload: null,
-        },
-      ];
-      const action = setPointsEvents(mockPointsEvents);
-
-      // Act
-      const state = rewardsReducer(initialState, action);
-
-      // Assert
-      expect(state.pointsEvents).toEqual(mockPointsEvents);
-      expect(state.pointsEvents).toHaveLength(2);
-      expect(state.pointsEvents?.[0]?.id).toBe('event-1');
-      expect(state.pointsEvents?.[0]?.type).toBe('SWAP');
-      expect(state.pointsEvents?.[1]?.type).toBe('REFERRAL');
-    });
-
-    it('should replace existing points events', () => {
-      // Arrange
-      const existingEvents: PointsEventDto[] = [
-        {
-          id: 'old-event',
-          type: 'SIGN_UP_BONUS' as const,
-          timestamp: new Date('2024-01-01T00:00:00Z'),
-          value: 200,
-          bonus: null,
-          accountAddress: '0x1234567890abcdef1234567890abcdef12345678',
-          updatedAt: new Date('2024-01-01T00:00:00Z'),
-          payload: null,
-        },
-      ];
-      const stateWithEvents = {
-        ...initialState,
-        pointsEvents: existingEvents,
-      };
-      const newEvents: PointsEventDto[] = [
-        {
-          id: 'new-event-1',
-          type: 'PERPS' as const,
-          timestamp: new Date('2024-01-02T00:00:00Z'),
-          value: 300,
-          bonus: null,
-          accountAddress: '0x1234567890abcdef1234567890abcdef12345678',
-          updatedAt: new Date('2024-01-02T00:00:00Z'),
-          payload: {
-            type: 'OPEN_POSITION',
-            direction: 'LONG',
-            asset: {
-              amount: '1000000000000000000',
-              type: 'eip155:1/slip44:60',
-              decimals: 18,
-              name: 'Ethereum',
-              symbol: 'ETH',
-            },
-          },
-        },
-        {
-          id: 'new-event-2',
-          type: 'LOYALTY_BONUS' as const,
-          timestamp: new Date('2024-01-03T00:00:00Z'),
-          value: 75,
-          bonus: null,
-          accountAddress: '0x1234567890abcdef1234567890abcdef12345678',
-          updatedAt: new Date('2024-01-03T00:00:00Z'),
-          payload: null,
-        },
-      ];
-      const action = setPointsEvents(newEvents);
-
-      // Act
-      const state = rewardsReducer(stateWithEvents, action);
-
-      // Assert
-      expect(state.pointsEvents).toEqual(newEvents);
-      expect(state.pointsEvents).toHaveLength(2);
-      expect(state.pointsEvents?.[0]?.id).toBe('new-event-1');
-      expect(state.pointsEvents?.[1]?.id).toBe('new-event-2');
-    });
-
-    it('should set empty array when no events provided', () => {
-      // Arrange
-      const stateWithEvents = {
-        ...initialState,
-        pointsEvents: [
-          {
-            id: 'existing-event',
-            type: 'ONE_TIME_BONUS' as const,
-            timestamp: new Date('2024-01-01T00:00:00Z'),
-            value: 500,
-            bonus: null,
-            accountAddress: '0x1234567890abcdef1234567890abcdef12345678',
-            updatedAt: new Date('2024-01-01T00:00:00Z'),
-            payload: null,
-          },
-        ],
-      };
-      const action = setPointsEvents([]);
-
-      // Act
-      const state = rewardsReducer(stateWithEvents, action);
-
-      // Assert
-      expect(state.pointsEvents).toEqual([]);
-      expect(state.pointsEvents).toHaveLength(0);
-    });
-
-    it('should set points events to null', () => {
-      // Arrange
-      const stateWithEvents = {
-        ...initialState,
-        pointsEvents: [
-          {
-            id: 'existing-event',
-            type: 'SWAP' as const,
-            timestamp: new Date('2024-01-01T00:00:00Z'),
-            value: 100,
-            bonus: null,
-            accountAddress: '0x1234567890abcdef1234567890abcdef12345678',
-            updatedAt: new Date('2024-01-01T00:00:00Z'),
-            payload: {
-              srcAsset: {
-                amount: '1000000000000000000',
-                type: 'eip155:1/slip44:60',
-                decimals: 18,
-                name: 'Ethereum',
-                symbol: 'ETH',
-              },
-              destAsset: {
-                amount: '3000000000',
-                type: 'eip155:1/erc20:0xA0b86a33E6441b8c4C8C0C0C0C0C0C0C0C0C0C0C',
-                decimals: 6,
-                name: 'USD Coin',
-                symbol: 'USDC',
-              },
-            },
-          },
-        ],
-      };
-      const action = setPointsEvents(null);
-
-      // Act
-      const state = rewardsReducer(stateWithEvents, action);
-
-      // Assert
-      expect(state.pointsEvents).toBeNull();
-    });
-
-    it('should not affect other state properties', () => {
-      // Arrange
-      const stateWithData = {
-        ...initialState,
-        activeTab: 'activity' as const,
-        referralCode: 'TEST123',
-        balanceTotal: 1000,
-        activeBoostsLoading: true,
-      };
-      const mockEvents: PointsEventDto[] = [
-        {
-          id: 'test-event',
-          type: 'SWAP' as const,
-          timestamp: new Date('2024-01-01T00:00:00Z'),
-          value: 150,
-          bonus: null,
-          accountAddress: '0x1234567890abcdef1234567890abcdef12345678',
-          updatedAt: new Date('2024-01-01T00:00:00Z'),
-          payload: {
-            srcAsset: {
-              amount: '10000000',
-              type: 'eip155:1/slip44:0',
-              decimals: 8,
-              name: 'Bitcoin',
-              symbol: 'BTC',
-            },
-            destAsset: {
-              amount: '2500000000000000000',
-              type: 'eip155:1/slip44:60',
-              decimals: 18,
-              name: 'Ethereum',
-              symbol: 'ETH',
-            },
-          },
-        },
-      ];
-      const action = setPointsEvents(mockEvents);
-
-      // Act
-      const state = rewardsReducer(stateWithData, action);
-
-      // Assert
-      expect(state.pointsEvents).toEqual(mockEvents);
-      expect(state.activeTab).toBe('activity');
-      expect(state.referralCode).toBe('TEST123');
-      expect(state.balanceTotal).toBe(1000);
-      expect(state.activeBoostsLoading).toBe(true);
-    });
-
-    it('should handle mixed event types', () => {
-      // Arrange
-      const mixedEvents: PointsEventDto[] = [
-        {
-          id: 'swap-event',
-          type: 'SWAP' as const,
-          timestamp: new Date('2024-01-01T00:00:00Z'),
-          value: 100,
-          bonus: null,
-          accountAddress: '0x1234567890abcdef1234567890abcdef12345678',
-          updatedAt: new Date('2024-01-01T00:00:00Z'),
-          payload: {
-            srcAsset: {
-              amount: '1000000000000000000',
-              type: 'eip155:1/slip44:60',
-              decimals: 18,
-              name: 'Ethereum',
-              symbol: 'ETH',
-            },
-            destAsset: {
-              amount: '3000000000',
-              type: 'eip155:1/erc20:0xA0b86a33E6441b8c4C8C0C0C0C0C0C0C0C0C0C0C',
-              decimals: 6,
-              name: 'USD Coin',
-              symbol: 'USDC',
-            },
-          },
-        },
-        {
-          id: 'perps-event',
-          type: 'PERPS' as const,
-          timestamp: new Date('2024-01-02T00:00:00Z'),
-          value: 200,
-          bonus: null,
-          accountAddress: '0x1234567890abcdef1234567890abcdef12345678',
-          updatedAt: new Date('2024-01-02T00:00:00Z'),
-          payload: {
-            type: 'CLOSE_POSITION',
-            direction: 'SHORT',
-            asset: {
-              amount: '5000000000000000000',
-              type: 'eip155:1/slip44:60',
-              decimals: 18,
-              name: 'Ethereum',
-              symbol: 'ETH',
-            },
-          },
-        },
-        {
-          id: 'referral-event',
-          type: 'REFERRAL' as const,
-          timestamp: new Date('2024-01-03T00:00:00Z'),
-          value: 50,
-          bonus: null,
-          accountAddress: '0x1234567890abcdef1234567890abcdef12345678',
-          updatedAt: new Date('2024-01-03T00:00:00Z'),
-          payload: null,
-        },
-        {
-          id: 'signup-event',
-          type: 'SIGN_UP_BONUS' as const,
-          timestamp: new Date('2024-01-04T00:00:00Z'),
-          value: 1000,
-          bonus: null,
-          accountAddress: '0x1234567890abcdef1234567890abcdef12345678',
-          updatedAt: new Date('2024-01-04T00:00:00Z'),
-          payload: null,
-        },
-        {
-          id: 'loyalty-event',
-          type: 'LOYALTY_BONUS' as const,
-          timestamp: new Date('2024-01-05T00:00:00Z'),
-          value: 75,
-          bonus: null,
-          accountAddress: '0x1234567890abcdef1234567890abcdef12345678',
-          updatedAt: new Date('2024-01-05T00:00:00Z'),
-          payload: null,
-        },
-        {
-          id: 'onetime-event',
-          type: 'ONE_TIME_BONUS' as const,
-          timestamp: new Date('2024-01-06T00:00:00Z'),
-          value: 500,
-          bonus: null,
-          accountAddress: '0x1234567890abcdef1234567890abcdef12345678',
-          updatedAt: new Date('2024-01-06T00:00:00Z'),
-          payload: null,
-        },
-      ];
-      const action = setPointsEvents(mixedEvents);
-
-      // Act
-      const state = rewardsReducer(initialState, action);
-
-      // Assert
-      expect(state.pointsEvents).toEqual(mixedEvents);
-      expect(state.pointsEvents).toHaveLength(6);
-      expect(state.pointsEvents?.[0]?.type).toBe('SWAP');
-      expect(state.pointsEvents?.[1]?.type).toBe('PERPS');
-      expect(state.pointsEvents?.[2]?.type).toBe('REFERRAL');
-      expect(state.pointsEvents?.[3]?.type).toBe('SIGN_UP_BONUS');
-      expect(state.pointsEvents?.[4]?.type).toBe('LOYALTY_BONUS');
-      expect(state.pointsEvents?.[5]?.type).toBe('ONE_TIME_BONUS');
-    });
-  });
 });