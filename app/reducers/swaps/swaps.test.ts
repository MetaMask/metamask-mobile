/* eslint-disable @typescript-eslint/ban-ts-comment */
import { cloneDeep } from 'lodash';
import Device from '../../util/device';
import { NetworkClientType } from '@metamask/network-controller';
// eslint-disable-next-line import/no-namespace
import * as tokensControllerSelectors from '../../selectors/tokensController';
import { NETWORKS_CHAIN_ID } from '../../constants/network';
import { FeatureFlags } from '@metamask/swaps-controller/dist/types';

// Type definitions for the swaps reducer
// Note: The reducer is written in JavaScript without proper TypeScript types,
// so we need to use type assertions in some places

interface SwapsAction {
  type: string | null;
  payload?: object | null;
}

interface SetLivenessPayload {
  chainId: string;
  featureFlags: FeatureFlags | null;
}

interface SetLivenessAction {
  type: typeof SWAPS_SET_LIVENESS;
  payload: SetLivenessPayload;
}

// Define a more flexible type for the swaps state that allows dynamic chain IDs
interface SwapsState {
  isLive: boolean;
  hasOnboarded: boolean;
  featureFlags?: {
    smart_transactions?: unknown;
    smartTransactions?: unknown;
  };
  '0x1': {
    isLive: boolean;
    featureFlags?: unknown;
  };
  [chainId: string]: unknown;
}

jest.mock('../../selectors/tokensController');
jest.mock('../../components/UI/Swaps/utils', () => ({
  allowedTestnetChainIds: ['0xaa36a7'], // Sepolia testnet
}));
jest.mock('@metamask/swaps-controller/dist/constants', () => ({
  CHAIN_ID_TO_NAME_MAP: {
    '0x1': 'ethereum',
    '0x38': 'bsc',
    '0x89': 'polygon',
    '0xaa36a7': 'sepolia',
  },
}));

import reducer, {
  initialState,
  SWAPS_SET_LIVENESS,
  SWAPS_SET_HAS_ONBOARDED,
  swapsSmartTxFlagEnabled,
  swapsTokensObjectSelector,
  swapsTokensMultiChainObjectSelector,
  selectSwapsChainFeatureFlags,
  getFeatureFlagChainId,
} from './index';

const emptyAction: SwapsAction = { type: null };

const DEFAULT_FEATURE_FLAGS = {
  ethereum: {
    mobile_active: true,
    extension_active: true,
    fallback_to_v1: false,
    fallbackToV1: false,
    mobileActive: true,
    extensionActive: true,
    mobileActiveIOS: true,
    mobileActiveAndroid: true,
    smartTransactions: {
      expectedDeadline: 45,
      maxDeadline: 150,
      returnTxHashAsap: false,
    },
  },
  bsc: {
    mobile_active: true,
    extension_active: true,
    fallback_to_v1: false,
    fallbackToV1: false,
    mobileActive: true,
    extensionActive: true,
    mobileActiveIOS: true,
    mobileActiveAndroid: true,
    smartTransactions: {
      expectedDeadline: 45,
      maxDeadline: 150,
      returnTxHashAsap: false,
    },
  },
  smart_transactions: {
    mobile_active: false,
    extension_active: true,
  },
  smartTransactions: {
    mobileActive: false,
    extensionActive: true,
    mobileActiveIOS: false,
    mobileActiveAndroid: false,
  },
} as unknown as FeatureFlags;

describe('swaps reducer', () => {
  const withGlobalDev = (devValue: boolean, testFn: () => void) => {
    const originalDev = (global as { __DEV__?: boolean }).__DEV__;
    (global as { __DEV__?: boolean }).__DEV__ = devValue;
    try {
      testFn();
    } finally {
      (global as { __DEV__?: boolean }).__DEV__ = originalDev;
    }
  };

  it('should return initial state', () => {
    const state = reducer(undefined, emptyAction);
    expect(state).toEqual(initialState);
  });

  describe('liveness', () => {
    it('should set isLive to true for iOS when flag is true', () => {
      Device.isIos = jest.fn().mockReturnValue(true);
      Device.isAndroid = jest.fn().mockReturnValue(false);

      const initalState = reducer(undefined, emptyAction);
      const action: SetLivenessAction = {
        type: SWAPS_SET_LIVENESS,
        payload: {
          featureFlags: DEFAULT_FEATURE_FLAGS,
          chainId: '0x1',
        },
      };
      // Note: Using 'as any' because the reducer is JavaScript without proper types
      // eslint-disable-next-line @typescript-eslint/no-explicit-any
      const liveState = reducer(initalState as any, action) as SwapsState;
      expect(liveState['0x1'].isLive).toBe(true);
    });
    it('should set isLive to false for iOS when flag is false', () => {
      Device.isIos = jest.fn().mockReturnValue(true);
      Device.isAndroid = jest.fn().mockReturnValue(false);

      const initalState = reducer(undefined, emptyAction);
      const featureFlags = cloneDeep(DEFAULT_FEATURE_FLAGS);
      featureFlags.ethereum = {
        mobile_active: false,
        extension_active: true,
        fallback_to_v1: false,
        fallbackToV1: false,
        mobileActive: false,
        extensionActive: true,
        mobileActiveIOS: false,
        mobileActiveAndroid: true,
        smartTransactions: {
          expectedDeadline: 45,
          maxDeadline: 150,
          returnTxHashAsap: false,
        },
      };

      const action: SetLivenessAction = {
        type: SWAPS_SET_LIVENESS,
        payload: {
          featureFlags,
          chainId: '0x1',
        },
      };
      // eslint-disable-next-line @typescript-eslint/no-explicit-any
      const liveState = reducer(initalState as any, action) as SwapsState;
      expect(liveState['0x1'].isLive).toBe(false);
    });
    it('should set isLive to true for Android when flag is true', () => {
      Device.isIos = jest.fn().mockReturnValue(false);
      Device.isAndroid = jest.fn().mockReturnValue(true);

      const initalState = reducer(undefined, emptyAction);
      const featureFlags = cloneDeep(DEFAULT_FEATURE_FLAGS);
      featureFlags.ethereum = {
        mobile_active: true,
        extension_active: true,
        fallback_to_v1: false,
        fallbackToV1: false,
        mobileActive: true,
        extensionActive: true,
        mobileActiveIOS: true,
        mobileActiveAndroid: true,
        smartTransactions: {
          expectedDeadline: 45,
          maxDeadline: 150,
          returnTxHashAsap: false,
        },
      };

      const action: SetLivenessAction = {
        type: SWAPS_SET_LIVENESS,
        payload: {
          featureFlags,
          chainId: '0x1',
        },
      };
      // eslint-disable-next-line @typescript-eslint/no-explicit-any
      const liveState = reducer(initalState as any, action) as SwapsState;
      expect(liveState['0x1'].isLive).toBe(true);
    });
    it('should set isLive to false for Android when flag is false', () => {
      Device.isIos = jest.fn().mockReturnValue(false);
      Device.isAndroid = jest.fn().mockReturnValue(true);

      const initalState = reducer(undefined, emptyAction);
      const featureFlags = cloneDeep(DEFAULT_FEATURE_FLAGS);
      featureFlags.ethereum = {
        mobile_active: false,
        extension_active: true,
        fallback_to_v1: false,
        fallbackToV1: false,
        mobileActive: false,
        extensionActive: true,
        mobileActiveIOS: false,
        mobileActiveAndroid: false,
        smartTransactions: {
          expectedDeadline: 45,
          maxDeadline: 150,
          returnTxHashAsap: false,
        },
      };

      const action: SetLivenessAction = {
        type: SWAPS_SET_LIVENESS,
        payload: {
          featureFlags,
          chainId: '0x1',
        },
      };
      // eslint-disable-next-line @typescript-eslint/no-explicit-any
      const liveState = reducer(initalState as any, action) as SwapsState;
      expect(liveState['0x1'].isLive).toBe(false);
    });

    it('should handle missing feature flags by setting isLive to false', () => {
      const initalState = reducer(undefined, emptyAction);
      const action: SetLivenessAction = {
        type: SWAPS_SET_LIVENESS,
        payload: {
          featureFlags: null,
          chainId: '0x1',
        },
      };
      // eslint-disable-next-line @typescript-eslint/no-explicit-any
      const liveState = reducer(initalState as any, action) as SwapsState;
      expect(liveState['0x1'].isLive).toBe(false);
      expect(liveState['0x1'].featureFlags).toBeUndefined();
      expect(liveState.featureFlags).toBeUndefined();
    });

    it('should set global smart transactions feature flags', () => {
      const initalState = reducer(undefined, emptyAction);
      const action: SetLivenessAction = {
        type: SWAPS_SET_LIVENESS,
        payload: {
          featureFlags: DEFAULT_FEATURE_FLAGS,
          chainId: '0x1',
        },
      };
      // eslint-disable-next-line @typescript-eslint/no-explicit-any
      const liveState = reducer(initalState as any, action) as SwapsState;
      expect(liveState.featureFlags).toEqual({
        smart_transactions: DEFAULT_FEATURE_FLAGS.smart_transactions,
        smartTransactions: DEFAULT_FEATURE_FLAGS.smartTransactions,
      });
    });

    it('should handle multiple chains from feature flags', () => {
      const initalState = reducer(undefined, emptyAction);
      const action: SetLivenessAction = {
        type: SWAPS_SET_LIVENESS,
        payload: {
          featureFlags: DEFAULT_FEATURE_FLAGS,
          chainId: '0x1',
        },
      };
      // eslint-disable-next-line @typescript-eslint/no-explicit-any
      const liveState = reducer(initalState as any, action) as SwapsState;

      // Should set flags for ethereum (0x1)
<<<<<<< HEAD
      expect(liveState['0x1'].featureFlags).toEqual(DEFAULT_FEATURE_FLAGS.ethereum);
      // Should set flags for bsc (0x38)
      expect((liveState['0x38'] as { featureFlags?: unknown }).featureFlags).toEqual(DEFAULT_FEATURE_FLAGS.bsc);
=======
      expect(liveState['0x1'].featureFlags).toEqual(
        DEFAULT_FEATURE_FLAGS.ethereum,
      );
      // Should set flags for bsc (0x38)
      expect(
        (liveState['0x38'] as { featureFlags?: unknown }).featureFlags,
      ).toEqual(DEFAULT_FEATURE_FLAGS.bsc);
>>>>>>> 05d3e30f
    });

    it('should handle testnet chain IDs in dev mode', () => {
      withGlobalDev(true, () => {
        const initalState = reducer(undefined, emptyAction);
        const action: SetLivenessAction = {
          type: SWAPS_SET_LIVENESS,
          payload: {
            featureFlags: DEFAULT_FEATURE_FLAGS,
            chainId: '0xaa36a7', // Sepolia testnet
          },
        };
        // eslint-disable-next-line @typescript-eslint/no-explicit-any
        const liveState = reducer(initalState as any, action) as SwapsState;

        // Should use mainnet feature flags for testnet
<<<<<<< HEAD
        expect(liveState['0x1'].featureFlags).toEqual(DEFAULT_FEATURE_FLAGS.ethereum);
        // Should also set the testnet chain with mainnet flags
        expect((liveState['0xaa36a7'] as { featureFlags?: unknown }).featureFlags).toEqual(DEFAULT_FEATURE_FLAGS.ethereum);
=======
        expect(liveState['0x1'].featureFlags).toEqual(
          DEFAULT_FEATURE_FLAGS.ethereum,
        );
        // Should also set the testnet chain with mainnet flags
        expect(
          (liveState['0xaa36a7'] as { featureFlags?: unknown }).featureFlags,
        ).toEqual(DEFAULT_FEATURE_FLAGS.ethereum);
>>>>>>> 05d3e30f
      });
    });

    it('should preserve existing state when updating feature flags', () => {
      const existingState = {
        ...initialState,
        '0x1': {
          isLive: true,
          featureFlags: { oldFlag: true },
          someOtherProperty: 'value',
        },
      };

      const action: SetLivenessAction = {
        type: SWAPS_SET_LIVENESS,
        payload: {
          featureFlags: DEFAULT_FEATURE_FLAGS,
          chainId: '0x1',
        },
      };
      // eslint-disable-next-line @typescript-eslint/no-explicit-any
      const newState = reducer(existingState as any, action) as SwapsState;

      // Should update feature flags but preserve other properties
<<<<<<< HEAD
      expect(newState['0x1'].featureFlags).toEqual(DEFAULT_FEATURE_FLAGS.ethereum);
      expect((newState['0x1'] as { someOtherProperty?: string }).someOtherProperty).toBe('value');
=======
      expect(newState['0x1'].featureFlags).toEqual(
        DEFAULT_FEATURE_FLAGS.ethereum,
      );
      expect(
        (newState['0x1'] as { someOtherProperty?: string }).someOtherProperty,
      ).toBe('value');
>>>>>>> 05d3e30f
    });

    it('should skip chains without valid chain IDs in name mapping', () => {
      const featureFlagsWithInvalidChain = {
        ...DEFAULT_FEATURE_FLAGS,
        invalidChain: {
          mobileActive: true,
        },
      } as unknown as FeatureFlags;

      const initalState = reducer(undefined, emptyAction);
      const action: SetLivenessAction = {
        type: SWAPS_SET_LIVENESS,
        payload: {
          featureFlags: featureFlagsWithInvalidChain,
          chainId: '0x1',
        },
      };
      // eslint-disable-next-line @typescript-eslint/no-explicit-any
      const liveState = reducer(initalState as any, action) as SwapsState;

      // Should process valid chains
<<<<<<< HEAD
      expect(liveState['0x1'].featureFlags).toEqual(DEFAULT_FEATURE_FLAGS.ethereum);
      // Should not create entry for invalid chain
      expect((liveState as Record<string, unknown>).invalidChain).toBeUndefined();
=======
      expect(liveState['0x1'].featureFlags).toEqual(
        DEFAULT_FEATURE_FLAGS.ethereum,
      );
      // Should not create entry for invalid chain
      expect(
        (liveState as Record<string, unknown>).invalidChain,
      ).toBeUndefined();
>>>>>>> 05d3e30f
    });

    it('should skip non-object feature flag values', () => {
      const featureFlagsWithNonObject = {
        ...DEFAULT_FEATURE_FLAGS,
        ethereum: 'not-an-object', // Invalid value
      } as unknown as FeatureFlags;

      const initalState = reducer(undefined, emptyAction);
      const action: SetLivenessAction = {
        type: SWAPS_SET_LIVENESS,
        payload: {
          featureFlags: featureFlagsWithNonObject,
          chainId: '0x1',
        },
      };
      // eslint-disable-next-line @typescript-eslint/no-explicit-any
      const liveState = reducer(initalState as any, action) as SwapsState;

      // Should skip the invalid ethereum entry
      expect(liveState['0x1'].featureFlags).toBeUndefined();
    });
  });

  describe('getFeatureFlagChainId', () => {
    it('should return mainnet chain ID for testnets in dev mode', () => {
      withGlobalDev(true, () => {
        const result = getFeatureFlagChainId('0xaa36a7'); // Sepolia
        expect(result).toBe(NETWORKS_CHAIN_ID.MAINNET);
      });
    });

    it('should return original chain ID for non-testnets', () => {
      withGlobalDev(true, () => {
        const result = getFeatureFlagChainId('0x38'); // BSC
        expect(result).toBe('0x38');
      });
    });

    it('should return original chain ID when not in dev mode', () => {
      withGlobalDev(false, () => {
        const result = getFeatureFlagChainId('0xaa36a7'); // Sepolia
        expect(result).toBe('0xaa36a7');
      });
    });
  });

  describe('swapsSmartTxFlagEnabled', () => {
    it('should return true if smart transactions are enabled', () => {
      const rootState = {
        engine: {
          backgroundState: {
            NetworkController: {
              getNetworkClientById: () => ({
                // eslint-disable-next-line @typescript-eslint/ban-ts-comment
                // @ts-ignore
                configuration: {
                  rpcUrl: 'https://mainnet.infura.io/v3',
                  chainId: '0x1',
                  ticker: 'ETH',
                  type: NetworkClientType.Custom,
                },
              }),
              networkConfigurations: {
                mainnet: {
                  id: 'mainnet',
                  rpcUrl: 'https://mainnet.infura.io/v3',
                  chainId: '0x1',
                  ticker: 'ETH',
                  nickname: 'Ethereum mainnet',
                  rpcPrefs: {
                    blockExplorerUrl: 'https://etherscan.com',
                  },
                },
              },
              selectedNetworkClientId: 'mainnet',
              networksMetadata: {},
            },
          },
        },
        swaps: cloneDeep(initialState),
      };

      rootState.swaps = {
        featureFlags: {
          smart_transactions: {
            mobile_active: true,
            extension_active: true,
          },
          smartTransactions: {
            mobileActive: true,
            extensionActive: true,
            mobileActiveIOS: true,
            mobileActiveAndroid: true,
          },
        },
        '0x1': {
          featureFlags: {
            smartTransactions: {
              expectedDeadline: 45,
              maxDeadline: 150,
              mobileReturnTxHashAsap: false,
            },
          },
        },
      } as unknown as typeof rootState.swaps;

      const enabled = swapsSmartTxFlagEnabled(rootState);
      expect(enabled).toEqual(true);
    });

    it('should return false if smart transactions flags are disabled', () => {
      const rootState = {
        engine: {
          backgroundState: {
            NetworkController: {
              selectedNetworkClientId: 'mainnet',
              networksMetadata: {},
              networkConfigurations: {
                mainnet: {
                  id: 'mainnet',
                  rpcUrl: 'https://mainnet.infura.io/v3',
                  chainId: '0x36bbbe6d',
                  ticker: 'ETH',
                  nickname: 'Sepolia network',
                  rpcPrefs: {
                    blockExplorerUrl: 'https://etherscan.com',
                  },
                },
              },
            },
          },
        },
        swaps: cloneDeep(initialState),
      };

      rootState.swaps = {
        featureFlags: {
          smart_transactions: {
            mobile_active: false,
            extension_active: true,
          },
          smartTransactions: {
            mobileActive: false,
            extensionActive: true,
            mobileActiveIOS: false,
            mobileActiveAndroid: false,
          },
        },
        '0x1': {
          featureFlags: {
            smartTransactions: {
              expectedDeadline: 45,
              maxDeadline: 150,
              mobileReturnTxHashAsap: false,
            },
          },
        },
      } as unknown as typeof rootState.swaps;

      const enabled = swapsSmartTxFlagEnabled(rootState);
      expect(enabled).toEqual(false);
    });

    it('should return false if smart transactions flags are undefined', () => {
      const rootState = {
        engine: {
          backgroundState: {
            NetworkController: {
              selectedNetworkClientId: 'mainnet',
              networksMetadata: {},
              networkConfigurations: {
                mainnet: {
                  id: 'mainnet',
                  rpcUrl: 'https://mainnet.infura.io/v3',
                  chainId: '0x36bbbe6d',
                  ticker: 'ETH',
                  nickname: 'Sepolia network',
                  rpcPrefs: {
                    blockExplorerUrl: 'https://etherscan.com',
                  },
                },
              },
            },
          },
        },
        swaps: initialState,
      };

      const enabled = swapsSmartTxFlagEnabled(rootState);
      expect(enabled).toEqual(false);
    });
  });

  describe('selectSwapsChainFeatureFlags', () => {
    const createTestState = ({
      selectedChainId = '0x1',
      globalFeatureFlags = {},
      chainFeatureFlags = {},
    } = {}) => ({
      engine: {
        backgroundState: {
          NetworkController: {
            selectedNetworkClientId: 'mainnet',
            networkConfigurations: {
              mainnet: {
                id: 'mainnet',
                chainId: selectedChainId,
              },
            },
            getNetworkClientById: () => ({
              configuration: {
                chainId: selectedChainId,
              },
            }),
          },
        },
      },
      swaps: {
        featureFlags: globalFeatureFlags,
        ...Object.entries(chainFeatureFlags).reduce(
          (acc, [chainId, flags]) => ({
            ...acc,
            [chainId]: { featureFlags: flags },
          }),
          {},
        ),
      },
    });

    it('should return chain feature flags with merged smartTransactions from global flags', () => {
      const globalFlags = {
        smartTransactions: {
          mobileActive: true,
          extensionActive: true,
          globalSetting: true,
        },
      };

      const chainFlags = {
        '0x1': {
          fallbackToV1: false,
          mobileActive: true,
          smartTransactions: {
            chainSpecificSetting: true,
          },
        },
      };

      const rootState = createTestState({
        globalFeatureFlags: globalFlags,
        chainFeatureFlags: chainFlags,
      });

      const result = selectSwapsChainFeatureFlags(rootState);
      expect(result).toEqual({
        fallbackToV1: false,
        mobileActive: true,
        smartTransactions: {
          chainSpecificSetting: true,
          globalSetting: true,
          mobileActive: true,
          extensionActive: true,
        },
      });
    });

    it('should use provided transactionChainId instead of current chainId', () => {
      const rootState = createTestState({
        globalFeatureFlags: {
          smartTransactions: {
            globalSetting: true,
          },
        },
        chainFeatureFlags: {
          '0x1': {
            mainnetFlag: true,
          },
          '0x5': {
            goerliFlag: true,
            smartTransactions: {
              goerliSetting: true,
            },
          },
        },
      });

      const chainFlags = selectSwapsChainFeatureFlags(rootState, '0x5');
      expect(chainFlags).toEqual({
        goerliFlag: true,
        smartTransactions: {
          goerliSetting: true,
          globalSetting: true,
        },
      });
    });

    it('should handle missing feature flags gracefully', () => {
      const rootState = createTestState({
        globalFeatureFlags: {
          smartTransactions: {
            globalSetting: true,
          },
        },
        chainFeatureFlags: {
          '0x1': {}, // Empty feature flags
        },
      });

      const chainFlags = selectSwapsChainFeatureFlags(rootState);
      expect(chainFlags).toEqual({
        smartTransactions: {
          globalSetting: true,
        },
      });
    });

    it('should return empty object when no chain entry exists', () => {
      const rootState = createTestState({
        selectedChainId: '0x89', // Chain ID not in swaps state
        globalFeatureFlags: {
          smartTransactions: {
            globalSetting: true,
          },
        },
        // No chain feature flags for 0x89
      });

      const chainFlags = selectSwapsChainFeatureFlags(rootState);
      expect(chainFlags).toEqual({
        smartTransactions: {
          globalSetting: true,
        },
      });
    });
  });

  describe('swapsTokensObjectSelector', () => {
    it('should return a object that returns an object combining TokensController and SwapsController tokens where each key is an address and each value is undefined', () => {
      jest.spyOn(tokensControllerSelectors, 'selectTokens').mockReturnValue([
        {
          address: '0x0000000000000000000000000000000000000010',
          symbol: 'TOKEN1',
          decimals: 1,
          aggregators: [],
        },
        {
          address: '0x0000000000000000000000000000000000000011',
          symbol: 'TOKEN2',
          decimals: 2,
          aggregators: [],
        },
      ]);
      const state = {
        engine: {
          backgroundState: {
            SwapsController: {
              tokens: [
                {
                  address: '0x0000000000000000000000000000000000000000',
                  symbol: 'SWAPS-TOKEN1',
                  decimals: 1,
                  occurrences: 10,
                  iconUrl: 'https://some.token.icon.url/1',
                },
                {
                  address: '0x0000000000000000000000000000000000000001',
                  symbol: 'SWAPS-TOKEN2',
                  decimals: 2,
                  occurrences: 20,
                  iconUrl: 'https://some.token.icon.url/2',
                },
              ],
            },
          },
        },
      };
      expect(swapsTokensObjectSelector(state)).toStrictEqual({
        '0x0000000000000000000000000000000000000000': undefined,
        '0x0000000000000000000000000000000000000001': undefined,
        '0x0000000000000000000000000000000000000010': undefined,
        '0x0000000000000000000000000000000000000011': undefined,
      });
    });

    it('should return an empty object if there are no Swaps tokens or user tokens', () => {
      jest.spyOn(tokensControllerSelectors, 'selectTokens').mockReturnValue([]);
      const state = {
        engine: {
          backgroundState: {
            SwapsController: {
              tokens: [],
            },
          },
        },
      };
      expect(swapsTokensObjectSelector(state)).toStrictEqual({});
    });
  });

  describe('swapsTokensMultiChainObjectSelector', () => {
    beforeEach(() => {
      jest.clearAllMocks();
    });

    it('returns combined tokens from all sources', () => {
      // Given tokens exist in SwapsController and across multiple chains
      jest.spyOn(tokensControllerSelectors, 'selectAllTokens').mockReturnValue({
        '0x1': {
          '0xUserAddress123': [
            {
              address: '0x0000000000000000000000000000000000000010',
              symbol: 'USER-TOKEN1',
              decimals: 18,
              hasBalanceError: false,
              image: 'user1.png',
            },
            {
              address: '0x0000000000000000000000000000000000000011',
              symbol: 'USER-TOKEN2',
              decimals: 6,
              hasBalanceError: false,
              image: 'user2.png',
            },
          ],
        },
        '0x89': {
          '0xUserAddress123': [
            {
              address: '0x0000000000000000000000000000000000000012',
              symbol: 'POLYGON-TOKEN',
              decimals: 18,
              hasBalanceError: false,
              image: 'polygon.png',
            },
          ],
        },
      });

      const mockState = {
        engine: {
          backgroundState: {
            SwapsController: {
              tokens: [
                {
                  address: '0x0000000000000000000000000000000000000020',
                  symbol: 'SWAPS-TOKEN1',
                  decimals: 18,
                  occurrences: 5,
                  iconUrl: 'https://swaps1.url',
                },
                {
                  address: '0x0000000000000000000000000000000000000021',
                  symbol: 'SWAPS-TOKEN2',
                  decimals: 6,
                  occurrences: 3,
                  iconUrl: 'https://swaps2.url',
                },
              ],
            },
            AccountsController: {
              internalAccounts: {
                selectedAccount: 'account-1',
                accounts: {
                  'account-1': {
                    address: '0xUserAddress123',
                  },
                },
              },
            },
          },
        },
      };

      // When the selector is called
      const result = swapsTokensMultiChainObjectSelector(mockState);

      // Then it returns all unique token addresses with undefined values
      expect(result).toStrictEqual({
        '0x0000000000000000000000000000000000000020': undefined,
        '0x0000000000000000000000000000000000000021': undefined,
        '0x0000000000000000000000000000000000000010': undefined,
        '0x0000000000000000000000000000000000000011': undefined,
        '0x0000000000000000000000000000000000000012': undefined,
      });
    });

    it('returns user tokens when SwapsController is empty', () => {
      // Given no SwapsController tokens exist
      jest.spyOn(tokensControllerSelectors, 'selectAllTokens').mockReturnValue({
        '0x1': {
          '0xUserAddress123': [
            {
              address: '0x0000000000000000000000000000000000000030',
              symbol: 'ONLY-USER-TOKEN',
              decimals: 18,
              hasBalanceError: false,
              image: 'onlyuser.png',
            },
          ],
        },
      });

      const mockState = {
        engine: {
          backgroundState: {
            SwapsController: {
              tokens: [], // Empty SwapsController tokens
            },
            AccountsController: {
              internalAccounts: {
                selectedAccount: 'account-1',
                accounts: {
                  'account-1': {
                    address: '0xUserAddress123',
                  },
                },
              },
            },
          },
        },
      };

      // When the selector is called
      const result = swapsTokensMultiChainObjectSelector(mockState);

      // Then it returns only the user tokens
      expect(result).toStrictEqual({
        '0x0000000000000000000000000000000000000030': undefined,
      });
    });

    it('returns SwapsController tokens when user tokens are empty', () => {
      // Given no user tokens exist across chains
      jest
        .spyOn(tokensControllerSelectors, 'selectAllTokens')
        .mockReturnValue({});

      const mockState = {
        engine: {
          backgroundState: {
            SwapsController: {
              tokens: [
                {
                  address: '0x0000000000000000000000000000000000000040',
                  symbol: 'ONLY-SWAPS-TOKEN',
                  decimals: 18,
                  occurrences: 1,
                  iconUrl: 'https://onlyswaps.url',
                },
              ],
            },
            AccountsController: {
              internalAccounts: {
                selectedAccount: 'account-1',
                accounts: {
                  'account-1': {
                    address: '0xUserAddress123',
                  },
                },
              },
            },
          },
        },
      };

      // When the selector is called
      const result = swapsTokensMultiChainObjectSelector(mockState);

      // Then it returns only the SwapsController tokens
      expect(result).toStrictEqual({
        '0x0000000000000000000000000000000000000040': undefined,
      });
    });

    it('removes duplicate tokens when same address exists in both sources', () => {
      // Given the same token address exists in both SwapsController and user tokens
      jest.spyOn(tokensControllerSelectors, 'selectAllTokens').mockReturnValue({
        '0x1': {
          '0xUserAddress123': [
            {
              address: '0x0000000000000000000000000000000000000050',
              symbol: 'USER-VERSION',
              decimals: 18,
              hasBalanceError: false,
              image: 'user.png',
            },
          ],
        },
      });

      const mockState = {
        engine: {
          backgroundState: {
            SwapsController: {
              tokens: [
                {
                  address: '0x0000000000000000000000000000000000000050', // Same address
                  symbol: 'SWAPS-VERSION',
                  decimals: 18,
                  occurrences: 10,
                  iconUrl: 'https://swaps.url',
                },
              ],
            },
            AccountsController: {
              internalAccounts: {
                selectedAccount: 'account-1',
                accounts: {
                  'account-1': {
                    address: '0xUserAddress123',
                  },
                },
              },
            },
          },
        },
      };

      // When the selector is called
      const result = swapsTokensMultiChainObjectSelector(mockState);

      // Then it returns only one entry for the duplicated address
      expect(result).toStrictEqual({
        '0x0000000000000000000000000000000000000050': undefined,
      });
      expect(Object.keys(result)).toHaveLength(1);
    });

    it('converts addresses to lowercase', () => {
      // Given addresses with mixed case formatting
      jest.spyOn(tokensControllerSelectors, 'selectAllTokens').mockReturnValue({
        '0x1': {
          '0xUserAddress123': [
            {
              address: '0X0000000000000000000000000000000000000060', // Uppercase
              symbol: 'UPPER-TOKEN',
              decimals: 18,
              hasBalanceError: false,
              image: 'upper.png',
            },
          ],
        },
      });

      const mockState = {
        engine: {
          backgroundState: {
            SwapsController: {
              tokens: [
                {
                  address: '0X0000000000000000000000000000000000000070', // Uppercase
                  symbol: 'SWAPS-UPPER',
                  decimals: 18,
                  occurrences: 1,
                },
              ],
            },
            AccountsController: {
              internalAccounts: {
                selectedAccount: 'account-1',
                accounts: {
                  'account-1': {
                    address: '0xUserAddress123',
                  },
                },
              },
            },
          },
        },
      };

      // When the selector is called
      const result = swapsTokensMultiChainObjectSelector(mockState);

      // Then addresses are normalized to lowercase
      expect(result).toStrictEqual({
        '0x0000000000000000000000000000000000000070': undefined,
        '0x0000000000000000000000000000000000000060': undefined,
      });
    });

    it('returns empty object when no tokens exist', () => {
      // Given no tokens exist in any source
      jest
        .spyOn(tokensControllerSelectors, 'selectAllTokens')
        .mockReturnValue({});

      const mockState = {
        engine: {
          backgroundState: {
            SwapsController: {
              tokens: [],
            },
            AccountsController: {
              internalAccounts: {
                selectedAccount: 'account-1',
                accounts: {
                  'account-1': {
                    address: '0xUserAddress123',
                  },
                },
              },
            },
          },
        },
      };

      // When the selector is called
      const result = swapsTokensMultiChainObjectSelector(mockState);

      // Then it returns an empty object
      expect(result).toStrictEqual({});
    });

    it('returns tokens from multiple blockchains', () => {
      // Given tokens exist across Ethereum, Polygon, and BSC
      jest.spyOn(tokensControllerSelectors, 'selectAllTokens').mockReturnValue({
        '0x1': {
          '0xUserAddress123': [
            {
              address: '0x0000000000000000000000000000000000000090',
              symbol: 'ETH-TOKEN',
              decimals: 18,
              hasBalanceError: false,
              image: 'eth.png',
            },
          ],
        },
        '0x89': {
          '0xUserAddress123': [
            {
              address: '0x0000000000000000000000000000000000000091',
              symbol: 'MATIC-TOKEN',
              decimals: 18,
              hasBalanceError: false,
              image: 'matic.png',
            },
          ],
        },
        '0x38': {
          '0xUserAddress123': [
            {
              address: '0x0000000000000000000000000000000000000092',
              symbol: 'BSC-TOKEN',
              decimals: 18,
              hasBalanceError: false,
              image: 'bsc.png',
            },
          ],
        },
      });

      const mockState = {
        engine: {
          backgroundState: {
            SwapsController: {
              tokens: [
                {
                  address: '0x0000000000000000000000000000000000000080',
                  symbol: 'SWAPS-TOKEN',
                  decimals: 18,
                  occurrences: 1,
                },
              ],
            },
            AccountsController: {
              internalAccounts: {
                selectedAccount: 'account-1',
                accounts: {
                  'account-1': {
                    address: '0xUserAddress123',
                  },
                },
              },
            },
          },
        },
      };

      // When the selector is called
      const result = swapsTokensMultiChainObjectSelector(mockState);

      // Then it returns tokens from all chains plus SwapsController
      expect(result).toStrictEqual({
        '0x0000000000000000000000000000000000000080': undefined, // SwapsController
        '0x0000000000000000000000000000000000000090': undefined, // Ethereum
        '0x0000000000000000000000000000000000000091': undefined, // Polygon
        '0x0000000000000000000000000000000000000092': undefined, // BSC
      });
      expect(Object.keys(result)).toHaveLength(4);
    });
  });

  it('should set has onboarded', () => {
    const initalState = reducer(undefined, emptyAction);
    // eslint-disable-next-line @typescript-eslint/no-explicit-any
    const notOnboardedState = reducer(initalState as any, {
      type: SWAPS_SET_HAS_ONBOARDED,
      payload: false,
    }) as SwapsState;
    expect(notOnboardedState.hasOnboarded).toBe(false);
    // eslint-disable-next-line @typescript-eslint/no-explicit-any
    const liveState = reducer(initalState as any, {
      type: SWAPS_SET_HAS_ONBOARDED,
      payload: true,
    }) as SwapsState;
    expect(liveState.hasOnboarded).toBe(true);
  });
});<|MERGE_RESOLUTION|>--- conflicted
+++ resolved
@@ -290,11 +290,6 @@
       const liveState = reducer(initalState as any, action) as SwapsState;
 
       // Should set flags for ethereum (0x1)
-<<<<<<< HEAD
-      expect(liveState['0x1'].featureFlags).toEqual(DEFAULT_FEATURE_FLAGS.ethereum);
-      // Should set flags for bsc (0x38)
-      expect((liveState['0x38'] as { featureFlags?: unknown }).featureFlags).toEqual(DEFAULT_FEATURE_FLAGS.bsc);
-=======
       expect(liveState['0x1'].featureFlags).toEqual(
         DEFAULT_FEATURE_FLAGS.ethereum,
       );
@@ -302,7 +297,6 @@
       expect(
         (liveState['0x38'] as { featureFlags?: unknown }).featureFlags,
       ).toEqual(DEFAULT_FEATURE_FLAGS.bsc);
->>>>>>> 05d3e30f
     });
 
     it('should handle testnet chain IDs in dev mode', () => {
@@ -319,11 +313,6 @@
         const liveState = reducer(initalState as any, action) as SwapsState;
 
         // Should use mainnet feature flags for testnet
-<<<<<<< HEAD
-        expect(liveState['0x1'].featureFlags).toEqual(DEFAULT_FEATURE_FLAGS.ethereum);
-        // Should also set the testnet chain with mainnet flags
-        expect((liveState['0xaa36a7'] as { featureFlags?: unknown }).featureFlags).toEqual(DEFAULT_FEATURE_FLAGS.ethereum);
-=======
         expect(liveState['0x1'].featureFlags).toEqual(
           DEFAULT_FEATURE_FLAGS.ethereum,
         );
@@ -331,7 +320,6 @@
         expect(
           (liveState['0xaa36a7'] as { featureFlags?: unknown }).featureFlags,
         ).toEqual(DEFAULT_FEATURE_FLAGS.ethereum);
->>>>>>> 05d3e30f
       });
     });
 
@@ -356,17 +344,12 @@
       const newState = reducer(existingState as any, action) as SwapsState;
 
       // Should update feature flags but preserve other properties
-<<<<<<< HEAD
-      expect(newState['0x1'].featureFlags).toEqual(DEFAULT_FEATURE_FLAGS.ethereum);
-      expect((newState['0x1'] as { someOtherProperty?: string }).someOtherProperty).toBe('value');
-=======
       expect(newState['0x1'].featureFlags).toEqual(
         DEFAULT_FEATURE_FLAGS.ethereum,
       );
       expect(
         (newState['0x1'] as { someOtherProperty?: string }).someOtherProperty,
       ).toBe('value');
->>>>>>> 05d3e30f
     });
 
     it('should skip chains without valid chain IDs in name mapping', () => {
@@ -389,11 +372,6 @@
       const liveState = reducer(initalState as any, action) as SwapsState;
 
       // Should process valid chains
-<<<<<<< HEAD
-      expect(liveState['0x1'].featureFlags).toEqual(DEFAULT_FEATURE_FLAGS.ethereum);
-      // Should not create entry for invalid chain
-      expect((liveState as Record<string, unknown>).invalidChain).toBeUndefined();
-=======
       expect(liveState['0x1'].featureFlags).toEqual(
         DEFAULT_FEATURE_FLAGS.ethereum,
       );
@@ -401,7 +379,6 @@
       expect(
         (liveState as Record<string, unknown>).invalidChain,
       ).toBeUndefined();
->>>>>>> 05d3e30f
     });
 
     it('should skip non-object feature flag values', () => {
