--- conflicted
+++ resolved
@@ -15,10 +15,7 @@
 import { selectSelectedInternalAccountAddress } from '../../selectors/accountsController';
 import { CHAIN_ID_TO_NAME_MAP } from '@metamask/swaps-controller/dist/constants';
 import { invert } from 'lodash';
-<<<<<<< HEAD
-=======
 import { createDeepEqualSelector } from '../../selectors/util';
->>>>>>> 05d3e30f
 
 // If we are in dev and on a testnet, just use mainnet feature flags,
 // since we don't have feature flags for testnets in the API
