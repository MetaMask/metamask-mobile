import { createSelector } from 'reselect';
import { isMainnetByChainId } from '../../util/networks';
import { safeToChecksumAddress, areAddressesEqual } from '../../util/address';
import { lte } from '../../util/lodash';
import {
  selectChainId,
  selectEvmChainId,
} from '../../selectors/networkController';
import {
  selectAllTokens,
  selectTokens,
} from '../../selectors/tokensController';
import { selectTokenList } from '../../selectors/tokenListController';
import { selectContractBalances } from '../../selectors/tokenBalancesController';
import { getChainFeatureFlags, getSwapsLiveness } from './utils';
import { allowedTestnetChainIds } from '../../components/UI/Swaps/utils';
import { NETWORKS_CHAIN_ID } from '../../constants/network';
import { selectSelectedInternalAccountAddress } from '../../selectors/accountsController';
import { CHAIN_ID_TO_NAME_MAP } from '@metamask/swaps-controller/dist/constants';
import { invert, omit } from 'lodash';
import { createDeepEqualSelector } from '../../selectors/util';
import { toHex } from '@metamask/controller-utils';
<<<<<<< HEAD
=======
import { SolScope } from '@metamask/keyring-api';
>>>>>>> 80584155

// If we are in dev and on a testnet, just use mainnet feature flags,
// since we don't have feature flags for testnets in the API
export const getFeatureFlagChainId = (chainId) =>
  typeof __DEV__ !== 'undefined' &&
  __DEV__ &&
  allowedTestnetChainIds.includes(chainId)
    ? NETWORKS_CHAIN_ID.MAINNET
    : chainId;

// * Constants
export const SWAPS_SET_LIVENESS = 'SWAPS_SET_LIVENESS';
export const SWAPS_SET_HAS_ONBOARDED = 'SWAPS_SET_HAS_ONBOARDED';
const MAX_TOKENS_WITH_BALANCE = 5;

// * Action Creator
export const setSwapsLiveness = (chainId, featureFlags) => ({
  type: SWAPS_SET_LIVENESS,
  payload: { chainId, featureFlags },
});
export const setSwapsHasOnboarded = (hasOnboarded) => ({
  type: SWAPS_SET_HAS_ONBOARDED,
  payload: hasOnboarded,
});

// * Functions

/**
 * Processes and normalizes a token by removing unwanted properties
 * and ensuring consistent data types
 */
function processToken(token) {
  if (!token) return null;
  const { hasBalanceError, image, ...tokenData } = token;
  return {
    occurrences: 0,
    ...tokenData,
    decimals: Number(tokenData.decimals),
    address: tokenData.address.toLowerCase(),
  };
}

/**
 * Combines tokens from multiple sources with deduplication
 * Maintains first-occurrence-wins behavior
 */
function combineTokens(tokenSources) {
  const tokenMap = new Map();

  for (const tokens of tokenSources) {
    if (!tokens) continue;

    for (const token of tokens) {
      const processedToken = processToken(token);
      if (processedToken && !tokenMap.has(processedToken.address)) {
        tokenMap.set(processedToken.address, processedToken);
      }
    }
  }

  return Array.from(tokenMap.values());
}

function addMetadata(chainId, tokens, tokenList) {
  if (!isMainnetByChainId(chainId)) {
    return tokens;
  }
  return tokens.map((token) => {
    const tokenMetadata = tokenList[safeToChecksumAddress(token.address)];
    if (tokenMetadata) {
      return { ...token, name: tokenMetadata.name };
    }

    return token;
  });
}

// * Selectors
const chainIdSelector = selectEvmChainId;
const swapsStateSelector = (state) => state.swaps;
/**
 * Returns the swaps liveness state
 */

export const swapsLivenessSelector = createSelector(
  swapsStateSelector,
  chainIdSelector,
  (swapsState, chainId) => swapsState[chainId]?.isLive || false,
);

export const swapsLivenessMultichainSelector = createSelector(
  [
    swapsStateSelector,
    (state, chainId) =>
      chainId !== undefined ? chainId : selectChainId(state),
  ],
  (swapsState, chainId) => {
    ///: BEGIN:ONLY_INCLUDE_IF(keyring-snaps)
    if (chainId === SolScope.Mainnet) {
      return true;
    }
    ///: END:ONLY_INCLUDE_IF(keyring-snaps)

    return swapsState?.[chainId]?.isLive || false;
  },
);

/**
 * Returns if smart transactions are enabled in feature flags
 */
export const swapsSmartTxFlagEnabled = createSelector(
  swapsStateSelector,
  (swapsState) => {
    const globalFlags = swapsState.featureFlags;
    const isEnabled = Boolean(globalFlags?.smartTransactions?.mobileActive);
    return isEnabled;
  },
);

/**
 * Returns the swaps feature flags
 */
export const selectSwapsChainFeatureFlags = createSelector(
  swapsStateSelector,
  (_state, transactionChainId) =>
    transactionChainId || selectEvmChainId(_state),
  (swapsState, chainId) => ({
    ...(swapsState[chainId]?.featureFlags || {}),
    smartTransactions: {
      ...(swapsState[chainId]?.featureFlags?.smartTransactions || {}),
      ...(swapsState.featureFlags?.smartTransactions || {}),
    },
  }),
);

/**
 * Returns the swaps onboarded state
 */

export const swapsHasOnboardedSelector = createSelector(
  swapsStateSelector,
  (swapsState) => swapsState.hasOnboarded,
);

const selectSwapsControllerState = (state) =>
  state.engine.backgroundState.SwapsController;

/**
 * Returns the swaps tokens from the state
 */
export const swapsControllerTokens = (state) =>
  state.engine.backgroundState.SwapsController.tokens;

export const selectSwapsApprovalTransaction = createSelector(
  selectSwapsControllerState,
  (swapsControllerState) => swapsControllerState.approvalTransaction,
);
export const selectSwapsQuoteValues = createSelector(
  selectSwapsControllerState,
  (swapsControllerState) => swapsControllerState.quoteValues,
);
export const selectSwapsQuotes = createSelector(
  selectSwapsControllerState,
  (swapsControllerState) => swapsControllerState.quotes,
);
export const selectSwapsAggregatorMetadata = createSelector(
  selectSwapsControllerState,
  (swapsControllerState) => swapsControllerState.aggregatorMetadata,
);
export const selectSwapsError = createSelector(
  selectSwapsControllerState,
  (swapsControllerState) => swapsControllerState.error,
);
export const selectSwapsQuoteRefreshSeconds = createSelector(
  selectSwapsControllerState,
  (swapsControllerState) => swapsControllerState.quoteRefreshSeconds,
);
export const selectSwapsUsedGasEstimate = createSelector(
  selectSwapsControllerState,
  (swapsControllerState) => swapsControllerState.usedGasEstimate,
);
export const selectSwapsUsedCustomGas = createSelector(
  selectSwapsControllerState,
  (swapsControllerState) => swapsControllerState.usedCustomGas,
);
export const selectSwapsTopAggId = createSelector(
  selectSwapsControllerState,
  (swapsControllerState) => swapsControllerState.topAggId,
);
export const selectSwapsPollingCyclesLeft = createSelector(
  selectSwapsControllerState,
  (swapsControllerState) => swapsControllerState.pollingCyclesLeft,
);
export const selectSwapsQuotesLastFetched = createSelector(
  selectSwapsControllerState,
  (swapsControllerState) => swapsControllerState.quotesLastFetched,
);
export const selectSwapsIsInPolling = createSelector(
  selectSwapsControllerState,
  (swapsControllerState) => swapsControllerState.isInPolling,
);

const swapsControllerAndUserTokens = createSelector(
  swapsControllerTokens,
  selectTokens,
  (swapsTokens, tokens) => combineTokens([swapsTokens, tokens]),
);

const swapsControllerAndUserTokensMultichain = createDeepEqualSelector(
  swapsControllerTokens,
  selectAllTokens,
  selectSelectedInternalAccountAddress,
  (swapsTokens, allTokens, currentUserAddress) => {
    // Flatten user tokens from all chains
    const userTokensFlat = [];
    if (allTokens && currentUserAddress) {
      for (const chainId in allTokens) {
        const chainTokens = allTokens[chainId];
        if (!chainTokens || !chainTokens[currentUserAddress]) continue;

        const userTokensForChain = chainTokens[currentUserAddress];
        if (Array.isArray(userTokensForChain)) {
          userTokensFlat.push(...userTokensForChain);
        }
      }
    }

    return combineTokens([swapsTokens, userTokensFlat]);
  },
);

export const swapsTokensSelector = createSelector(
  chainIdSelector,
  swapsControllerAndUserTokens,
  selectTokenList,
  (chainId, tokens, tokenList) => {
    if (!tokens) {
      return [];
    }

    return addMetadata(chainId, tokens, tokenList);
  },
);

export const topAssets = createSelector(
  selectSwapsControllerState,
  (swapsControllerState) => swapsControllerState.topAssets,
);

export const selectChainCache = createSelector(
  selectSwapsControllerState,
  (swapsControllerState) => swapsControllerState.chainCache,
);

/**
 * Returns a memoized object that only has the addesses of the tokens as keys
 * and undefined as value. Useful to check if a token is supported by swaps.
 */
export const swapsTokensObjectSelector = createSelector(
  swapsControllerAndUserTokens,
  (tokens) => {
    if (!tokens || tokens.length === 0) {
      return {};
    }

    const result = {};
    for (const token of tokens) {
      result[token.address] = undefined;
    }
    return result;
  },
);

/**
 * Returns a memoized object that only has the addresses cross chains of the tokens as keys
 * and undefined as value. Useful to check if a token is supported by swaps.
 */
export const swapsTokensMultiChainObjectSelector = createSelector(
  swapsControllerAndUserTokensMultichain,
  (tokens) => {
    if (!tokens || tokens.length === 0) {
      return {};
    }

    const result = {};
    for (const token of tokens) {
      result[token.address] = undefined;
    }
    return result;
  },
);

/**
 * Returns an array of tokens to display by default on the selector modal
 * based on the current account's balances.
 */
export const swapsTokensWithBalanceSelector = createSelector(
  chainIdSelector,
  swapsControllerAndUserTokens,
  selectTokenList,
  selectContractBalances,
  (chainId, tokens, tokenList, balances) => {
    if (!tokens) {
      return [];
    }
    const baseTokens = tokens;
    const tokensAddressesWithBalance = Object.entries(balances)
      .filter(([, balance]) => balance !== 0)
      .sort(([, balanceA], [, balanceB]) => (lte(balanceB, balanceA) ? -1 : 1))
      .map(([address]) => address.toLowerCase());
    const tokensWithBalance = [];
    const originalTokens = [];

    for (let i = 0; i < baseTokens.length; i++) {
      if (tokensAddressesWithBalance.includes(baseTokens[i].address)) {
        tokensWithBalance.push(baseTokens[i]);
      } else {
        originalTokens.push(baseTokens[i]);
      }

      if (
        tokensWithBalance.length === tokensAddressesWithBalance.length &&
        tokensWithBalance.length + originalTokens.length >=
          MAX_TOKENS_WITH_BALANCE
      ) {
        break;
      }
    }

    const result = [...tokensWithBalance, ...originalTokens].slice(
      0,
      Math.max(tokensWithBalance.length, MAX_TOKENS_WITH_BALANCE),
    );
    return addMetadata(chainId, result, tokenList);
  },
);

/**
 * Returns an array of tokens to display by default on the selector modal
 * based on the current account's balances.
 */
export const swapsTopAssetsSelector = createSelector(
  chainIdSelector,
  swapsControllerAndUserTokens,
  selectTokenList,
  topAssets,
  (chainId, tokens, tokenList, topAssets) => {
    if (!topAssets || !tokens) {
      return [];
    }
    const result = topAssets
      .map(({ address }) =>
        tokens?.find((token) => areAddressesEqual(token.address, address)),
      )
      .filter(Boolean);
    return addMetadata(chainId, result, tokenList);
  },
);

// * Reducer
export const initialState = {
  isLive: true, // TODO: should we remove it?
  hasOnboarded: true, // TODO: Once we have updated UI / content for the modal, we should enable it again.

  featureFlags: undefined,
  '0x1': {
    isLive: true,
    featureFlags: undefined,
  },
};

function swapsReducer(state = initialState, action) {
  switch (action.type) {
    case SWAPS_SET_LIVENESS: {
      const { chainId: rawChainId, featureFlags } = action.payload;
      const chainId = getFeatureFlagChainId(rawChainId);

      const data = state[chainId];

      const chainNoFlags = {
        ...data,
        featureFlags: undefined,
        isLive: false,
      };

      if (!featureFlags) {
        return {
          ...state,
          [chainId]: chainNoFlags,
          [rawChainId]: chainNoFlags,
          featureFlags: undefined,
        };
      }

      const newState = {
        ...state,
        featureFlags: {
          smart_transactions: featureFlags.smart_transactions,
          smartTransactions: featureFlags.smartTransactions,
        },
      };

      // Testnet has the same name as mainnet, but occurs later in the map,
      // so we need to omit it from the mapping, otherwise it will override 0x1
      const noTestnetChainIdToNameMap = omit(
        CHAIN_ID_TO_NAME_MAP,
        toHex('1337'),
      );
      // Invert CHAIN_ID_TO_NAME_MAP to get chain name to ID mapping
      // It will be e.g. { 'ethereum': '0x1', 'bsc': '0x38' }
      const chainNameToIdMap = invert(noTestnetChainIdToNameMap);

      // Save chain-specific feature flags for each chain
      Object.keys(featureFlags).forEach((chainName) => {
        const chainIdForName = chainNameToIdMap[chainName];

        if (
          chainIdForName &&
          featureFlags[chainName] &&
          typeof featureFlags[chainName] === 'object'
        ) {
          const chainFeatureFlags = featureFlags[chainName];
          const chainLiveness = getSwapsLiveness(featureFlags, chainIdForName);

          newState[chainIdForName] = {
            ...state[chainIdForName],
            featureFlags: chainFeatureFlags,
            isLive: chainLiveness,
          };

          if (chainIdForName === chainId && rawChainId !== chainId) {
            newState[rawChainId] = newState[chainIdForName];
          }
        }
      });

      return newState;
    }
    case SWAPS_SET_HAS_ONBOARDED: {
      return {
        ...state,
        hasOnboarded: Boolean(action.payload),
      };
    }
    default: {
      return state;
    }
  }
}

export default swapsReducer;<|MERGE_RESOLUTION|>--- conflicted
+++ resolved
@@ -20,10 +20,7 @@
 import { invert, omit } from 'lodash';
 import { createDeepEqualSelector } from '../../selectors/util';
 import { toHex } from '@metamask/controller-utils';
-<<<<<<< HEAD
-=======
 import { SolScope } from '@metamask/keyring-api';
->>>>>>> 80584155
 
 // If we are in dev and on a testnet, just use mainnet feature flags,
 // since we don't have feature flags for testnets in the API
