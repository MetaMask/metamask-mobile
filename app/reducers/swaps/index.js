--- conflicted
+++ resolved
@@ -19,13 +19,8 @@
 	if (!isMainnetByChainId(chainId)) {
 		return tokens;
 	}
-<<<<<<< HEAD
-	return tokens.map(token => {
+	return tokens.map((token) => {
 		const tokenMetadata = Engine.context.TokenListController.state.tokenList[safeToChecksumAddress(token.address)];
-=======
-	return tokens.map((token) => {
-		const tokenMetadata = contractMetadata[safeToChecksumAddress(token.address)];
->>>>>>> 8f5da8fc
 		if (tokenMetadata) {
 			return { ...token, name: tokenMetadata.name };
 		}
