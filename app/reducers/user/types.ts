import { AppThemeKey } from '../../util/theme/models';

/**
 * User state
 */
export interface UserState {
  loadingMsg: string;
  loadingSet: boolean;
  passwordSet: boolean;
  seedphraseBackedUp: boolean;
  backUpSeedphraseVisible: boolean;
  protectWalletModalVisible: boolean;
  gasEducationCarouselSeen: boolean;
  userLoggedIn: boolean;
  isAuthChecked: boolean;
  initialScreen: string;
  appTheme: AppThemeKey;
  ambiguousAddressEntries: Record<string, string[]>;
  appServicesReady: boolean;
<<<<<<< HEAD
=======
  existingUser: boolean;
>>>>>>> 80584155
}<|MERGE_RESOLUTION|>--- conflicted
+++ resolved
@@ -17,8 +17,5 @@
   appTheme: AppThemeKey;
   ambiguousAddressEntries: Record<string, string[]>;
   appServicesReady: boolean;
-<<<<<<< HEAD
-=======
   existingUser: boolean;
->>>>>>> 80584155
 }