--- conflicted
+++ resolved
@@ -19,8 +19,4 @@
   appServicesReady: boolean;
   oauth2LoginError: string | null;
   oauth2LoginSuccess: boolean;
-<<<<<<< HEAD
-  oauth2LoginExistingUser: boolean;
-=======
->>>>>>> 6143a4a2
 }