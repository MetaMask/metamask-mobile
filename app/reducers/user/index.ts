--- conflicted
+++ resolved
@@ -23,11 +23,8 @@
   appTheme: AppThemeKey.os,
   ambiguousAddressEntries: {},
   appServicesReady: false,
-<<<<<<< HEAD
-=======
   existingUser: false,
   isConnectionRemoved: false,
->>>>>>> 578bf728
 };
 
 /**
@@ -120,8 +117,6 @@
         ...state,
         appServicesReady: true,
       };
-<<<<<<< HEAD
-=======
     case UserActionType.SET_EXISTING_USER:
       return {
         ...state,
@@ -132,7 +127,6 @@
         ...state,
         isConnectionRemoved: action.payload.isConnectionRemoved,
       };
->>>>>>> 578bf728
     default:
       return state;
   }
