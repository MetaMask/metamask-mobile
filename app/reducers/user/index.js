import { AppThemeKey } from '../../util/theme/models';

const initialState = {
	loadingMsg: '',
	loadingSet: false,
	passwordSet: false,
	seedphraseBackedUp: false,
	backUpSeedphraseVisible: false,
	protectWalletModalVisible: false,
	gasEducationCarouselSeen: false,
	nftDetectionDismissed: false,
	userLoggedIn: false,
	isAuthChecked: false,
	initialScreen: '',
<<<<<<< HEAD
	appTheme: AppThemeKey.light,
=======
	appTheme: AppThemeKey.os,
>>>>>>> 9d732c5e
};

const userReducer = (state = initialState, action) => {
	switch (action.type) {
		case 'CHECKED_AUTH':
			return {
				...state,
				isAuthChecked: true,
				initialScreen: action.payload.initialScreen,
			};
		case 'LOGIN':
			return {
				...state,
				userLoggedIn: true,
			};
		case 'LOGOUT':
			return {
				...state,
				userLoggedIn: false,
			};
		case 'LOADING_SET':
			return {
				...state,
				loadingSet: true,
				loadingMsg: action.loadingMsg,
			};
		case 'LOADING_UNSET':
			return {
				...state,
				loadingSet: false,
			};
		case 'PASSWORD_SET':
			return {
				...state,
				passwordSet: true,
			};
		case 'PASSWORD_UNSET':
			return {
				...state,
				passwordSet: false,
			};
		case 'SEEDPHRASE_NOT_BACKED_UP':
			return {
				...state,
				seedphraseBackedUp: false,
				backUpSeedphraseVisible: true,
			};
		case 'SEEDPHRASE_BACKED_UP':
			return {
				...state,
				seedphraseBackedUp: true,
				backUpSeedphraseVisible: false,
			};
		case 'BACK_UP_SEEDPHRASE_VISIBLE':
			return {
				...state,
				backUpSeedphraseVisible: true,
			};
		case 'BACK_UP_SEEDPHRASE_NOT_VISIBLE':
			return {
				...state,
				backUpSeedphraseVisible: false,
			};
		case 'PROTECT_MODAL_VISIBLE':
			if (!state.seedphraseBackedUp) {
				return {
					...state,
					protectWalletModalVisible: true,
				};
			}
			return state;
		case 'PROTECT_MODAL_NOT_VISIBLE':
			return {
				...state,
				protectWalletModalVisible: false,
			};
		case 'SET_GAS_EDUCATION_CAROUSEL_SEEN':
			return {
				...state,
				gasEducationCarouselSeen: true,
			};
		case 'SET_NFT_DETECTION_DISMISSED':
			return {
				...state,
				nftDetectionDismissed: true,
			};
		case 'SET_APP_THEME':
			return {
				...state,
				appTheme: action.payload.theme,
			};
		default:
			return state;
	}
};
export default userReducer;<|MERGE_RESOLUTION|>--- conflicted
+++ resolved
@@ -12,11 +12,7 @@
 	userLoggedIn: false,
 	isAuthChecked: false,
 	initialScreen: '',
-<<<<<<< HEAD
-	appTheme: AppThemeKey.light,
-=======
 	appTheme: AppThemeKey.os,
->>>>>>> 9d732c5e
 };
 
 const userReducer = (state = initialState, action) => {
