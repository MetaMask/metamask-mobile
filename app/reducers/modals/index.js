--- conflicted
+++ resolved
@@ -5,14 +5,11 @@
   receiveModalVisible: false,
   receiveAsset: undefined,
   dappTransactionModalVisible: false,
-<<<<<<< HEAD
   approveModalVisible: false,
   ledgerTransactionModalVisible: false,
   ledgerSignMessageModalVisible: false,
   ledgerTransactionActionParams: {},
   ledgerSignMessageActionParams: {},
-=======
->>>>>>> 2c22d460
 };
 
 const modalsReducer = (state = initialState, action) => {
