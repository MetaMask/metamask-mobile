--- conflicted
+++ resolved
@@ -104,11 +104,8 @@
         'rpcEvents',
         'accounts',
         'confirmationMetrics',
-<<<<<<< HEAD
+        'alert',
         'engine',
-=======
-        'alert',
->>>>>>> 1307c548
       ]);
     });
 
