--- conflicted
+++ resolved
@@ -25,13 +25,9 @@
 let store: Store<RootState, any>, persistor;
 const createStoreAndPersistor = async () => {
   // Obtain the initial state from ReadOnlyNetworkStore for E2E tests.
-<<<<<<< HEAD
-  const initialState = isTest ? await ReadOnlyNetworkStore.getState() : null;
-=======
   const initialState = isE2E
     ? await ReadOnlyNetworkStore.getState()
     : undefined;
->>>>>>> a2c69083
 
   const sagaMiddleware = createSagaMiddleware();
 
