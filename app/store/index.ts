import { AnyAction } from 'redux';
import { configureStore } from '@reduxjs/toolkit';
import { persistStore, persistReducer, Persistor } from 'redux-persist';
import createSagaMiddleware from 'redux-saga';
import { rootSaga } from './sagas';
import rootReducer, { RootState } from '../reducers';
import ReadOnlyNetworkStore from '../util/test/network-store';
import { isE2E } from '../util/test/utils';
import { trace, endTrace, TraceName, TraceOperation } from '../util/trace';
import thunk from 'redux-thunk';
import persistConfig from './persistConfig';
import getUIStartupSpan from '../core/Performance/UIStartup';
import ReduxService, { ReduxStore } from '../core/redux';
import { onPersistedDataLoaded } from '../actions/user';
import { toggleBasicFunctionality } from '../actions/settings';
<<<<<<< HEAD
import { setCompletedOnboarding } from '../actions/onboarding';
=======
import Logger from '../util/Logger';
import devToolsEnhancer from 'redux-devtools-expo-dev-plugin';
>>>>>>> b6e9c40b

// TODO: Improve type safety by using real Action types instead of `AnyAction`
const pReducer = persistReducer<RootState, AnyAction>(
  persistConfig,
  rootReducer,
);

// eslint-disable-next-line import/no-mutable-exports
let store: ReduxStore, persistor: Persistor;
const createStoreAndPersistor = async () => {
  trace({
    name: TraceName.StoreInit,
    parentContext: getUIStartupSpan(),
    op: TraceOperation.StoreInit,
  });
  // Obtain the initial state from ReadOnlyNetworkStore for E2E tests.
  const initialState = isE2E
    ? await ReadOnlyNetworkStore.getState()
    : undefined;

  const sagaMiddleware = createSagaMiddleware();

  // Create the store and apply middlewares. In E2E tests, an optional initialState
  // from fixtures can be provided to preload the store; otherwise, it remains undefined.

  const middlewares = [sagaMiddleware, thunk];

  store = configureStore({
    reducer: pReducer,
    middleware: middlewares,
    preloadedState: initialState,
    devTools: false,
    enhancers: (getDefaultEnhancers) =>
      process.env.METAMASK_ENVIRONMENT === 'local'
        ? getDefaultEnhancers.concat(devToolsEnhancer())
        : getDefaultEnhancers,
  });
  // Set the store in the Redux class
  ReduxService.store = store;

  sagaMiddleware.run(rootSaga);

  /**
   * Initialize services after persist is completed
   */
  const onPersistComplete = () => {
    endTrace({ name: TraceName.StoreInit });
    // Signal that persisted data has been loaded
    store.dispatch(onPersistedDataLoaded());

    const currentState = store.getState();

    // This sets the basic functionality value from the persisted state when the app is restarted
    store.dispatch(
      toggleBasicFunctionality(currentState.settings.basicFunctionalityEnabled),
    );
<<<<<<< HEAD

    // This sets the completedOnboarding value based on the KeyringController state
    // This cannot be done in a migration because `state.onboarding` was previously blacklisted in `persistConfig`
    if (
      !currentState.onboarding.completedOnboarding &&
      Boolean(currentState.engine.backgroundState.KeyringController.vault)
    ) {
      store.dispatch(setCompletedOnboarding(true));
    }
=======
>>>>>>> b6e9c40b
  };

  persistor = persistStore(store, null, onPersistComplete);
};

(async () => {
  try {
    await createStoreAndPersistor();
  } catch (error) {
    Logger.error(error as Error, 'Error creating store and persistor');
  }
})();

export { store, persistor };<|MERGE_RESOLUTION|>--- conflicted
+++ resolved
@@ -13,12 +13,8 @@
 import ReduxService, { ReduxStore } from '../core/redux';
 import { onPersistedDataLoaded } from '../actions/user';
 import { toggleBasicFunctionality } from '../actions/settings';
-<<<<<<< HEAD
-import { setCompletedOnboarding } from '../actions/onboarding';
-=======
 import Logger from '../util/Logger';
 import devToolsEnhancer from 'redux-devtools-expo-dev-plugin';
->>>>>>> b6e9c40b
 
 // TODO: Improve type safety by using real Action types instead of `AnyAction`
 const pReducer = persistReducer<RootState, AnyAction>(
@@ -75,18 +71,6 @@
     store.dispatch(
       toggleBasicFunctionality(currentState.settings.basicFunctionalityEnabled),
     );
-<<<<<<< HEAD
-
-    // This sets the completedOnboarding value based on the KeyringController state
-    // This cannot be done in a migration because `state.onboarding` was previously blacklisted in `persistConfig`
-    if (
-      !currentState.onboarding.completedOnboarding &&
-      Boolean(currentState.engine.backgroundState.KeyringController.vault)
-    ) {
-      store.dispatch(setCompletedOnboarding(true));
-    }
-=======
->>>>>>> b6e9c40b
   };
 
   persistor = persistStore(store, null, onPersistComplete);
