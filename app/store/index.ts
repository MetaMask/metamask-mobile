--- conflicted
+++ resolved
@@ -83,7 +83,6 @@
       store.dispatch({
         type: 'FETCH_FEATURE_FLAGS',
       });
-<<<<<<< HEAD
 
     trace(
       {
@@ -95,10 +94,6 @@
         EngineService.initalizeEngine(store);
       },
     );
-
-=======
-    EngineService.initalizeEngine(store);
->>>>>>> 7d4577f2
     Authentication.init(store);
     AppStateEventProcessor.init(store);
     LockManagerService.init(store);
