--- conflicted
+++ resolved
@@ -72,7 +72,7 @@
   /**
    * Initialize services after persist is completed
    */
-  const onPersistComplete = async () => {
+  const onPersistComplete = () => {
     endTrace({ name: TraceName.StorageRehydration });
 
     /**
@@ -105,10 +105,7 @@
       {
         name: TraceName.EngineInitialization,
         op: TraceOperation.EngineInitialization,
-<<<<<<< HEAD
-=======
         tags: getTraceTags(store.getState()),
->>>>>>> c765c8c4
       },
       () => {
         EngineService.initalizeEngine(store);
