import { applyMiddleware, createStore } from 'redux';
import {
  persistStore,
  persistReducer,
  createMigrate,
  createTransform,
} from 'redux-persist';
import thunk from 'redux-thunk';
import createSagaMiddleware from 'redux-saga';
import { rootSaga } from './sagas';
import AsyncStorage from './async-storage-wrapper';
import FilesystemStorage from 'redux-persist-filesystem-storage';
import autoMergeLevel2 from 'redux-persist/lib/stateReconciler/autoMergeLevel2';
import rootReducer from '../reducers';
import { migrations, version } from './migrations';
import Logger from '../util/Logger';
import EngineService from '../core/EngineService';
import { Authentication } from '../core';
import Device from '../util/device';
import LockManagerService from '../core/LockManagerService';
import ReadOnlyNetworkStore from '../util/test/network-store';
import { isTest } from '../util/test/utils';

const TIMEOUT = 40000;

const MigratedStorage = {
  async getItem(key) {
    try {
      const res = await FilesystemStorage.getItem(key);
      if (res) {
        // Using new storage system
        return res;
      }
    } catch {
      //Fail silently
    }

    // Using old storage system, should only happen once
    try {
      const res = await AsyncStorage.getItem(key);
      if (res) {
        // Using old storage system
        return res;
      }
    } catch (error) {
      Logger.error(error, { message: 'Failed to run migration' });
      throw new Error('Failed async storage storage fetch.');
    }
  },
  async setItem(key, value) {
    try {
      return await FilesystemStorage.setItem(key, value, Device.isIos());
    } catch (error) {
      Logger.error(error, { message: 'Failed to set item' });
    }
  },
  async removeItem(key) {
    try {
      return await FilesystemStorage.removeItem(key);
    } catch (error) {
      Logger.error(error, { message: 'Failed to remove item' });
    }
  },
};

/**
 * Transform middleware that blacklists fields from redux persist that we deem too large for persisted storage
 */
const persistTransform = createTransform(
  (inboundState) => {
    const {
      TokenListController,
      SwapsController,
      PhishingController,
      ...controllers
    } = inboundState.backgroundState || {};
    const { tokenList, tokensChainCache, ...persistedTokenListController } =
      TokenListController;
    const {
      aggregatorMetadata,
      aggregatorMetadataLastFetched,
      chainCache,
      tokens,
      tokensLastFetched,
      topAssets,
      topAssetsLastFetched,
      ...persistedSwapsController
    } = SwapsController;
    const { phishing, whitelist, ...persistedPhishingController } =
      PhishingController;

    // Reconstruct data to persist
    const newState = {
      backgroundState: {
        ...controllers,
        TokenListController: persistedTokenListController,
        SwapsController: persistedSwapsController,
        PhishingController: persistedPhishingController,
      },
    };
    return newState;
  },
  null,
  { whitelist: ['engine'] },
);

const persistUserTransform = createTransform(
  (inboundState) => {
    const { initialScreen, isAuthChecked, ...state } = inboundState;
    // Reconstruct data to persist
    return state;
  },
  null,
  { whitelist: ['user'] },
);

const persistConfig = {
  key: 'root',
  version,
  blacklist: ['onboarding'],
  storage: MigratedStorage,
  transforms: [persistTransform, persistUserTransform],
  stateReconciler: autoMergeLevel2, // see "Merge Process" section for details.
  migrate: createMigrate(migrations, { debug: false }),
  timeout: TIMEOUT,
  writeFailHandler: (error) =>
    Logger.error(error, { message: 'Error persisting data' }), // Log error if saving state fails
};

const pReducer = persistReducer(persistConfig, rootReducer);

// eslint-disable-next-line import/no-mutable-exports
let store, persistor;
const createStoreAndPersistor = async () => {
  const state = isTest ? await ReadOnlyNetworkStore.getState() : undefined;

  const sagaMiddleware = createSagaMiddleware();
  const middlewares = [sagaMiddleware, thunk];

  if (__DEV__) {
    const createDebugger = require('redux-flipper').default;
    middlewares.push(createDebugger());
  }

<<<<<<< HEAD
/**
 * Initialize services after persist is completed
 */
const onPersistComplete = () => {
  /**
   * EngineService.initalizeEngine(store) with SES/lockdown
   * - requires ethjs nested patches (lib->src)
   *   - ethjs/ethjs-query
   *   - ethjs/ethjs-contract
   * - or
   *   - TypeError: Cannot assign to read only property 'constructor' of object '[object Object]'
   *   - Error: Requiring module "node_modules/ethjs/node_modules/ethjs-query/lib/index.js", which threw an exception: TypeError:
   *     - V8: Cannot assign to read only property 'constructor' of object '[object Object]'
   *     - JSC: Attempted to assign to readonly property
   *   - node_modules/babel-runtime/node_modules/regenerator-runtime/runtime.js
   *   - V8: TypeError: _$$_REQUIRE(...) is not a constructor
   *   - TypeError: undefined is not an object (evaluating 'TokenListController.tokenList')
   *   - V8: SES_UNHANDLED_REJECTION
   */
  EngineService.initalizeEngine(store);
  Authentication.init(store);
  LockManagerService.init(store);
=======
  store = createStore(pReducer, undefined, applyMiddleware(...middlewares));
  sagaMiddleware.run(rootSaga);

  // If the 'state' variable obtained from ReadOnlyNetworkStore is defined, then overwrite
  // the store's getState method to return this preloaded state. Only for E2E.
  if (state) store.getState = () => state;

  /**
   * Initialize services after persist is completed
   */
  const onPersistComplete = () => {
    EngineService.initalizeEngine(store);
    Authentication.init(store);
    LockManagerService.init(store);
  };

  persistor = persistStore(store, null, onPersistComplete);
>>>>>>> 2326d870
};

(async () => {
  await createStoreAndPersistor();
})();

export { store, persistor };<|MERGE_RESOLUTION|>--- conflicted
+++ resolved
@@ -142,11 +142,17 @@
     middlewares.push(createDebugger());
   }
 
-<<<<<<< HEAD
-/**
- * Initialize services after persist is completed
- */
-const onPersistComplete = () => {
+  store = createStore(pReducer, undefined, applyMiddleware(...middlewares));
+  sagaMiddleware.run(rootSaga);
+
+  // If the 'state' variable obtained from ReadOnlyNetworkStore is defined, then overwrite
+  // the store's getState method to return this preloaded state. Only for E2E.
+  if (state) store.getState = () => state;
+
+  /**
+   * Initialize services after persist is completed
+   */
+  const onPersistComplete = () => {
   /**
    * EngineService.initalizeEngine(store) with SES/lockdown
    * - requires ethjs nested patches (lib->src)
@@ -162,28 +168,12 @@
    *   - TypeError: undefined is not an object (evaluating 'TokenListController.tokenList')
    *   - V8: SES_UNHANDLED_REJECTION
    */
-  EngineService.initalizeEngine(store);
-  Authentication.init(store);
-  LockManagerService.init(store);
-=======
-  store = createStore(pReducer, undefined, applyMiddleware(...middlewares));
-  sagaMiddleware.run(rootSaga);
-
-  // If the 'state' variable obtained from ReadOnlyNetworkStore is defined, then overwrite
-  // the store's getState method to return this preloaded state. Only for E2E.
-  if (state) store.getState = () => state;
-
-  /**
-   * Initialize services after persist is completed
-   */
-  const onPersistComplete = () => {
     EngineService.initalizeEngine(store);
     Authentication.init(store);
     LockManagerService.init(store);
   };
 
   persistor = persistStore(store, null, onPersistComplete);
->>>>>>> 2326d870
 };
 
 (async () => {
