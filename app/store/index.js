import { createStore } from 'redux';
import { persistStore, persistReducer, createMigrate } from 'redux-persist';
import AsyncStorage from '@react-native-community/async-storage';
import FileSystemStorage from 'redux-persist-filesystem-storage';
import autoMergeLevel2 from 'redux-persist/lib/stateReconciler/autoMergeLevel2';
import rootReducer from '../reducers';
<<<<<<< HEAD
import AppConstants from '../core/AppConstants';
import Logger from '../util/Logger';

/*
 * At some point in the not so distant future it'll be safe to delete this one time migration
 */
const MigratedStorage = {
	async getItem(key) {
		try {
			const res = await FileSystemStorage.getItem(key);
			if (res) {
				// Using new storage system
				return res;
			}
		} catch (e) {
			//
		}

		// Using old storage system, should only happen once
		try {
			const res = await AsyncStorage.getItem(key);
			AsyncStorage.setItem(key, ''); // clear old storage
			return res;
		} catch (e) {
			Logger.log('Failed to run migration', e);
		}
	},
	setItem(key, value) {
		return FileSystemStorage.setItem(key, value);
	},
	removeItem(key) {
		try {
			return FileSystemStorage.removeItem(key);
		} catch (e) {
			//
		}
	}
};

const migrations = {
	// Needed after https://github.com/MetaMask/controllers/pull/152
	0: state => {
		const addressBook = state.engine.backgroundState.AddressBookController.addressBook;
		const migratedAddressBook = {};
		Object.keys(addressBook).forEach(address => {
			const chainId = addressBook[address].chainId.toString();
			migratedAddressBook[chainId]
				? (migratedAddressBook[chainId] = { ...migratedAddressBook[chainId], [address]: addressBook[address] })
				: (migratedAddressBook[chainId] = { [address]: addressBook[address] });
		});
		state.engine.backgroundState.AddressBookController.addressBook = migratedAddressBook;
		return state;
	},
	// MakerDAO DAI => SAI
	1: state => {
		const tokens = state.engine.backgroundState.AssetsController.tokens;
		const migratedTokens = [];
		tokens.forEach(token => {
			if (token.symbol === 'DAI' && token.address.toLowerCase() === AppConstants.SAI_ADDRESS.toLowerCase()) {
				token.symbol = 'SAI';
			}
			migratedTokens.push(token);
		});
		state.engine.backgroundState.AssetsController.tokens = migratedTokens;

		return state;
	}
};

const persistConfig = {
	key: 'root',
	version: 1,
	storage: MigratedStorage,
=======
import { migrations, version } from './migrations';

const persistConfig = {
	key: 'root',
	version,
	storage: AsyncStorage,
>>>>>>> b7124f00
	stateReconciler: autoMergeLevel2, // see "Merge Process" section for details.
	migrate: createMigrate(migrations, { debug: false })
};

const pReducer = persistReducer(persistConfig, rootReducer);

export const store = createStore(pReducer);
export const persistor = persistStore(store);<|MERGE_RESOLUTION|>--- conflicted
+++ resolved
@@ -4,88 +4,12 @@
 import FileSystemStorage from 'redux-persist-filesystem-storage';
 import autoMergeLevel2 from 'redux-persist/lib/stateReconciler/autoMergeLevel2';
 import rootReducer from '../reducers';
-<<<<<<< HEAD
-import AppConstants from '../core/AppConstants';
-import Logger from '../util/Logger';
-
-/*
- * At some point in the not so distant future it'll be safe to delete this one time migration
- */
-const MigratedStorage = {
-	async getItem(key) {
-		try {
-			const res = await FileSystemStorage.getItem(key);
-			if (res) {
-				// Using new storage system
-				return res;
-			}
-		} catch (e) {
-			//
-		}
-
-		// Using old storage system, should only happen once
-		try {
-			const res = await AsyncStorage.getItem(key);
-			AsyncStorage.setItem(key, ''); // clear old storage
-			return res;
-		} catch (e) {
-			Logger.log('Failed to run migration', e);
-		}
-	},
-	setItem(key, value) {
-		return FileSystemStorage.setItem(key, value);
-	},
-	removeItem(key) {
-		try {
-			return FileSystemStorage.removeItem(key);
-		} catch (e) {
-			//
-		}
-	}
-};
-
-const migrations = {
-	// Needed after https://github.com/MetaMask/controllers/pull/152
-	0: state => {
-		const addressBook = state.engine.backgroundState.AddressBookController.addressBook;
-		const migratedAddressBook = {};
-		Object.keys(addressBook).forEach(address => {
-			const chainId = addressBook[address].chainId.toString();
-			migratedAddressBook[chainId]
-				? (migratedAddressBook[chainId] = { ...migratedAddressBook[chainId], [address]: addressBook[address] })
-				: (migratedAddressBook[chainId] = { [address]: addressBook[address] });
-		});
-		state.engine.backgroundState.AddressBookController.addressBook = migratedAddressBook;
-		return state;
-	},
-	// MakerDAO DAI => SAI
-	1: state => {
-		const tokens = state.engine.backgroundState.AssetsController.tokens;
-		const migratedTokens = [];
-		tokens.forEach(token => {
-			if (token.symbol === 'DAI' && token.address.toLowerCase() === AppConstants.SAI_ADDRESS.toLowerCase()) {
-				token.symbol = 'SAI';
-			}
-			migratedTokens.push(token);
-		});
-		state.engine.backgroundState.AssetsController.tokens = migratedTokens;
-
-		return state;
-	}
-};
-
-const persistConfig = {
-	key: 'root',
-	version: 1,
-	storage: MigratedStorage,
-=======
 import { migrations, version } from './migrations';
 
 const persistConfig = {
 	key: 'root',
 	version,
 	storage: AsyncStorage,
->>>>>>> b7124f00
 	stateReconciler: autoMergeLevel2, // see "Merge Process" section for details.
 	migrate: createMigrate(migrations, { debug: false })
 };
