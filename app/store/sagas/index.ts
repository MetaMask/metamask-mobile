import { fork, take, cancel, put, call, all } from 'redux-saga/effects';
import NavigationService from '../../core/NavigationService';
import Routes from '../../constants/navigation/Routes';
import { lockApp, UserActionType } from '../../actions/user';
import { Task } from 'redux-saga';
import Engine from '../../core/Engine';
import Logger from '../../util/Logger';
import LockManagerService from '../../core/LockManagerService';
import {
  overrideXMLHttpRequest,
  restoreXMLHttpRequest,
} from './xmlHttpRequestOverride';
<<<<<<< HEAD
import {
  getFeatureFlagsSuccess,
  getFeatureFlagsError,
  FeatureFlagsState,
} from '../../core/redux/slices/featureFlags';
import launchDarklyURL from '../../../app/util/featureFlags';
import EngineService from '../../core/EngineService';
import { AppStateEventProcessor } from '../../core/AppStateEventListener';
import { NavigationActionType } from '../../actions/navigation';
=======
>>>>>>> dc310af6

export function* appLockStateMachine() {
  let biometricsListenerTask: Task<void> | undefined;
  while (true) {
    yield take(UserActionType.LOCKED_APP);
    if (biometricsListenerTask) {
      yield cancel(biometricsListenerTask);
    }
    const bioStateMachineId = Date.now().toString();
    biometricsListenerTask = yield fork(
      biometricsStateMachine,
      bioStateMachineId,
    );
    NavigationService.navigation?.navigate(Routes.LOCK_SCREEN, {
      bioStateMachineId,
    });
  }
}

/**
 * The state machine for detecting when the app is logged vs logged out.
 * While on the Wallet screen, this state machine
 * will "listen" to the app lock state machine.
 */
export function* authStateMachine() {
  // Start when the user is logged in.
  while (true) {
    yield take(UserActionType.LOGIN);
    const appLockStateMachineTask: Task<void> = yield fork(appLockStateMachine);
    LockManagerService.startListening();
    // Listen to app lock behavior.
    yield take(UserActionType.LOGOUT);
    LockManagerService.stopListening();
    // Cancels appLockStateMachineTask, which also cancels nested sagas once logged out.
    yield cancel(appLockStateMachineTask);
  }
}

/**
 * Locks the KeyringController and dispatches LOCK_APP.
 */
export function* lockKeyringAndApp() {
  const { KeyringController } = Engine.context;
  try {
    yield call(KeyringController.setLocked);
  } catch (e) {
    Logger.log('Failed to lock KeyringController', e);
  }
  yield put(lockApp());
}

/**
 * The state machine, which is responsible for handling the state
 * changes related to biometrics authentication.
 */
export function* biometricsStateMachine(originalBioStateMachineId: string) {
  // This state machine is only good for a one time use. After it's finished, it relies on LOCKED_APP to restart it.
  // Handle next three possible states.
  let shouldHandleAction = false;
  let action:
    | {
        type:
          | UserActionType.AUTH_SUCCESS
          | UserActionType.AUTH_ERROR
          | UserActionType.INTERRUPT_BIOMETRICS;
        payload?: { bioStateMachineId: string };
      }
    | undefined;

  // Only continue on INTERRUPT_BIOMETRICS action or when actions originated from corresponding state machine.
  while (!shouldHandleAction) {
    action = yield take([
      UserActionType.AUTH_SUCCESS,
      UserActionType.AUTH_ERROR,
      UserActionType.INTERRUPT_BIOMETRICS,
    ]);
    if (
      action?.type === UserActionType.INTERRUPT_BIOMETRICS ||
      action?.payload?.bioStateMachineId === originalBioStateMachineId
    ) {
      shouldHandleAction = true;
    }
  }

  if (action?.type === UserActionType.INTERRUPT_BIOMETRICS) {
    // Biometrics was most likely interrupted during authentication with a non-zero lock timer.
    yield fork(lockKeyringAndApp);
  } else if (action?.type === UserActionType.AUTH_ERROR) {
    // Authentication service will automatically log out.
  } else if (action?.type === UserActionType.AUTH_SUCCESS) {
    // Authentication successful. Navigate to wallet.
    NavigationService.navigation?.navigate(Routes.ONBOARDING.HOME_NAV);
  }
}

export function* basicFunctionalityToggle() {
  while (true) {
    const { basicFunctionalityEnabled } = yield take(
      'TOGGLE_BASIC_FUNCTIONALITY',
    );

    if (basicFunctionalityEnabled) {
      restoreXMLHttpRequest();
    } else {
      // apply global blocklist
      overrideXMLHttpRequest();
    }
  }
}

<<<<<<< HEAD
function arrayToObject(data: []): FeatureFlagsState['featureFlags'] {
  return data.reduce((obj, current) => {
    Object.assign(obj, current);
    return obj;
  }, {} as FeatureFlagsState['featureFlags']);
}

function* fetchFeatureFlags(): Generator {
  try {
    const response: Response = (yield fetch(
      launchDarklyURL(
        process.env.METAMASK_BUILD_TYPE,
        process.env.METAMASK_ENVIRONMENT,
      ),
    )) as Response;
    const jsonData = (yield response.json()) as { message: string } | [];

    if (!response.ok) {
      if (jsonData && typeof jsonData === 'object' && 'message' in jsonData) {
        yield put(getFeatureFlagsError(jsonData.message));
      } else {
        yield put(getFeatureFlagsError('Unknown error'));
      }
      return;
    }

    yield put(getFeatureFlagsSuccess(arrayToObject(jsonData as [])));
  } catch (error) {
    Logger.log(error);
    yield put(getFeatureFlagsError(error as string));
  }
}

/**
 * Handles initializing app services on start up
 */
function* startAppServices() {
  // Wait for persisted data to be loaded and navigation to be ready
  yield all([
    take(UserActionType.ON_PERSISTED_DATA_LOADED),
    take(NavigationActionType.ON_NAVIGATION_READY),
  ]);
  EngineService.start();
  AppStateEventProcessor.start();
  // TODO: Track a property in redux to gate keep the app until services are initialized
}

=======
>>>>>>> dc310af6
// Main generator function that initializes other sagas in parallel.
export function* rootSaga() {
  yield fork(startAppServices);
  yield fork(authStateMachine);
  yield fork(basicFunctionalityToggle);
}<|MERGE_RESOLUTION|>--- conflicted
+++ resolved
@@ -1,7 +1,14 @@
 import { fork, take, cancel, put, call, all } from 'redux-saga/effects';
 import NavigationService from '../../core/NavigationService';
 import Routes from '../../constants/navigation/Routes';
-import { lockApp, UserActionType } from '../../actions/user';
+import {
+  AuthSuccessAction,
+  AuthErrorAction,
+  InterruptBiometricsAction,
+  lockApp,
+  UserActionType,
+} from '../../actions/user';
+import { NavigationActionType } from '../../actions/navigation';
 import { Task } from 'redux-saga';
 import Engine from '../../core/Engine';
 import Logger from '../../util/Logger';
@@ -10,18 +17,8 @@
   overrideXMLHttpRequest,
   restoreXMLHttpRequest,
 } from './xmlHttpRequestOverride';
-<<<<<<< HEAD
-import {
-  getFeatureFlagsSuccess,
-  getFeatureFlagsError,
-  FeatureFlagsState,
-} from '../../core/redux/slices/featureFlags';
-import launchDarklyURL from '../../../app/util/featureFlags';
 import EngineService from '../../core/EngineService';
 import { AppStateEventProcessor } from '../../core/AppStateEventListener';
-import { NavigationActionType } from '../../actions/navigation';
-=======
->>>>>>> dc310af6
 
 export function* appLockStateMachine() {
   let biometricsListenerTask: Task<void> | undefined;
@@ -82,13 +79,9 @@
   // Handle next three possible states.
   let shouldHandleAction = false;
   let action:
-    | {
-        type:
-          | UserActionType.AUTH_SUCCESS
-          | UserActionType.AUTH_ERROR
-          | UserActionType.INTERRUPT_BIOMETRICS;
-        payload?: { bioStateMachineId: string };
-      }
+    | AuthSuccessAction
+    | AuthErrorAction
+    | InterruptBiometricsAction
     | undefined;
 
   // Only continue on INTERRUPT_BIOMETRICS action or when actions originated from corresponding state machine.
@@ -132,40 +125,6 @@
   }
 }
 
-<<<<<<< HEAD
-function arrayToObject(data: []): FeatureFlagsState['featureFlags'] {
-  return data.reduce((obj, current) => {
-    Object.assign(obj, current);
-    return obj;
-  }, {} as FeatureFlagsState['featureFlags']);
-}
-
-function* fetchFeatureFlags(): Generator {
-  try {
-    const response: Response = (yield fetch(
-      launchDarklyURL(
-        process.env.METAMASK_BUILD_TYPE,
-        process.env.METAMASK_ENVIRONMENT,
-      ),
-    )) as Response;
-    const jsonData = (yield response.json()) as { message: string } | [];
-
-    if (!response.ok) {
-      if (jsonData && typeof jsonData === 'object' && 'message' in jsonData) {
-        yield put(getFeatureFlagsError(jsonData.message));
-      } else {
-        yield put(getFeatureFlagsError('Unknown error'));
-      }
-      return;
-    }
-
-    yield put(getFeatureFlagsSuccess(arrayToObject(jsonData as [])));
-  } catch (error) {
-    Logger.log(error);
-    yield put(getFeatureFlagsError(error as string));
-  }
-}
-
 /**
  * Handles initializing app services on start up
  */
@@ -180,8 +139,6 @@
   // TODO: Track a property in redux to gate keep the app until services are initialized
 }
 
-=======
->>>>>>> dc310af6
 // Main generator function that initializes other sagas in parallel.
 export function* rootSaga() {
   yield fork(startAppServices);
