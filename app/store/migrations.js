import { v1 as random, v4 } from 'uuid';
import { NetworksChainId } from '@metamask/controller-utils';
import AppConstants from '../core/AppConstants';
import { getAllNetworks, isSafeChainId } from '../util/networks';
import { toLowerCaseEquals } from '../util/general';
import DefaultPreference from 'react-native-default-preference';
import {
  ONBOARDING_WIZARD,
  METRICS_OPT_IN,
  AGREED,
  DENIED,
  EXPLORED,
} from '../constants/storage';
import { GOERLI, IPFS_DEFAULT_GATEWAY_URL } from '../../app/constants/network';

export const migrations = {
  // Needed after https://github.com/MetaMask/controllers/pull/152
  0: (state) => {
    const addressBook =
      state.engine.backgroundState.AddressBookController.addressBook;
    const migratedAddressBook = {};
    Object.keys(addressBook).forEach((address) => {
      const chainId = addressBook[address].chainId.toString();
      migratedAddressBook[chainId]
        ? (migratedAddressBook[chainId] = {
            ...migratedAddressBook[chainId],
            [address]: addressBook[address],
          })
        : (migratedAddressBook[chainId] = { [address]: addressBook[address] });
    });
    state.engine.backgroundState.AddressBookController.addressBook =
      migratedAddressBook;
    return state;
  },
  // MakerDAO DAI => SAI
  1: (state) => {
    const tokens = state.engine.backgroundState.TokensController.tokens;
    const migratedTokens = [];
    tokens.forEach((token) => {
      if (
        token.symbol === 'DAI' &&
        toLowerCaseEquals(token.address, AppConstants.SAI_ADDRESS)
      ) {
        token.symbol = 'SAI';
      }
      migratedTokens.push(token);
    });
    state.engine.backgroundState.TokensController.tokens = migratedTokens;

    return state;
  },
  2: (state) => {
    const provider = state.engine.backgroundState.NetworkController.provider;

    // Check if the current network is one of the initial networks
    const isInitialNetwork =
      provider.type && getAllNetworks().includes(provider.type);

    // Check if the current network has a valid chainId
    const chainIdNumber = parseInt(provider.chainId, 10);
    const isCustomRpcWithInvalidChainId = !isSafeChainId(chainIdNumber);

    if (!isInitialNetwork && isCustomRpcWithInvalidChainId) {
      // If the current network does not have a chainId, switch to testnet.
      state.engine.backgroundState.NetworkController.provider = {
        ticker: 'ETH',
        type: GOERLI,
      };
    }
    return state;
  },
  3: (state) => {
    const provider = state.engine.backgroundState.NetworkController.provider;
    const chainId = NetworksChainId[provider.type];
    // if chainId === '' is a rpc
    if (chainId) {
      state.engine.backgroundState.NetworkController.provider = {
        ...provider,
        chainId,
      };
      return state;
    }

    // If provider is rpc, check if the current network has a valid chainId
    const storedChainId =
      typeof provider.chainId === 'string' ? provider.chainId : '';
    const isDecimalString = /^[1-9]\d*$/u.test(storedChainId);
    const hasInvalidChainId =
      !isDecimalString || !isSafeChainId(parseInt(storedChainId, 10));

    if (hasInvalidChainId) {
      // If the current network does not have a chainId, switch to testnet.
      state.engine.backgroundState.NetworkController.provider = {
        ticker: 'ETH',
        type: GOERLI,
        chainId: NetworksChainId.goerli,
      };
    }
    return state;
  },
  4: (state) => {
    const { allTokens } = state.engine.backgroundState.TokensController;
    const { allCollectibleContracts, allCollectibles } =
      state.engine.backgroundState.CollectiblesController;
    const { frequentRpcList } =
      state.engine.backgroundState.PreferencesController;

    const newAllCollectibleContracts = {};
    const newAllCollectibles = {};
    const newAllTokens = {};

    Object.keys(allTokens).forEach((address) => {
      newAllTokens[address] = {};
      Object.keys(allTokens[address]).forEach((networkType) => {
        if (NetworksChainId[networkType]) {
          newAllTokens[address][NetworksChainId[networkType]] =
            allTokens[address][networkType];
        } else {
          frequentRpcList.forEach(({ chainId }) => {
            newAllTokens[address][chainId] = allTokens[address][networkType];
          });
        }
      });
    });

    Object.keys(allCollectibles).forEach((address) => {
      newAllCollectibles[address] = {};
      Object.keys(allCollectibles[address]).forEach((networkType) => {
        if (NetworksChainId[networkType]) {
          newAllCollectibles[address][NetworksChainId[networkType]] =
            allCollectibles[address][networkType];
        } else {
          frequentRpcList.forEach(({ chainId }) => {
            newAllCollectibles[address][chainId] =
              allCollectibles[address][networkType];
          });
        }
      });
    });

    Object.keys(allCollectibleContracts).forEach((address) => {
      newAllCollectibleContracts[address] = {};
      Object.keys(allCollectibleContracts[address]).forEach((networkType) => {
        if (NetworksChainId[networkType]) {
          newAllCollectibleContracts[address][NetworksChainId[networkType]] =
            allCollectibleContracts[address][networkType];
        } else {
          frequentRpcList.forEach(({ chainId }) => {
            newAllCollectibleContracts[address][chainId] =
              allCollectibleContracts[address][networkType];
          });
        }
      });
    });

    state.engine.backgroundState.TokensController = {
      ...state.engine.backgroundState.TokensController,
      allTokens: newAllTokens,
    };
    state.engine.backgroundState.CollectiblesController = {
      ...state.engine.backgroundState.CollectiblesController,
      allCollectibles: newAllCollectibles,
      allCollectibleContracts: newAllCollectibleContracts,
    };
    return state;
  },
  5: (state) => {
    state.engine.backgroundState.TokensController = {
      allTokens: state.engine.backgroundState.AssetsController.allTokens,
      ignoredTokens:
        state.engine.backgroundState.AssetsController.ignoredTokens,
    };

    state.engine.backgroundState.CollectiblesController = {
      allCollectibles:
        state.engine.backgroundState.AssetsController.allCollectibles,
      allCollectibleContracts:
        state.engine.backgroundState.AssetsController.allCollectibleContracts,
      ignoredCollectibles:
        state.engine.backgroundState.AssetsController.ignoredCollectibles,
    };

    delete state.engine.backgroundState.AssetsController;

    return state;
  },
  6: (state) => {
    state.analytics?.enabled
      ? DefaultPreference.set(METRICS_OPT_IN, AGREED)
      : DefaultPreference.set(METRICS_OPT_IN, DENIED);
    DefaultPreference.set(ONBOARDING_WIZARD, EXPLORED);

    return state;
  },
  7: (state) => {
    const allTokens = state.engine.backgroundState.TokensController.allTokens;
    const newAllTokens = {};
    if (allTokens) {
      Object.keys(allTokens).forEach((accountAddress) => {
        Object.keys(allTokens[accountAddress]).forEach((chainId) => {
          const tokensArray = allTokens[accountAddress][chainId];
          if (newAllTokens[chainId] === undefined) {
            newAllTokens[chainId] = { [accountAddress]: tokensArray };
          } else {
            newAllTokens[chainId] = {
              ...newAllTokens[chainId],
              [accountAddress]: tokensArray,
            };
          }
        });
      });
    }

    const ignoredTokens =
      state.engine.backgroundState.TokensController.ignoredTokens;
    const newAllIgnoredTokens = {};
    Object.keys(allTokens).forEach((accountAddress) => {
      Object.keys(allTokens[accountAddress]).forEach((chainId) => {
        if (newAllIgnoredTokens[chainId] === undefined) {
          newAllIgnoredTokens[chainId] = {
            [accountAddress]: ignoredTokens,
          };
        } else {
          newAllIgnoredTokens[chainId] = {
            ...newAllIgnoredTokens[chainId],
            [accountAddress]: ignoredTokens,
          };
        }
      });
    });

    state.engine.backgroundState.TokensController = {
      allTokens: newAllTokens,
      allIgnoredTokens: newAllIgnoredTokens,
    };

    return state;
  },
  8: (state) => {
    // This migration ensures that ignored tokens are in the correct form
    const allIgnoredTokens =
      state.engine.backgroundState.TokensController.allIgnoredTokens || {};
    const ignoredTokens =
      state.engine.backgroundState.TokensController.ignoredTokens || [];

    const reduceTokens = (tokens) =>
      tokens.reduce((final, token) => {
        const tokenAddress =
          (typeof token === 'string' && token) || token?.address || '';
        tokenAddress && final.push(tokenAddress);
        return final;
      }, []);

    const newIgnoredTokens = reduceTokens(ignoredTokens);

    const newAllIgnoredTokens = {};
    Object.entries(allIgnoredTokens).forEach(
      ([chainId, tokensByAccountAddress]) => {
        Object.entries(tokensByAccountAddress).forEach(
          ([accountAddress, tokens]) => {
            const newTokens = reduceTokens(tokens);
            if (newAllIgnoredTokens[chainId] === undefined) {
              newAllIgnoredTokens[chainId] = { [accountAddress]: newTokens };
            } else {
              newAllIgnoredTokens[chainId] = {
                ...newAllIgnoredTokens[chainId],
                [accountAddress]: newTokens,
              };
            }
          },
        );
      },
    );

    state.engine.backgroundState.TokensController = {
      ...state.engine.backgroundState.TokensController,
      allIgnoredTokens: newAllIgnoredTokens,
      ignoredTokens: newIgnoredTokens,
    };

    return state;
  },
  9: (state) => {
    state.engine.backgroundState.PreferencesController = {
      ...state.engine.backgroundState.PreferencesController,
      useStaticTokenList: true,
    };
    return state;
  },
  10: (state) => {
    state.engine.backgroundState.PreferencesController = {
      ...state.engine.backgroundState.PreferencesController,
      useCollectibleDetection: false,
      openSeaEnabled: false,
    };
    return state;
  },
  11: (state) => {
    state.engine.backgroundState.PreferencesController = {
      ...state.engine.backgroundState.PreferencesController,
      useTokenDetection: true,
    };
    return state;
  },
  12: (state) => {
    const {
      allCollectibles,
      allCollectibleContracts,
      ignoredCollectibles,
      ...unexpectedCollectiblesControllerState
    } = state.engine.backgroundState.CollectiblesController;
    state.engine.backgroundState.NftController = {
      ...unexpectedCollectiblesControllerState,
      allNfts: allCollectibles,
      allNftContracts: allCollectibleContracts,
      ignoredNfts: ignoredCollectibles,
    };
    delete state.engine.backgroundState.CollectiblesController;

    state.engine.backgroundState.NftDetectionController =
      state.engine.backgroundState.CollectibleDetectionController;
    delete state.engine.backgroundState.CollectibleDetectionController;

    state.engine.backgroundState.PreferencesController.useNftDetection =
      state.engine.backgroundState.PreferencesController.useCollectibleDetection;
    delete state.engine.backgroundState.PreferencesController
      .useCollectibleDetection;

    return state;
  },
  13: (state) => {
    // If for some reason we already have PermissionController state, bail out.
    const hasPermissionControllerState = Boolean(
      state.engine.backgroundState.PermissionController?.subjects,
    );
    if (hasPermissionControllerState) return state;

    const { approvedHosts } = state.privacy;
    const { selectedAddress } =
      state.engine.backgroundState.PreferencesController;

    const hosts = Object.keys(approvedHosts);
    // If no dapps connected, bail out.
    if (hosts.length < 1) return state;

    const { subjects } = hosts.reduce(
      (accumulator, host, index) => ({
        subjects: {
          ...accumulator.subjects,
          [host]: {
            origin: host,
            permissions: {
              eth_accounts: {
                id: random(),
                parentCapability: 'eth_accounts',
                invoker: host,
                caveats: [
                  {
                    type: 'restrictReturnedAccounts',
                    value: [
                      {
                        address: selectedAddress,
                        lastUsed: Date.now() - index,
                      },
                    ],
                  },
                ],
                date: Date.now(),
              },
            },
          },
        },
      }),
      {},
    );

    const newState = { ...state };

    newState.engine.backgroundState.PermissionController = {
      subjects,
    };

    return newState;
  },
  14: (state) => {
    if (state.engine.backgroundState.NetworkController.provider) {
      state.engine.backgroundState.NetworkController.providerConfig =
        state.engine.backgroundState.NetworkController.provider;
      delete state.engine.backgroundState.NetworkController.provider;
    }

    return state;
  },
  15: (state) => {
    const chainId =
      state.engine.backgroundState.NetworkController.providerConfig.chainId;
    // Deprecate rinkeby, ropsten and Kovan, any user that is on those we fallback to goerli
    if (chainId === '4' || chainId === '3' || chainId === '42') {
      state.engine.backgroundState.NetworkController.providerConfig = {
        chainId: NetworksChainId.goerli,
        ticker: 'GoerliETH',
        type: GOERLI,
      };
    }
    return state;
  },
  16: (state) => {
    if (state.engine.backgroundState.NetworkController.properties) {
      state.engine.backgroundState.NetworkController.networkDetails =
        state.engine.backgroundState.NetworkController.properties;
      delete state.engine.backgroundState.NetworkController.properties;
    }
    return state;
  },
  17: (state) => {
    if (
      state.networkOnboarded &&
      state.networkOnboarded.networkOnboardedState
    ) {
      state.networkOnboarded.networkOnboardedState = {};
    }
    return state;
  },
  18: (state) => {
    if (state.engine.backgroundState.TokensController.suggestedAssets) {
      delete state.engine.backgroundState.TokensController.suggestedAssets;
    }
    return state;
  },
  19: (state) => {
    if (state.recents) {
      delete state.recents;
    }
    return state;
  },
<<<<<<< HEAD
  20: (state) => {
    if (state.engine.backgroundState.PreferencesController.openSeaEnabled) {
      state.engine.backgroundState.PreferencesController.displayNftMedia =
        state.engine.backgroundState.PreferencesController.openSeaEnabled;

      delete state.engine.backgroundState.PreferencesController.openSeaEnabled;
    }
    if (state.user.nftDetectionDismissed) {
      delete state.user.nftDetectionDismissed;
    }

=======
  /**
   * Migrate network configuration from Preferences controller to Network controller.
   * See this changelog for details: https://github.com/MetaMask/core/releases/tag/v44.0.0
   *
   * @param {object} state - Redux state.
   * @returns Migrated Redux state.
   */
  20: (state) => {
    const preferencesControllerState =
      state.engine.backgroundState.PreferencesController;
    const networkControllerState =
      state.engine.backgroundState.NetworkController;
    const frequentRpcList = preferencesControllerState?.frequentRpcList;
    if (networkControllerState && frequentRpcList?.length) {
      const networkConfigurations = frequentRpcList.reduce(
        (networkConfigs, networkConfig) => {
          const networkConfigurationId = v4();
          return {
            ...networkConfigs,
            [networkConfigurationId]: {
              ...networkConfig,
              // Explicitly convert number chain IDs to decimal strings
              // Likely we've only ever used string chain IDs here, but this
              // is a precaution because the type describes it as a number.
              chainId: String(networkConfig.chainId),
            },
          };
        },
        {},
      );
      delete preferencesControllerState.frequentRpcList;

      networkControllerState.networkConfigurations = networkConfigurations;
    }
    return state;
  },
  21: (state) => {
    const outdatedIpfsGateways = [
      'https://hardbin.com/ipfs/',
      'https://ipfs.greyh.at/ipfs/',
      'https://ipfs.fooock.com/ipfs/',
      'https://cdn.cwinfo.net/ipfs/',
    ];

    const isUsingOutdatedGateway = outdatedIpfsGateways.includes(
      state.engine.backgroundState?.PreferencesController?.ipfsGateway,
    );

    if (isUsingOutdatedGateway) {
      state.engine.backgroundState.PreferencesController.ipfsGateway =
        IPFS_DEFAULT_GATEWAY_URL;
    }
>>>>>>> 34774f5d
    return state;
  },
  // If you are implementing a migration it will break the migration tests,
  // please write a unit for your specific migration version
};

export const version = Object.keys(migrations).length - 1;<|MERGE_RESOLUTION|>--- conflicted
+++ resolved
@@ -433,19 +433,6 @@
     }
     return state;
   },
-<<<<<<< HEAD
-  20: (state) => {
-    if (state.engine.backgroundState.PreferencesController.openSeaEnabled) {
-      state.engine.backgroundState.PreferencesController.displayNftMedia =
-        state.engine.backgroundState.PreferencesController.openSeaEnabled;
-
-      delete state.engine.backgroundState.PreferencesController.openSeaEnabled;
-    }
-    if (state.user.nftDetectionDismissed) {
-      delete state.user.nftDetectionDismissed;
-    }
-
-=======
   /**
    * Migrate network configuration from Preferences controller to Network controller.
    * See this changelog for details: https://github.com/MetaMask/core/releases/tag/v44.0.0
@@ -498,7 +485,19 @@
       state.engine.backgroundState.PreferencesController.ipfsGateway =
         IPFS_DEFAULT_GATEWAY_URL;
     }
->>>>>>> 34774f5d
+    return state;
+  },
+
+  22: (state) => {
+    if (state.engine.backgroundState.PreferencesController.openSeaEnabled) {
+      state.engine.backgroundState.PreferencesController.displayNftMedia =
+        state.engine.backgroundState.PreferencesController.openSeaEnabled;
+
+      delete state.engine.backgroundState.PreferencesController.openSeaEnabled;
+    }
+    if (state.user.nftDetectionDismissed) {
+      delete state.user.nftDetectionDismissed;
+    }
     return state;
   },
   // If you are implementing a migration it will break the migration tests,
