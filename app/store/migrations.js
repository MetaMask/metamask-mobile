import { NetworksChainId } from '@metamask/controllers';
import AppConstants from '../core/AppConstants';
import { getAllNetworks, isSafeChainId } from '../util/networks';
import { toLowerCaseEquals } from '../util/general';
import DefaultPreference from 'react-native-default-preference';
import { ONBOARDING_WIZARD, METRICS_OPT_IN, AGREED, DENIED, EXPLORED } from '../constants/storage';

export const migrations = {
	// Needed after https://github.com/MetaMask/controllers/pull/152
	0: (state) => {
		const addressBook = state.engine.backgroundState.AddressBookController.addressBook;
		const migratedAddressBook = {};
		Object.keys(addressBook).forEach((address) => {
			const chainId = addressBook[address].chainId.toString();
			migratedAddressBook[chainId]
				? (migratedAddressBook[chainId] = { ...migratedAddressBook[chainId], [address]: addressBook[address] })
				: (migratedAddressBook[chainId] = { [address]: addressBook[address] });
		});
		state.engine.backgroundState.AddressBookController.addressBook = migratedAddressBook;
		return state;
	},
	// MakerDAO DAI => SAI
	1: (state) => {
		const tokens = state.engine.backgroundState.TokensController.tokens;
		const migratedTokens = [];
		tokens.forEach((token) => {
			if (token.symbol === 'DAI' && toLowerCaseEquals(token.address, AppConstants.SAI_ADDRESS)) {
				token.symbol = 'SAI';
			}
			migratedTokens.push(token);
		});
		state.engine.backgroundState.TokensController.tokens = migratedTokens;

		return state;
	},
	2: (state) => {
		const provider = state.engine.backgroundState.NetworkController.provider;

		// Check if the current network is one of the initial networks
		const isInitialNetwork = provider.type && getAllNetworks().includes(provider.type);

		// Check if the current network has a valid chainId
		const chainIdNumber = parseInt(provider.chainId, 10);
		const isCustomRpcWithInvalidChainId = !isSafeChainId(chainIdNumber);

		if (!isInitialNetwork && isCustomRpcWithInvalidChainId) {
			// If the current network does not have a chainId, switch to testnet.
			state.engine.backgroundState.NetworkController.provider = {
				ticker: 'ETH',
				type: 'rinkeby',
			};
		}
		return state;
	},
	3: (state) => {
		const provider = state.engine.backgroundState.NetworkController.provider;
		const chainId = NetworksChainId[provider.type];
		// if chainId === '' is a rpc
		if (chainId) {
			state.engine.backgroundState.NetworkController.provider = { ...provider, chainId };
			return state;
		}

		// If provider is rpc, check if the current network has a valid chainId
		const storedChainId = typeof provider.chainId === 'string' ? provider.chainId : '';
		const isDecimalString = /^[1-9]\d*$/u.test(storedChainId);
		const hasInvalidChainId = !isDecimalString || !isSafeChainId(parseInt(storedChainId, 10));

		if (hasInvalidChainId) {
			// If the current network does not have a chainId, switch to testnet.
			state.engine.backgroundState.NetworkController.provider = {
				ticker: 'ETH',
				type: 'rinkeby',
				chainId: NetworksChainId.rinkeby,
			};
		}
		return state;
	},
	4: (state) => {
		const { allTokens } = state.engine.backgroundState.TokensController;
		const { allCollectibleContracts, allCollectibles } = state.engine.backgroundState.CollectiblesController;
		const { frequentRpcList } = state.engine.backgroundState.PreferencesController;

		const newAllCollectibleContracts = {};
		const newAllCollectibles = {};
		const newAllTokens = {};

		Object.keys(allTokens).forEach((address) => {
			newAllTokens[address] = {};
			Object.keys(allTokens[address]).forEach((networkType) => {
				if (NetworksChainId[networkType]) {
					newAllTokens[address][NetworksChainId[networkType]] = allTokens[address][networkType];
				} else {
					frequentRpcList.forEach(({ chainId }) => {
						newAllTokens[address][chainId] = allTokens[address][networkType];
					});
				}
			});
		});

		Object.keys(allCollectibles).forEach((address) => {
			newAllCollectibles[address] = {};
			Object.keys(allCollectibles[address]).forEach((networkType) => {
				if (NetworksChainId[networkType]) {
					newAllCollectibles[address][NetworksChainId[networkType]] = allCollectibles[address][networkType];
				} else {
					frequentRpcList.forEach(({ chainId }) => {
						newAllCollectibles[address][chainId] = allCollectibles[address][networkType];
					});
				}
			});
		});

		Object.keys(allCollectibleContracts).forEach((address) => {
			newAllCollectibleContracts[address] = {};
			Object.keys(allCollectibleContracts[address]).forEach((networkType) => {
				if (NetworksChainId[networkType]) {
					newAllCollectibleContracts[address][NetworksChainId[networkType]] =
						allCollectibleContracts[address][networkType];
				} else {
					frequentRpcList.forEach(({ chainId }) => {
						newAllCollectibleContracts[address][chainId] = allCollectibleContracts[address][networkType];
					});
				}
			});
		});

		state.engine.backgroundState.TokensController = {
			...state.engine.backgroundState.TokensController,
			allTokens: newAllTokens,
		};
		state.engine.backgroundState.CollectiblesController = {
			...state.engine.backgroundState.CollectiblesController,
			allCollectibles: newAllCollectibles,
			allCollectibleContracts: newAllCollectibleContracts,
		};
		return state;
	},
	5: (state) => {
		state.engine.backgroundState.TokensController = {
			allTokens: state.engine.backgroundState.AssetsController.allTokens,
			ignoredTokens: state.engine.backgroundState.AssetsController.ignoredTokens,
		};

		state.engine.backgroundState.CollectiblesController = {
			allCollectibles: state.engine.backgroundState.AssetsController.allCollectibles,
			allCollectibleContracts: state.engine.backgroundState.AssetsController.allCollectibleContracts,
			ignoredCollectibles: state.engine.backgroundState.AssetsController.ignoredCollectibles,
		};

		delete state.engine.backgroundState.AssetsController;

		return state;
	},
	6: (state) => {
		state.analytics?.enabled
			? DefaultPreference.set(METRICS_OPT_IN, AGREED)
			: DefaultPreference.set(METRICS_OPT_IN, DENIED);
		DefaultPreference.set(ONBOARDING_WIZARD, EXPLORED);

		return state;
	},
	7: (state) => {
		const allTokens = state.engine.backgroundState.TokensController.allTokens;
		const newAllTokens = {};
		if (allTokens) {
			Object.keys(allTokens).forEach((accountAddress) => {
				Object.keys(allTokens[accountAddress]).forEach((chainId) => {
					const tokensArray = allTokens[accountAddress][chainId];
					if (newAllTokens[chainId] === undefined) {
						newAllTokens[chainId] = { [accountAddress]: tokensArray };
					} else {
						newAllTokens[chainId] = {
							...newAllTokens[chainId],
							[accountAddress]: tokensArray,
						};
					}
				});
			});
		}

		const ignoredTokens = state.engine.backgroundState.TokensController.ignoredTokens;
		const newAllIgnoredTokens = {};
		Object.keys(allTokens).forEach((accountAddress) => {
			Object.keys(allTokens[accountAddress]).forEach((chainId) => {
				if (newAllIgnoredTokens[chainId] === undefined) {
					newAllIgnoredTokens[chainId] = {
						[accountAddress]: ignoredTokens,
					};
				} else {
					newAllIgnoredTokens[chainId] = {
						...newAllIgnoredTokens[chainId],
						[accountAddress]: ignoredTokens,
					};
				}
			});
		});

		state.engine.backgroundState.TokensController = {
			allTokens: newAllTokens,
			allIgnoredTokens: newAllIgnoredTokens,
		};

		return state;
	},
	8: (state) => {
		// This migration ensures that ignored tokens are in the correct form
		const allIgnoredTokens = state.engine.backgroundState.TokensController.allIgnoredTokens || {};
		const ignoredTokens = state.engine.backgroundState.TokensController.ignoredTokens || [];

		const reduceTokens = (tokens) =>
			tokens.reduce((final, token) => {
				const tokenAddress = (typeof token === 'string' && token) || token?.address || '';
				tokenAddress && final.push(tokenAddress);
				return final;
			}, []);

		const newIgnoredTokens = reduceTokens(ignoredTokens);

		const newAllIgnoredTokens = {};
		Object.entries(allIgnoredTokens).forEach(([chainId, tokensByAccountAddress]) => {
			Object.entries(tokensByAccountAddress).forEach(([accountAddress, tokens]) => {
				const newTokens = reduceTokens(tokens);
				if (newAllIgnoredTokens[chainId] === undefined) {
					newAllIgnoredTokens[chainId] = { [accountAddress]: newTokens };
				} else {
					newAllIgnoredTokens[chainId] = {
						...newAllIgnoredTokens[chainId],
						[accountAddress]: newTokens,
					};
				}
			});
		});

		state.engine.backgroundState.TokensController = {
			...state.engine.backgroundState.TokensController,
			allIgnoredTokens: newAllIgnoredTokens,
			ignoredTokens: newIgnoredTokens,
		};

		return state;
	},
	9: (state) => {
		state.engine.backgroundState.PreferencesController = {
			...state.engine.backgroundState.PreferencesController,
			useStaticTokenList: true,
		};
		return state;
	},
	10: (state) => {
<<<<<<< HEAD
		const allCollectibles = state.engine.backgroundState.CollectiblesController.allCollectibles;
		const favorites = state.collectibles.favorites;

		const migratedColletibles = {};

		Object.entries(allCollectibles).forEach(([address, networks]) => {
			if (!networks) {
				migratedColletibles[address] = networks;
				return;
			}
			migratedColletibles[address] = {};
			Object.entries(networks).forEach(([network, collectibles]) => {
				if (!collectibles) {
					migratedColletibles[address][network] = collectibles;
					return;
				}
				migratedColletibles[address][network] = collectibles
					.map((collectible) => {
						const favorite = Boolean(
							favorites[address][network] &&
								favorites[address][network].findIndex(
									(favorite) =>
										collectible.address === favorite.address &&
										collectible.tokenId === favorite.tokenId
								) !== -1
						);
						const tokenId =
							typeof collectible.tokenId === 'number'
								? collectible.tokenId.toString()
								: collectible.tokenId;
						if (tokenId.includes('.') || tokenId.includes('e+')) {
							return null;
						}

						return { ...collectible, tokenId, favorite };
					})
					.filter(Boolean);
			});
		});

		state.engine.backgroundState.CollectiblesController = {
			...state.engine.backgroundState.CollectiblesController,
			allCollectibles: migratedColletibles,
		};

=======
		state.engine.backgroundState.PreferencesController = {
			...state.engine.backgroundState.PreferencesController,
			useCollectibleDetection: false,
			openSeaEnabled: false,
		};
>>>>>>> 6fb0183d
		return state;
	},
};

export const version = 10;<|MERGE_RESOLUTION|>--- conflicted
+++ resolved
@@ -248,7 +248,14 @@
 		return state;
 	},
 	10: (state) => {
-<<<<<<< HEAD
+		state.engine.backgroundState.PreferencesController = {
+			...state.engine.backgroundState.PreferencesController,
+			useCollectibleDetection: false,
+			openSeaEnabled: false,
+		};
+		return state;
+	},
+	11: (state) => {
 		const allCollectibles = state.engine.backgroundState.CollectiblesController.allCollectibles;
 		const favorites = state.collectibles.favorites;
 
@@ -293,16 +300,7 @@
 			...state.engine.backgroundState.CollectiblesController,
 			allCollectibles: migratedColletibles,
 		};
-
-=======
-		state.engine.backgroundState.PreferencesController = {
-			...state.engine.backgroundState.PreferencesController,
-			useCollectibleDetection: false,
-			openSeaEnabled: false,
-		};
->>>>>>> 6fb0183d
-		return state;
 	},
 };
 
-export const version = 10;+export const version = 11;