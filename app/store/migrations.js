import { v1 as random } from 'uuid';
import { NetworksChainId } from '@metamask/controller-utils';
import AppConstants from '../core/AppConstants';
import { getAllNetworks, isSafeChainId } from '../util/networks';
import { toLowerCaseEquals } from '../util/general';
import DefaultPreference from 'react-native-default-preference';
import {
  ONBOARDING_WIZARD,
  METRICS_OPT_IN,
  AGREED,
  DENIED,
  EXPLORED,
} from '../constants/storage';
import { GOERLI } from '../../app/constants/network';

export const migrations = {
  // Needed after https://github.com/MetaMask/controllers/pull/152
  0: (state) => {
    const addressBook =
      state.engine.backgroundState.AddressBookController.addressBook;
    const migratedAddressBook = {};
    Object.keys(addressBook).forEach((address) => {
      const chainId = addressBook[address].chainId.toString();
      migratedAddressBook[chainId]
        ? (migratedAddressBook[chainId] = {
            ...migratedAddressBook[chainId],
            [address]: addressBook[address],
          })
        : (migratedAddressBook[chainId] = { [address]: addressBook[address] });
    });
    state.engine.backgroundState.AddressBookController.addressBook =
      migratedAddressBook;
    return state;
  },
  // MakerDAO DAI => SAI
  1: (state) => {
    const tokens = state.engine.backgroundState.TokensController.tokens;
    const migratedTokens = [];
    tokens.forEach((token) => {
      if (
        token.symbol === 'DAI' &&
        toLowerCaseEquals(token.address, AppConstants.SAI_ADDRESS)
      ) {
        token.symbol = 'SAI';
      }
      migratedTokens.push(token);
    });
    state.engine.backgroundState.TokensController.tokens = migratedTokens;

    return state;
  },
  2: (state) => {
    const provider = state.engine.backgroundState.NetworkController.provider;

    // Check if the current network is one of the initial networks
    const isInitialNetwork =
      provider.type && getAllNetworks().includes(provider.type);

    // Check if the current network has a valid chainId
    const chainIdNumber = parseInt(provider.chainId, 10);
    const isCustomRpcWithInvalidChainId = !isSafeChainId(chainIdNumber);

    if (!isInitialNetwork && isCustomRpcWithInvalidChainId) {
      // If the current network does not have a chainId, switch to testnet.
      state.engine.backgroundState.NetworkController.provider = {
        ticker: 'ETH',
        type: GOERLI,
      };
    }
    return state;
  },
  3: (state) => {
    const provider = state.engine.backgroundState.NetworkController.provider;
    const chainId = NetworksChainId[provider.type];
    // if chainId === '' is a rpc
    if (chainId) {
      state.engine.backgroundState.NetworkController.provider = {
        ...provider,
        chainId,
      };
      return state;
    }

    // If provider is rpc, check if the current network has a valid chainId
    const storedChainId =
      typeof provider.chainId === 'string' ? provider.chainId : '';
    const isDecimalString = /^[1-9]\d*$/u.test(storedChainId);
    const hasInvalidChainId =
      !isDecimalString || !isSafeChainId(parseInt(storedChainId, 10));

    if (hasInvalidChainId) {
      // If the current network does not have a chainId, switch to testnet.
      state.engine.backgroundState.NetworkController.provider = {
        ticker: 'ETH',
        type: GOERLI,
        chainId: NetworksChainId.goerli,
      };
    }
    return state;
  },
  4: (state) => {
    const { allTokens } = state.engine.backgroundState.TokensController;
    const { allCollectibleContracts, allCollectibles } =
      state.engine.backgroundState.CollectiblesController;
    const { frequentRpcList } =
      state.engine.backgroundState.PreferencesController;

    const newAllCollectibleContracts = {};
    const newAllCollectibles = {};
    const newAllTokens = {};

    Object.keys(allTokens).forEach((address) => {
      newAllTokens[address] = {};
      Object.keys(allTokens[address]).forEach((networkType) => {
        if (NetworksChainId[networkType]) {
          newAllTokens[address][NetworksChainId[networkType]] =
            allTokens[address][networkType];
        } else {
          frequentRpcList.forEach(({ chainId }) => {
            newAllTokens[address][chainId] = allTokens[address][networkType];
          });
        }
      });
    });

    Object.keys(allCollectibles).forEach((address) => {
      newAllCollectibles[address] = {};
      Object.keys(allCollectibles[address]).forEach((networkType) => {
        if (NetworksChainId[networkType]) {
          newAllCollectibles[address][NetworksChainId[networkType]] =
            allCollectibles[address][networkType];
        } else {
          frequentRpcList.forEach(({ chainId }) => {
            newAllCollectibles[address][chainId] =
              allCollectibles[address][networkType];
          });
        }
      });
    });

    Object.keys(allCollectibleContracts).forEach((address) => {
      newAllCollectibleContracts[address] = {};
      Object.keys(allCollectibleContracts[address]).forEach((networkType) => {
        if (NetworksChainId[networkType]) {
          newAllCollectibleContracts[address][NetworksChainId[networkType]] =
            allCollectibleContracts[address][networkType];
        } else {
          frequentRpcList.forEach(({ chainId }) => {
            newAllCollectibleContracts[address][chainId] =
              allCollectibleContracts[address][networkType];
          });
        }
      });
    });

    state.engine.backgroundState.TokensController = {
      ...state.engine.backgroundState.TokensController,
      allTokens: newAllTokens,
    };
    state.engine.backgroundState.CollectiblesController = {
      ...state.engine.backgroundState.CollectiblesController,
      allCollectibles: newAllCollectibles,
      allCollectibleContracts: newAllCollectibleContracts,
    };
    return state;
  },
  5: (state) => {
    state.engine.backgroundState.TokensController = {
      allTokens: state.engine.backgroundState.AssetsController.allTokens,
      ignoredTokens:
        state.engine.backgroundState.AssetsController.ignoredTokens,
    };

    state.engine.backgroundState.CollectiblesController = {
      allCollectibles:
        state.engine.backgroundState.AssetsController.allCollectibles,
      allCollectibleContracts:
        state.engine.backgroundState.AssetsController.allCollectibleContracts,
      ignoredCollectibles:
        state.engine.backgroundState.AssetsController.ignoredCollectibles,
    };

    delete state.engine.backgroundState.AssetsController;

    return state;
  },
  6: (state) => {
    state.analytics?.enabled
      ? DefaultPreference.set(METRICS_OPT_IN, AGREED)
      : DefaultPreference.set(METRICS_OPT_IN, DENIED);
    DefaultPreference.set(ONBOARDING_WIZARD, EXPLORED);

    return state;
  },
  7: (state) => {
    const allTokens = state.engine.backgroundState.TokensController.allTokens;
    const newAllTokens = {};
    if (allTokens) {
      Object.keys(allTokens).forEach((accountAddress) => {
        Object.keys(allTokens[accountAddress]).forEach((chainId) => {
          const tokensArray = allTokens[accountAddress][chainId];
          if (newAllTokens[chainId] === undefined) {
            newAllTokens[chainId] = { [accountAddress]: tokensArray };
          } else {
            newAllTokens[chainId] = {
              ...newAllTokens[chainId],
              [accountAddress]: tokensArray,
            };
          }
        });
      });
    }

    const ignoredTokens =
      state.engine.backgroundState.TokensController.ignoredTokens;
    const newAllIgnoredTokens = {};
    Object.keys(allTokens).forEach((accountAddress) => {
      Object.keys(allTokens[accountAddress]).forEach((chainId) => {
        if (newAllIgnoredTokens[chainId] === undefined) {
          newAllIgnoredTokens[chainId] = {
            [accountAddress]: ignoredTokens,
          };
        } else {
          newAllIgnoredTokens[chainId] = {
            ...newAllIgnoredTokens[chainId],
            [accountAddress]: ignoredTokens,
          };
        }
      });
    });

    state.engine.backgroundState.TokensController = {
      allTokens: newAllTokens,
      allIgnoredTokens: newAllIgnoredTokens,
    };

    return state;
  },
  8: (state) => {
    // This migration ensures that ignored tokens are in the correct form
    const allIgnoredTokens =
      state.engine.backgroundState.TokensController.allIgnoredTokens || {};
    const ignoredTokens =
      state.engine.backgroundState.TokensController.ignoredTokens || [];

    const reduceTokens = (tokens) =>
      tokens.reduce((final, token) => {
        const tokenAddress =
          (typeof token === 'string' && token) || token?.address || '';
        tokenAddress && final.push(tokenAddress);
        return final;
      }, []);

    const newIgnoredTokens = reduceTokens(ignoredTokens);

    const newAllIgnoredTokens = {};
    Object.entries(allIgnoredTokens).forEach(
      ([chainId, tokensByAccountAddress]) => {
        Object.entries(tokensByAccountAddress).forEach(
          ([accountAddress, tokens]) => {
            const newTokens = reduceTokens(tokens);
            if (newAllIgnoredTokens[chainId] === undefined) {
              newAllIgnoredTokens[chainId] = { [accountAddress]: newTokens };
            } else {
              newAllIgnoredTokens[chainId] = {
                ...newAllIgnoredTokens[chainId],
                [accountAddress]: newTokens,
              };
            }
          },
        );
      },
    );

    state.engine.backgroundState.TokensController = {
      ...state.engine.backgroundState.TokensController,
      allIgnoredTokens: newAllIgnoredTokens,
      ignoredTokens: newIgnoredTokens,
    };

    return state;
  },
  9: (state) => {
    state.engine.backgroundState.PreferencesController = {
      ...state.engine.backgroundState.PreferencesController,
      useStaticTokenList: true,
    };
    return state;
  },
  10: (state) => {
    state.engine.backgroundState.PreferencesController = {
      ...state.engine.backgroundState.PreferencesController,
      useCollectibleDetection: false,
      openSeaEnabled: false,
    };
    return state;
  },
  11: (state) => {
    state.engine.backgroundState.PreferencesController = {
      ...state.engine.backgroundState.PreferencesController,
      useTokenDetection: true,
    };
    return state;
  },
  12: (state) => {
    const {
      allCollectibles,
      allCollectibleContracts,
      ignoredCollectibles,
      ...unexpectedCollectiblesControllerState
    } = state.engine.backgroundState.CollectiblesController;
    state.engine.backgroundState.NftController = {
      ...unexpectedCollectiblesControllerState,
      allNfts: allCollectibles,
      allNftContracts: allCollectibleContracts,
      ignoredNfts: ignoredCollectibles,
    };
    delete state.engine.backgroundState.CollectiblesController;

    state.engine.backgroundState.NftDetectionController =
      state.engine.backgroundState.CollectibleDetectionController;
    delete state.engine.backgroundState.CollectibleDetectionController;

    state.engine.backgroundState.PreferencesController.useNftDetection =
      state.engine.backgroundState.PreferencesController.useCollectibleDetection;
    delete state.engine.backgroundState.PreferencesController
      .useCollectibleDetection;

    return state;
  },
  13: (state) => {
    // If for some reason we already have PermissionController state, bail out.
    const hasPermissionControllerState = Boolean(
      state.engine.backgroundState.PermissionController?.subjects,
    );
    if (hasPermissionControllerState) return state;

    const { approvedHosts } = state.privacy;
    const { selectedAddress } =
      state.engine.backgroundState.PreferencesController;

    const hosts = Object.keys(approvedHosts);
    // If no dapps connected, bail out.
    if (hosts.length < 1) return state;

    const { subjects } = hosts.reduce(
      (accumulator, host, index) => ({
        subjects: {
          ...accumulator.subjects,
          [host]: {
            origin: host,
            permissions: {
              eth_accounts: {
                id: random(),
                parentCapability: 'eth_accounts',
                invoker: host,
                caveats: [
                  {
                    type: 'restrictReturnedAccounts',
                    value: [
                      {
                        address: selectedAddress,
                        lastUsed: Date.now() - index,
                      },
                    ],
                  },
                ],
                date: Date.now(),
              },
            },
          },
        },
      }),
      {},
    );

    const newState = { ...state };

    newState.engine.backgroundState.PermissionController = {
      subjects,
    };

    return newState;
  },
  14: (state) => {
    if (state.engine.backgroundState.NetworkController.provider) {
      state.engine.backgroundState.NetworkController.providerConfig =
        state.engine.backgroundState.NetworkController.provider;
      delete state.engine.backgroundState.NetworkController.provider;
    }

    return state;
  },
<<<<<<< HEAD
  16: (state) => {
    state.networkOnboarded.networkOnboardedState = {};
    return state;
  },
=======
  15: (state) => {
    const chainId =
      state.engine.backgroundState.NetworkController.providerConfig.chainId;
    // Deprecate rinkeby, ropsten and Kovan, any user that is on those we fallback to goerli
    if (chainId === '4' || chainId === '3' || chainId === '42') {
      state.engine.backgroundState.NetworkController.providerConfig = {
        chainId: NetworksChainId.goerli,
        ticker: 'GoerliETH',
        type: GOERLI,
      };
    }
    return state;
  },
  16: (state) => {
    if (state.engine.backgroundState.NetworkController.properties) {
      state.engine.backgroundState.NetworkController.networkDetails =
        state.engine.backgroundState.NetworkController.properties;
      delete state.engine.backgroundState.NetworkController.properties;
    }
  },
>>>>>>> 5a6488ad
};

export const version = 16;<|MERGE_RESOLUTION|>--- conflicted
+++ resolved
@@ -391,12 +391,6 @@
 
     return state;
   },
-<<<<<<< HEAD
-  16: (state) => {
-    state.networkOnboarded.networkOnboardedState = {};
-    return state;
-  },
-=======
   15: (state) => {
     const chainId =
       state.engine.backgroundState.NetworkController.providerConfig.chainId;
@@ -417,7 +411,10 @@
       delete state.engine.backgroundState.NetworkController.properties;
     }
   },
->>>>>>> 5a6488ad
+  17: (state) => {
+    state.networkOnboarded.networkOnboardedState = {};
+    return state;
+  },
 };
 
-export const version = 16;+export const version = 17;