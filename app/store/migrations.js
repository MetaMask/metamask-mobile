--- conflicted
+++ resolved
@@ -433,23 +433,6 @@
     }
     return state;
   },
-<<<<<<< HEAD
-  20: (state) => {
-    const outdatedIpfsGateways = [
-      'https://hardbin.com/ipfs/',
-      'https://ipfs.greyh.at/ipfs/',
-      'https://ipfs.fooock.com/ipfs/',
-      'https://cdn.cwinfo.net/ipfs/',
-    ];
-
-    const isUsingOutdatedGateway = outdatedIpfsGateways.includes(
-      state.engine.backgroundState?.PreferencesController?.ipfsGateway,
-    );
-
-    if (isUsingOutdatedGateway) {
-      state.engine.backgroundState.PreferencesController.ipfsGateway =
-        IPFS_DEFAULT_GATEWAY_URL;
-=======
   /**
    * Migrate network configuration from Preferences controller to Network controller.
    * See this changelog for details: https://github.com/MetaMask/core/releases/tag/v44.0.0
@@ -483,7 +466,24 @@
       delete preferencesControllerState.frequentRpcList;
 
       networkControllerState.networkConfigurations = networkConfigurations;
->>>>>>> b43b10be
+    }
+    return state;
+  },
+  21: (state) => {
+    const outdatedIpfsGateways = [
+      'https://hardbin.com/ipfs/',
+      'https://ipfs.greyh.at/ipfs/',
+      'https://ipfs.fooock.com/ipfs/',
+      'https://cdn.cwinfo.net/ipfs/',
+    ];
+
+    const isUsingOutdatedGateway = outdatedIpfsGateways.includes(
+      state.engine.backgroundState?.PreferencesController?.ipfsGateway,
+    );
+
+    if (isUsingOutdatedGateway) {
+      state.engine.backgroundState.PreferencesController.ipfsGateway =
+        IPFS_DEFAULT_GATEWAY_URL;
     }
     return state;
   },
