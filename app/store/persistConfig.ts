--- conflicted
+++ resolved
@@ -253,11 +253,13 @@
 const persistConfig = {
   key: 'root',
   version,
-<<<<<<< HEAD
-  blacklist: ['rpcEvents', 'accounts', 'confirmationMetrics', 'engine'],
-=======
-  blacklist: ['rpcEvents', 'accounts', 'confirmationMetrics', 'alert'],
->>>>>>> 1307c548
+  blacklist: [
+    'rpcEvents',
+    'accounts',
+    'confirmationMetrics',
+    'alert',
+    'engine',
+  ],
   storage: MigratedStorage,
   transforms: [persistUserTransform, persistOnboardingTransform],
   stateReconciler: autoMergeLevel2, // see "Merge Process" section for details.
