import { captureException } from '@sentry/react-native';
import { hasProperty, isObject } from '@metamask/utils';
import { ensureValidState } from './util';
import { AccountsControllerState } from '@metamask/accounts-controller';

/**
 * Validates AccountsController state
 *
 * @param state - AccountsController state
 * @returns - Boolean indicating if state is valid
 */
function isAccountsControllerState(
  state: unknown,
  migrationNumber: number,
): state is AccountsControllerState {
  if (!isObject(state)) {
    captureException(
      new Error(
        `FATAL ERROR: Migration ${migrationNumber}: Invalid AccountsController state error: AccountsController state is not an object, type: '${typeof state}'`,
      ),
    );
    return false;
  }

  if (!hasProperty(state, 'internalAccounts')) {
    captureException(
      new Error(
        `FATAL ERROR: Migration ${migrationNumber}: Invalid AccountsController state error: missing internalAccounts`,
      ),
    );
    return false;
  }

  if (!isObject(state.internalAccounts)) {
    captureException(
      new Error(
        `FATAL ERROR: Migration ${migrationNumber}: Invalid AccountsController state error: internalAccounts is not an object, type: '${typeof state.internalAccounts}'`,
      ),
    );
    return false;
  }

  if (!hasProperty(state.internalAccounts, 'accounts')) {
    captureException(
      new Error(
        `FATAL ERROR: Migration ${migrationNumber}: Invalid AccountsController state error: missing internalAccounts.accounts`,
      ),
    );
    return false;
  }

  if (!isObject(state.internalAccounts.accounts)) {
    captureException(
      new Error(
        `FATAL ERROR: Migration ${migrationNumber}: Invalid AccountsController state error: internalAccounts.accounts is not an object, type: '${typeof state
          .internalAccounts.accounts}'`,
      ),
    );
    return false;
  }

  return true;
}

/**
 * Migration for ensuring that selectedAccount on the AccountsController is defined
 *
 * @param state - Persisted data store from redux persist
 * @param migrationNumber - Migration version
 * @returns - Migrated data store
 */
export const migration52 = (state: unknown, migrationNumber: number) => {
  if (!ensureValidState(state, migrationNumber)) {
    return state;
  }

  const accountsControllerState =
    state.engine.backgroundState.AccountsController;

  if (!isAccountsControllerState(accountsControllerState, migrationNumber)) {
    return state;
  }

  const { accounts, selectedAccount } =
    accountsControllerState.internalAccounts;

<<<<<<< HEAD
=======
  // Set selectedAccount by default if selectedAccount is undefined or account no longer exists for the selectedAccount
>>>>>>> 22a4989b
  if (
    Object.values(accounts).length > 0 &&
    (!selectedAccount || (selectedAccount && !accounts[selectedAccount]))
  ) {
    accountsControllerState.internalAccounts.selectedAccount =
      Object.values(accounts)[0].id;
  }

  return state;
};

/**
 * Migration for ensuring that selectedAccount on the AccountsController is defined
 */
export default function migrate(state: unknown) {
  return migration52(state, 52);
}<|MERGE_RESOLUTION|>--- conflicted
+++ resolved
@@ -84,10 +84,7 @@
   const { accounts, selectedAccount } =
     accountsControllerState.internalAccounts;
 
-<<<<<<< HEAD
-=======
   // Set selectedAccount by default if selectedAccount is undefined or account no longer exists for the selectedAccount
->>>>>>> 22a4989b
   if (
     Object.values(accounts).length > 0 &&
     (!selectedAccount || (selectedAccount && !accounts[selectedAccount]))
