import { EthMethod, InternalAccount } from '@metamask/keyring-api';
import migrate, { Identity } from './036';
import { captureException } from '@sentry/react-native';
import { getUUIDFromAddressOfNormalAccount } from '@metamask/accounts-controller';

jest.mock('@sentry/react-native', () => ({
  captureException: jest.fn(),
}));
const mockedCaptureException = jest.mocked(captureException);

const MOCK_ADDRESS_1 = '0x0';
const MOCK_ADDRESS_2 = '0x1';

interface Identities {
  [key: string]: Identity;
}

function createMockPreferenceControllerState(
  identities: Identity[] = [{ name: 'Account 1', address: MOCK_ADDRESS_1 }],
  selectedAddress?: string,
): {
  identities: Identities;
  selectedAddress?: string;
} {
  const state: {
    identities: Identities;
    selectedAddress?: string;
  } = {
    identities: {},
    selectedAddress,
  };

  identities.forEach(({ address, name, lastSelected }) => {
    state.identities[address] = {
      address,
      name,
      lastSelected,
    };
  });

  return state;
}

function expectedInternalAccount(
  address: string,
  nickname: string,
  lastSelected?: number,
): InternalAccount {
  return {
    address,
    id: getUUIDFromAddressOfNormalAccount(address),
    metadata: {
      name: nickname,
      keyring: {
        type: 'HD Key Tree',
      },
      lastSelected: lastSelected ? expect.any(Number) : undefined,
    },
    options: {},
    methods: [
      EthMethod.PersonalSign,
      EthMethod.Sign,
      EthMethod.SignTransaction,
      EthMethod.SignTypedDataV1,
      EthMethod.SignTypedDataV3,
      EthMethod.SignTypedDataV4,
    ],
    type: 'eip155:eoa',
  };
}

function createMockState(
  preferenceState: {
    identities: Identities;
    selectedAddress?: string;
  } = createMockPreferenceControllerState(),
) {
  return {
    engine: {
      backgroundState: {
        PreferencesController: {
          ...preferenceState,
        },
        KeyringController: { vault: {} },
      },
    },
  };
}

describe('Migration #036', () => {
  describe('createDefaultAccountsController', () => {
    beforeEach(() => {
      mockedCaptureException.mockReset();
    });
    it('should throw if state.engine is not defined', () => {
      const newState = migrate({});
      expect(newState).toStrictEqual({});
      expect(mockedCaptureException).toHaveBeenCalledWith(expect.any(Error));
      expect(mockedCaptureException.mock.calls[0][0].message).toBe(
        `Migration 36: Invalid root engine state: 'undefined'`,
      );
    });
    it('should throw if state.engine.backgroundState is not defined', () => {
      const oldState = {
        engine: {
          backgroundState: undefined,
        },
      };
      const newState = migrate(oldState);
      expect(newState).toStrictEqual(oldState);
      expect(mockedCaptureException).toHaveBeenCalledWith(expect.any(Error));
      expect(mockedCaptureException.mock.calls[0][0].message).toBe(
        `Migration 36: Invalid root engine backgroundState: 'undefined'`,
      );
    });
    it('should throw if state.engine.backgroundState.PreferencesController is not defined', () => {
      const oldState = {
        engine: {
          backgroundState: {
            PreferencesController: undefined,
            KeyringController: { vault: {} },
          },
        },
      };
      const newState = migrate(oldState);
      expect(newState).toStrictEqual(oldState);
      expect(mockedCaptureException).toHaveBeenCalledWith(expect.any(Error));
      expect(mockedCaptureException.mock.calls[0][0].message).toBe(
        `Migration 36: Invalid PreferencesController state: 'undefined'`,
      );
    });
    it('should throw if state.engine.backgroundState.PreferencesController.identities is not defined', () => {
      const oldState = {
        engine: {
          backgroundState: {
            PreferencesController: {},
            KeyringController: { vault: {} },
          },
        },
      };
      const newState = migrate(oldState);
      expect(newState).toStrictEqual(oldState);
      expect(mockedCaptureException).toHaveBeenCalledWith(expect.any(Error));
      expect(mockedCaptureException.mock.calls[0][0].message).toBe(
        `Migration 36: Missing identities property from PreferencesController: 'object'`,
      );
    });
    it('creates default state for accounts controller', () => {
      const oldState = createMockState({
        identities: {
          [MOCK_ADDRESS_1]: {
            name: 'Account 1',
            address: MOCK_ADDRESS_1,
            lastSelected: undefined,
          },
        },
        selectedAddress: MOCK_ADDRESS_1,
      });
      const newState = migrate(oldState);
<<<<<<< HEAD
      const expectedUUID = getUUIDFromAddressOfNormalAccount(MOCK_ADDRESS);
=======

      const expectedUuid = getUUIDFromAddressOfNormalAccount(MOCK_ADDRESS_1);
>>>>>>> 5d7e33a7
      const resultInternalAccount = expectedInternalAccount(
        MOCK_ADDRESS_1,
        'Account 1',
      );
      expect(newState).toStrictEqual({
        engine: {
          backgroundState: {
            AccountsController: {
              internalAccounts: {
                accounts: {
                  [expectedUuid]: resultInternalAccount,
                },
                selectedAccount: expectedUuid,
              },
            },
            PreferencesController: {
              identities: {
                '0x0': {
                  address: '0x0',
                  lastSelected: undefined,
                  name: 'Account 1',
                },
              },
              selectedAddress: '0x0',
            },
            KeyringController: { vault: {} },
          },
        },
      });
    });
  });

  describe('createInternalAccountsForAccountsController', () => {
    it('should create the identities into AccountsController as internal accounts', () => {
      const expectedUuid = getUUIDFromAddressOfNormalAccount(MOCK_ADDRESS_1);
      const oldState = createMockState({
        identities: {
          [MOCK_ADDRESS_1]: {
            name: 'Account 1',
            address: MOCK_ADDRESS_1,
            lastSelected: undefined,
          },
        },
        selectedAddress: MOCK_ADDRESS_1,
      });

      const newState = migrate(oldState);

      expect(newState).toStrictEqual({
        engine: {
          backgroundState: {
            AccountsController: {
              internalAccounts: {
                accounts: {
                  [expectedUuid]: expectedInternalAccount(
                    MOCK_ADDRESS_1,
                    `Account 1`,
                  ),
                },
                selectedAccount: expectedUuid,
              },
            },
            PreferencesController: expect.any(Object),
            KeyringController: { vault: {} },
          },
        },
      });
    });

    it('should keep the same name from the identities', () => {
      const expectedUuid = getUUIDFromAddressOfNormalAccount(MOCK_ADDRESS_1);
      const oldState = createMockState(
        createMockPreferenceControllerState(
          [{ name: 'a random name', address: MOCK_ADDRESS_1 }],
          MOCK_ADDRESS_1,
        ),
      );
      const newState = migrate(oldState);
      expect(newState).toStrictEqual({
        engine: {
          backgroundState: {
            PreferencesController: expect.any(Object),
            AccountsController: {
              internalAccounts: {
                accounts: {
                  [expectedUuid]: expectedInternalAccount(
                    MOCK_ADDRESS_1,
                    `a random name`,
                  ),
                },
                selectedAccount: expectedUuid,
              },
            },
            KeyringController: { vault: {} },
          },
        },
      });
    });

    it('should be able to handle multiple identities', () => {
      const expectedUuid = getUUIDFromAddressOfNormalAccount(MOCK_ADDRESS_1);
      const expectedUuid2 = getUUIDFromAddressOfNormalAccount(MOCK_ADDRESS_2);
      const oldState = createMockState({
        identities: {
          [MOCK_ADDRESS_1]: { name: 'Account 1', address: MOCK_ADDRESS_1 },
          [MOCK_ADDRESS_2]: { name: 'Account 2', address: MOCK_ADDRESS_2 },
        },
        selectedAddress: MOCK_ADDRESS_2,
      });
      const newState = migrate(oldState);
      expect(newState).toStrictEqual({
        engine: {
          backgroundState: {
            AccountsController: {
              internalAccounts: {
                accounts: {
                  [expectedUuid]: expectedInternalAccount(
                    MOCK_ADDRESS_1,
                    `Account 1`,
                  ),
                  [expectedUuid2]: expectedInternalAccount(
                    MOCK_ADDRESS_2,
                    `Account 2`,
                  ),
                },
                selectedAccount: expectedUuid2,
              },
            },
            PreferencesController: expect.any(Object),
            KeyringController: { vault: {} },
          },
        },
      });
    });

    it('should handle empty identities and create default AccountsController with no internal accounts', () => {
      const oldState = createMockState({
        // Simulate `identities` being an empty object
        identities: {},
      });
      const newState = migrate(oldState);

      expect(mockedCaptureException).toHaveBeenCalledWith(expect.any(Error));

      expect(newState).toStrictEqual({
        engine: {
          backgroundState: {
            PreferencesController: expect.any(Object),
            AccountsController: {
              internalAccounts: {
                accounts: {}, // Expect no accounts to be created
                selectedAccount: '', // Expect no account to be selected
              },
            },
            KeyringController: { vault: {} },
          },
        },
      });
    });
  });

  describe('createSelectedAccountForAccountsController', () => {
    it('should select the same account as the selected address', () => {
      const oldState = createMockState(
        createMockPreferenceControllerState(
          [{ name: 'a random name', address: MOCK_ADDRESS_1 }],
          MOCK_ADDRESS_1,
        ),
      );
      const newState = migrate(oldState);
      expect(newState).toStrictEqual({
        engine: {
          backgroundState: {
            PreferencesController: expect.any(Object),
            AccountsController: {
              internalAccounts: {
                accounts: expect.any(Object),
                selectedAccount:
                  getUUIDFromAddressOfNormalAccount(MOCK_ADDRESS_1),
              },
            },
            KeyringController: { vault: {} },
          },
        },
      });
    });

    it("should leave selectedAccount as empty if there aren't any selectedAddress", () => {
      const oldState = {
        engine: {
          backgroundState: {
            PreferencesController: {
              identities: {},
              selectedAddress: '',
            },
            KeyringController: { vault: {} },
          },
        },
      };
      const newState = migrate(oldState);
      expect(newState).toStrictEqual({
        engine: {
          backgroundState: {
            PreferencesController: expect.any(Object),
            AccountsController: {
              internalAccounts: {
                accounts: expect.any(Object),
                selectedAccount: '',
              },
            },
            KeyringController: { vault: {} },
          },
        },
      });
    });
    it('should select the first account as the selected account if selectedAddress is undefined, and update PreferencesController accordingly', () => {
      const identities = [
        { name: 'Account 1', address: MOCK_ADDRESS_1 },
        { name: 'Account 2', address: MOCK_ADDRESS_2 },
      ];
      // explicitly set selectedAddress to undefined
      const oldState = createMockState(
        createMockPreferenceControllerState(identities, undefined),
      );
      const expectedUuid = getUUIDFromAddressOfNormalAccount(MOCK_ADDRESS_1);
      const expectedUuid2 = getUUIDFromAddressOfNormalAccount(MOCK_ADDRESS_2);

      expect(oldState).toStrictEqual({
        engine: {
          backgroundState: {
            PreferencesController: {
              selectedAddress: undefined,
              identities: {
                [MOCK_ADDRESS_1]: {
                  address: MOCK_ADDRESS_1,
                  name: 'Account 1',
                  lastSelected: undefined,
                },
                [MOCK_ADDRESS_2]: {
                  address: MOCK_ADDRESS_2,
                  name: 'Account 2',
                  lastSelected: undefined,
                },
              },
            },
            KeyringController: { vault: {} },
          },
        },
      });

      const newState = migrate(oldState);

      expect(mockedCaptureException).toHaveBeenCalledWith(expect.any(Error));

      expect(newState).toStrictEqual({
        engine: {
          backgroundState: {
            PreferencesController: {
              // Verifying that PreferencesController's selectedAddress is updated to the first account's address
              selectedAddress: MOCK_ADDRESS_1,
              identities: {
                [MOCK_ADDRESS_1]: {
                  address: MOCK_ADDRESS_1,
                  name: 'Account 1',
                  lastSelected: undefined,
                },
                [MOCK_ADDRESS_2]: {
                  address: MOCK_ADDRESS_2,
                  name: 'Account 2',
                  lastSelected: undefined,
                },
              },
            },
            AccountsController: {
              internalAccounts: {
                accounts: {
                  [expectedUuid]: expectedInternalAccount(
                    MOCK_ADDRESS_1,
                    `Account 1`,
                  ),
                  [expectedUuid2]: expectedInternalAccount(
                    MOCK_ADDRESS_2,
                    `Account 2`,
                  ),
                },
                // Verifying the accounts controller's selectedAccount is updated to the first account's UUID
                selectedAccount: expectedUuid,
              },
            },
            KeyringController: { vault: {} },
          },
        },
      });
    });
  });
});<|MERGE_RESOLUTION|>--- conflicted
+++ resolved
@@ -157,16 +157,12 @@
         selectedAddress: MOCK_ADDRESS_1,
       });
       const newState = migrate(oldState);
-<<<<<<< HEAD
-      const expectedUUID = getUUIDFromAddressOfNormalAccount(MOCK_ADDRESS);
-=======
-
       const expectedUuid = getUUIDFromAddressOfNormalAccount(MOCK_ADDRESS_1);
->>>>>>> 5d7e33a7
       const resultInternalAccount = expectedInternalAccount(
         MOCK_ADDRESS_1,
         'Account 1',
       );
+
       expect(newState).toStrictEqual({
         engine: {
           backgroundState: {
