--- conflicted
+++ resolved
@@ -2,9 +2,6 @@
 import { cloneDeep, merge } from 'lodash';
 import initialRootState from '../../util/test/initial-root-state';
 import { captureException } from '@sentry/react-native';
-<<<<<<< HEAD
-import { getUUIDFromAddressOfNormalAccount } from '@metamask/accounts-controller';
-=======
 import {
   expectedUuid,
   expectedUuid2,
@@ -12,7 +9,6 @@
   internalAccount2,
 } from '../../util/test/accountsControllerTestUtils';
 import { RootState } from '../../reducers';
->>>>>>> aba805cd
 import { toChecksumHexAddress } from '@metamask/controller-utils';
 import { Identity } from './036';
 
@@ -68,51 +64,6 @@
     jest.resetAllMocks();
   });
 
-<<<<<<< HEAD
-function createMockAccountsControllerState(selectedAccount = 'id1') {
-  return {
-    internalAccounts: {
-      accounts: {
-        id1: {
-          address: toChecksumHexAddress(MOCK_LOWERCASE_ADDRESS_1),
-          id: 'id1',
-          options: {},
-          metadata: {
-            name: 'Custom Account 1',
-            keyring: {
-              type: 'HD Key Tree',
-            },
-          },
-          methods: [
-            EthMethod.PersonalSign,
-            EthMethod.Sign,
-            EthMethod.SignTransaction,
-            EthMethod.SignTypedDataV1,
-            EthMethod.SignTypedDataV3,
-            EthMethod.SignTypedDataV4,
-          ],
-          type: 'eip155:eoa',
-        },
-        id2: {
-          address: toChecksumHexAddress(MOCK_LOWERCASE_ADDRESS_2),
-          id: 'id2',
-          options: {},
-          metadata: {
-            name: 'Account 2',
-            keyring: {
-              type: 'HD Key Tree',
-            },
-          },
-          methods: [
-            EthMethod.PersonalSign,
-            EthMethod.Sign,
-            EthMethod.SignTransaction,
-            EthMethod.SignTypedDataV1,
-            EthMethod.SignTypedDataV3,
-            EthMethod.SignTypedDataV4,
-          ],
-          type: 'eip155:eoa',
-=======
   const invalidStates = [
     {
       state: merge({}, initialRootState, {
@@ -126,7 +77,6 @@
       state: merge({}, initialRootState, {
         engine: {
           backgroundState: null,
->>>>>>> aba805cd
         },
       }),
       errorMessage:
@@ -296,36 +246,11 @@
     const oldState2 = {
       engine: {
         backgroundState: {
-<<<<<<< HEAD
-          AccountsController: {},
-        },
-      },
-    });
-    expect(mockedCaptureException).toHaveBeenCalledWith(expect.any(Error));
-    expect(mockedCaptureException.mock.calls[0][0].message).toBe(
-      "Migration 44: Missing internalAccounts property from AccountsController: 'object'",
-    );
-  });
-
-  it('should handle cases with no duplicates correctly', () => {
-    const uniqueState = {
-      internalAccounts: {
-        accounts: {
-          unique1: {
-            address: MOCK_LOWERCASE_ADDRESS_1,
-            id: 'unique1',
-            options: {},
-            metadata: {
-              name: 'Unique Account 1',
-              keyring: {
-                type: 'HD Key Tree',
-=======
           PreferencesController: {
             identities: {
               [mockChecksummedInternalAcc1]: {
                 address: mockChecksummedInternalAcc1,
                 name: 'Name1',
->>>>>>> aba805cd
               },
               [mockChecksummedInternalAcc2]: {
                 address: mockChecksummedInternalAcc2,
