--- conflicted
+++ resolved
@@ -79,14 +79,11 @@
 import migration76 from './076';
 import migration77 from './077';
 import migration78 from './078';
-<<<<<<< HEAD
-import migration79 from './082';
-=======
 import migration79 from './079';
 import migration80 from './080';
 import migration81 from './081';
-
->>>>>>> 858d71fa
+import migration82 from './082';
+
 // Add migrations above this line
 import { validatePostMigrationState } from '../validateMigration/validateMigration';
 import { RootState } from '../../reducers';
@@ -182,11 +179,9 @@
   77: migration77,
   78: migration78,
   79: migration79,
-<<<<<<< HEAD
-=======
   80: migration80,
   81: migration81,
->>>>>>> 858d71fa
+  82: migration82,
 };
 
 // Enable both synchronous and asynchronous migrations
