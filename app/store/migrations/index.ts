import { MigrationManifest } from 'redux-persist';

import migration00 from './000';
import migration01 from './001';
import migration02 from './002';
import migration03 from './003';
import migration04 from './004';
import migration05 from './005';
import migration06 from './006';
import migration07 from './007';
import migration08 from './008';
import migration09 from './009';
import migration10 from './010';
import migration11 from './011';
import migration12 from './012';
import migration13 from './013';
import migration14 from './014';
import migration15 from './015';
import migration16 from './016';
import migration17 from './017';
import migration18 from './018';
import migration19 from './019';
import migration20 from './020';
import migration21 from './021';
import migration22 from './022';
import migration23 from './023';
import migration24 from './024';
import migration25 from './025';
import migration26 from './026';
import migration27 from './027';
import migration28 from './028';
import migration29 from './029';
import migration30 from './030';
import migration31 from './031';
import migration32 from './032';
import migration33 from './033';
import migration34 from './034';
import migration35 from './035';
import migration36 from './036';
import migration37 from './037';
import migration38 from './038';
import migration39 from './039';
import migration40 from './040';
import migration41 from './041';
import migration42 from './042';
import migration43 from './043';
import migration44 from './044';
import migration45 from './045';
import migration46 from './046';
import migration47 from './047';
import migration48 from './048';
import migration49 from './049';
import migration50 from './050';
import migration51 from './051';
import migration52 from './052';
import migration53 from './053';
import migration54 from './054';
import migration55 from './055';
import migration56 from './056';
import migration57 from './057';
import migration58 from './058';
import migration59 from './059';
import migration60 from './060';
import migration61 from './061';
import migration62 from './062';
import migration63 from './063';
import migration64 from './064';
import migration65 from './065';
import migration66 from './066';
import migration67 from './067';
import migration68 from './068';
import migration69 from './069';
import migration70 from './070';
import migration71 from './071';
import migration72 from './072';
import migration73 from './073';
import migration74 from './074';
import migration75 from './075';
import migration76 from './076';
import migration77 from './077';
import migration78 from './078';
import migration79 from './079';
import migration80 from './080';
import migration81 from './081';
import migration82 from './082';
import migration83 from './083';
import migration84 from './084';
import migration85 from './085';
import migration86 from './086';
import migration87 from './087';
import migration88 from './088';
import migration89 from './089';
import migration90 from './090';
import migration91 from './091';
import migration92 from './092';
import migration93 from './093';
import migration94 from './094';
import migration95 from './095';
import migration96 from './096';
import migration97 from './097';
import migration98 from './098';
import migration99 from './099';
import migration100 from './100';
import migration101 from './101';
import migration102 from './102';
import migration103 from './103';
import migration104 from './104';
import migration105 from './105';
import migration106 from './106';
<<<<<<< HEAD

// Add migrations above this line
=======
import migration107 from './107';

// Add migrations above this line
import { ControllerStorage } from '../persistConfig';
import { captureException } from '@sentry/react-native';
import FilesystemStorage from 'redux-persist-filesystem-storage';
import Device from '../../util/device';
import { MIGRATION_ERROR_HAPPENED } from '../../constants/storage';
>>>>>>> f4e8f8d0

type MigrationFunction = (state: unknown) => unknown;
type AsyncMigrationFunction = (state: unknown) => Promise<unknown>;
export type MigrationsList = Record<
  string,
  MigrationFunction | AsyncMigrationFunction
>;

/**
 * Contains both asynchronous and synchronous migrations
 */
export const migrationList: MigrationsList = {
  0: migration00,
  1: migration01,
  2: migration02,
  3: migration03,
  4: migration04,
  5: migration05,
  6: migration06,
  7: migration07,
  8: migration08,
  9: migration09,
  10: migration10,
  11: migration11,
  12: migration12,
  13: migration13,
  14: migration14,
  15: migration15,
  16: migration16,
  17: migration17,
  18: migration18,
  19: migration19,
  20: migration20,
  21: migration21,
  22: migration22,
  23: migration23,
  24: migration24,
  25: migration25,
  26: migration26,
  27: migration27,
  28: migration28,
  29: migration29,
  30: migration30,
  31: migration31,
  32: migration32,
  33: migration33,
  34: migration34,
  35: migration35,
  36: migration36,
  37: migration37,
  38: migration38,
  39: migration39,
  40: migration40,
  41: migration41,
  42: migration42,
  43: migration43,
  44: migration44,
  45: migration45,
  46: migration46,
  47: migration47,
  48: migration48,
  49: migration49,
  50: migration50,
  51: migration51,
  52: migration52,
  53: migration53,
  54: migration54,
  55: migration55,
  56: migration56,
  57: migration57,
  58: migration58,
  59: migration59,
  60: migration60,
  61: migration61,
  62: migration62,
  63: migration63,
  64: migration64,
  65: migration65,
  66: migration66,
  67: migration67,
  68: migration68,
  69: migration69,
  70: migration70,
  71: migration71,
  72: migration72,
  73: migration73,
  74: migration74,
  75: migration75,
  76: migration76,
  77: migration77,
  78: migration78,
  79: migration79,
  80: migration80,
  81: migration81,
  82: migration82,
  83: migration83,
  84: migration84,
  85: migration85,
  86: migration86,
  87: migration87,
  88: migration88,
  89: migration89,
  90: migration90,
  91: migration91,
  92: migration92,
  93: migration93,
  94: migration94,
  95: migration95,
  96: migration96,
  97: migration97,
  98: migration98,
  99: migration99,
  100: migration100,
  101: migration101,
  102: migration102,
  103: migration103,
  104: migration104,
  105: migration105,
  106: migration106,
<<<<<<< HEAD
=======
  107: migration107,
>>>>>>> f4e8f8d0
};

// Enable both synchronous and asynchronous migrations
export const asyncifyMigrations = (inputMigrations: MigrationsList) => {
  const lastVersion = Math.max(...Object.keys(inputMigrations).map(Number));
  let didInflate = false;

  type StateWithEngine = Record<string, unknown> & {
    engine?: { backgroundState?: Record<string, unknown> };
  };

  /**
   * Loads controller data from individual filesystem storage back into engine.backgroundState
   * for migrations to process.
   *
   * - Migration 104 moved controller data from redux-persist to individual files
   * - Migrations 105+ still expect to work with the old engine.backgroundState format
   * - This function temporarily recreates the old format so migrations can run
   * - "unpacking" distributed files back into a single object
   *
   * CRITICAL: Crashes if controller data cannot be loaded.
   * This ensures migrations run with complete data and prevents silent data loss.
   */
  const inflateFromControllers = async (state: unknown) => {
    try {
      const fsState = (await ControllerStorage.getAllPersistedState()) as
        | {
            backgroundState?: Record<string, unknown>;
          }
        | undefined;

      const s = state as StateWithEngine;
      const fsControllers = fsState?.backgroundState || {};

      if (Object.keys(fsControllers).length === 0) {
        return state;
      }

      const inflated: StateWithEngine = {
        ...(s as object),
        engine: {
          ...(s.engine || {}),
          backgroundState: fsControllers,
        },
      } as StateWithEngine;
      return inflated as unknown;
    } catch (error) {
      captureException(
        new Error(
          `inflateFromControllers: Critical error loading controller data: ${String(
            error,
          )}`,
        ),
      );

      throw new Error(
        `Critical: Failed to load controller data for migration. ` +
          `Cannot continue safely as migrations may corrupt data without complete state. ` +
          `App will restart to attempt recovery. Error: ${String(error)}`,
      );
    }
  };

  /**
   * Saves controller data from engine.backgroundState back to individual filesystem storage
   * and removes the engine slice from redux state.
   *
   * - After migrations run, we need to save updated controller data back to individual files
   * - The engine.backgroundState should not persist in redux (it's just temporary for migrations)
   * - This function "redistributes" the single object back into individual controller files
   * - Then strips engine.backgroundState from redux to maintain the new architecture
   * - "repacking" the single object back into distributed files
   *
   * CRITICAL: Crashes immediately if ANY controller fails to save.
   * This prevents partial migration state corruption and ensures clean recovery.
   */
  const deflateToControllersAndStrip = async (state: unknown) => {
    try {
      const s = state as StateWithEngine;
      const migratedControllers = s.engine?.backgroundState || {};
      const entries = Object.entries(migratedControllers) as [
        string,
        unknown,
      ][];
      await Promise.all(
        entries.map(async ([controllerName, controllerState]) => {
          try {
            await ControllerStorage.setItem(
              `persist:${controllerName}`,
              JSON.stringify(controllerState),
            );
          } catch (error) {
            captureException(
              new Error(
                `deflateToControllersAndStrip: Failed to save ${controllerName} to individual storage: ${String(
                  error,
                )}`,
              ),
            );

            throw new Error(
              `Critical: Migration failed for controller '${controllerName}'. ` +
                `Cannot continue with partial migration as this would corrupt user data. ` +
                `App will restart to attempt recovery. Error: ${String(error)}`,
            );
          }
        }),
      );

      const { engine: _engine, ...rest } = s;
      return rest as unknown;
    } catch (error) {
      captureException(
        new Error(
          `deflateToControllersAndStrip: Critical error during deflation: ${String(
            error,
          )}`,
        ),
      );

      throw new Error(
        `Critical: deflateToControllersAndStrip failed completely. ` +
          `Cannot continue safely as this indicates severe migration system failure. ` +
          `App will restart to attempt recovery. Error: ${String(error)}`,
      );
    }
  };

  return Object.entries(inputMigrations).reduce(
    (newMigrations, [migrationNumber, migrationFunction]) => {
      const asyncMigration = async (
        incomingState: Promise<unknown> | unknown,
      ) => {
        try {
          let state = await incomingState;

          if (!didInflate && Number(migrationNumber) > 106) {
            state = await inflateFromControllers(state);
            didInflate = true;
          }

          const migratedState = await migrationFunction(state);
          if (Number(migrationNumber) === lastVersion && lastVersion >= 106) {
            const s2 = migratedState as StateWithEngine;
            const hasControllers = Boolean(
              s2.engine?.backgroundState &&
                Object.keys(s2.engine.backgroundState).length > 0,
            );
            if (hasControllers) {
              return await deflateToControllersAndStrip(migratedState);
            }
          }

          return migratedState;
        } catch (error) {
          try {
            // Use FilesystemStorage with isIos flag to exclude from iCloud backup
            // This prevents the flag from persisting across app deletions on iOS
            await FilesystemStorage.setItem(
              MIGRATION_ERROR_HAPPENED,
              'true',
              Device.isIos(),
            );
          } catch (storageError) {
            captureException(storageError as Error);
          }

          // Re-throw to let redux-persist handle it
          throw error;
        }
      };
      newMigrations[migrationNumber] = asyncMigration;
      return newMigrations;
    },
    {} as Record<string, AsyncMigrationFunction>,
  );
};

// Convert all migrations to async
export const migrations = asyncifyMigrations(
  migrationList,
) as unknown as MigrationManifest;

// The latest (i.e. highest) version number.
export const version = Object.keys(migrations).length - 1;<|MERGE_RESOLUTION|>--- conflicted
+++ resolved
@@ -107,10 +107,6 @@
 import migration104 from './104';
 import migration105 from './105';
 import migration106 from './106';
-<<<<<<< HEAD
-
-// Add migrations above this line
-=======
 import migration107 from './107';
 
 // Add migrations above this line
@@ -119,7 +115,6 @@
 import FilesystemStorage from 'redux-persist-filesystem-storage';
 import Device from '../../util/device';
 import { MIGRATION_ERROR_HAPPENED } from '../../constants/storage';
->>>>>>> f4e8f8d0
 
 type MigrationFunction = (state: unknown) => unknown;
 type AsyncMigrationFunction = (state: unknown) => Promise<unknown>;
@@ -239,10 +234,7 @@
   104: migration104,
   105: migration105,
   106: migration106,
-<<<<<<< HEAD
-=======
   107: migration107,
->>>>>>> f4e8f8d0
 };
 
 // Enable both synchronous and asynchronous migrations
