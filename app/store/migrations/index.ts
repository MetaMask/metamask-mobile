import { MigrationManifest } from 'redux-persist';

import migration00 from './000';
import migration01 from './001';
import migration02 from './002';
import migration03 from './003';
import migration04 from './004';
import migration05 from './005';
import migration06 from './006';
import migration07 from './007';
import migration08 from './008';
import migration09 from './009';
import migration10 from './010';
import migration11 from './011';
import migration12 from './012';
import migration13 from './013';
import migration14 from './014';
import migration15 from './015';
import migration16 from './016';
import migration17 from './017';
import migration18 from './018';
import migration19 from './019';
import migration20 from './020';
import migration21 from './021';
import migration22 from './022';
import migration23 from './023';
import migration24 from './024';
import migration25 from './025';
import migration26 from './026';
import migration27 from './027';
import migration28 from './028';
import migration29 from './029';
import migration30 from './030';
import migration31 from './031';
import migration32 from './032';
import migration33 from './033';
import migration34 from './034';
import migration35 from './035';
import migration36 from './036';
import migration37 from './037';
import migration38 from './038';
import migration39 from './039';
import migration40 from './040';
import migration41 from './041';
import migration42 from './042';
import migration43 from './043';
import migration44 from './044';
import migration45 from './045';
import migration46 from './046';
import migration47 from './047';
import migration48 from './048';
import migration49 from './049';
import migration50 from './050';
import migration51 from './051';
import migration52 from './052';
import migration53 from './053';
import migration54 from './054';
import migration55 from './055';
import migration56 from './056';
import migration57 from './057';
import migration58 from './058';
import migration59 from './059';
import migration60 from './060';
import migration61 from './061';
import migration62 from './062';
import migration63 from './063';
import migration64 from './064';
import migration65 from './065';
import migration66 from './066';
import migration67 from './067';
import migration68 from './068';
import migration69 from './069';
import migration70 from './070';
import migration71 from './071';
import migration72 from './072';
import migration74 from './074';
import migration75 from './075';
<<<<<<< HEAD
=======
import migration76 from './076';
import migration77 from './077';
import migration78 from './078';
>>>>>>> 83511375
// Add migrations above this line
import { validatePostMigrationState } from '../validateMigration/validateMigration';
import { RootState } from '../../reducers';

type MigrationFunction = (state: unknown) => unknown;
type AsyncMigrationFunction = (state: unknown) => Promise<unknown>;
export type MigrationsList = Record<
  string,
  MigrationFunction | AsyncMigrationFunction
>;

/**
 * Contains both asynchronous and synchronous migrations
 */
export const migrationList: MigrationsList = {
  0: migration00,
  1: migration01,
  2: migration02,
  3: migration03,
  4: migration04,
  5: migration05,
  6: migration06,
  7: migration07,
  8: migration08,
  9: migration09,
  10: migration10,
  11: migration11,
  12: migration12,
  13: migration13,
  14: migration14,
  15: migration15,
  16: migration16,
  17: migration17,
  18: migration18,
  19: migration19,
  20: migration20,
  21: migration21,
  22: migration22,
  23: migration23,
  24: migration24,
  25: migration25,
  26: migration26,
  27: migration27,
  28: migration28,
  29: migration29,
  30: migration30,
  31: migration31,
  32: migration32,
  33: migration33,
  34: migration34,
  35: migration35,
  36: migration36,
  37: migration37,
  38: migration38,
  39: migration39,
  40: migration40,
  41: migration41,
  42: migration42,
  43: migration43,
  44: migration44,
  45: migration45,
  46: migration46,
  47: migration47,
  48: migration48,
  49: migration49,
  50: migration50,
  51: migration51,
  52: migration52,
  53: migration53,
  54: migration54,
  55: migration55,
  56: migration56,
  57: migration57,
  58: migration58,
  59: migration59,
  60: migration60,
  61: migration61,
  62: migration62,
  63: migration63,
  64: migration64,
  65: migration65,
  66: migration66,
  67: migration67,
  68: migration68,
  69: migration69,
  70: migration70,
  71: migration71,
  72: migration72,
  74: migration74,
  75: migration75,
<<<<<<< HEAD
=======
  76: migration76,
  77: migration77,
  78: migration78,
>>>>>>> 83511375
};

// Enable both synchronous and asynchronous migrations
export const asyncifyMigrations = (
  inputMigrations: MigrationsList,
  onMigrationsComplete?: (state: unknown) => void,
) =>
  Object.entries(inputMigrations).reduce(
    (newMigrations, [migrationNumber, migrationFunction]) => {
      // Handle migrations as async
      const asyncMigration = async (
        incomingState: Promise<unknown> | unknown,
      ) => {
        const state = await incomingState;
        const migratedState = await migrationFunction(state);

        // If this is the last migration and we have a callback, run it
        if (
          onMigrationsComplete &&
          Number(migrationNumber) === Object.keys(inputMigrations).length - 1
        ) {
          onMigrationsComplete(migratedState);
        }

        return migratedState;
      };
      newMigrations[migrationNumber] = asyncMigration;
      return newMigrations;
    },
    {} as Record<string, AsyncMigrationFunction>,
  );

// Convert all migrations to async
export const migrations = asyncifyMigrations(migrationList, (state) => {
  validatePostMigrationState(state as RootState);
}) as unknown as MigrationManifest;

// The latest (i.e. highest) version number.
export const version = Object.keys(migrations).length - 1;<|MERGE_RESOLUTION|>--- conflicted
+++ resolved
@@ -75,12 +75,9 @@
 import migration72 from './072';
 import migration74 from './074';
 import migration75 from './075';
-<<<<<<< HEAD
-=======
 import migration76 from './076';
 import migration77 from './077';
 import migration78 from './078';
->>>>>>> 83511375
 // Add migrations above this line
 import { validatePostMigrationState } from '../validateMigration/validateMigration';
 import { RootState } from '../../reducers';
@@ -171,12 +168,9 @@
   72: migration72,
   74: migration74,
   75: migration75,
-<<<<<<< HEAD
-=======
   76: migration76,
   77: migration77,
   78: migration78,
->>>>>>> 83511375
 };
 
 // Enable both synchronous and asynchronous migrations
