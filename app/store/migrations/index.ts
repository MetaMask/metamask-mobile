--- conflicted
+++ resolved
@@ -38,11 +38,8 @@
 import migration35 from './035';
 import migration36 from './036';
 import migration37 from './037';
-<<<<<<< HEAD
+import migration38 from './038';
 import migration38 from './039';
-=======
-import migration38 from './038';
->>>>>>> b8f758b2
 
 type MigrationFunction = (state: unknown) => unknown;
 type AsyncMigrationFunction = (state: unknown) => Promise<unknown>;
