--- conflicted
+++ resolved
@@ -76,11 +76,9 @@
 // NOTE: 073 was added and then removed in a later commit
 import migration74 from './074';
 import migration75 from './075';
-<<<<<<< HEAD
-
-=======
 import migration76 from './076';
->>>>>>> 7e66551e
+import migration77 from './077';
+
 // Add migrations above this line
 import { validatePostMigrationState } from '../validateMigration/validateMigration';
 import { RootState } from '../../reducers';
@@ -172,10 +170,8 @@
   // NOTE: 073 was added and then removed in a later commit
   74: migration74,
   75: migration75,
-<<<<<<< HEAD
-=======
   76: migration76,
->>>>>>> 7e66551e
+  77: migration77,
 };
 
 // Enable both synchronous and asynchronous migrations
