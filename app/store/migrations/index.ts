import { MigrationManifest } from 'redux-persist';

import migration00 from './000';
import migration01 from './001';
import migration02 from './002';
import migration03 from './003';
import migration04 from './004';
import migration05 from './005';
import migration06 from './006';
import migration07 from './007';
import migration08 from './008';
import migration09 from './009';
import migration10 from './010';
import migration11 from './011';
import migration12 from './012';
import migration13 from './013';
import migration14 from './014';
import migration15 from './015';
import migration16 from './016';
import migration17 from './017';
import migration18 from './018';
import migration19 from './019';
import migration20 from './020';
import migration21 from './021';
import migration22 from './022';
import migration23 from './023';
import migration24 from './024';
import migration25 from './025';
import migration26 from './026';
import migration27 from './027';
import migration28 from './028';
import migration29 from './029';
import migration30 from './030';
import migration31 from './031';
import migration32 from './032';
import migration33 from './033';
import migration34 from './034';
import migration35 from './035';
import migration36 from './036';
import migration37 from './037';
import migration38 from './038';
import migration39 from './039';
import migration40 from './040';
import migration41 from './041';
import migration42 from './042';
import migration43 from './043';
import migration44 from './044';
import migration45 from './045';
import migration46 from './046';
import migration47 from './047';
import migration48 from './048';
import migration49 from './049';
import migration50 from './050';
import migration51 from './051';
import migration52 from './052';
import migration53 from './053';
import migration54 from './054';
import migration55 from './055';
import migration56 from './056';
import migration57 from './057';
import migration58 from './058';
import migration59 from './059';
import migration60 from './060';
import migration61 from './061';
import migration62 from './062';
import migration63 from './063';
import migration64 from './064';
import migration65 from './065';
import migration66 from './066';
import migration67 from './067';
import migration68 from './068';
import migration69 from './069';
import migration70 from './070';
import migration71 from './071';
import migration72 from './072';
import migration73 from './073';
import migration74 from './074';
import migration75 from './075';
import migration76 from './076';
import migration77 from './077';
import migration78 from './078';
import migration79 from './079';
import migration80 from './080';
import migration81 from './081';
import migration82 from './082';
import migration83 from './083';
import migration84 from './084';
import migration85 from './085';
import migration86 from './086';
import migration87 from './087';
import migration88 from './088';
import migration89 from './089';
import migration90 from './090';
import migration91 from './091';
import migration92 from './092';
import migration93 from './093';
import migration94 from './094';
import migration95 from './095';
import migration96 from './096';
<<<<<<< HEAD
=======
import migration97 from './097';
import migration98 from './098';
import migration99 from './099';
>>>>>>> 72548a9d

// Add migrations above this line
import { validatePostMigrationState } from '../validateMigration/validateMigration';
import { RootState } from '../../reducers';

type MigrationFunction = (state: unknown) => unknown;
type AsyncMigrationFunction = (state: unknown) => Promise<unknown>;
export type MigrationsList = Record<
  string,
  MigrationFunction | AsyncMigrationFunction
>;

/**
 * Contains both asynchronous and synchronous migrations
 */
export const migrationList: MigrationsList = {
  0: migration00,
  1: migration01,
  2: migration02,
  3: migration03,
  4: migration04,
  5: migration05,
  6: migration06,
  7: migration07,
  8: migration08,
  9: migration09,
  10: migration10,
  11: migration11,
  12: migration12,
  13: migration13,
  14: migration14,
  15: migration15,
  16: migration16,
  17: migration17,
  18: migration18,
  19: migration19,
  20: migration20,
  21: migration21,
  22: migration22,
  23: migration23,
  24: migration24,
  25: migration25,
  26: migration26,
  27: migration27,
  28: migration28,
  29: migration29,
  30: migration30,
  31: migration31,
  32: migration32,
  33: migration33,
  34: migration34,
  35: migration35,
  36: migration36,
  37: migration37,
  38: migration38,
  39: migration39,
  40: migration40,
  41: migration41,
  42: migration42,
  43: migration43,
  44: migration44,
  45: migration45,
  46: migration46,
  47: migration47,
  48: migration48,
  49: migration49,
  50: migration50,
  51: migration51,
  52: migration52,
  53: migration53,
  54: migration54,
  55: migration55,
  56: migration56,
  57: migration57,
  58: migration58,
  59: migration59,
  60: migration60,
  61: migration61,
  62: migration62,
  63: migration63,
  64: migration64,
  65: migration65,
  66: migration66,
  67: migration67,
  68: migration68,
  69: migration69,
  70: migration70,
  71: migration71,
  72: migration72,
  73: migration73,
  74: migration74,
  75: migration75,
  76: migration76,
  77: migration77,
  78: migration78,
  79: migration79,
  80: migration80,
  81: migration81,
  82: migration82,
  83: migration83,
  84: migration84,
  85: migration85,
  86: migration86,
  87: migration87,
  88: migration88,
  89: migration89,
  90: migration90,
  91: migration91,
  92: migration92,
  93: migration93,
  94: migration94,
  95: migration95,
  96: migration96,
<<<<<<< HEAD
=======
  97: migration97,
  98: migration98,
  99: migration99,
>>>>>>> 72548a9d
};

// Enable both synchronous and asynchronous migrations
export const asyncifyMigrations = (
  inputMigrations: MigrationsList,
  onMigrationsComplete?: (state: unknown) => void,
) =>
  Object.entries(inputMigrations).reduce(
    (newMigrations, [migrationNumber, migrationFunction]) => {
      // Handle migrations as async
      const asyncMigration = async (
        incomingState: Promise<unknown> | unknown,
      ) => {
        const state = await incomingState;
        const migratedState = await migrationFunction(state);

        // If this is the last migration and we have a callback, run it
        if (
          onMigrationsComplete &&
          Number(migrationNumber) === Object.keys(inputMigrations).length - 1
        ) {
          onMigrationsComplete(migratedState);
        }

        return migratedState;
      };
      newMigrations[migrationNumber] = asyncMigration;
      return newMigrations;
    },
    {} as Record<string, AsyncMigrationFunction>,
  );

// Convert all migrations to async
export const migrations = asyncifyMigrations(migrationList, (state) => {
  validatePostMigrationState(state as RootState);
}) as unknown as MigrationManifest;

// The latest (i.e. highest) version number.
export const version = Object.keys(migrations).length - 1;<|MERGE_RESOLUTION|>--- conflicted
+++ resolved
@@ -97,12 +97,9 @@
 import migration94 from './094';
 import migration95 from './095';
 import migration96 from './096';
-<<<<<<< HEAD
-=======
 import migration97 from './097';
 import migration98 from './098';
 import migration99 from './099';
->>>>>>> 72548a9d
 
 // Add migrations above this line
 import { validatePostMigrationState } from '../validateMigration/validateMigration';
@@ -216,12 +213,9 @@
   94: migration94,
   95: migration95,
   96: migration96,
-<<<<<<< HEAD
-=======
   97: migration97,
   98: migration98,
   99: migration99,
->>>>>>> 72548a9d
 };
 
 // Enable both synchronous and asynchronous migrations
