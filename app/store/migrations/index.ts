--- conflicted
+++ resolved
@@ -58,10 +58,7 @@
 import migration55 from './055';
 import migration56 from './056';
 import migration57 from './057';
-<<<<<<< HEAD
-=======
 import migration58 from './058';
->>>>>>> 6511a0d0
 
 type MigrationFunction = (state: unknown) => unknown;
 type AsyncMigrationFunction = (state: unknown) => Promise<unknown>;
@@ -132,10 +129,7 @@
   55: migration55,
   56: migration56,
   57: migration57,
-<<<<<<< HEAD
-=======
   58: migration58,
->>>>>>> 6511a0d0
 };
 
 // Enable both synchronous and asynchronous migrations
