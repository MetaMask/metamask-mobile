import { MigrationManifest } from 'redux-persist';

import migration00 from './000';
import migration01 from './001';
import migration02 from './002';
import migration03 from './003';
import migration04 from './004';
import migration05 from './005';
import migration06 from './006';
import migration07 from './007';
import migration08 from './008';
import migration09 from './009';
import migration10 from './010';
import migration11 from './011';
import migration12 from './012';
import migration13 from './013';
import migration14 from './014';
import migration15 from './015';
import migration16 from './016';
import migration17 from './017';
import migration18 from './018';
import migration19 from './019';
import migration20 from './020';
import migration21 from './021';
import migration22 from './022';
import migration23 from './023';
import migration24 from './024';
import migration25 from './025';
import migration26 from './026';
import migration27 from './027';
import migration28 from './028';
import migration29 from './029';
import migration30 from './030';
import migration31 from './031';
import migration32 from './032';
import migration33 from './033';
import migration34 from './034';
import migration35 from './035';
import migration36 from './036';
<<<<<<< HEAD
import migration38 from './038';
=======
import migration37 from './037';
>>>>>>> 9ac717ea

type MigrationFunction = (state: unknown) => unknown;
type AsyncMigrationFunction = (state: unknown) => Promise<unknown>;
export type MigrationsList = Record<
  string,
  MigrationFunction | AsyncMigrationFunction
>;

/**
 * Contains both asynchronous and synchronous migrations
 */
export const migrationList: MigrationsList = {
  0: migration00,
  1: migration01,
  2: migration02,
  3: migration03,
  4: migration04,
  5: migration05,
  6: migration06,
  7: migration07,
  8: migration08,
  9: migration09,
  10: migration10,
  11: migration11,
  12: migration12,
  13: migration13,
  14: migration14,
  15: migration15,
  16: migration16,
  17: migration17,
  18: migration18,
  19: migration19,
  20: migration20,
  21: migration21,
  22: migration22,
  23: migration23,
  24: migration24,
  25: migration25,
  26: migration26,
  27: migration27,
<<<<<<< HEAD
  28: migration28 as unknown as AsyncMigration,
  29: migration29 as unknown as AsyncMigration,
  30: migration30 as unknown as AsyncMigration,
  31: migration31 as unknown as AsyncMigration,
  32: migration32 as unknown as AsyncMigration,
  33: migration33 as unknown as AsyncMigration,
  34: migration34 as unknown as AsyncMigration,
  35: migration35 as unknown as AsyncMigration,
  36: migration36 as unknown as AsyncMigration,
  38: migration38 as unknown as AsyncMigration,
=======
  28: migration28,
  29: migration29,
  30: migration30,
  31: migration31,
  32: migration32,
  33: migration33,
  34: migration34,
  35: migration35,
  36: migration36,
  37: migration37,
>>>>>>> 9ac717ea
};

// Enable both synchronous and asynchronous migrations
export const asyncifyMigrations = (inputMigrations: MigrationsList) =>
  Object.entries(inputMigrations).reduce(
    (newMigrations, [migrationNumber, migrationFunction]) => {
      // Handle migrations as async
      const asyncMigration = async (
        incomingState: Promise<unknown> | unknown,
      ) => {
        const state = await incomingState;
        return migrationFunction(state);
      };
      newMigrations[migrationNumber] = asyncMigration;
      return newMigrations;
    },
    {} as Record<string, AsyncMigrationFunction>,
  );

// Convert all migrations to async
export const migrations = asyncifyMigrations(
  migrationList,
) as unknown as MigrationManifest;

// The latest (i.e. highest) version number.
export const version = Object.keys(migrations).length - 1;<|MERGE_RESOLUTION|>--- conflicted
+++ resolved
@@ -37,11 +37,8 @@
 import migration34 from './034';
 import migration35 from './035';
 import migration36 from './036';
-<<<<<<< HEAD
+import migration37 from './037';
 import migration38 from './038';
-=======
-import migration37 from './037';
->>>>>>> 9ac717ea
 
 type MigrationFunction = (state: unknown) => unknown;
 type AsyncMigrationFunction = (state: unknown) => Promise<unknown>;
@@ -82,18 +79,6 @@
   25: migration25,
   26: migration26,
   27: migration27,
-<<<<<<< HEAD
-  28: migration28 as unknown as AsyncMigration,
-  29: migration29 as unknown as AsyncMigration,
-  30: migration30 as unknown as AsyncMigration,
-  31: migration31 as unknown as AsyncMigration,
-  32: migration32 as unknown as AsyncMigration,
-  33: migration33 as unknown as AsyncMigration,
-  34: migration34 as unknown as AsyncMigration,
-  35: migration35 as unknown as AsyncMigration,
-  36: migration36 as unknown as AsyncMigration,
-  38: migration38 as unknown as AsyncMigration,
-=======
   28: migration28,
   29: migration29,
   30: migration30,
@@ -104,7 +89,7 @@
   35: migration35,
   36: migration36,
   37: migration37,
->>>>>>> 9ac717ea
+  38: migration38,
 };
 
 // Enable both synchronous and asynchronous migrations
