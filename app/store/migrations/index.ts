import { MigrationManifest } from 'redux-persist';

import migration00 from './000';
import migration01 from './001';
import migration02 from './002';
import migration03 from './003';
import migration04 from './004';
import migration05 from './005';
import migration06 from './006';
import migration07 from './007';
import migration08 from './008';
import migration09 from './009';
import migration10 from './010';
import migration11 from './011';
import migration12 from './012';
import migration13 from './013';
import migration14 from './014';
import migration15 from './015';
import migration16 from './016';
import migration17 from './017';
import migration18 from './018';
import migration19 from './019';
import migration20 from './020';
import migration21 from './021';
import migration22 from './022';
import migration23 from './023';
import migration24 from './024';
import migration25 from './025';
import migration26 from './026';
import migration27 from './027';
import migration28 from './028';
import migration29 from './029';
import migration30 from './030';
import migration31 from './031';
import migration32 from './032';
import migration33 from './033';
import migration34 from './034';
import migration35 from './035';
import migration36 from './036';
import migration37 from './037';
import migration38 from './038';
import migration39 from './039';
import migration40 from './040';
import migration41 from './041';
import migration42 from './042';
import migration43 from './043';
import migration44 from './044';
import migration45 from './045';
import migration46 from './046';
import migration47 from './047';
import migration48 from './048';
import migration49 from './049';
import migration50 from './050';
import migration51 from './051';
import migration52 from './052';
import migration53 from './053';
import migration54 from './054';
import migration55 from './055';
import migration56 from './056';
import migration57 from './057';
import migration58 from './058';
import migration59 from './059';
import migration60 from './060';
import migration61 from './061';
import migration62 from './062';
import migration63 from './063';
import migration64 from './064';
import migration65 from './065';
import migration66 from './066';
import migration67 from './067';
import migration68 from './068';
import migration69 from './069';
import migration70 from './070';
import migration71 from './071';
import migration72 from './072';
import migration73 from './073';
import migration74 from './074';
import migration75 from './075';
import migration76 from './076';
import migration77 from './077';
import migration78 from './078';
import migration79 from './079';
import migration80 from './080';
import migration81 from './081';
import migration82 from './082';
import migration83 from './083';
import migration84 from './084';
import migration85 from './085';
import migration86 from './086';
import migration87 from './087';
import migration88 from './088';
import migration89 from './089';
import migration90 from './090';
import migration91 from './091';
import migration92 from './092';
import migration93 from './093';
import migration94 from './094';
import migration95 from './095';
import migration96 from './096';
import migration97 from './097';
import migration98 from './098';
import migration99 from './099';
import migration100 from './100';
import migration101 from './101';
import migration102 from './102';
import migration103 from './103';
import migration104 from './104';
<<<<<<< HEAD
=======
import migration105 from './105';
import migration106 from './106';
>>>>>>> 454b008a

// Add migrations above this line
import { ControllerStorage } from '../persistConfig';
import { captureException } from '@sentry/react-native';

type MigrationFunction = (state: unknown) => unknown;
type AsyncMigrationFunction = (state: unknown) => Promise<unknown>;
export type MigrationsList = Record<
  string,
  MigrationFunction | AsyncMigrationFunction
>;

/**
 * Contains both asynchronous and synchronous migrations
 */
export const migrationList: MigrationsList = {
  0: migration00,
  1: migration01,
  2: migration02,
  3: migration03,
  4: migration04,
  5: migration05,
  6: migration06,
  7: migration07,
  8: migration08,
  9: migration09,
  10: migration10,
  11: migration11,
  12: migration12,
  13: migration13,
  14: migration14,
  15: migration15,
  16: migration16,
  17: migration17,
  18: migration18,
  19: migration19,
  20: migration20,
  21: migration21,
  22: migration22,
  23: migration23,
  24: migration24,
  25: migration25,
  26: migration26,
  27: migration27,
  28: migration28,
  29: migration29,
  30: migration30,
  31: migration31,
  32: migration32,
  33: migration33,
  34: migration34,
  35: migration35,
  36: migration36,
  37: migration37,
  38: migration38,
  39: migration39,
  40: migration40,
  41: migration41,
  42: migration42,
  43: migration43,
  44: migration44,
  45: migration45,
  46: migration46,
  47: migration47,
  48: migration48,
  49: migration49,
  50: migration50,
  51: migration51,
  52: migration52,
  53: migration53,
  54: migration54,
  55: migration55,
  56: migration56,
  57: migration57,
  58: migration58,
  59: migration59,
  60: migration60,
  61: migration61,
  62: migration62,
  63: migration63,
  64: migration64,
  65: migration65,
  66: migration66,
  67: migration67,
  68: migration68,
  69: migration69,
  70: migration70,
  71: migration71,
  72: migration72,
  73: migration73,
  74: migration74,
  75: migration75,
  76: migration76,
  77: migration77,
  78: migration78,
  79: migration79,
  80: migration80,
  81: migration81,
  82: migration82,
  83: migration83,
  84: migration84,
  85: migration85,
  86: migration86,
  87: migration87,
  88: migration88,
  89: migration89,
  90: migration90,
  91: migration91,
  92: migration92,
  93: migration93,
  94: migration94,
  95: migration95,
  96: migration96,
  97: migration97,
  98: migration98,
  99: migration99,
  100: migration100,
  101: migration101,
  102: migration102,
  103: migration103,
  104: migration104,
<<<<<<< HEAD
=======
  105: migration105,
  106: migration106,
>>>>>>> 454b008a
};

// Enable both synchronous and asynchronous migrations
export const asyncifyMigrations = (inputMigrations: MigrationsList) => {
  const lastVersion = Math.max(...Object.keys(inputMigrations).map(Number));
  let didInflate = false;

  type StateWithEngine = Record<string, unknown> & {
    engine?: { backgroundState?: Record<string, unknown> };
  };

  /**
   * Loads controller data from individual filesystem storage back into engine.backgroundState
   * for migrations to process.
   *
   * - Individual controller files are created automatically by EngineService.setupEnginePersistence()
   * - Migrations 105+ still expect to work with the old engine.backgroundState format
   * - This function temporarily recreates the old format so migrations can run
   * - "unpacking" distributed files back into a single object
   *
   * CRITICAL: Crashes if controller data cannot be loaded.
   * This ensures migrations run with complete data and prevents silent data loss.
   */
  const inflateFromControllers = async (state: unknown) => {
    try {
      const fsState = (await ControllerStorage.getAllPersistedState()) as
        | {
            backgroundState?: Record<string, unknown>;
          }
        | undefined;

      const s = state as StateWithEngine;
      const fsControllers = fsState?.backgroundState || {};

      if (Object.keys(fsControllers).length === 0) {
        return state;
      }

      const inflated: StateWithEngine = {
        ...(s as object),
        engine: {
          ...(s.engine || {}),
          backgroundState: fsControllers,
        },
      } as StateWithEngine;
      return inflated as unknown;
    } catch (error) {
      captureException(
        new Error(
          `inflateFromControllers: Critical error loading controller data: ${String(
            error,
          )}`,
        ),
      );

      // CRASH on load failure, don't allow migrations to run with incomplete data
      // This could result in data loss if migrations can't access all controller state
      throw new Error(
        `Critical: Failed to load controller data for migration. ` +
          `Cannot continue safely as migrations may corrupt data without complete state. ` +
          `App will restart to attempt recovery. Error: ${String(error)}`,
      );
    }
  };

  /**
   * Saves controller data from engine.backgroundState back to individual filesystem storage
   * and removes the engine slice from redux state.
   *
   * - After migrations run, we need to save updated controller data back to individual files
   * - The engine.backgroundState should not persist in redux (it's just temporary for migrations)
   * - This function "redistributes" the single object back into individual controller files
   * - Then strips engine.backgroundState from redux to maintain the new architecture
   * - "repacking" the single object back into distributed files
   *
   * CRITICAL: Crashes immediately if ANY controller fails to save.
   * This prevents partial migration state corruption and ensures clean recovery.
   */
  const deflateToControllersAndStrip = async (state: unknown) => {
    try {
      const s = state as StateWithEngine;
      const migratedControllers = s.engine?.backgroundState || {};
      const entries = Object.entries(migratedControllers) as [
        string,
        unknown,
      ][];

      await Promise.all(
        entries.map(async ([controllerName, controllerState]) => {
          try {
            await ControllerStorage.setItem(
              `persist:${controllerName}`,
              JSON.stringify(controllerState),
            );

            if (controllerName === 'KeyringController') {
              // Verify it was actually saved by reading it back
              const savedData = await ControllerStorage.getItem(
                `persist:${controllerName}`,
              );
              Logger.log('KeyringController saved to individual file', {
                wasActuallySaved: !!savedData,
                dataLength: savedData?.length || 0,
                canParse: (() => {
                  try {
                    const parsed = JSON.parse(savedData || '{}');
                    return { success: true, hasVault: !!parsed.vault };
                  } catch {
                    return { success: false };
                  }
                })(),
              });
            }
          } catch (error) {
            // 🔍 DEBUG: Extra logging for KeyringController failures
            if (controllerName === 'KeyringController') {
              console.error(
                '❌ [MIGRATION DEBUG] CRITICAL: Failed to save KeyringController!',
                error,
              );
            }

            captureException(
              new Error(
                `deflateToControllersAndStrip: Failed to save ${controllerName} to individual storage: ${String(
                  error,
                )}`,
              ),
            );

            throw new Error(
              `Critical: Migration failed for controller '${controllerName}'. ` +
                `Cannot continue with partial migration as this would corrupt user data. ` +
                `App will restart to attempt recovery. Error: ${String(error)}`,
            );
          }
        }),
      );

      const { engine: _engine, ...rest } = s;
      return rest as unknown;
    } catch (error) {
      captureException(
        new Error(
          `deflateToControllersAndStrip: Critical error during deflation: ${String(
            error,
          )}`,
        ),
      );

      throw new Error(
        `Critical: deflateToControllersAndStrip failed completely. ` +
          `Cannot continue safely as this indicates severe migration system failure. ` +
          `App will restart to attempt recovery. Error: ${String(error)}`,
      );
    }
  };

  return Object.entries(inputMigrations).reduce(
    (newMigrations, [migrationNumber, migrationFunction]) => {
      const asyncMigration = async (
        incomingState: Promise<unknown> | unknown,
      ) => {
        let state = await incomingState;

        if (!didInflate && Number(migrationNumber) > 104) {
          state = await inflateFromControllers(state);
          didInflate = true;
        }
        const migratedState = await migrationFunction(state);
        if (Number(migrationNumber) === lastVersion && lastVersion >= 104) {
          const s2 = migratedState as StateWithEngine;
          const hasControllers = Boolean(
            s2.engine?.backgroundState &&
              Object.keys(s2.engine.backgroundState).length > 0,
          );
          if (hasControllers) {
            return await deflateToControllersAndStrip(migratedState);
          }
        }

        return migratedState;
      };
      newMigrations[migrationNumber] = asyncMigration;
      return newMigrations;
    },
    {} as Record<string, AsyncMigrationFunction>,
  );
};

// Convert all migrations to async
export const migrations = asyncifyMigrations(
  migrationList,
) as unknown as MigrationManifest;

// The latest (i.e. highest) version number.
export const version = Object.keys(migrations).length - 1;<|MERGE_RESOLUTION|>--- conflicted
+++ resolved
@@ -105,11 +105,8 @@
 import migration102 from './102';
 import migration103 from './103';
 import migration104 from './104';
-<<<<<<< HEAD
-=======
 import migration105 from './105';
 import migration106 from './106';
->>>>>>> 454b008a
 
 // Add migrations above this line
 import { ControllerStorage } from '../persistConfig';
@@ -231,11 +228,8 @@
   102: migration102,
   103: migration103,
   104: migration104,
-<<<<<<< HEAD
-=======
   105: migration105,
   106: migration106,
->>>>>>> 454b008a
 };
 
 // Enable both synchronous and asynchronous migrations
@@ -401,12 +395,12 @@
       ) => {
         let state = await incomingState;
 
-        if (!didInflate && Number(migrationNumber) > 104) {
+        if (!didInflate && Number(migrationNumber) > 105) {
           state = await inflateFromControllers(state);
           didInflate = true;
         }
         const migratedState = await migrationFunction(state);
-        if (Number(migrationNumber) === lastVersion && lastVersion >= 104) {
+        if (Number(migrationNumber) === lastVersion && lastVersion >= 105) {
           const s2 = migratedState as StateWithEngine;
           const hasControllers = Boolean(
             s2.engine?.backgroundState &&
