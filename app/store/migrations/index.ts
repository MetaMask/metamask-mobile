--- conflicted
+++ resolved
@@ -41,10 +41,7 @@
 import migration38 from './038';
 import migration39 from './039';
 import migration40 from './040';
-<<<<<<< HEAD
-=======
 import migration41 from './041';
->>>>>>> 840bf38c
 
 type MigrationFunction = (state: unknown) => unknown;
 type AsyncMigrationFunction = (state: unknown) => Promise<unknown>;
@@ -98,10 +95,7 @@
   38: migration38,
   39: migration39,
   40: migration40,
-<<<<<<< HEAD
-=======
   41: migration41,
->>>>>>> 840bf38c
 };
 
 // Enable both synchronous and asynchronous migrations
