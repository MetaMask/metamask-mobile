--- conflicted
+++ resolved
@@ -74,13 +74,9 @@
 import migration71 from './071';
 import migration72 from './072';
 import migration74 from './074';
-<<<<<<< HEAD
-import migration77 from './077';
-
-=======
 import migration75 from './075';
 import migration76 from './076';
->>>>>>> 3047b520
+import migration77 from './077';
 // Add migrations above this line
 import { validatePostMigrationState } from '../validateMigration/validateMigration';
 import { RootState } from '../../reducers';
@@ -170,12 +166,9 @@
   71: migration71,
   72: migration72,
   74: migration74,
-<<<<<<< HEAD
-  77: migration77,
-=======
   75: migration75,
   76: migration76,
->>>>>>> 3047b520
+  77: migration77,
 };
 
 // Enable both synchronous and asynchronous migrations
