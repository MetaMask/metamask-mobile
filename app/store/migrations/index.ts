--- conflicted
+++ resolved
@@ -84,11 +84,8 @@
 import migration81 from './081';
 import migration82 from './082';
 import migration83 from './083';
-<<<<<<< HEAD
+import migration84 from './084';
 import migration85 from './085';
-=======
-import migration84 from './084';
->>>>>>> a70ea202
 
 // Add migrations above this line
 import { validatePostMigrationState } from '../validateMigration/validateMigration';
@@ -189,11 +186,8 @@
   81: migration81,
   82: migration82,
   83: migration83,
-<<<<<<< HEAD
+  84: migration84,
   85: migration85,
-=======
-  84: migration84,
->>>>>>> a70ea202
 };
 
 // Enable both synchronous and asynchronous migrations
