--- conflicted
+++ resolved
@@ -89,11 +89,8 @@
 import migration86 from './086';
 import migration87 from './087';
 import migration88 from './088';
-<<<<<<< HEAD
-import migration89 from './090';
-=======
 import migration89 from './089';
->>>>>>> 211846a1
+import migration90 from './090';
 
 // Add migrations above this line
 import { validatePostMigrationState } from '../validateMigration/validateMigration';
@@ -200,6 +197,7 @@
   87: migration87,
   88: migration88,
   89: migration89,
+  90: migration90,
 };
 
 // Enable both synchronous and asynchronous migrations
