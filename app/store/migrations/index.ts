--- conflicted
+++ resolved
@@ -41,11 +41,9 @@
 import migration38 from './038';
 import migration39 from './039';
 import migration40 from './040';
-<<<<<<< HEAD
-import migration41 from './041';
+// Change migration 41 to 41, there is an issue on main that needs to be solve, this migration disappeared: https://github.com/MetaMask/metamask-mobile/commit/547ca9dcb1e3364b94c513a5f0821e0200ac38d9#diff-66432273a569c184155bee010c2840e3724ea917009c3076d9b87ff5578fc3fd when it's fixed merge it back
+//import migration41 from './041';
 import migration42 from './042';
-=======
->>>>>>> d1393cac
 
 type MigrationFunction = (state: unknown) => unknown;
 type AsyncMigrationFunction = (state: unknown) => Promise<unknown>;
@@ -96,17 +94,11 @@
   35: migration35,
   36: migration36,
   37: migration37,
-<<<<<<< HEAD
   38: migration38,
   39: migration39,
   40: migration40,
-  41: migration41,
+  //  41: migration41,
   42: migration42,
-=======
-  39: migration38,
-  40: migration39,
-  41: migration40,
->>>>>>> d1393cac
 };
 
 // Enable both synchronous and asynchronous migrations
