--- conflicted
+++ resolved
@@ -106,11 +106,8 @@
 import migration103 from './103';
 import migration104 from './104';
 import migration105 from './105';
-<<<<<<< HEAD
-=======
 import migration106 from './106';
 import migration107 from './107';
->>>>>>> ba06d070
 
 // Add migrations above this line
 import { ControllerStorage } from '../persistConfig';
@@ -233,11 +230,8 @@
   103: migration103,
   104: migration104,
   105: migration105,
-<<<<<<< HEAD
-=======
   106: migration106,
   107: migration107,
->>>>>>> ba06d070
 };
 
 // Enable both synchronous and asynchronous migrations
