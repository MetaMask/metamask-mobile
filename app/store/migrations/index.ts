--- conflicted
+++ resolved
@@ -75,10 +75,7 @@
 import migration72 from './072';
 import migration74 from './074';
 import migration75 from './075';
-<<<<<<< HEAD
-
-=======
->>>>>>> 1d8946b7
+import migration76 from './076';
 // Add migrations above this line
 import { validatePostMigrationState } from '../validateMigration/validateMigration';
 import { RootState } from '../../reducers';
@@ -169,6 +166,7 @@
   72: migration72,
   74: migration74,
   75: migration75,
+  76: migration76,
 };
 
 // Enable both synchronous and asynchronous migrations
