import { MigrationManifest } from 'redux-persist';

import migration00 from './000';
import migration01 from './001';
import migration02 from './002';
import migration03 from './003';
import migration04 from './004';
import migration05 from './005';
import migration06 from './006';
import migration07 from './007';
import migration08 from './008';
import migration09 from './009';
import migration10 from './010';
import migration11 from './011';
import migration12 from './012';
import migration13 from './013';
import migration14 from './014';
import migration15 from './015';
import migration16 from './016';
import migration17 from './017';
import migration18 from './018';
import migration19 from './019';
import migration20 from './020';
import migration21 from './021';
import migration22 from './022';
import migration23 from './023';
import migration24 from './024';
import migration25 from './025';
import migration26 from './026';
import migration27 from './027';
import migration28 from './028';
import migration29 from './029';
import migration30 from './030';
import migration31 from './031';
import migration32 from './032';
import migration33 from './033';
import migration34 from './034';
import migration35 from './035';
import migration36 from './036';
import migration37 from './037';
import migration38 from './038';
import migration39 from './039';
import migration40 from './040';
import migration41 from './041';
import migration42 from './042';
import migration43 from './043';
import migration44 from './044';
import migration45 from './045';
import migration46 from './046';
import migration47 from './047';
import migration48 from './048';
import migration49 from './049';
import migration50 from './050';
import migration51 from './051';
import migration52 from './052';
import migration53 from './053';
import migration54 from './054';
import migration55 from './055';
import migration56 from './056';
import migration57 from './057';
import migration58 from './058';
import migration59 from './059';
import migration60 from './060';
import migration61 from './061';
import migration62 from './062';
import migration63 from './063';
import migration64 from './064';
import migration65 from './065';
import migration66 from './066';
import migration67 from './067';
import migration68 from './068';
import migration69 from './069';
import migration70 from './070';
import migration71 from './071';
import migration72 from './072';
import migration74 from './074';
import migration75 from './075';
<<<<<<< HEAD
=======
import migration76 from './076';
import migration77 from './077';
import migration78 from './078';
import migration79 from './079';

>>>>>>> 9e4ff4fb
// Add migrations above this line
import { validatePostMigrationState } from '../validateMigration/validateMigration';
import { RootState } from '../../reducers';

type MigrationFunction = (state: unknown) => unknown;
type AsyncMigrationFunction = (state: unknown) => Promise<unknown>;
export type MigrationsList = Record<
  string,
  MigrationFunction | AsyncMigrationFunction
>;

/**
 * Contains both asynchronous and synchronous migrations
 */
export const migrationList: MigrationsList = {
  0: migration00,
  1: migration01,
  2: migration02,
  3: migration03,
  4: migration04,
  5: migration05,
  6: migration06,
  7: migration07,
  8: migration08,
  9: migration09,
  10: migration10,
  11: migration11,
  12: migration12,
  13: migration13,
  14: migration14,
  15: migration15,
  16: migration16,
  17: migration17,
  18: migration18,
  19: migration19,
  20: migration20,
  21: migration21,
  22: migration22,
  23: migration23,
  24: migration24,
  25: migration25,
  26: migration26,
  27: migration27,
  28: migration28,
  29: migration29,
  30: migration30,
  31: migration31,
  32: migration32,
  33: migration33,
  34: migration34,
  35: migration35,
  36: migration36,
  37: migration37,
  38: migration38,
  39: migration39,
  40: migration40,
  41: migration41,
  42: migration42,
  43: migration43,
  44: migration44,
  45: migration45,
  46: migration46,
  47: migration47,
  48: migration48,
  49: migration49,
  50: migration50,
  51: migration51,
  52: migration52,
  53: migration53,
  54: migration54,
  55: migration55,
  56: migration56,
  57: migration57,
  58: migration58,
  59: migration59,
  60: migration60,
  61: migration61,
  62: migration62,
  63: migration63,
  64: migration64,
  65: migration65,
  66: migration66,
  67: migration67,
  68: migration68,
  69: migration69,
  70: migration70,
  71: migration71,
  72: migration72,
  74: migration74,
  75: migration75,
<<<<<<< HEAD
=======
  76: migration76,
  77: migration77,
  78: migration78,
  79: migration79,
>>>>>>> 9e4ff4fb
};

// Enable both synchronous and asynchronous migrations
export const asyncifyMigrations = (
  inputMigrations: MigrationsList,
  onMigrationsComplete?: (state: unknown) => void,
) =>
  Object.entries(inputMigrations).reduce(
    (newMigrations, [migrationNumber, migrationFunction]) => {
      // Handle migrations as async
      const asyncMigration = async (
        incomingState: Promise<unknown> | unknown,
      ) => {
        const state = await incomingState;
        const migratedState = await migrationFunction(state);

        // If this is the last migration and we have a callback, run it
        if (
          onMigrationsComplete &&
          Number(migrationNumber) === Object.keys(inputMigrations).length - 1
        ) {
          onMigrationsComplete(migratedState);
        }

        return migratedState;
      };
      newMigrations[migrationNumber] = asyncMigration;
      return newMigrations;
    },
    {} as Record<string, AsyncMigrationFunction>,
  );

// Convert all migrations to async
export const migrations = asyncifyMigrations(migrationList, (state) => {
  validatePostMigrationState(state as RootState);
}) as unknown as MigrationManifest;

// The latest (i.e. highest) version number.
export const version = Object.keys(migrations).length - 1;<|MERGE_RESOLUTION|>--- conflicted
+++ resolved
@@ -73,16 +73,14 @@
 import migration70 from './070';
 import migration71 from './071';
 import migration72 from './072';
+import migration73 from './073';
 import migration74 from './074';
 import migration75 from './075';
-<<<<<<< HEAD
-=======
 import migration76 from './076';
 import migration77 from './077';
 import migration78 from './078';
 import migration79 from './079';
 
->>>>>>> 9e4ff4fb
 // Add migrations above this line
 import { validatePostMigrationState } from '../validateMigration/validateMigration';
 import { RootState } from '../../reducers';
@@ -171,15 +169,13 @@
   70: migration70,
   71: migration71,
   72: migration72,
+  73: migration73,
   74: migration74,
   75: migration75,
-<<<<<<< HEAD
-=======
   76: migration76,
   77: migration77,
   78: migration78,
   79: migration79,
->>>>>>> 9e4ff4fb
 };
 
 // Enable both synchronous and asynchronous migrations
