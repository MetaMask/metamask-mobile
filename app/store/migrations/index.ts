import { MigrationManifest } from 'redux-persist';

import migration00 from './000';
import migration01 from './001';
import migration02 from './002';
import migration03 from './003';
import migration04 from './004';
import migration05 from './005';
import migration06 from './006';
import migration07 from './007';
import migration08 from './008';
import migration09 from './009';
import migration10 from './010';
import migration11 from './011';
import migration12 from './012';
import migration13 from './013';
import migration14 from './014';
import migration15 from './015';
import migration16 from './016';
import migration17 from './017';
import migration18 from './018';
import migration19 from './019';
import migration20 from './020';
import migration21 from './021';
import migration22 from './022';
import migration23 from './023';
import migration24 from './024';
import migration25 from './025';
import migration26 from './026';
import migration27 from './027';
import migration28 from './028';
import migration29 from './029';
import migration30 from './030';
import migration31 from './031';
import migration32 from './032';
import migration33 from './033';
import migration34 from './034';
import migration35 from './035';
import migration36 from './036';
import migration37 from './037';
import migration38 from './038';
import migration39 from './039';
import migration40 from './040';
import migration41 from './041';
import migration42 from './042';
import migration43 from './043';
import migration44 from './044';
import migration45 from './045';
import migration46 from './046';
import migration47 from './047';
import migration48 from './048';
import migration49 from './049';
import migration50 from './050';
import migration51 from './051';
import migration52 from './052';
import migration53 from './053';
import migration54 from './054';
import migration55 from './055';
import migration56 from './056';
import migration57 from './057';
import migration58 from './058';
import migration59 from './059';
import migration60 from './060';
import migration61 from './061';
import migration62 from './062';
import migration63 from './063';
import migration64 from './064';
import migration65 from './065';
import migration66 from './066';
import migration67 from './067';
import migration68 from './068';
import migration69 from './069';
import migration70 from './070';
import migration71 from './071';
import migration72 from './072';
<<<<<<< HEAD

=======
import migration74 from './074';
import migration75 from './075';
import migration76 from './076';
>>>>>>> f9961514
// Add migrations above this line
import { validatePostMigrationState } from '../validateMigration/validateMigration';
import { RootState } from '../../reducers';

type MigrationFunction = (state: unknown) => unknown;
type AsyncMigrationFunction = (state: unknown) => Promise<unknown>;
export type MigrationsList = Record<
  string,
  MigrationFunction | AsyncMigrationFunction
>;

/**
 * Contains both asynchronous and synchronous migrations
 */
export const migrationList: MigrationsList = {
  0: migration00,
  1: migration01,
  2: migration02,
  3: migration03,
  4: migration04,
  5: migration05,
  6: migration06,
  7: migration07,
  8: migration08,
  9: migration09,
  10: migration10,
  11: migration11,
  12: migration12,
  13: migration13,
  14: migration14,
  15: migration15,
  16: migration16,
  17: migration17,
  18: migration18,
  19: migration19,
  20: migration20,
  21: migration21,
  22: migration22,
  23: migration23,
  24: migration24,
  25: migration25,
  26: migration26,
  27: migration27,
  28: migration28,
  29: migration29,
  30: migration30,
  31: migration31,
  32: migration32,
  33: migration33,
  34: migration34,
  35: migration35,
  36: migration36,
  37: migration37,
  38: migration38,
  39: migration39,
  40: migration40,
  41: migration41,
  42: migration42,
  43: migration43,
  44: migration44,
  45: migration45,
  46: migration46,
  47: migration47,
  48: migration48,
  49: migration49,
  50: migration50,
  51: migration51,
  52: migration52,
  53: migration53,
  54: migration54,
  55: migration55,
  56: migration56,
  57: migration57,
  58: migration58,
  59: migration59,
  60: migration60,
  61: migration61,
  62: migration62,
  63: migration63,
  64: migration64,
  65: migration65,
  66: migration66,
  67: migration67,
  68: migration68,
  69: migration69,
  70: migration70,
  71: migration71,
  72: migration72,
<<<<<<< HEAD
=======
  74: migration74,
  75: migration75,
  76: migration76,
>>>>>>> f9961514
};

// Enable both synchronous and asynchronous migrations
export const asyncifyMigrations = (
  inputMigrations: MigrationsList,
  onMigrationsComplete?: (state: unknown) => void,
) =>
  Object.entries(inputMigrations).reduce(
    (newMigrations, [migrationNumber, migrationFunction]) => {
      // Handle migrations as async
      const asyncMigration = async (
        incomingState: Promise<unknown> | unknown,
      ) => {
        const state = await incomingState;
        const migratedState = await migrationFunction(state);

        // If this is the last migration and we have a callback, run it
        if (
          onMigrationsComplete &&
          Number(migrationNumber) === Object.keys(inputMigrations).length - 1
        ) {
          onMigrationsComplete(migratedState);
        }

        return migratedState;
      };
      newMigrations[migrationNumber] = asyncMigration;
      return newMigrations;
    },
    {} as Record<string, AsyncMigrationFunction>,
  );

// Convert all migrations to async
export const migrations = asyncifyMigrations(migrationList, (state) => {
  validatePostMigrationState(state as RootState);
}) as unknown as MigrationManifest;

// The latest (i.e. highest) version number.
export const version = Object.keys(migrations).length - 1;<|MERGE_RESOLUTION|>--- conflicted
+++ resolved
@@ -73,13 +73,9 @@
 import migration70 from './070';
 import migration71 from './071';
 import migration72 from './072';
-<<<<<<< HEAD
-
-=======
 import migration74 from './074';
 import migration75 from './075';
 import migration76 from './076';
->>>>>>> f9961514
 // Add migrations above this line
 import { validatePostMigrationState } from '../validateMigration/validateMigration';
 import { RootState } from '../../reducers';
@@ -168,12 +164,9 @@
   70: migration70,
   71: migration71,
   72: migration72,
-<<<<<<< HEAD
-=======
   74: migration74,
   75: migration75,
   76: migration76,
->>>>>>> f9961514
 };
 
 // Enable both synchronous and asynchronous migrations
