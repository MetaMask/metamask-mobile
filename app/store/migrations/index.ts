import { MigrationManifest } from 'redux-persist';

import migration00 from './000';
import migration01 from './001';
import migration02 from './002';
import migration03 from './003';
import migration04 from './004';
import migration05 from './005';
import migration06 from './006';
import migration07 from './007';
import migration08 from './008';
import migration09 from './009';
import migration10 from './010';
import migration11 from './011';
import migration12 from './012';
import migration13 from './013';
import migration14 from './014';
import migration15 from './015';
import migration16 from './016';
import migration17 from './017';
import migration18 from './018';
import migration19 from './019';
import migration20 from './020';
import migration21 from './021';
import migration22 from './022';
import migration23 from './023';
import migration24 from './024';
import migration25 from './025';
import migration26 from './026';
import migration27 from './027';
import migration28 from './028';
import migration29 from './029';
import migration30 from './030';
import migration31 from './031';
import migration32 from './032';
import migration33 from './033';
import migration34 from './034';
import migration35 from './035';
import migration36 from './036';
import migration37 from './037';
import migration38 from './038';
import migration39 from './039';
import migration40 from './040';
import migration41 from './041';
import migration42 from './042';
import migration43 from './043';
import migration44 from './044';
import migration45 from './045';
import migration46 from './046';
import migration47 from './047';
import migration48 from './048';
import migration49 from './049';
import migration50 from './050';
import migration51 from './051';
import migration52 from './052';
import migration53 from './053';
import migration54 from './054';
import migration55 from './055';
import migration56 from './056';
import migration57 from './057';
import migration58 from './058';
import migration59 from './059';
import migration60 from './060';
import migration61 from './061';
import migration62 from './062';
import migration63 from './063';
<<<<<<< HEAD
=======
import migration64 from './064';
>>>>>>> 889c3b80

type MigrationFunction = (state: unknown) => unknown;
type AsyncMigrationFunction = (state: unknown) => Promise<unknown>;
export type MigrationsList = Record<
  string,
  MigrationFunction | AsyncMigrationFunction
>;

/**
 * Contains both asynchronous and synchronous migrations
 */
export const migrationList: MigrationsList = {
  0: migration00,
  1: migration01,
  2: migration02,
  3: migration03,
  4: migration04,
  5: migration05,
  6: migration06,
  7: migration07,
  8: migration08,
  9: migration09,
  10: migration10,
  11: migration11,
  12: migration12,
  13: migration13,
  14: migration14,
  15: migration15,
  16: migration16,
  17: migration17,
  18: migration18,
  19: migration19,
  20: migration20,
  21: migration21,
  22: migration22,
  23: migration23,
  24: migration24,
  25: migration25,
  26: migration26,
  27: migration27,
  28: migration28,
  29: migration29,
  30: migration30,
  31: migration31,
  32: migration32,
  33: migration33,
  34: migration34,
  35: migration35,
  36: migration36,
  37: migration37,
  38: migration38,
  39: migration39,
  40: migration40,
  41: migration41,
  42: migration42,
  43: migration43,
  44: migration44,
  45: migration45,
  46: migration46,
  47: migration47,
  48: migration48,
  49: migration49,
  50: migration50,
  51: migration51,
  52: migration52,
  53: migration53,
  54: migration54,
  55: migration55,
  56: migration56,
  57: migration57,
  58: migration58,
  59: migration59,
  60: migration60,
  61: migration61,
  62: migration62,
  63: migration63,
<<<<<<< HEAD
=======
  64: migration64,
>>>>>>> 889c3b80
};

// Enable both synchronous and asynchronous migrations
export const asyncifyMigrations = (inputMigrations: MigrationsList) =>
  Object.entries(inputMigrations).reduce(
    (newMigrations, [migrationNumber, migrationFunction]) => {
      // Handle migrations as async
      const asyncMigration = async (
        incomingState: Promise<unknown> | unknown,
      ) => {
        const state = await incomingState;
        return migrationFunction(state);
      };
      newMigrations[migrationNumber] = asyncMigration;
      return newMigrations;
    },
    {} as Record<string, AsyncMigrationFunction>,
  );

// Convert all migrations to async
export const migrations = asyncifyMigrations(
  migrationList,
) as unknown as MigrationManifest;

// The latest (i.e. highest) version number.
export const version = Object.keys(migrations).length - 1;<|MERGE_RESOLUTION|>--- conflicted
+++ resolved
@@ -64,10 +64,7 @@
 import migration61 from './061';
 import migration62 from './062';
 import migration63 from './063';
-<<<<<<< HEAD
-=======
 import migration64 from './064';
->>>>>>> 889c3b80
 
 type MigrationFunction = (state: unknown) => unknown;
 type AsyncMigrationFunction = (state: unknown) => Promise<unknown>;
@@ -144,10 +141,7 @@
   61: migration61,
   62: migration62,
   63: migration63,
-<<<<<<< HEAD
-=======
   64: migration64,
->>>>>>> 889c3b80
 };
 
 // Enable both synchronous and asynchronous migrations
