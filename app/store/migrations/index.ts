--- conflicted
+++ resolved
@@ -93,12 +93,9 @@
 import migration90 from './090';
 import migration91 from './091';
 import migration92 from './092';
-<<<<<<< HEAD
-=======
 import migration93 from './093';
 import migration94 from './094';
 import migration95 from './095';
->>>>>>> 578bf728
 
 // Add migrations above this line
 import { validatePostMigrationState } from '../validateMigration/validateMigration';
@@ -208,12 +205,9 @@
   90: migration90,
   91: migration91,
   92: migration92,
-<<<<<<< HEAD
-=======
   93: migration93,
   94: migration94,
   95: migration95,
->>>>>>> 578bf728
 };
 
 // Enable both synchronous and asynchronous migrations
