--- conflicted
+++ resolved
@@ -74,12 +74,8 @@
 import migration71 from './071';
 import migration72 from './072';
 import migration74 from './074';
-<<<<<<< HEAD
-
-=======
 import migration75 from './075';
 import migration76 from './076';
->>>>>>> c3b2efdc
 // Add migrations above this line
 import { validatePostMigrationState } from '../validateMigration/validateMigration';
 import { RootState } from '../../reducers';
@@ -169,11 +165,8 @@
   71: migration71,
   72: migration72,
   74: migration74,
-<<<<<<< HEAD
-=======
   75: migration75,
   76: migration76,
->>>>>>> c3b2efdc
 };
 
 // Enable both synchronous and asynchronous migrations
