import { MigrationManifest, PersistedState } from 'redux-persist';

import migration00 from './000';
import migration01 from './001';
import migration02 from './002';
import migration03 from './003';
import migration04 from './004';
import migration05 from './005';
import migration06 from './006';
import migration07 from './007';
import migration08 from './008';
import migration09 from './009';
import migration10 from './010';
import migration11 from './011';
import migration12 from './012';
import migration13 from './013';
import migration14 from './014';
import migration15 from './015';
import migration16 from './016';
import migration17 from './017';
import migration18 from './018';
import migration19 from './019';
import migration20 from './020';
import migration21 from './021';
import migration22 from './022';
import migration23 from './023';
import migration24 from './024';
import migration25 from './025';
import migration26 from './026';
import migration27 from './027';
import migration28 from './028';
import migration29 from './029';
import migration30 from './030';
<<<<<<< HEAD
=======
import migration31 from './031';
>>>>>>> e0698b63

// We do not keep track of the old state
// We create this type for better readability
type OldState = PersistedState;

export const migrations: MigrationManifest = {
  0: migration00,
  1: migration01,
  2: migration02,
  3: migration03,
  4: migration04,
  5: migration05,
  6: migration06,
  7: migration07,
  8: migration08,
  9: migration09,
  10: migration10,
  11: migration11,
  12: migration12,
  13: migration13,
  14: migration14,
  15: migration15,
  16: migration16,
  17: migration17,
  18: migration18,
  19: migration19,
  20: migration20,
  21: migration21,
  22: migration22,
  23: migration23,
  24: migration24,
  25: migration25,
  26: migration26,
  27: migration27,
  28: migration28 as unknown as (state: PersistedState) => PersistedState,
  29: migration29 as unknown as (state: OldState) => PersistedState,
  30: migration30 as unknown as (state: OldState) => PersistedState,
<<<<<<< HEAD
=======
  31: migration31 as unknown as (state: OldState) => PersistedState,
>>>>>>> e0698b63
};

// The latest (i.e. highest) version number.
export const version = Object.keys(migrations).length - 1;<|MERGE_RESOLUTION|>--- conflicted
+++ resolved
@@ -31,10 +31,7 @@
 import migration28 from './028';
 import migration29 from './029';
 import migration30 from './030';
-<<<<<<< HEAD
-=======
 import migration31 from './031';
->>>>>>> e0698b63
 
 // We do not keep track of the old state
 // We create this type for better readability
@@ -72,10 +69,7 @@
   28: migration28 as unknown as (state: PersistedState) => PersistedState,
   29: migration29 as unknown as (state: OldState) => PersistedState,
   30: migration30 as unknown as (state: OldState) => PersistedState,
-<<<<<<< HEAD
-=======
   31: migration31 as unknown as (state: OldState) => PersistedState,
->>>>>>> e0698b63
 };
 
 // The latest (i.e. highest) version number.
