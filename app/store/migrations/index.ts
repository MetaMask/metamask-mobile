import { MigrationManifest } from 'redux-persist';

import migration00 from './000';
import migration01 from './001';
import migration02 from './002';
import migration03 from './003';
import migration04 from './004';
import migration05 from './005';
import migration06 from './006';
import migration07 from './007';
import migration08 from './008';
import migration09 from './009';
import migration10 from './010';
import migration11 from './011';
import migration12 from './012';
import migration13 from './013';
import migration14 from './014';
import migration15 from './015';
import migration16 from './016';
import migration17 from './017';
import migration18 from './018';
import migration19 from './019';
import migration20 from './020';
import migration21 from './021';
import migration22 from './022';
import migration23 from './023';
import migration24 from './024';
import migration25 from './025';
import migration26 from './026';
import migration27 from './027';
import migration28 from './028';
import migration29 from './029';
import migration30 from './030';
import migration31 from './031';
import migration32 from './032';
import migration33 from './033';
import migration34 from './034';
import migration35 from './035';
import migration36 from './036';
import migration37 from './037';
import migration38 from './038';
import migration39 from './039';
import migration40 from './040';
import migration41 from './041';
import migration42 from './042';
import migration43 from './043';
import migration44 from './044';
import migration45 from './045';
import migration46 from './046';
import migration47 from './047';
import migration48 from './048';
import migration49 from './049';
import migration50 from './050';
import migration51 from './051';
import migration52 from './052';
import migration53 from './053';
import migration54 from './054';
import migration55 from './055';
import migration56 from './056';
import migration57 from './057';
import migration58 from './058';
import migration59 from './059';
import migration60 from './060';
import migration61 from './061';
import migration62 from './062';
import migration63 from './063';
import migration64 from './064';
import migration65 from './065';
import migration66 from './066';
import migration67 from './067';
import migration68 from './068';
import migration69 from './069';
import migration70 from './070';
import migration71 from './071';
import migration72 from './072';
import migration73 from './073';
import migration74 from './074';
import migration75 from './075';
import migration76 from './076';
import migration77 from './077';
import migration78 from './078';
import migration79 from './079';
import migration80 from './080';
import migration81 from './081';
import migration82 from './082';
import migration83 from './083';
import migration84 from './084';
import migration85 from './085';
import migration86 from './086';
import migration87 from './087';
import migration88 from './088';
import migration89 from './089';
import migration90 from './090';
import migration91 from './091';
<<<<<<< HEAD
=======
import migration92 from './092';
>>>>>>> bcbeee1d

// Add migrations above this line
import { validatePostMigrationState } from '../validateMigration/validateMigration';
import { RootState } from '../../reducers';

type MigrationFunction = (state: unknown) => unknown;
type AsyncMigrationFunction = (state: unknown) => Promise<unknown>;
export type MigrationsList = Record<
  string,
  MigrationFunction | AsyncMigrationFunction
>;

/**
 * Contains both asynchronous and synchronous migrations
 */
export const migrationList: MigrationsList = {
  0: migration00,
  1: migration01,
  2: migration02,
  3: migration03,
  4: migration04,
  5: migration05,
  6: migration06,
  7: migration07,
  8: migration08,
  9: migration09,
  10: migration10,
  11: migration11,
  12: migration12,
  13: migration13,
  14: migration14,
  15: migration15,
  16: migration16,
  17: migration17,
  18: migration18,
  19: migration19,
  20: migration20,
  21: migration21,
  22: migration22,
  23: migration23,
  24: migration24,
  25: migration25,
  26: migration26,
  27: migration27,
  28: migration28,
  29: migration29,
  30: migration30,
  31: migration31,
  32: migration32,
  33: migration33,
  34: migration34,
  35: migration35,
  36: migration36,
  37: migration37,
  38: migration38,
  39: migration39,
  40: migration40,
  41: migration41,
  42: migration42,
  43: migration43,
  44: migration44,
  45: migration45,
  46: migration46,
  47: migration47,
  48: migration48,
  49: migration49,
  50: migration50,
  51: migration51,
  52: migration52,
  53: migration53,
  54: migration54,
  55: migration55,
  56: migration56,
  57: migration57,
  58: migration58,
  59: migration59,
  60: migration60,
  61: migration61,
  62: migration62,
  63: migration63,
  64: migration64,
  65: migration65,
  66: migration66,
  67: migration67,
  68: migration68,
  69: migration69,
  70: migration70,
  71: migration71,
  72: migration72,
  73: migration73,
  74: migration74,
  75: migration75,
  76: migration76,
  77: migration77,
  78: migration78,
  79: migration79,
  80: migration80,
  81: migration81,
  82: migration82,
  83: migration83,
  84: migration84,
  85: migration85,
  86: migration86,
  87: migration87,
  88: migration88,
  89: migration89,
  90: migration90,
  91: migration91,
<<<<<<< HEAD
=======
  92: migration92,
>>>>>>> bcbeee1d
};

// Enable both synchronous and asynchronous migrations
export const asyncifyMigrations = (
  inputMigrations: MigrationsList,
  onMigrationsComplete?: (state: unknown) => void,
) =>
  Object.entries(inputMigrations).reduce(
    (newMigrations, [migrationNumber, migrationFunction]) => {
      // Handle migrations as async
      const asyncMigration = async (
        incomingState: Promise<unknown> | unknown,
      ) => {
        const state = await incomingState;
        const migratedState = await migrationFunction(state);

        // If this is the last migration and we have a callback, run it
        if (
          onMigrationsComplete &&
          Number(migrationNumber) === Object.keys(inputMigrations).length - 1
        ) {
          onMigrationsComplete(migratedState);
        }

        return migratedState;
      };
      newMigrations[migrationNumber] = asyncMigration;
      return newMigrations;
    },
    {} as Record<string, AsyncMigrationFunction>,
  );

// Convert all migrations to async
export const migrations = asyncifyMigrations(migrationList, (state) => {
  validatePostMigrationState(state as RootState);
}) as unknown as MigrationManifest;

// The latest (i.e. highest) version number.
export const version = Object.keys(migrations).length - 1;<|MERGE_RESOLUTION|>--- conflicted
+++ resolved
@@ -92,10 +92,8 @@
 import migration89 from './089';
 import migration90 from './090';
 import migration91 from './091';
-<<<<<<< HEAD
-=======
 import migration92 from './092';
->>>>>>> bcbeee1d
+import migration93 from './093';
 
 // Add migrations above this line
 import { validatePostMigrationState } from '../validateMigration/validateMigration';
@@ -204,10 +202,8 @@
   89: migration89,
   90: migration90,
   91: migration91,
-<<<<<<< HEAD
-=======
   92: migration92,
->>>>>>> bcbeee1d
+  93: migration93,
 };
 
 // Enable both synchronous and asynchronous migrations
