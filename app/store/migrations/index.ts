import { MigrationManifest } from 'redux-persist';

import migration00 from './000';
import migration01 from './001';
import migration02 from './002';
import migration03 from './003';
import migration04 from './004';
import migration05 from './005';
import migration06 from './006';
import migration07 from './007';
import migration08 from './008';
import migration09 from './009';
import migration10 from './010';
import migration11 from './011';
import migration12 from './012';
import migration13 from './013';
import migration14 from './014';
import migration15 from './015';
import migration16 from './016';
import migration17 from './017';
import migration18 from './018';
import migration19 from './019';
import migration20 from './020';
import migration21 from './021';
import migration22 from './022';
import migration23 from './023';
import migration24 from './024';
import migration25 from './025';
import migration26 from './026';
import migration27 from './027';
import migration28 from './028';
import migration29 from './029';
import migration30 from './030';
import migration31 from './031';
import migration32 from './032';
import migration33 from './033';
import migration34 from './034';
import migration35 from './035';
import migration36 from './036';
import migration37 from './037';
import migration38 from './038';
import migration39 from './039';
import migration40 from './040';
import migration41 from './041';
import migration42 from './042';
import migration43 from './043';
import migration44 from './044';
import migration45 from './045';
import migration46 from './046';
import migration47 from './047';
import migration48 from './048';
import migration49 from './049';
import migration50 from './050';
import migration51 from './051';
import migration52 from './052';
import migration53 from './053';
import migration54 from './054';
import migration55 from './055';
import migration56 from './056';
import migration57 from './057';
import migration58 from './058';
import migration59 from './059';
import migration60 from './060';
import migration61 from './061';
import migration62 from './062';
import migration63 from './063';
import migration64 from './064';
import migration65 from './065';
import migration66 from './066';
import migration67 from './067';
import migration68 from './068';
import migration69 from './069';
import migration70 from './070';
import migration71 from './071';
import migration72 from './072';
import migration73 from './073';
import migration74 from './074';
import migration75 from './075';
import migration76 from './076';
import migration77 from './077';
import migration78 from './078';
import migration79 from './079';
import migration80 from './080';
import migration81 from './081';
import migration82 from './082';
import migration83 from './083';
import migration84 from './084';
import migration85 from './085';
import migration86 from './086';
import migration87 from './087';
import migration88 from './088';
import migration89 from './089';
import migration90 from './090';
import migration91 from './091';
import migration92 from './092';
import migration93 from './093';
import migration94 from './094';
import migration95 from './095';
import migration96 from './096';
import migration97 from './097';
import migration98 from './098';
import migration99 from './099';
import migration100 from './100';
import migration101 from './101';
import migration102 from './102';
<<<<<<< HEAD
import migration104 from './104';
=======
import migration103 from './103';
>>>>>>> 6bf6e8a2

// Add migrations above this line
import { validatePostMigrationState } from '../validateMigration/validateMigration';
import { RootState } from '../../reducers';
import { ControllerStorage } from '../persistConfig';

type MigrationFunction = (state: unknown) => unknown;
type AsyncMigrationFunction = (state: unknown) => Promise<unknown>;
export type MigrationsList = Record<
  string,
  MigrationFunction | AsyncMigrationFunction
>;

/**
 * Contains both asynchronous and synchronous migrations
 */
export const migrationList: MigrationsList = {
  0: migration00,
  1: migration01,
  2: migration02,
  3: migration03,
  4: migration04,
  5: migration05,
  6: migration06,
  7: migration07,
  8: migration08,
  9: migration09,
  10: migration10,
  11: migration11,
  12: migration12,
  13: migration13,
  14: migration14,
  15: migration15,
  16: migration16,
  17: migration17,
  18: migration18,
  19: migration19,
  20: migration20,
  21: migration21,
  22: migration22,
  23: migration23,
  24: migration24,
  25: migration25,
  26: migration26,
  27: migration27,
  28: migration28,
  29: migration29,
  30: migration30,
  31: migration31,
  32: migration32,
  33: migration33,
  34: migration34,
  35: migration35,
  36: migration36,
  37: migration37,
  38: migration38,
  39: migration39,
  40: migration40,
  41: migration41,
  42: migration42,
  43: migration43,
  44: migration44,
  45: migration45,
  46: migration46,
  47: migration47,
  48: migration48,
  49: migration49,
  50: migration50,
  51: migration51,
  52: migration52,
  53: migration53,
  54: migration54,
  55: migration55,
  56: migration56,
  57: migration57,
  58: migration58,
  59: migration59,
  60: migration60,
  61: migration61,
  62: migration62,
  63: migration63,
  64: migration64,
  65: migration65,
  66: migration66,
  67: migration67,
  68: migration68,
  69: migration69,
  70: migration70,
  71: migration71,
  72: migration72,
  73: migration73,
  74: migration74,
  75: migration75,
  76: migration76,
  77: migration77,
  78: migration78,
  79: migration79,
  80: migration80,
  81: migration81,
  82: migration82,
  83: migration83,
  84: migration84,
  85: migration85,
  86: migration86,
  87: migration87,
  88: migration88,
  89: migration89,
  90: migration90,
  91: migration91,
  92: migration92,
  93: migration93,
  94: migration94,
  95: migration95,
  96: migration96,
  97: migration97,
  98: migration98,
  99: migration99,
  100: migration100,
  101: migration101,
  102: migration102,
<<<<<<< HEAD
  103: migration104,
=======
  103: migration103,
>>>>>>> 6bf6e8a2
};

// Enable both synchronous and asynchronous migrations
export const asyncifyMigrations = (
  inputMigrations: MigrationsList,
  onMigrationsComplete?: (state: unknown) => void,
) => {
  const versions = Object.keys(inputMigrations)
    .map((v) => Number(v))
    .filter((v) => Number.isFinite(v))
    .sort((a, b) => a - b);
  const lastVersion = versions[versions.length - 1];
  let didInflate = false;

  type StateWithEngine = Record<string, unknown> & {
    engine?: { backgroundState?: Record<string, unknown> };
  };

  const inflateFromControllers = async (state: unknown) => {
    try {
      const fsState = (await ControllerStorage.getKey()) as
        | {
            backgroundState?: Record<string, unknown>;
          }
        | undefined;

      const s = state as StateWithEngine;
      const fsControllers = fsState?.backgroundState || {};

      // Only inflate from filesystem for post-096 flow
      if (Object.keys(fsControllers).length === 0) {
        return state;
      }

      const inflated: StateWithEngine = {
        ...(s as object),
        engine: {
          ...(s.engine || {}),
          backgroundState: fsControllers,
        },
      } as StateWithEngine;
      return inflated as unknown;
    } catch {
      return state;
    }
  };

  const deflateToControllersAndStrip = async (state: unknown) => {
    try {
      const s = state as StateWithEngine;
      const migratedControllers = s.engine?.backgroundState || {};
      const entries = Object.entries(migratedControllers) as [
        string,
        unknown,
      ][];
      await Promise.all(
        entries.map(async ([controllerName, controllerState]) => {
          try {
            await ControllerStorage.setItem(
              `persist:${controllerName}`,
              JSON.stringify(controllerState),
            );
          } catch {
            // swallow to avoid blocking overall migration
          }
        }),
      );

      // Return state without engine slice (kept out of redux)
      const { engine: _engine, ...rest } = s;
      return rest as unknown;
    } catch {
      // If anything goes wrong, return original state as-is
      return state;
    }
  };

  return Object.entries(inputMigrations).reduce(
    (newMigrations, [migrationNumber, migrationFunction]) => {
      const asyncMigration = async (
        incomingState: Promise<unknown> | unknown,
      ) => {
        let state = await incomingState;

        if (!didInflate && Number(migrationNumber) > 104) {
          state = await inflateFromControllers(state);
          didInflate = true;
        }

        const migratedState = await migrationFunction(state);

        if (
          onMigrationsComplete &&
          Number(migrationNumber) === Object.keys(inputMigrations).length - 1
        ) {
          onMigrationsComplete(migratedState);
        }

        if (Number(migrationNumber) === lastVersion && lastVersion >= 102) {
          const s2 = migratedState as StateWithEngine;
          const hasControllers = Boolean(
            s2.engine?.backgroundState &&
              Object.keys(s2.engine.backgroundState).length > 0,
          );
          if (hasControllers) {
            return await deflateToControllersAndStrip(migratedState);
          }
        }

        return migratedState;
      };
      newMigrations[migrationNumber] = asyncMigration;
      return newMigrations;
    },
    {} as Record<string, AsyncMigrationFunction>,
  );
};

// Convert all migrations to async
export const migrations = asyncifyMigrations(migrationList, (state) => {
  validatePostMigrationState(state as RootState);
}) as unknown as MigrationManifest;

// The latest (i.e. highest) version number.
export const version = Object.keys(migrations).length - 1;<|MERGE_RESOLUTION|>--- conflicted
+++ resolved
@@ -103,11 +103,8 @@
 import migration100 from './100';
 import migration101 from './101';
 import migration102 from './102';
-<<<<<<< HEAD
+import migration103 from './103';
 import migration104 from './104';
-=======
-import migration103 from './103';
->>>>>>> 6bf6e8a2
 
 // Add migrations above this line
 import { validatePostMigrationState } from '../validateMigration/validateMigration';
@@ -228,11 +225,8 @@
   100: migration100,
   101: migration101,
   102: migration102,
-<<<<<<< HEAD
-  103: migration104,
-=======
   103: migration103,
->>>>>>> 6bf6e8a2
+  104: migration104,
 };
 
 // Enable both synchronous and asynchronous migrations
