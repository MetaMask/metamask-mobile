import { MigrationManifest, PersistedState } from 'redux-persist';

import migration00 from './000';
import migration01 from './001';
import migration02 from './002';
import migration03 from './003';
import migration04 from './004';
import migration05 from './005';
import migration06 from './006';
import migration07 from './007';
import migration08 from './008';
import migration09 from './009';
import migration10 from './010';
import migration11 from './011';
import migration12 from './012';
import migration13 from './013';
import migration14 from './014';
import migration15 from './015';
import migration16 from './016';
import migration17 from './017';
import migration18 from './018';
import migration19 from './019';
import migration20 from './020';
import migration21 from './021';
import migration22 from './022';
import migration23 from './023';
import migration24 from './024';
import migration25 from './025';
import migration26 from './026';
import migration27 from './027';
import migration28 from './028';
<<<<<<< HEAD
=======
import migration29 from './029';

// We do not keep track of the old state
// We create this type for better readability
type OldState = PersistedState;
>>>>>>> 291bc716

export const migrations: MigrationManifest = {
  0: migration00,
  1: migration01,
  2: migration02,
  3: migration03,
  4: migration04,
  5: migration05,
  6: migration06,
  7: migration07,
  8: migration08,
  9: migration09,
  10: migration10,
  11: migration11,
  12: migration12,
  13: migration13,
  14: migration14,
  15: migration15,
  16: migration16,
  17: migration17,
  18: migration18,
  19: migration19,
  20: migration20,
  21: migration21,
  22: migration22,
  23: migration23,
  24: migration24,
  25: migration25,
  26: migration26,
  27: migration27,
  28: migration28 as unknown as (state: PersistedState) => PersistedState,
<<<<<<< HEAD
=======
  29: migration29 as unknown as (state: OldState) => PersistedState,
>>>>>>> 291bc716
};

// The latest (i.e. highest) version number.
export const version = Object.keys(migrations).length - 1;<|MERGE_RESOLUTION|>--- conflicted
+++ resolved
@@ -29,14 +29,11 @@
 import migration26 from './026';
 import migration27 from './027';
 import migration28 from './028';
-<<<<<<< HEAD
-=======
 import migration29 from './029';
 
 // We do not keep track of the old state
 // We create this type for better readability
 type OldState = PersistedState;
->>>>>>> 291bc716
 
 export const migrations: MigrationManifest = {
   0: migration00,
@@ -68,10 +65,7 @@
   26: migration26,
   27: migration27,
   28: migration28 as unknown as (state: PersistedState) => PersistedState,
-<<<<<<< HEAD
-=======
   29: migration29 as unknown as (state: OldState) => PersistedState,
->>>>>>> 291bc716
 };
 
 // The latest (i.e. highest) version number.
