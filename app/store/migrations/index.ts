--- conflicted
+++ resolved
@@ -87,11 +87,8 @@
 import migration84 from './084';
 import migration85 from './085';
 import migration86 from './086';
-<<<<<<< HEAD
-=======
 import migration87 from './087';
 import migration88 from './088';
->>>>>>> 05d3e30f
 
 // Add migrations above this line
 import { validatePostMigrationState } from '../validateMigration/validateMigration';
@@ -195,11 +192,8 @@
   84: migration84,
   85: migration85,
   86: migration86,
-<<<<<<< HEAD
-=======
   87: migration87,
   88: migration88,
->>>>>>> 05d3e30f
 };
 
 // Enable both synchronous and asynchronous migrations
