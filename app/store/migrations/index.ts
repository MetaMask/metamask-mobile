--- conflicted
+++ resolved
@@ -67,12 +67,12 @@
 import migration64 from './064';
 import migration65 from './065';
 import migration66 from './066';
-<<<<<<< HEAD
 import migration67 from './067';
-=======
+
+// Add migrations above this line
 import { validatePostMigrationState } from '../validateMigration/validateMigration';
 import { RootState } from '../../reducers';
->>>>>>> 041ef739
+
 
 type MigrationFunction = (state: unknown) => unknown;
 type AsyncMigrationFunction = (state: unknown) => Promise<unknown>;
