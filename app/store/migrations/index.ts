import { MigrationManifest } from 'redux-persist';

import migration00 from './000';
import migration01 from './001';
import migration02 from './002';
import migration03 from './003';
import migration04 from './004';
import migration05 from './005';
import migration06 from './006';
import migration07 from './007';
import migration08 from './008';
import migration09 from './009';
import migration10 from './010';
import migration11 from './011';
import migration12 from './012';
import migration13 from './013';
import migration14 from './014';
import migration15 from './015';
import migration16 from './016';
import migration17 from './017';
import migration18 from './018';
import migration19 from './019';
import migration20 from './020';
import migration21 from './021';
import migration22 from './022';
import migration23 from './023';
import migration24 from './024';
import migration25 from './025';
import migration26 from './026';
import migration27 from './027';
import migration28 from './028';
import migration29 from './029';
import migration30 from './030';
import migration31 from './031';
import migration32 from './032';
import migration33 from './033';
import migration34 from './034';
import migration35 from './035';
import migration36 from './036';
import migration37 from './037';
import migration38 from './038';
import migration39 from './039';
import migration40 from './040';
import migration41 from './041';
import migration42 from './042';
import migration43 from './043';
import migration44 from './044';
import migration45 from './045';
import migration46 from './046';
import migration47 from './047';
import migration48 from './048';
import migration49 from './049';
import migration50 from './050';
import migration51 from './051';
import migration52 from './052';
import migration53 from './053';
import migration54 from './054';
import migration55 from './055';
import migration56 from './056';
import migration57 from './057';
import migration58 from './058';
import migration59 from './059';
import migration60 from './060';
import migration61 from './061';
import migration62 from './062';
import migration63 from './063';
import migration64 from './064';
import migration65 from './065';
import migration66 from './066';
import migration67 from './067';
import migration68 from './068';
import migration69 from './069';
import migration70 from './070';
import migration71 from './071';
import migration72 from './072';
import migration73 from './073';
import migration74 from './074';
import migration75 from './075';
import migration76 from './076';
import migration77 from './077';
import migration78 from './078';
import migration79 from './079';
import migration80 from './080';
import migration81 from './081';
import migration82 from './082';
import migration83 from './083';
<<<<<<< HEAD
import migration86 from './086';
=======
import migration84 from './084';
import migration85 from './085';
>>>>>>> e47d97f0

// Add migrations above this line
import { validatePostMigrationState } from '../validateMigration/validateMigration';
import { RootState } from '../../reducers';

type MigrationFunction = (state: unknown) => unknown;
type AsyncMigrationFunction = (state: unknown) => Promise<unknown>;
export type MigrationsList = Record<
  string,
  MigrationFunction | AsyncMigrationFunction
>;

/**
 * Contains both asynchronous and synchronous migrations
 */
export const migrationList: MigrationsList = {
  0: migration00,
  1: migration01,
  2: migration02,
  3: migration03,
  4: migration04,
  5: migration05,
  6: migration06,
  7: migration07,
  8: migration08,
  9: migration09,
  10: migration10,
  11: migration11,
  12: migration12,
  13: migration13,
  14: migration14,
  15: migration15,
  16: migration16,
  17: migration17,
  18: migration18,
  19: migration19,
  20: migration20,
  21: migration21,
  22: migration22,
  23: migration23,
  24: migration24,
  25: migration25,
  26: migration26,
  27: migration27,
  28: migration28,
  29: migration29,
  30: migration30,
  31: migration31,
  32: migration32,
  33: migration33,
  34: migration34,
  35: migration35,
  36: migration36,
  37: migration37,
  38: migration38,
  39: migration39,
  40: migration40,
  41: migration41,
  42: migration42,
  43: migration43,
  44: migration44,
  45: migration45,
  46: migration46,
  47: migration47,
  48: migration48,
  49: migration49,
  50: migration50,
  51: migration51,
  52: migration52,
  53: migration53,
  54: migration54,
  55: migration55,
  56: migration56,
  57: migration57,
  58: migration58,
  59: migration59,
  60: migration60,
  61: migration61,
  62: migration62,
  63: migration63,
  64: migration64,
  65: migration65,
  66: migration66,
  67: migration67,
  68: migration68,
  69: migration69,
  70: migration70,
  71: migration71,
  72: migration72,
  73: migration73,
  74: migration74,
  75: migration75,
  76: migration76,
  77: migration77,
  78: migration78,
  79: migration79,
  80: migration80,
  81: migration81,
  82: migration82,
  83: migration83,
<<<<<<< HEAD
  86: migration86,
=======
  84: migration84,
  85: migration85,
>>>>>>> e47d97f0
};

// Enable both synchronous and asynchronous migrations
export const asyncifyMigrations = (
  inputMigrations: MigrationsList,
  onMigrationsComplete?: (state: unknown) => void,
) =>
  Object.entries(inputMigrations).reduce(
    (newMigrations, [migrationNumber, migrationFunction]) => {
      // Handle migrations as async
      const asyncMigration = async (
        incomingState: Promise<unknown> | unknown,
      ) => {
        const state = await incomingState;
        const migratedState = await migrationFunction(state);

        // If this is the last migration and we have a callback, run it
        if (
          onMigrationsComplete &&
          Number(migrationNumber) === Object.keys(inputMigrations).length - 1
        ) {
          onMigrationsComplete(migratedState);
        }

        return migratedState;
      };
      newMigrations[migrationNumber] = asyncMigration;
      return newMigrations;
    },
    {} as Record<string, AsyncMigrationFunction>,
  );

// Convert all migrations to async
export const migrations = asyncifyMigrations(migrationList, (state) => {
  validatePostMigrationState(state as RootState);
}) as unknown as MigrationManifest;

// The latest (i.e. highest) version number.
export const version = Object.keys(migrations).length - 1;<|MERGE_RESOLUTION|>--- conflicted
+++ resolved
@@ -84,12 +84,9 @@
 import migration81 from './081';
 import migration82 from './082';
 import migration83 from './083';
-<<<<<<< HEAD
-import migration86 from './086';
-=======
 import migration84 from './084';
 import migration85 from './085';
->>>>>>> e47d97f0
+import migration86 from './086';
 
 // Add migrations above this line
 import { validatePostMigrationState } from '../validateMigration/validateMigration';
@@ -190,12 +187,9 @@
   81: migration81,
   82: migration82,
   83: migration83,
-<<<<<<< HEAD
-  86: migration86,
-=======
   84: migration84,
   85: migration85,
->>>>>>> e47d97f0
+  86: migration86,
 };
 
 // Enable both synchronous and asynchronous migrations
