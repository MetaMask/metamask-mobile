import { MigrationManifest } from 'redux-persist';

import migration00 from './000';
import migration01 from './001';
import migration02 from './002';
import migration03 from './003';
import migration04 from './004';
import migration05 from './005';
import migration06 from './006';
import migration07 from './007';
import migration08 from './008';
import migration09 from './009';
import migration10 from './010';
import migration11 from './011';
import migration12 from './012';
import migration13 from './013';
import migration14 from './014';
import migration15 from './015';
import migration16 from './016';
import migration17 from './017';
import migration18 from './018';
import migration19 from './019';
import migration20 from './020';
import migration21 from './021';
import migration22 from './022';
import migration23 from './023';
import migration24 from './024';
import migration25 from './025';
import migration26 from './026';
import migration27 from './027';
import migration28 from './028';
import migration29 from './029';
import migration30 from './030';
import migration31 from './031';
import migration32 from './032';
import migration33 from './033';
import migration34 from './034';
import migration35 from './035';
import migration36 from './036';
import migration37 from './037';
import migration38 from './038';
import migration39 from './039';
import migration40 from './040';
import migration41 from './041';
import migration42 from './042';
import migration43 from './043';
import migration44 from './044';
import migration45 from './045';
import migration46 from './046';
import migration47 from './047';
import migration48 from './048';
import migration49 from './049';
import migration50 from './050';
import migration51 from './051';
import migration52 from './052';
import migration53 from './053';
import migration54 from './054';
import migration55 from './055';
import migration56 from './056';
import migration57 from './057';
import migration58 from './058';
import migration59 from './059';
import migration60 from './060';
import migration61 from './061';
import migration62 from './062';
import migration63 from './063';
import migration64 from './064';
import migration65 from './065';
import migration66 from './066';
import migration67 from './067';
import migration68 from './068';
import migration69 from './069';
import migration70 from './070';
import migration71 from './071';
import migration72 from './072';
import migration73 from './073';
import migration74 from './074';
import migration75 from './075';
import migration76 from './076';
import migration77 from './077';
import migration78 from './078';
import migration79 from './079';
import migration80 from './080';
import migration81 from './081';
import migration82 from './082';
import migration83 from './083';
import migration84 from './084';
import migration85 from './085';
import migration86 from './086';
import migration87 from './087';
import migration88 from './088';
import migration89 from './089';
import migration90 from './090';
import migration91 from './091';
import migration92 from './092';
import migration93 from './093';
import migration94 from './094';
import migration95 from './095';
import migration96 from './096';
import migration97 from './097';
import migration98 from './098';
import migration99 from './099';
import migration100 from './100';
import migration101 from './101';
import migration102 from './102';
import migration103 from './103';
import migration104 from './104';
import migration105 from './105';
import migration106 from './106';
import migration107 from './107';

// Add migrations above this line
<<<<<<< HEAD
import { validatePostMigrationState } from '../validateMigration/validateMigration';
import { RootState } from '../../reducers';
=======
import { ControllerStorage } from '../persistConfig';
import { captureException } from '@sentry/react-native';
>>>>>>> 4e9972e7

type MigrationFunction = (state: unknown) => unknown;
type AsyncMigrationFunction = (state: unknown) => Promise<unknown>;
export type MigrationsList = Record<
  string,
  MigrationFunction | AsyncMigrationFunction
>;

/**
 * Contains both asynchronous and synchronous migrations
 */
export const migrationList: MigrationsList = {
  0: migration00,
  1: migration01,
  2: migration02,
  3: migration03,
  4: migration04,
  5: migration05,
  6: migration06,
  7: migration07,
  8: migration08,
  9: migration09,
  10: migration10,
  11: migration11,
  12: migration12,
  13: migration13,
  14: migration14,
  15: migration15,
  16: migration16,
  17: migration17,
  18: migration18,
  19: migration19,
  20: migration20,
  21: migration21,
  22: migration22,
  23: migration23,
  24: migration24,
  25: migration25,
  26: migration26,
  27: migration27,
  28: migration28,
  29: migration29,
  30: migration30,
  31: migration31,
  32: migration32,
  33: migration33,
  34: migration34,
  35: migration35,
  36: migration36,
  37: migration37,
  38: migration38,
  39: migration39,
  40: migration40,
  41: migration41,
  42: migration42,
  43: migration43,
  44: migration44,
  45: migration45,
  46: migration46,
  47: migration47,
  48: migration48,
  49: migration49,
  50: migration50,
  51: migration51,
  52: migration52,
  53: migration53,
  54: migration54,
  55: migration55,
  56: migration56,
  57: migration57,
  58: migration58,
  59: migration59,
  60: migration60,
  61: migration61,
  62: migration62,
  63: migration63,
  64: migration64,
  65: migration65,
  66: migration66,
  67: migration67,
  68: migration68,
  69: migration69,
  70: migration70,
  71: migration71,
  72: migration72,
  73: migration73,
  74: migration74,
  75: migration75,
  76: migration76,
  77: migration77,
  78: migration78,
  79: migration79,
  80: migration80,
  81: migration81,
  82: migration82,
  83: migration83,
  84: migration84,
  85: migration85,
  86: migration86,
  87: migration87,
  88: migration88,
  89: migration89,
  90: migration90,
  91: migration91,
  92: migration92,
  93: migration93,
  94: migration94,
  95: migration95,
  96: migration96,
  97: migration97,
  98: migration98,
  99: migration99,
  100: migration100,
  101: migration101,
  102: migration102,
  103: migration103,
  104: migration104,
  105: migration105,
  106: migration106,
  107: migration107,
};

// Enable both synchronous and asynchronous migrations
<<<<<<< HEAD
export const asyncifyMigrations = (
  inputMigrations: MigrationsList,
  onMigrationsComplete?: (state: unknown) => void,
) =>
  Object.entries(inputMigrations).reduce(
=======
export const asyncifyMigrations = (inputMigrations: MigrationsList) => {
  const lastVersion = Math.max(...Object.keys(inputMigrations).map(Number));
  let didInflate = false;

  type StateWithEngine = Record<string, unknown> & {
    engine?: { backgroundState?: Record<string, unknown> };
  };

  /**
   * Loads controller data from individual filesystem storage back into engine.backgroundState
   * for migrations to process.
   *
   * - Migration 104 moved controller data from redux-persist to individual files
   * - Migrations 105+ still expect to work with the old engine.backgroundState format
   * - This function temporarily recreates the old format so migrations can run
   * - "unpacking" distributed files back into a single object
   *
   * CRITICAL: Crashes if controller data cannot be loaded.
   * This ensures migrations run with complete data and prevents silent data loss.
   */
  const inflateFromControllers = async (state: unknown) => {
    try {
      const fsState = (await ControllerStorage.getAllPersistedState()) as
        | {
            backgroundState?: Record<string, unknown>;
          }
        | undefined;

      const s = state as StateWithEngine;
      const fsControllers = fsState?.backgroundState || {};

      if (Object.keys(fsControllers).length === 0) {
        return state;
      }

      const inflated: StateWithEngine = {
        ...(s as object),
        engine: {
          ...(s.engine || {}),
          backgroundState: fsControllers,
        },
      } as StateWithEngine;
      return inflated as unknown;
    } catch (error) {
      captureException(
        new Error(
          `inflateFromControllers: Critical error loading controller data: ${String(
            error,
          )}`,
        ),
      );

      // CRASH on load failure, don't allow migrations to run with incomplete data
      // This could result in data loss if migrations can't access all controller state
      throw new Error(
        `Critical: Failed to load controller data for migration. ` +
          `Cannot continue safely as migrations may corrupt data without complete state. ` +
          `App will restart to attempt recovery. Error: ${String(error)}`,
      );
    }
  };

  /**
   * Saves controller data from engine.backgroundState back to individual filesystem storage
   * and removes the engine slice from redux state.
   *
   * - After migrations run, we need to save updated controller data back to individual files
   * - The engine.backgroundState should not persist in redux (it's just temporary for migrations)
   * - This function "redistributes" the single object back into individual controller files
   * - Then strips engine.backgroundState from redux to maintain the new architecture
   * - "repacking" the single object back into distributed files
   *
   * CRITICAL: Crashes immediately if ANY controller fails to save.
   * This prevents partial migration state corruption and ensures clean recovery.
   */
  const deflateToControllersAndStrip = async (state: unknown) => {
    try {
      const s = state as StateWithEngine;
      const migratedControllers = s.engine?.backgroundState || {};
      const entries = Object.entries(migratedControllers) as [
        string,
        unknown,
      ][];

      // Save all controller states to individual storage
      // CRITICAL: If ANY controller fails to save, crash the app immediately
      await Promise.all(
        entries.map(async ([controllerName, controllerState]) => {
          try {
            await ControllerStorage.setItem(
              `persist:${controllerName}`,
              JSON.stringify(controllerState),
            );
          } catch (error) {
            // Log the error for debugging
            captureException(
              new Error(
                `deflateToControllersAndStrip: Failed to save ${controllerName} to individual storage: ${String(
                  error,
                )}`,
              ),
            );

            // CRASH immediately, don't allow partial migration success
            // This ensures clean recovery and prevents state corruption
            throw new Error(
              `Critical: Migration failed for controller '${controllerName}'. ` +
                `Cannot continue with partial migration as this would corrupt user data. ` +
                `App will restart to attempt recovery. Error: ${String(error)}`,
            );
          }
        }),
      );

      // All controllers saved successfully, safe to strip engine state
      const { engine: _engine, ...rest } = s;
      return rest as unknown;
    } catch (error) {
      captureException(
        new Error(
          `deflateToControllersAndStrip: Critical error during deflation: ${String(
            error,
          )}`,
        ),
      );

      // CRASH on any deflation error, don't return original state
      // Returning original state would mean user continues with unmigrated data
      throw new Error(
        `Critical: deflateToControllersAndStrip failed completely. ` +
          `Cannot continue safely as this indicates severe migration system failure. ` +
          `App will restart to attempt recovery. Error: ${String(error)}`,
      );
    }
  };

  return Object.entries(inputMigrations).reduce(
>>>>>>> 4e9972e7
    (newMigrations, [migrationNumber, migrationFunction]) => {
      // Handle migrations as async
      const asyncMigration = async (
        incomingState: Promise<unknown> | unknown,
      ) => {
        const state = await incomingState;
        const migratedState = await migrationFunction(state);
<<<<<<< HEAD

        // If this is the last migration and we have a callback, run it
        if (
          onMigrationsComplete &&
          Number(migrationNumber) === Object.keys(inputMigrations).length - 1
        ) {
          onMigrationsComplete(migratedState);
=======
        if (Number(migrationNumber) === lastVersion && lastVersion > 104) {
          const s2 = migratedState as StateWithEngine;
          const hasControllers = Boolean(
            s2.engine?.backgroundState &&
              Object.keys(s2.engine.backgroundState).length > 0,
          );
          if (hasControllers) {
            return await deflateToControllersAndStrip(migratedState);
          }
>>>>>>> 4e9972e7
        }

        return migratedState;
      };
      newMigrations[migrationNumber] = asyncMigration;
      return newMigrations;
    },
    {} as Record<string, AsyncMigrationFunction>,
  );

// Convert all migrations to async
export const migrations = asyncifyMigrations(
  migrationList,
) as unknown as MigrationManifest;

// The latest (i.e. highest) version number.
export const version = Object.keys(migrations).length - 1;<|MERGE_RESOLUTION|>--- conflicted
+++ resolved
@@ -110,13 +110,8 @@
 import migration107 from './107';
 
 // Add migrations above this line
-<<<<<<< HEAD
-import { validatePostMigrationState } from '../validateMigration/validateMigration';
-import { RootState } from '../../reducers';
-=======
 import { ControllerStorage } from '../persistConfig';
 import { captureException } from '@sentry/react-native';
->>>>>>> 4e9972e7
 
 type MigrationFunction = (state: unknown) => unknown;
 type AsyncMigrationFunction = (state: unknown) => Promise<unknown>;
@@ -240,13 +235,6 @@
 };
 
 // Enable both synchronous and asynchronous migrations
-<<<<<<< HEAD
-export const asyncifyMigrations = (
-  inputMigrations: MigrationsList,
-  onMigrationsComplete?: (state: unknown) => void,
-) =>
-  Object.entries(inputMigrations).reduce(
-=======
 export const asyncifyMigrations = (inputMigrations: MigrationsList) => {
   const lastVersion = Math.max(...Object.keys(inputMigrations).map(Number));
   let didInflate = false;
@@ -384,23 +372,18 @@
   };
 
   return Object.entries(inputMigrations).reduce(
->>>>>>> 4e9972e7
     (newMigrations, [migrationNumber, migrationFunction]) => {
-      // Handle migrations as async
       const asyncMigration = async (
         incomingState: Promise<unknown> | unknown,
       ) => {
-        const state = await incomingState;
+        let state = await incomingState;
+
+        if (!didInflate && Number(migrationNumber) > 104) {
+          state = await inflateFromControllers(state);
+          didInflate = true;
+        }
+
         const migratedState = await migrationFunction(state);
-<<<<<<< HEAD
-
-        // If this is the last migration and we have a callback, run it
-        if (
-          onMigrationsComplete &&
-          Number(migrationNumber) === Object.keys(inputMigrations).length - 1
-        ) {
-          onMigrationsComplete(migratedState);
-=======
         if (Number(migrationNumber) === lastVersion && lastVersion > 104) {
           const s2 = migratedState as StateWithEngine;
           const hasControllers = Boolean(
@@ -410,7 +393,6 @@
           if (hasControllers) {
             return await deflateToControllersAndStrip(migratedState);
           }
->>>>>>> 4e9972e7
         }
 
         return migratedState;
@@ -420,6 +402,7 @@
     },
     {} as Record<string, AsyncMigrationFunction>,
   );
+};
 
 // Convert all migrations to async
 export const migrations = asyncifyMigrations(
