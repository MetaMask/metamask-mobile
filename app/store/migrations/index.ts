import { MigrationManifest, PersistedState } from 'redux-persist';

import migration00 from './000';
import migration01 from './001';
import migration02 from './002';
import migration03 from './003';
import migration04 from './004';
import migration05 from './005';
import migration06 from './006';
import migration07 from './007';
import migration08 from './008';
import migration09 from './009';
import migration10 from './010';
import migration11 from './011';
import migration12 from './012';
import migration13 from './013';
import migration14 from './014';
import migration15 from './015';
import migration16 from './016';
import migration17 from './017';
import migration18 from './018';
import migration19 from './019';
import migration20 from './020';
import migration21 from './021';
import migration22 from './022';
import migration23 from './023';
import migration24 from './024';
import migration25 from './025';
import migration26 from './026';
import migration27 from './027';
import migration28 from './028';
import migration29 from './029';
import migration30 from './030';
import migration31 from './031';
import migration32 from './032';
import migration33 from './033';
<<<<<<< HEAD
=======
import migration34 from './034';
>>>>>>> 4fb39680

// We do not keep track of the old state
// We create this type for better readability
type OldState = PersistedState;

type AsyncMigration = (state: OldState) => PersistedState;

export const migrations: MigrationManifest = {
  0: migration00,
  1: migration01,
  2: migration02,
  3: migration03,
  4: migration04,
  5: migration05,
  6: migration06,
  7: migration07,
  8: migration08,
  9: migration09,
  10: migration10,
  11: migration11,
  12: migration12,
  13: migration13,
  14: migration14,
  15: migration15,
  16: migration16,
  17: migration17,
  18: migration18,
  19: migration19,
  20: migration20,
  21: migration21,
  22: migration22,
  23: migration23,
  24: migration24,
  25: migration25,
  26: migration26,
  27: migration27,
  28: migration28 as unknown as AsyncMigration,
  29: migration29 as unknown as AsyncMigration,
  30: migration30 as unknown as AsyncMigration,
  31: migration31 as unknown as AsyncMigration,
  32: migration32 as unknown as AsyncMigration,
  33: migration33 as unknown as AsyncMigration,
  34: migration34 as unknown as AsyncMigration,
};

// The latest (i.e. highest) version number.
export const version = Object.keys(migrations).length - 1;<|MERGE_RESOLUTION|>--- conflicted
+++ resolved
@@ -34,10 +34,8 @@
 import migration31 from './031';
 import migration32 from './032';
 import migration33 from './033';
-<<<<<<< HEAD
-=======
 import migration34 from './034';
->>>>>>> 4fb39680
+import migration35 from './035';
 
 // We do not keep track of the old state
 // We create this type for better readability
@@ -81,6 +79,7 @@
   32: migration32 as unknown as AsyncMigration,
   33: migration33 as unknown as AsyncMigration,
   34: migration34 as unknown as AsyncMigration,
+  35: migration35 as unknown as AsyncMigration,
 };
 
 // The latest (i.e. highest) version number.
