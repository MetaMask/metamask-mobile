import { MigrationManifest } from 'redux-persist';

import migration00 from './000';
import migration01 from './001';
import migration02 from './002';
import migration03 from './003';
import migration04 from './004';
import migration05 from './005';
import migration06 from './006';
import migration07 from './007';
import migration08 from './008';
import migration09 from './009';
import migration10 from './010';
import migration11 from './011';
import migration12 from './012';
import migration13 from './013';
import migration14 from './014';
import migration15 from './015';
import migration16 from './016';
import migration17 from './017';
import migration18 from './018';
import migration19 from './019';
import migration20 from './020';
import migration21 from './021';
import migration22 from './022';
import migration23 from './023';
import migration24 from './024';
import migration25 from './025';
import migration26 from './026';
import migration27 from './027';
import migration28 from './028';
import migration29 from './029';
import migration30 from './030';
import migration31 from './031';
import migration32 from './032';
import migration33 from './033';
import migration34 from './034';
import migration35 from './035';
import migration36 from './036';
import migration37 from './037';

type MigrationFunction = (state: unknown) => unknown;
type AsyncMigrationFunction = (state: unknown) => Promise<unknown>;
export type MigrationsList = Record<
  string,
  MigrationFunction | AsyncMigrationFunction
>;

/**
 * Contains both asynchronous and synchronous migrations
 */
export const migrationList: MigrationsList = {
  0: migration00,
  1: migration01,
  2: migration02,
  3: migration03,
  4: migration04,
  5: migration05,
  6: migration06,
  7: migration07,
  8: migration08,
  9: migration09,
  10: migration10,
  11: migration11,
  12: migration12,
  13: migration13,
  14: migration14,
  15: migration15,
  16: migration16,
  17: migration17,
  18: migration18,
  19: migration19,
  20: migration20,
  21: migration21,
  22: migration22,
  23: migration23,
  24: migration24,
  25: migration25,
  26: migration26,
  27: migration27,
<<<<<<< HEAD
  28: migration28,
  29: migration29,
  30: migration30,
  31: migration31,
  32: migration32,
  33: migration33,
  34: migration34,
  35: migration35,
  36: migration36,
=======
  28: migration28 as unknown as AsyncMigration,
  29: migration29 as unknown as AsyncMigration,
  30: migration30 as unknown as AsyncMigration,
  31: migration31 as unknown as AsyncMigration,
  32: migration32 as unknown as AsyncMigration,
  33: migration33 as unknown as AsyncMigration,
  34: migration34 as unknown as AsyncMigration,
  35: migration35 as unknown as AsyncMigration,
  36: migration36 as unknown as AsyncMigration,
  37: migration37 as unknown as AsyncMigration,
>>>>>>> 3e1fd671
};

// Enable both synchronous and asynchronous migrations
export const asyncifyMigrations = (inputMigrations: MigrationsList) =>
  Object.entries(inputMigrations).reduce(
    (newMigrations, [migrationNumber, migrationFunction]) => {
      // Handle migrations as async
      const asyncMigration = async (
        incomingState: Promise<unknown> | unknown,
      ) => {
        const state = await incomingState;
        return migrationFunction(state);
      };
      newMigrations[migrationNumber] = asyncMigration;
      return newMigrations;
    },
    {} as Record<string, AsyncMigrationFunction>,
  );

// Convert all migrations to async
export const migrations = asyncifyMigrations(
  migrationList,
) as unknown as MigrationManifest;

// The latest (i.e. highest) version number.
export const version = Object.keys(migrations).length - 1;<|MERGE_RESOLUTION|>--- conflicted
+++ resolved
@@ -78,7 +78,6 @@
   25: migration25,
   26: migration26,
   27: migration27,
-<<<<<<< HEAD
   28: migration28,
   29: migration29,
   30: migration30,
@@ -88,18 +87,7 @@
   34: migration34,
   35: migration35,
   36: migration36,
-=======
-  28: migration28 as unknown as AsyncMigration,
-  29: migration29 as unknown as AsyncMigration,
-  30: migration30 as unknown as AsyncMigration,
-  31: migration31 as unknown as AsyncMigration,
-  32: migration32 as unknown as AsyncMigration,
-  33: migration33 as unknown as AsyncMigration,
-  34: migration34 as unknown as AsyncMigration,
-  35: migration35 as unknown as AsyncMigration,
-  36: migration36 as unknown as AsyncMigration,
-  37: migration37 as unknown as AsyncMigration,
->>>>>>> 3e1fd671
+  37: migration37,
 };
 
 // Enable both synchronous and asynchronous migrations
