--- conflicted
+++ resolved
@@ -79,8 +79,6 @@
 import migration76 from './076';
 import migration77 from './077';
 import migration78 from './078';
-<<<<<<< HEAD
-=======
 import migration79 from './079';
 import migration80 from './080';
 import migration81 from './081';
@@ -88,7 +86,6 @@
 import migration83 from './083';
 import migration84 from './084';
 import migration85 from './085';
->>>>>>> 961a5281
 
 // Add migrations above this line
 import { validatePostMigrationState } from '../validateMigration/validateMigration';
@@ -184,8 +181,6 @@
   76: migration76,
   77: migration77,
   78: migration78,
-<<<<<<< HEAD
-=======
   79: migration79,
   80: migration80,
   81: migration81,
@@ -193,7 +188,6 @@
   83: migration83,
   84: migration84,
   85: migration85,
->>>>>>> 961a5281
 };
 
 // Enable both synchronous and asynchronous migrations
