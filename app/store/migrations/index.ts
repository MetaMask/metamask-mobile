import { MigrationManifest } from 'redux-persist';

import migration00 from './000';
import migration01 from './001';
import migration02 from './002';
import migration03 from './003';
import migration04 from './004';
import migration05 from './005';
import migration06 from './006';
import migration07 from './007';
import migration08 from './008';
import migration09 from './009';
import migration10 from './010';
import migration11 from './011';
import migration12 from './012';
import migration13 from './013';
import migration14 from './014';
import migration15 from './015';
import migration16 from './016';
import migration17 from './017';
import migration18 from './018';
import migration19 from './019';
import migration20 from './020';
import migration21 from './021';
import migration22 from './022';
import migration23 from './023';
import migration24 from './024';
import migration25 from './025';
import migration26 from './026';
import migration27 from './027';
import migration28 from './028';
import migration29 from './029';
import migration30 from './030';
import migration31 from './031';
import migration32 from './032';
import migration33 from './033';
import migration34 from './034';
import migration35 from './035';
import migration36 from './036';
import migration37 from './037';
import migration38 from './038';
import migration39 from './039';
import migration40 from './040';
import migration41 from './041';
import migration42 from './042';
import migration43 from './043';
import migration44 from './044';
import migration45 from './045';
import migration46 from './046';
import migration47 from './047';
import migration48 from './048';
import migration49 from './049';
import migration50 from './050';
import migration51 from './051';
import migration52 from './052';
import migration53 from './053';
import migration54 from './054';
import migration55 from './055';
import migration56 from './056';
import migration57 from './057';
import migration58 from './058';
import migration59 from './059';
import migration60 from './060';
import migration61 from './061';
import migration62 from './062';
import migration63 from './063';
import migration64 from './064';
import migration65 from './065';
import migration66 from './066';
<<<<<<< HEAD
import migration67 from './067';
=======
>>>>>>> e3d2472c

type MigrationFunction = (state: unknown) => unknown;
type AsyncMigrationFunction = (state: unknown) => Promise<unknown>;
export type MigrationsList = Record<
  string,
  MigrationFunction | AsyncMigrationFunction
>;

/**
 * Contains both asynchronous and synchronous migrations
 */
export const migrationList: MigrationsList = {
  0: migration00,
  1: migration01,
  2: migration02,
  3: migration03,
  4: migration04,
  5: migration05,
  6: migration06,
  7: migration07,
  8: migration08,
  9: migration09,
  10: migration10,
  11: migration11,
  12: migration12,
  13: migration13,
  14: migration14,
  15: migration15,
  16: migration16,
  17: migration17,
  18: migration18,
  19: migration19,
  20: migration20,
  21: migration21,
  22: migration22,
  23: migration23,
  24: migration24,
  25: migration25,
  26: migration26,
  27: migration27,
  28: migration28,
  29: migration29,
  30: migration30,
  31: migration31,
  32: migration32,
  33: migration33,
  34: migration34,
  35: migration35,
  36: migration36,
  37: migration37,
  38: migration38,
  39: migration39,
  40: migration40,
  41: migration41,
  42: migration42,
  43: migration43,
  44: migration44,
  45: migration45,
  46: migration46,
  47: migration47,
  48: migration48,
  49: migration49,
  50: migration50,
  51: migration51,
  52: migration52,
  53: migration53,
  54: migration54,
  55: migration55,
  56: migration56,
  57: migration57,
  58: migration58,
  59: migration59,
  60: migration60,
  61: migration61,
  62: migration62,
  63: migration63,
  64: migration64,
  65: migration65,
  66: migration66,
<<<<<<< HEAD
  67: migration67,
=======
>>>>>>> e3d2472c
};

// Enable both synchronous and asynchronous migrations
export const asyncifyMigrations = (inputMigrations: MigrationsList) =>
  Object.entries(inputMigrations).reduce(
    (newMigrations, [migrationNumber, migrationFunction]) => {
      // Handle migrations as async
      const asyncMigration = async (
        incomingState: Promise<unknown> | unknown,
      ) => {
        const state = await incomingState;
        return migrationFunction(state);
      };
      newMigrations[migrationNumber] = asyncMigration;
      return newMigrations;
    },
    {} as Record<string, AsyncMigrationFunction>,
  );

// Convert all migrations to async
export const migrations = asyncifyMigrations(
  migrationList,
) as unknown as MigrationManifest;

// The latest (i.e. highest) version number.
export const version = Object.keys(migrations).length - 1;<|MERGE_RESOLUTION|>--- conflicted
+++ resolved
@@ -67,10 +67,6 @@
 import migration64 from './064';
 import migration65 from './065';
 import migration66 from './066';
-<<<<<<< HEAD
-import migration67 from './067';
-=======
->>>>>>> e3d2472c
 
 type MigrationFunction = (state: unknown) => unknown;
 type AsyncMigrationFunction = (state: unknown) => Promise<unknown>;
@@ -150,10 +146,6 @@
   64: migration64,
   65: migration65,
   66: migration66,
-<<<<<<< HEAD
-  67: migration67,
-=======
->>>>>>> e3d2472c
 };
 
 // Enable both synchronous and asynchronous migrations
