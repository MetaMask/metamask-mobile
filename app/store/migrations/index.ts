import { MigrationManifest } from 'redux-persist';

import migration00 from './000';
import migration01 from './001';
import migration02 from './002';
import migration03 from './003';
import migration04 from './004';
import migration05 from './005';
import migration06 from './006';
import migration07 from './007';
import migration08 from './008';
import migration09 from './009';
import migration10 from './010';
import migration11 from './011';
import migration12 from './012';
import migration13 from './013';
import migration14 from './014';
import migration15 from './015';
import migration16 from './016';
import migration17 from './017';
import migration18 from './018';
import migration19 from './019';
import migration20 from './020';
import migration21 from './021';
import migration22 from './022';
import migration23 from './023';
import migration24 from './024';
import migration25 from './025';
import migration26 from './026';
import migration27 from './027';
import migration28 from './028';
import migration29 from './029';
import migration30 from './030';
import migration31 from './031';
import migration32 from './032';
import migration33 from './033';
import migration34 from './034';
import migration35 from './035';
import migration36 from './036';
import migration37 from './037';
import migration38 from './038';
import migration39 from './039';
import migration40 from './040';
import migration41 from './041';
import migration42 from './042';
import migration43 from './043';
import migration44 from './044';
import migration45 from './045';
import migration46 from './046';
import migration47 from './047';
import migration48 from './048';
import migration49 from './049';
import migration50 from './050';
import migration51 from './051';
import migration52 from './052';
import migration53 from './053';
import migration54 from './054';
import migration55 from './055';
import migration56 from './056';
import migration57 from './057';
import migration58 from './058';
import migration59 from './059';
import migration60 from './060';
import migration61 from './061';
import migration62 from './062';
import migration63 from './063';
import migration64 from './064';
import migration65 from './065';
import migration66 from './066';
import migration67 from './067';
import migration68 from './068';
import migration69 from './069';
import migration70 from './070';
import migration71 from './071';
import migration72 from './072';
import migration73 from './073';
import migration74 from './074';
import migration75 from './075';
import migration76 from './076';
import migration77 from './077';
import migration78 from './078';
import migration79 from './079';
import migration80 from './080';
import migration81 from './081';
import migration82 from './082';
import migration83 from './083';
import migration84 from './084';
import migration85 from './085';
import migration86 from './086';
import migration87 from './087';
import migration88 from './088';
import migration89 from './089';
import migration90 from './090';
import migration91 from './091';
import migration92 from './092';
import migration93 from './093';
import migration94 from './094';
import migration95 from './095';
import migration96 from './096';
import migration97 from './097';
import migration98 from './098';
import migration99 from './099';
import migration100 from './100';
import migration101 from './101';
import migration102 from './102';
import migration103 from './103';
<<<<<<< HEAD
=======
import migration104 from './104';
import migration105 from './105';
>>>>>>> 6cad602a

// Add migrations above this line
import { validatePostMigrationState } from '../validateMigration/validateMigration';
import { RootState } from '../../reducers';

type MigrationFunction = (state: unknown) => unknown;
type AsyncMigrationFunction = (state: unknown) => Promise<unknown>;
export type MigrationsList = Record<
  string,
  MigrationFunction | AsyncMigrationFunction
>;

/**
 * Contains both asynchronous and synchronous migrations
 */
export const migrationList: MigrationsList = {
  0: migration00,
  1: migration01,
  2: migration02,
  3: migration03,
  4: migration04,
  5: migration05,
  6: migration06,
  7: migration07,
  8: migration08,
  9: migration09,
  10: migration10,
  11: migration11,
  12: migration12,
  13: migration13,
  14: migration14,
  15: migration15,
  16: migration16,
  17: migration17,
  18: migration18,
  19: migration19,
  20: migration20,
  21: migration21,
  22: migration22,
  23: migration23,
  24: migration24,
  25: migration25,
  26: migration26,
  27: migration27,
  28: migration28,
  29: migration29,
  30: migration30,
  31: migration31,
  32: migration32,
  33: migration33,
  34: migration34,
  35: migration35,
  36: migration36,
  37: migration37,
  38: migration38,
  39: migration39,
  40: migration40,
  41: migration41,
  42: migration42,
  43: migration43,
  44: migration44,
  45: migration45,
  46: migration46,
  47: migration47,
  48: migration48,
  49: migration49,
  50: migration50,
  51: migration51,
  52: migration52,
  53: migration53,
  54: migration54,
  55: migration55,
  56: migration56,
  57: migration57,
  58: migration58,
  59: migration59,
  60: migration60,
  61: migration61,
  62: migration62,
  63: migration63,
  64: migration64,
  65: migration65,
  66: migration66,
  67: migration67,
  68: migration68,
  69: migration69,
  70: migration70,
  71: migration71,
  72: migration72,
  73: migration73,
  74: migration74,
  75: migration75,
  76: migration76,
  77: migration77,
  78: migration78,
  79: migration79,
  80: migration80,
  81: migration81,
  82: migration82,
  83: migration83,
  84: migration84,
  85: migration85,
  86: migration86,
  87: migration87,
  88: migration88,
  89: migration89,
  90: migration90,
  91: migration91,
  92: migration92,
  93: migration93,
  94: migration94,
  95: migration95,
  96: migration96,
  97: migration97,
  98: migration98,
  99: migration99,
  100: migration100,
  101: migration101,
  102: migration102,
  103: migration103,
<<<<<<< HEAD
=======
  104: migration104,
  105: migration105,
>>>>>>> 6cad602a
};

// Enable both synchronous and asynchronous migrations
export const asyncifyMigrations = (
  inputMigrations: MigrationsList,
  onMigrationsComplete?: (state: unknown) => void,
<<<<<<< HEAD
) =>
  Object.entries(inputMigrations).reduce(
=======
) => {
  const lastVersion = Math.max(...Object.keys(inputMigrations).map(Number));
  let didInflate = false;

  type StateWithEngine = Record<string, unknown> & {
    engine?: { backgroundState?: Record<string, unknown> };
  };

  /**
   * Loads controller data from individual filesystem storage back into engine.backgroundState
   * for migrations to process.
   *
   * - Migration 104 moved controller data from redux-persist to individual files
   * - Migrations 105+ still expect to work with the old engine.backgroundState format
   * - This function temporarily recreates the old format so migrations can run
   * - "unpacking" distributed files back into a single object
   */
  const inflateFromControllers = async (state: unknown) => {
    try {
      const fsState = (await ControllerStorage.getAllPersistedState()) as
        | {
            backgroundState?: Record<string, unknown>;
          }
        | undefined;

      const s = state as StateWithEngine;
      const fsControllers = fsState?.backgroundState || {};

      if (Object.keys(fsControllers).length === 0) {
        return state;
      }

      const inflated: StateWithEngine = {
        ...(s as object),
        engine: {
          ...(s.engine || {}),
          backgroundState: fsControllers,
        },
      } as StateWithEngine;
      return inflated as unknown;
    } catch {
      return state;
    }
  };

  /**
   * Saves controller data from engine.backgroundState back to individual filesystem storage
   * and removes the engine slice from redux state.
   *
   * - After migrations run, we need to save updated controller data back to individual files
   * - The engine.backgroundState should not persist in redux (it's just temporary for migrations)
   * - This function "redistributes" the single object back into individual controller files
   * - Then strips engine.backgroundState from redux to maintain the new architecture
   * - "repacking" the single object back into distributed files
   *
   * CRITICAL: Only strips engine.backgroundState if ALL controllers save successfully.
   * Failed controllers are preserved to prevent data loss.
   */
  const deflateToControllersAndStrip = async (state: unknown) => {
    try {
      const s = state as StateWithEngine;
      const migratedControllers = s.engine?.backgroundState || {};
      const entries = Object.entries(migratedControllers) as [
        string,
        unknown,
      ][];

      let failedControllers = 0;
      const failedControllerStates: Record<string, unknown> = {};

      await Promise.all(
        entries.map(async ([controllerName, controllerState]) => {
          try {
            await ControllerStorage.setItem(
              `persist:${controllerName}`,
              JSON.stringify(controllerState),
            );
          } catch (error) {
            failedControllers++;
            captureException(
              new Error(
                `deflateToControllersAndStrip: Failed to save ${controllerName} to individual storage: ${String(
                  error,
                )}`,
              ),
            );

            // Preserve failed controller state to prevent data loss
            failedControllerStates[controllerName] = controllerState;
          }
        }),
      );

      // Only strip engine.backgroundState if ALL controllers saved successfully
      if (failedControllers === 0) {
        // Return state without engine slice (kept out of redux)
        const { engine: _engine, ...rest } = s;
        return rest as unknown;
      }

      // Keep failed controllers in engine.backgroundState to prevent data loss
      captureException(
        new Error(
          `deflateToControllersAndStrip: ${failedControllers} controllers failed to save, preserving their state in redux-persist`,
        ),
      );

      return {
        ...s,
        engine: {
          ...s.engine,
          backgroundState: failedControllerStates,
        },
      };
    } catch (error) {
      captureException(
        new Error(
          `deflateToControllersAndStrip: Critical error during deflation: ${String(
            error,
          )}`,
        ),
      );
      return state;
    }
  };

  return Object.entries(inputMigrations).reduce(
>>>>>>> 6cad602a
    (newMigrations, [migrationNumber, migrationFunction]) => {
      // Handle migrations as async
      const asyncMigration = async (
        incomingState: Promise<unknown> | unknown,
      ) => {
        const state = await incomingState;
        const migratedState = await migrationFunction(state);

        // If this is the last migration and we have a callback, run it
        if (
          onMigrationsComplete &&
          Number(migrationNumber) === Object.keys(inputMigrations).length - 1
        ) {
          onMigrationsComplete(migratedState);
        }

        return migratedState;
      };
      newMigrations[migrationNumber] = asyncMigration;
      return newMigrations;
    },
    {} as Record<string, AsyncMigrationFunction>,
  );

// Convert all migrations to async
export const migrations = asyncifyMigrations(migrationList, (state) => {
  validatePostMigrationState(state as RootState);
}) as unknown as MigrationManifest;

// The latest (i.e. highest) version number.
export const version = Object.keys(migrations).length - 1;<|MERGE_RESOLUTION|>--- conflicted
+++ resolved
@@ -104,11 +104,7 @@
 import migration101 from './101';
 import migration102 from './102';
 import migration103 from './103';
-<<<<<<< HEAD
-=======
 import migration104 from './104';
-import migration105 from './105';
->>>>>>> 6cad602a
 
 // Add migrations above this line
 import { validatePostMigrationState } from '../validateMigration/validateMigration';
@@ -229,149 +225,15 @@
   101: migration101,
   102: migration102,
   103: migration103,
-<<<<<<< HEAD
-=======
   104: migration104,
-  105: migration105,
->>>>>>> 6cad602a
 };
 
 // Enable both synchronous and asynchronous migrations
 export const asyncifyMigrations = (
   inputMigrations: MigrationsList,
   onMigrationsComplete?: (state: unknown) => void,
-<<<<<<< HEAD
 ) =>
   Object.entries(inputMigrations).reduce(
-=======
-) => {
-  const lastVersion = Math.max(...Object.keys(inputMigrations).map(Number));
-  let didInflate = false;
-
-  type StateWithEngine = Record<string, unknown> & {
-    engine?: { backgroundState?: Record<string, unknown> };
-  };
-
-  /**
-   * Loads controller data from individual filesystem storage back into engine.backgroundState
-   * for migrations to process.
-   *
-   * - Migration 104 moved controller data from redux-persist to individual files
-   * - Migrations 105+ still expect to work with the old engine.backgroundState format
-   * - This function temporarily recreates the old format so migrations can run
-   * - "unpacking" distributed files back into a single object
-   */
-  const inflateFromControllers = async (state: unknown) => {
-    try {
-      const fsState = (await ControllerStorage.getAllPersistedState()) as
-        | {
-            backgroundState?: Record<string, unknown>;
-          }
-        | undefined;
-
-      const s = state as StateWithEngine;
-      const fsControllers = fsState?.backgroundState || {};
-
-      if (Object.keys(fsControllers).length === 0) {
-        return state;
-      }
-
-      const inflated: StateWithEngine = {
-        ...(s as object),
-        engine: {
-          ...(s.engine || {}),
-          backgroundState: fsControllers,
-        },
-      } as StateWithEngine;
-      return inflated as unknown;
-    } catch {
-      return state;
-    }
-  };
-
-  /**
-   * Saves controller data from engine.backgroundState back to individual filesystem storage
-   * and removes the engine slice from redux state.
-   *
-   * - After migrations run, we need to save updated controller data back to individual files
-   * - The engine.backgroundState should not persist in redux (it's just temporary for migrations)
-   * - This function "redistributes" the single object back into individual controller files
-   * - Then strips engine.backgroundState from redux to maintain the new architecture
-   * - "repacking" the single object back into distributed files
-   *
-   * CRITICAL: Only strips engine.backgroundState if ALL controllers save successfully.
-   * Failed controllers are preserved to prevent data loss.
-   */
-  const deflateToControllersAndStrip = async (state: unknown) => {
-    try {
-      const s = state as StateWithEngine;
-      const migratedControllers = s.engine?.backgroundState || {};
-      const entries = Object.entries(migratedControllers) as [
-        string,
-        unknown,
-      ][];
-
-      let failedControllers = 0;
-      const failedControllerStates: Record<string, unknown> = {};
-
-      await Promise.all(
-        entries.map(async ([controllerName, controllerState]) => {
-          try {
-            await ControllerStorage.setItem(
-              `persist:${controllerName}`,
-              JSON.stringify(controllerState),
-            );
-          } catch (error) {
-            failedControllers++;
-            captureException(
-              new Error(
-                `deflateToControllersAndStrip: Failed to save ${controllerName} to individual storage: ${String(
-                  error,
-                )}`,
-              ),
-            );
-
-            // Preserve failed controller state to prevent data loss
-            failedControllerStates[controllerName] = controllerState;
-          }
-        }),
-      );
-
-      // Only strip engine.backgroundState if ALL controllers saved successfully
-      if (failedControllers === 0) {
-        // Return state without engine slice (kept out of redux)
-        const { engine: _engine, ...rest } = s;
-        return rest as unknown;
-      }
-
-      // Keep failed controllers in engine.backgroundState to prevent data loss
-      captureException(
-        new Error(
-          `deflateToControllersAndStrip: ${failedControllers} controllers failed to save, preserving their state in redux-persist`,
-        ),
-      );
-
-      return {
-        ...s,
-        engine: {
-          ...s.engine,
-          backgroundState: failedControllerStates,
-        },
-      };
-    } catch (error) {
-      captureException(
-        new Error(
-          `deflateToControllersAndStrip: Critical error during deflation: ${String(
-            error,
-          )}`,
-        ),
-      );
-      return state;
-    }
-  };
-
-  return Object.entries(inputMigrations).reduce(
->>>>>>> 6cad602a
     (newMigrations, [migrationNumber, migrationFunction]) => {
       // Handle migrations as async
       const asyncMigration = async (
