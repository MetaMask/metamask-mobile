import { MigrationManifest } from 'redux-persist';

import migration00 from './000';
import migration01 from './001';
import migration02 from './002';
import migration03 from './003';
import migration04 from './004';
import migration05 from './005';
import migration06 from './006';
import migration07 from './007';
import migration08 from './008';
import migration09 from './009';
import migration10 from './010';
import migration11 from './011';
import migration12 from './012';
import migration13 from './013';
import migration14 from './014';
import migration15 from './015';
import migration16 from './016';
import migration17 from './017';
import migration18 from './018';
import migration19 from './019';
import migration20 from './020';
import migration21 from './021';
import migration22 from './022';
import migration23 from './023';
import migration24 from './024';
import migration25 from './025';
import migration26 from './026';
import migration27 from './027';
import migration28 from './028';
import migration29 from './029';
import migration30 from './030';
import migration31 from './031';
import migration32 from './032';
import migration33 from './033';
import migration34 from './034';
import migration35 from './035';
import migration36 from './036';
import migration37 from './037';
import migration38 from './038';
import migration39 from './039';
import migration40 from './040';
import migration41 from './041';
import migration42 from './042';
import migration43 from './043';
import migration44 from './044';
import migration45 from './045';
import migration46 from './046';
import migration47 from './047';
import migration48 from './048';
import migration49 from './049';
import migration50 from './050';
import migration51 from './051';
import migration52 from './052';
import migration53 from './053';
import migration54 from './054';
import migration55 from './055';
import migration56 from './056';
import migration57 from './057';
import migration58 from './058';
import migration59 from './059';
import migration60 from './060';
import migration61 from './061';
import migration62 from './062';
import migration63 from './063';
import migration64 from './064';
import migration65 from './065';
import migration66 from './066';
import migration67 from './067';
import migration68 from './068';
import migration69 from './069';
import migration70 from './070';
import migration71 from './071';
import migration72 from './072';
import migration73 from './073';
import migration74 from './074';
import migration75 from './075';
import migration76 from './076';
import migration77 from './077';
import migration78 from './078';
import migration79 from './079';
import migration80 from './080';
import migration81 from './081';
import migration82 from './082';
import migration83 from './083';
import migration84 from './084';
import migration85 from './085';
import migration86 from './086';
import migration87 from './087';
import migration88 from './088';
import migration89 from './089';
import migration90 from './090';
<<<<<<< HEAD
import migration92 from './092';
=======
import migration91 from './091';
>>>>>>> 1307c548

// Add migrations above this line
import { validatePostMigrationState } from '../validateMigration/validateMigration';
import { RootState } from '../../reducers';

type MigrationFunction = (state: unknown) => unknown;
type AsyncMigrationFunction = (state: unknown) => Promise<unknown>;
export type MigrationsList = Record<
  string,
  MigrationFunction | AsyncMigrationFunction
>;

/**
 * Contains both asynchronous and synchronous migrations
 */
export const migrationList: MigrationsList = {
  0: migration00,
  1: migration01,
  2: migration02,
  3: migration03,
  4: migration04,
  5: migration05,
  6: migration06,
  7: migration07,
  8: migration08,
  9: migration09,
  10: migration10,
  11: migration11,
  12: migration12,
  13: migration13,
  14: migration14,
  15: migration15,
  16: migration16,
  17: migration17,
  18: migration18,
  19: migration19,
  20: migration20,
  21: migration21,
  22: migration22,
  23: migration23,
  24: migration24,
  25: migration25,
  26: migration26,
  27: migration27,
  28: migration28,
  29: migration29,
  30: migration30,
  31: migration31,
  32: migration32,
  33: migration33,
  34: migration34,
  35: migration35,
  36: migration36,
  37: migration37,
  38: migration38,
  39: migration39,
  40: migration40,
  41: migration41,
  42: migration42,
  43: migration43,
  44: migration44,
  45: migration45,
  46: migration46,
  47: migration47,
  48: migration48,
  49: migration49,
  50: migration50,
  51: migration51,
  52: migration52,
  53: migration53,
  54: migration54,
  55: migration55,
  56: migration56,
  57: migration57,
  58: migration58,
  59: migration59,
  60: migration60,
  61: migration61,
  62: migration62,
  63: migration63,
  64: migration64,
  65: migration65,
  66: migration66,
  67: migration67,
  68: migration68,
  69: migration69,
  70: migration70,
  71: migration71,
  72: migration72,
  73: migration73,
  74: migration74,
  75: migration75,
  76: migration76,
  77: migration77,
  78: migration78,
  79: migration79,
  80: migration80,
  81: migration81,
  82: migration82,
  83: migration83,
  84: migration84,
  85: migration85,
  86: migration86,
  87: migration87,
  88: migration88,
  89: migration89,
  90: migration90,
<<<<<<< HEAD
  92: migration92,
=======
  91: migration91,
>>>>>>> 1307c548
};

// Enable both synchronous and asynchronous migrations
export const asyncifyMigrations = (
  inputMigrations: MigrationsList,
  onMigrationsComplete?: (state: unknown) => void,
) =>
  Object.entries(inputMigrations).reduce(
    (newMigrations, [migrationNumber, migrationFunction]) => {
      // Handle migrations as async
      const asyncMigration = async (
        incomingState: Promise<unknown> | unknown,
      ) => {
        const state = await incomingState;
        const migratedState = await migrationFunction(state);

        // If this is the last migration and we have a callback, run it
        if (
          onMigrationsComplete &&
          Number(migrationNumber) === Object.keys(inputMigrations).length - 1
        ) {
          onMigrationsComplete(migratedState);
        }

        return migratedState;
      };
      newMigrations[migrationNumber] = asyncMigration;
      return newMigrations;
    },
    {} as Record<string, AsyncMigrationFunction>,
  );

// Convert all migrations to async
export const migrations = asyncifyMigrations(migrationList, (state) => {
  validatePostMigrationState(state as RootState);
}) as unknown as MigrationManifest;

// The latest (i.e. highest) version number.
export const version = Object.keys(migrations).length - 1;<|MERGE_RESOLUTION|>--- conflicted
+++ resolved
@@ -91,11 +91,8 @@
 import migration88 from './088';
 import migration89 from './089';
 import migration90 from './090';
-<<<<<<< HEAD
+import migration91 from './091';
 import migration92 from './092';
-=======
-import migration91 from './091';
->>>>>>> 1307c548
 
 // Add migrations above this line
 import { validatePostMigrationState } from '../validateMigration/validateMigration';
@@ -203,11 +200,8 @@
   88: migration88,
   89: migration89,
   90: migration90,
-<<<<<<< HEAD
+  91: migration91,
   92: migration92,
-=======
-  91: migration91,
->>>>>>> 1307c548
 };
 
 // Enable both synchronous and asynchronous migrations
