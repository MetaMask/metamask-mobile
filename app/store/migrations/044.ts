--- conflicted
+++ resolved
@@ -1,18 +1,7 @@
 import { hasProperty, isObject } from '@metamask/utils';
 import { ensureValidState } from './util';
 import { captureException } from '@sentry/react-native';
-<<<<<<< HEAD
-import { ValidState, ensureValidState } from './util';
-import {
-  AccountsControllerState,
-  getUUIDFromAddressOfNormalAccount,
-} from '@metamask/accounts-controller';
-import { InternalAccount } from '@metamask/keyring-api';
-import { isDefaultAccountName } from '../../util/ENSUtils';
-import { ETH_EOA_METHODS } from '../../constants/eth-methods';
-=======
 import { AccountsControllerState } from '@metamask/accounts-controller';
->>>>>>> aba805cd
 
 /**
  * Synchronize `AccountsController` names with `PreferencesController` identities.
@@ -143,30 +132,6 @@
     return state;
   }
 
-<<<<<<< HEAD
-  for (const [, account] of Object.entries(internalAccounts)) {
-    const lowerCaseAddress = account.address.toLowerCase();
-    const accountID = addressMap[lowerCaseAddress];
-    if (accountID) {
-      const existingAccount = mergedAccounts[accountID];
-      existingAccount.metadata = {
-        ...existingAccount.metadata,
-        ...account.metadata,
-        name: deriveAccountName(
-          existingAccount.metadata.name,
-          account.metadata.name,
-        ),
-      };
-      existingAccount.methods = ETH_EOA_METHODS;
-    } else {
-      const newId = getUUIDFromAddressOfNormalAccount(lowerCaseAddress);
-      addressMap[lowerCaseAddress] = newId;
-      mergedAccounts[newId] = {
-        ...account,
-        address: lowerCaseAddress,
-        id: newId,
-      };
-=======
   const accounts = accountsControllerState.internalAccounts.accounts;
   const identities = preferencesControllerState.identities;
   Object.entries(accounts).forEach(([accountId, account]) => {
@@ -194,7 +159,6 @@
           }
         });
       }
->>>>>>> aba805cd
     }
   });
 
