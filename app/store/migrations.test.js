--- conflicted
+++ resolved
@@ -22,19 +22,67 @@
   it('should apply last migration version and return state', () => {
     // update this state to be compatible with the most recent migration
     const oldState = {
-      user: {
-        nftDetectionDismissed: true,
-      },
+      privacy: { thirdPartyApiMode: false },
       engine: {
-        backgroundState: { PreferencesController: { openSeaEnabled: true } },
+        backgroundState: {
+          PreferencesController: {
+            showIncomingTransactions: {
+              '0x1': true,
+              '0x5': true,
+              '0x38': true,
+              '0x61': true,
+              '0xa': true,
+              '0x1a4': true,
+              '0x89': true,
+              '0x13881': true,
+              '0xa86a': true,
+              '0xfa': true,
+              '0xfa2': true,
+              '0xaa36a7': true,
+              '0xe704': true,
+              '0xe708': true,
+              '0x504': true,
+              '0x507': true,
+              '0x505': true,
+              '0x64': true,
+            },
+          },
+        },
       },
     };
 
-    const migration = migrations[version];
+    const migration = migrations[23];
 
     const newState = migration(oldState);
-
-    expect(newState).toBeDefined();
+    expect(newState).toStrictEqual({
+      privacy: {},
+      engine: {
+        backgroundState: {
+          PreferencesController: {
+            showIncomingTransactions: {
+              '0x1': false,
+              '0x5': false,
+              '0x38': false,
+              '0x61': false,
+              '0xa': false,
+              '0x1a4': false,
+              '0x89': false,
+              '0x13881': false,
+              '0xa86a': false,
+              '0xfa': false,
+              '0xfa2': false,
+              '0xaa36a7': false,
+              '0xe704': false,
+              '0xe708': false,
+              '0x504': false,
+              '0x507': false,
+              '0x505': false,
+              '0x64': false,
+            },
+          },
+        },
+      },
+    });
   });
 
   describe('#19', () => {
@@ -369,8 +417,30 @@
       expect(newState).toStrictEqual(stateWithoutPreferencesController);
     });
   });
-<<<<<<< HEAD
+
   describe('#22', () => {
+    it('should DisplayNftMedia have the same value as openSeaEnabled and delete openSeaEnabled property and delete nftDetectionDismissed', () => {
+      const oldState = {
+        user: { nftDetectionDismissed: true },
+        engine: {
+          backgroundState: { PreferencesController: { openSeaEnabled: true } },
+        },
+      };
+
+      const migration = migrations[22];
+
+      const newState = migration(oldState);
+
+      expect(newState).toStrictEqual({
+        user: {},
+        engine: {
+          backgroundState: { PreferencesController: { displayNftMedia: true } },
+        },
+      });
+    });
+  });
+
+  describe('#23', () => {
     it('migrates state from thirdPartyMode to the new incoming transactions networks on preferences controller', () => {
       const oldState = {
         privacy: { thirdPartyApiMode: false },
@@ -399,20 +469,11 @@
               },
             },
           },
-=======
-
-  describe('#22', () => {
-    it('should DisplayNftMedia have the same value as openSeaEnabled and delete openSeaEnabled property and delete nftDetectionDismissed', () => {
-      const oldState = {
-        user: { nftDetectionDismissed: true },
-        engine: {
-          backgroundState: { PreferencesController: { openSeaEnabled: true } },
->>>>>>> 90224b72
-        },
-      };
-
-      const migration = migrations[22];
-<<<<<<< HEAD
+        },
+      };
+
+      const migration = migrations[23];
+
       const newState = migration(oldState);
       expect(newState).toStrictEqual({
         privacy: {},
@@ -441,15 +502,6 @@
               },
             },
           },
-=======
-
-      const newState = migration(oldState);
-
-      expect(newState).toStrictEqual({
-        user: {},
-        engine: {
-          backgroundState: { PreferencesController: { displayNftMedia: true } },
->>>>>>> 90224b72
         },
       });
     });
