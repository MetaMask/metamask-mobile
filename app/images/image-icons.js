--- conflicted
+++ resolved
@@ -38,11 +38,8 @@
 import EDU from './edu.png';
 import ABSTRACT from './abstract.png';
 import OMNI_TOKEN from './omni-token.png';
-<<<<<<< HEAD
 import TRON from './tron-logo.svg';
-=======
 import FRAX from './frax.png';
->>>>>>> bc6271f7
 
 export default {
   PALM,
