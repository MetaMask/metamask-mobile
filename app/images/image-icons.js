import MATIC from './matic.png';
import POL from './pol.png';
import PALM from './palm.png';
import AETH from './arbitrum.png';
import OPTIMISM from './optimism.png';
import ONE from './harmony.png';
import FTM from './fantom.png';
import ETHEREUM from './eth-logo-new.png';
import BNB from './binance.png';
import AVAX from './avalanche.png';
import LINEA_TESTNET from './linea-testnet-logo.png';
import SEPOLIA from './sepolia-logo-dark.png';
import LINEA_MAINNET from './linea-mainnet-logo.png';
import APE_TOKEN from './ape-token.png';
import SOLANA from './solana-logo.png';
import GRAVITY from './gravity.png';
import KAIA_MAINNET from './kaia.png';
import FOX_LOGO from '../../app/images/branding/tiny-logo.png';
import BTC from './bitcoin-logo.png';
import BASE from './base.png';
import MEGAETH_TESTNET from './megaeth-testnet-logo.png';
import XRPLEVM_XRP_TOKEN from './xrp-logo.png';
import SEI from './sei.png';
import MONAD_TESTNET from './monad-testnet-logo.png';
import MATCHAIN from './matchain.png';
import FLOW from './flow.png';
import LENS from './lens.png';
<<<<<<< HEAD
import PLUME from './plume.png';
import KATANA from './katana.svg';
=======
import PLUME from './plume-native.png';

>>>>>>> f75b341c

export default {
  PALM,
  MATIC,
  POL,
  OPTIMISM,
  ONE,
  FTM,
  ETHEREUM,
  BNB,
  AETH,
  AVAX,
  'LINEA-GOERLI': LINEA_TESTNET,
  'LINEA-SEPOLIA': LINEA_TESTNET,
  SEPOLIA,
  'LINEA-MAINNET': LINEA_MAINNET,
  APE: APE_TOKEN,
  G: GRAVITY,
  'KAIA-MAINNET': KAIA_MAINNET,
  'KAIA-KAIROS-TESTNET': KAIA_MAINNET,
  SOLANA,
  FOX_LOGO,
  BTC,
  BASE,
  'MEGAETH-TESTNET': MEGAETH_TESTNET,
  XRPLEVM_XRP_TOKEN,
  SEI,
  'MONAD-TESTNET': MONAD_TESTNET,
  MATCHAIN,
  FLOW,
  LENS,
  PLUME,
  KATANA,
};<|MERGE_RESOLUTION|>--- conflicted
+++ resolved
@@ -25,13 +25,8 @@
 import MATCHAIN from './matchain.png';
 import FLOW from './flow.png';
 import LENS from './lens.png';
-<<<<<<< HEAD
 import PLUME from './plume.png';
 import KATANA from './katana.svg';
-=======
-import PLUME from './plume-native.png';
-
->>>>>>> f75b341c
 
 export default {
   PALM,
