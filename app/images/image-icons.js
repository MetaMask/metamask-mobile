import MATIC from './matic.png';
import POL from './pol.png';
import PALM from './palm.png';
import AETH from './arbitrum.png';
import OPTIMISM from './optimism.png';
import ONE from './harmony.png';
import FTM from './fantom.png';
import ETHEREUM from './eth-logo-new.png';
import BNB from './binance.png';
import AVAX from './avalanche.png';
import LINEA_TESTNET from './linea-testnet-logo.png';
import SEPOLIA from './sepolia-logo-dark.png';
import LINEA_MAINNET from './linea-mainnet-logo.png';
import SOLANA from './solana-logo.png';
import SOLANA_DEVNET from './solana-devnet.jpg';
import GRAVITY from './gravity.png';
import KAIA_MAINNET from './kaia.png';
import FOX_LOGO from '../../app/images/branding/tiny-logo.png';
import BTC from './bitcoin-logo.png';
///: BEGIN:ONLY_INCLUDE_IF(bitcoin)
import BTC_TESTNET from './bitcoin-testnet-logo.png';
import BTC_MUTINYNET from './bitcoin-mutinynet-logo.png';
import BTC_SIGNET from './bitcoin-signet-logo.svg';
///: END:ONLY_INCLUDE_IF
import BASE from './base.png';
import MEGAETH_TESTNET from './megaeth-testnet-logo.png';
import HL from './HL_symbol_mint_green.png';
import XRPLEVM_TOKEN from './xrp-logo.png';
import SEI from './sei.png';
import MONAD_TESTNET from './monad-testnet-logo.png';
import MONAD_MAINNET from './monad-mainnet-logo.png';
import MATCHAIN from './matchain.png';
import FLOW from './flow.png';
import LENS from './lens.png';
import PLUME from './plume-native.png';
import GENESYS from './genesys.png';
import KATANA from './katana.png';
import SOPHON from './sophon.png';
import SOPHON_TESTNET from './sophon-testnet.png';
import APECHAIN_TOKEN from './apechain-token.png';
import BERACHAIN_TOKEN from './berachain-token.png';
import EDU from './edu.png';
import ABSTRACT from './abstract.png';
import NOMINA from './nomina.png';
import FRAX from './frax.png';
import XDC from './xdc.png';
import MEGAETH_MAINNET from './megaeth-mainnet-logo.png';
import AAVE from './aave-token-round.png';
import HEMI from './hemi.png';
import LUKSO from './lukso.png';
<<<<<<< HEAD
import INJECTIVE from './injective.png';
import PLASMA from './plasma-native.png';
import CRONOS from './cronos.png';
=======
import INJECTIVE from './injective-native.png';
import PLASMA from './plasma-native.png';
import CRONOS from './cronos.png';
import HYPE from './hyperevm.png';
>>>>>>> f4e8f8d0
/// BEGIN:ONLY_INCLUDE_IF(tron)
import TRON from './tron-logo.png';
/// END:ONLY_INCLUDE_IF

export default {
  PALM,
  MATIC,
  POL,
  OPTIMISM,
  ONE,
  FTM,
  ETHEREUM,
  BNB,
  AETH,
  AVAX,
  AAVE,
  'LINEA-GOERLI': LINEA_TESTNET,
  'LINEA-SEPOLIA': LINEA_TESTNET,
  SEPOLIA,
  'LINEA-MAINNET': LINEA_MAINNET,
  G: GRAVITY,
  'KAIA-MAINNET': KAIA_MAINNET,
  'KAIA-KAIROS-TESTNET': KAIA_MAINNET,
  SOLANA,
  SOLANA_DEVNET,
  FOX_LOGO,
  BTC,
  ///: BEGIN:ONLY_INCLUDE_IF(tron)
  TRON,
  TRX: TRON,
  sTRX: TRON,
  ///: END:ONLY_INCLUDE_IF
  ///: BEGIN:ONLY_INCLUDE_IF(bitcoin)
  'BTC-TESTNET': BTC_TESTNET,
  'BTC-MUTINYNET': BTC_MUTINYNET,
  'BTC-SIGNET': BTC_SIGNET,
  ///: END:ONLY_INCLUDE_IF
  BASE,
  'MEGAETH-TESTNET': MEGAETH_TESTNET,
  XRP: XRPLEVM_TOKEN,
  SEI,
  'MONAD-TESTNET': MONAD_TESTNET,
  MON: MONAD_MAINNET,
  MATCHAIN,
  FLOW,
  LENS,
  PLUME,
  GENESYS,
  KATANA,
  SOPHON,
  'SOPHON-TESTNET': SOPHON_TESTNET,
  APE: APECHAIN_TOKEN,
  BERA: BERACHAIN_TOKEN,
  EDU,
  ABSTRACT,
  NOM: NOMINA,
  HL,
  FRAX,
  XDC,
  'MEGAETH-MAINNET': MEGAETH_MAINNET,
  HEMI,
  LYX: LUKSO,
  INJ: INJECTIVE,
  XPL: PLASMA,
  CRO: CRONOS,
<<<<<<< HEAD
=======
  HYPE,
>>>>>>> f4e8f8d0
};<|MERGE_RESOLUTION|>--- conflicted
+++ resolved
@@ -48,16 +48,10 @@
 import AAVE from './aave-token-round.png';
 import HEMI from './hemi.png';
 import LUKSO from './lukso.png';
-<<<<<<< HEAD
-import INJECTIVE from './injective.png';
-import PLASMA from './plasma-native.png';
-import CRONOS from './cronos.png';
-=======
 import INJECTIVE from './injective-native.png';
 import PLASMA from './plasma-native.png';
 import CRONOS from './cronos.png';
 import HYPE from './hyperevm.png';
->>>>>>> f4e8f8d0
 /// BEGIN:ONLY_INCLUDE_IF(tron)
 import TRON from './tron-logo.png';
 /// END:ONLY_INCLUDE_IF
@@ -123,8 +117,5 @@
   INJ: INJECTIVE,
   XPL: PLASMA,
   CRO: CRONOS,
-<<<<<<< HEAD
-=======
   HYPE,
->>>>>>> f4e8f8d0
 };