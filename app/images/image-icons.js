--- conflicted
+++ resolved
@@ -17,10 +17,7 @@
 import KAIA_MAINNET from './kaia.png';
 import FOX_LOGO from '../../app/images/branding/tiny-logo.png';
 import BTC from './bitcoin-logo.png';
-<<<<<<< HEAD
-=======
 import BASE from './base.png';
->>>>>>> f1910d80
 
 export default {
   PALM,
@@ -44,8 +41,5 @@
   SOLANA,
   FOX_LOGO,
   BTC,
-<<<<<<< HEAD
-=======
   BASE,
->>>>>>> f1910d80
 };