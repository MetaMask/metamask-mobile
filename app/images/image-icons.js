import MATIC from './matic.png';
import POL from './pol.png';
import PALM from './palm.png';
import AETH from './arbitrum.png';
import OPTIMISM from './optimism.png';
import ONE from './harmony.png';
import FTM from './fantom.png';
import ETHEREUM from './eth-logo-new.png';
import BNB from './binance.png';
import AVAX from './avalanche.png';
import LINEA_TESTNET from './linea-testnet-logo.png';
import SEPOLIA from './sepolia-logo-dark.png';
import LINEA_MAINNET from './linea-mainnet-logo.png';
import APE_TOKEN from './ape-token.png';
import SOLANA from './solana-logo.png';
import GRAVITY from './gravity.png';
import KAIA_MAINNET from './kaia.png';
import FOX_LOGO from '../../app/images/branding/tiny-logo.png';
import BTC from './bitcoin-logo.png';
import BASE from './base.png';
<<<<<<< HEAD
import JOC_MAINNET from './joc-mainnet-logo.png';
import JOC_TESTNET from './joc-testnet-logo.png';
=======
import MEGAETH_TESTNET from './megaeth-testnet-logo.png';
import XRPLEVM_XRP_TOKEN from './xrp-logo.png';

>>>>>>> 6895dbe2

export default {
  PALM,
  MATIC,
  POL,
  OPTIMISM,
  ONE,
  FTM,
  ETHEREUM,
  BNB,
  AETH,
  AVAX,
  'LINEA-GOERLI': LINEA_TESTNET,
  'LINEA-SEPOLIA': LINEA_TESTNET,
  SEPOLIA,
  'LINEA-MAINNET': LINEA_MAINNET,
  APE: APE_TOKEN,
  G: GRAVITY,
  'KAIA-MAINNET': KAIA_MAINNET,
  'KAIA-KAIROS-TESTNET': KAIA_MAINNET,
  SOLANA,
  FOX_LOGO,
  BTC,
  BASE,
<<<<<<< HEAD
  'JOC-MAINNET': JOC_MAINNET,
  'JOC-TESTNET': JOC_TESTNET,
=======
  'MEGAETH-TESTNET': MEGAETH_TESTNET,
  XRPLEVM_XRP_TOKEN,
>>>>>>> 6895dbe2
};<|MERGE_RESOLUTION|>--- conflicted
+++ resolved
@@ -18,14 +18,11 @@
 import FOX_LOGO from '../../app/images/branding/tiny-logo.png';
 import BTC from './bitcoin-logo.png';
 import BASE from './base.png';
-<<<<<<< HEAD
+import MEGAETH_TESTNET from './megaeth-testnet-logo.png';
+import XRPLEVM_XRP_TOKEN from './xrp-logo.png';
 import JOC_MAINNET from './joc-mainnet-logo.png';
 import JOC_TESTNET from './joc-testnet-logo.png';
-=======
-import MEGAETH_TESTNET from './megaeth-testnet-logo.png';
-import XRPLEVM_XRP_TOKEN from './xrp-logo.png';
 
->>>>>>> 6895dbe2
 
 export default {
   PALM,
@@ -50,11 +47,8 @@
   FOX_LOGO,
   BTC,
   BASE,
-<<<<<<< HEAD
+  'MEGAETH-TESTNET': MEGAETH_TESTNET,
+  XRPLEVM_XRP_TOKEN,
   'JOC-MAINNET': JOC_MAINNET,
   'JOC-TESTNET': JOC_TESTNET,
-=======
-  'MEGAETH-TESTNET': MEGAETH_TESTNET,
-  XRPLEVM_XRP_TOKEN,
->>>>>>> 6895dbe2
 };