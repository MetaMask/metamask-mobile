import MATIC from './matic.png';
import POL from './pol.png';
import PALM from './palm.png';
import AETH from './arbitrum.png';
import OPTIMISM from './optimism.png';
import ONE from './harmony.png';
import FTM from './fantom.png';
import ETHEREUM from './eth-logo-new.png';
import BNB from './binance.png';
import AVAX from './avalanche.png';
import LINEA_TESTNET from './linea-testnet-logo.png';
import SEPOLIA from './sepolia-logo-dark.png';
import LINEA_MAINNET from './linea-mainnet-logo.png';
import SOLANA from './solana-logo.png';
import GRAVITY from './gravity.png';
import KAIA_MAINNET from './kaia.png';
import FOX_LOGO from '../../app/images/branding/tiny-logo.png';
import BTC from './bitcoin-logo.png';
import BTC_TESTNET from './bitcoin-testnet-logo.png';
import BTC_MUTINYNET from './bitcoin-mutinynet-logo.png';
import BTC_SIGNET from './bitcoin-signet-logo.svg';
import BASE from './base.png';
import MEGAETH_TESTNET from './megaeth-testnet-logo.png';
import HL from './HL_symbol_mint_green.png';
import XRPLEVM_TOKEN from './xrp-logo.png';
import SEI from './sei.png';
import MONAD_TESTNET from './monad-testnet-logo.png';
import MATCHAIN from './matchain.png';
import FLOW from './flow.png';
import LENS from './lens.png';
import PLUME from './plume-native.png';
import GENESYS from './genesys.png';
import KATANA from './katana.png';
import SOPHON from './sophon.png';
import SOPHON_TESTNET from './sophon-testnet.png';
import APECHAIN_TOKEN from './apechain-token.png';
import BERACHAIN_TOKEN from './berachain-token.png';
import EDU from './edu.png';
import ABSTRACT from './abstract.png';
import OMNI_TOKEN from './omni-token.png';
import FRAX from './frax.png';
import XDC from './xdc.png';
import MEGAETH_MAINNET from './megaeth-mainnet-logo.png';
import AAVE from './aave-token-round.png';
import HEMI from './hemi.png';

export default {
  PALM,
  MATIC,
  POL,
  OPTIMISM,
  ONE,
  FTM,
  ETHEREUM,
  BNB,
  AETH,
  AVAX,
  AAVE,
  'LINEA-GOERLI': LINEA_TESTNET,
  'LINEA-SEPOLIA': LINEA_TESTNET,
  SEPOLIA,
  'LINEA-MAINNET': LINEA_MAINNET,
  G: GRAVITY,
  'KAIA-MAINNET': KAIA_MAINNET,
  'KAIA-KAIROS-TESTNET': KAIA_MAINNET,
  SOLANA,
  FOX_LOGO,
  BTC,
  'BTC-TESTNET': BTC_TESTNET,
  'BTC-MUTINYNET': BTC_MUTINYNET,
  'BTC-SIGNET': BTC_SIGNET,
  BASE,
  'MEGAETH-TESTNET': MEGAETH_TESTNET,
  XRP: XRPLEVM_TOKEN,
  SEI,
  'MONAD-TESTNET': MONAD_TESTNET,
  MATCHAIN,
  FLOW,
  LENS,
  PLUME,
  GENESYS,
  KATANA,
  SOPHON,
  'SOPHON-TESTNET': SOPHON_TESTNET,
  APE: APECHAIN_TOKEN,
  BERA: BERACHAIN_TOKEN,
  EDU,
  ABSTRACT,
  OMNI: OMNI_TOKEN,
  HL,
  FRAX,
  XDC,
<<<<<<< HEAD
  'MEGAETH-MAINNET': MEGAETH_MAINNET,
=======
  HEMI,
>>>>>>> 9afd526f
};<|MERGE_RESOLUTION|>--- conflicted
+++ resolved
@@ -90,9 +90,6 @@
   HL,
   FRAX,
   XDC,
-<<<<<<< HEAD
   'MEGAETH-MAINNET': MEGAETH_MAINNET,
-=======
   HEMI,
->>>>>>> 9afd526f
 };