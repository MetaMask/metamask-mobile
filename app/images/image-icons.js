--- conflicted
+++ resolved
@@ -36,9 +36,6 @@
   G: GRAVITY,
   'KAIA-MAINNET': KAIA_MAINNET,
   'KAIA-KAIROS-TESTNET': KAIA_MAINNET,
-<<<<<<< HEAD
   SOLANA,
-=======
   FOX_LOGO,
->>>>>>> 0a301886
 };