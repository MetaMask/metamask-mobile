import MATIC from './matic.png';
import POL from './pol.png';
import PALM from './palm.png';
import AETH from './arbitrum.png';
import OPTIMISM from './optimism.png';
import ONE from './harmony.png';
import FTM from './fantom.png';
import ETHEREUM from './eth-logo-new.png';
import BNB from './binance.png';
import AVAX from './avalanche.png';
import LINEA_TESTNET from './linea-testnet-logo.png';
import SEPOLIA from './sepolia-logo-dark.png';
import LINEA_MAINNET from './linea-mainnet-logo.png';
import APE_TOKEN from './ape-token.png';
import SOLANA from './solana-logo.png';
import GRAVITY from './gravity.png';
import KAIA_MAINNET from './kaia.png';
import FOX_LOGO from '../../app/images/branding/tiny-logo.png';
import BTC from './bitcoin-logo.png';
import BASE from './base.png';
import MEGAETH_TESTNET from './megaeth-testnet-logo.png';
import XRPLEVM_XRP_TOKEN from './xrp-logo.png';
import SEI from './sei.png';
<<<<<<< HEAD
=======
import MONAD_TESTNET from './monad-testnet-logo.png';
import MATCHAIN from './matchain.png';
import FLOW from './flow.png';
import LENS from './lens.png';
import PLUME from './plume-native.png';

>>>>>>> afd77701

export default {
  PALM,
  MATIC,
  POL,
  OPTIMISM,
  ONE,
  FTM,
  ETHEREUM,
  BNB,
  AETH,
  AVAX,
  'LINEA-GOERLI': LINEA_TESTNET,
  'LINEA-SEPOLIA': LINEA_TESTNET,
  SEPOLIA,
  'LINEA-MAINNET': LINEA_MAINNET,
  APE: APE_TOKEN,
  G: GRAVITY,
  'KAIA-MAINNET': KAIA_MAINNET,
  'KAIA-KAIROS-TESTNET': KAIA_MAINNET,
  SOLANA,
  FOX_LOGO,
  BTC,
  BASE,
  'MEGAETH-TESTNET': MEGAETH_TESTNET,
  XRPLEVM_XRP_TOKEN,
  SEI,
<<<<<<< HEAD
=======
  'MONAD-TESTNET': MONAD_TESTNET,
  MATCHAIN,
  FLOW,
  LENS,
  PLUME,
>>>>>>> afd77701
};<|MERGE_RESOLUTION|>--- conflicted
+++ resolved
@@ -21,15 +21,12 @@
 import MEGAETH_TESTNET from './megaeth-testnet-logo.png';
 import XRPLEVM_XRP_TOKEN from './xrp-logo.png';
 import SEI from './sei.png';
-<<<<<<< HEAD
-=======
 import MONAD_TESTNET from './monad-testnet-logo.png';
 import MATCHAIN from './matchain.png';
 import FLOW from './flow.png';
 import LENS from './lens.png';
 import PLUME from './plume-native.png';
 
->>>>>>> afd77701
 
 export default {
   PALM,
@@ -57,12 +54,9 @@
   'MEGAETH-TESTNET': MEGAETH_TESTNET,
   XRPLEVM_XRP_TOKEN,
   SEI,
-<<<<<<< HEAD
-=======
   'MONAD-TESTNET': MONAD_TESTNET,
   MATCHAIN,
   FLOW,
   LENS,
   PLUME,
->>>>>>> afd77701
 };