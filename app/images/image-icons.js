--- conflicted
+++ resolved
@@ -46,13 +46,10 @@
 import MEGAETH_MAINNET from './megaeth-mainnet-logo.png';
 import AAVE from './aave-token-round.png';
 import HEMI from './hemi.png';
-<<<<<<< HEAD
 import PLASMA from './plasma-native.png';
-=======
 /// BEGIN:ONLY_INCLUDE_IF(tron)
 import TRON from './tron.png';
 /// END:ONLY_INCLUDE_IF
->>>>>>> 30bd3613
 
 export default {
   PALM,
