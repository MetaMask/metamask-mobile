import MATIC from './matic.png';
import POL from './pol.png';
import PALM from './palm.png';
import AETH from './arbitrum.png';
import OPTIMISM from './optimism.png';
import ONE from './harmony.png';
import FTM from './fantom.png';
import ETHEREUM from './eth-logo-new.png';
import BNB from './binance.png';
import AVAX from './avalanche.png';
import LINEA_TESTNET from './linea-testnet-logo.png';
import SEPOLIA from './sepolia-logo-dark.png';
import LINEA_MAINNET from './linea-mainnet-logo.png';
import APE_TOKEN from './ape-token.png';
import SOLANA from './solana-logo.png';
import GRAVITY from './gravity.png';
import KAIA_MAINNET from './kaia.png';
import FOX_LOGO from '../../app/images/branding/tiny-logo.png';
import BTC from './bitcoin-logo.png';
import BASE from './base.png';
import MEGAETH_TESTNET from './megaeth-testnet-logo.png';
import XRPLEVM_XRP_TOKEN from './xrp-logo.png';
<<<<<<< HEAD
import MONAD_TESTNET from './monad-testnet-logo.png';
=======
import MATCHAIN from './matchain.png';
import FLOW from './flow.png';
import LENS from './lens.png';
import PLUME from './plume.png';

>>>>>>> 5ea015fe

export default {
  PALM,
  MATIC,
  POL,
  OPTIMISM,
  ONE,
  FTM,
  ETHEREUM,
  BNB,
  AETH,
  AVAX,
  'LINEA-GOERLI': LINEA_TESTNET,
  'LINEA-SEPOLIA': LINEA_TESTNET,
  SEPOLIA,
  'LINEA-MAINNET': LINEA_MAINNET,
  APE: APE_TOKEN,
  G: GRAVITY,
  'KAIA-MAINNET': KAIA_MAINNET,
  'KAIA-KAIROS-TESTNET': KAIA_MAINNET,
  SOLANA,
  FOX_LOGO,
  BTC,
  BASE,
  'MEGAETH-TESTNET': MEGAETH_TESTNET,
  XRPLEVM_XRP_TOKEN,
<<<<<<< HEAD
  'MONAD-TESTNET': MONAD_TESTNET,
=======
  MATCHAIN,
  FLOW,
  LENS,
  PLUME,
>>>>>>> 5ea015fe
};<|MERGE_RESOLUTION|>--- conflicted
+++ resolved
@@ -20,15 +20,12 @@
 import BASE from './base.png';
 import MEGAETH_TESTNET from './megaeth-testnet-logo.png';
 import XRPLEVM_XRP_TOKEN from './xrp-logo.png';
-<<<<<<< HEAD
 import MONAD_TESTNET from './monad-testnet-logo.png';
-=======
 import MATCHAIN from './matchain.png';
 import FLOW from './flow.png';
 import LENS from './lens.png';
 import PLUME from './plume.png';
 
->>>>>>> 5ea015fe
 
 export default {
   PALM,
@@ -55,12 +52,9 @@
   BASE,
   'MEGAETH-TESTNET': MEGAETH_TESTNET,
   XRPLEVM_XRP_TOKEN,
-<<<<<<< HEAD
   'MONAD-TESTNET': MONAD_TESTNET,
-=======
   MATCHAIN,
   FLOW,
   LENS,
   PLUME,
->>>>>>> 5ea015fe
 };