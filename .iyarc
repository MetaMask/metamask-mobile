--- conflicted
+++ resolved
@@ -1,11 +1,7 @@
 # ReDoS vulnerability, no impact to this application, and fix not backported yet to the versions we use
 
 GHSA-c2qf-rxjj-qqgw
-<<<<<<< HEAD
-GHSA-8hc4-vh64-cxmj
-=======
 
 # micromatch ReDoS
 
-GHSA-952p-6rrq-rcjv
->>>>>>> 8d404572
+GHSA-952p-6rrq-rcjv