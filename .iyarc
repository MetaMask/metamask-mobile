# Excluded and patched using this current patch patches/request+2.88.2.patch
GHSA-p8p7-x288-28g6
<<<<<<< HEAD
GHSA-6w63-h3fj-q4vw
# excluded and patched using this current patch patches/request+2.88.2.patch
# improved-yarn-audit advisory exclusions
=======

# ReDoS vulnerability, no impact to this application, and fix not backported yet to the versions we use
GHSA-c2qf-rxjj-qqgw
>>>>>>> 5f1c0791
<|MERGE_RESOLUTION|>--- conflicted
+++ resolved
@@ -1,11 +1,5 @@
 # Excluded and patched using this current patch patches/request+2.88.2.patch
 GHSA-p8p7-x288-28g6
-<<<<<<< HEAD
-GHSA-6w63-h3fj-q4vw
-# excluded and patched using this current patch patches/request+2.88.2.patch
-# improved-yarn-audit advisory exclusions
-=======
 
 # ReDoS vulnerability, no impact to this application, and fix not backported yet to the versions we use
-GHSA-c2qf-rxjj-qqgw
->>>>>>> 5f1c0791
+GHSA-c2qf-rxjj-qqgw