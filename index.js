--- conflicted
+++ resolved
@@ -40,11 +40,8 @@
 	'RCTBridge required dispatch_sync',
 	'Remote debugger is in a background tab',
 	"Can't call setState (or forceUpdate) on an unmounted component",
-<<<<<<< HEAD
-	'No stops in gradient'
-=======
+	'No stops in gradient',
 	"Cannot read property 'hash' of null"
->>>>>>> d30cadc4
 ]);
 
 /**
