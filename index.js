import './shim.js';

// Needed to polyfill random number generation.
import 'react-native-get-random-values';
import '@walletconnect/react-native-compat';

import 'react-native-gesture-handler';
import 'react-native-url-polyfill/auto';

import crypto from 'crypto'; // eslint-disable-line import/no-nodejs-modules, no-unused-vars
require('react-native-browser-polyfill'); // eslint-disable-line import/no-commonjs

import * as Sentry from '@sentry/react-native'; // eslint-disable-line import/no-namespace
import { setupSentry } from './app/util/sentry/utils';
setupSentry();

import { AppRegistry, LogBox, ErrorUtils } from 'react-native';
import Root from './app/components/Views/Root';
import { name } from './app.json';
import { isE2E } from './app/util/test/utils.js';

import { Performance } from './app/core/Performance';
import { handleCustomError, setReactNativeDefaultHandler } from './app/core/ErrorHandler';
Performance.setupPerformanceObservers();

LogBox.ignoreAllLogs();
// List of warnings that we're ignoring
LogBox.ignoreLogs([
  '{}',
  // Uncomment the below lines (21 and 22) to run browser-tests.spec.js in debug mode
  // in e2e tests until issue https://github.com/MetaMask/metamask-mobile/issues/1395 is resolved
  //"Error in RPC response",
  // 'User rejected account access',
  "Can't perform a React state update",
  'Error evaluating injectedJavaScript',
  'createErrorFromErrorData',
  'Encountered an error loading page',
  'Error handling userAuthorizedUpdate',
  'MaxListenersExceededWarning',
  'Expected delta of 0 for the fields',
  'The network request was invalid',
  'Require cycle',
  'ListView is deprecated',
  'WebView has been extracted from react-native core',
  'Exception was previously raised by watchStore',
  'StateUpdateController',
  'this.web3.eth',
  'collectibles.map',
  'Warning: bind(): You are binding a component method to the component',
  'AssetsDectionController._callee',
  'Accessing view manager configs directly off',
  'Function components cannot be given refs.',
  'Task orphaned for request',
  'Module RNOS requires',
  'use RCT_EXPORT_MODULE',
  'Setting a timer for a long period of time',
  'Did not receive response to shouldStartLoad in time',
  'startLoadWithResult invoked with invalid',
  'RCTBridge required dispatch_sync',
  'Remote debugger is in a background tab',
  "Can't call setState (or forceUpdate) on an unmounted component",
  'No stops in gradient',
  "Cannot read property 'hash' of null",
  'componentWillUpdate',
  'componentWillReceiveProps',
  'getNode()',
  'Non-serializable values were found in the navigation state.', // We are not saving navigation state so we can ignore this
  'new NativeEventEmitter', // New libraries have not yet implemented native methods to handle warnings (https://stackoverflow.com/questions/69538962/new-nativeeventemitter-was-called-with-a-non-null-argument-without-the-requir)
  'EventEmitter.removeListener',
  'Module TcpSockets requires main queue setup',
  'Module RCTSearchApiManager requires main queue setup',
  'PushNotificationIOS has been extracted', // RNC PushNotification iOS issue - https://github.com/react-native-push-notification/ios/issues/43
  "ViewPropTypes will be removed from React Native, along with all other PropTypes. We recommend that you migrate away from PropTypes and switch to a type system like TypeScript. If you need to continue using ViewPropTypes, migrate to the 'deprecated-react-native-prop-types' package.",
  'ReactImageView: Image source "null"',
  'Warning: componentWillReceiveProps has been renamed',
]);

const IGNORE_BOXLOGS_DEVELOPMENT = process.env.IGNORE_BOXLOGS_DEVELOPMENT;
// Ignore box logs, useful for QA testing in development builds
if (IGNORE_BOXLOGS_DEVELOPMENT === 'true') {
  LogBox.ignoreAllLogs();
}

/* Uncomment and comment regular registration below */
// import Storybook from './.storybook';
// AppRegistry.registerComponent(name, () => Storybook);

/**
 * Application entry point responsible for registering root component
 */
AppRegistry.registerComponent(name, () =>
  // Disable Sentry for E2E tests
<<<<<<< HEAD
  isTest ? Root : Sentry.wrap(Root),
=======
  isE2E ? Root : Sentry.wrap(Root),
>>>>>>> 6511a0d0
);

function setupGlobalErrorHandler() {
  const reactNativeDefaultHandler = global.ErrorUtils.getGlobalHandler();
  // set the base handler to the react native ExceptionsManager.handleException(), please refer to setupErrorHandling.js under react-native/Libraries/Core/ for details.
  setReactNativeDefaultHandler(reactNativeDefaultHandler);
  // override the global handler to provide custom error handling
  global.ErrorUtils.setGlobalHandler(handleCustomError);
}

setupGlobalErrorHandler();
<|MERGE_RESOLUTION|>--- conflicted
+++ resolved
@@ -90,11 +90,7 @@
  */
 AppRegistry.registerComponent(name, () =>
   // Disable Sentry for E2E tests
-<<<<<<< HEAD
-  isTest ? Root : Sentry.wrap(Root),
-=======
   isE2E ? Root : Sentry.wrap(Root),
->>>>>>> 6511a0d0
 );
 
 function setupGlobalErrorHandler() {
