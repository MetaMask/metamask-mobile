--- conflicted
+++ resolved
@@ -14,14 +14,11 @@
 
 // List of warnings that we're ignoring
 YellowBox.ignoreWarnings([
-<<<<<<< HEAD
+	'{}',
 	'Sending acceptance message',
 	'waiting for proposal acceptance',
 	'Not subscribed to',
 	'subscribing to indra',
-=======
-	'{}',
->>>>>>> e0c0b07e
 	"Can't perform a React state update",
 	'Install rejected',
 	'Error evaluating injectedJavaScript',
@@ -53,14 +50,11 @@
 	'RCTBridge required dispatch_sync',
 	'Remote debugger is in a background tab',
 	"Can't call setState (or forceUpdate) on an unmounted component",
-<<<<<<< HEAD
+	'No stops in gradient',
+	"Cannot read property 'hash' of null",
 	'asmCrypto seems to be load',
 	'Successfully proposed',
 	'Attempting to resolve promise'
-=======
-	'No stops in gradient',
-	"Cannot read property 'hash' of null"
->>>>>>> e0c0b07e
 ]);
 
 async function secureRandomValuesBeforeInit() {
