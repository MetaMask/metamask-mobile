import './shim.js';

import 'react-native-gesture-handler';

import crypto from 'crypto'; // eslint-disable-line import/no-nodejs-modules, no-unused-vars
require('react-native-browser-polyfill'); // eslint-disable-line import/no-commonjs

import setupSentry from './app/util/setupSentry';
setupSentry();

import { AppRegistry, YellowBox } from 'react-native';
import Root from './app/components/Views/Root';
import { name } from './app.json';
// eslint-disable-next-line import/no-unresolved
import { useScreens } from 'react-native-screens';
useScreens();

// List of warnings that we're ignoring
YellowBox.ignoreWarnings([
	'{}',
	// Uncomment the below line to run browser-tests.spec.js in debug mode
	// in e2e tests until issue https://github.com/MetaMask/metamask-mobile/issues/1395 is resolved
	//"Error in RPC response",
	"Can't perform a React state update",
	'Error evaluating injectedJavaScript',
	'createErrorFromErrorData',
	'Encountered an error loading page',
	'Error handling userAuthorizedUpdate',
	'MaxListenersExceededWarning',
	'Expected delta of 0 for the fields',
	'The network request was invalid',
	'Require cycle',
	'ListView is deprecated',
	'WebView has been extracted from react-native core',
	'Exception was previously raised by watchStore',
	'StateUpdateController',
	'this.web3.eth',
	'collectibles.map',
	'Warning: bind(): You are binding a component method to the component',
	'AssetsDectionController._callee',
	'Accessing view manager configs directly off',
	'Function components cannot be given refs.',
	'Task orphaned for request',
	'Module RNOS requires',
	'use RCT_EXPORT_MODULE',
	'Setting a timer for a long period of time',
	'Did not receive response to shouldStartLoad in time',
	'startLoadWithResult invoked with invalid',
	'RCTBridge required dispatch_sync',
	'Remote debugger is in a background tab',
	"Can't call setState (or forceUpdate) on an unmounted component",
	'No stops in gradient',
	"Cannot read property 'hash' of null",
	'componentWillUpdate',
	'componentWillReceiveProps',
<<<<<<< HEAD
	'getNode()'
=======
	'getNode()',
	'cancelTouches',
	'VirtualizedLists should never be nested inside plain ScrollViews'
>>>>>>> 7f8916c2
]);

/**
 * Application entry point responsible for registering root component
 */
AppRegistry.registerComponent(name, () => Root);<|MERGE_RESOLUTION|>--- conflicted
+++ resolved
@@ -53,13 +53,8 @@
 	"Cannot read property 'hash' of null",
 	'componentWillUpdate',
 	'componentWillReceiveProps',
-<<<<<<< HEAD
-	'getNode()'
-=======
 	'getNode()',
-	'cancelTouches',
 	'VirtualizedLists should never be nested inside plain ScrollViews'
->>>>>>> 7f8916c2
 ]);
 
 /**
