--- conflicted
+++ resolved
@@ -20,11 +20,8 @@
 import Root from './app/components/Views/Root';
 import { name } from './app.json';
 import { isTest } from './app/util/test/utils.js';
-<<<<<<< HEAD
-=======
 
 import NotificationManager from './app/core/NotificationManager';
->>>>>>> e94e2f08
 
 // List of warnings that we're ignoring
 
