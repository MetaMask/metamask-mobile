--- conflicted
+++ resolved
@@ -20,12 +20,6 @@
 import { isE2E } from './app/util/test/utils.js';
 
 import { Performance } from './app/core/Performance';
-<<<<<<< HEAD
-import {
-  handleCustomError,
-  setReactNativeDefaultHandler,
-} from './app/core/ErrorHandler';
-=======
 import { handleCustomError, setReactNativeDefaultHandler } from './app/core/ErrorHandler';
 
 // polyfill crypto
@@ -34,7 +28,6 @@
   ...global.crypto,
 };
 
->>>>>>> 478a0848
 Performance.setupPerformanceObservers();
 
 LogBox.ignoreAllLogs();
