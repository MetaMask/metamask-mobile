--- conflicted
+++ resolved
@@ -1537,14 +1537,10 @@
       MM_MULTICHAIN_V1_ENABLED: false
     - opts:
         is_expand: false
-<<<<<<< HEAD
-      MM_POOLED_STAKING_UI_ENABLED: false
-=======
       MM_PERMISSIONS_SETTINGS_V1_ENABLED: false
     - opts:
         is_expand: false
       MM_POOLED_STAKING_UI_ENABLED: true
->>>>>>> 8fa867d0
     - opts:
         is_expand: false
       MM_SECURITY_ALERTS_API_ENABLED: true
@@ -1580,7 +1576,6 @@
       PROJECT_LOCATION_IOS: ios
     - opts:
         is_expand: false
-<<<<<<< HEAD
       VERSION_NAME: 7.35.0
     - opts:
         is_expand: false
@@ -1591,18 +1586,6 @@
     - opts:
         is_expand: false
       FLASK_VERSION_NUMBER: 1497
-=======
-      VERSION_NAME: 7.34.1
-    - opts:
-        is_expand: false
-      VERSION_NUMBER: 1482
-    - opts:
-        is_expand: false
-      FLASK_VERSION_NAME: 7.34.1
-    - opts:
-        is_expand: false
-      FLASK_VERSION_NUMBER: 1482
->>>>>>> 8fa867d0
     - opts:
         is_expand: false
       ANDROID_APK_LINK: ''
