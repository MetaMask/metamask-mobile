---
format_version: '8'
default_step_lib_source: 'https://github.com/bitrise-io/bitrise-steplib.git'
project_type: react-native

#Pipelines are listed below
pipelines:
  #Creates MetaMask-QA apps and stores apk/ipa in Bitrise
  create_qa_builds_pipeline:
    stages:
      - create_build_qa: {}
      - notify: {}
  #Releases MetaMask apps and stores apk/ipa into Play(Internal Testing)/App(TestFlight) Store
  release_builds_to_store_pipeline:
    stages:
      - create_build_release: {}
      - deploy_build_release: {}
      - release_notify: {}
  #Releases MetaMask apps and stores ipa into App(TestFlight) Store
  release_ios_to_store_pipeline:
    stages:
      - create_ios_release: {}
      - deploy_ios_release: {}
      - notify: {}
  #Releases MetaMask apps and stores apk Play(Internal Testing) Store
  release_android_to_store_pipeline:
    stages:
      - create_android_release: {}
      - deploy_android_release: {}
      - notify: {}
  #Run E2E test suite for iOS only
  run_e2e_ios_pipeline:
    stages:
      - build_e2e_ios_stage: {}
      - run_e2e_ios_stage: {}
      - notify: {}
  #Run E2E test suite for Android only
  run_e2e_android_pipeline:
    stages:
      - build_e2e_android_stage: {} #builds android detox E2E
      - run_e2e_android_stage: {} #runs android detox test E2E
      - notify: {}
  #PR_e2e_verfication (build ios & android), run iOS (smoke), emulator Android
  release_e2e_pipeline:
    stages:
      - build_e2e_ios_android_stage: {}
      - run_e2e_ios_android_stage: {}
      # - build_regression_e2e_ios_android_stage: {} Enable whenever regression tests are running successfully.
      # - run_regression_e2e_ios_android_stage: {} Enable whenever regression tests are running successfully.
      - notify: {}
  #PR_e2e_verfication (build ios & android), run iOS (smoke), emulator Android
  pr_smoke_e2e_pipeline:
    stages:
      - build_smoke_e2e_ios_android_stage: {}
      - run_smoke_e2e_ios_android_stage: {}
      - notify: {}
  # Pipeline for Flask
  create_flask_release_builds_pipeline:
    stages:
      - create_build_flask_release: {}
      - notify: {}
  release_flask_builds_to_store_pipeline:
    stages:
      - create_build_flask_release: {}
      - deploy_flask_build_release: {}
      - release_notify: {}

  #PR_e2e_verfication (build ios & android), run iOS (regression), emulator Android
  pr_regression_e2e_pipeline:
    stages:
      - build_regression_e2e_ios_android_stage: {}
      - run_regression_e2e_ios_android_stage: {}
      - notify: {}

#Stages reference workflows. Those workflows cannot but utility "_this-is-a-utility"
stages:
  create_build_release:
    workflows:
      - build_android_release: {}
      - build_ios_release: {}
  deploy_build_release:
    workflows:
      - deploy_android_to_store: {}
      - deploy_ios_to_store: {}
  create_ios_release:
    workflows:
      - build_ios_release: {}
  deploy_ios_release:
    workflows:
      - deploy_ios_to_store: {}
  create_android_release:
    workflows:
      - build_android_release: {}
  deploy_android_release:
    workflows:
      - deploy_android_to_store: {}
  create_build_qa:
    workflows:
      - build_android_qa: {}
      - build_ios_qa: {}
  create_build_qa_android:
    workflows:
      - build_android_qa: {}
  create_build_qa_ios:
    workflows:
      - build_ios_qa: {}
  build_e2e_ios_stage:
    workflows:
      - ios_e2e_build: {}
  run_e2e_ios_stage:
    workflows:
      - ios_e2e_test: {}
  build_smoke_e2e_ios_android_stage:
    workflows:
      - ios_e2e_build: {}
      - android_e2e_build: {}
  run_smoke_e2e_ios_android_stage:
    workflows:
      - ios_e2e_test: {}
      - android_e2e_test: {}
  build_regression_e2e_ios_android_stage:
    workflows:
      - ios_build_regression_tests: {}
      - android_build_regression_tests: {}
  run_regression_e2e_ios_android_stage:
    workflows:
      - ios_run_regression_tests: {}
      - android_run_regression_tests: {}
  run_e2e_ios_android_stage:
    workflows:
      - ios_e2e_test: {}
      - android_e2e_test: {}
  build_e2e_ios_android_stage:
    workflows:
      - ios_e2e_build: {}
      - android_e2e_build: {}
  build_e2e_android_stage:
    workflows:
      - android_e2e_build: {}
  run_e2e_android_stage:
    workflows:
      - android_e2e_test: {}

  notify:
    workflows:
      - notify_success_on_slack: {}
  release_notify:
    workflows:
      - release_announcing_stores: {}
  create_build_flask_release:
    workflows:
      - build_android_flask_release: {}
      - build_ios_flask_release: {}
  deploy_flask_build_release:
    workflows:
      - deploy_android_to_store:
          envs:
            - MM_ANDROID_PACKAGE_NAME: 'io.metamask.flask'
      - deploy_ios_to_store:

workflows:
  # Code Setups
  setup:
    steps:
      - activate-ssh-key@4:
          run_if: '{{getenv "SSH_RSA_PRIVATE_KEY" | ne ""}}'
      - git-clone@6: {}
  code_setup:
    before_run:
      - setup
      - prep_environment
    steps:
      - script@1:
          inputs:
            - content: |-
                #!/usr/bin/env bash
                envman add --key YARN_CACHE_DIR --value "$(yarn cache dir)"
          title: Get Yarn cache directory
      - yarn@0:
          inputs:
            - command: setup
          title: Yarn Setup
<<<<<<< HEAD
      # - yarn@0:
      #     title: Lint
      #     inputs:
      #       - command: lint
      # - yarn@0:
      #     inputs:
      #       - command: audit:ci
      #     title: Audit Dependencies
      - cache-push@2:
          # Manual cache path needed here because the `yarn` step only caches for the `install` command
=======
>>>>>>> d9190604
      - save-cache@1:
          title: Save cache dependencies
          inputs:
            - key: '{{ .OS }}-{{ .Arch }}-node-modules-{{ checksum "yarn.lock" }}'
            - paths: |-
                node_modules
                $YARN_CACHE_DIR
  code_setup_dev:
    steps:
      - script@1:
          title: Generate `.npmrc` file for preview builds
          inputs:
            - content: |
                #!/bin/bash
                printf '%s\n\n%s' '@metamask:registry=https://npm.pkg.github.com' "//npm.pkg.github.com/:_authToken=${PACKAGE_READ_TOKEN}" > .npmrc
    after_run:
      - code_setup
  prep_environment:
    steps:
      - script@1:
          inputs:
            - content: |-
                #!/usr/bin/env bash
                echo "Node and Yarn being installed"
                asdf list all nodejs
                asdf install nodejs "$NODE_VERSION"
                asdf global nodejs "$NODE_VERSION"
                asdf plugin add yarn
                asdf list all yarn
                asdf install yarn "$YARN_VERSION"
                asdf global yarn "$YARN_VERSION"
          title: Install node and yarn
      - restore-cache@1:
          title: Restore cache dependencies
          inputs:
            - key: '{{ .OS }}-{{ .Arch }}-node-modules-{{ checksum "yarn.lock" }}'

  # Notifications utility workflows
  # Provides values for commit or branch message and path depending on commit env setup initialised or not
  _get_workflow_info:
    steps:
      - activate-ssh-key@4:
          is_always_run: true # always run to also feed failure notifications
          run_if: '{{getenv "SSH_RSA_PRIVATE_KEY" | ne ""}}'
      - git-clone@6:
          inputs:
            - update_submodules: 'no'
          is_always_run: true # always run to also feed failure notifications
      - script@1:
          is_always_run: true # always run to also feed failure notifications
          inputs:
            - content: |
                #!/bin/bash
                # generate reference to commit from env or using git
                COMMIT_SHORT_HASH="${BITRISE_GIT_COMMIT:0:7}"
                BRANCH_HEIGHT=''
                WORKFLOW_TRIGGER='Push'

                if [[ -z "$BITRISE_GIT_COMMIT" ]]; then
                  COMMIT_SHORT_HASH="$(git rev-parse --short HEAD)"
                  BRANCH_HEIGHT='HEAD'
                  WORKFLOW_TRIGGER='Manual'
                fi

                envman add --key COMMIT_SHORT_HASH --value "$COMMIT_SHORT_HASH"
                envman add --key BRANCH_HEIGHT --value "$BRANCH_HEIGHT"
                envman add --key WORKFLOW_TRIGGER --value "$WORKFLOW_TRIGGER"
          title: Get commit or branch name and path variables

  # Slack notification utils: we have two workflows to allow choosing when to notify: on success, on failure or both.
  # A workflow for instance create_qa_builds will notify on failure for each build_android_qa or build_ios_qa
  # but will only notify success if both success and create_qa_builds succeeds.

  # Send a Slack message on successful release
  release_announcing_stores:
    before_run:
      - code_setup
    steps:
      - yarn@0:
          inputs:
            - command: build:announce
          title: Announcing pre-release
          is_always_run: false
    meta:
      bitrise.io:
        stack: linux-docker-android-20.04
        machine_type_id: standard

  # Send a Slack message when workflow succeeds
  notify_success_on_slack:
    before_run:
      - _get_workflow_info
    steps:
      - slack@3:
          inputs:
            - text: '${BITRISE_APP_TITLE} ${BITRISEIO_PIPELINE_TITLE} workflow notification'
            - pretext: ':large_green_circle: *${BITRISEIO_PIPELINE_TITLE} succeeded!*'
            - title: 'Commit #$COMMIT_SHORT_HASH $BRANCH_HEIGHT'
            - title_link: https://github.com/${BITRISEIO_GIT_REPOSITORY_OWNER}/${BITRISEIO_GIT_REPOSITORY_SLUG}/commit/${COMMIT_SHORT_HASH}
            - message: ${BITRISE_GIT_MESSAGE}
            - fields: |
                Branch|${BITRISE_GIT_BRANCH}
                Workflow|${BITRISEIO_PIPELINE_TITLE}
                Trigger|${WORKFLOW_TRIGGER}
                Build|${BITRISE_BUILD_NUMBER}
            - buttons: |
                View app|${BITRISE_APP_URL}
                View build|${BITRISEIO_PIPELINE_BUILD_URL}
                View commit|https://github.com/${BITRISEIO_GIT_REPOSITORY_OWNER}/${BITRISEIO_GIT_REPOSITORY_SLUG}/commit/${COMMIT_SHORT_HASH}
            - footer: 'Bitrise ${BITRISEIO_PIPELINE_TITLE} workflow notification'
            - webhook_url: https://hooks.slack.com/services/${MM_SLACK_TOKEN}/${MM_SLACK_SECRET}/${MM_SLACK_ROOM}

  # Send a Slack message when workflow fails
  _notify_failure_on_slack:
    before_run:
      - _get_workflow_info
    steps:
      - slack@3:
          is_always_run: true
          run_if: .IsBuildFailed
          inputs:
            - text: '${BITRISE_APP_TITLE} ${BITRISE_TRIGGERED_WORKFLOW_TITLE} workflow notification'
            - pretext_on_error: ':red_circle: *${BITRISE_TRIGGERED_WORKFLOW_TITLE} failed!*'
            - title: 'Commit #$COMMIT_SHORT_HASH $BRANCH_HEIGHT'
            - title_link: https://github.com/${BITRISEIO_GIT_REPOSITORY_OWNER}/${BITRISEIO_GIT_REPOSITORY_SLUG}/commit/${COMMIT_SHORT_HASH}
            - message: ${BITRISE_GIT_MESSAGE}
            - fields: |
                Branch|${BITRISE_GIT_BRANCH}
                Workflow|${BITRISE_TRIGGERED_WORKFLOW_TITLE}
                Trigger|${WORKFLOW_TRIGGER}
                Build|${BITRISE_BUILD_NUMBER}
            - buttons: |
                View app|${BITRISE_APP_URL}
                View build|${BITRISE_BUILD_URL}
                View commit|https://github.com/${BITRISEIO_GIT_REPOSITORY_OWNER}/${BITRISEIO_GIT_REPOSITORY_SLUG}/commit/${COMMIT_SHORT_HASH}
            - footer: 'Bitrise ${BITRISE_TRIGGERED_WORKFLOW_TITLE} workflow notification'
            - webhook_url: https://hooks.slack.com/services/${MM_SLACK_TOKEN}/${MM_SLACK_SECRET}/${MM_SLACK_ROOM}

  # CI Steps
  ci_test:
    before_run:
      - code_setup
    steps:
      - yarn@0:
          inputs:
            - args: ''
            - command: test:unit --silent
          title: Unit Test
          is_always_run: false
      - script@1:
          inputs:
            - content: |-
                #!/usr/bin/env bash
                echo 'weew - everything passed!'
          title: All Tests Passed
          is_always_run: false
  # E2E Steps

  ### This workflow uses a flag (TEST_SUITE) that defines the specific set of tests to be run.
  ## in this instance Regression. In future iterations we can rename to ios_test_suite_selection & android_test_suite_selection
  ios_build_regression_tests:
    envs:
      - TEST_SUITE: 'Regression'
    after_run:
      - ios_e2e_build
  ios_run_regression_tests:
    envs:
      - TEST_SUITE: 'Regression'
    after_run:
      - ios_e2e_test
  android_build_regression_tests:
    meta:
      bitrise.io:
        stack: linux-docker-android-20.04
        machine_type_id: elite-xl
    envs:
      - TEST_SUITE: 'Regression'
    after_run:
      - android_e2e_build
  android_run_regression_tests:
    meta:
      bitrise.io:
        stack: linux-docker-android-20.04
        machine_type_id: elite-xl
    envs:
      - TEST_SUITE: 'Regression'
    after_run:
      - android_e2e_test

  e2e_setup:
    steps:
      - yarn@:
          inputs:
            - cache_local_deps: 'yes'
            - command: global add detox-cli
          title: Detox - Install CLI
  android_e2e_build:
    before_run:
      - code_setup_dev
      - e2e_setup
    after_run:
      - _notify_failure_on_slack
    steps:
      - restore-gradle-cache@1: {}
      - install-missing-android-tools@3:
          inputs:
            - ndk_version: $NDK_VERSION
            - gradlew_path: $PROJECT_LOCATION/gradlew
      - script@1:
          title: Download cmake 3.22.1 with sdkmanager
          is_always_run: false
          inputs:
            - content: |-
                #!/usr/bin/env bash
                "${ANDROID_HOME}/tools/bin/sdkmanager" "cmake;3.22.1"
      - script@1:
          title: Check native folder diff for Android
          inputs:
            - content: |-
                #!/usr/bin/env bash
                ./scripts/cache/set-cache-envs.sh android
      - script@1:
          title: Install CCache & symlink
          inputs:
            - content: |-
                #!/usr/bin/env bash
                sudo apt update
                sudo apt install ccache
      - restore-cache@1:
          title: Restore CCache
          run_if: '{{not (enveq "SKIP_CCACHE_RESTORE" "true")}}'
          inputs:
            - key: '{{ getenv "CCACHE_KEY" }}'
      - restore-cache@1:
          title: Restore build from cache
          inputs:
            - key: apk-cache-{{ .CommitHash }}
      - script@1:
          title: Run detox build
          run_if: '{{not (enveq "BITRISE_CACHE_HIT" "exact")}}'
          is_always_run: false
          inputs:
            - content: |-
                #!/usr/bin/env bash
                ./scripts/cache/setup-ccache.sh
                if [ "$TEST_SUITE" = "Regression" ]; then
                  TEST_SUITE="Regression"
                else
                  TEST_SUITE="Smoke"
                fi
                node -v
                export METAMASK_ENVIRONMENT='local'
                export METAMASK_BUILD_TYPE='main'
                IGNORE_BOXLOGS_DEVELOPMENT="true" FORCE_BUNDLING=true yarn test:e2e:android:bitrise:build --testNamePattern="$TEST_SUITE"
      - save-gradle-cache@1: {}
      - save-cache@1:
          title: Save CCache
          run_if: '{{not (enveq "SKIP_CCACHE_UPLOAD" "true")}}'
          inputs:
            - key: '{{ getenv "CCACHE_KEY" }}'
            - paths: |-
                ccache
      - save-cache@1:
          title: Save build
          inputs:
            - key: apk-cache-{{ .CommitHash }}
            - paths: android/app/build/outputs
    meta:
      bitrise.io:
        machine_type_id: elite-xl
        stack: linux-docker-android-20.04
  android_e2e_test:
    before_run:
      - setup
      - prep_environment
      - e2e_setup
    after_run:
      - _notify_failure_on_slack
    steps:
      - restore-gradle-cache@1: {}
      - restore-cache@1:
          title: Restore cache build
          inputs:
            - key: apk-cache-{{ .CommitHash }}
      - script@1:
          title: Download cmake 3.22.1 with sdkmanager
          is_always_run: false
          inputs:
            - content: |-
                #!/usr/bin/env bash
                "${ANDROID_HOME}/tools/bin/sdkmanager" "cmake;3.22.1"
      - avd-manager@1:
          inputs:
            - api_level: '30'
            - create_command_flags: --sdcard 8192M
            - start_command_flags: -read-only
            - profile: pixel_5
      - wait-for-android-emulator@1: {}
      - script@1:
          title: Run detox test
          is_always_run: false
          inputs:
            - content: |-
                #!/usr/bin/env bash
                if [ "$TEST_SUITE" = "Regression" ]; then
                  TEST_SUITE="Regression"
                else
                  TEST_SUITE="Smoke"
                fi
                node -v
                export METAMASK_ENVIRONMENT='local'
                export METAMASK_BUILD_TYPE='main'
                IGNORE_BOXLOGS_DEVELOPMENT="true" FORCE_BUNDLING=true yarn test:e2e:android:bitrise:run --testNamePattern="$TEST_SUITE"
      - custom-test-results-export@1:
          title: Export test results
          is_always_run: true
          is_skippable: true
          inputs:
            - base_path: $BITRISE_SOURCE_DIR/e2e/reports/
            - test_name: E2E Tests
            - search_pattern: $BITRISE_SOURCE_DIR/e2e/reports/junit.xml
      - deploy-to-bitrise-io@2.2.3:
          title: Deploy test report files
          is_always_run: true
          is_skippable: true
      - script@1:
          title: Copy screenshot files
          is_always_run: true
          run_if: .IsBuildFailed
          inputs:
            - content: |-
                #!/usr/bin/env bash
                set -ex
                cp -r "$BITRISE_SOURCE_DIR/artifacts/screenshots"  "$BITRISE_DEPLOY_DIR"
      - deploy-to-bitrise-io@2.3:
          title: Deploy test screenshots
          is_always_run: true
          run_if: .IsBuildFailed
          inputs:
            - deploy_path: $BITRISE_DEPLOY_DIR
            - is_compress: true
            - zip_name: E2E_Android_Failure_Screenshots
    meta:
      bitrise.io:
        machine_type_id: elite-xl
        stack: linux-docker-android-20.04
  ios_e2e_build:
    before_run:
      - code_setup_dev
      - e2e_setup
    after_run:
      - _notify_failure_on_slack
    steps:
      - restore-cocoapods-cache@1: {}
      - certificate-and-profile-installer@1: {}
      - set-xcode-build-number@1:
          inputs:
            - build_short_version_string: $VERSION_NAME
            - plist_path: $PROJECT_LOCATION_IOS/MetaMask/Info.plist
      - script:
          inputs:
            - content: |-
                # Add cache directory to environment variable
                envman add --key BREW_APPLESIMUTILS --value "$(brew --cellar)/applesimutils"
                envman add --key BREW_OPT_APPLESIMUTILS --value "/usr/local/opt/applesimutils"
                brew tap wix/brew
                asdf install ruby 3.0.3
                sudo gem install cocoapods
          title: Set Env Path for caching deps & Ruby install
      - cocoapods-install@2:
          run_if: '{{not (enveq "BITRISE_CACHE_HIT" "exact")}}'
          is_always_run: false
      - script@1:
          title: Check native folder diff for iOS
          inputs:
            - content: |-
                #!/usr/bin/env bash
                ./scripts/cache/set-cache-envs.sh ios
      - script@1:
          title: Install CCache & symlink
          inputs:
            - content: |-
                #!/usr/bin/env bash
                brew install ccache
                ln -s $(which ccache) /usr/local/bin/gcc
                ln -s $(which ccache) /usr/local/bin/g++
                ln -s $(which ccache) /usr/local/bin/cc
                ln -s $(which ccache) /usr/local/bin/c++
                ln -s $(which ccache) /usr/local/bin/clang
                ln -s $(which ccache) /usr/local/bin/clang++
      - restore-cache@1:
          title: Restore CCache
          run_if: '{{not (enveq "SKIP_CCACHE_RESTORE" "true")}}'
          inputs:
            - key: '{{ getenv "CCACHE_KEY" }}'
      - restore-cache@1:
          title: Restore build from cache
          inputs:
            - key: ipa-cache-{{ .CommitHash }}
      - script@1:
          title: Run detox build
          run_if: '{{not (enveq "BITRISE_CACHE_HIT" "exact")}}'
          is_always_run: false
          inputs:
            - content: |-
                #!/usr/bin/env bash
                ./scripts/cache/setup-ccache.sh
                if [ "$TEST_SUITE" = "Regression" ]; then
                  TEST_SUITE="Regression"
                else
                  TEST_SUITE="Smoke"
                fi
                node -v
                export METAMASK_ENVIRONMENT='local'
                export METAMASK_BUILD_TYPE='main'
                IGNORE_BOXLOGS_DEVELOPMENT="true" FORCE_BUNDLING=true yarn test:e2e:ios:bitrise:build --testNamePattern="$TEST_SUITE"
      - save-cocoapods-cache@1: {}
      - save-cache@1:
          title: Save CCache
          run_if: '{{not (enveq "SKIP_CCACHE_UPLOAD" "true")}}'
          inputs:
            - key: '{{ getenv "CCACHE_KEY" }}'
            - paths: |-
                ccache
      - save-cache@1:
          title: Save build
          inputs:
            - key: ipa-cache-{{ .CommitHash }}
            - paths: |-
                ios/build/Build
                ../Library/Detox/ios
  ios_e2e_test:
    before_run:
      - setup
      - prep_environment
      - e2e_setup
    after_run:
      - _notify_failure_on_slack
    steps:
      - restore-cache@1:
          title: Restore cache build
          inputs:
            - key: ipa-cache-{{ .CommitHash }}
      - restore-cocoapods-cache@1: {}
      - certificate-and-profile-installer@1: {}
      - set-xcode-build-number@1:
          inputs:
            - build_short_version_string: $VERSION_NAME
            - plist_path: $PROJECT_LOCATION_IOS/MetaMask/Info.plist
      - script:
          inputs:
            - content: |-
                # Add cache directory to environment variable
                envman add --key BREW_APPLESIMUTILS --value "$(brew --cellar)/applesimutils"
                envman add --key BREW_OPT_APPLESIMUTILS --value "/usr/local/opt/applesimutils"
                brew tap wix/brew
          title: Set Env Path for caching deps
      - script@1:
          inputs:
            - content: |-
                #!/usr/bin/env bash
                if [ "$TEST_SUITE" = "Regression" ]; then
                  TEST_SUITE="Regression"
                else
                  TEST_SUITE="Smoke"
                fi
                node -v
                export METAMASK_ENVIRONMENT='local'
                export METAMASK_BUILD_TYPE='main'
                IGNORE_BOXLOGS_DEVELOPMENT="true" FORCE_BUNDLING=true yarn test:e2e:ios:bitrise:run --testNamePattern="$TEST_SUITE"
          title: Run detox test
          is_always_run: false
      - custom-test-results-export@1:
          is_always_run: true
          is_skippable: false
          title: Export test results
          inputs:
            - base_path: $BITRISE_SOURCE_DIR/e2e/reports/
            - test_name: E2E Tests
            - search_pattern: $BITRISE_SOURCE_DIR/e2e/reports/junit.xml
      - deploy-to-bitrise-io@2.2.3:
          is_always_run: true
          is_skippable: true
          title: Deploy test report files
      - script@1:
          is_always_run: true
          run_if: .IsBuildFailed
          title: Copy screenshot files
          inputs:
            - content: |-
                #!/usr/bin/env bash
                set -ex
                cp -r "$BITRISE_SOURCE_DIR/artifacts/screenshots"  "$BITRISE_DEPLOY_DIR"
      - deploy-to-bitrise-io@2.3:
          is_always_run: true
          run_if: .IsBuildFailed
          title: Deploy test screenshots
          inputs:
            - deploy_path: $BITRISE_DEPLOY_DIR
            - is_compress: true
            - zip_name: 'E2E_IOS_Failure_Screenshots'
  start_e2e_tests:
    steps:
      - build-router-start@0:
          inputs:
            - workflows: |-
                ios_e2e_test
                wdio_android_e2e_test
            - wait_for_builds: 'true'
            - access_token: $BITRISE_START_BUILD_ACCESS_TOKEN
      - build-router-wait@0:
          inputs:
            - abort_on_fail: 'yes'
            - access_token: $BITRISE_START_BUILD_ACCESS_TOKEN
  build_android_release:
    before_run:
      - code_setup
    after_run:
      - _notify_failure_on_slack
    steps:
      - change-android-versioncode-and-versionname@1:
          inputs:
            - new_version_name: $VERSION_NAME
            - new_version_code: $VERSION_NUMBER
            - build_gradle_path: $PROJECT_LOCATION_ANDROID/app/build.gradle
      - file-downloader@1:
          inputs:
            - source: $BITRISEIO_ANDROID_KEYSTORE_URL
            - destination: android/keystores/release.keystore
      - restore-gradle-cache@1: {}
      - install-missing-android-tools@3:
          inputs:
            - ndk_version: $NDK_VERSION
            - gradlew_path: $PROJECT_LOCATION/gradlew
      - script@1:
          inputs:
            - content: |-
                #!/usr/bin/env bash
                "${ANDROID_HOME}/tools/bin/sdkmanager" "cmake;3.22.1"
          title: Download cmake 3.22.1 with sdkmanager
          is_always_run: false
      - script@1:
          inputs:
            - content: |-
                #!/usr/bin/env bash
                node -v
                METAMASK_BUILD_TYPE='main' METAMASK_ENVIRONMENT='production' yarn build:android:pre-release:bundle
          title: Build Android Pre-Release Bundle
          is_always_run: false
      - save-gradle-cache@1: {}
      - deploy-to-bitrise-io@2.2.3:
          is_always_run: false
          is_skippable: true
          inputs:
            - pipeline_intermediate_files: $PROJECT_LOCATION/app/build/outputs/apk/prod/release/app-prod-release.apk:BITRISE_PLAY_STORE_APK_PATH
            - deploy_path: $PROJECT_LOCATION/app/build/outputs/apk/prod/release/app-prod-release.apk
          title: Bitrise Deploy APK
      - deploy-to-bitrise-io@2.2.3:
          is_always_run: false
          is_skippable: true
          inputs:
            - pipeline_intermediate_files: $PROJECT_LOCATION/app/build/outputs/apk/prod/release/sha512sums.txt:BITRISE_PLAY_STORE_SHA512SUMS_PATH
            - deploy_path: $PROJECT_LOCATION/app/build/outputs/apk/prod/release/sha512sums.txt
          title: Bitrise Deploy Checksum
      - deploy-to-bitrise-io@2.2.3:
          is_always_run: false
          is_skippable: true
          inputs:
            - pipeline_intermediate_files: $PROJECT_LOCATION/app/build/outputs/mapping/prodRelease/mapping.txt:BITRISE_PLAY_STORE_MAPPING_PATH
            - deploy_path: $PROJECT_LOCATION/app/build/outputs/mapping/prodRelease/mapping.txt
          title: Bitrise ProGuard Map Files
      - deploy-to-bitrise-io@2.2.3:
          is_always_run: false
          is_skippable: true
          inputs:
            - pipeline_intermediate_files: $PROJECT_LOCATION/app/build/outputs/bundle/prodRelease/app-prod-release.aab:BITRISE_PLAY_STORE_ABB_PATH
            - deploy_path: $PROJECT_LOCATION/app/build/outputs/bundle/prodRelease/app-prod-release.aab
          title: Bitrise Deploy AAB
      - deploy-to-bitrise-io@2.2.3:
          is_always_run: false
          is_skippable: true
          inputs:
            - pipeline_intermediate_files: sourcemaps/android/index.js.map:BITRISE_PLAY_STORE_SOURCEMAP_PATH
            - deploy_path: sourcemaps/android/index.js.map
          title: Bitrise Deploy Sourcemaps
    meta:
      bitrise.io:
        stack: linux-docker-android-20.04
        machine_type_id: elite-xl
  build_android_qa:
    before_run:
      - code_setup_dev
    after_run:
      - _upload_apk_to_browserstack
      - _notify_failure_on_slack
    steps:
      - change-android-versioncode-and-versionname@1:
          inputs:
            - new_version_name: $VERSION_NAME
            - new_version_code: $VERSION_NUMBER
            - build_gradle_path: $PROJECT_LOCATION_ANDROID/app/build.gradle
      - file-downloader@1:
          inputs:
            - source: $BITRISEIO_ANDROID_QA_KEYSTORE_URL
            - destination: android/keystores/internalRelease.keystore
      - restore-gradle-cache@1: {}
      - install-missing-android-tools@3:
          inputs:
            - ndk_version: $NDK_VERSION
            - gradlew_path: $PROJECT_LOCATION/gradlew
      - script@1:
          inputs:
            - content: |-
                #!/usr/bin/env bash
                "${ANDROID_HOME}/tools/bin/sdkmanager" "cmake;3.22.1"
          title: Download cmake 3.22.1 with sdkmanager
          is_always_run: false
      - script@1:
          inputs:
            - content: |-
                #!/usr/bin/env bash
                node -v
                GIT_BRANCH=$BITRISE_GIT_BRANCH METAMASK_BUILD_TYPE='main' METAMASK_ENVIRONMENT='qa' yarn build:android:pre-release:bundle:qa
          title: Build Android Pre-Release Bundle
          is_always_run: false
      - save-gradle-cache@1: {}
      - deploy-to-bitrise-io@2.2.3:
          is_always_run: false
          is_skippable: true
          inputs:
            - deploy_path: $PROJECT_LOCATION/app/build/outputs/apk/qa/release/$QA_APK_NAME.apk
          title: Bitrise Deploy APK
      - deploy-to-bitrise-io@2.2.3:
          is_always_run: false
          is_skippable: true
          inputs:
            - deploy_path: $PROJECT_LOCATION/app/build/outputs/apk/qa/release/sha512sums.txt
          title: Bitrise Deploy Checksum
      - deploy-to-bitrise-io@2.2.3:
          is_always_run: false
          is_skippable: true
          inputs:
            - deploy_path: $PROJECT_LOCATION/app/build/outputs/mapping/qaRelease/mapping.txt
          title: Bitrise ProGuard Map Files
      - deploy-to-bitrise-io@2.2.3:
          is_always_run: false
          is_skippable: true
          inputs:
            - deploy_path: $PROJECT_LOCATION/app/build/outputs/bundle/qaRelease/app-qa-release.aab
          title: Bitrise Deploy AAB
      - deploy-to-bitrise-io@2.2.3:
          is_always_run: false
          is_skippable: true
          inputs:
            - deploy_path: sourcemaps/android/index.js.map
          title: Bitrise Deploy Sourcemaps
    meta:
      bitrise.io:
        stack: linux-docker-android-20.04
        machine_type_id: elite-xl
  _upload_apk_to_browserstack:
    steps:
      - script@1:
          title: Upload APK to Browserstack
          inputs:
            - content: |-
                #!/usr/bin/env bash
                set -e
                set -x
                set -o pipefail
                APK_PATH=$PROJECT_LOCATION/app/build/outputs/apk/qa/release/app-qa-release.apk
                CUSTOM_ID="$BITRISE_GIT_BRANCH-$VERSION_NAME-$VERSION_NUMBER"
                CUSTOM_ID=${CUSTOM_ID////-}
                curl -u "$BROWSERSTACK_USERNAME:$BROWSERSTACK_ACCESS_KEY" -X POST "https://api-cloud.browserstack.com/app-automate/upload" -F "file=@$APK_PATH" -F 'data={"custom_id": "'$CUSTOM_ID'"}' | jq -j '.app_url' | envman add --key BROWSERSTACK_APP_URL
                APK_PATH_FOR_APP_LIVE=$PROJECT_LOCATION/app/build/outputs/apk/qa/release/"$CUSTOM_ID".apk
                mv "$APK_PATH" "$APK_PATH_FOR_APP_LIVE"
                curl -u "$BROWSERSTACK_USERNAME:$BROWSERSTACK_ACCESS_KEY" -X POST "https://api-cloud.browserstack.com/app-live/upload" -F "file=@$APK_PATH_FOR_APP_LIVE" -F 'data={"custom_id": "'$CUSTOM_ID'"}'
                curl -u "$BROWSERSTACK_USERNAME:$BROWSERSTACK_ACCESS_KEY" -X GET https://api-cloud.browserstack.com/app-automate/recent_apps | jq > browserstack_uploaded_apps.json
      - deploy-to-bitrise-io@2.2.3:
          is_always_run: false
          is_skippable: true
          inputs:
            - deploy_path: browserstack_uploaded_apps.json
          title: Bitrise Deploy Browserstack Uploaded Apps
      - build-router-start@0:
          inputs:
            - workflows: |-
                wdio_android_e2e_test
            - wait_for_builds: 'false'
            - abort_on_fail: 'yes'
            - access_token: $BITRISE_START_BUILD_ACCESS_TOKEN
            - environment_key_list: BROWSERSTACK_APP_URL

                BROWSERSTACK_DEVICE

                BROWSERSTACK_OS_VERSION

                BROWSERSTACK_TAG_EXPRESSION
  wdio_android_e2e_test:
    before_run:
      - code_setup
    after_run:
      - _notify_failure_on_slack
    steps:
      - script@1:
          title: Run Android E2E tests on Browserstack
          inputs:
            - content: |-
                #!/usr/bin/env bash
                yarn test:wdio:android:browserstack
      - script@1:
          is_always_run: true
          is_skippable: false
          title: Add tests reports to Bitrise
          inputs:
            - content: |-
                #!/usr/bin/env bash
                cp -r $BITRISE_SOURCE_DIR/wdio/reports/junit-results/ $BITRISE_TEST_RESULT_DIR/
      - deploy-to-bitrise-io@2.2.3:
          is_always_run: true
          is_skippable: false
          inputs:
            - deploy_path: $BITRISE_TEST_RESULT_DIR
          title: Deploy test report files
    meta:
      bitrise.io:
        stack: linux-docker-android-20.04
        machine_type_id: standard
  deploy_android_to_store:
    steps:
      - pull-intermediate-files@1:
          inputs:
            - artifact_sources: .*
      - google-play-deploy:
          inputs:
            - app_path: $BITRISE_PLAY_STORE_ABB_PATH
            - track: internal
            - service_account_json_key_path: $BITRISEIO_BITRISEIO_SERVICE_ACCOUNT_JSON_KEY_URL_URL
            - package_name: $MM_ANDROID_PACKAGE_NAME
    envs:
      - opts:
          is_expand: true
        MM_ANDROID_PACKAGE_NAME: io.metamask
  deploy_ios_to_store:
    steps:
      - pull-intermediate-files@1:
          inputs:
            - artifact_sources: .*
      - deploy-to-itunesconnect-application-loader@1:
          inputs:
            - ipa_path: $BITRISE_APP_STORE_IPA_PATH
  build_ios_release:
    before_run:
      - code_setup
    after_run:
      - _notify_failure_on_slack
    steps:
      - certificate-and-profile-installer@1: {}
      - set-xcode-build-number@1:
          inputs:
            - build_short_version_string: $VERSION_NAME
            - build_version: $VERSION_NUMBER
            - plist_path: $PROJECT_LOCATION_IOS/MetaMask/Info.plist
      - script:          
          inputs:
            - content: |-
                asdf install ruby $RUBY_VERSION
                sudo gem install cocoapods
          title: Ruby install
      - cocoapods-install@2: {}
      - script@1:
          inputs:
            - content: |-
                #!/usr/bin/env bash
                METAMASK_BUILD_TYPE='main' METAMASK_ENVIRONMENT='production' yarn build:ios:pre-release
          title: iOS Sourcemaps & Build
          is_always_run: false
      - deploy-to-bitrise-io@2.2.3:
          is_always_run: false
          is_skippable: true
          inputs:
            - pipeline_intermediate_files: ios/build/output/MetaMask.ipa:BITRISE_APP_STORE_IPA_PATH
            - deploy_path: ios/build/output/MetaMask.ipa
          title: Deploy iOS IPA
      - deploy-to-bitrise-io@1.6.1:
          is_always_run: false
          is_skippable: true
          inputs:
            - deploy_path: ios/build/MetaMask.xcarchive
          title: Deploy Symbols File
      - deploy-to-bitrise-io@2.2.3:
          is_always_run: false
          is_skippable: true
          inputs:
            - pipeline_intermediate_files: sourcemaps/ios/index.js.map:BITRISE_APP_STORE_SOURCEMAP_PATH
            - deploy_path: sourcemaps/ios/index.js.map
          title: Deploy Source Map
  build_ios_qa:
    before_run:
      - code_setup_dev
    after_run:
      - _upload_ipa_to_browserstack
      - _notify_failure_on_slack
    steps:
      - certificate-and-profile-installer@1: {}
      - set-xcode-build-number@1:
          inputs:
            - build_short_version_string: $VERSION_NAME
            - build_version: $VERSION_NUMBER
            - plist_path: $PROJECT_LOCATION_IOS/MetaMask/MetaMask-QA-Info.plist
      - script:          
          inputs:
            - content: |-
                asdf install ruby $RUBY_VERSION
                sudo gem install cocoapods
          title: Ruby install
      - cocoapods-install@2: {}
      - script@1:
          inputs:
            - content: |-
                #!/usr/bin/env bash
                node -v
                GIT_BRANCH=$BITRISE_GIT_BRANCH METAMASK_BUILD_TYPE='main' METAMASK_ENVIRONMENT='qa' yarn build:ios:pre-qa
          title: iOS Sourcemaps & Build
          is_always_run: false
      - deploy-to-bitrise-io@2.2.3:
          is_always_run: false
          is_skippable: true
          inputs:
            - pipeline_intermediate_files: ios/build/output/MetaMask-QA.ipa:BITRISE_APP_STORE_IPA_PATH
            - deploy_path: ios/build/output/MetaMask-QA.ipa
          title: Deploy iOS IPA
      - deploy-to-bitrise-io@2.2.3:
          is_always_run: false
          is_skippable: true
          inputs:
            - deploy_path: ios/build/MetaMask-QA.xcarchive
          title: Deploy Symbols File
      - deploy-to-bitrise-io@2.2.3:
          is_always_run: false
          is_skippable: true
          inputs:
            - pipeline_intermediate_files: sourcemaps/ios/index.js.map:BITRISE_APP_STORE_SOURCEMAP_PATH
            - deploy_path: sourcemaps/ios/index.js.map
          title: Deploy Source Map
  _upload_ipa_to_browserstack:
    steps:
      - script@1:
          title: Upload IPA to Browserstack
          inputs:
            - content: |-
                #!/usr/bin/env bash
                set -e
                set -x
                set -o pipefail
                CUSTOM_ID="$BITRISE_GIT_BRANCH-$VERSION_NAME-$VERSION_NUMBER"
                CUSTOM_ID=${CUSTOM_ID////-}
                IPA_PATH=ios/build/output/MetaMask-QA.ipa
                IPA_PATH_FOR_APP_LIVE=ios/build/output/"$CUSTOM_ID".ipa
                curl -u "$BROWSERSTACK_USERNAME:$BROWSERSTACK_ACCESS_KEY" -X POST "https://api-cloud.browserstack.com/app-automate/upload" -F "file=@$IPA_PATH" -F 'data={"custom_id": "'$CUSTOM_ID'"}' | jq -j '.app_url' | envman add --key BROWSERSTACK_APP_URL
                mv "$IPA_PATH" "$IPA_PATH_FOR_APP_LIVE"
                curl -u "$BROWSERSTACK_USERNAME:$BROWSERSTACK_ACCESS_KEY" -X POST "https://api-cloud.browserstack.com/app-live/upload" -F "file=@$IPA_PATH_FOR_APP_LIVE" -F 'data={"custom_id": "'$CUSTOM_ID'"}'
                curl -u "$BROWSERSTACK_USERNAME:$BROWSERSTACK_ACCESS_KEY" -X GET https://api-cloud.browserstack.com/app-automate/recent_apps | jq > browserstack_uploaded_apps.json
      - deploy-to-bitrise-io@2.2.3:
          is_always_run: false
          is_skippable: true
          inputs:
            - deploy_path: browserstack_uploaded_apps.json
          title: Bitrise Deploy Browserstack Uploaded Apps
  build_ios_flask_release:
    before_run:
      - code_setup
    after_run:
      - _notify_failure_on_slack
    steps:
      - certificate-and-profile-installer@1: {}
      - set-xcode-build-number@1:
          inputs:
            - build_short_version_string: $FLASK_VERSION_NAME
            - build_version: $FLASK_VERSION_NUMBER
            - plist_path: $PROJECT_LOCATION_IOS/MetaMask/MetaMask-Flask-Info.plist
      - script:          
          inputs:
            - content: |-
                asdf install ruby $RUBY_VERSION
                sudo gem install cocoapods
          title: Ruby install
      - cocoapods-install@2: {}
      - script@1:
          inputs:
            - content: |-
                #!/usr/bin/env bash
                node -v
                METAMASK_BUILD_TYPE='flask' METAMASK_ENVIRONMENT='production' yarn build:ios:pre-flask
          title: iOS Sourcemaps & Build
          is_always_run: false
      - deploy-to-bitrise-io@2.2.3:
          is_always_run: false
          is_skippable: true
          inputs:
            - pipeline_intermediate_files: ios/build/output/MetaMask-Flask.ipa:BITRISE_APP_STORE_IPA_PATH
            - deploy_path: ios/build/output/MetaMask-Flask.ipa
          title: Deploy iOS IPA
      - deploy-to-bitrise-io@1.6.1:
          is_always_run: false
          is_skippable: true
          inputs:
            - deploy_path: ios/build/MetaMask-Flask.xcarchive:BITRISE_APP_STORE_XCARCHIVE_PATH
          title: Deploy Symbols File
      - deploy-to-bitrise-io@2.2.3:
          is_always_run: false
          is_skippable: true
          inputs:
            - pipeline_intermediate_files: sourcemaps/ios/index.js.map:BITRISE_APP_STORE_SOURCEMAP_PATH
            - deploy_path: sourcemaps/ios/index.js.map
          title: Deploy Source Map
  build_android_flask_release:
    before_run:
      - code_setup
    after_run:
      - _notify_failure_on_slack
    steps:
      - change-android-versioncode-and-versionname@1:
          inputs:
            - new_version_name: $FLASK_VERSION_NAME
            - new_version_code: $FLASK_VERSION_NUMBER
            - build_gradle_path: $PROJECT_LOCATION_ANDROID/app/build.gradle
      - file-downloader@1:
          inputs:
            - source: $BITRISEIO_ANDROID_FLASK_KEYSTORE_URL_URL
            - destination: android/keystores/flaskRelease.keystore
      - restore-gradle-cache@1: {}
      - install-missing-android-tools@3:
          inputs:
            - ndk_revision: $NDK_VERSION
            - gradlew_path: $PROJECT_LOCATION/gradlew
      - script@1:
          inputs:
            - content: |-
                #!/usr/bin/env bash
                "${ANDROID_HOME}/tools/bin/sdkmanager" "cmake;3.22.1"
          title: Download cmake 3.22.1 with sdkmanager
          is_always_run: false
      - script@1:
          inputs:
            - content: |-
                #!/usr/bin/env bash
                node -v
                METAMASK_BUILD_TYPE='flask' METAMASK_ENVIRONMENT='production' yarn build:android:pre-release:bundle:flask
          title: Build Android Pre-Release Bundle
          is_always_run: false
      - save-gradle-cache@1: {}
      - deploy-to-bitrise-io@2.2.3:
          is_always_run: false
          is_skippable: true
          inputs:
            - pipeline_intermediate_files: $PROJECT_LOCATION/app/build/outputs/apk/flask/release/app-flask-release.apk:BITRISE_PLAY_STORE_APK_PATH
            - deploy_path: $PROJECT_LOCATION/app/build/outputs/apk/flask/release/app-flask-release.apk
          title: Bitrise Deploy APK
      - deploy-to-bitrise-io@2.2.3:
          is_always_run: false
          is_skippable: true
          inputs:
            - pipeline_intermediate_files: $PROJECT_LOCATION/app/build/outputs/apk/flask/release/sha512sums.txt:BITRISE_PLAY_STORE_SHA512SUMS_PATH
            - deploy_path: $PROJECT_LOCATION/app/build/outputs/apk/flask/release/sha512sums.txt
          title: Bitrise Deploy Checksum
      - deploy-to-bitrise-io@2.2.3:
          is_always_run: false
          is_skippable: true
          inputs:
            - pipeline_intermediate_files: $PROJECT_LOCATION/app/build/outputs/mapping/flaskRelease/mapping.txt:BITRISE_PLAY_STORE_MAPPING_PATH
            - deploy_path: $PROJECT_LOCATION/app/build/outputs/mapping/flaskRelease/mapping.txt
          title: Bitrise ProGuard Map Files
      - deploy-to-bitrise-io@2.2.3:
          is_always_run: false
          is_skippable: true
          inputs:
            - pipeline_intermediate_files: $PROJECT_LOCATION/app/build/outputs/bundle/flaskRelease/app-flask-release.aab:BITRISE_PLAY_STORE_ABB_PATH
            - deploy_path: $PROJECT_LOCATION/app/build/outputs/bundle/flaskRelease/app-flask-release.aab
          title: Bitrise Deploy AAB
      - deploy-to-bitrise-io@2.2.3:
          is_always_run: false
          is_skippable: true
          inputs:
            - pipeline_intermediate_files: /bitrise/src/sourcemaps/android/index.js.map:BITRISE_PLAY_STORE_SOURCEMAP_PATH
            - deploy_path: sourcemaps/android/index.js.map
          title: Bitrise Deploy Sourcemaps
    meta:
      bitrise.io:
        stack: linux-docker-android-20.04
        machine_type_id: elite-xl

app:
  envs:
    - opts:
        is_expand: false
      PROJECT_LOCATION: android
    - opts:
        is_expand: false
      NDK_VERSION: 24.0.8215888
    - opts:
        is_expand: false
      QA_APK_NAME: app-qa-release
    - opts:
        is_expand: false
      MODULE: app
    - opts:
        is_expand: false
      VARIANT: ''
    - opts:
        is_expand: false
      BITRISE_PROJECT_PATH: ios/MetaMask.xcworkspace
    - opts:
        is_expand: false
      BITRISE_SCHEME: MetaMask
    - opts:
        is_expand: false
      BITRISE_EXPORT_METHOD: enterprise
    - opts:
        is_expand: false
      PROJECT_LOCATION_ANDROID: android
    - opts:
        is_expand: false
      PROJECT_LOCATION_IOS: ios
    - opts:
        is_expand: false
      VERSION_NAME: 7.12.3
    - opts:
        is_expand: false
      VERSION_NUMBER: 1230
    - opts:
        is_expand: false
      FLASK_VERSION_NAME: 0.0.4
    - opts:
        is_expand: false
      FLASK_VERSION_NUMBER: 1197
    - opts:
        is_expand: false
      ANDROID_APK_LINK: ''
    - opts:
        is_expand: false
      ANDROID_AAP_LINK: ''
    - opts:
        is_expand: false
      IOS_APP_LINK: ''
    - opts:
        is_expand: false
      NODE_VERSION: 18.18.2
    - opts:
        is_expand: false
      YARN_VERSION: 1.22.19
    - opts:
        is_expand: false
      RUBY_VERSION: 3.0.3
meta:
  bitrise.io:
    stack: osx-xcode-15.0.x
    machine_type_id: g2-m1-max.5core
trigger_map:
  - push_branch: release/*
    pipeline: release_e2e_pipeline
  - push_branch: main
    pipeline: pr_smoke_e2e_pipeline
  - tag: 'v*.*.*-RC-*'
    pipeline: release_builds_to_store_pipeline
  - tag: 'qa-*'
    pipeline: create_qa_builds_pipeline
  - tag: 'dev-e2e-*'
    pipeline: pr_smoke_e2e_pipeline<|MERGE_RESOLUTION|>--- conflicted
+++ resolved
@@ -180,19 +180,15 @@
           inputs:
             - command: setup
           title: Yarn Setup
-<<<<<<< HEAD
-      # - yarn@0:
-      #     title: Lint
-      #     inputs:
-      #       - command: lint
-      # - yarn@0:
-      #     inputs:
-      #       - command: audit:ci
-      #     title: Audit Dependencies
-      - cache-push@2:
-          # Manual cache path needed here because the `yarn` step only caches for the `install` command
-=======
->>>>>>> d9190604
+      - yarn@0:
+          title: Lint
+          inputs:
+            - command: lint
+      - yarn@0:
+          inputs:
+            - command: audit:ci
+          title: Audit Dependencies
+      # Manual cache path needed here because the `yarn` step only caches for the `install` command
       - save-cache@1:
           title: Save cache dependencies
           inputs:
