--- conflicted
+++ resolved
@@ -140,13 +140,8 @@
                 asdf global nodejs "$NODE_VERSION"
                 asdf plugin add yarn
                 asdf list all yarn
-<<<<<<< HEAD
-                asdf install yarn 1.22.19
-                asdf global yarn 1.22.19
-=======
                 asdf install yarn "$YARN_VERSION"
                 asdf global yarn "$YARN_VERSION"
->>>>>>> af2ae2ca
           title: Install node and yarn
       - yarn@0:
           inputs:
