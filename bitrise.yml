--- conflicted
+++ resolved
@@ -989,23 +989,16 @@
       PROJECT_LOCATION_IOS: ios
     - opts:
         is_expand: false
-<<<<<<< HEAD
       VERSION_NAME: 7.12.2
     - opts:
         is_expand: false
       VERSION_NUMBER: 1224
-=======
-      VERSION_NAME: 7.12.1
-    - opts:
-        is_expand: false
-      VERSION_NUMBER: 1221
     - opts:
         is_expand: false
       FLASK_VERSION_NAME: 0.0.4
     - opts:
         is_expand: false
       FLASK_VERSION_NUMBER: 1197
->>>>>>> 2641e0f1
     - opts:
         is_expand: false
       ANDROID_APK_LINK: ''
