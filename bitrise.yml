--- conflicted
+++ resolved
@@ -1245,11 +1245,7 @@
             - content: |-
                 #!/usr/bin/env bash
                 xcrun simctl boot "iPhone 15 Pro" || true
-<<<<<<< HEAD
-                simulator_id=$(xcrun simctl list devices | grep "iPhone 15 Pro" | awk '{print $1}')
-=======
                 xcrun simctl list | grep Booted
->>>>>>> 24345af9
       - script@1:
           title: Run detox test
           timeout: 1200
