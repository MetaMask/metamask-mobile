---
format_version: '8'
default_step_lib_source: 'https://github.com/bitrise-io/bitrise-steplib.git'
project_type: react-native

#Pipelines are listed below
pipelines:
  # Generates prod builds for all targets
  create_prod_builds_pipeline:
    stages:
      - create_prod_builds: {}
  create_android_env_builds_pipeline:
    stages:
      - create_android_env_builds: {}
  #Creates MetaMask-QA apps and stores apk/ipa in Bitrise
  create_qa_builds_pipeline:
    stages:
      - create_build_qa: {}
  #Builds MetaMask, MetaMask-QA apps and stores apk/ipa in Bitrise
  build_all_targets_pipeline:
    stages:
      - bump_version_stage: {}
      - create_build_release: {}
      - bump_version_stage: {}
      - create_build_beta: {}
      - bump_version_stage: {}
      - create_build_qa: {}
      - bump_version_stage: {}
  #Releases MetaMask apps and stores apk/ipa into Play(Internal Testing)/App(TestFlight) Store
  release_builds_to_store_pipeline:
    stages:
      - bump_version_stage: {}
      - create_build_release: {}
      - deploy_build_release: {}
      - create_build_qa: {} #Generate QA builds for E2E app upgrade tests
  #Releases MetaMask beta apps and stores apk/ipa into Play(Internal Testing)/App(TestFlight) Store
  beta_builds_to_store_pipeline:
    stages:
      - bump_version_stage: {}
      - create_build_beta: {}
      - deploy_build_release: {}
  #Releases MetaMask RC apps for release buil profiling
  release_rc_builds_to_store_pipeline:
    stages:
      - bump_version_stage: {}
      - create_build_rc: {}
      - deploy_build_release: {}
  #Releases MetaMask apps and stores ipa into App(TestFlight) Store
  release_ios_to_store_pipeline:
    stages:
      - bump_version_stage: {}
      - create_ios_release: {}
      - deploy_ios_release: {}
  #Releases MetaMask apps and stores apk Play(Internal Testing) Store
  release_android_to_store_pipeline:
    stages:
      - bump_version_stage: {}
      - create_android_release: {}
      - deploy_android_release: {}
  # TODO: Remove this workflow since it's not used anymore
  run_e2e_ios_pipeline:
    stages:
      - build_e2e_ios_stage: {}
      - run_e2e_ios_stage: {}
      - notify: {}
  # TODO: Remove this workflow since it's not used anymore
  run_e2e_flask_pipeline:
    stages:
      - pr_cache_check_stage: {}
      - build_e2e_flask_ios_android: {}
      - run_e2e_flask_ios_android: {}
      - notify: {}
  #Run single suits or test files
  run_single_test_suite_ios_android:
    stages:
      - build_smoke_e2e_ios_android_stage: {}
      - run_single_e2e_ios_android_stage: {}
      - notify: {}
  #Run E2E test suite for Android only
  run_e2e_android_pipeline:
    stages:
      - build_e2e_android_stage: {} #builds android detox E2E
      - run_e2e_android_stage: {} #runs android detox test E2E
      - notify: {}
  #PR_e2e_verfication (build ios & android), run iOS (smoke), emulator Android
  release_e2e_pipeline:
    stages:
      - build_e2e_ios_android_stage: {}
      - run_release_e2e_ios_android_stage: {}
      - report_results_stage: {}
      - notify: {}
  #PR_e2e_verfication (build ios & android), run iOS (smoke), emulator Android
  pr_smoke_e2e_pipeline:
    stages:
      - set_main_target_stage: {}
      - pr_cache_check_stage: {}
      - build_smoke_e2e_ios_android_stage: {}
      - run_smoke_e2e_ios_android_stage: {}
      - notify: {}
      
  flask_smoke_e2e_pipeline:
    stages:
      - set_flask_target_stage: {}
      - pr_cache_check_stage: {}
      - build_e2e_flask_ios_android: {}
      - run_e2e_flask_ios_android_stage: {}
      - notify: {}

  #Performance smoke test pipeline - runs only performance tests
  smoke_e2e_performance_pipeline:
    stages:
      - set_main_target_stage: {}
      - pr_cache_check_stage: {}
      - build_smoke_e2e_ios_android_stage: {}
      # - run_smoke_e2e_performance_ios_android_stage: {}
      - notify: {}

  #PR_e2e_verfication (build ios & android), run iOS (regression), emulator Android
  pr_rc_rwy_pipeline:
    workflows:
      set_main_target_workflow: {}
      pr_check_build_cache:
        depends_on:
        - set_main_target_workflow
        abort_on_fail: true
      bump_version_code:
        depends_on:
        - pr_check_build_cache
      build_ios_rc_and_upload_sourcemaps:
        depends_on:
        - bump_version_code
      build_android_rc_and_upload_sourcemaps:
        depends_on:
        - bump_version_code
  expo_dev_pipeline:
    stages:
      - create_build_qa_and_expo: {}
      # - app_launch_times_test_stage: {}
  #Main expo pipeline
  expo_main_pipeline:
    stages:
      - create_build_main_expo: {}
  #Flask expo pipeline
  expo_flask_pipeline:
    stages:
      - create_build_flask_expo: {}
  #QA expo pipeline
  expo_qa_pipeline:
    stages:
      - create_build_qa_expo: {}
  #App Upgrade pipeline. Runs on browserstack
  app_upgrade_pipeline:
    stages:
      - create_build_qa_android: {}
      - app_upgrade_test_stage: {}
  # multichain_permissions_e2e_pipeline:
  #   stages:
  #     - build_multichain_permissions_e2e_ios_android_stage: {}
  #     - run_multichain_permissions_e2e_ios_android_stage: {}
  # Pipeline for Flask
  create_flask_release_builds_pipeline:
    stages:
      - create_build_flask_release: {}
      - notify: {}
  release_flask_builds_to_store_pipeline:
    stages:
      - create_build_flask_release: {}
      - deploy_flask_build_release: {}
      - release_notify: {}
  nightly_exp_builds_pipeline:
    workflows:
      bump_version_code: {}
      build_android_main_exp:
        depends_on:
        - bump_version_code
      build_ios_main_exp:
        depends_on:
        - bump_version_code    
  nightly_rc_builds_pipeline:
    workflows:
      bump_version_code: {}
      build_android_main_rc:
        depends_on:
        - bump_version_code
      build_ios_main_rc:
        depends_on:
        - bump_version_code
#Stages reference workflows. Those workflows cannot but utility "_this-is-a-utility"
stages:
  bump_version_stage:
    workflows:
    - bump_version_code: {}
  create_build_all_targets:
    workflows:
      - build_android_release: {}
      - build_ios_release: {}
      - build_android_flask_release: {}
      - build_ios_flask_release: {}
      - build_android_qa: {}
      - build_ios_qa: {}
      - build_android_devbuild: {}
      - build_ios_devbuild: {}
      - build_ios_simbuild: {}
  create_build_release:
    workflows:
      - build_android_main_prod: {}
      - build_ios_main_prod: {}
  create_build_beta:
    workflows:
      - build_android_main_beta: {}
      - build_ios_main_beta: {}
  deploy_build_release:
    workflows:
      - deploy_android_to_store: {}
      - deploy_ios_to_store: {}
  create_ios_release:
    workflows:
      - build_ios_release: {}
  deploy_ios_release:
    workflows:
      - deploy_ios_to_store: {}
  create_android_release:
    workflows:
      - build_android_main_prod: {}
  create_android_release_new:
    workflows:
      - build_android_main_prod: {}
      - build_android_main_beta: {}
      - build_android_main_rc: {}
  create_ios_release_new:
    workflows:
      - build_ios_main_prod: {}
      - build_ios_main_beta: {}
      - build_ios_main_rc: {}
  create_build_rc:
    workflows:
      - build_android_main_rc: {}
      - build_ios_main_rc: {}
  deploy_android_release:
    workflows:
      - deploy_android_to_store: {}
  create_build_qa_and_expo:
    workflows:
      - build_android_devbuild: {}
      - build_android_qa: {}
      - build_ios_devbuild: {}
      - build_ios_simbuild: {}
      - build_ios_qa: {}
  create_build_main_expo:
    workflows:
      - build_android_devbuild: {}
      - build_ios_devbuild: {}
      - build_ios_simbuild: {}
  create_build_flask_expo:
    workflows:
      - build_android_flask_devbuild: {}
      - build_ios_flask_devbuild: {}
      - build_ios_flask_simbuild: {}
  create_build_qa_expo:
    workflows:
      - build_android_qa_devbuild: {}
      - build_ios_qa_devbuild: {}
      - build_ios_qa_simbuild: {}
  create_build_qa:
    workflows:
      - build_android_qa: {}
      - build_ios_qa: {}
  create_prod_builds:
    workflows:
      - build_ios_main_prod: {}
      - build_android_main_prod: {}
      - build_ios_qa_prod: {}
      - build_android_qa_prod: {}
      - build_ios_flask_prod: {}
      - build_android_flask_prod: {}
  create_android_env_builds:
    workflows:
      - build_android_main_prod: {}
      - build_android_main_rc: {}
      - build_android_main_beta: {}
      - build_android_main_exp: {}
      - build_android_main_test: {}
      - build_android_main_e2e: {}
      - build_android_main_dev: {}
      - build_android_flask_prod: {}
      - build_android_flask_test: {}
      - build_android_flask_e2e: {}
      - build_android_flask_dev: {}
  create_build_qa_android:
    workflows:
      - build_android_qa: {}
  create_build_qa_ios:
    workflows:
      - build_ios_qa: {}
  # TODO: Remove this workflow since it's not used anymore
  build_e2e_ios_stage:
    workflows:
      - ios_e2e_build: {}
  # TODO: Remove this workflow since it's not used anymore
  run_e2e_ios_stage:
    workflows:
      - ios_e2e_test: {}
  pr_cache_check_stage:
    abort_on_fail: true
    workflows:
      - pr_check_build_cache: {}
  # Sets the METAMASK_BUILD_TYPE variable to the main target
  set_main_target_stage:
    workflows:
      - set_main_target_workflow: {}
  # Sets the METAMASK_BUILD_TYPE variable to the flask target
  set_flask_target_stage:
    workflows:
      - set_flask_target_workflow: {}
  build_smoke_e2e_ios_android_stage:
    abort_on_fail: true
    workflows:
      - build_ios_main_e2e:
          run_if: '{{getenv "SKIP_IOS_BUILD" | eq "false"}}'
      # Disabling in CI to allow GHA runs
      # - build_android_main_e2e:
      #     run_if: '{{getenv "SKIP_ANDROID_BUILD" | eq "false"}}'
  build_multichain_permissions_e2e_ios_android_stage:
    abort_on_fail: true
    workflows:
      - build_ios_multichain_permissions_e2e: {}
      - build_android_multichain_permissions_e2e: {}
  # run_multichain_permissions_e2e_ios_android_stage:
  #   workflows:
  #     - run_tag_multichain_permissions_ios: {}
  #     - run_tag_multichain_permissions_android: {}
  run_e2e_flask_ios_android_stage:
    workflows:
      - run_ios_api_specs: {}
      - run_trade_swimlane_ios_smoke: {}
      - run_trade_swimlane_android_smoke: {}
      - run_network_abstraction_swimlane_ios_smoke: {}
      - run_network_abstraction_swimlane_android_smoke: {}
      - run_network_expansion_swimlane_ios_smoke: {}
      - run_network_expansion_swimlane_android_smoke: {}
      - run_wallet_platform_swimlane_ios_smoke: {}
      - run_wallet_platform_swimlane_android_smoke: {}
      - run_tag_smoke_confirmations_redesigned_android: {}
      - run_tag_smoke_confirmations_redesigned_ios: {}
      - run_tag_flask_build_tests_ios: {}
      - run_tag_flask_build_tests_android: {}
      - run_tag_smoke_accounts_ios: {}
      - run_tag_smoke_accounts_android: {}
  run_single_e2e_ios_android_stage:
    workflows:
      - run_single_ios_e2e_test: {}
      - run_single_android_e2e_test: {}
  run_smoke_e2e_ios_android_stage:
    workflows:
      - run_ios_api_specs: {}
      - run_trade_swimlane_ios_smoke: {}
      # - run_trade_swimlane_android_smoke: {}
      - run_network_abstraction_swimlane_ios_smoke: {}
      # - run_network_abstraction_swimlane_android_smoke: {}
      - run_network_expansion_swimlane_ios_smoke: {}
      # - run_network_expansion_swimlane_android_smoke: {}
      - run_wallet_platform_swimlane_ios_smoke: {}
      # - run_wallet_platform_swimlane_android_smoke: {}
      # - run_tag_smoke_confirmations_android: {}
      - run_tag_smoke_identity_ios: {}
      # - run_tag_smoke_identity_android: {}
      - run_tag_smoke_confirmations_redesigned_ios: {}
      - run_tag_smoke_multichain_api_ios: {}
      - run_tag_smoke_accounts_ios: {}
      # - run_tag_smoke_accounts_android: {}
      # - run_tag_smoke_performance_ios: {}
      # - run_tag_smoke_performance_android: {}
      - run_tag_smoke_card_ios: {}
      # - run_tag_smoke_card_android: {}
  # The entire workflow is disabled as Android runs on GHA and iOS was already skipped due to a regression
  # run_smoke_e2e_performance_ios_android_stage:
    # workflows:
      # - run_tag_smoke_performance_ios: {}
      #- run_tag_smoke_performance_android: {}
  # TODO: This stage does the same thing as build_smoke_e2e_ios_android_stage
  build_regression_e2e_ios_android_stage:
    abort_on_fail: true
    workflows:
      - build_ios_main_e2e:
          run_if: '{{getenv "SKIP_IOS_BUILD" | eq "false"}}'
      - build_android_main_e2e:
          run_if: '{{getenv "SKIP_ANDROID_BUILD" | eq "false"}}'
  run_regression_e2e_ios_android_stage:
    workflows:
      - ios_run_regression_confirmations_tests: {}
      - ios_run_regression_wallet_platform_tests: {}
      - ios_run_regression_trade_tests: {}
      - ios_run_regression_network_abstraction_tests: {}
      - ios_run_regression_network_expansion_tests: {}
      - ios_run_regression_accounts_tests: {}
      - ios_run_regression_ux_tests: {}
      - ios_run_regression_assets_tests: {}
      - android_run_regression_confirmations_tests: {}
      - android_run_regression_wallet_platform_tests: {}
      - android_run_regression_trade_tests: {}
      - android_run_regression_network_abstraction_tests: {}
      - android_run_regression_network_expansion_tests: {}
      - android_run_regression_performance_tests: {}
      - android_run_regression_assets_tests: {}
      - android_run_regression_accounts_tests: {}
      - android_run_regression_ux_tests: {}
  run_release_e2e_ios_android_stage:
    workflows:
      - ios_run_regression_confirmations_tests: {}
      - ios_run_regression_wallet_platform_tests: {}
      - ios_run_regression_trade_tests: {}
      - ios_run_regression_network_abstraction_tests: {}
      - ios_run_regression_network_expansion_tests: {}
      - ios_run_regression_accounts_tests: {}
      - ios_run_regression_ux_tests: {}
      - ios_run_regression_assets_tests: {}
      - android_run_regression_confirmations_tests: {}
      - android_run_regression_wallet_platform_tests: {}
      - android_run_regression_trade_tests: {}
      - android_run_regression_network_abstraction_tests: {}
      - android_run_regression_network_expansion_tests: {}
      - android_run_regression_performance_tests: {}
      - android_run_regression_assets_tests: {}
      - android_run_regression_accounts_tests: {}
      - android_run_regression_ux_tests: {}
      - run_ios_api_specs: {}
      - run_trade_swimlane_ios_smoke: {}
      - run_trade_swimlane_android_smoke: {}
      - run_network_expansion_swimlane_ios_smoke: {}
      - run_network_expansion_swimlane_android_smoke: {}
      - run_network_abstraction_swimlane_ios_smoke: {}
      - run_network_abstraction_swimlane_android_smoke: {}
      - run_wallet_platform_swimlane_ios_smoke: {}
      - run_wallet_platform_swimlane_android_smoke: {}
      - run_tag_smoke_confirmations_redesigned_android: {}
      - run_tag_smoke_confirmations_redesigned_ios: {}
      - run_tag_upgrade_android: {}
      - run_android_app_launch_times_appium_test: {}
      - run_tag_smoke_multichain_api_ios: {}
      - run_tag_smoke_accounts_ios: {}
      - run_tag_smoke_accounts_android: {}
      - run_tag_smoke_card_ios: {}
      - run_tag_smoke_card_android: {}
  build_regression_e2e_ios_gns_disabled_stage:
    abort_on_fail: true
    workflows:
      - build_ios_main_e2e_gns_disabled:
          run_if: '{{getenv "SKIP_IOS_BUILD" | eq "false"}}'
  run_regression_e2e_ios_gns_disabled_stage:
    workflows:
      - ios_run_regression_network_abstraction_tests_gns_disabled: {}

  report_results_stage:
    workflows:
      - run_testrail_update_automated_test_results: {}
  # TODO: Remove this stage since it's not used anymore
  run_e2e_ios_android_stage:
    workflows:
      - ios_e2e_test: {}
      - android_e2e_test: {}
  build_e2e_ios_android_stage:
    workflows:
      - build_android_qa: {}
      - ios_e2e_build: {}
      - android_e2e_build: {}
  build_e2e_android_stage:
    workflows:
      - android_e2e_build: {}
  run_e2e_android_stage:
    workflows:
      - android_e2e_test: {}
  notify:
    workflows:
      - notify_success: {}
  app_launch_times_test_stage:
    workflows:
      - run_android_app_launch_times_appium_test: {}
      # - run_ios_app_launch_times_appium_test: {}
  app_upgrade_test_stage:
    workflows:
      - run_tag_upgrade_android: {}
  release_notify:
    workflows:
      - release_announcing_stores: {}
  build_e2e_flask_ios_android:
    workflows:
      - build_android_flask_e2e: {}
      - build_ios_flask_e2e: {}
  # TODO: Remove this workflow since it's not used anymore
  run_e2e_flask_ios_android:
    workflows:
      - run_flask_e2e_android: {}
      - run_flask_e2e_ios: {}
  create_build_flask_release:
    workflows:
      - build_android_flask_release: {}
      - build_ios_flask_release: {}
  deploy_flask_build_release:
    workflows:
      - deploy_android_to_store:
          envs:
            - MM_ANDROID_PACKAGE_NAME: 'io.metamask.flask'
      - deploy_ios_to_store:

workflows:
  # Code Setups
  setup:
    steps:
      - activate-ssh-key@4:
          run_if: '{{getenv "SSH_RSA_PRIVATE_KEY" | ne ""}}'
      - git-clone@6: {}
  set_commit_hash:
    steps:
      - script@1:
          title: Set commit hash env variable
          inputs:
            - content: |-
                #!/usr/bin/env bash
                BRANCH_COMMIT_HASH="$(git rev-parse HEAD)"

                # Log the value of BRANCH_COMMIT_HASH
                echo "BRANCH_COMMIT_HASH is set to: $BRANCH_COMMIT_HASH"

                envman add --key BRANCH_COMMIT_HASH --value "$BRANCH_COMMIT_HASH"
      - share-pipeline-variable@1:
          title: Persist commit hash across all stages
          inputs:
            - variables: |-
                BRANCH_COMMIT_HASH
  code_setup:
    before_run:
      - setup
      - prep_environment
    steps:
      # - restore-cocoapods-cache@2: {}
      - yarn@0:
          inputs:
            - command: install --immutable
          title: Yarn Install
      - script@1:
          inputs:
            - content: |-
                #!/usr/bin/env bash
                envman add --key METAMASK_YARN_CACHE_DIR --value "$(yarn cache dir)"
          title: Get Yarn cache directory
      - yarn@0:
          inputs:
            - command: setup:github-ci
          title: Yarn Setup
  prep_environment:
    steps:
      - restore-cache@2:
          title: Restore Node
          inputs:
            - key: node-{{ getenv "NODE_VERSION" }}-{{ .OS }}-{{ .Arch }}
      - script@1:
          title: node, yarn, corepack installation
          inputs:
            - content: |-
                #!/usr/bin/env bash
                echo "Gems being installed with bundler gem"
                bundle install --gemfile=ios/Gemfile
                echo "Node $NODE_VERSION being installed"

                set -e

                # Add and enable NVM
                wget -O install-nvm.sh "https://raw.githubusercontent.com/nvm-sh/nvm/v${NVM_VERSION}/install.sh"
                echo "${NVM_SHA256SUM} install-nvm.sh" > install-nvm.sh.SHA256SUM
                sha256sum -c install-nvm.sh.SHA256SUM
                chmod +x install-nvm.sh && ./install-nvm.sh && rm ./install-nvm.sh
                source "${HOME}/.nvm/nvm.sh"
                echo 'source "${HOME}/.nvm/nvm.sh"' | tee -a ${HOME}/.{bashrc,profile}

                 # Retry logic for Node installation
                MAX_ATTEMPTS=3
                ATTEMPT=1
                until [ $ATTEMPT -gt $MAX_ATTEMPTS ]
                do
                  echo "Attempt $ATTEMPT to install Node.js"
                  nvm install ${NODE_VERSION}
                  INSTALL_STATUS=$? # Capture the exit status of the nvm install command
                  if [ $INSTALL_STATUS -eq 0 ]; then
                      echo "Node.js installation successful!"
                      break
                  else
                      echo "Node.js installation failed with exit code $INSTALL_STATUS"
                      ATTEMPT=$((ATTEMPT+1))
                      echo "Node.js installation failed, retrying in 5 seconds..."
                      sleep 5
                  fi
                done

                if [ $ATTEMPT -gt $MAX_ATTEMPTS ]; then
                  echo "Node.js installation failed after $MAX_ATTEMPTS attempts."
                  exit 1
                fi
                envman add --key PATH --value $PATH

                node --version

                echo "Corepack being installed with npm"
                npm i -g "corepack@$COREPACK_VERSION"
                echo "Corepack enabling $YARN_VERSION"
                corepack enable
      - save-cache@1:
          title: Save Node
          inputs:
            - key: node-{{ getenv "NODE_VERSION" }}-{{ .OS }}-{{ .Arch }}
            - paths: |-
                ../.nvm/
                ../../../root/.nvm/
  extract_version_info:
    steps:
      - script@1:
          title: Extract Version Info from Android build.gradle
          inputs:
            - content: |
                #!/bin/bash
                set -e
                
                # Path to Android build.gradle file
                BUILD_GRADLE_PATH="$PROJECT_LOCATION_ANDROID/app/build.gradle"
                
                # Extract versionName (remove quotes)
                APP_SEM_VER_NAME_TMP=$(grep -o 'versionName "[^"]*"' "$BUILD_GRADLE_PATH" | sed 's/versionName "\(.*\)"/\1/')
                
                # Extract versionCode
                APP_BUILD_NUMBER_TMP=$(grep -o 'versionCode [0-9]*' "$BUILD_GRADLE_PATH" | sed 's/versionCode \([0-9]*\)/\1/')
                
                # Validate that we found both values
                if [ -z "$APP_SEM_VER_NAME_TMP" ] || [ -z "$APP_BUILD_NUMBER_TMP" ]; then
                    echo "Error: Could not extract version information from $BUILD_GRADLE_PATH"
                    echo "APP_SEM_VER_NAME: $APP_SEM_VER_NAME_TMP"
                    echo "APP_BUILD_NUMBER: $APP_SEM_VER_NAME_TMP"
                    exit 1
                fi

                echo "APP_SEM_VER_NAME: $APP_SEM_VER_NAME_TMP"
                echo "APP_BUILD_NUMBER: $APP_BUILD_NUMBER_TMP"

                # Export as environment variables
                envman add --key APP_SEM_VER_NAME --value "$APP_SEM_VER_NAME_TMP"
                envman add --key APP_BUILD_NUMBER --value "$APP_BUILD_NUMBER_TMP"
  install_applesimutils:
    steps:
      - script@1:
          title: applesimutils installation
          inputs:
            - content: |-
                #!/usr/bin/env bash
                echo "Now installing applesimutils..."
                brew tap wix/brew
                brew install applesimutils

  # Notifications utility workflows
  # Provides values for commit or branch message and path depending on commit env setup initialised or not
  _get_workflow_info:
    steps:
      - activate-ssh-key@4:
          is_always_run: true # always run to also feed failure notifications
          run_if: '{{getenv "SSH_RSA_PRIVATE_KEY" | ne ""}}'
      - git-clone@6:
          inputs:
            - update_submodules: 'no'
          is_always_run: true # always run to also feed failure notifications
      - script@1:
          is_always_run: true # always run to also feed failure notifications
          inputs:
            - content: |
                #!/bin/bash
                # generate reference to commit from env or using git
                COMMIT_SHORT_HASH="${BITRISE_GIT_COMMIT:0:7}"
                BRANCH_HEIGHT=''
                WORKFLOW_TRIGGER='Push'

                if [[ -z "$BITRISE_GIT_COMMIT" ]]; then
                  COMMIT_SHORT_HASH="$(git rev-parse --short HEAD)"
                  BRANCH_HEIGHT='HEAD'
                  WORKFLOW_TRIGGER='Manual'
                fi

                envman add --key COMMIT_SHORT_HASH --value "$COMMIT_SHORT_HASH"
                envman add --key BRANCH_HEIGHT --value "$BRANCH_HEIGHT"
                envman add --key WORKFLOW_TRIGGER --value "$WORKFLOW_TRIGGER"
          title: Get commit or branch name and path variables

  # Slack notification utils: we have two workflows to allow choosing when to notify: on success, on failure or both.
  # A workflow for instance create_qa_builds will notify on failure for each build_android_qa or build_ios_qa
  # but will only notify success if both success and create_qa_builds succeeds.

  # Send a Slack message on successful release
  release_announcing_stores:
    before_run:
      - code_setup
    steps:
      - yarn@0:
          inputs:
            - command: build:announce
          title: Announcing pre-release
          is_always_run: false
    meta:
      bitrise.io:
        stack: linux-docker-android-22.04
        machine_type_id: standard

  # Send a Slack message when workflow succeeds
  notify_success:
    before_run:
      - _get_workflow_info
    steps:
      # Update Bitrise comment in PR with success status
      - comment-on-github-pull-request@0:
          is_always_run: true
          run_if: '{{getenv "TRIGGERED_BY_PR_LABEL" | eq "true"}}'
          inputs:
            - personal_access_token: '$GITHUB_ACCESS_TOKEN'
            - body: |-
                ## [<img alt="https://bitrise.io/" src="https://assets-global.website-files.com/5db35de024bb983af1b4e151/5e6f9ccc3e129dfd8a205e4e_Bitrise%20Logo%20-%20Eggplant%20Bg.png" height="20">](${BITRISEIO_PIPELINE_BUILD_URL}) **Bitrise**

                ✅✅✅ `${BITRISEIO_PIPELINE_TITLE}` passed on Bitrise! ✅✅✅

                Commit hash: ${GITHUB_PR_HASH}
                Build link: ${BITRISEIO_PIPELINE_BUILD_URL}

                >[!NOTE]
                >- You can kick off another `${BITRISEIO_PIPELINE_TITLE}` on Bitrise by removing and re-applying the `run-ios-e2e-smoke` label on the pull request

                <!-- BITRISE_TAG -->
                <!-- BITRISE_SUCCESS_TAG -->
            - repository_url: '$GIT_REPOSITORY_URL'
            - issue_number: '$GITHUB_PR_NUMBER'
            - api_base_url: 'https://api.github.com'
            - update_comment_tag: '$GITHUB_PR_HASH'
      - script@1:
          is_always_run: true
          title: Label PR with success
          inputs:
          - content: |-
              #!/usr/bin/env bash
              # Define label data
              LABELS_JSON='{"labels":["bitrise-result-ready"]}'

              # API URL to add labels to a PR
              API_URL="https://api.github.com/repos/$BITRISEIO_GIT_REPOSITORY_OWNER/$BITRISEIO_GIT_REPOSITORY_SLUG/issues/$GITHUB_PR_NUMBER/labels"

              # Perform the curl request and capture the HTTP status code
              HTTP_RESPONSE=$(curl -s -o response.txt -w "%{http_code}" -X POST -H "Authorization: token $GITHUB_ACCESS_TOKEN" -H "Accept: application/vnd.github.v3+json" -d "$LABELS_JSON" "$API_URL")

              # Output the HTTP status code
              echo "HTTP Response Code: $HTTP_RESPONSE"

              # Optionally check the response
              echo "HTTP Response Code: $HTTP_RESPONSE"

              if [ "$HTTP_RESPONSE" -ne 200 ]; then
                  echo "Failed to apply label. Status code: $HTTP_RESPONSE"
                  cat response.txt  # Show error message from GitHub if any
              else
                  echo "Label applied successfully."
              fi

              # Clean up the response file
              rm response.txt


  # Send a Slack message when workflow fails
  notify_failure:
    before_run:
      - _get_workflow_info
    steps:
      - script@1:
          is_always_run: true
          title: Check if PR comment should be updated
          inputs:
            - content: |-
                #!/usr/bin/env bash
                if [[ "$TRIGGERED_BY_PR_LABEL" == "true" && $BITRISE_BUILD_STATUS == 1 ]]; then
                  envman add --key SHOULD_UPDATE_PR_COMMENT --value "true"
                else
                  envman add --key SHOULD_UPDATE_PR_COMMENT --value "false"
                fi
      # Update Bitrise comment in PR with failure status
      - comment-on-github-pull-request@0:
          is_always_run: true
          run_if: '{{getenv "SHOULD_UPDATE_PR_COMMENT" | eq "true"}}'
          inputs:
            - personal_access_token: '$GITHUB_ACCESS_TOKEN'
            - body: |-
                ## [<img alt="https://bitrise.io/" src="https://assets-global.website-files.com/5db35de024bb983af1b4e151/5e6f9ccc3e129dfd8a205e4e_Bitrise%20Logo%20-%20Eggplant%20Bg.png" height="20">](${BITRISEIO_PIPELINE_BUILD_URL}) **Bitrise**

                ❌❌❌ `${BITRISEIO_PIPELINE_TITLE}` failed on Bitrise! ❌❌❌

                Commit hash: ${GITHUB_PR_HASH}
                Build link: ${BITRISEIO_PIPELINE_BUILD_URL}

                >[!NOTE]
                >- You can rerun any failed steps by opening the Bitrise build, tapping `Rebuild` on the upper right then `Rebuild unsuccessful Workflows`
                >- You can kick off another `${BITRISEIO_PIPELINE_TITLE}` on Bitrise by removing and re-applying the `run-ios-e2e-smoke` label on the pull request

                > [!TIP]
                >- Check the [documentation](https://www.notion.so/metamask-consensys/Bitrise-Pipeline-Overview-43159500c43748a389556f0593e8834b#26052f2ea6e24f8c9cfdb57a7522dc1f) if you have any doubts on how to understand the failure on bitrise

                <!-- BITRISE_TAG -->
                <!-- BITRISE_FAIL_TAG -->
            - repository_url: '$GIT_REPOSITORY_URL'
            - issue_number: '$GITHUB_PR_NUMBER'
            - api_base_url: 'https://api.github.com'
            - update_comment_tag: '$GITHUB_PR_HASH'
  bump_version_code:
    before_run:
      - _get_workflow_info
    steps:
      - script@1:
          is_always_run: true
          title: Trigger Update Build Version Action
          inputs:
            - content: |-
                #!/usr/bin/env bash
                set -e

                # Trigger the workflow
                RESPONSE=$(curl -L \
                  -X POST \
                  -H "Accept: application/vnd.github+json" \
                  -H "Authorization: Bearer $GITHUB_TRIGGER_ACTION_TOKEN" \
                  -H "X-GitHub-Api-Version: 2022-11-28" \
                  "https://api.github.com/repos/MetaMask/metamask-mobile/actions/workflows/125632963/dispatches" \
                  -d "{\"ref\":\"main\",\"inputs\":{\"base-branch\":\"$BITRISE_GIT_BRANCH\"}}" || exit 1)

                echo "Waiting 25 seconds for workflow to start..."
                sleep 25

                # Check completion status every 20 seconds
                for i in {1..5}; do
                  echo "Checking workflow status (Attempt $i of 5)..."

                  RESPONSE=$(curl -L \
                    -H "Accept: application/vnd.github+json" \
                    -H "Authorization: Bearer $GITHUB_TRIGGER_ACTION_TOKEN" \
                    -H "X-GitHub-Api-Version: 2022-11-28" \
                    "https://api.github.com/repos/MetaMask/metamask-mobile/actions/workflows/125632963/runs?branch=main&status=in_progress")

                  # Store the total_count value
                  TOTAL_COUNT=$(echo "$RESPONSE" | jq -r '.total_count')

                  if [ "$TOTAL_COUNT" = "0" ]; then
                    echo "Workflow finished result: https://github.com/MetaMask/metamask-mobile/actions/workflows/update-latest-build-version.yml"
                    exit 0
                  else
                    # Get the status and conclusion of the most recent run
                    STATUS=$(echo "$RESPONSE" | jq -r '.workflow_runs[0].status')
                    echo "Current status: $STATUS"
                    echo "Workflow is still in progress (status: $STATUS)..."
                    sleep 20
                  fi
                done

                echo "Timeout: Workflow did not complete within 100 seconds"
                echo "Check this action status for reason: https://github.com/MetaMask/metamask-mobile/actions/workflows/update-latest-build-version.yml"
                exit 1
    meta:
      bitrise.io:
        stack: linux-docker-android-22.04
        machine_type_id: standard
  # CI Steps
  ci_test:
    before_run:
      - code_setup
    steps:
      - yarn@0:
          inputs:
            - args: ''
            - command: test:unit --silent
          title: Unit Test
          is_always_run: false
      - script@1:
          inputs:
            - content: |-
                #!/usr/bin/env bash
                echo 'weew - everything passed!'
          title: All Tests Passed
          is_always_run: false
  # E2E Steps
  ### This workflow uses a flag (TEST_SUITE) that defines the specific set of tests to be run.
  ## in this instance Regression. In future iterations we can rename to ios_test_suite_selection & android_test_suite_selection
  ios_build_regression_tests:
    after_run:
      - ios_e2e_build
  ios_run_regression_confirmations_tests:
    envs:
      - TEST_SUITE_TAG: 'RegressionConfirmations'
    after_run:
      - ios_e2e_test
  ios_run_regression_wallet_platform_tests:
    envs:
      - TEST_SUITE_TAG: 'RegressionWalletPlatform'
    after_run:
      - ios_e2e_test
  ios_run_regression_trade_tests:
    envs:
      - TEST_SUITE_TAG: 'RegressionTrade'
    after_run:
      - ios_e2e_test
  ios_run_regression_network_abstraction_tests:
    envs:
      - TEST_SUITE_TAG: 'RegressionNetworkAbstractions'
      - MM_REMOVE_GLOBAL_NETWORK_SELECTOR: 'true'
    after_run:
      - ios_e2e_test
  ios_run_regression_network_abstraction_tests_gns_disabled:
    envs:
      - TEST_SUITE_TAG: 'RegressionNetworkAbstractions'
      - MM_REMOVE_GLOBAL_NETWORK_SELECTOR: 'false'
    after_run:
      - ios_e2e_test
  ios_run_regression_network_expansion_tests:
    envs:
      - TEST_SUITE_TAG: 'RegressionNetworkExpansion'
    after_run:
      - ios_e2e_test
  ios_run_regression_performance_tests:
    envs:
      - TEST_SUITE_TAG: 'RegressionPerformance'
    after_run:
      - ios_e2e_test
  ios_run_regression_accounts_tests:
    envs:
      - TEST_SUITE_TAG: 'RegressionAccounts'
    after_run:
      - ios_e2e_test
  ios_run_regression_assets_tests:
    envs:
      - TEST_SUITE_TAG: 'RegressionAssets'
    after_run:
      - ios_e2e_test
  ios_run_regression_ux_tests:
    envs:
      - TEST_SUITE_TAG: 'RegressionWalletUX'
    after_run:
      - ios_e2e_test
  android_build_regression_tests:
    meta:
      bitrise.io:
        stack: linux-docker-android-22.04
        machine_type_id: elite-xl
    after_run:
      - android_e2e_build
  android_run_regression_confirmations_tests:
    meta:
        bitrise.io:
          stack: linux-docker-android-22.04
          machine_type_id: elite-xl
    envs:
      - TEST_SUITE_TAG: 'RegressionConfirmations'
    after_run:
      - android_e2e_test
  android_run_regression_wallet_platform_tests:
    meta:
      bitrise.io:
        stack: linux-docker-android-22.04
        machine_type_id: elite-xl
    envs:
      - TEST_SUITE_TAG: 'RegressionWalletPlatform'
    after_run:
      - android_e2e_test
  android_run_regression_trade_tests:
    meta:
      bitrise.io:
        stack: linux-docker-android-22.04
        machine_type_id: elite-xl
    envs:
      - TEST_SUITE_TAG: 'RegressionTrade'
    after_run:
      - android_e2e_test
  android_run_regression_network_abstraction_tests:
    meta:
      bitrise.io:
        stack: linux-docker-android-22.04
        machine_type_id: elite-xl
    envs:
      - TEST_SUITE_TAG: 'RegressionNetworkAbstractions'
    after_run:
      - android_e2e_test
  android_run_regression_network_expansion_tests:
    meta:
      bitrise.io:
        stack: linux-docker-android-22.04
        machine_type_id: elite-xl
    envs:
      - TEST_SUITE_TAG: 'RegressionNetworkExpansion'
    after_run:
      - android_e2e_test
  android_run_regression_performance_tests:
    meta:
      bitrise.io:
        stack: linux-docker-android-22.04
        machine_type_id: elite-xl
    envs:
      - TEST_SUITE_TAG: 'RegressionPerformance'
    after_run:
      - android_e2e_test
  android_run_regression_accounts_tests:
    meta:
      bitrise.io:
        stack: linux-docker-android-22.04
        machine_type_id: elite-xl
    envs:
      - TEST_SUITE_TAG: 'RegressionAccounts'
    after_run:
      - android_e2e_test
  android_run_regression_ux_tests:
    meta:
      bitrise.io:
        stack: linux-docker-android-22.04
        machine_type_id: elite-xl
    envs:
      - TEST_SUITE_TAG: 'RegressionWalletUX'
    after_run:
      - android_e2e_test
  android_run_regression_assets_tests:
    meta:
      bitrise.io:
        stack: linux-docker-android-22.04
        machine_type_id: elite-xl
    envs:
      - TEST_SUITE_TAG: 'RegressionAssets'
    after_run:
      - android_e2e_test
  download_production_qa_apk:
    steps:
      - script@1:
          title: Download Production QA APK
          inputs:
            - content: |
                #!/usr/bin/env bash
                ./scripts/download-android-qa-app.sh
                # APK_PATH is already set by the download script using envman
  build_flask_e2e_android:
    after_run:
      - android_flask_e2e_build
    meta:
      bitrise.io:
        stack: linux-docker-android-22.04
        machine_type_id: elite-xl
  # TODO: Remove this workflow since it's not used anymore
  run_flask_e2e_android:
    meta:
      bitrise.io:
        stack: linux-docker-android-22.04
        machine_type_id: elite-xl
    envs:
      - METAMASK_BUILD_TYPE: 'flask'
    after_run:
      - android_e2e_test
  build_flask_e2e_ios:
    envs:
      - COMMAND_YARN: 'build:ios:flask:e2e'
    after_run:
      - ios_e2e_build
  # TODO: Remove this workflow since it's not used anymore
  run_flask_e2e_ios:
    envs:
      - METAMASK_BUILD_TYPE: 'flask'
    after_run:
      - ios_e2e_test
  run_tag_upgrade_android:
    meta:
      bitrise.io:
        stack: linux-docker-android-22.04
        machine_type_id: elite-xl
    before_run:
      - setup
      - prep_environment
      - download_production_qa_apk
    after_run:
      -  wdio_android_e2e_test
    envs:
      - CUCUMBER_TAG_EXPRESSION: '@upgrade and @androidApp'
      - TEST_TYPE: 'upgrade'
      - NEW_BUILD_STRING: 'MetaMask v$VERSION_NAME ($VERSION_NUMBER)' # this is the build string for the new build that was generated by build_android_qa
    steps:
      - script@1:
          title: Set Build Strings
          inputs:
            - content: |
                envman add --key PRODUCTION_BUILD_STRING --value "MetaMask v${PRODUCTION_BUILD_NAME} (${PRODUCTION_BUILD_NUMBER})"

                BITRISE_GIT_BRANCH="qa-release"
                VERSION_NAME="$PRODUCTION_BUILD_NAME" #  This value (PRODUCTION_BUILD_NAME) comes from the script to download the production build
                VERSION_NUMBER="$PRODUCTION_BUILD_NUMBER" # This value (PRODUCTION_BUILD_NUMBER) comes from the script to download the production build
                echo "Using qa-release with production version: $VERSION_NAME ($VERSION_NUMBER)"

                CUSTOM_ID="$BITRISE_GIT_BRANCH-$VERSION_NAME-$VERSION_NUMBER"
                CUSTOM_ID=${CUSTOM_ID////-}

                #### The UPLOAD_APK_PATH is the path to the apk file that was downloaded by the download_production_qa_apk step
                echo "apk path: $UPLOAD_APK_PATH"
                RESPONSE=$(curl -u "$BROWSERSTACK_USERNAME:$BROWSERSTACK_ACCESS_KEY" \
                    -X POST "https://api-cloud.browserstack.com/app-automate/upload" \
                    -F "file=@$UPLOAD_APK_PATH" \
                    -F 'data={"custom_id": "'$CUSTOM_ID'"}')

                # Extract app_url
                APP_URL=$(echo "$RESPONSE" | jq -r '.app_url')

                # Set the environment variable
                envman add --key PRODUCTION_APP_URL --value "$APP_URL"

                # Debug output
                echo "Response: $RESPONSE"
                echo "APP_URL: $APP_URL"
                echo "PRODUCTION_APP_URL: $PRODUCTION_APP_URL"

  build_ios_multichain_permissions_e2e:
    after_run:
      - ios_e2e_build
      # - android_e2e_build
  build_android_multichain_permissions_e2e:
    meta:
      bitrise.io:
        stack: linux-docker-android-22.04
        machine_type_id: elite-xl
    after_run:
      - android_e2e_build
  run_android_app_launch_times_appium_test:
    envs:
      - TEST_SUITE_FOLDER: './wdio/features/Performance/*'
      - TEST_TYPE: 'performance'
    meta:
      bitrise.io:
        stack: linux-docker-android-22.04
        machine_type_id: elite-xl
    after_run:
      - wdio_android_e2e_test

  ### Report automated test results to TestRail
  run_testrail_update_automated_test_results:
    before_run:
      - code_setup
    steps:
      - script@1:
          title: 'Add Automated Test Results to TestRail'
          inputs:
            - content: |-
                #!/usr/bin/env bash
                echo 'REPORT AUTOMATED TEST RESULTS TO TESTRAIL'
                node ./scripts/testrail/testrail.api.js

  run_ios_app_launch_times_appium_test:
    envs:
      - TEST_SUITE_FOLDER: './wdio/features/Performance/*'
      - TEST_TYPE: 'performance'
    after_run:
      - wdio_ios_e2e_test

  ### Separating workflows so they run concurrently during smoke runs
  run_tag_smoke_multichain_api_ios:
    envs:
      - TEST_SUITE_TAG: '.*SmokeMultiChainAPI.*'
    after_run:
      - ios_e2e_test

  run_network_expansion_swimlane_ios_smoke:
    envs:
      - TEST_SUITE_TAG: '.*NetworkExpansion.*'
    after_run:
      - ios_e2e_test
  run_network_expansion_swimlane_android_smoke:
    meta:
      bitrise.io:
        stack: linux-docker-android-22.04
        machine_type_id: elite-xl
    envs:
      - TEST_SUITE_TAG: '.*NetworkExpansion.*'
    after_run:
      - android_e2e_test

  run_wallet_platform_swimlane_ios_smoke:
    envs:
      - TEST_SUITE_TAG: '.*SmokeWalletPlatform.*'
    after_run:
      - ios_e2e_test
  run_wallet_platform_swimlane_android_smoke:
    meta:
      bitrise.io:
        stack: linux-docker-android-22.04
        machine_type_id: elite-xl
    envs:
      - TEST_SUITE_TAG: '.*SmokeWalletPlatform.*'
    after_run:
      - android_e2e_test

  run_network_abstraction_swimlane_ios_smoke:
    envs:
      - TEST_SUITE_TAG: '.*SmokeNetworkAbstraction.*'
    after_run:
      - ios_e2e_test
  run_network_abstraction_swimlane_android_smoke:
    meta:
      bitrise.io:
        stack: linux-docker-android-22.04
        machine_type_id: elite-xl
    envs:
      - TEST_SUITE_TAG: '.*SmokeNetworkAbstraction.*'
    after_run:
      - android_e2e_test
  run_trade_swimlane_ios_smoke:
    envs:
      - TEST_SUITE_TAG: '.*SmokeTrade.*'
    after_run:
      - ios_e2e_test
  run_trade_swimlane_android_smoke:
    meta:
      bitrise.io:
        stack: linux-docker-android-22.04
        machine_type_id: elite-xl
    envs:
      - TEST_SUITE_TAG: '.*SmokeTrade.*'
    after_run:
      - android_e2e_test
  run_ios_api_specs:
    after_run:
      - ios_api_specs
  run_tag_smoke_confirmations_redesigned_android:
    meta:
      bitrise.io:
        stack: linux-docker-android-22.04
        machine_type_id: elite-xl
    envs:
      - TEST_SUITE_TAG: 'SmokeConfirmationsRedesigned '
    after_run:
      - android_e2e_test
  run_tag_smoke_confirmations_redesigned_ios:
    envs:
      - TEST_SUITE_TAG: 'SmokeConfirmationsRedesigned'
    after_run:
      - ios_e2e_test
  run_tag_smoke_performance_ios:
    envs:
      - TEST_SUITE_TAG: '.*SmokePerformance.*'
    after_run:
      - ios_e2e_test
  run_tag_smoke_performance_android:
    meta:
      bitrise.io:
        stack: linux-docker-android-22.04
        machine_type_id: elite-xl
    envs:
      - TEST_SUITE_TAG: '.*SmokePerformance.*'
    after_run:
      - android_e2e_test
  run_tag_multichain_permissions_ios:
    envs:
      - TEST_SUITE_TAG: '.*SmokeMultiChainPermissions.*'
    after_run:
      - ios_e2e_test
  run_tag_multichain_permissions_android:
    meta:
      bitrise.io:
        stack: linux-docker-android-22.04
        machine_type_id: elite-xl
    envs:
      - TEST_SUITE_TAG: '.*SmokeMultiChainPermissions.*'
    after_run:
      - android_e2e_test
  run_tag_flask_build_tests_ios:
    envs:
      - TEST_SUITE_TAG: '.*FlaskBuildTests.*'
    after_run:
      - ios_e2e_test
  run_tag_flask_build_tests_android:
    meta:
      bitrise.io:
        stack: linux-docker-android-22.04
        machine_type_id: elite-xl
    envs:
      - TEST_SUITE_TAG: '.*FlaskBuildTests.*'
    after_run:
      - android_e2e_test
  run_tag_smoke_identity_ios:
    envs:
      - TEST_SUITE_TAG: 'SmokeIdentity'
    after_run:
      - ios_e2e_test
  run_tag_smoke_identity_android:
    meta:
      bitrise.io:
        stack: linux-docker-android-22.04
        machine_type_id: elite-xl
    envs:
      - TEST_SUITE_TAG: 'SmokeIdentity'
    after_run:
      - android_e2e_test
  run_tag_smoke_accounts_ios:
    envs:
      - TEST_SUITE_TAG: 'SmokeAccounts'
    after_run:
      - ios_e2e_test
  run_tag_smoke_accounts_android:
    meta:
      bitrise.io:
        stack: linux-docker-android-22.04
        machine_type_id: elite-xl
    envs:
      - TEST_SUITE_TAG: 'SmokeAccounts'
    after_run:
      - android_e2e_test
  run_tag_smoke_card_ios:
    envs:
      - TEST_SUITE_TAG: 'SmokeCard'
    after_run:
      - ios_e2e_test
  run_tag_smoke_card_android:
    meta:
      bitrise.io:
        stack: linux-docker-android-22.04
        machine_type_id: elite-xl
    envs:
      - TEST_SUITE_TAG: 'SmokeCard'
    after_run:
      - android_e2e_test
  android_e2e_build:
    envs:
      - KEYSTORE_URL: $BITRISEIO_ANDROID_KEYSTORE_URL
      - KEYSTORE_PATH: 'android/keystores/release.keystore'
      - BUILD_COMMAND: 'yarn build:android:main:e2e'
    after_run:
      - _android_e2e_build_template
    meta:
      bitrise.io:
        machine_type_id: elite-xl
        stack: linux-docker-android-22.04
  # TODO: Consolidate android_e2e_build and android_flask_e2e_build once _android_e2e_build_template and _android_build_template is consolidated
  android_flask_e2e_build:
    envs:
      - KEYSTORE_URL: $BITRISEIO_ANDROID_FLASK_KEYSTORE_URL_URL
      - KEYSTORE_PATH: 'android/keystores/flaskRelease.keystore'
      - BUILD_COMMAND: 'yarn build:android:flask:e2e'
    after_run:
      - _android_e2e_build_template
    meta:
      bitrise.io:
        machine_type_id: elite-xl
        stack: linux-docker-android-22.04
  run_single_android_e2e_test:
    run_if: '{{ or (ne "$E2E_TEST_FILE" "") (ne "$TEST_SUITE_TAG" "") }}'
    after_run:
      - android_e2e_test
    meta:
      bitrise.io:
        machine_type_id: elite-xl
        stack: linux-docker-android-22.04

  run_single_ios_e2e_test:
    run_if: '{{ or (ne "$E2E_TEST_FILE" "") (ne "$TEST_SUITE_TAG" "") }}'
    after_run:
      - ios_e2e_test

  android_e2e_test:
    before_run:
      - setup
      - prep_environment
    after_run:
      - notify_failure
    steps:
      - restore-gradle-cache@2: {}
      - restore-cache@2:
          title: Restore Android PR Build Cache (if build was skipped)
          run_if: '{{getenv "SKIP_ANDROID_BUILD" | eq "true"}}'
          inputs:
            - key: '{{ getenv "ANDROID_PR_BUILD_CACHE_KEY" }}'
      - script@1:
          title: Copy Android build from cache (if build was skipped)
          run_if: '{{getenv "SKIP_ANDROID_BUILD" | eq "true"}}'
          inputs:
            - content: |-
                #!/usr/bin/env bash
                echo "Copying Android build from cache..."
                
                if [ -d "/tmp/android-cache/build/outputs" ]; then
                    echo "Restoring Android build outputs from cache..."
                    mkdir -p android/app/build/outputs
                    cp -r /tmp/android-cache/build/outputs/* android/app/build/outputs/
                    echo "✅ Android build artifacts restored from cache"
                    
                    echo "Restored files:"
                    find android/app/build/outputs -type f -name "*.apk" -o -name "*.aab" | head -5
                else
                    echo "❌ Cache directory /tmp/android-cache/build/outputs not found"
                    echo "Cache may not have been restored properly"
                fi
      - pull-intermediate-files@1:
          inputs:
            - artifact_sources: .*
          title: Pull Android build
      - script@1:
          title: Copy Android build for Detox
          run_if: '{{getenv "SKIP_ANDROID_BUILD" | eq "false"}}'
          inputs:
            - content: |-
                #!/usr/bin/env bash
                set -ex

                # Create directories for Detox
                mkdir -p "$BITRISE_SOURCE_DIR/android/app/build/outputs"

                # Copy saved files for Detox usage
                # INTERMEDIATE_ANDROID_BUILD_DIR is the cached directory from android_e2e_build's "Save Android build" step
                cp -r "$INTERMEDIATE_ANDROID_BUILD_DIR" "$BITRISE_SOURCE_DIR/android/app/build"
      - restore-cache@2:
          title: Restore cache node_modules
          inputs:
            - key: node_modules-{{ .OS }}-{{ .Arch }}-{{ getenv "BRANCH_COMMIT_HASH" }}
      - script@1:
          title: Install foundry
          inputs:
            - content: |-
                #!/bin/bash
                yarn install:foundryup
      - avd-manager@1:
          inputs:
            - api_level: '34'
            - abi: 'x86_64'
            - create_command_flags: --sdcard 8192M
            - start_command_flags: -read-only
            - profile: pixel_5
      - wait-for-android-emulator@1: {}
      - script@1:
          title: Run detox test
          timeout: 1800
          is_always_run: false
          inputs:
            - content: |-
                #!/usr/bin/env bash
                export METAMASK_ENVIRONMENT='dev'
                 node -v
                if [ -n "${E2E_TEST_FILE:-}" ]; then
                  echo "[INFO] Running only specified E2E_TEST_FILE(s): $E2E_TEST_FILE"
                  IGNORE_BOXLOGS_DEVELOPMENT="true" yarn test:e2e:android:run:qa-release $E2E_TEST_FILE
                elif [ -n "${TEST_SUITE_TAG:-}" ]; then
                  echo "[INFO] Running tests matching TEST_SUITE_TAG: $TEST_SUITE_TAG"
                  ./scripts/run-e2e-tags.sh
                fi
      - custom-test-results-export@1:
          title: Export test results
          is_always_run: true
          is_skippable: true
          inputs:
            - base_path: $BITRISE_SOURCE_DIR/e2e/reports/
            - test_name: E2E Tests
            - search_pattern: $BITRISE_SOURCE_DIR/e2e/reports/junit.xml
      - deploy-to-bitrise-io@2.2.3:
          title: Deploy test report files
          is_always_run: true
          is_skippable: true
      - script@1:
          title: Copy screenshot files
          is_always_run: true
          run_if: .IsBuildFailed
          inputs:
            - content: |-
                #!/usr/bin/env bash
                set -ex
                cp -r "$BITRISE_SOURCE_DIR/artifacts"  "$BITRISE_DEPLOY_DIR"
      - deploy-to-bitrise-io@2.3:
          title: Deploy test screenshots
          is_always_run: true
          run_if: .IsBuildFailed
          inputs:
            - deploy_path: $BITRISE_DEPLOY_DIR
            - is_compress: true
            - zip_name: E2E_Android_Failure_Artifacts
      - script@1:
          title: Copy performance results
          is_always_run: true
          run_if: '{{getenv "TEST_SUITE_TAG" | eq ".*SmokePerformance.*"}}'
          inputs:
            - content: |-
                #!/usr/bin/env bash
                set -ex
                # Create performance results directory
                mkdir -p "$BITRISE_DEPLOY_DIR/performance-results"
                
                # Copy performance JSON files if they exist
                if [ -f "$BITRISE_SOURCE_DIR/e2e/specs/performance/reports/account-list-load-testing-performance-results.json" ]; then
                  cp "$BITRISE_SOURCE_DIR/e2e/specs/performance/reports/account-list-load-testing-performance-results.json" "$BITRISE_DEPLOY_DIR/performance-results/"
                  echo "Copied account-list-load-testing-performance-results.json"
                fi
                
                if [ -f "$BITRISE_SOURCE_DIR/e2e/specs/performance/reports/network-list-load-testing-performance-results.json" ]; then
                  cp "$BITRISE_SOURCE_DIR/e2e/specs/performance/reports/network-list-load-testing-performance-results.json" "$BITRISE_DEPLOY_DIR/performance-results/"
                  echo "Copied network-list-load-testing-performance-results.json"
                fi
                
                if [ -f "$BITRISE_SOURCE_DIR/e2e/specs/performance/reports/switching-accounts-to-dismiss-load-testing-performance-results.json" ]; then
                  cp "$BITRISE_SOURCE_DIR/e2e/specs/performance/reports/switching-accounts-to-dismiss-load-testing-performance-results.json" "$BITRISE_DEPLOY_DIR/performance-results/"
                  echo "Copied switching-accounts-to-dismiss-load-testing-performance-results.json"
                fi
      - deploy-to-bitrise-io@2.3:
          title: Deploy performance results
          is_always_run: true
          run_if: '{{getenv "TEST_SUITE_TAG" | eq ".*SmokePerformance.*"}}'
          inputs:
            - deploy_path: $BITRISE_DEPLOY_DIR/performance-results
            - is_compress: true
            - zip_name: E2E_Performance_Results
    meta:
      bitrise.io:
        machine_type_id: elite-xl
        stack: linux-docker-android-22.04

  # Performance-specific Android E2E test workflow
  android_e2e_test_performance:
    before_run:
      - setup
      - prep_environment
    after_run:
      - notify_failure
    steps:
      - restore-gradle-cache@2: {}
      - pull-intermediate-files@1:
          inputs:
            - artifact_sources: .*
          title: Pull Android build
      - script@1:
          title: Copy Android build for Detox
          run_if: '{{getenv "SKIP_ANDROID_BUILD" | eq "false"}}'
          inputs:
            - content: |-
                #!/usr/bin/env bash
                set -ex

                # Create directories for Detox
                mkdir -p "$BITRISE_SOURCE_DIR/android/app/build/outputs"

                # Copy saved files for Detox usage
                # INTERMEDIATE_ANDROID_BUILD_DIR is the cached directory from android_e2e_build's "Save Android build" step
                cp -r "$INTERMEDIATE_ANDROID_BUILD_DIR" "$BITRISE_SOURCE_DIR/android/app/build"
      - restore-cache@2:
          title: Restore cache node_modules
          inputs:
            - key: node_modules-{{ .OS }}-{{ .Arch }}-{{ getenv "BRANCH_COMMIT_HASH" }}
      - script@1:
          title: Install foundry
          inputs:
            - content: |-
                #!/bin/bash
                yarn install:foundryup
      - avd-manager@1:
          inputs:
            - api_level: '34'
            - abi: 'x86_64'
            - create_command_flags: --sdcard 8192M
            - start_command_flags: -read-only
            - profile: pixel_5
      - wait-for-android-emulator@1: {}
      - script@1:
          title: Run detox test
          timeout: 1200
          is_always_run: false
          inputs:
            - content: |-
                #!/usr/bin/env bash

                export METAMASK_ENVIRONMENT='e2e'

                if [ -n "${E2E_TEST_FILE:-}" ]; then
                  echo "[INFO] Running only specified E2E_TEST_FILE(s): $E2E_TEST_FILE"
                  IGNORE_BOXLOGS_DEVELOPMENT="true" yarn test:e2e:android:$METAMASK_BUILD_TYPE:prod $E2E_TEST_FILE
                elif [ -n "${TEST_SUITE_TAG:-}" ]; then
                  echo "[INFO] Running tests matching TEST_SUITE_TAG: $TEST_SUITE_TAG"
                  ./scripts/run-e2e-tags.sh
                fi
      - custom-test-results-export@1:
          title: Export test results
          is_always_run: true
          is_skippable: true
          inputs:
            - base_path: $BITRISE_SOURCE_DIR/e2e/reports/
            - test_name: E2E Tests
            - search_pattern: $BITRISE_SOURCE_DIR/e2e/reports/junit.xml
      - deploy-to-bitrise-io@2.2.3:
          title: Deploy test report files
          is_always_run: true
          is_skippable: true
      - script@1:
          title: Copy screenshot files
          is_always_run: true
          run_if: .IsBuildFailed
          inputs:
            - content: |-
                #!/usr/bin/env bash
                set -ex
                cp -r "$BITRISE_SOURCE_DIR/artifacts"  "$BITRISE_DEPLOY_DIR"
      - deploy-to-bitrise-io@2.3:
          title: Deploy test screenshots
          is_always_run: true
          run_if: .IsBuildFailed
          inputs:
            - deploy_path: $BITRISE_DEPLOY_DIR
            - is_compress: true
            - zip_name: E2E_Android_Failure_Artifacts
      - script@1:
          title: Copy performance results
          is_always_run: true
          inputs:
            - content: |-
                #!/usr/bin/env bash
                set -ex
                # Create performance results directory
                mkdir -p "$BITRISE_DEPLOY_DIR/performance-results"
                
                # Copy performance JSON files if they exist
                if [ -f "$BITRISE_SOURCE_DIR/e2e/specs/performance/reports/account-list-load-testing-performance-results.json" ]; then
                  cp "$BITRISE_SOURCE_DIR/e2e/specs/performance/reports/account-list-load-testing-performance-results.json" "$BITRISE_DEPLOY_DIR/performance-results/"
                  echo "Copied account-list-load-testing-performance-results.json"
                fi
                
                if [ -f "$BITRISE_SOURCE_DIR/e2e/specs/performance/reports/network-list-load-testing-performance-results.json" ]; then
                  cp "$BITRISE_SOURCE_DIR/e2e/specs/performance/reports/network-list-load-testing-performance-results.json" "$BITRISE_DEPLOY_DIR/performance-results/"
                  echo "Copied network-list-load-testing-performance-results.json"
                fi
                
                if [ -f "$BITRISE_SOURCE_DIR/e2e/specs/performance/reports/switching-accounts-to-dismiss-load-testing-performance-results.json" ]; then
                  cp "$BITRISE_SOURCE_DIR/e2e/specs/performance/reports/switching-accounts-to-dismiss-load-testing-performance-results.json" "$BITRISE_DEPLOY_DIR/performance-results/"
                  echo "Copied switching-accounts-to-dismiss-load-testing-performance-results.json"
                fi
      - deploy-to-bitrise-io@2.3:
          title: Deploy performance results
          is_always_run: true
          inputs:
            - deploy_path: $BITRISE_DEPLOY_DIR/performance-results
            - is_compress: true
            - zip_name: E2E_Performance_Results
    meta:
      bitrise.io:
        machine_type_id: elite-xl
        stack: linux-docker-android-22.04

  ios_api_specs:
    before_run:
      - setup
      - code_setup
      - install_applesimutils
      - prep_environment
    after_run:
      - notify_failure
    steps:
      - restore-cache@2:
          title: Restore iOS PR Build Cache (if build was skipped)
          run_if: '{{getenv "SKIP_IOS_BUILD" | eq "true"}}'
          inputs:
            - key: '{{ getenv "IOS_PR_BUILD_CACHE_KEY" }}'
      - script@1:
          title: Copy iOS build from cache (if build was skipped)
          run_if: '{{getenv "SKIP_IOS_BUILD" | eq "true"}}'
          inputs:
            - content: |-
                #!/usr/bin/env bash
                echo "Copying iOS build from cache..."
                
                # Check if cached build products exist
                if [ -d "ios/build/Build/Products/Release-iphonesimulator" ]; then
                    echo "✅ iOS build artifacts found in cache"
                    echo "Build products directory contents:"
                    ls -la ios/build/Build/Products/Release-iphonesimulator/ | head -5
                else
                    echo "❌ iOS build products not found in cache"
                    mkdir -p ios/build/Build/Products/Release-iphonesimulator
                fi
                
                # Check if cached Detox artifacts exist
                if [ -d "../Library/Detox/ios" ]; then
                    echo "✅ Detox iOS artifacts found in cache"
                    echo "Detox directory contents:"
                    ls -la ../Library/Detox/ios/ | head -5
                else
                    echo "❌ Detox iOS artifacts not found in cache"
                    mkdir -p ../Library/Detox/ios
                fi
                
                echo "iOS build artifacts restored from cache"
      - pull-intermediate-files@1:
          inputs:
            - artifact_sources: .*
          title: Pull iOS build
      - script@1:
          title: Copy iOS build for Detox
          run_if: '{{getenv "SKIP_IOS_BUILD" | eq "false"}}'
          inputs:
            - content: |-
                #!/usr/bin/env bash
                set -ex

                # Create directories for Detox
                mkdir -p "$BITRISE_SOURCE_DIR/ios/build/Build/Products"
                mkdir -p "$BITRISE_SOURCE_DIR/../Library/Detox/ios"

                # Copy saved files for Detox usage
                # INTERMEDIATE_IOS_BUILD_DIR & INTERMEDIATE_IOS_DETOX_DIR are the cached directories by ios_e2e_build's "Save iOS build" step
                cp -r "$INTERMEDIATE_IOS_BUILD_DIR" "$BITRISE_SOURCE_DIR/ios/build/Build/Products"
                cp -r "$INTERMEDIATE_IOS_DETOX_DIR" "$BITRISE_SOURCE_DIR/../Library/Detox"
      # - restore-cocoapods-cache@2: {}
      - restore-cache@2:
          title: Restore cache node_modules
          inputs:
            - key: node_modules-{{ .OS }}-{{ .Arch }}-{{ getenv "BRANCH_COMMIT_HASH" }}
      - script@1:
          title: Install foundry
          inputs:
            - content: |-
                #!/bin/bash
                yarn install:foundryup
      - certificate-and-profile-installer@1: {}
      - set-xcode-build-number@1:
          inputs:
            - build_short_version_string: $VERSION_NAME
            - plist_path: $PROJECT_LOCATION_IOS/MetaMask/Info.plist
      - script:
          inputs:
            - content: |-
                # Add cache directory to environment variable
                envman add --key BREW_APPLESIMUTILS --value "$(brew --cellar)/applesimutils"
                envman add --key BREW_OPT_APPLESIMUTILS --value "/usr/local/opt/applesimutils"
                brew tap wix/brew
          title: Set Env Path for caching deps
      - script@1:
          title: Run detox test
          timeout: 1800
          is_always_run: false
          inputs:
            - content: |-
                #!/usr/bin/env bash
                yarn test:api-specs --retries 1
      - script@1:
          is_always_run: true
          is_skippable: false
          title: Add tests reports to Bitrise
          inputs:
            - content: |-
                #!/usr/bin/env bash
                cp -r $BITRISE_SOURCE_DIR/html-report/index.html $BITRISE_HTML_REPORT_DIR/
      - deploy-to-bitrise-io@2.2.3:
          is_always_run: true
          is_skippable: false
          inputs:
            - deploy_path: $BITRISE_HTML_REPORT_DIR
          title: Deploy test report files

  pr_check_build_cache:
    steps:
      - activate-ssh-key@4:
          run_if: '{{getenv "SSH_RSA_PRIVATE_KEY" | ne ""}}'
      - git-clone@6: {}
      - restore-cache@2:
          title: Restore last successful build commit marker
          is_skippable: true
          inputs:
            - key: 'last-e2e-build-commit-pr-{{ getenv "GITHUB_PR_NUMBER" }}'
      - script@1:
          title: Generate cache keys and check both iOS and Android builds
          inputs:
            - content: |-
                #!/usr/bin/env bash
                ./scripts/generate-pr-cache-keys.sh
      - restore-cache@2:
          title: Check iOS cache
          is_skippable: true
          run_if: '{{getenv "IOS_PR_BUILD_CACHE_KEY" | ne ""}}'
          inputs:
            - key: '{{ getenv "IOS_PR_BUILD_CACHE_KEY" }}'
      - script@1:
          title: Process iOS cache result
          run_if: '{{getenv "IOS_PR_BUILD_CACHE_KEY" | ne ""}}'
          inputs:
            - content: |-
                #!/usr/bin/env bash
                if [[ "$BITRISE_CACHE_HIT" == "exact" ]]; then
                    echo "✅ iOS cache found - build will be skipped"
                    envman add --key SKIP_IOS_BUILD --value "true"
                else
                    echo "❌ iOS cache not found - build will proceed"
                    envman add --key SKIP_IOS_BUILD --value "false"
                fi
                envman add --key BITRISE_CACHE_HIT --value ""  # Reset for next check
      - restore-cache@2:
          title: Check Android cache
          is_skippable: true
          run_if: '{{getenv "ANDROID_PR_BUILD_CACHE_KEY" | ne ""}}'
          inputs:
            - key: '{{ getenv "ANDROID_PR_BUILD_CACHE_KEY" }}'
      - script@1:
          title: Process Android cache result and finalize decisions
          inputs:
            - content: |-
                #!/usr/bin/env bash
                
                # Initialize local variables with current state
                LOCAL_SKIP_IOS="$SKIP_IOS_BUILD"
                LOCAL_SKIP_ANDROID="$SKIP_ANDROID_BUILD"
                
                # Ensure iOS value is set if cache check was skipped
                if [[ -z "$IOS_PR_BUILD_CACHE_KEY" ]]; then
                    echo "No iOS cache key available - build will proceed"
                    LOCAL_SKIP_IOS="false"
                    envman add --key SKIP_IOS_BUILD --value "false"
                fi
                
                # Only process Android cache if we have cache keys
                if [[ -n "$ANDROID_PR_BUILD_CACHE_KEY" ]]; then
                    if [[ "$BITRISE_CACHE_HIT" == "exact" ]]; then
                        echo "✅ Android cache found - build will be skipped"
                        LOCAL_SKIP_ANDROID="true"
                        envman add --key SKIP_ANDROID_BUILD --value "true"
                    else
                        echo "❌ Android cache not found - build will proceed"
                        LOCAL_SKIP_ANDROID="false"
                        envman add --key SKIP_ANDROID_BUILD --value "false"
                    fi
                else
                    echo "No Android cache key available - build will proceed"
                    LOCAL_SKIP_ANDROID="false"
                    envman add --key SKIP_ANDROID_BUILD --value "false"
                fi
                
                echo ""
                echo "=== Final Build Decisions ==="
                echo "iOS build:     $([ "$LOCAL_SKIP_IOS" == "true" ] && echo "SKIP" || echo "BUILD")"
                echo "Android build: $([ "$LOCAL_SKIP_ANDROID" == "true" ] && echo "SKIP" || echo "BUILD")"
      - share-pipeline-variable@1:
          title: Share variables across pipeline stages
          inputs:
            - variables: |-
                SKIP_IOS_BUILD
                SKIP_ANDROID_BUILD
                IOS_PR_BUILD_CACHE_KEY
                ANDROID_PR_BUILD_CACHE_KEY

  ios_e2e_build:
    before_run:
      - install_applesimutils
      - code_setup
      - set_commit_hash
    after_run:
      - notify_failure
    steps:
      - script@1:
          title: Generating ccache key using native folder checksum
          inputs:
            - content: |-
                #!/usr/bin/env bash
                ./scripts/cache/set-cache-envs.sh ios
      - certificate-and-profile-installer@1: {}
      - script:
          inputs:
            - content: |-
                # Add cache directory to environment variable
                envman add --key BREW_APPLESIMUTILS --value "$(brew --cellar)/applesimutils"
                envman add --key BREW_OPT_APPLESIMUTILS --value "/usr/local/opt/applesimutils"
                brew tap wix/brew
          title: Set Env Path for caching deps
      - script@1:
          title: Install CCache & symlink
          inputs:
            - content: |-
                #!/usr/bin/env bash
                brew install ccache with HOMEBREW_NO_DEPENDENTS_CHECK=1
                ln -s $(which ccache) /usr/local/bin/gcc
                ln -s $(which ccache) /usr/local/bin/g++
                ln -s $(which ccache) /usr/local/bin/cc
                ln -s $(which ccache) /usr/local/bin/c++
                ln -s $(which ccache) /usr/local/bin/clang
                ln -s $(which ccache) /usr/local/bin/clang++
      - restore-cache@2:
          title: Restore CCache
          inputs:
            - key: '{{ getenv "CCACHE_KEY" }}'
      - script@1:
          title: Set skip ccache upload
          run_if: '{{ enveq "BITRISE_CACHE_HIT" "exact" }}'
          inputs:
            - content: |-
                #!/usr/bin/env bash
                envman add --key SKIP_CCACHE_UPLOAD --value "true"
      - script@1:
          title: Run detox build
          timeout: 1800
          is_always_run: true
          inputs:
            - content: |-
                #!/usr/bin/env bash
                ./scripts/cache/setup-ccache.sh
                node -v
                if [ -n "$COMMAND_YARN" ]; then
                    GIT_BRANCH=$BITRISE_GIT_BRANCH yarn "$COMMAND_YARN"
                else
                    echo "No COMMAND_YARN provided. Running yarn build:ios:main:e2e..."
                    yarn build:ios:main:e2e
                fi
      - save-cocoapods-cache@1: {}
      - save-cache@1:
          title: Save CCache
          run_if: '{{not (enveq "SKIP_CCACHE_UPLOAD" "true")}}'
          inputs:
            - key: '{{ getenv "CCACHE_KEY" }}'
            - paths: |-
                ccache
      - save-cache@1:
          title: Save iOS PR Build Cache
          inputs:
            - key: '{{ getenv "IOS_PR_BUILD_CACHE_KEY" }}'
            - paths: |-
                ios/build/Build/Products/Release-iphonesimulator
                ../Library/Detox/ios
      - script@1:
          title: Save last successful build commit
          run_if: '{{getenv "GITHUB_PR_NUMBER" | ne ""}}'
          inputs:
            - content: |-
                #!/usr/bin/env bash
                # Create a marker file with the current commit
                mkdir -p /tmp/last-build-commit
                echo "$(git rev-parse HEAD 2>/dev/null || echo ${BITRISE_GIT_COMMIT})" > /tmp/last-build-commit/commit
                echo "Build completed successfully at $(date)" >> /tmp/last-build-commit/commit
      - save-cache@1:
          title: Save last successful build commit marker
          run_if: '{{getenv "GITHUB_PR_NUMBER" | ne ""}}'
          inputs:
            - key: 'last-e2e-build-commit-pr-{{ getenv "GITHUB_PR_NUMBER" }}'
            - paths: /tmp/last-build-commit
      - deploy-to-bitrise-io@2.2.3:
          inputs:
            - pipeline_intermediate_files: |-
                ios/build/Build/Products/Release-iphonesimulator:INTERMEDIATE_IOS_BUILD_DIR
                ../Library/Detox/ios:INTERMEDIATE_IOS_DETOX_DIR
          title: Save iOS build
      - save-cache@1:
          title: Save node_modules
          inputs:
            - key: node_modules-{{ .OS }}-{{ .Arch }}-{{ getenv "BRANCH_COMMIT_HASH" }}
            - paths: node_modules
  ios_e2e_test:
    before_run:
      - setup
      - code_setup
      - install_applesimutils
      - prep_environment
    after_run:
      - notify_failure
    steps:
      - restore-cache@2:
          title: Restore iOS PR Build Cache (if build was skipped)
          run_if: '{{getenv "SKIP_IOS_BUILD" | eq "true"}}'
          inputs:
            - key: '{{ getenv "IOS_PR_BUILD_CACHE_KEY" }}'
      - script@1:
          title: Copy iOS build from cache (if build was skipped)
          run_if: '{{getenv "SKIP_IOS_BUILD" | eq "true"}}'
          inputs:
            - content: |-
                #!/usr/bin/env bash
                echo "Copying iOS build from cache..."
                
                # Check if cached build products exist
                if [ -d "ios/build/Build/Products/Release-iphonesimulator" ]; then
                    echo "✅ iOS build artifacts found in cache"
                    echo "Build products directory contents:"
                    ls -la ios/build/Build/Products/Release-iphonesimulator/ | head -5
                else
                    echo "❌ iOS build products not found in cache"
                    mkdir -p ios/build/Build/Products/Release-iphonesimulator
                fi
                
                # Check if cached Detox artifacts exist
                if [ -d "../Library/Detox/ios" ]; then
                    echo "✅ Detox iOS artifacts found in cache"
                    echo "Detox directory contents:"
                    ls -la ../Library/Detox/ios/ | head -5
                else
                    echo "❌ Detox iOS artifacts not found in cache"
                    mkdir -p ../Library/Detox/ios
                fi
                
                echo "iOS build artifacts restored from cache"
      - pull-intermediate-files@1:
          inputs:
            - artifact_sources: .*
          title: Pull iOS build
      - script@1:
          title: Copy iOS build for Detox
          run_if: '{{getenv "SKIP_IOS_BUILD" | eq "false"}}'
          inputs:
            - content: |-
                #!/usr/bin/env bash
                set -ex

                # Create directories for Detox
                mkdir -p "$BITRISE_SOURCE_DIR/ios/build/Build/Products"
                mkdir -p "$BITRISE_SOURCE_DIR/../Library/Detox/ios"

                # Copy saved files for Detox usage
                # INTERMEDIATE_IOS_BUILD_DIR & INTERMEDIATE_IOS_DETOX_DIR are the cached directories by ios_e2e_build's "Save iOS build" step
                cp -r "$INTERMEDIATE_IOS_BUILD_DIR" "$BITRISE_SOURCE_DIR/ios/build/Build/Products"
                cp -r "$INTERMEDIATE_IOS_DETOX_DIR" "$BITRISE_SOURCE_DIR/../Library/Detox"
      # - restore-cocoapods-cache@2: {}
      - restore-cache@2:
          title: Restore cache node_modules
          inputs:
            - key: node_modules-{{ .OS }}-{{ .Arch }}-{{ getenv "BRANCH_COMMIT_HASH" }}
      - script@1:
          title: Install foundry
          inputs:
            - content: |-
                #!/bin/bash
                yarn install:foundryup
      - certificate-and-profile-installer@1: {}
      - set-xcode-build-number@1:
          inputs:
            - build_short_version_string: $VERSION_NAME
            - plist_path: $PROJECT_LOCATION_IOS/MetaMask/Info.plist
      - script:
          inputs:
            - content: |-
                # Add cache directory to environment variable
                envman add --key BREW_APPLESIMUTILS --value "$(brew --cellar)/applesimutils"
                envman add --key BREW_OPT_APPLESIMUTILS --value "/usr/local/opt/applesimutils"
                brew tap wix/brew
          title: Set Env Path for caching deps
      - script@1:
          title: Boot up simulator
          inputs:
            - content: |-
                #!/usr/bin/env bash
                xcrun simctl boot "iPhone 15 Pro" || true
                xcrun simctl list | grep Booted
      - script@1:
          title: Run detox test
          timeout: 1800
          is_always_run: false
          inputs:
            - content: |-
                #!/usr/bin/env bash

                # node -v
                export METAMASK_ENVIRONMENT='dev'
                export METAMASK_BUILD_TYPE=${METAMASK_BUILD_TYPE:-'main'}
                # if [ "$METAMASK_BUILD_TYPE" = "flask" ]; then
                # IS_TEST='true' METAMASK_BUILD_TYPE='flask' yarn test:e2e:ios:run:qa-release e2e/specs/flask/
                # else
                # ./scripts/run-e2e-tags.sh
                # fi
                if [ -n "${E2E_TEST_FILE:-}" ]; then
                  echo "[INFO] Running only specified E2E_TEST_FILE(s): $E2E_TEST_FILE"
                  IGNORE_BOXLOGS_DEVELOPMENT="true" yarn test:e2e:ios:run:qa-release $E2E_TEST_FILE
                elif [ -n "${TEST_SUITE_TAG:-}" ]; then
                  echo "[INFO] Running tests matching TEST_SUITE_TAG: $TEST_SUITE_TAG"
                  ./scripts/run-e2e-tags.sh
                fi
      - custom-test-results-export@1:
          is_always_run: true
          is_skippable: false
          title: Export test results
          inputs:
            - base_path: $BITRISE_SOURCE_DIR/e2e/reports/
            - test_name: E2E Tests
            - search_pattern: $BITRISE_SOURCE_DIR/e2e/reports/junit.xml
      - deploy-to-bitrise-io@2.2.3:
          is_always_run: true
          is_skippable: true
          title: Deploy test report files
      - script@1:
          is_always_run: true
          run_if: .IsBuildFailed
          title: Copy screenshot files
          inputs:
            - content: |-
                #!/usr/bin/env bash
                set -ex
                cp -r "$BITRISE_SOURCE_DIR/artifacts"  "$BITRISE_DEPLOY_DIR"
      - deploy-to-bitrise-io@2.3:
          is_always_run: true
          run_if: .IsBuildFailed
          title: Deploy test screenshots
          inputs:
            - deploy_path: $BITRISE_DEPLOY_DIR
            - is_compress: true
            - zip_name: 'E2E_IOS_Failure_Artifacts'
      - script@1:
          title: Copy performance results
          is_always_run: true
          run_if: '{{getenv "TEST_SUITE_TAG" | eq ".*SmokePerformance.*"}}'
          inputs:
            - content: |-
                #!/usr/bin/env bash
                set -ex
                # Create performance results directory
                mkdir -p "$BITRISE_DEPLOY_DIR/performance-results"
                
                # Copy performance JSON files if they exist
                if [ -f "$BITRISE_SOURCE_DIR/e2e/specs/performance/reports/account-list-load-testing-performance-results.json" ]; then
                  cp "$BITRISE_SOURCE_DIR/e2e/specs/performance/reports/account-list-load-testing-performance-results.json" "$BITRISE_DEPLOY_DIR/performance-results/"
                  echo "Copied account-list-load-testing-performance-results.json"
                fi
                
                if [ -f "$BITRISE_SOURCE_DIR/e2e/specs/performance/reports/network-list-load-testing-performance-results.json" ]; then
                  cp "$BITRISE_SOURCE_DIR/e2e/specs/performance/reports/network-list-load-testing-performance-results.json" "$BITRISE_DEPLOY_DIR/performance-results/"
                  echo "Copied network-list-load-testing-performance-results.json"
                fi
                
                if [ -f "$BITRISE_SOURCE_DIR/e2e/specs/performance/reports/switching-accounts-to-dismiss-load-testing-performance-results.json" ]; then
                  cp "$BITRISE_SOURCE_DIR/e2e/specs/performance/reports/switching-accounts-to-dismiss-load-testing-performance-results.json" "$BITRISE_DEPLOY_DIR/performance-results/"
                  echo "Copied switching-accounts-to-dismiss-load-testing-performance-results.json"
                fi
      - deploy-to-bitrise-io@2.3:
          title: Deploy performance results
          is_always_run: true
          run_if: '{{getenv "TEST_SUITE_TAG" | eq ".*SmokePerformance.*"}}'
          inputs:
            - deploy_path: $BITRISE_DEPLOY_DIR/performance-results
            - is_compress: true
            - zip_name: E2E_Performance_Results
    meta:
      bitrise.io:
        machine_type_id: elite-xl
        stack: linux-docker-android-22.04

  # Performance-specific iOS E2E test workflow
  ios_e2e_test_performance:
    before_run:
      - setup
      - install_applesimutils
      - prep_environment
    after_run:
      - notify_failure
    steps:
      - pull-intermediate-files@1:
          inputs:
            - artifact_sources: .*
          title: Pull iOS build
      - script@1:
          title: Copy iOS build for Detox
          run_if: '{{getenv "SKIP_IOS_BUILD" | eq "false"}}'
          inputs:
            - content: |-
                #!/usr/bin/env bash
                set -ex

                # Create directories for Detox
                mkdir -p "$BITRISE_SOURCE_DIR/ios/build/Build/Products"
                mkdir -p "$BITRISE_SOURCE_DIR/../Library/Detox/ios"

                # Copy saved files for Detox usage
                # INTERMEDIATE_IOS_BUILD_DIR & INTERMEDIATE_IOS_DETOX_DIR are the cached directories by ios_e2e_build's "Save iOS build" step
                cp -r "$INTERMEDIATE_IOS_BUILD_DIR" "$BITRISE_SOURCE_DIR/ios/build/Build/Products"
                cp -r "$INTERMEDIATE_IOS_DETOX_DIR" "$BITRISE_SOURCE_DIR/../Library/Detox"
      # - restore-cocoapods-cache@2: {}
      - restore-cache@2:
          title: Restore cache node_modules
          inputs:
            - key: node_modules-{{ .OS }}-{{ .Arch }}-{{ getenv "BRANCH_COMMIT_HASH" }}
      - script@1:
          title: Install foundry
          inputs:
            - content: |-
                #!/bin/bash
                yarn install:foundryup
      - certificate-and-profile-installer@1: {}
      - set-xcode-build-number@1:
          inputs:
            - build_short_version_string: $VERSION_NAME
            - plist_path: $PROJECT_LOCATION_IOS/MetaMask/MetaMask-QA-Info.plist
      - script:
          inputs:
            - content: |-
                # Add cache directory to environment variable
                envman add --key BREW_APPLESIMUTILS --value "$(brew --cellar)/applesimutils"
                envman add --key BREW_OPT_APPLESIMUTILS --value "/usr/local/opt/applesimutils"
                brew tap wix/brew
          title: Set Env Path for caching deps
      - script@1:
          title: Boot up simulator
          inputs:
            - content: |-
                #!/usr/bin/env bash
                xcrun simctl boot "iPhone 15 Pro" || true
                xcrun simctl list | grep Booted
      - script@1:
          title: Run detox test
          timeout: 1200
          is_always_run: false
          inputs:
            - content: |-
                #!/usr/bin/env bash

                export METAMASK_ENVIRONMENT='e2e'

                if [ -n "${E2E_TEST_FILE:-}" ]; then
                  echo "[INFO] Running only specified E2E_TEST_FILE(s): $E2E_TEST_FILE"
                  IGNORE_BOXLOGS_DEVELOPMENT="true" yarn test:e2e:ios:$METAMASK_BUILD_TYPE:prod $E2E_TEST_FILE
                elif [ -n "${TEST_SUITE_TAG:-}" ]; then
                  echo "[INFO] Running tests matching TEST_SUITE_TAG: $TEST_SUITE_TAG"
                  ./scripts/run-e2e-tags.sh
                fi
      - custom-test-results-export@1:
          is_always_run: true
          is_skippable: false
          title: Export test results
          inputs:
            - base_path: $BITRISE_SOURCE_DIR/e2e/reports/
            - test_name: E2E Tests
            - search_pattern: $BITRISE_SOURCE_DIR/e2e/reports/junit.xml
      - deploy-to-bitrise-io@2.2.3:
          is_always_run: true
          is_skippable: true
          title: Deploy test report files
      - script@1:
          is_always_run: true
          run_if: .IsBuildFailed
          title: Copy screenshot files
          inputs:
            - content: |-
                #!/usr/bin/env bash
                set -ex
                cp -r "$BITRISE_SOURCE_DIR/artifacts"  "$BITRISE_DEPLOY_DIR"
      - deploy-to-bitrise-io@2.3:
          is_always_run: true
          run_if: .IsBuildFailed
          title: Deploy test screenshots
          inputs:
            - deploy_path: $BITRISE_DEPLOY_DIR
            - is_compress: true
            - zip_name: 'E2E_IOS_Failure_Artifacts'
      - script@1:
          title: Copy performance results
          is_always_run: true
          inputs:
            - content: |-
                #!/usr/bin/env bash
                set -ex
                # Create performance results directory
                mkdir -p "$BITRISE_DEPLOY_DIR/performance-results"
                
                # Copy performance JSON files if they exist
                if [ -f "$BITRISE_SOURCE_DIR/e2e/specs/performance/reports/account-list-load-testing-performance-results.json" ]; then
                  cp "$BITRISE_SOURCE_DIR/e2e/specs/performance/reports/account-list-load-testing-performance-results.json" "$BITRISE_DEPLOY_DIR/performance-results/"
                  echo "Copied account-list-load-testing-performance-results.json"
                fi
                
                if [ -f "$BITRISE_SOURCE_DIR/e2e/specs/performance/reports/network-list-load-testing-performance-results.json" ]; then
                  cp "$BITRISE_SOURCE_DIR/e2e/specs/performance/reports/network-list-load-testing-performance-results.json" "$BITRISE_DEPLOY_DIR/performance-results/"
                  echo "Copied network-list-load-testing-performance-results.json"
                fi
                
                if [ -f "$BITRISE_SOURCE_DIR/e2e/specs/performance/reports/switching-accounts-to-dismiss-load-testing-performance-results.json" ]; then
                  cp "$BITRISE_SOURCE_DIR/e2e/specs/performance/reports/switching-accounts-to-dismiss-load-testing-performance-results.json" "$BITRISE_DEPLOY_DIR/performance-results/"
                  echo "Copied switching-accounts-to-dismiss-load-testing-performance-results.json"
                fi
      - deploy-to-bitrise-io@2.3:
          title: Deploy performance results
          is_always_run: true
          inputs:
            - deploy_path: $BITRISE_DEPLOY_DIR/performance-results
            - is_compress: true
            - zip_name: E2E_Performance_Results
    meta:
      bitrise.io:
        machine_type_id: elite-xl
        stack: linux-docker-android-22.04

  start_e2e_tests:
    steps:
      - build-router-start@0:
          inputs:
            - workflows: |-
                ios_e2e_test
                wdio_android_e2e_test
            - wait_for_builds: 'true'
            - access_token: $BITRISE_START_BUILD_ACCESS_TOKEN
      - build-router-wait@0:
          inputs:
            - abort_on_fail: 'yes'
            - access_token: $BITRISE_START_BUILD_ACCESS_TOKEN
  # Runway Workflow for Release Candidate Builds
  runway_build_release_candidate:
    before_run:
      - bump_version_code
    after_run:
      - build_ios_release_and_upload_sourcemaps
      - build_android_release_and_upload_sourcemaps
  # Android Builds
  _android_build_template:
    before_run:
      - code_setup
      - extract_version_info
    after_run:
      - notify_failure
    steps:
      - file-downloader@1:
          inputs:
            - source: $KEYSTORE_FILE_PATH
            - destination: $KEYSTORE_PATH
          run_if: '{{not (enveq "IS_DEV_BUILD" "true")}}'
      - restore-gradle-cache@2: {}
      - install-missing-android-tools@3:
          inputs:
            - ndk_version: $NDK_VERSION
            - gradlew_path: $PROJECT_LOCATION/gradlew
      # Note - This step will fail if stack is not Linux
      - script@1:
          title: Install ICU libraries for Hermes
          inputs:
            - content: |-
                #!/usr/bin/env bash
                sudo apt update
                sudo apt install libicu-dev -y
      - script@1:
          title: Build Android Binary
          is_always_run: false
          inputs:
            - content: |-
                #!/usr/bin/env bash
                node -v
                if [ -n "$COMMAND_YARN" ]; then
                    GIT_BRANCH=$BITRISE_GIT_BRANCH yarn "$COMMAND_YARN"
                else
                    echo "No COMMAND_YARN provided"
                    exit 1
                fi
      - deploy-to-bitrise-io@2.2.3:
          title: Share Detox files between pipelines
          run_if: '{{getenv "SHARE_WITH_DETOX" | eq "true"}}'
          is_always_run: false
          is_skippable: true
          inputs:
            - pipeline_intermediate_files: android/app/build/outputs:INTERMEDIATE_ANDROID_BUILD_DIR
      - save-gradle-cache@1: {}
      - script@1:
          title: Rename release files
          inputs:
            - content: |-
                #!/usr/bin/env bash
                set -ex

                # Set base paths for release builds
                if [ "$IS_DEV_BUILD" = "true" ]; then
                    APK_DIR="$PROJECT_LOCATION/app/build/outputs/apk/$APP_NAME/debug"
                else
                    APK_DIR="$PROJECT_LOCATION/app/build/outputs/apk/$APP_NAME/release"
                    BUNDLE_DIR="$PROJECT_LOCATION/app/build/outputs/bundle/$OUTPUT_PATH"
                fi

                # Generate new names based on build type and version
                if [ -n "$COMMAND_YARN" ]; then
                  NAME_FROM_YARN_COMMAND="$(cut -d':' -f3- <<< "$COMMAND_YARN" | sed 's/:/-/g')"
                  NEW_BASE_NAME="metamask-${NAME_FROM_YARN_COMMAND}-${APP_BUILD_NUMBER}"
                else
                  NEW_BASE_NAME="metamask-${METAMASK_ENVIRONMENT}-${METAMASK_BUILD_TYPE}-${APP_SEM_VER_NAME}-${APP_BUILD_NUMBER}"
                fi

                # Rename APK
                if [ "$IS_DEV_BUILD" = "true" ]; then
                    OLD_APK="$APK_DIR/app-$APP_NAME-debug.apk"
                    OLD_AAB="$BUNDLE_DIR/app-$APP_NAME-debug.aab"
                else
                    OLD_APK="$APK_DIR/app-$APP_NAME-release.apk"
                    OLD_AAB="$BUNDLE_DIR/app-$APP_NAME-release.aab"
                fi

                NEW_APK="$APK_DIR/$NEW_BASE_NAME.apk"
                cp "$OLD_APK" "$NEW_APK"

                # Rename AAB
                if [ -n "$BUNDLE_DIR" ]; then
                    NEW_AAB="$BUNDLE_DIR/$NEW_BASE_NAME.aab"
                    cp "$OLD_AAB" "$NEW_AAB"
                fi

                # Export new names as environment variables
                envman add --key RENAMED_APK_FILE --value "$NEW_BASE_NAME.apk"
                envman add --key RENAMED_AAB_FILE --value "$NEW_BASE_NAME.aab"
                envman add --key APK_DEPLOY_PATH --value "$APK_DIR/$NEW_BASE_NAME.apk"
      - deploy-to-bitrise-io@2.2.3:
          is_always_run: false
          is_skippable: true
          inputs:
            - deploy_path: $APK_DEPLOY_PATH
          title: Bitrise Deploy APK
      - deploy-to-bitrise-io@2.2.3:
          is_always_run: false
          is_skippable: true
          run_if: '{{not (enveq "IS_DEV_BUILD" "true")}}'
          inputs:
            - pipeline_intermediate_files: $PROJECT_LOCATION/app/build/outputs/apk/$APP_NAME/release/sha512sums.txt:BITRISE_PLAY_STORE_SHA512SUMS_PATH
            - deploy_path: $PROJECT_LOCATION/app/build/outputs/apk/$APP_NAME/release/sha512sums.txt
          title: Bitrise Deploy Checksum
      - deploy-to-bitrise-io@2.2.3:
          is_always_run: false
          is_skippable: true
          run_if: '{{not (enveq "IS_DEV_BUILD" "true")}}'
          inputs:
            - pipeline_intermediate_files: $PROJECT_LOCATION/app/build/outputs/mapping/$OUTPUT_PATH/mapping.txt:BITRISE_PLAY_STORE_MAPPING_PATH
            - deploy_path: $PROJECT_LOCATION/app/build/outputs/mapping/$OUTPUT_PATH/mapping.txt
          title: Bitrise ProGuard Map Files
      - deploy-to-bitrise-io@2.2.3:
          is_always_run: false
          is_skippable: true
          run_if: '{{not (enveq "IS_DEV_BUILD" "true")}}'
          inputs:
            - pipeline_intermediate_files: $PROJECT_LOCATION/app/build/outputs/bundle/$OUTPUT_PATH/$RENAMED_AAB_FILE:BITRISE_PLAY_STORE_ABB_PATH
            - deploy_path: $PROJECT_LOCATION/app/build/outputs/bundle/$OUTPUT_PATH/$RENAMED_AAB_FILE
          title: Bitrise Deploy AAB
      - deploy-to-bitrise-io@2.2.3:
          is_always_run: false
          is_skippable: true
          run_if: '{{not (enveq "IS_DEV_BUILD" "true")}}'
          inputs:
            - deploy_path: $PROJECT_LOCATION/app/build/generated/sourcemaps/react/$OUTPUT_PATH
            - is_compress: true
            - zip_name: Android_Sourcemaps_$OUTPUT_PATH
          title: Deploy Android Sourcemaps
      - script@1:
          title: Prepare Android build outputs for caching
          run_if: '{{and (getenv "ANDROID_PR_BUILD_CACHE_KEY" | ne "") (getenv "SHARE_WITH_DETOX" | eq "true")}}'
          inputs:
            - content: |-
                #!/usr/bin/env bash
                echo "=== Preparing Android cache ==="
                echo "Current working directory: $(pwd)"
                
                # Create a clean cache directory structure
                mkdir -p /tmp/android-cache/build/outputs
                
                if [ -d "android/app/build/outputs" ]; then
                    echo "Copying Android build outputs to cache staging area..."
                    cp -r android/app/build/outputs/* /tmp/android-cache/build/outputs/
                    echo "Cache staging completed"
                    
                    echo "Cache contents:"
                    find /tmp/android-cache -type f | head -10
                    echo "Total cache size: $(du -sh /tmp/android-cache 2>/dev/null || echo 'Unknown')"
                else
                    echo "Warning: android/app/build/outputs not found!"
                fi
      - save-cache@1:
          title: Save Android PR Build Cache
          run_if: '{{and (getenv "ANDROID_PR_BUILD_CACHE_KEY" | ne "") (getenv "SHARE_WITH_DETOX" | eq "true")}}'
          inputs:
            - key: '{{ getenv "ANDROID_PR_BUILD_CACHE_KEY" }}'
            - paths: |-
                /tmp/android-cache
      - script@1:
          title: Save last successful build commit (Android)
          run_if: '{{and (getenv "GITHUB_PR_NUMBER" | ne "") (getenv "SHARE_WITH_DETOX" | eq "true")}}'
          inputs:
            - content: |-
                #!/usr/bin/env bash
                # Create a marker file with the current commit
                mkdir -p /tmp/last-build-commit
                echo "$(git rev-parse HEAD 2>/dev/null || echo ${BITRISE_GIT_COMMIT})" > /tmp/last-build-commit/commit
                echo "Build completed successfully at $(date)" >> /tmp/last-build-commit/commit
      - save-cache@1:
          title: Save last successful build commit marker (Android)
          run_if: '{{and (getenv "GITHUB_PR_NUMBER" | ne "") (getenv "SHARE_WITH_DETOX" | eq "true")}}'
          inputs:
            - key: 'last-e2e-build-commit-pr-{{ getenv "GITHUB_PR_NUMBER" }}'
            - paths: /tmp/last-build-commit

  # Template for E2E Android builds

  _android_e2e_build_template:
    before_run:
      - code_setup
      - set_commit_hash
    after_run:
      - notify_failure
    steps:
      - script@1:
          title: Generating ccache key using native folder checksum
          inputs:
            - content: |-
                #!/usr/bin/env bash
                ./scripts/cache/set-cache-envs.sh android
      - restore-gradle-cache@2: {}
      - install-missing-android-tools@3:
          inputs:
            - ndk_version: $NDK_VERSION
            - gradlew_path: $PROJECT_LOCATION/gradlew
      - file-downloader@1:
          inputs:
            - source: $KEYSTORE_URL
            - destination: $KEYSTORE_PATH
          run_if: '{{not (enveq "IS_DEV_BUILD" "true")}}'
      # Note - This step will fail if stack is not Linux
      - script@1:
          title: Install CCache, ICU libraries & symlink
          inputs:
            - content: |-
                #!/usr/bin/env bash
                sudo apt update
                sudo apt install ccache libicu-dev -y
      - restore-cache@2:
          title: Restore CCache
          inputs:
            - key: '{{ getenv "CCACHE_KEY" }}'
      - script@1:
          title: Set skip ccache upload
          run_if: '{{ enveq "BITRISE_CACHE_HIT" "exact" }}'
          inputs:
            - content: |-
                #!/usr/bin/env bash
                envman add --key SKIP_CCACHE_UPLOAD --value "true"
      - script@1:
          title: Run detox build
          timeout: 1800
          is_always_run: true
          inputs:
            - content: |-
                #!/usr/bin/env bash
                ./scripts/cache/setup-ccache.sh
                node -v
                export METAMASK_ENVIRONMENT=${METAMASK_ENVIRONMENT:-'dev'}
                export METAMASK_BUILD_TYPE=${METAMASK_BUILD_TYPE:-'main'}
                IGNORE_BOXLOGS_DEVELOPMENT="true" $BUILD_COMMAND
      - save-gradle-cache@1: {}
      - save-cache@1:
          title: Save CCache
          run_if: '{{not (enveq "SKIP_CCACHE_UPLOAD" "true")}}'
          inputs:
            - key: '{{ getenv "CCACHE_KEY" }}'
            - paths: |-
                ccache
      - script@1:
          title: Debug Android build outputs before caching
          inputs:
            - content: |-
                #!/usr/bin/env bash
                echo "=== Android Build Output Debug ==="
                echo "Checking for Android build outputs to cache..."
                
                if [ -d "android/app/build/outputs" ]; then
                    echo "✅ android/app/build/outputs directory exists"
                    echo "Directory size: $(du -sh android/app/build/outputs 2>/dev/null || echo 'Could not calculate')"
                    echo "Contents:"
                    find android/app/build/outputs -type f -name "*.apk" -o -name "*.aab" | head -10
                    echo "Total files: $(find android/app/build/outputs -type f | wc -l)"
                else
                    echo "❌ android/app/build/outputs directory does not exist!"
                    echo "This means the Android build failed or output path is incorrect"
                fi
                
                echo "Current working directory: $(pwd)"
                echo "Listing android/app/build directory:"
                ls -la android/app/build/ 2>/dev/null || echo "android/app/build does not exist"
      - script@1:
          title: Prepare Android build outputs for caching
          inputs:
            - content: |-
                #!/usr/bin/env bash
                echo "=== Preparing Android cache with proper paths ==="
                echo "Current working directory: $(pwd)"
                
                # Create a clean cache directory structure
                mkdir -p /tmp/android-cache/build/outputs
                
                if [ -d "android/app/build/outputs" ]; then
                    echo "Copying Android build outputs to cache staging area..."
                    cp -r android/app/build/outputs/* /tmp/android-cache/build/outputs/
                    echo "Cache staging completed"
                    
                    echo "Cache contents:"
                    find /tmp/android-cache -type f | head -10
                    echo "Total cache size: $(du -sh /tmp/android-cache 2>/dev/null || echo 'Unknown')"
                else
                    echo "Warning: android/app/build/outputs not found!"
                fi
      - save-cache@1:
          title: Save Android PR Build Cache
          inputs:
            - key: '{{ getenv "ANDROID_PR_BUILD_CACHE_KEY" }}'
            - paths: |-
                /tmp/android-cache
      - script@1:
          title: Save last successful build commit (Android)
          run_if: '{{getenv "GITHUB_PR_NUMBER" | ne ""}}'
          inputs:
            - content: |-
                #!/usr/bin/env bash
                # Create a marker file with the current commit
                mkdir -p /tmp/last-build-commit
                echo "$(git rev-parse HEAD 2>/dev/null || echo ${BITRISE_GIT_COMMIT})" > /tmp/last-build-commit/commit
                echo "Android build completed successfully at $(date)" >> /tmp/last-build-commit/commit
      - save-cache@1:
          title: Save last successful build commit marker (Android)
          run_if: '{{getenv "GITHUB_PR_NUMBER" | ne ""}}'
          inputs:
            - key: 'last-e2e-build-commit-pr-{{ getenv "GITHUB_PR_NUMBER" }}'
            - paths: /tmp/last-build-commit
      - deploy-to-bitrise-io@2.2.3:
          inputs:
            - pipeline_intermediate_files: android/app/build/outputs:INTERMEDIATE_ANDROID_BUILD_DIR
          title: Save Android build
      - save-cache@1:
          title: Save node_modules
          inputs:
            - key: node_modules-{{ .OS }}-{{ .Arch }}-{{ getenv "BRANCH_COMMIT_HASH" }}
            - paths: node_modules
  # Actual workflows that inherit from templates
  # TODO: Remove this workflow once new build configuration is consolidated
  build_android_release:
    after_run:
      - build_android_main_prod
    meta:
      bitrise.io:
        stack: linux-docker-android-22.04
        machine_type_id: elite-xl
  build_android_flask_prod:
    envs:
      - NAME: $FLASK_VERSION_NAME
      - NUMBER: $FLASK_VERSION_NUMBER
      - KEYSTORE_FILE_PATH: $BITRISEIO_ANDROID_FLASK_KEYSTORE_URL_URL
      - KEYSTORE_PATH: 'android/keystores/flaskRelease.keystore'
      - APP_NAME: 'flask'
      - OUTPUT_PATH: 'flaskRelease'
      - COMMAND_YARN: 'build:android:flask:prod'
    after_run:
      - _android_build_template
    meta:
      bitrise.io:
        stack: linux-docker-android-22.04
        machine_type_id: elite-xl
  build_android_flask_test:
    envs:
      - NAME: $FLASK_VERSION_NAME
      - NUMBER: $FLASK_VERSION_NUMBER
      - KEYSTORE_FILE_PATH: $BITRISEIO_FLASK_UAT_URL
      - KEYSTORE_PATH: 'android/keystores/flask-uat.keystore'
      - APP_NAME: 'flask'
      - OUTPUT_PATH: 'flaskRelease'
      - COMMAND_YARN: 'build:android:flask:test'
    after_run:
      - _android_build_template
    meta:
      bitrise.io:
        stack: linux-docker-android-22.04
        machine_type_id: elite-xl
  build_android_flask_e2e:
    envs:
      - COMMAND_YARN: 'build:android:flask:e2e'
      - NAME: $FLASK_VERSION_NAME
      - NUMBER: $FLASK_VERSION_NUMBER
      - KEYSTORE_FILE_PATH: $BITRISEIO_FLASK_UAT_URL
      - KEYSTORE_PATH: 'android/keystores/flask-uat.keystore'
      - APP_NAME: 'flask'
      - OUTPUT_PATH: 'flaskRelease'
      - SHARE_WITH_DETOX: 'true'
    after_run:
      - _android_build_template
    meta:
      bitrise.io:
        stack: linux-docker-android-22.04
        machine_type_id: elite-xl
  build_android_main_prod:
    envs:
      - CONFIGURATION: 'Release'
      - NAME: $VERSION_NAME
      - NUMBER: $VERSION_NUMBER
      - KEYSTORE_FILE_PATH: $BITRISEIO_ANDROID_KEYSTORE_URL
      - KEYSTORE_PATH: 'android/keystores/release.keystore'
      - APP_NAME: 'prod'
      - OUTPUT_PATH: 'prodRelease'
      - COMMAND_YARN: 'build:android:main:prod'
    after_run:
      - _android_build_template
    meta:
      bitrise.io:
        stack: linux-docker-android-22.04
        machine_type_id: elite-xl
  build_android_main_beta:
    envs:
      - CONFIGURATION: 'Release'
      - COMMAND_YARN: 'build:android:main:beta'
      - NAME: $VERSION_NAME
      - NUMBER: $VERSION_NUMBER
      - KEYSTORE_FILE_PATH: $BITRISEIO_MAIN_RC_KEYSTORE_URL
      - KEYSTORE_PATH: 'android/keystores/rc.keystore'
      - APP_NAME: 'prod'
      - OUTPUT_PATH: 'prodRelease'
    after_run:
      - _android_build_template
    meta:
      bitrise.io:
        stack: linux-docker-android-22.04
        machine_type_id: elite-xl
  build_android_main_rc:
    envs:
      - CONFIGURATION: 'Release'
      - COMMAND_YARN: 'build:android:main:rc'
      - NAME: $VERSION_NAME
      - NUMBER: $VERSION_NUMBER
      - KEYSTORE_FILE_PATH: $BITRISEIO_MAIN_RC_KEYSTORE_URL
      - KEYSTORE_PATH: 'android/keystores/rc.keystore'
      - APP_NAME: 'prod'
      - OUTPUT_PATH: 'prodRelease'
    after_run:
      - _android_build_template
    meta:
      bitrise.io:
        stack: linux-docker-android-22.04
        machine_type_id: elite-xl
  build_android_main_test:
    envs:
      - CONFIGURATION: 'Release'
      - COMMAND_YARN: 'build:android:main:test'
      - NAME: $VERSION_NAME
      - NUMBER: $VERSION_NUMBER
      - KEYSTORE_FILE_PATH: $BITRISEIO_ANDROID_QA_KEYSTORE_URL
      - KEYSTORE_PATH: 'android/keystores/internalRelease.keystore'
      - APP_NAME: 'prod'
      - OUTPUT_PATH: 'prodRelease'
    after_run:
      - _android_build_template
    meta:
      bitrise.io:
        stack: linux-docker-android-22.04
        machine_type_id: elite-xl
  build_android_main_e2e:
    envs:
      - CONFIGURATION: 'Release'
      - COMMAND_YARN: 'build:android:main:e2e'
      - NAME: $VERSION_NAME
      - NUMBER: $VERSION_NUMBER
      - KEYSTORE_FILE_PATH: $BITRISEIO_ANDROID_QA_KEYSTORE_URL
      - KEYSTORE_PATH: 'android/keystores/internalRelease.keystore'
      - APP_NAME: 'prod'
      - OUTPUT_PATH: 'prodRelease'
      - SHARE_WITH_DETOX: 'true'
    after_run:
      - _android_build_template
    meta:
      bitrise.io:
        stack: linux-docker-android-22.04
        machine_type_id: elite-xl
  build_android_main_exp:
    envs:
      - CONFIGURATION: 'Release'
      - COMMAND_YARN: 'build:android:main:exp'
      - NAME: $VERSION_NAME
      - NUMBER: $VERSION_NUMBER
      - KEYSTORE_FILE_PATH: $BITRISEIO_ANDROID_QA_KEYSTORE_URL
      - KEYSTORE_PATH: 'android/keystores/internalRelease.keystore'
      - APP_NAME: 'prod'
      - OUTPUT_PATH: 'prodRelease'
    after_run:
      - _android_build_template
    meta:
      bitrise.io:
        stack: linux-docker-android-22.04
        machine_type_id: elite-xl
  build_android_release_and_upload_sourcemaps:
    envs:
      - SENTRY_DISABLE_AUTO_UPLOAD: 'false'
    after_run:
      - build_android_main_prod
    meta:
      bitrise.io:
        stack: linux-docker-android-22.04
        machine_type_id: elite-xl
  build_android_rc_and_upload_sourcemaps:
    envs:
      - SENTRY_DISABLE_AUTO_UPLOAD: 'false'
    after_run:
      - build_android_main_rc
    meta:
      bitrise.io:
        stack: linux-docker-android-22.04
        machine_type_id: elite-xl
  # TODO: Remove this workflow once new build configuration is consolidated
  build_android_flask_release:
    after_run:
      - build_android_flask_prod
    meta:
      bitrise.io:
        stack: linux-docker-android-22.04
        machine_type_id: elite-xl
  build_android_main_dev:
    envs:
      - CONFIGURATION: 'Debug'
      - IS_DEV_BUILD: 'true'
      - NAME: $VERSION_NAME
      - NUMBER: $VERSION_NUMBER
      - APP_NAME: 'prod'
      - BUILD_COMMAND: 'yarn build:android:main:dev'
    after_run:
      - _android_e2e_build_template
    meta:
      bitrise.io:
        stack: linux-docker-android-22.04
        machine_type_id: elite-xl
  # TODO: Remove this workflow once new build configuration is consolidated
  build_android_devbuild:
    after_run:
      - build_android_main_dev
    meta:
      bitrise.io:
        stack: linux-docker-android-22.04
        machine_type_id: elite-xl
  build_android_flask_dev:
    envs:
      - IS_DEV_BUILD: 'true'
      - NAME: $FLASK_VERSION_NAME
      - NUMBER: $FLASK_VERSION_NUMBER
      - APP_NAME: 'flask'
      - BUILD_COMMAND: 'yarn build:android:flask:dev'
    after_run:
      - _android_e2e_build_template
    meta:
      bitrise.io:
        stack: linux-docker-android-22.04
        machine_type_id: elite-xl
  # TODO: Remove this workflow once new build configuration is consolidated
  build_android_flask_devbuild:
    after_run:
      - build_android_flask_dev
    meta:
      bitrise.io:
        stack: linux-docker-android-22.04
        machine_type_id: elite-xl
  build_android_qa_dev:
    envs:
      - IS_DEV_BUILD: 'true'
      - NAME: $VERSION_NAME
      - NUMBER: $VERSION_NUMBER
      - APP_NAME: 'qa'
      - BUILD_COMMAND: 'yarn build:android:qa:dev'
    after_run:
      - _android_e2e_build_template
    meta:
      bitrise.io:
        stack: linux-docker-android-22.04
        machine_type_id: elite-xl
  # TODO: Remove this workflow once new build configuration is consolidated
  build_android_qa_devbuild:
    after_run:
      - build_android_qa_dev
    meta:
      bitrise.io:
        stack: linux-docker-android-22.04
        machine_type_id: elite-xl
  build_android_qa_prod:
    envs:
      - NAME: $VERSION_NAME
      - NUMBER: $VERSION_NUMBER
      - KEYSTORE_FILE_PATH: $BITRISEIO_ANDROID_QA_KEYSTORE_URL
      - KEYSTORE_PATH: 'android/keystores/internalRelease.keystore'
      - APP_NAME: 'qa'
      - OUTPUT_PATH: 'qaRelease'
      - COMMAND_YARN: 'build:android:qa:prod'
    after_run:
      - _android_build_template
    meta:
      bitrise.io:
        stack: linux-docker-android-22.04
        machine_type_id: elite-xl
  # TODO: Remove this workflow once new build configuration is consolidated
  build_android_qa:
      after_run:
        - build_android_qa_prod
        - _upload_apk_to_browserstack_qa
  _upload_apk_to_browserstack_flask:
    steps:
      - script@1:
          title: Upload Flask APK to Browserstack
          inputs:
            - content: |-
                #!/usr/bin/env bash
                set -e
                set -x
                set -o pipefail
                APK_PATH=$PROJECT_LOCATION/app/build/outputs/apk/flask/release/app-flask-release.apk
                CUSTOM_ID="flask-$BITRISE_GIT_BRANCH-$FLASK_VERSION_NAME-$FLASK_VERSION_NUMBER"
                CUSTOM_ID=${CUSTOM_ID////-}
                curl -u "$BROWSERSTACK_USERNAME:$BROWSERSTACK_ACCESS_KEY" -X POST "https://api-cloud.browserstack.com/app-automate/upload" -F "file=@$APK_PATH" -F 'data={"custom_id": "'$CUSTOM_ID'"}' | jq -j '.app_url' | envman add --key BROWSERSTACK_ANDROID_FLASK_APP_URL
                APK_PATH_FOR_APP_LIVE=$PROJECT_LOCATION/app/build/outputs/apk/flask/release/"$CUSTOM_ID".apk
                cp "$APK_PATH" "$APK_PATH_FOR_APP_LIVE"
                curl -u "$BROWSERSTACK_USERNAME:$BROWSERSTACK_ACCESS_KEY" -X POST "https://api-cloud.browserstack.com/app-live/upload" -F "file=@$APK_PATH_FOR_APP_LIVE" -F 'data={"custom_id": "'$CUSTOM_ID'"}'
                curl -u "$BROWSERSTACK_USERNAME:$BROWSERSTACK_ACCESS_KEY" -X GET https://api-cloud.browserstack.com/app-automate/recent_apps | jq > browserstack_uploaded_flask_apps.json
      - deploy-to-bitrise-io@2.2.3:
          is_always_run: false
          is_skippable: true
          inputs:
            - pipeline_intermediate_files: $BITRISE_SOURCE_DIR/browserstack_uploaded_flask_apps.json:BROWSERSTACK_UPLOADED_FLASK_APPS_LIST
          title: Save Browserstack uploaded Flask apps JSON
  _upload_apk_to_browserstack_qa:
    steps:
      - script@1:
          title: Upload APK to Browserstack
          inputs:
            - content: |-
                #!/usr/bin/env bash
                set -e
                set -x
                set -o pipefail
                APK_DIR="$PROJECT_LOCATION/app/build/outputs/apk/qa/release"
                ORIGINAL_APK="$APK_DIR/app-qa-release.apk"

                CUSTOM_ID="$BITRISE_GIT_BRANCH-$VERSION_NAME-$VERSION_NUMBER"
                CUSTOM_ID=${CUSTOM_ID////-}

                cp "$ORIGINAL_APK" "$APK_DIR/$CUSTOM_ID.apk"
                APK_PATH="$APK_DIR/$CUSTOM_ID.apk"

                # Upload to app-automate
                curl -u "$BROWSERSTACK_USERNAME:$BROWSERSTACK_ACCESS_KEY" \
                    -X POST "https://api-cloud.browserstack.com/app-automate/upload" \
                    -F "file=@$APK_PATH" \
                    -F 'data={"custom_id": "'$CUSTOM_ID'"}' \
                    | jq -j '.app_url' \
                    | envman add --key BROWSERSTACK_ANDROID_APP_URL

                # Upload to app-live
                curl -u "$BROWSERSTACK_USERNAME:$BROWSERSTACK_ACCESS_KEY" \
                    -X POST "https://api-cloud.browserstack.com/app-live/upload" \
                    -F "file=@$APK_PATH" \
                    -F 'data={"custom_id": "'$CUSTOM_ID'"}'

                # Get recent apps
                curl -u "$BROWSERSTACK_USERNAME:$BROWSERSTACK_ACCESS_KEY" \
                    -X GET https://api-cloud.browserstack.com/app-automate/recent_apps \
                    | jq > browserstack_uploaded_apps.json
      - share-pipeline-variable@1:
          title: Persist BROWSERSTACK_ANDROID_APP_URL across all stages
          inputs:
            - variables: |-
                BROWSERSTACK_ANDROID_APP_URL
      - deploy-to-bitrise-io@2.2.3:
          is_always_run: false
          is_skippable: true
          inputs:
            - pipeline_intermediate_files: $BITRISE_SOURCE_DIR/browserstack_uploaded_apps.json:BROWSERSTACK_UPLOADED_APPS_LIST
          title: Save Browserstack uploaded apps JSON
  wdio_android_e2e_test:
    before_run:
      - code_setup
    after_run:
      - notify_failure
    steps:
      - script@1:
          title: Debug Env Variables
          inputs:
            - content: |
                echo "PRODUCTION_BUILD_NAME: $PRODUCTION_BUILD_NAME"
                echo "PRODUCTION_BUILD_NUMBER: $PRODUCTION_BUILD_NUMBER"
                echo "PRODUCTION_APP_URL from tag upgrade workflow: $PRODUCTION_APP_URL"
                echo "BROWSERSTACK_ANDROID_APP_URL: $BROWSERSTACK_ANDROID_APP_URL"
      - script@1:
          title: Run Android E2E tests on Browserstack
          is_always_run: true
          inputs:
            - content: |-
                #!/usr/bin/env bash

                # Check if TEST_TYPE is set to upgrade
                if [ "$TEST_TYPE" = "upgrade" ]; then
                  TEST_TYPE="--upgrade"

                # Check if TEST_TYPE is set to performance
                elif [ "$TEST_TYPE" = "performance" ]; then
                  TEST_TYPE="--performance"
                fi
                yarn test:wdio:android:browserstack "$TEST_SUITE_FOLDER" "$TEST_TYPE"
      - script@1:
          is_always_run: true
          is_skippable: false
          title: Package test reports
          inputs:
            - content: |-
                #!/usr/bin/env bash
                cd $BITRISE_SOURCE_DIR/wdio/reports/
                zip -r test-report.zip html/
                mv test-report.zip $BITRISE_DEPLOY_DIR/
      - deploy-to-bitrise-io@2.2.3:
          is_always_run: true
          is_skippable: false
          inputs:
            - deploy_path: $BITRISE_DEPLOY_DIR/test-report.zip
          title: Deploy test report
    meta:
      bitrise.io:
        stack: linux-docker-android-22.04
        machine_type_id: standard
  wdio_ios_e2e_test:
    before_run:
      - code_setup
    after_run:
      - notify_failure
    steps:
      - script@1:
          title: Run iOS E2E tests on Browserstack
          is_always_run: true
          inputs:
            - content: |-
                #!/usr/bin/env bash
                # Check if TEST_TYPE is set to upgrade
                if [ "$TEST_TYPE" = "upgrade" ]; then
                  TEST_TYPE="--upgrade"
                # Check if TEST_TYPE is set to performance
                elif [ "$TEST_TYPE" = "performance" ]; then
                  TEST_TYPE="--performance"
                fi
                yarn test:wdio:ios:browserstack "$TEST_SUITE_FOLDER" "$TEST_TYPE"
      - script@1:
          is_always_run: true
          is_skippable: false
          title: Package test reports
          inputs:
            - content: |-
                #!/usr/bin/env bash
                cd $BITRISE_SOURCE_DIR/wdio/reports/
                zip -r test-report.zip html/
                mv test-report.zip $BITRISE_DEPLOY_DIR/
      - deploy-to-bitrise-io@2.2.3:
          is_always_run: true
          is_skippable: false
          inputs:
            - deploy_path: $BITRISE_DEPLOY_DIR/test-report.zip
          title: Deploy test report
    meta:
      bitrise.io:
        stack: linux-docker-android-22.04
        machine_type_id: standard
  deploy_android_to_store:
    steps:
      - pull-intermediate-files@1:
          inputs:
            - artifact_sources: .*
      - google-play-deploy:
          inputs:
            - app_path: $BITRISE_PLAY_STORE_ABB_PATH
            - track: internal
            - service_account_json_key_path: $BITRISEIO_BITRISEIO_SERVICE_ACCOUNT_JSON_KEY_URL_URL
            - package_name: $MM_ANDROID_PACKAGE_NAME
    envs:
      - opts:
          is_expand: true
        MM_ANDROID_PACKAGE_NAME: io.metamask
  deploy_ios_to_store:
    steps:
      - pull-intermediate-files@1:
          inputs:
            - artifact_sources: .*
      - deploy-to-itunesconnect-application-loader@1:
          inputs:
            - ipa_path: $BITRISE_APP_STORE_IPA_PATH
  # iOS Builds
  _ios_build_template:
    before_run:
      - code_setup
      - extract_version_info
    after_run:
      - notify_failure
    steps:
      - certificate-and-profile-installer@1: {
        run_if: '{{not (enveq "IS_SIM_BUILD" "true")}}' # Only run for physical builds
      }
      - script@1:
          title: iOS Sourcemaps & Build
          is_always_run: false
          inputs:
            - content: |-
                #!/usr/bin/env bash
                echo 'This is the current build type: $METAMASK_BUILD_TYPE'
                if [ -n "$COMMAND_YARN" ]; then
                    GIT_BRANCH=$BITRISE_GIT_BRANCH yarn "$COMMAND_YARN"
                else
                    echo "No COMMAND_YARN provided"
                    exit 1
                fi
      - deploy-to-bitrise-io@2.2.3:
          title: Share Detox files between pipelines
          run_if: '{{getenv "SHARE_WITH_DETOX" | eq "true"}}'
          is_always_run: false
          is_skippable: true
          inputs:
            - pipeline_intermediate_files: |-
                ios/build/Build/Products/$CONFIGURATION-iphonesimulator:INTERMEDIATE_IOS_BUILD_DIR
                ../Library/Detox/ios:INTERMEDIATE_IOS_DETOX_DIR
      - script@1:
          title: Rename iOS artifact files
          inputs:
            - content: |-
                #!/usr/bin/env bash
                set -ex

                # Set base paths
                if [ "$IS_SIM_BUILD" = "true" ]; then
                  BUILD_DIR="ios/build/Build/Products/${CONFIGURATION}-iphonesimulator"
                  DEVICE_TYPE="simulator"
                  BINARY_EXTENSION=".app"
                else
                  BUILD_DIR="ios/build/output"
                  DEVICE_TYPE="device"
                  BINARY_EXTENSION=".ipa"
                fi

                # Generate new name based on build type and version
                if [ -n "$COMMAND_YARN" ]; then
                  NAME_FROM_YARN_COMMAND="$(cut -d':' -f3- <<< "$COMMAND_YARN" | sed 's/:/-/g')"
                  NEW_BASE_NAME="metamask-${DEVICE_TYPE}-${NAME_FROM_YARN_COMMAND}-${APP_BUILD_NUMBER}"
                else
                  NEW_BASE_NAME="metamask-${DEVICE_TYPE}-${METAMASK_ENVIRONMENT}-${METAMASK_BUILD_TYPE}-${APP_SEM_VER_NAME}-${APP_BUILD_NUMBER}"
                fi

                # Copy binary with new name (preserve original)
                OLD_BINARY="$BUILD_DIR/$APP_NAME$BINARY_EXTENSION"
                NEW_BINARY="$BUILD_DIR/$NEW_BASE_NAME$BINARY_EXTENSION"
                # Need to copy recursively so that .app files are fully copied
                cp -r "$OLD_BINARY" "$NEW_BINARY"

                # Copy xcarchive with new name (only for non-simulator builds, preserve original)
                if [ "$IS_SIM_BUILD" != "true" ]; then
                  ARCHIVE_DIR="ios/build"
                  OLD_ARCHIVE="$ARCHIVE_DIR/$APP_NAME.xcarchive"
                  NEW_ARCHIVE="$ARCHIVE_DIR/$NEW_BASE_NAME.xcarchive"
                  cp -r "$OLD_ARCHIVE" "$NEW_ARCHIVE"
                fi

                # Export new names as environment variables
                envman add --key RENAMED_ARCHIVE_FILE --value "$NEW_BASE_NAME.xcarchive"
                envman add --key BINARY_DEPLOY_PATH --value "$BUILD_DIR/$NEW_BASE_NAME$BINARY_EXTENSION"
      - deploy-to-bitrise-io@2.2.3:
          is_always_run: false
          is_skippable: true
          inputs:
            - pipeline_intermediate_files: $BINARY_DEPLOY_PATH:BITRISE_APP_STORE_IPA_PATH
            - deploy_path: $BINARY_DEPLOY_PATH
            - is_compress: true
          title: Deploy iOS Binary
      - deploy-to-bitrise-io@2.2.3:
          is_always_run: false
          is_skippable: true
          run_if: '{{not (enveq "IS_SIM_BUILD" "true")}}' # Only run for physical builds
          inputs:
            - deploy_path: ios/build/$RENAMED_ARCHIVE_FILE
          title: Deploy Symbols File
      - deploy-to-bitrise-io@2.2.3:
          is_always_run: false
          is_skippable: true
          run_if: '{{not (enveq "IS_SIM_BUILD" "true")}}' # Only run for physical builds
          inputs:
            - pipeline_intermediate_files: sourcemaps/ios/index.js.map:BITRISE_APP_STORE_SOURCEMAP_PATH
            - deploy_path: sourcemaps/ios/index.js.map
          title: Deploy Source Map
      - save-cache@1:
          title: Save iOS PR Build Cache
          run_if: '{{and (getenv "IOS_PR_BUILD_CACHE_KEY" | ne "") (getenv "SHARE_WITH_DETOX" | eq "true")}}'
          inputs:
            - key: '{{ getenv "IOS_PR_BUILD_CACHE_KEY" }}'
            - paths: |-
                ios/build/Build/Products/Release-iphonesimulator
                ../Library/Detox/ios
      - script@1:
          title: Save last successful build commit
          run_if: '{{and (getenv "GITHUB_PR_NUMBER" | ne "") (getenv "SHARE_WITH_DETOX" | eq "true")}}'
          inputs:
            - content: |-
                #!/usr/bin/env bash
                # Create a marker file with the current commit
                mkdir -p /tmp/last-build-commit
                echo "$(git rev-parse HEAD 2>/dev/null || echo ${BITRISE_GIT_COMMIT})" > /tmp/last-build-commit/commit
                echo "Build completed successfully at $(date)" >> /tmp/last-build-commit/commit
      - save-cache@1:
          title: Save last successful build commit marker
          run_if: '{{and (getenv "GITHUB_PR_NUMBER" | ne "") (getenv "SHARE_WITH_DETOX" | eq "true")}}'
          inputs:
            - key: 'last-e2e-build-commit-pr-{{ getenv "GITHUB_PR_NUMBER" }}'
            - paths: /tmp/last-build-commit
    meta:
      bitrise.io:
        stack: osx-xcode-16.3.x
        machine_type_id: g2.mac.4large
  # TODO: Remove this workflow once new build configuration is consolidated
  build_ios_release:
    after_run:
      - build_ios_main_prod
  build_ios_main_prod:
    envs:
      - CONFIGURATION: 'Release'
      - NAME: $VERSION_NAME
      - NUMBER: $VERSION_NUMBER
      - APP_NAME: "MetaMask"
      - INFO_PLIST_NAME: "Info.plist"
      - COMMAND_YARN: 'build:ios:main:prod'
    after_run:
      - _ios_build_template
  build_ios_main_beta:
    envs:
      - CONFIGURATION: 'Release'
      - COMMAND_YARN: 'build:ios:main:beta'
      - NAME: $VERSION_NAME
      - NUMBER: $VERSION_NUMBER
      - APP_NAME: "MetaMask"
      - INFO_PLIST_NAME: "Info.plist"
    after_run:
      - _ios_build_template
  build_ios_main_rc:
    envs:
      - CONFIGURATION: 'Release'
      - COMMAND_YARN: 'build:ios:main:rc'
      - NAME: $VERSION_NAME
      - NUMBER: $VERSION_NUMBER
      - APP_NAME: "MetaMask"
      - INFO_PLIST_NAME: "Info.plist"
    after_run:
      - _ios_build_template
  build_ios_main_exp:
    envs:
      - CONFIGURATION: 'Release'
      - COMMAND_YARN: 'build:ios:main:exp'
      - NAME: $VERSION_NAME
      - NUMBER: $VERSION_NUMBER
      - APP_NAME: "MetaMask"
      - INFO_PLIST_NAME: "Info.plist"
    after_run:
      - _ios_build_template
  build_ios_main_test:
    envs:
      - CONFIGURATION: 'Release'
      - COMMAND_YARN: 'build:ios:main:test'
      - NAME: $VERSION_NAME
      - NUMBER: $VERSION_NUMBER
      - APP_NAME: "MetaMask"
      - INFO_PLIST_NAME: "Info.plist"
    after_run:
      - _ios_build_template
  build_ios_main_e2e:
    envs:
      - CONFIGURATION: 'Release'
      - IS_SIM_BUILD: 'true'
      - SHARE_WITH_DETOX: 'true'
      - NAME: $VERSION_NAME
      - NUMBER: $VERSION_NUMBER
      - APP_NAME: "MetaMask"
      - INFO_PLIST_NAME: "Info.plist"
      - COMMAND_YARN: 'build:ios:main:e2e'
    after_run:
      - _ios_build_template
  build_ios_main_e2e_gns_disabled:
    envs:
      - CONFIGURATION: 'Release'
      - IS_SIM_BUILD: 'true'
      - SHARE_WITH_DETOX: 'true'
      - NAME: $VERSION_NAME
      - NUMBER: $VERSION_NUMBER
      - APP_NAME: "MetaMask"
      - INFO_PLIST_NAME: "Info.plist"
      - COMMAND_YARN: 'build:ios:main:e2e'
      - MM_REMOVE_GLOBAL_NETWORK_SELECTOR: 'false'
    after_run:
      - _ios_build_template
  build_ios_release_and_upload_sourcemaps:
    envs:
      - SENTRY_DISABLE_AUTO_UPLOAD: 'false'
    after_run:
      - build_ios_main_prod
  build_ios_rc_and_upload_sourcemaps:
    envs:
      - SENTRY_DISABLE_AUTO_UPLOAD: 'false'
    after_run:
      - build_ios_main_rc
  # TODO: Remove this workflow once new build configuration is consolidated
  build_ios_flask_release:
    after_run:
      - build_ios_flask_prod
  build_ios_flask_prod:
    envs:
      - CONFIGURATION: 'Release'
      - NAME: $FLASK_VERSION_NAME
      - NUMBER: $FLASK_VERSION_NUMBER
      - APP_NAME: "MetaMask-Flask"
      - INFO_PLIST_NAME: "MetaMask-Flask-Info.plist"
      - COMMAND_YARN: 'build:ios:flask:prod'
    after_run:
      - _ios_build_template
  build_ios_flask_test:
    envs:
      - CONFIGURATION: 'Release'
      - NAME: $FLASK_VERSION_NAME
      - NUMBER: $FLASK_VERSION_NUMBER
      - APP_NAME: "MetaMask-Flask"
      - INFO_PLIST_NAME: "MetaMask-Flask-Info.plist"
      - COMMAND_YARN: 'build:ios:flask:test'
    after_run:
      - _ios_build_template
  build_ios_flask_e2e:
    envs:
      - CONFIGURATION: 'Release'
      - IS_SIM_BUILD: 'true'
      - SHARE_WITH_DETOX: 'true'
      - NAME: $FLASK_VERSION_NAME
      - NUMBER: $FLASK_VERSION_NUMBER
      - APP_NAME: "MetaMask-Flask"
      - INFO_PLIST_NAME: "MetaMask-Flask-Info.plist"
      - COMMAND_YARN: 'build:ios:flask:e2e'
    after_run:
      - _ios_build_template
  build_ios_main_dev:
    envs:
      - CONFIGURATION: 'Debug'
      - NAME: $VERSION_NAME
      - NUMBER: $VERSION_NUMBER
      - APP_NAME: 'MetaMask'
      - INFO_PLIST_NAME: 'Info.plist'
      - COMMAND_YARN: 'build:ios:main:dev'
    after_run:
      - _ios_build_template
  # TODO: Remove this workflow once new build configuration is consolidated
  build_ios_simbuild:
    envs:
      - IS_SIM_BUILD: 'true'
    after_run:
      - build_ios_main_dev
  # TODO: Remove this workflow once new build configuration is consolidated
  build_ios_devbuild:
    after_run:
      - build_ios_main_dev
  build_ios_flask_dev:
    envs:
      - CONFIGURATION: 'Debug'
      - NAME: $FLASK_VERSION_NAME
      - NUMBER: $FLASK_VERSION_NUMBER
      - APP_NAME: "MetaMask-Flask"
      - INFO_PLIST_NAME: "MetaMask-Flask-Info.plist"
      - COMMAND_YARN: 'build:ios:flask:dev'
    after_run:
      - _ios_build_template
  # TODO: Remove this workflow once new build configuration is consolidated
  build_ios_flask_devbuild:
    after_run:
      - build_ios_flask_dev
  build_ios_flask_simbuild:
    envs:
      - IS_SIM_BUILD: 'true'
    after_run:
      - build_ios_flask_dev
  build_ios_qa_dev:
    envs:
      - CONFIGURATION: 'Debug'
      - NAME: $VERSION_NAME
      - NUMBER: $VERSION_NUMBER
      - APP_NAME: "MetaMask-QA"
      - INFO_PLIST_NAME: "MetaMask-QA-Info.plist"
      - COMMAND_YARN: 'build:ios:qa:dev'
    after_run:
      - _ios_build_template
  # TODO: Remove this workflow once new build configuration is consolidated
  build_ios_qa_devbuild:
    after_run:
      - build_ios_qa_dev
  build_ios_qa_simbuild:
    envs:
      - IS_SIM_BUILD: 'true'
    after_run:
      - build_ios_qa_dev
  build_ios_qa_prod:
    envs:
      - CONFIGURATION: 'Release'
      - NAME: $VERSION_NAME
      - NUMBER: $VERSION_NUMBER
      - APP_NAME: "MetaMask-QA"
      - INFO_PLIST_NAME: "MetaMask-QA-Info.plist"
      - COMMAND_YARN: 'build:ios:qa:prod'
    after_run:
      - _ios_build_template
  # TODO: Remove this workflow once new build configuration is consolidated
  build_ios_qa:
    after_run:
      - build_ios_qa_prod
      - _upload_ipa_to_browserstack_qa
  _upload_ipa_to_browserstack_qa:
    steps:
      - script@1:
          title: Upload IPA to Browserstack
          inputs:
            - content: |-
                #!/usr/bin/env bash
                set -e
                set -x
                set -o pipefail

                IPA_DIR="ios/build/output"
                ORIGINAL_IPA="$IPA_DIR/MetaMask-QA.ipa"

                CUSTOM_ID="$BITRISE_GIT_BRANCH-$VERSION_NAME-$VERSION_NUMBER"
                CUSTOM_ID=${CUSTOM_ID////-}

                cp "$ORIGINAL_IPA" "$IPA_DIR/$CUSTOM_ID.ipa"
                IPA_PATH="$IPA_DIR/$CUSTOM_ID.ipa"

                # Upload to app-automate
                curl -u "$BROWSERSTACK_USERNAME:$BROWSERSTACK_ACCESS_KEY" \
                    -X POST "https://api-cloud.browserstack.com/app-automate/upload" \
                    -F "file=@$IPA_PATH" \
                    -F 'data={"custom_id": "'$CUSTOM_ID'"}' \
                    | jq -j '.app_url' \
                    | envman add --key BROWSERSTACK_IOS_APP_URL
                echo "BROWSERSTACK_IOS_APP_URL: $BROWSERSTACK_IOS_APP_URL"
                # Upload to app-live
                curl -u "$BROWSERSTACK_USERNAME:$BROWSERSTACK_ACCESS_KEY" \
                    -X POST "https://api-cloud.browserstack.com/app-live/upload" \
                    -F "file=@$IPA_PATH" \
                    -F 'data={"custom_id": "'$CUSTOM_ID'"}'

                # Get recent apps
                curl -u "$BROWSERSTACK_USERNAME:$BROWSERSTACK_ACCESS_KEY" \
                    -X GET https://api-cloud.browserstack.com/app-automate/recent_apps \
                    | jq > browserstack_uploaded_apps.json
      - share-pipeline-variable@1:
          title: Persist BROWSERSTACK_IOS_APP_URL across all stages
          inputs:
            - variables: |-
                BROWSERSTACK_IOS_APP_URL
      - deploy-to-bitrise-io@2.2.3:
          is_always_run: false
          is_skippable: true
          inputs:
            - deploy_path: browserstack_uploaded_apps.json
          title: Bitrise Deploy Browserstack Uploaded Apps
  build_ios_flask_release:
    before_run:
      - code_setup
    after_run:
      - notify_failure
    steps:
      - certificate-and-profile-installer@1: {}
      - set-xcode-build-number@1:
          inputs:
            - build_short_version_string: $FLASK_VERSION_NAME
            - build_version: $FLASK_VERSION_NUMBER
            - plist_path: $PROJECT_LOCATION_IOS/MetaMask/MetaMask-Flask-Info.plist
      - script@1:
          inputs:
            - content: |-
                #!/usr/bin/env bash
                node -v
                METAMASK_BUILD_TYPE='flask' METAMASK_ENVIRONMENT='production' yarn build:ios:pre-flask
          title: iOS Sourcemaps & Build
          is_always_run: false
      - deploy-to-bitrise-io@2.2.3:
          is_always_run: false
          is_skippable: true
          inputs:
            - pipeline_intermediate_files: ios/build/output/MetaMask-Flask.ipa:BITRISE_APP_STORE_IPA_PATH
            - deploy_path: ios/build/output/MetaMask-Flask.ipa
          title: Deploy iOS IPA
      - deploy-to-bitrise-io@2.2.3:
          is_always_run: false
          is_skippable: true
          inputs:
            - deploy_path: ios/build/MetaMask-Flask.xcarchive:BITRISE_APP_STORE_XCARCHIVE_PATH
          title: Deploy Symbols File
      - deploy-to-bitrise-io@2.2.3:
          is_always_run: false
          is_skippable: true
          inputs:
            - pipeline_intermediate_files: sourcemaps/ios/index.js.map:BITRISE_APP_STORE_SOURCEMAP_PATH
            - deploy_path: sourcemaps/ios/index.js.map
          title: Deploy Source Map
  _upload_ipa_to_browserstack_flask:
    steps:
      - script@1:
          title: Upload Flask IPA to Browserstack
          inputs:
            - content: |-
                #!/usr/bin/env bash
                set -e
                set -x
                set -o pipefail
                CUSTOM_ID="flask-$BITRISE_GIT_BRANCH-$FLASK_VERSION_NAME-$FLASK_VERSION_NUMBER"
                CUSTOM_ID=${CUSTOM_ID////-}
                IPA_PATH=ios/build/output/MetaMask-Flask.ipa
                IPA_PATH_FOR_APP_LIVE=ios/build/output/"$CUSTOM_ID".ipa
                curl -u "$BROWSERSTACK_USERNAME:$BROWSERSTACK_ACCESS_KEY" -X POST "https://api-cloud.browserstack.com/app-automate/upload" -F "file=@$IPA_PATH" -F 'data={"custom_id": "'$CUSTOM_ID'"}' | jq -j '.app_url' | envman add --key BROWSERSTACK_IOS_FLASK_APP_URL
                cp "$IPA_PATH" "$IPA_PATH_FOR_APP_LIVE"
                curl -u "$BROWSERSTACK_USERNAME:$BROWSERSTACK_ACCESS_KEY" -X POST "https://api-cloud.browserstack.com/app-live/upload" -F "file=@$IPA_PATH_FOR_APP_LIVE" -F 'data={"custom_id": "'$CUSTOM_ID'"}'
                curl -u "$BROWSERSTACK_USERNAME:$BROWSERSTACK_ACCESS_KEY" -X GET https://api-cloud.browserstack.com/app-automate/recent_apps | jq > browserstack_uploaded_flask_apps.json
      - share-pipeline-variable@1:
          title: Persist BROWSERSTACK_IOS_FLASK_APP_URL across all stages
          inputs:
            - variables: |-
                BROWSERSTACK_IOS_FLASK_APP_URL
      - deploy-to-bitrise-io@2.2.3:
          is_always_run: false
          is_skippable: true
          inputs:
            - deploy_path: browserstack_uploaded_flask_apps.json
          title: Bitrise Deploy Browserstack Uploaded Flask Apps
  set_main_target_workflow:
    steps:
      - share-pipeline-variable@1:
          title: Persist METAMASK_BUILD_TYPE across all stages and workflows
          inputs:
            - variables: |-
                METAMASK_BUILD_TYPE=main
  set_flask_target_workflow:
    steps:
      - share-pipeline-variable@1:
          title: Persist METAMASK_BUILD_TYPE across all stages and workflows
          inputs:
            - variables: |-
                METAMASK_BUILD_TYPE=flask

app:
  envs:
    - opts:
        is_expand: false
      MM_NOTIFICATIONS_UI_ENABLED: true
    - opts:
        is_expand: false
      MM_NETWORK_UI_REDESIGN_ENABLED: false
    - opts:
        is_expand: false
<<<<<<< HEAD
      PORTFOLIO_VIEW: true
=======
      MM_PER_DAPP_SELECTED_NETWORK: false
>>>>>>> 4ac87732
    - opts:
        is_expand: false
      MM_PERMISSIONS_SETTINGS_V1_ENABLED: false
    - opts:
        is_expand: false
      MM_SECURITY_ALERTS_API_ENABLED: true
    - opts:
        is_expand: false
      BRIDGE_USE_DEV_APIS: false
    - opts:
        is_expand: false
      MM_PERPS_ENABLED: true
    - opts:
        is_expand: false
      MM_PERPS_BLOCKED_REGIONS: "US,CA-ON,GB,BE"
    - opts:
        is_expand: false
      PROJECT_LOCATION: android
    - opts:
        is_expand: false
      NDK_VERSION: 26.1.10909125
    - opts:
        is_expand: false
      QA_APK_NAME: app-qa-release
    - opts:
        is_expand: false
      MODULE: app
    - opts:
        is_expand: false
      VARIANT: ''
    - opts:
        is_expand: false
      BITRISE_PROJECT_PATH: ios/MetaMask.xcworkspace
    - opts:
        is_expand: false
      BITRISE_SCHEME: MetaMask
    - opts:
        is_expand: false
      BITRISE_EXPORT_METHOD: enterprise
    - opts:
        is_expand: false
      PROJECT_LOCATION_ANDROID: android
    - opts:
        is_expand: false
      PROJECT_LOCATION_IOS: ios
    - opts:
        is_expand: false
      VERSION_NAME: 7.59.0
    - opts:
        is_expand: false
      VERSION_NUMBER: 2818
    - opts:
        is_expand: false
      FLASK_VERSION_NAME: 7.59.0
    - opts:
        is_expand: false
      FLASK_VERSION_NUMBER: 2818
    - opts:
        is_expand: false
      ANDROID_APK_LINK: ''
    - opts:
        is_expand: false
      ANDROID_AAP_LINK: ''
    - opts:
        is_expand: false
      IOS_APP_LINK: ''
    - opts:
        is_expand: false
      NVM_VERSION: 0.39.7
    - opts:
        is_expand: false
      NVM_SHA256SUM: '8e45fa547f428e9196a5613efad3bfa4d4608b74ca870f930090598f5af5f643'
    - opts:
        is_expand: false
      NODE_VERSION: 20.18.0
    - opts:
        is_expand: false
      YARN_VERSION: 4.10.3
    - opts:
        is_expand: false
      COREPACK_VERSION: 0.28.0
    - opts:
        is_expand: false
      SEEDLESS_ONBOARDING_ENABLED: true
    - opts:
        is_expand: false
      MM_REMOVE_GLOBAL_NETWORK_SELECTOR: 'true'
meta:
  bitrise.io:
    stack: osx-xcode-16.3.x
    machine_type_id: g2.mac.4large
trigger_map:
  # Disable auto RC generation 
  # - push_branch: release/*
  #   pipeline: pr_rc_rwy_pipeline
  - push_branch: main
    pipeline: expo_dev_pipeline
  - tag: 'qa-*'
    pipeline: create_qa_builds_pipeline
  - tag: 'v*.*.*'
    pipeline: create_qa_builds_pipeline<|MERGE_RESOLUTION|>--- conflicted
+++ resolved
@@ -3520,13 +3520,6 @@
       MM_NETWORK_UI_REDESIGN_ENABLED: false
     - opts:
         is_expand: false
-<<<<<<< HEAD
-      PORTFOLIO_VIEW: true
-=======
-      MM_PER_DAPP_SELECTED_NETWORK: false
->>>>>>> 4ac87732
-    - opts:
-        is_expand: false
       MM_PERMISSIONS_SETTINGS_V1_ENABLED: false
     - opts:
         is_expand: false
