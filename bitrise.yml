---
format_version: '8'
default_step_lib_source: 'https://github.com/bitrise-io/bitrise-steplib.git'
project_type: react-native

#Pipelines are listed below
pipelines:
  #Creates MetaMask-QA apps and stores apk/ipa in Bitrise
  create_qa_builds_pipeline:
    stages:
      - create_build_qa: {}
  #Builds MetaMask, MetaMask-QA apps and stores apk/ipa in Bitrise
  build_all_targets_pipeline:
    stages:
      - create_build_all_targets: {}
  #Releases MetaMask apps and stores apk/ipa into Play(Internal Testing)/App(TestFlight) Store
  release_builds_to_store_pipeline:
    stages:
      - create_build_release: {}
      - deploy_build_release: {}
      - create_build_qa: {} #Generate QA builds for E2E app upgrade tests
  #Releases MetaMask apps and stores ipa into App(TestFlight) Store
  release_ios_to_store_pipeline:
    stages:
      - create_ios_release: {}
      - deploy_ios_release: {}
  #Releases MetaMask apps and stores apk Play(Internal Testing) Store
  release_android_to_store_pipeline:
    stages:
      - create_android_release: {}
      - deploy_android_release: {}
  #Run E2E test suite for iOS only
  run_e2e_ios_pipeline:
    stages:
      - build_e2e_ios_stage: {}
      - run_e2e_ios_stage: {}
      - notify: {}
  #Run E2E test suite for Android only
  run_e2e_android_pipeline:
    stages:
      - build_e2e_android_stage: {} #builds android detox E2E
      - run_e2e_android_stage: {} #runs android detox test E2E
      - notify: {}
  #PR_e2e_verfication (build ios & android), run iOS (smoke), emulator Android
  release_e2e_pipeline:
    stages:
      - build_e2e_ios_android_stage: {}
      - run_release_e2e_ios_android_stage: {}
      - report_results_stage: {}
      - notify: {}
  #PR_e2e_verfication (build ios & android), run iOS (smoke), emulator Android
  pr_smoke_e2e_pipeline:
    stages:
      - build_smoke_e2e_ios_android_stage: {}
      - run_smoke_e2e_ios_android_stage: {}
      - notify: {}

  #PR_e2e_verfication (build ios & android), run iOS (regression), emulator Android
  pr_regression_e2e_pipeline:
    stages:
      - build_regression_e2e_ios_android_stage: {}
      - run_regression_e2e_ios_android_stage: {}
      - notify: {}
  #App launch times pipeline. Runs on browserstack
  app_launch_times_and_expo_pipeline:
    stages:
      - create_build_qa_and_expo: {}
      - app_launch_times_test_stage: {}
  #App Upgrade pipeline. Runs on browserstack
  app_upgrade_pipeline:
    stages:
      - create_build_qa_android: {}
      - app_upgrade_test_stage: {}
  multichain_permissions_e2e_pipeline:
    stages:
      - build_multichain_permissions_e2e_ios_android_stage: {}
      - run_multichain_permissions_e2e_ios_android_stage: {}
  # Pipeline for Flask
  create_flask_release_builds_pipeline:
    stages:
      - create_build_flask_release: {}
      - notify: {}
  release_flask_builds_to_store_pipeline:
    stages:
      - create_build_flask_release: {}
      - deploy_flask_build_release: {}
      - release_notify: {}
#Stages reference workflows. Those workflows cannot but utility "_this-is-a-utility"
stages:
  create_build_all_targets:
    workflows:
      - build_android_release: {}
      - build_ios_release: {}
      - build_android_qa: {}
      - build_ios_qa: {}
  create_build_release:
    workflows:
      - build_android_release: {}
      - build_ios_release: {}
  deploy_build_release:
    workflows:
      - deploy_android_to_store: {}
      - deploy_ios_to_store: {}
  create_ios_release:
    workflows:
      - build_ios_release: {}
  deploy_ios_release:
    workflows:
      - deploy_ios_to_store: {}
  create_android_release:
    workflows:
      - build_android_release: {}
  deploy_android_release:
    workflows:
      - deploy_android_to_store: {}
  create_build_qa_and_expo:
    workflows:
      - build_android_devbuild: {}
      - build_android_qa: {}
      - build_ios_devbuild: {}
      - build_ios_qa: {}
  create_build_qa:
    workflows:
      - build_android_qa: {}
      - build_ios_qa: {}
  create_build_qa_android:
    workflows:
      - build_android_qa: {}
  create_build_qa_ios:
    workflows:
      - build_ios_qa: {}
  build_e2e_ios_stage:
    workflows:
      - ios_e2e_build: {}
  run_e2e_ios_stage:
    workflows:
      - ios_e2e_test: {}
  build_smoke_e2e_ios_android_stage:
    abort_on_fail: true
    workflows:
      - ios_e2e_build: {}
      - android_e2e_build: {}
  build_multichain_permissions_e2e_ios_android_stage:
    abort_on_fail: true
    workflows:
      - build_ios_multichain_permissions_e2e: {}
      - build_android_multichain_permissions_e2e: {}
  run_multichain_permissions_e2e_ios_android_stage:
    workflows:
      - run_tag_multichain_permissions_ios: {}
      - run_tag_multichain_permissions_android: {}
  run_smoke_e2e_ios_android_stage:
    workflows:
      - run_ios_api_specs: {}
      - run_tag_smoke_accounts_ios: {}
      - run_tag_smoke_accounts_android: {}
      # - run_tag_smoke_identity_ios: {}
      # - run_tag_smoke_identity_android: {}
      # - run_tag_smoke_assets_ios: {}
      - run_tag_smoke_assets_android: {}
      - run_tag_smoke_confirmations_ios: {}
      - run_tag_smoke_confirmations_android: {}
      - run_tag_smoke_ramps_android: {}
      # run_tag_smoke_ramps_ios: {}
      - run_tag_smoke_confirmations_redesigned_ios: {}
      - run_tag_smoke_swaps_ios: {}
      - run_tag_smoke_swaps_android: {}
      # run_tag_smoke_stake_ios: {}
      # run_tag_smoke_stake_android: {}
      - run_tag_smoke_core_ios: {}
      - run_tag_smoke_core_android: {}
      - run_tag_multichain_permissions_ios: {}
      - run_tag_multichain_permissions_android: {}
  build_regression_e2e_ios_android_stage:
    workflows:
      - ios_build_regression_tests: {}
      - android_build_regression_tests: {}
  run_regression_e2e_ios_android_stage:
    workflows:
      - ios_run_regression_tests: {}
      - android_run_regression_tests: {}
  run_release_e2e_ios_android_stage:
    workflows:
      - ios_run_regression_tests: {}
      - android_run_regression_tests: {}
      - run_tag_smoke_confirmations_ios: {}
      - run_tag_smoke_confirmations_android: {}
      - run_tag_smoke_confirmations_redesigned_ios: {}
      - run_tag_smoke_accounts_ios: {}
      - run_tag_smoke_accounts_android: {}
      - run_tag_smoke_ramps_android: {}
      # run_tag_smoke_ramps_ios: {}
      # - run_tag_smoke_identity_ios: {}
      # - run_tag_smoke_identity_android: {}
      # - run_tag_smoke_assets_ios: {}
      - run_tag_smoke_assets_android: {}
      # - run_tag_smoke_swaps_ios: {}
      # - run_tag_smoke_swaps_android: {}
      - run_tag_smoke_core_ios: {}
      - run_tag_smoke_core_android: {}
      - run_tag_upgrade_android: {}
      - run_android_app_launch_times_appium_test: {}
  report_results_stage:
    workflows:
      - run_testrail_update_automated_test_results: {}
  run_e2e_ios_android_stage:
    workflows:
      - ios_e2e_test: {}
      - android_e2e_test: {}
  build_e2e_ios_android_stage:
    workflows:
      - build_android_qa: {}
      - ios_e2e_build: {}
      - android_e2e_build: {}
  build_e2e_android_stage:
    workflows:
      - android_e2e_build: {}
  run_e2e_android_stage:
    workflows:
      - android_e2e_test: {}
  notify:
    workflows:
      - notify_success: {}
  app_launch_times_test_stage:
    workflows:
      - run_android_app_launch_times_appium_test: {}
      - run_ios_app_launch_times_appium_test: {}
  app_upgrade_test_stage:
    workflows:
      - run_tag_upgrade_android: {}
  release_notify:
    workflows:
      - release_announcing_stores: {}
  create_build_flask_release:
    workflows:
      - build_android_flask_release: {}
      - build_ios_flask_release: {}
  deploy_flask_build_release:
    workflows:
      - deploy_android_to_store:
          envs:
            - MM_ANDROID_PACKAGE_NAME: 'io.metamask.flask'
      - deploy_ios_to_store:

workflows:
  # Code Setups
  setup:
    steps:
      - activate-ssh-key@4:
          run_if: '{{getenv "SSH_RSA_PRIVATE_KEY" | ne ""}}'
      - git-clone@6: {}
  set_commit_hash:
    steps:
      - script@1:
          title: Set commit hash env variable
          inputs:
            - content: |-
                #!/usr/bin/env bash
                BRANCH_COMMIT_HASH="$(git rev-parse HEAD)"

                # Log the value of BRANCH_COMMIT_HASH
                echo "BRANCH_COMMIT_HASH is set to: $BRANCH_COMMIT_HASH"

                envman add --key BRANCH_COMMIT_HASH --value "$BRANCH_COMMIT_HASH"
      - share-pipeline-variable@1:
          title: Persist commit hash across all stages
          inputs:
            - variables: |-
                BRANCH_COMMIT_HASH
  code_setup:
    before_run:
      - setup
      - prep_environment
    steps:
      - restore-cocoapods-cache@2: {}
      - script@1:
          inputs:
            - content: |-
                #!/usr/bin/env bash
                envman add --key YARN_CACHE_DIR --value "$(yarn cache dir)"
          title: Get Yarn cache directory
      - yarn@0:
          inputs:
            - command: setup
          title: Yarn Setup
  prep_environment:
    steps:
      - restore-cache@2:
          title: Restore Node
          inputs:
            - key: node-{{ getenv "NODE_VERSION" }}-{{ .OS }}-{{ .Arch }}
      - script@1:
          title: node, yarn, corepack installation
          inputs:
            - content: |-
                #!/usr/bin/env bash
                echo "Gems being installed with bundler gem"
                bundle install --gemfile=ios/Gemfile
                echo "Node $NODE_VERSION being installed"

                set -e

                # Add and enable NVM
                wget -O install-nvm.sh "https://raw.githubusercontent.com/nvm-sh/nvm/v${NVM_VERSION}/install.sh"
                echo "${NVM_SHA256SUM} install-nvm.sh" > install-nvm.sh.SHA256SUM
                sha256sum -c install-nvm.sh.SHA256SUM
                chmod +x install-nvm.sh && ./install-nvm.sh && rm ./install-nvm.sh
                source "${HOME}/.nvm/nvm.sh"
                echo 'source "${HOME}/.nvm/nvm.sh"' | tee -a ${HOME}/.{bashrc,profile}

                 # Retry logic for Node installation
                MAX_ATTEMPTS=3
                ATTEMPT=1
                until [ $ATTEMPT -gt $MAX_ATTEMPTS ]
                do
                  echo "Attempt $ATTEMPT to install Node.js"
                  nvm install ${NODE_VERSION}
                  INSTALL_STATUS=$? # Capture the exit status of the nvm install command
                  if [ $INSTALL_STATUS -eq 0 ]; then
                      echo "Node.js installation successful!"
                      break
                  else
                      echo "Node.js installation failed with exit code $INSTALL_STATUS"
                      ATTEMPT=$((ATTEMPT+1))
                      echo "Node.js installation failed, retrying in 5 seconds..."
                      sleep 5
                  fi
                done

                if [ $ATTEMPT -gt $MAX_ATTEMPTS ]; then
                  echo "Node.js installation failed after $MAX_ATTEMPTS attempts."
                  exit 1
                fi
                envman add --key PATH --value $PATH

                node --version

                echo "Corepack being installed with npm"
                npm i -g "corepack@$COREPACK_VERSION"
                echo "Corepack enabling $YARN_VERSION"
                corepack enable
      - save-cache@1:
          title: Save Node
          inputs:
            - key: node-{{ getenv "NODE_VERSION" }}-{{ .OS }}-{{ .Arch }}
            - paths: |-
                ../.nvm/
                ../../../root/.nvm/
  install_applesimutils:
    steps:
      - script@1:
          title: applesimutils installation
          inputs:
            - content: |-
                #!/usr/bin/env bash
                echo "Now installing applesimutils..."
                brew tap wix/brew
                brew install applesimutils

  # Notifications utility workflows
  # Provides values for commit or branch message and path depending on commit env setup initialised or not
  _get_workflow_info:
    steps:
      - activate-ssh-key@4:
          is_always_run: true # always run to also feed failure notifications
          run_if: '{{getenv "SSH_RSA_PRIVATE_KEY" | ne ""}}'
      - git-clone@6:
          inputs:
            - update_submodules: 'no'
          is_always_run: true # always run to also feed failure notifications
      - script@1:
          is_always_run: true # always run to also feed failure notifications
          inputs:
            - content: |
                #!/bin/bash
                # generate reference to commit from env or using git
                COMMIT_SHORT_HASH="${BITRISE_GIT_COMMIT:0:7}"
                BRANCH_HEIGHT=''
                WORKFLOW_TRIGGER='Push'

                if [[ -z "$BITRISE_GIT_COMMIT" ]]; then
                  COMMIT_SHORT_HASH="$(git rev-parse --short HEAD)"
                  BRANCH_HEIGHT='HEAD'
                  WORKFLOW_TRIGGER='Manual'
                fi

                envman add --key COMMIT_SHORT_HASH --value "$COMMIT_SHORT_HASH"
                envman add --key BRANCH_HEIGHT --value "$BRANCH_HEIGHT"
                envman add --key WORKFLOW_TRIGGER --value "$WORKFLOW_TRIGGER"
          title: Get commit or branch name and path variables

  # Slack notification utils: we have two workflows to allow choosing when to notify: on success, on failure or both.
  # A workflow for instance create_qa_builds will notify on failure for each build_android_qa or build_ios_qa
  # but will only notify success if both success and create_qa_builds succeeds.

  # Send a Slack message on successful release
  release_announcing_stores:
    before_run:
      - code_setup
    steps:
      - yarn@0:
          inputs:
            - command: build:announce
          title: Announcing pre-release
          is_always_run: false
    meta:
      bitrise.io:
        stack: linux-docker-android-22.04
        machine_type_id: standard

  # Send a Slack message when workflow succeeds
  notify_success:
    before_run:
      - _get_workflow_info
    steps:
      # Update Bitrise comment in PR with success status
      - comment-on-github-pull-request@0:
          is_always_run: true
          run_if: '{{getenv "TRIGGERED_BY_PR_LABEL" | eq "true"}}'
          inputs:
            - personal_access_token: '$GITHUB_ACCESS_TOKEN'
            - body: |-
                ## [<img alt="https://bitrise.io/" src="https://assets-global.website-files.com/5db35de024bb983af1b4e151/5e6f9ccc3e129dfd8a205e4e_Bitrise%20Logo%20-%20Eggplant%20Bg.png" height="20">](${BITRISEIO_PIPELINE_BUILD_URL}) **Bitrise**

                ✅✅✅ `${BITRISEIO_PIPELINE_TITLE}` passed on Bitrise! ✅✅✅

                Commit hash: ${GITHUB_PR_HASH}
                Build link: ${BITRISEIO_PIPELINE_BUILD_URL}

                >[!NOTE]
                >- You can kick off another `${BITRISEIO_PIPELINE_TITLE}` on Bitrise by removing and re-applying the `Run Smoke E2E` label on the pull request

                <!-- BITRISE_TAG -->
                <!-- BITRISE_SUCCESS_TAG -->
            - repository_url: '$GIT_REPOSITORY_URL'
            - issue_number: '$GITHUB_PR_NUMBER'
            - api_base_url: 'https://api.github.com'
            - update_comment_tag: '$GITHUB_PR_HASH'
      - script@1:
          is_always_run: true
          title: Label PR with success
          inputs:
          - content: |-
              #!/usr/bin/env bash
              # Define label data
              LABELS_JSON='{"labels":["bitrise-result-ready"]}'
              	
              # API URL to add labels to a PR
              API_URL="https://api.github.com/repos/$BITRISEIO_GIT_REPOSITORY_OWNER/$BITRISEIO_GIT_REPOSITORY_SLUG/issues/$GITHUB_PR_NUMBER/labels"

              # Perform the curl request and capture the HTTP status code
              HTTP_RESPONSE=$(curl -s -o response.txt -w "%{http_code}" -X POST -H "Authorization: token $GITHUB_ACCESS_TOKEN" -H "Accept: application/vnd.github.v3+json" -d "$LABELS_JSON" "$API_URL")
              	
              # Output the HTTP status code
              echo "HTTP Response Code: $HTTP_RESPONSE"	
              
              # Optionally check the response
              echo "HTTP Response Code: $HTTP_RESPONSE"

              if [ "$HTTP_RESPONSE" -ne 200 ]; then
                  echo "Failed to apply label. Status code: $HTTP_RESPONSE"
                  cat response.txt  # Show error message from GitHub if any
              else
                  echo "Label applied successfully."
              fi

              # Clean up the response file
              rm response.txt
                	

  # Send a Slack message when workflow fails
  notify_failure:
    before_run:
      - _get_workflow_info
    steps:
      - script@1:
          is_always_run: true
          title: Check if PR comment should be updated
          inputs:
            - content: |-
                #!/usr/bin/env bash
                if [[ "$TRIGGERED_BY_PR_LABEL" == "true" && $BITRISE_BUILD_STATUS == 1 ]]; then
                  envman add --key SHOULD_UPDATE_PR_COMMENT --value "true"
                else
                  envman add --key SHOULD_UPDATE_PR_COMMENT --value "false"
                fi
      # Update Bitrise comment in PR with failure status
      - comment-on-github-pull-request@0:
          is_always_run: true
          run_if: '{{getenv "SHOULD_UPDATE_PR_COMMENT" | eq "true"}}'
          inputs:
            - personal_access_token: '$GITHUB_ACCESS_TOKEN'
            - body: |-
                ## [<img alt="https://bitrise.io/" src="https://assets-global.website-files.com/5db35de024bb983af1b4e151/5e6f9ccc3e129dfd8a205e4e_Bitrise%20Logo%20-%20Eggplant%20Bg.png" height="20">](${BITRISEIO_PIPELINE_BUILD_URL}) **Bitrise**

                ❌❌❌ `${BITRISEIO_PIPELINE_TITLE}` failed on Bitrise! ❌❌❌

                Commit hash: ${GITHUB_PR_HASH}
                Build link: ${BITRISEIO_PIPELINE_BUILD_URL}

                >[!NOTE]
                >- You can kick off another `${BITRISEIO_PIPELINE_TITLE}` on Bitrise by removing and re-applying the `Run Smoke E2E` label on the pull request

                > [!TIP]
                >- Check the [documentation](https://www.notion.so/metamask-consensys/Bitrise-Pipeline-Overview-43159500c43748a389556f0593e8834b#26052f2ea6e24f8c9cfdb57a7522dc1f) if you have any doubts on how to understand the failure on bitrise

                <!-- BITRISE_TAG -->
                <!-- BITRISE_FAIL_TAG -->
            - repository_url: '$GIT_REPOSITORY_URL'
            - issue_number: '$GITHUB_PR_NUMBER'
            - api_base_url: 'https://api.github.com'
            - update_comment_tag: '$GITHUB_PR_HASH'
  # CI Steps
  ci_test:
    before_run:
      - code_setup
    steps:
      - yarn@0:
          inputs:
            - args: ''
            - command: test:unit --silent
          title: Unit Test
          is_always_run: false
      - script@1:
          inputs:
            - content: |-
                #!/usr/bin/env bash
                echo 'weew - everything passed!'
          title: All Tests Passed
          is_always_run: false
  # E2E Steps

  ### This workflow uses a flag (TEST_SUITE) that defines the specific set of tests to be run.
  ## in this instance Regression. In future iterations we can rename to ios_test_suite_selection & android_test_suite_selection
  ios_build_regression_tests:
    envs:
      - TEST_SUITE: 'Regression'
    after_run:
      - ios_e2e_build
  ios_run_regression_tests:
    envs:
      - TEST_SUITE: 'Regression'
    after_run:
      - ios_e2e_test
  android_build_regression_tests:
    meta:
      bitrise.io:
        stack: linux-docker-android-22.04
        machine_type_id: elite-xl
    envs:
      - TEST_SUITE: 'Regression'
      - MM_MULTICHAIN_V1_ENABLED: false
      - MM_CHAIN_PERMISSIONS: false
    after_run:
      - android_e2e_build
  android_run_regression_tests:
    meta:
      bitrise.io:
        stack: linux-docker-android-22.04
        machine_type_id: elite-xl
    envs:
      - TEST_SUITE: 'Regression'
    after_run:
      - android_e2e_test
  run_tag_upgrade_android:
    meta:
      bitrise.io:
        stack: linux-docker-android-22.04
        machine_type_id: elite-xl
    envs:
      - PRODUCTION_APP_URL: 'bs://6b59d556df4a5a0448ff161cbfcab16d92607b72' # Last production's QA build
      - PRODUCTION_BUILD_NAME: 7.38.0
      - PRODUCTION_BUILD_NUMBER: 1528
      - CUCUMBER_TAG_EXPRESSION: '@upgrade and @androidApp'
      - PRODUCTION_BUILD_STRING: 'MetaMask-QA v$PRODUCTION_BUILD_NAME ($PRODUCTION_BUILD_NUMBER)'
      - NEW_BUILD_STRING: 'MetaMask-QA v$VERSION_NAME ($VERSION_NUMBER)'
      - TEST_TYPE: 'upgrade'
    after_run:
      - wdio_android_e2e_test
  build_ios_multichain_permissions_e2e:
    after_run:
      - ios_e2e_build
      # - android_e2e_build
  build_android_multichain_permissions_e2e:
    meta:
      bitrise.io:
        stack: linux-docker-android-22.04
        machine_type_id: elite-xl
    after_run:
      - android_e2e_build
  run_android_app_launch_times_appium_test:
    envs:
      - TEST_TYPE: 'performance'
    meta:
      bitrise.io:
        stack: linux-docker-android-22.04
        machine_type_id: elite-xl
    after_run:
      - wdio_android_e2e_test

  ### Report automated test results to TestRail
  run_testrail_update_automated_test_results:
    before_run:
      - code_setup
    steps:
      - script@1:
          title: 'Add Automated Test Results to TestRail'
          inputs:
            - content: |-
                #!/usr/bin/env bash
                echo 'REPORT AUTOMATED TEST RESULTS TO TESTRAIL'
                node ./scripts/testrail/testrail.api.js

  run_ios_app_launch_times_appium_test:
    envs:
      - TEST_TYPE: 'performance'
    meta:
      bitrise.io:
        stack: osx-xcode-15.0.x
        machine_type_id: g2.mac.large
    after_run:
      - wdio_ios_e2e_test

  ### Separating workflows so they run concurrently during smoke runs
  run_tag_smoke_accounts_ios:
    envs:
      - TEST_SUITE_FOLDER: './e2e/specs/accounts/*'
      - TEST_SUITE_TAG: '.*SmokeAccounts.*'
    after_run:
      - ios_e2e_test
  run_tag_smoke_accounts_android:
    meta:
      bitrise.io:
        stack: linux-docker-android-22.04
        machine_type_id: elite-xl
    envs:
      - TEST_SUITE_FOLDER: './e2e/specs/accounts/*'
      - TEST_SUITE_TAG: '.*SmokeAccounts.*'
    after_run:
      - android_e2e_test
  run_tag_smoke_identity_ios:
    envs:
      - TEST_SUITE_FOLDER: './e2e/specs/identity/*'
      - TEST_SUITE_TAG: '.*SmokeIdentity.*'
    after_run:
      - ios_e2e_test
  run_tag_smoke_identity_android:
    meta:
      bitrise.io:
        stack: linux-docker-android-22.04
        machine_type_id: elite-xl
    envs:
      - TEST_SUITE_FOLDER: './e2e/specs/identity/*'
      - TEST_SUITE_TAG: '.*SmokeIdentity.*'
    after_run:
      - android_e2e_test
  run_tag_smoke_assets_ios:
    envs:
      - TEST_SUITE_FOLDER: './e2e/specs/assets/*'
      - TEST_SUITE_TAG: '.*SmokeAssets.*'
    after_run:
      - ios_e2e_test
  run_tag_smoke_assets_android:
    meta:
      bitrise.io:
        stack: linux-docker-android-22.04
        machine_type_id: elite-xl
    envs:
      - TEST_SUITE_FOLDER: './e2e/specs/assets/*'
      - TEST_SUITE_TAG: '.*SmokeAssets.*'
    after_run:
      - android_e2e_test
  run_tag_smoke_confirmations_ios:
    envs:
      - TEST_SUITE_FOLDER: './e2e/specs/confirmations/*'
      - TEST_SUITE_TAG: '.*SmokeConfirmations.*'
    after_run:
      - ios_e2e_test
  run_tag_smoke_confirmations_android:
    meta:
      bitrise.io:
        stack: linux-docker-android-22.04
        machine_type_id: elite-xl
    envs:
      - TEST_SUITE_FOLDER: './e2e/specs/confirmations/*'
      - TEST_SUITE_TAG: '.*SmokeConfirmations.*'
    after_run:
      - android_e2e_test
  run_tag_smoke_confirmations_redesigned_ios:
    envs:
      - TEST_SUITE_FOLDER: './e2e/specs/confirmations-redesigned/*'
      - TEST_SUITE_TAG: '.*SmokeConfirmationsRedesigned.*'
    after_run:
      - ios_e2e_test
  run_tag_smoke_swaps_ios:
    envs:
      - TEST_SUITE_FOLDER: './e2e/specs/swaps/*'
      - TEST_SUITE_TAG: '.*SmokeSwaps.*'
    after_run:
      - ios_e2e_test
  run_tag_smoke_swaps_android:
    meta:
      bitrise.io:
        stack: linux-docker-android-22.04
        machine_type_id: elite-xl
    envs:
      - TEST_SUITE_FOLDER: './e2e/specs/swaps/*'
      - TEST_SUITE_TAG: '.*SmokeSwaps.*'
    after_run:
      - android_e2e_test
  run_tag_smoke_stake_ios:
    envs:
      - TEST_SUITE_FOLDER: './e2e/specs/stake/*'
      - TEST_SUITE_TAG: '.*SmokeStake.*'
    after_run:
      - ios_e2e_test
  run_tag_smoke_stake_android:
    meta:
      bitrise.io:
        stack: linux-docker-android-22.04
        machine_type_id: elite-xl
    envs:
      - TEST_SUITE_FOLDER: './e2e/specs/stake/*'
      - TEST_SUITE_TAG: '.*SmokeStake.*'
    after_run:
      - android_e2e_test
  run_ios_api_specs:
    after_run:
      - ios_api_specs
  run_tag_smoke_core_ios:
    envs:
      - TEST_SUITE_FOLDER: './e2e/spec/*/**/*'
      - TEST_SUITE_TAG: '.*SmokeCore.*'
    after_run:
      - ios_e2e_test
  run_tag_smoke_core_android:
    meta:
      bitrise.io:
        stack: linux-docker-android-22.04
        machine_type_id: elite-xl
    envs:
      - TEST_SUITE_FOLDER: './e2e/spec/*/**/*'
      - TEST_SUITE_TAG: '.*SmokeCore.*'
    after_run:
      - android_e2e_test
  run_tag_multichain_permissions_ios:
    envs:
      - TEST_SUITE_FOLDER: './e2e/specs/multichain/*'
      - TEST_SUITE_TAG: '.*SmokeMultiChainPermissions.*'
    after_run:
      - ios_e2e_test
  run_tag_multichain_permissions_android:
    meta:
      bitrise.io:
        stack: linux-docker-android-22.04
        machine_type_id: elite-xl
    envs:
      - TEST_SUITE_FOLDER: './e2e/specs/multichain/*'
      - TEST_SUITE_TAG: '.*SmokeMultiChainPermissions.*'
    after_run:
      - android_e2e_test
  run_tag_smoke_ramps_ios:
    envs:
      - TEST_SUITE_FOLDER: './e2e/specs/ramps/*'
      - TEST_SUITE_TAG: '.*SmokeRamps.*'
    after_run:
      - ios_e2e_test
  run_tag_smoke_ramps_android:
    meta:
      bitrise.io:
        stack: linux-docker-android-22.04
        machine_type_id: elite-xl
    envs:
      - TEST_SUITE_FOLDER: './e2e/specs/ramps/*'
      - TEST_SUITE_TAG: '.*SmokeRamps.*'
    after_run:
      - android_e2e_test
  android_e2e_build:
    before_run:
      - code_setup
      - set_commit_hash
    after_run:
      - notify_failure
    steps:
      - script@1:
          title: Generating ccache key using native folder checksum
          inputs:
            - content: |-
                #!/usr/bin/env bash
                ./scripts/cache/set-cache-envs.sh android
      - restore-gradle-cache@2: {}
      - install-missing-android-tools@3:
          inputs:
            - ndk_version: $NDK_VERSION
            - gradlew_path: $PROJECT_LOCATION/gradlew
      - file-downloader@1:
          inputs:
            - source: $BITRISEIO_ANDROID_QA_KEYSTORE_URL
            - destination: android/keystores/internalRelease.keystore
      - script@1:
          title: Install CCache & symlink
          inputs:
            - content: |-
                #!/usr/bin/env bash
                sudo apt update
                sudo apt install ccache -y
      - restore-cache@2:
          title: Restore CCache
          inputs:
            - key: '{{ getenv "CCACHE_KEY" }}'
      - script@1:
          title: Set skip ccache upload
          run_if: '{{ enveq "BITRISE_CACHE_HIT" "exact" }}'
          inputs:
            - content: |-
                #!/usr/bin/env bash
                envman add --key SKIP_CCACHE_UPLOAD --value "true"
      - script@1:
          title: Run detox build
          timeout: 1200
          is_always_run: true
          inputs:
            - content: |-
                #!/usr/bin/env bash
                ./scripts/cache/setup-ccache.sh
                if [ "$TEST_SUITE" = "Regression" ]; then
                  TEST_SUITE="Regression"
                else
                  TEST_SUITE="Smoke"
                fi
                node -v
                export METAMASK_ENVIRONMENT='local'
                export METAMASK_BUILD_TYPE='main'
                IGNORE_BOXLOGS_DEVELOPMENT="true" yarn test:e2e:android:build:qa-release
      - save-gradle-cache@1: {}
      - save-cache@1:
          title: Save CCache
          run_if: '{{not (enveq "SKIP_CCACHE_UPLOAD" "true")}}'
          inputs:
            - key: '{{ getenv "CCACHE_KEY" }}'
            - paths: |-
                ccache
      - deploy-to-bitrise-io@2.2.3:
          inputs:
            - pipeline_intermediate_files: android/app/build/outputs:INTERMEDIATE_ANDROID_BUILD_DIR
          title: Save Android build
      - save-cache@1:
          title: Save node_modules
          inputs:
            - key: node_modules-{{ .OS }}-{{ .Arch }}-{{ getenv "BRANCH_COMMIT_HASH" }}
            - paths: node_modules
    meta:
      bitrise.io:
        machine_type_id: elite-xl
        stack: linux-docker-android-22.04
  android_e2e_test:
    before_run:
      - setup
      - prep_environment
    after_run:
      - notify_failure
    steps:
      - restore-gradle-cache@2: {}
      - pull-intermediate-files@1:
          inputs:
            - artifact_sources: .*
          title: Pull Android build
      - script@1:
          title: Copy Android build for Detox
          inputs:
            - content: |-
                #!/usr/bin/env bash
                set -ex

                # Create directories for Detox
                mkdir -p "$BITRISE_SOURCE_DIR/android/app/build/outputs"

                # Copy saved files for Detox usage
                # INTERMEDIATE_ANDROID_BUILD_DIR is the cached directory from android_e2e_build's "Save Android build" step
                cp -r "$INTERMEDIATE_ANDROID_BUILD_DIR" "$BITRISE_SOURCE_DIR/android/app/build"
      - restore-cache@2:
          title: Restore cache node_modules
          inputs:
            - key: node_modules-{{ .OS }}-{{ .Arch }}-{{ getenv "BRANCH_COMMIT_HASH" }}
      - avd-manager@1:
          inputs:
            - api_level: '34'
            - abi: 'x86_64'
            - create_command_flags: --sdcard 8192M
            - start_command_flags: -read-only
            - profile: pixel_5
      - wait-for-android-emulator@1: {}
      - script@1:
          title: Run detox test
          timeout: 1200
          is_always_run: false
          inputs:
            - content: |-
                #!/usr/bin/env bash
                if [ -n "$TEST_SUITE_FOLDER" ]; then
                  echo "TEST_SUITE_FOLDER value is: $TEST_SUITE_FOLDER"
                fi
                if [ "$TEST_SUITE" = "Regression" ]; then
                TEST_SUITE="Regression"
                else
                TEST_SUITE="Smoke"
                fi
                if [ -n "$TEST_SUITE_TAG" ]; then
                echo "TEST_SUITE_TAG value is: $TEST_SUITE_TAG"
                TEST_SUITE=$TEST_SUITE_TAG
                fi
                export METAMASK_ENVIRONMENT='local'
                export METAMASK_BUILD_TYPE='main'
                IGNORE_BOXLOGS_DEVELOPMENT="true" yarn test:e2e:android:run:qa-release "$TEST_SUITE_FOLDER" --testNamePattern="$TEST_SUITE"
      - custom-test-results-export@1:
          title: Export test results
          is_always_run: true
          is_skippable: true
          inputs:
            - base_path: $BITRISE_SOURCE_DIR/e2e/reports/
            - test_name: E2E Tests
            - search_pattern: $BITRISE_SOURCE_DIR/e2e/reports/junit.xml
      - deploy-to-bitrise-io@2.2.3:
          title: Deploy test report files
          is_always_run: true
          is_skippable: true
      - script@1:
          title: Copy screenshot files
          is_always_run: true
          run_if: .IsBuildFailed
          inputs:
            - content: |-
                #!/usr/bin/env bash
                set -ex
                cp -r "$BITRISE_SOURCE_DIR/artifacts"  "$BITRISE_DEPLOY_DIR"
      - deploy-to-bitrise-io@2.3:
          title: Deploy test screenshots
          is_always_run: true
          run_if: .IsBuildFailed
          inputs:
            - deploy_path: $BITRISE_DEPLOY_DIR
            - is_compress: true
            - zip_name: E2E_Android_Failure_Artifacts
    meta:
      bitrise.io:
        machine_type_id: elite-xl
        stack: linux-docker-android-22.04
  ios_api_specs:
    before_run:
      - setup
      - install_applesimutils
      - prep_environment
    after_run:
      - notify_failure
    steps:
      - pull-intermediate-files@1:
          inputs:
            - artifact_sources: .*
          title: Pull iOS build
      - script@1:
          title: Copy iOS build for Detox
          inputs:
            - content: |-
                #!/usr/bin/env bash
                set -ex

                # Create directories for Detox
                mkdir -p "$BITRISE_SOURCE_DIR/ios/build/Build"
                mkdir -p "$BITRISE_SOURCE_DIR/../Library/Detox/ios"

                # Copy saved files for Detox usage
                # INTERMEDIATE_IOS_BUILD_DIR & INTERMEDIATE_IOS_DETOX_DIR are the cached directories by ios_e2e_build's "Save iOS build" step
                cp -r "$INTERMEDIATE_IOS_BUILD_DIR" "$BITRISE_SOURCE_DIR/ios/build"
                cp -r "$INTERMEDIATE_IOS_DETOX_DIR" "$BITRISE_SOURCE_DIR/../Library/Detox"
      - restore-cocoapods-cache@2: {}
      - restore-cache@2:
          title: Restore cache node_modules
          inputs:
            - key: node_modules-{{ .OS }}-{{ .Arch }}-{{ getenv "BRANCH_COMMIT_HASH" }}
      - certificate-and-profile-installer@1: {}
      - set-xcode-build-number@1:
          inputs:
            - build_short_version_string: $VERSION_NAME
            - plist_path: $PROJECT_LOCATION_IOS/MetaMask/Info.plist
      - script:
          inputs:
            - content: |-
                # Add cache directory to environment variable
                envman add --key BREW_APPLESIMUTILS --value "$(brew --cellar)/applesimutils"
                envman add --key BREW_OPT_APPLESIMUTILS --value "/usr/local/opt/applesimutils"
                brew tap wix/brew
          title: Set Env Path for caching deps
      - script@1:
          title: Run detox test
          timeout: 1200
          is_always_run: false
          inputs:
            - content: |-
                #!/usr/bin/env bash
                yarn test:api-specs --retries 1
      - script@1:
          is_always_run: true
          is_skippable: false
          title: Add tests reports to Bitrise
          inputs:
            - content: |-
                #!/usr/bin/env bash
                cp -r $BITRISE_SOURCE_DIR/html-report/index.html $BITRISE_HTML_REPORT_DIR/
      - deploy-to-bitrise-io@2.2.3:
          is_always_run: true
          is_skippable: false
          inputs:
            - deploy_path: $BITRISE_HTML_REPORT_DIR
          title: Deploy test report files
  ios_e2e_build:
    envs:
      - NO_FLIPPER: '1'
    before_run:
      - install_applesimutils
      - code_setup
      - set_commit_hash
    after_run:
      - notify_failure
    steps:
      - script@1:
          title: Generating ccache key using native folder checksum
          inputs:
            - content: |-
                #!/usr/bin/env bash
                ./scripts/cache/set-cache-envs.sh ios
      - certificate-and-profile-installer@1: {}
      - set-xcode-build-number@1:
          inputs:
            - build_short_version_string: $VERSION_NAME
            - plist_path: $PROJECT_LOCATION_IOS/MetaMask/Info.plist
      - script:
          inputs:
            - content: |-
                # Add cache directory to environment variable
                envman add --key BREW_APPLESIMUTILS --value "$(brew --cellar)/applesimutils"
                envman add --key BREW_OPT_APPLESIMUTILS --value "/usr/local/opt/applesimutils"
                brew tap wix/brew
          title: Set Env Path for caching deps
      - script@1:
          title: Install CCache & symlink
          inputs:
            - content: |-
                #!/usr/bin/env bash
                brew install ccache with HOMEBREW_NO_DEPENDENTS_CHECK=1
                ln -s $(which ccache) /usr/local/bin/gcc
                ln -s $(which ccache) /usr/local/bin/g++
                ln -s $(which ccache) /usr/local/bin/cc
                ln -s $(which ccache) /usr/local/bin/c++
                ln -s $(which ccache) /usr/local/bin/clang
                ln -s $(which ccache) /usr/local/bin/clang++
      - restore-cache@2:
          title: Restore CCache
          inputs:
            - key: '{{ getenv "CCACHE_KEY" }}'
      - script@1:
          title: Set skip ccache upload
          run_if: '{{ enveq "BITRISE_CACHE_HIT" "exact" }}'
          inputs:
            - content: |-
                #!/usr/bin/env bash
                envman add --key SKIP_CCACHE_UPLOAD --value "true"
      - script@1:
          title: Run detox build
          timeout: 1200
          is_always_run: true
          inputs:
            - content: |-
                #!/usr/bin/env bash
                ./scripts/cache/setup-ccache.sh
                node -v
                export METAMASK_ENVIRONMENT='local'
                export METAMASK_BUILD_TYPE='main'
                IGNORE_BOXLOGS_DEVELOPMENT="true" yarn test:e2e:ios:build:qa-release
      - save-cocoapods-cache@1: {}
      - save-cache@1:
          title: Save CCache
          run_if: '{{not (enveq "SKIP_CCACHE_UPLOAD" "true")}}'
          inputs:
            - key: '{{ getenv "CCACHE_KEY" }}'
            - paths: |-
                ccache
      - deploy-to-bitrise-io@2.2.3:
          inputs:
            - pipeline_intermediate_files: |-
                ios/build/Build:INTERMEDIATE_IOS_BUILD_DIR
                ../Library/Detox/ios:INTERMEDIATE_IOS_DETOX_DIR
          title: Save iOS build
      - save-cache@1:
          title: Save node_modules
          inputs:
            - key: node_modules-{{ .OS }}-{{ .Arch }}-{{ getenv "BRANCH_COMMIT_HASH" }}
            - paths: node_modules
  ios_e2e_test:
    envs:
      - NO_FLIPPER: '1'
    before_run:
      - setup
      - install_applesimutils
      - prep_environment
    after_run:
      - notify_failure
    steps:
      - pull-intermediate-files@1:
          inputs:
            - artifact_sources: .*
          title: Pull iOS build
      - script@1:
          title: Copy iOS build for Detox
          inputs:
            - content: |-
                #!/usr/bin/env bash
                set -ex

                # Create directories for Detox
                mkdir -p "$BITRISE_SOURCE_DIR/ios/build/Build"
                mkdir -p "$BITRISE_SOURCE_DIR/../Library/Detox/ios"

                # Copy saved files for Detox usage
                # INTERMEDIATE_IOS_BUILD_DIR & INTERMEDIATE_IOS_DETOX_DIR are the cached directories by ios_e2e_build's "Save iOS build" step
                cp -r "$INTERMEDIATE_IOS_BUILD_DIR" "$BITRISE_SOURCE_DIR/ios/build"
                cp -r "$INTERMEDIATE_IOS_DETOX_DIR" "$BITRISE_SOURCE_DIR/../Library/Detox"
      - restore-cocoapods-cache@2: {}
      - restore-cache@2:
          title: Restore cache node_modules
          inputs:
            - key: node_modules-{{ .OS }}-{{ .Arch }}-{{ getenv "BRANCH_COMMIT_HASH" }}
      - certificate-and-profile-installer@1: {}
      - set-xcode-build-number@1:
          inputs:
            - build_short_version_string: $VERSION_NAME
            - plist_path: $PROJECT_LOCATION_IOS/MetaMask/MetaMask-QA-Info.plist
      - script:
          inputs:
            - content: |-
                # Add cache directory to environment variable
                envman add --key BREW_APPLESIMUTILS --value "$(brew --cellar)/applesimutils"
                envman add --key BREW_OPT_APPLESIMUTILS --value "/usr/local/opt/applesimutils"
                brew tap wix/brew
          title: Set Env Path for caching deps
      - script@1:
          title: Run detox test
          timeout: 1200
          is_always_run: false
          inputs:
            - content: |-
                #!/usr/bin/env bash
                if [ -n "$TEST_SUITE_FOLDER" ]; then
                  echo "TEST_SUITE_FOLDER value is: $TEST_SUITE_FOLDER"
                fi
                if [ "$TEST_SUITE" = "Regression" ]; then
                  TEST_SUITE="Regression"
                else
                  TEST_SUITE="Smoke"
                fi
                if [ -n "$TEST_SUITE_TAG" ]; then
                echo "TEST_SUITE_TAG value is: $TEST_SUITE_TAG"
                TEST_SUITE=$TEST_SUITE_TAG
                fi
                node -v
                export METAMASK_ENVIRONMENT='local'
                export METAMASK_BUILD_TYPE='main'
                IGNORE_BOXLOGS_DEVELOPMENT="true" yarn test:e2e:ios:run:qa-release "$TEST_SUITE_FOLDER" --testNamePattern="$TEST_SUITE"
      - custom-test-results-export@1:
          is_always_run: true
          is_skippable: false
          title: Export test results
          inputs:
            - base_path: $BITRISE_SOURCE_DIR/e2e/reports/
            - test_name: E2E Tests
            - search_pattern: $BITRISE_SOURCE_DIR/e2e/reports/junit.xml
      - deploy-to-bitrise-io@2.2.3:
          is_always_run: true
          is_skippable: true
          title: Deploy test report files
      - script@1:
          is_always_run: true
          run_if: .IsBuildFailed
          title: Copy screenshot files
          inputs:
            - content: |-
                #!/usr/bin/env bash
                set -ex
                cp -r "$BITRISE_SOURCE_DIR/artifacts"  "$BITRISE_DEPLOY_DIR"
      - deploy-to-bitrise-io@2.3:
          is_always_run: true
          run_if: .IsBuildFailed
          title: Deploy test screenshots
          inputs:
            - deploy_path: $BITRISE_DEPLOY_DIR
            - is_compress: true
            - zip_name: 'E2E_IOS_Failure_Artifacts'
  start_e2e_tests:
    steps:
      - build-router-start@0:
          inputs:
            - workflows: |-
                ios_e2e_test
                wdio_android_e2e_test
            - wait_for_builds: 'true'
            - access_token: $BITRISE_START_BUILD_ACCESS_TOKEN
      - build-router-wait@0:
          inputs:
            - abort_on_fail: 'yes'
            - access_token: $BITRISE_START_BUILD_ACCESS_TOKEN
  build_android_release:
    before_run:
      - code_setup
    after_run:
      - notify_failure
    steps:
      - change-android-versioncode-and-versionname@1:
          inputs:
            - new_version_name: $VERSION_NAME
            - new_version_code: $VERSION_NUMBER
            - build_gradle_path: $PROJECT_LOCATION_ANDROID/app/build.gradle
      - file-downloader@1:
          inputs:
            - source: $BITRISEIO_ANDROID_KEYSTORE_URL
            - destination: android/keystores/release.keystore
      - restore-gradle-cache@2: {}
      - install-missing-android-tools@3:
          inputs:
            - ndk_version: $NDK_VERSION
            - gradlew_path: $PROJECT_LOCATION/gradlew
      - script@1:
          inputs:
            - content: |-
                #!/usr/bin/env bash
                node -v
                METAMASK_BUILD_TYPE='main' METAMASK_ENVIRONMENT='production' yarn build:android:pre-release:bundle
          title: Build Android Pre-Release Bundle
          is_always_run: false
      - save-gradle-cache@1: {}
      - deploy-to-bitrise-io@2.2.3:
          is_always_run: false
          is_skippable: true
          inputs:
            - pipeline_intermediate_files: $PROJECT_LOCATION/app/build/outputs/apk/prod/release/app-prod-release.apk:BITRISE_PLAY_STORE_APK_PATH
            - deploy_path: $PROJECT_LOCATION/app/build/outputs/apk/prod/release/app-prod-release.apk
          title: Bitrise Deploy APK
      - deploy-to-bitrise-io@2.2.3:
          is_always_run: false
          is_skippable: true
          inputs:
            - pipeline_intermediate_files: $PROJECT_LOCATION/app/build/outputs/apk/prod/release/sha512sums.txt:BITRISE_PLAY_STORE_SHA512SUMS_PATH
            - deploy_path: $PROJECT_LOCATION/app/build/outputs/apk/prod/release/sha512sums.txt
          title: Bitrise Deploy Checksum
      - deploy-to-bitrise-io@2.2.3:
          is_always_run: false
          is_skippable: true
          inputs:
            - pipeline_intermediate_files: $PROJECT_LOCATION/app/build/outputs/mapping/prodRelease/mapping.txt:BITRISE_PLAY_STORE_MAPPING_PATH
            - deploy_path: $PROJECT_LOCATION/app/build/outputs/mapping/prodRelease/mapping.txt
          title: Bitrise ProGuard Map Files
      - deploy-to-bitrise-io@2.2.3:
          is_always_run: false
          is_skippable: true
          inputs:
            - pipeline_intermediate_files: $PROJECT_LOCATION/app/build/outputs/bundle/prodRelease/app-prod-release.aab:BITRISE_PLAY_STORE_ABB_PATH
            - deploy_path: $PROJECT_LOCATION/app/build/outputs/bundle/prodRelease/app-prod-release.aab
          title: Bitrise Deploy AAB
      - deploy-to-bitrise-io@2.2.3:
          is_always_run: false
          is_skippable: true
          inputs:
            - pipeline_intermediate_files: sourcemaps/android/index.js.map:BITRISE_PLAY_STORE_SOURCEMAP_PATH
            - deploy_path: sourcemaps/android/index.js.map
          title: Bitrise Deploy Sourcemaps
    meta:
      bitrise.io:
        stack: linux-docker-android-22.04
        machine_type_id: elite-xl
  build_android_release_and_upload_sourcemaps:
    envs:
      - SENTRY_DISABLE_AUTO_UPLOAD: 'false'
    after_run:
      - build_android_release
  build_android_devbuild:
    before_run:
      - code_setup
    after_run:
      - notify_failure
    steps:
      - change-android-versioncode-and-versionname@1:
          inputs:
            - new_version_name: $VERSION_NAME
            - new_version_code: $VERSION_NUMBER
            - build_gradle_path: $PROJECT_LOCATION_ANDROID/app/build.gradle
      - restore-gradle-cache@2: {}
      - install-missing-android-tools@3:
          inputs:
            - ndk_version: $NDK_VERSION
            - gradlew_path: $PROJECT_LOCATION/gradlew
      - script@1:
          inputs:
            - content: |-
                #!/usr/bin/env bash
                node -v
                GIT_BRANCH=$BITRISE_GIT_BRANCH METAMASK_BUILD_TYPE='main' METAMASK_ENVIRONMENT='debug' yarn build:android:devbuild
          title: Build Android Dev Build
          is_always_run: false
      - save-gradle-cache@1: {}
      - script:
          title: Copy and Rename APK
          inputs:
            - content: |-
                # Define the source path of the generated APK
                SOURCE_APK_PATH="$PROJECT_LOCATION/app/build/outputs/apk/prod/debug/app-prod-debug.apk"

                # Define the destination path with the new name
                DEST_APK_PATH="$BITRISE_DEPLOY_DIR/android-expo-dev-build.apk"

                # Copy and rename the APK
                cp "$SOURCE_APK_PATH" "$DEST_APK_PATH"

                # Optionally, print the new path for verification
                echo "APK has been copied and renamed to: $DEST_APK_PATH"
      - deploy-to-bitrise-io@2.2.3:
          is_always_run: false
          is_skippable: true
          inputs:
            - deploy_path: '$BITRISE_DEPLOY_DIR/android-expo-dev-build.apk'
          title: Bitrise Deploy APK
    meta:
      bitrise.io:
        stack: linux-docker-android-22.04
        machine_type_id: elite-xl
  build_android_qa:
    before_run:
      - code_setup
    after_run:
      - _upload_apk_to_browserstack
      - notify_failure
    steps:
      - change-android-versioncode-and-versionname@1:
          inputs:
            - new_version_name: $VERSION_NAME
            - new_version_code: $VERSION_NUMBER
            - build_gradle_path: $PROJECT_LOCATION_ANDROID/app/build.gradle
      - file-downloader@1:
          inputs:
            - source: $BITRISEIO_ANDROID_QA_KEYSTORE_URL
            - destination: android/keystores/internalRelease.keystore
      - restore-gradle-cache@2: {}
      - install-missing-android-tools@3:
          inputs:
            - ndk_version: $NDK_VERSION
            - gradlew_path: $PROJECT_LOCATION/gradlew

      - script@1:
          inputs:
            - content: |-
                #!/usr/bin/env bash
                node -v
                GIT_BRANCH=$BITRISE_GIT_BRANCH METAMASK_BUILD_TYPE='main' METAMASK_ENVIRONMENT='qa' yarn build:android:pre-release:bundle:qa
          title: Build Android Pre-Release Bundle
          is_always_run: false
      - save-gradle-cache@1: {}
      - deploy-to-bitrise-io@2.2.3:
          is_always_run: false
          is_skippable: true
          inputs:
            - deploy_path: $PROJECT_LOCATION/app/build/outputs/apk/qa/release/$QA_APK_NAME.apk
          title: Bitrise Deploy APK
      - deploy-to-bitrise-io@2.2.3:
          is_always_run: false
          is_skippable: true
          inputs:
            - deploy_path: $PROJECT_LOCATION/app/build/outputs/apk/qa/release/sha512sums.txt
          title: Bitrise Deploy Checksum
      - deploy-to-bitrise-io@2.2.3:
          is_always_run: false
          is_skippable: true
          inputs:
            - deploy_path: $PROJECT_LOCATION/app/build/outputs/mapping/qaRelease/mapping.txt
          title: Bitrise ProGuard Map Files
      - deploy-to-bitrise-io@2.2.3:
          is_always_run: false
          is_skippable: true
          inputs:
            - deploy_path: $PROJECT_LOCATION/app/build/outputs/bundle/qaRelease/app-qa-release.aab
          title: Bitrise Deploy AAB
      - deploy-to-bitrise-io@2.2.3:
          is_always_run: false
          is_skippable: true
          inputs:
            - deploy_path: sourcemaps/android/index.js.map
          title: Bitrise Deploy Sourcemaps
    meta:
      bitrise.io:
        stack: linux-docker-android-22.04
        machine_type_id: elite-xl
  _upload_apk_to_browserstack:
    steps:
      - script@1:
          title: Upload APK to Browserstack
          inputs:
            - content: |-
                #!/usr/bin/env bash
                set -e
                set -x
                set -o pipefail
                APK_PATH=$PROJECT_LOCATION/app/build/outputs/apk/qa/release/app-qa-release.apk
                CUSTOM_ID="$BITRISE_GIT_BRANCH-$VERSION_NAME-$VERSION_NUMBER"
                CUSTOM_ID=${CUSTOM_ID////-}
                curl -u "$BROWSERSTACK_USERNAME:$BROWSERSTACK_ACCESS_KEY" -X POST "https://api-cloud.browserstack.com/app-automate/upload" -F "file=@$APK_PATH" -F 'data={"custom_id": "'$CUSTOM_ID'"}' | jq -j '.app_url' | envman add --key BROWSERSTACK_ANDROID_APP_URL
                APK_PATH_FOR_APP_LIVE=$PROJECT_LOCATION/app/build/outputs/apk/qa/release/"$CUSTOM_ID".apk
                mv "$APK_PATH" "$APK_PATH_FOR_APP_LIVE"
                curl -u "$BROWSERSTACK_USERNAME:$BROWSERSTACK_ACCESS_KEY" -X POST "https://api-cloud.browserstack.com/app-live/upload" -F "file=@$APK_PATH_FOR_APP_LIVE" -F 'data={"custom_id": "'$CUSTOM_ID'"}'
                curl -u "$BROWSERSTACK_USERNAME:$BROWSERSTACK_ACCESS_KEY" -X GET https://api-cloud.browserstack.com/app-automate/recent_apps | jq > browserstack_uploaded_apps.json
      - share-pipeline-variable@1:
          title: Persist BROWSERSTACK_ANDROID_APP_URL across all stages
          inputs:
            - variables: |-
                BROWSERSTACK_ANDROID_APP_URL
      - deploy-to-bitrise-io@2.2.3:
          is_always_run: false
          is_skippable: true
          inputs:
            - pipeline_intermediate_files: $BITRISE_SOURCE_DIR/browserstack_uploaded_apps.json:BROWSERSTACK_UPLOADED_APPS_LIST
          title: Save Browserstack uploaded apps JSON
  wdio_android_e2e_test:
    before_run:
      - code_setup
    after_run:
      - notify_failure
    steps:
      - script@1:
          title: Run Android E2E tests on Browserstack
          is_always_run: true
          inputs:
            - content: |-
                #!/usr/bin/env bash

                # Check if TEST_TYPE is set to upgrade
                if [ "$TEST_TYPE" = "upgrade" ]; then
                  TEST_TYPE="--upgrade"

                # Check if TEST_TYPE is set to performance
                elif [ "$TEST_TYPE" = "performance" ]; then
                  TEST_TYPE="--performance"
                fi
                yarn test:wdio:android:browserstack $TEST_TYPE
      - script@1:
          is_always_run: true
          is_skippable: false
          title: Package test reports
          inputs:
            - content: |-
                #!/usr/bin/env bash
                cd $BITRISE_SOURCE_DIR/wdio/reports/
                zip -r test-report.zip html/
                mv test-report.zip $BITRISE_DEPLOY_DIR/
      - deploy-to-bitrise-io@2.2.3:
          is_always_run: true
          is_skippable: false
          inputs:
            - deploy_path: $BITRISE_DEPLOY_DIR/test-report.zip
          title: Deploy test report
    meta:
      bitrise.io:
        stack: linux-docker-android-22.04
        machine_type_id: standard
  wdio_ios_e2e_test:
    before_run:
      - code_setup
    after_run:
      - notify_failure
    steps:
      - script@1:
          title: Run iOS E2E tests on Browserstack
          is_always_run: true
          inputs:
            - content: |-
                #!/usr/bin/env bash
                # Check if TEST_TYPE is set to upgrade
                if [ "$TEST_TYPE" = "upgrade" ]; then
                  TEST_TYPE="--upgrade"
                # Check if TEST_TYPE is set to performance
                elif [ "$TEST_TYPE" = "performance" ]; then
                  TEST_TYPE="--performance"
                fi
                yarn test:wdio:ios:browserstack $TEST_TYPE
      - script@1:
          is_always_run: true
          is_skippable: false
          title: Package test reports
          inputs:
            - content: |-
                #!/usr/bin/env bash
                cd $BITRISE_SOURCE_DIR/wdio/reports/
                zip -r test-report.zip html/
                mv test-report.zip $BITRISE_DEPLOY_DIR/
      - deploy-to-bitrise-io@2.2.3:
          is_always_run: true
          is_skippable: false
          inputs:
            - deploy_path: $BITRISE_DEPLOY_DIR/test-report.zip
          title: Deploy test report
    meta:
      bitrise.io:
        stack: linux-docker-android-22.04
        machine_type_id: standard
  deploy_android_to_store:
    steps:
      - pull-intermediate-files@1:
          inputs:
            - artifact_sources: .*
      - google-play-deploy:
          inputs:
            - app_path: $BITRISE_PLAY_STORE_ABB_PATH
            - track: internal
            - service_account_json_key_path: $BITRISEIO_BITRISEIO_SERVICE_ACCOUNT_JSON_KEY_URL_URL
            - package_name: $MM_ANDROID_PACKAGE_NAME
    envs:
      - opts:
          is_expand: true
        MM_ANDROID_PACKAGE_NAME: io.metamask
  deploy_ios_to_store:
    steps:
      - pull-intermediate-files@1:
          inputs:
            - artifact_sources: .*
      - deploy-to-itunesconnect-application-loader@1:
          inputs:
            - ipa_path: $BITRISE_APP_STORE_IPA_PATH
  build_ios_release:
    envs:
      - NO_FLIPPER: '1'
    before_run:
      - code_setup
    after_run:
      - notify_failure
    steps:
      - certificate-and-profile-installer@1: {}
      - set-xcode-build-number@1:
          inputs:
            - build_short_version_string: $VERSION_NAME
            - build_version: $VERSION_NUMBER
            - plist_path: $PROJECT_LOCATION_IOS/MetaMask/Info.plist
      - script@1:
          inputs:
            - content: |-
                #!/usr/bin/env bash
                METAMASK_BUILD_TYPE='main' METAMASK_ENVIRONMENT='production' yarn build:ios:pre-release
          title: iOS Sourcemaps & Build
          is_always_run: false
      - deploy-to-bitrise-io@2.2.3:
          is_always_run: false
          is_skippable: true
          inputs:
            - pipeline_intermediate_files: ios/build/output/MetaMask.ipa:BITRISE_APP_STORE_IPA_PATH
            - deploy_path: ios/build/output/MetaMask.ipa
          title: Deploy iOS IPA
      - deploy-to-bitrise-io@2.2.3:
          is_always_run: false
          is_skippable: true
          inputs:
            - deploy_path: ios/build/MetaMask.xcarchive
          title: Deploy Symbols File
      - deploy-to-bitrise-io@2.2.3:
          is_always_run: false
          is_skippable: true
          inputs:
            - pipeline_intermediate_files: sourcemaps/ios/index.js.map:BITRISE_APP_STORE_SOURCEMAP_PATH
            - deploy_path: sourcemaps/ios/index.js.map
          title: Deploy Source Map
    meta:
      bitrise.io:
        stack: osx-xcode-15.0.x
        machine_type_id: g2.mac.large
  build_ios_release_and_upload_sourcemaps:
    envs:
      - SENTRY_DISABLE_AUTO_UPLOAD: 'false'
    after_run:
      - build_ios_release
  build_ios_devbuild:
    before_run:
      - code_setup
    after_run:
      - notify_failure
    steps:
      - certificate-and-profile-installer@1: {}
      - set-xcode-build-number@1:
          inputs:
            - build_short_version_string: $VERSION_NAME
            - build_version: $VERSION_NUMBER
            - plist_path: $PROJECT_LOCATION_IOS/MetaMask/Info.plist
      - script@1:
          inputs:
            - content: |-
                #!/usr/bin/env bash
                node -v
                GIT_BRANCH=$BITRISE_GIT_BRANCH METAMASK_BUILD_TYPE='main' METAMASK_ENVIRONMENT='debug' yarn build:ios:devbuild
          title: iOS Sourcemaps & Build
          is_always_run: false
      - script:
          title: Copy and Rename IPA
          inputs:
            - content: |-
                # Define the source path of the generated IPA
                SOURCE_IPA_PATH="ios/build/output/MetaMask.ipa"

                # Define the destination path with the new name
                DEST_IPA_PATH="$BITRISE_DEPLOY_DIR/ios-expo-dev-build.ipa"

                # Copy and rename the IPA
                cp "$SOURCE_IPA_PATH" "$DEST_IPA_PATH"

                # Optionally, print the new path for verification
                echo "IPA has been copied and renamed to: $DEST_IPA_PATH"
      - deploy-to-bitrise-io@2.2.3:
          is_always_run: false
          is_skippable: true
          inputs:
            - pipeline_intermediate_files: ios/build/output/MetaMask.ipa:BITRISE_APP_STORE_IPA_PATH
            - deploy_path: '$BITRISE_DEPLOY_DIR/ios-expo-dev-build.ipa'
          title: Deploy iOS IPA
  build_ios_qa:
    envs:
      - NO_FLIPPER: '1'
    before_run:
      - code_setup
    after_run:
      - _upload_ipa_to_browserstack
      - notify_failure
    steps:
      - certificate-and-profile-installer@1: {}
      - set-xcode-build-number@1:
          inputs:
            - build_short_version_string: $VERSION_NAME
            - build_version: $VERSION_NUMBER
            - plist_path: $PROJECT_LOCATION_IOS/MetaMask/MetaMask-QA-Info.plist
      - script@1:
          inputs:
            - content: |-
                #!/usr/bin/env bash
                node -v
                GIT_BRANCH=$BITRISE_GIT_BRANCH METAMASK_BUILD_TYPE='main' METAMASK_ENVIRONMENT='qa' yarn build:ios:pre-qa
          title: iOS Sourcemaps & Build
          is_always_run: false
      - deploy-to-bitrise-io@2.2.3:
          is_always_run: false
          is_skippable: true
          inputs:
            - pipeline_intermediate_files: ios/build/output/MetaMask-QA.ipa:BITRISE_APP_STORE_IPA_PATH
            - deploy_path: ios/build/output/MetaMask-QA.ipa
          title: Deploy iOS IPA
      - deploy-to-bitrise-io@2.2.3:
          is_always_run: false
          is_skippable: true
          inputs:
            - deploy_path: ios/build/MetaMask-QA.xcarchive
          title: Deploy Symbols File
      - deploy-to-bitrise-io@2.2.3:
          is_always_run: false
          is_skippable: true
          inputs:
            - pipeline_intermediate_files: sourcemaps/ios/index.js.map:BITRISE_APP_STORE_SOURCEMAP_PATH
            - deploy_path: sourcemaps/ios/index.js.map
          title: Deploy Source Map
  _upload_ipa_to_browserstack:
    steps:
      - script@1:
          title: Upload IPA to Browserstack
          inputs:
            - content: |-
                #!/usr/bin/env bash
                set -e
                set -x
                set -o pipefail
                CUSTOM_ID="$BITRISE_GIT_BRANCH-$VERSION_NAME-$VERSION_NUMBER"
                CUSTOM_ID=${CUSTOM_ID////-}
                IPA_PATH=ios/build/output/MetaMask-QA.ipa
                IPA_PATH_FOR_APP_LIVE=ios/build/output/"$CUSTOM_ID".ipa
                curl -u "$BROWSERSTACK_USERNAME:$BROWSERSTACK_ACCESS_KEY" -X POST "https://api-cloud.browserstack.com/app-automate/upload" -F "file=@$IPA_PATH" -F 'data={"custom_id": "'$CUSTOM_ID'"}' | jq -j '.app_url' | envman add --key BROWSERSTACK_IOS_APP_URL
                mv "$IPA_PATH" "$IPA_PATH_FOR_APP_LIVE"
                curl -u "$BROWSERSTACK_USERNAME:$BROWSERSTACK_ACCESS_KEY" -X POST "https://api-cloud.browserstack.com/app-live/upload" -F "file=@$IPA_PATH_FOR_APP_LIVE" -F 'data={"custom_id": "'$CUSTOM_ID'"}'
                curl -u "$BROWSERSTACK_USERNAME:$BROWSERSTACK_ACCESS_KEY" -X GET https://api-cloud.browserstack.com/app-automate/recent_apps | jq > browserstack_uploaded_apps.json
      - share-pipeline-variable@1:
          title: Persist BROWSERSTACK_IOS_APP_URL across all stages
          inputs:
            - variables: |-
                BROWSERSTACK_IOS_APP_URL
      - deploy-to-bitrise-io@2.2.3:
          is_always_run: false
          is_skippable: true
          inputs:
            - deploy_path: browserstack_uploaded_apps.json
          title: Bitrise Deploy Browserstack Uploaded Apps
  build_ios_flask_release:
    before_run:
      - code_setup
    after_run:
      - notify_failure
    steps:
      - certificate-and-profile-installer@1: {}
      - set-xcode-build-number@1:
          inputs:
            - build_short_version_string: $FLASK_VERSION_NAME
            - build_version: $FLASK_VERSION_NUMBER
            - plist_path: $PROJECT_LOCATION_IOS/MetaMask/MetaMask-Flask-Info.plist
      - script@1:
          inputs:
            - content: |-
                #!/usr/bin/env bash
                node -v
                METAMASK_BUILD_TYPE='flask' METAMASK_ENVIRONMENT='production' yarn build:ios:pre-flask
          title: iOS Sourcemaps & Build
          is_always_run: false
      - deploy-to-bitrise-io@2.2.3:
          is_always_run: false
          is_skippable: true
          inputs:
            - pipeline_intermediate_files: ios/build/output/MetaMask-Flask.ipa:BITRISE_APP_STORE_IPA_PATH
            - deploy_path: ios/build/output/MetaMask-Flask.ipa
          title: Deploy iOS IPA
      - deploy-to-bitrise-io@2.2.3:
          is_always_run: false
          is_skippable: true
          inputs:
            - deploy_path: ios/build/MetaMask-Flask.xcarchive:BITRISE_APP_STORE_XCARCHIVE_PATH
          title: Deploy Symbols File
      - deploy-to-bitrise-io@2.2.3:
          is_always_run: false
          is_skippable: true
          inputs:
            - pipeline_intermediate_files: sourcemaps/ios/index.js.map:BITRISE_APP_STORE_SOURCEMAP_PATH
            - deploy_path: sourcemaps/ios/index.js.map
          title: Deploy Source Map
  build_android_flask_release:
    before_run:
      - code_setup
    after_run:
      - notify_failure
    steps:
      - change-android-versioncode-and-versionname@1:
          inputs:
            - new_version_name: $FLASK_VERSION_NAME
            - new_version_code: $FLASK_VERSION_NUMBER
            - build_gradle_path: $PROJECT_LOCATION_ANDROID/app/build.gradle
      - file-downloader@1:
          inputs:
            - source: $BITRISEIO_ANDROID_FLASK_KEYSTORE_URL_URL
            - destination: android/keystores/flaskRelease.keystore
      - restore-gradle-cache@2: {}
      - install-missing-android-tools@3:
          inputs:
            - ndk_revision: $NDK_VERSION
            - gradlew_path: $PROJECT_LOCATION/gradlew

      - script@1:
          inputs:
            - content: |-
                #!/usr/bin/env bash
                node -v
                METAMASK_BUILD_TYPE='flask' METAMASK_ENVIRONMENT='production' yarn build:android:pre-release:bundle:flask
          title: Build Android Pre-Release Bundle
          is_always_run: false
      - save-gradle-cache@1: {}
      - deploy-to-bitrise-io@2.2.3:
          is_always_run: false
          is_skippable: true
          inputs:
            - pipeline_intermediate_files: $PROJECT_LOCATION/app/build/outputs/apk/flask/release/app-flask-release.apk:BITRISE_PLAY_STORE_APK_PATH
            - deploy_path: $PROJECT_LOCATION/app/build/outputs/apk/flask/release/app-flask-release.apk
          title: Bitrise Deploy APK
      - deploy-to-bitrise-io@2.2.3:
          is_always_run: false
          is_skippable: true
          inputs:
            - pipeline_intermediate_files: $PROJECT_LOCATION/app/build/outputs/apk/flask/release/sha512sums.txt:BITRISE_PLAY_STORE_SHA512SUMS_PATH
            - deploy_path: $PROJECT_LOCATION/app/build/outputs/apk/flask/release/sha512sums.txt
          title: Bitrise Deploy Checksum
      - deploy-to-bitrise-io@2.2.3:
          is_always_run: false
          is_skippable: true
          inputs:
            - pipeline_intermediate_files: $PROJECT_LOCATION/app/build/outputs/mapping/flaskRelease/mapping.txt:BITRISE_PLAY_STORE_MAPPING_PATH
            - deploy_path: $PROJECT_LOCATION/app/build/outputs/mapping/flaskRelease/mapping.txt
          title: Bitrise ProGuard Map Files
      - deploy-to-bitrise-io@2.2.3:
          is_always_run: false
          is_skippable: true
          inputs:
            - pipeline_intermediate_files: $PROJECT_LOCATION/app/build/outputs/bundle/flaskRelease/app-flask-release.aab:BITRISE_PLAY_STORE_ABB_PATH
            - deploy_path: $PROJECT_LOCATION/app/build/outputs/bundle/flaskRelease/app-flask-release.aab
          title: Bitrise Deploy AAB
      - deploy-to-bitrise-io@2.2.3:
          is_always_run: false
          is_skippable: true
          inputs:
            - pipeline_intermediate_files: /bitrise/src/sourcemaps/android/index.js.map:BITRISE_PLAY_STORE_SOURCEMAP_PATH
            - deploy_path: sourcemaps/android/index.js.map
          title: Bitrise Deploy Sourcemaps
    meta:
      bitrise.io:
        stack: linux-docker-android-22.04
        machine_type_id: elite-xl

app:
  envs:
    - opts:
        is_expand: false
      MM_NOTIFICATIONS_UI_ENABLED: false
    - opts:
        is_expand: false
      MM_NETWORK_UI_REDESIGN_ENABLED: false
    - opts:
        is_expand: false
      PORTFOLIO_VIEW: true
    - opts:
        is_expand: false
      MM_MULTICHAIN_V1_ENABLED: true
    - opts:
        is_expand: false
      MM_CHAIN_PERMISSIONS: true
    - opts:
        is_expand: false
      MM_PERMISSIONS_SETTINGS_V1_ENABLED: false
    - opts:
        is_expand: false
      MM_SECURITY_ALERTS_API_ENABLED: true
    - opts:
        is_expand: false
      MM_STABLECOIN_LENDING_UI_ENABLED: false
    - opts:
        is_expand: false
      PROJECT_LOCATION: android
    - opts:
        is_expand: false
      NDK_VERSION: 26.1.10909125
    - opts:
        is_expand: false
      QA_APK_NAME: app-qa-release
    - opts:
        is_expand: false
      MODULE: app
    - opts:
        is_expand: false
      VARIANT: ''
    - opts:
        is_expand: false
      BITRISE_PROJECT_PATH: ios/MetaMask.xcworkspace
    - opts:
        is_expand: false
      BITRISE_SCHEME: MetaMask
    - opts:
        is_expand: false
      BITRISE_EXPORT_METHOD: enterprise
    - opts:
        is_expand: false
      PROJECT_LOCATION_ANDROID: android
    - opts:
        is_expand: false
      PROJECT_LOCATION_IOS: ios
    - opts:
        is_expand: false
<<<<<<< HEAD
      VERSION_NAME: 7.43.0
    - opts:
        is_expand: false
      VERSION_NUMBER: 1656
    - opts:
        is_expand: false
      FLASK_VERSION_NAME: 7.43.0
    - opts:
        is_expand: false
      FLASK_VERSION_NUMBER: 1656
=======
      VERSION_NAME: 7.42.1
    - opts:
        is_expand: false
      VERSION_NUMBER: 1637
    - opts:
        is_expand: false
      FLASK_VERSION_NAME: 7.42.1
    - opts:
        is_expand: false
      FLASK_VERSION_NUMBER: 1637
>>>>>>> 33a4d775
    - opts:
        is_expand: false
      ANDROID_APK_LINK: ''
    - opts:
        is_expand: false
      ANDROID_AAP_LINK: ''
    - opts:
        is_expand: false
      IOS_APP_LINK: ''
    - opts:
        is_expand: false
      NVM_VERSION: 0.39.7
    - opts:
        is_expand: false
      NVM_SHA256SUM: '8e45fa547f428e9196a5613efad3bfa4d4608b74ca870f930090598f5af5f643'
    - opts:
        is_expand: false
      NODE_VERSION: 20.18.0
    - opts:
        is_expand: false
      YARN_VERSION: 1.22.22
    - opts:
        is_expand: false
      COREPACK_VERSION: 0.28.0
meta:
  bitrise.io:
    stack: osx-xcode-16.2.x
    machine_type_id: g2.mac.large
trigger_map:
  - push_branch: release/*
    pipeline: pr_regression_e2e_pipeline
  - push_branch: main
    pipeline: app_launch_times_and_expo_pipeline
  - tag: 'qa-*'
    pipeline: create_qa_builds_pipeline
  - tag: 'v*.*.*'
    pipeline: create_qa_builds_pipeline<|MERGE_RESOLUTION|>--- conflicted
+++ resolved
@@ -1861,7 +1861,6 @@
       PROJECT_LOCATION_IOS: ios
     - opts:
         is_expand: false
-<<<<<<< HEAD
       VERSION_NAME: 7.43.0
     - opts:
         is_expand: false
@@ -1872,18 +1871,6 @@
     - opts:
         is_expand: false
       FLASK_VERSION_NUMBER: 1656
-=======
-      VERSION_NAME: 7.42.1
-    - opts:
-        is_expand: false
-      VERSION_NUMBER: 1637
-    - opts:
-        is_expand: false
-      FLASK_VERSION_NAME: 7.42.1
-    - opts:
-        is_expand: false
-      FLASK_VERSION_NUMBER: 1637
->>>>>>> 33a4d775
     - opts:
         is_expand: false
       ANDROID_APK_LINK: ''
