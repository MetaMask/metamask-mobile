---
format_version: '8'
default_step_lib_source: 'https://github.com/bitrise-io/bitrise-steplib.git'
project_type: react-native

#Pipelines are listed below
pipelines:
  #Creates MetaMask-QA apps and stores apk/ipa in Bitrise
  create_qa_builds_pipeline:
    stages:
      - create_build_qa: {}
  #Builds MetaMask, MetaMask-QA apps and stores apk/ipa in Bitrise
  build_all_targets_pipeline:
    stages:
      - create_build_all_targets: {}
  #Releases MetaMask apps and stores apk/ipa into Play(Internal Testing)/App(TestFlight) Store
  release_builds_to_store_pipeline:
    stages:
      - create_build_release: {}
      - deploy_build_release: {}
      - create_build_qa: {} #Generate QA builds for E2E app upgrade tests
  #Releases MetaMask apps and stores ipa into App(TestFlight) Store
  release_ios_to_store_pipeline:
    stages:
      - create_ios_release: {}
      - deploy_ios_release: {}
  #Releases MetaMask apps and stores apk Play(Internal Testing) Store
  release_android_to_store_pipeline:
    stages:
      - create_android_release: {}
      - deploy_android_release: {}
  #Run E2E test suite for iOS only
  run_e2e_ios_pipeline:
    stages:
      - build_e2e_ios_stage: {}
      - run_e2e_ios_stage: {}
      - notify: {}
  #Run E2E test suite for Android only
  run_e2e_android_pipeline:
    stages:
      - build_e2e_android_stage: {} #builds android detox E2E
      - run_e2e_android_stage: {} #runs android detox test E2E
      - notify: {}
  #PR_e2e_verfication (build ios & android), run iOS (smoke), emulator Android
  release_e2e_pipeline:
    stages:
      - build_e2e_ios_android_stage: {}
      - run_release_e2e_ios_android_stage: {}
      - report_results_stage: {}
      - notify: {}
  #PR_e2e_verfication (build ios & android), run iOS (smoke), emulator Android
  pr_smoke_e2e_pipeline:
    stages:
      - build_smoke_e2e_ios_android_stage: {}
      - run_smoke_e2e_ios_android_stage: {}
      - notify: {}

  #PR_e2e_verfication (build ios & android), run iOS (regression), emulator Android
  pr_regression_e2e_pipeline:
    stages:
      - build_regression_e2e_ios_android_stage: {}
      - run_regression_e2e_ios_android_stage: {}
      - notify: {}
  #App launch times pipeline. Runs on browserstack
  app_launch_times_and_expo_pipeline:
    stages:
      - create_build_qa_and_expo: {}
      - app_launch_times_test_stage: {}
  #App Upgrade pipeline. Runs on browserstack
  app_upgrade_pipeline:
    stages:
      - create_build_qa_android: {}
      - app_upgrade_test_stage: {}
  multichain_permissions_e2e_pipeline:
    stages:
      - build_multichain_permissions_e2e_ios_android_stage: {}
      - run_multichain_permissions_e2e_ios_android_stage: {}
  # Pipeline for Flask
  create_flask_release_builds_pipeline:
    stages:
      - create_build_flask_release: {}
      - notify: {}
  release_flask_builds_to_store_pipeline:
    stages:
      - create_build_flask_release: {}
      - deploy_flask_build_release: {}
      - release_notify: {}
#Stages reference workflows. Those workflows cannot but utility "_this-is-a-utility"
stages:
  create_build_all_targets:
    workflows:
      - build_android_release: {}
      - build_ios_release: {}
      - build_android_qa: {}
      - build_ios_qa: {}
  create_build_release:
    workflows:
      - build_android_release: {}
      - build_ios_release: {}
  deploy_build_release:
    workflows:
      - deploy_android_to_store: {}
      - deploy_ios_to_store: {}
  create_ios_release:
    workflows:
      - build_ios_release: {}
  deploy_ios_release:
    workflows:
      - deploy_ios_to_store: {}
  create_android_release:
    workflows:
      - build_android_release: {}
  deploy_android_release:
    workflows:
      - deploy_android_to_store: {}
  create_build_qa_and_expo:
    workflows:
      - build_android_devbuild: {}
      - build_android_qa: {}
      - build_ios_devbuild: {}
      - build_ios_qa: {}
  create_build_qa:
    workflows:
      - build_android_qa: {}
      - build_ios_qa: {}
  create_build_qa_android:
    workflows:
      - build_android_qa: {}
  create_build_qa_ios:
    workflows:
      - build_ios_qa: {}
  build_e2e_ios_stage:
    workflows:
      - ios_e2e_build: {}
  run_e2e_ios_stage:
    workflows:
      - ios_e2e_test: {}
  build_smoke_e2e_ios_android_stage:
    abort_on_fail: true
    workflows:
      - ios_e2e_build: {}
      - android_e2e_build: {}
  build_multichain_permissions_e2e_ios_android_stage:
    abort_on_fail: true
    workflows:
      - build_ios_multichain_permissions_e2e: {}
      - build_android_multichain_permissions_e2e: {}
  run_multichain_permissions_e2e_ios_android_stage:
    workflows:
      - run_tag_multichain_permissions_ios: {}
      - run_tag_multichain_permissions_android: {}
  run_smoke_e2e_ios_android_stage:
    workflows:
      - run_ios_api_specs: {}
      - run_tag_smoke_accounts_ios: {}
      - run_tag_smoke_accounts_android: {}
      # - run_tag_smoke_identity_ios: {}
      # - run_tag_smoke_identity_android: {}
      # - run_tag_smoke_assets_ios: {}
      - run_tag_smoke_assets_android: {}
      - run_tag_smoke_confirmations_ios: {}
      - run_tag_smoke_confirmations_android: {}
      - run_tag_smoke_ramps_android: {}
      # - run_tag_smoke_ramps_ios: {}
      - run_tag_smoke_confirmations_redesigned_ios: {}
      - run_tag_smoke_swaps_ios: {}
      - run_tag_smoke_swaps_android: {}
      # - run_tag_smoke_stake_ios: {}
      # - run_tag_smoke_stake_android: {}
      - run_tag_smoke_core_ios: {}
      - run_tag_smoke_core_android: {}
      - run_tag_multichain_permissions_ios: {}
      - run_tag_multichain_permissions_android: {}
      - run_tag_permissions_ios: {}
      - run_tag_permissions_android: {}
  build_regression_e2e_ios_android_stage:
    workflows:
      - ios_build_regression_tests: {}
      - android_build_regression_tests: {}
  run_regression_e2e_ios_android_stage:
    workflows:
      - ios_run_regression_tests: {}
      - android_run_regression_tests: {}
  run_release_e2e_ios_android_stage:
    workflows:
      - ios_run_regression_tests: {}
      - android_run_regression_tests: {}
      - run_tag_smoke_confirmations_ios: {}
      - run_tag_smoke_confirmations_android: {}
      - run_tag_smoke_confirmations_redesigned_ios: {}
      - run_tag_smoke_accounts_ios: {}
      - run_tag_smoke_accounts_android: {}
      - run_tag_smoke_ramps_android: {}
      - run_tag_smoke_ramps_ios: {}
      # - run_tag_smoke_identity_ios: {}
      # - run_tag_smoke_identity_android: {}
      # - run_tag_smoke_assets_ios: {}
      - run_tag_smoke_assets_android: {}
      # - run_tag_smoke_swaps_ios: {}
      # - run_tag_smoke_swaps_android: {}
      - run_tag_smoke_core_ios: {}
      - run_tag_smoke_core_android: {}
      - run_tag_upgrade_android: {}
      - run_android_app_launch_times_appium_test: {}
  report_results_stage:
    workflows:
      - run_testrail_update_automated_test_results: {}
  run_e2e_ios_android_stage:
    workflows:
      - ios_e2e_test: {}
      - android_e2e_test: {}
  build_e2e_ios_android_stage:
    workflows:
      - build_android_qa: {}
      - ios_e2e_build: {}
      - android_e2e_build: {}
  build_e2e_android_stage:
    workflows:
      - android_e2e_build: {}
  run_e2e_android_stage:
    workflows:
      - android_e2e_test: {}
  notify:
    workflows:
      - notify_success: {}
  app_launch_times_test_stage:
    workflows:
      - run_android_app_launch_times_appium_test: {}
      - run_ios_app_launch_times_appium_test: {}
  app_upgrade_test_stage:
    workflows:
      - run_tag_upgrade_android: {}
  release_notify:
    workflows:
      - release_announcing_stores: {}
  create_build_flask_release:
    workflows:
      - build_android_flask_release: {}
      - build_ios_flask_release: {}
  deploy_flask_build_release:
    workflows:
      - deploy_android_to_store:
          envs:
            - MM_ANDROID_PACKAGE_NAME: 'io.metamask.flask'
      - deploy_ios_to_store:

workflows:
  # Code Setups
  setup:
    steps:
      - activate-ssh-key@4:
          run_if: '{{getenv "SSH_RSA_PRIVATE_KEY" | ne ""}}'
      - git-clone@6: {}
  set_commit_hash:
    steps:
      - script@1:
          title: Set commit hash env variable
          inputs:
            - content: |-
                #!/usr/bin/env bash
                BRANCH_COMMIT_HASH="$(git rev-parse HEAD)"

                # Log the value of BRANCH_COMMIT_HASH
                echo "BRANCH_COMMIT_HASH is set to: $BRANCH_COMMIT_HASH"

                envman add --key BRANCH_COMMIT_HASH --value "$BRANCH_COMMIT_HASH"
      - share-pipeline-variable@1:
          title: Persist commit hash across all stages
          inputs:
            - variables: |-
                BRANCH_COMMIT_HASH
  code_setup:
    before_run:
      - setup
      - prep_environment
    steps:
      - restore-cocoapods-cache@2: {}
      - script@1:
          inputs:
            - content: |-
                #!/usr/bin/env bash
                envman add --key YARN_CACHE_DIR --value "$(yarn cache dir)"
          title: Get Yarn cache directory
      - yarn@0:
          inputs:
            - command: setup
          title: Yarn Setup
  prep_environment:
    steps:
      - restore-cache@2:
          title: Restore Node
          inputs:
            - key: node-{{ getenv "NODE_VERSION" }}-{{ .OS }}-{{ .Arch }}
      - script@1:
          title: node, yarn, corepack installation
          inputs:
            - content: |-
                #!/usr/bin/env bash
                echo "Gems being installed with bundler gem"
                bundle install --gemfile=ios/Gemfile
                echo "Node $NODE_VERSION being installed"

                set -e

                # Add and enable NVM
                wget -O install-nvm.sh "https://raw.githubusercontent.com/nvm-sh/nvm/v${NVM_VERSION}/install.sh"
                echo "${NVM_SHA256SUM} install-nvm.sh" > install-nvm.sh.SHA256SUM
                sha256sum -c install-nvm.sh.SHA256SUM
                chmod +x install-nvm.sh && ./install-nvm.sh && rm ./install-nvm.sh
                source "${HOME}/.nvm/nvm.sh"
                echo 'source "${HOME}/.nvm/nvm.sh"' | tee -a ${HOME}/.{bashrc,profile}

                 # Retry logic for Node installation
                MAX_ATTEMPTS=3
                ATTEMPT=1
                until [ $ATTEMPT -gt $MAX_ATTEMPTS ]
                do
                  echo "Attempt $ATTEMPT to install Node.js"
                  nvm install ${NODE_VERSION}
                  INSTALL_STATUS=$? # Capture the exit status of the nvm install command
                  if [ $INSTALL_STATUS -eq 0 ]; then
                      echo "Node.js installation successful!"
                      break
                  else
                      echo "Node.js installation failed with exit code $INSTALL_STATUS"
                      ATTEMPT=$((ATTEMPT+1))
                      echo "Node.js installation failed, retrying in 5 seconds..."
                      sleep 5
                  fi
                done

                if [ $ATTEMPT -gt $MAX_ATTEMPTS ]; then
                  echo "Node.js installation failed after $MAX_ATTEMPTS attempts."
                  exit 1
                fi
                envman add --key PATH --value $PATH

                node --version

                echo "Corepack being installed with npm"
                npm i -g "corepack@$COREPACK_VERSION"
                echo "Corepack enabling $YARN_VERSION"
                corepack enable
      - save-cache@1:
          title: Save Node
          inputs:
            - key: node-{{ getenv "NODE_VERSION" }}-{{ .OS }}-{{ .Arch }}
            - paths: |-
                ../.nvm/
                ../../../root/.nvm/
  install_applesimutils:
    steps:
      - script@1:
          title: applesimutils installation
          inputs:
            - content: |-
                #!/usr/bin/env bash
                echo "Now installing applesimutils..."
                brew tap wix/brew
                brew install applesimutils

  # Notifications utility workflows
  # Provides values for commit or branch message and path depending on commit env setup initialised or not
  _get_workflow_info:
    steps:
      - activate-ssh-key@4:
          is_always_run: true # always run to also feed failure notifications
          run_if: '{{getenv "SSH_RSA_PRIVATE_KEY" | ne ""}}'
      - git-clone@6:
          inputs:
            - update_submodules: 'no'
          is_always_run: true # always run to also feed failure notifications
      - script@1:
          is_always_run: true # always run to also feed failure notifications
          inputs:
            - content: |
                #!/bin/bash
                # generate reference to commit from env or using git
                COMMIT_SHORT_HASH="${BITRISE_GIT_COMMIT:0:7}"
                BRANCH_HEIGHT=''
                WORKFLOW_TRIGGER='Push'

                if [[ -z "$BITRISE_GIT_COMMIT" ]]; then
                  COMMIT_SHORT_HASH="$(git rev-parse --short HEAD)"
                  BRANCH_HEIGHT='HEAD'
                  WORKFLOW_TRIGGER='Manual'
                fi

                envman add --key COMMIT_SHORT_HASH --value "$COMMIT_SHORT_HASH"
                envman add --key BRANCH_HEIGHT --value "$BRANCH_HEIGHT"
                envman add --key WORKFLOW_TRIGGER --value "$WORKFLOW_TRIGGER"
          title: Get commit or branch name and path variables

  # Slack notification utils: we have two workflows to allow choosing when to notify: on success, on failure or both.
  # A workflow for instance create_qa_builds will notify on failure for each build_android_qa or build_ios_qa
  # but will only notify success if both success and create_qa_builds succeeds.

  # Send a Slack message on successful release
  release_announcing_stores:
    before_run:
      - code_setup
    steps:
      - yarn@0:
          inputs:
            - command: build:announce
          title: Announcing pre-release
          is_always_run: false
    meta:
      bitrise.io:
        stack: linux-docker-android-22.04
        machine_type_id: standard

  # Send a Slack message when workflow succeeds
  notify_success:
    before_run:
      - _get_workflow_info
    steps:
      # Update Bitrise comment in PR with success status
      - comment-on-github-pull-request@0:
          is_always_run: true
          run_if: '{{getenv "TRIGGERED_BY_PR_LABEL" | eq "true"}}'
          inputs:
            - personal_access_token: '$GITHUB_ACCESS_TOKEN'
            - body: |-
                ## [<img alt="https://bitrise.io/" src="https://assets-global.website-files.com/5db35de024bb983af1b4e151/5e6f9ccc3e129dfd8a205e4e_Bitrise%20Logo%20-%20Eggplant%20Bg.png" height="20">](${BITRISEIO_PIPELINE_BUILD_URL}) **Bitrise**

                ✅✅✅ `${BITRISEIO_PIPELINE_TITLE}` passed on Bitrise! ✅✅✅

                Commit hash: ${GITHUB_PR_HASH}
                Build link: ${BITRISEIO_PIPELINE_BUILD_URL}

                >[!NOTE]
                >- You can kick off another `${BITRISEIO_PIPELINE_TITLE}` on Bitrise by removing and re-applying the `Run Smoke E2E` label on the pull request

                <!-- BITRISE_TAG -->
                <!-- BITRISE_SUCCESS_TAG -->
            - repository_url: '$GIT_REPOSITORY_URL'
            - issue_number: '$GITHUB_PR_NUMBER'
            - api_base_url: 'https://api.github.com'
            - update_comment_tag: '$GITHUB_PR_HASH'
      - script@1:
          is_always_run: true
          title: Label PR with success
          inputs:
<<<<<<< HEAD
            - content: |-
                #!/usr/bin/env bash
                # Define label data
                LABELS_JSON='{"labels":["bitrise-result-ready"]}'

                # API URL to add labels to a PR
                API_URL="https://api.github.com/repos/$BITRISEIO_GIT_REPOSITORY_OWNER/$BITRISEIO_GIT_REPOSITORY_SLUG/issues/$GITHUB_PR_NUMBER/labels"

                # Perform the curl request and capture the HTTP status code
                HTTP_RESPONSE=$(curl -s -o response.txt -w "%{http_code}" -X POST -H "Authorization: token $GITHUB_ACCESS_TOKEN" -H "Accept: application/vnd.github.v3+json" -d "$LABELS_JSON" "$API_URL")

                # Output the HTTP status code
                echo "HTTP Response Code: $HTTP_RESPONSE"

                # Optionally check the response
                if [ "$HTTP_RESPONSE" -ne 200 ]; then
                    echo "Failed to apply label. Status code: $HTTP_RESPONSE"
                    cat response.txt  # Show error message from GitHub if any
                else
                    echo "Label applied successfully."
                fi

                # Clean up the response file
                rm response.txt
=======
          - content: |-
              #!/usr/bin/env bash
              # Define label data
              LABELS_JSON='{"labels":["bitrise-result-ready"]}'
              	
              # API URL to add labels to a PR
              API_URL="https://api.github.com/repos/$BITRISEIO_GIT_REPOSITORY_OWNER/$BITRISEIO_GIT_REPOSITORY_SLUG/issues/$GITHUB_PR_NUMBER/labels"

              # Perform the curl request and capture the HTTP status code
              HTTP_RESPONSE=$(curl -s -o response.txt -w "%{http_code}" -X POST -H "Authorization: token $GITHUB_ACCESS_TOKEN" -H "Accept: application/vnd.github.v3+json" -d "$LABELS_JSON" "$API_URL")
              	
              # Output the HTTP status code
              echo "HTTP Response Code: $HTTP_RESPONSE"	
              
              # Optionally check the response
              echo "HTTP Response Code: $HTTP_RESPONSE"

              if [ "$HTTP_RESPONSE" -ne 200 ]; then
                  echo "Failed to apply label. Status code: $HTTP_RESPONSE"
                  cat response.txt  # Show error message from GitHub if any
              else
                  echo "Label applied successfully."
              fi

              # Clean up the response file
              rm response.txt
                	
>>>>>>> b261559d

  # Send a Slack message when workflow fails
  notify_failure:
    before_run:
      - _get_workflow_info
    steps:
      - script@1:
          is_always_run: true
          title: Check if PR comment should be updated
          inputs:
            - content: |-
                #!/usr/bin/env bash
                if [[ "$TRIGGERED_BY_PR_LABEL" == "true" && $BITRISE_BUILD_STATUS == 1 ]]; then
                  envman add --key SHOULD_UPDATE_PR_COMMENT --value "true"
                else
                  envman add --key SHOULD_UPDATE_PR_COMMENT --value "false"
                fi
      # Update Bitrise comment in PR with failure status
      - comment-on-github-pull-request@0:
          is_always_run: true
          run_if: '{{getenv "SHOULD_UPDATE_PR_COMMENT" | eq "true"}}'
          inputs:
            - personal_access_token: '$GITHUB_ACCESS_TOKEN'
            - body: |-
                ## [<img alt="https://bitrise.io/" src="https://assets-global.website-files.com/5db35de024bb983af1b4e151/5e6f9ccc3e129dfd8a205e4e_Bitrise%20Logo%20-%20Eggplant%20Bg.png" height="20">](${BITRISEIO_PIPELINE_BUILD_URL}) **Bitrise**

                ❌❌❌ `${BITRISEIO_PIPELINE_TITLE}` failed on Bitrise! ❌❌❌

                Commit hash: ${GITHUB_PR_HASH}
                Build link: ${BITRISEIO_PIPELINE_BUILD_URL}

                >[!NOTE]
                >- You can kick off another `${BITRISEIO_PIPELINE_TITLE}` on Bitrise by removing and re-applying the `Run Smoke E2E` label on the pull request

                > [!TIP]
                >- Check the [documentation](https://www.notion.so/metamask-consensys/Bitrise-Pipeline-Overview-43159500c43748a389556f0593e8834b#26052f2ea6e24f8c9cfdb57a7522dc1f) if you have any doubts on how to understand the failure on bitrise

                <!-- BITRISE_TAG -->
                <!-- BITRISE_FAIL_TAG -->
            - repository_url: '$GIT_REPOSITORY_URL'
            - issue_number: '$GITHUB_PR_NUMBER'
            - api_base_url: 'https://api.github.com'
            - update_comment_tag: '$GITHUB_PR_HASH'
  # CI Steps
  ci_test:
    before_run:
      - code_setup
    steps:
      - yarn@0:
          inputs:
            - args: ''
            - command: test:unit --silent
          title: Unit Test
          is_always_run: false
      - script@1:
          inputs:
            - content: |-
                #!/usr/bin/env bash
                echo 'weew - everything passed!'
          title: All Tests Passed
          is_always_run: false
  # E2E Steps

  ### This workflow uses a flag (TEST_SUITE) that defines the specific set of tests to be run.
  ## in this instance Regression. In future iterations we can rename to ios_test_suite_selection & android_test_suite_selection
  ios_build_regression_tests:
    envs:
      - TEST_SUITE: 'Regression'
    after_run:
      - ios_e2e_build
  ios_run_regression_tests:
    envs:
      - TEST_SUITE: 'Regression'
    after_run:
      - ios_e2e_test
  android_build_regression_tests:
    meta:
      bitrise.io:
        stack: linux-docker-android-22.04
        machine_type_id: elite-xl
    envs:
      - TEST_SUITE: 'Regression'
      - MM_MULTICHAIN_V1_ENABLED: false
      - MM_CHAIN_PERMISSIONS: false
    after_run:
      - android_e2e_build
  android_run_regression_tests:
    meta:
      bitrise.io:
        stack: linux-docker-android-22.04
        machine_type_id: elite-xl
    envs:
      - TEST_SUITE: 'Regression'
    after_run:
      - android_e2e_test
  run_tag_upgrade_android:
    meta:
      bitrise.io:
        stack: linux-docker-android-22.04
        machine_type_id: elite-xl
    envs:
      - PRODUCTION_APP_URL: 'bs://6b59d556df4a5a0448ff161cbfcab16d92607b72' # Last production's QA build
      - PRODUCTION_BUILD_NAME: 7.38.0
      - PRODUCTION_BUILD_NUMBER: 1528
      - CUCUMBER_TAG_EXPRESSION: '@upgrade and @androidApp'
      - PRODUCTION_BUILD_STRING: 'MetaMask-QA v$PRODUCTION_BUILD_NAME ($PRODUCTION_BUILD_NUMBER)'
      - NEW_BUILD_STRING: 'MetaMask-QA v$VERSION_NAME ($VERSION_NUMBER)'
      - TEST_TYPE: 'upgrade'
    after_run:
      - wdio_android_e2e_test
  build_ios_multichain_permissions_e2e:
    after_run:
      - ios_e2e_build
      # - android_e2e_build
  build_android_multichain_permissions_e2e:
    meta:
      bitrise.io:
        stack: linux-docker-android-22.04
        machine_type_id: elite-xl
    after_run:
      - android_e2e_build
  run_android_app_launch_times_appium_test:
    envs:
      - TEST_TYPE: 'performance'
    meta:
      bitrise.io:
        stack: linux-docker-android-22.04
        machine_type_id: elite-xl
    after_run:
      - wdio_android_e2e_test

  ### Report automated test results to TestRail
  run_testrail_update_automated_test_results:
    before_run:
      - code_setup
    steps:
      - script@1:
          title: 'Add Automated Test Results to TestRail'
          inputs:
            - content: |-
                #!/usr/bin/env bash
                echo 'REPORT AUTOMATED TEST RESULTS TO TESTRAIL'
                node ./scripts/testrail/testrail.api.js

  run_ios_app_launch_times_appium_test:
    envs:
      - TEST_TYPE: 'performance'
    meta:
      bitrise.io:
        stack: osx-xcode-15.0.x
        machine_type_id: g2.mac.large
    after_run:
      - wdio_ios_e2e_test

  ### Separating workflows so they run concurrently during smoke runs
  run_tag_permissions_android:
    meta:
      bitrise.io:
        stack: linux-docker-android-22.04
        machine_type_id: elite-xl
    envs:
      - TEST_SUITE_FOLDER: './e2e/specs/permission-systems/*'
      - TEST_SUITE_TAG: '.*SmokePermissions.*'
    after_run:
      - android_e2e_test
  run_tag_permissions_ios:
    envs:
      - TEST_SUITE_FOLDER: './e2e/specs/permission-systems/*'
      - TEST_SUITE_TAG: '.*SmokePermissions.*'
    after_run:
      - ios_e2e_test
  run_tag_smoke_accounts_ios:
    envs:
      - TEST_SUITE_FOLDER: './e2e/specs/accounts/*'
      - TEST_SUITE_TAG: '.*SmokeAccounts.*'
    after_run:
      - ios_e2e_test
  run_tag_smoke_accounts_android:
    meta:
      bitrise.io:
        stack: linux-docker-android-22.04
        machine_type_id: elite-xl
    envs:
      - TEST_SUITE_FOLDER: './e2e/specs/accounts/*'
      - TEST_SUITE_TAG: '.*SmokeAccounts.*'
    after_run:
      - android_e2e_test
  run_tag_smoke_identity_ios:
    envs:
      - TEST_SUITE_FOLDER: './e2e/specs/identity/*'
      - TEST_SUITE_TAG: '.*SmokeIdentity.*'
    after_run:
      - ios_e2e_test
  run_tag_smoke_identity_android:
    meta:
      bitrise.io:
        stack: linux-docker-android-22.04
        machine_type_id: elite-xl
    envs:
      - TEST_SUITE_FOLDER: './e2e/specs/identity/*'
      - TEST_SUITE_TAG: '.*SmokeIdentity.*'
    after_run:
      - android_e2e_test
  run_tag_smoke_assets_ios:
    envs:
      - TEST_SUITE_FOLDER: './e2e/specs/assets/*'
      - TEST_SUITE_TAG: '.*SmokeAssets.*'
    after_run:
      - ios_e2e_test
  run_tag_smoke_assets_android:
    meta:
      bitrise.io:
        stack: linux-docker-android-22.04
        machine_type_id: elite-xl
    envs:
      - TEST_SUITE_FOLDER: './e2e/specs/assets/*'
      - TEST_SUITE_TAG: '.*SmokeAssets.*'
    after_run:
      - android_e2e_test
  run_tag_smoke_confirmations_ios:
    envs:
      - TEST_SUITE_FOLDER: './e2e/specs/confirmations/*'
      - TEST_SUITE_TAG: '.*SmokeConfirmations.*'
    after_run:
      - ios_e2e_test
  run_tag_smoke_confirmations_android:
    meta:
      bitrise.io:
        stack: linux-docker-android-22.04
        machine_type_id: elite-xl
    envs:
      - TEST_SUITE_FOLDER: './e2e/specs/confirmations/*'
      - TEST_SUITE_TAG: '.*SmokeConfirmations.*'
    after_run:
      - android_e2e_test
  run_tag_smoke_confirmations_redesigned_ios:
    envs:
      - TEST_SUITE_FOLDER: './e2e/specs/confirmations-redesigned/*'
      - TEST_SUITE_TAG: '.*SmokeConfirmationsRedesigned.*'
    after_run:
      - ios_e2e_test
  run_tag_smoke_swaps_ios:
    envs:
      - TEST_SUITE_FOLDER: './e2e/specs/swaps/*'
      - TEST_SUITE_TAG: '.*SmokeSwaps.*'
    after_run:
      - ios_e2e_test
  run_tag_smoke_swaps_android:
    meta:
      bitrise.io:
        stack: linux-docker-android-22.04
        machine_type_id: elite-xl
    envs:
      - TEST_SUITE_FOLDER: './e2e/specs/swaps/*'
      - TEST_SUITE_TAG: '.*SmokeSwaps.*'
    after_run:
      - android_e2e_test
  run_tag_smoke_stake_ios:
    envs:
      - TEST_SUITE_FOLDER: './e2e/specs/stake/*'
      - TEST_SUITE_TAG: '.*SmokeStake.*'
    after_run:
      - ios_e2e_test
  run_tag_smoke_stake_android:
    meta:
      bitrise.io:
        stack: linux-docker-android-22.04
        machine_type_id: elite-xl
    envs:
      - TEST_SUITE_FOLDER: './e2e/specs/stake/*'
      - TEST_SUITE_TAG: '.*SmokeStake.*'
    after_run:
      - android_e2e_test
  run_ios_api_specs:
    after_run:
      - ios_api_specs
  run_tag_smoke_core_ios:
    envs:
      - TEST_SUITE_FOLDER: './e2e/spec/*/**/*'
      - TEST_SUITE_TAG: '.*SmokeCore.*'
    after_run:
      - ios_e2e_test
  run_tag_smoke_core_android:
    meta:
      bitrise.io:
        stack: linux-docker-android-22.04
        machine_type_id: elite-xl
    envs:
      - TEST_SUITE_FOLDER: './e2e/spec/*/**/*'
      - TEST_SUITE_TAG: '.*SmokeCore.*'
    after_run:
      - android_e2e_test
  run_tag_multichain_permissions_ios:
    envs:
      - TEST_SUITE_FOLDER: './e2e/specs/multichain/*'
      - TEST_SUITE_TAG: '.*SmokeMultiChainPermissions.*'
    after_run:
      - ios_e2e_test
  run_tag_multichain_permissions_android:
    meta:
      bitrise.io:
        stack: linux-docker-android-22.04
        machine_type_id: elite-xl
    envs:
      - TEST_SUITE_FOLDER: './e2e/specs/multichain/*'
      - TEST_SUITE_TAG: '.*SmokeMultiChainPermissions.*'
    after_run:
      - android_e2e_test
  run_tag_smoke_ramps_ios:
    envs:
      - TEST_SUITE_FOLDER: './e2e/specs/ramps/*'
      - TEST_SUITE_TAG: '.*SmokeRamps.*'
    after_run:
      - ios_e2e_test
  run_tag_smoke_ramps_android:
    meta:
      bitrise.io:
        stack: linux-docker-android-22.04
        machine_type_id: elite-xl
    envs:
      - TEST_SUITE_FOLDER: './e2e/specs/ramps/*'
      - TEST_SUITE_TAG: '.*SmokeRamps.*'
    after_run:
      - android_e2e_test
  android_e2e_build:
    before_run:
      - code_setup
      - set_commit_hash
    after_run:
      - notify_failure
    steps:
      - script@1:
          title: Generating ccache key using native folder checksum
          inputs:
            - content: |-
                #!/usr/bin/env bash
                ./scripts/cache/set-cache-envs.sh android
      - restore-gradle-cache@2: {}
      - install-missing-android-tools@3:
          inputs:
            - ndk_version: $NDK_VERSION
            - gradlew_path: $PROJECT_LOCATION/gradlew
      - file-downloader@1:
          inputs:
            - source: $BITRISEIO_ANDROID_QA_KEYSTORE_URL
            - destination: android/keystores/internalRelease.keystore
      - script@1:
          title: Install CCache & symlink
          inputs:
            - content: |-
                #!/usr/bin/env bash
                sudo apt update
                sudo apt install ccache -y
      - restore-cache@2:
          title: Restore CCache
          inputs:
            - key: '{{ getenv "CCACHE_KEY" }}'
      - script@1:
          title: Set skip ccache upload
          run_if: '{{ enveq "BITRISE_CACHE_HIT" "exact" }}'
          inputs:
            - content: |-
                #!/usr/bin/env bash
                envman add --key SKIP_CCACHE_UPLOAD --value "true"
      - script@1:
          title: Run detox build
          timeout: 1200
          is_always_run: true
          inputs:
            - content: |-
                #!/usr/bin/env bash
                ./scripts/cache/setup-ccache.sh
                if [ "$TEST_SUITE" = "Regression" ]; then
                  TEST_SUITE="Regression"
                else
                  TEST_SUITE="Smoke"
                fi
                node -v
                export METAMASK_ENVIRONMENT='local'
                export METAMASK_BUILD_TYPE='main'
                IGNORE_BOXLOGS_DEVELOPMENT="true" yarn test:e2e:android:build:qa-release
      - save-gradle-cache@1: {}
      - save-cache@1:
          title: Save CCache
          run_if: '{{not (enveq "SKIP_CCACHE_UPLOAD" "true")}}'
          inputs:
            - key: '{{ getenv "CCACHE_KEY" }}'
            - paths: |-
                ccache
      - deploy-to-bitrise-io@2.2.3:
          inputs:
            - pipeline_intermediate_files: android/app/build/outputs:INTERMEDIATE_ANDROID_BUILD_DIR
          title: Save Android build
      - save-cache@1:
          title: Save node_modules
          inputs:
            - key: node_modules-{{ .OS }}-{{ .Arch }}-{{ getenv "BRANCH_COMMIT_HASH" }}
            - paths: node_modules
    meta:
      bitrise.io:
        machine_type_id: elite-xl
        stack: linux-docker-android-22.04
  android_e2e_test:
    before_run:
      - setup
      - prep_environment
    after_run:
      - notify_failure
    steps:
      - restore-gradle-cache@2: {}
      - pull-intermediate-files@1:
          inputs:
            - artifact_sources: .*
          title: Pull Android build
      - script@1:
          title: Copy Android build for Detox
          inputs:
            - content: |-
                #!/usr/bin/env bash
                set -ex

                # Create directories for Detox
                mkdir -p "$BITRISE_SOURCE_DIR/android/app/build/outputs"

                # Copy saved files for Detox usage
                # INTERMEDIATE_ANDROID_BUILD_DIR is the cached directory from android_e2e_build's "Save Android build" step
                cp -r "$INTERMEDIATE_ANDROID_BUILD_DIR" "$BITRISE_SOURCE_DIR/android/app/build"
      - restore-cache@2:
          title: Restore cache node_modules
          inputs:
            - key: node_modules-{{ .OS }}-{{ .Arch }}-{{ getenv "BRANCH_COMMIT_HASH" }}
      - avd-manager@1:
          inputs:
            - api_level: '34'
            - abi: 'x86_64'
            - create_command_flags: --sdcard 8192M
            - start_command_flags: -read-only
            - profile: pixel_5
      - wait-for-android-emulator@1: {}
      - script@1:
          title: Run detox test
          timeout: 1200
          is_always_run: false
          inputs:
            - content: |-
                #!/usr/bin/env bash
                if [ -n "$TEST_SUITE_FOLDER" ]; then
                  echo "TEST_SUITE_FOLDER value is: $TEST_SUITE_FOLDER"
                fi
                if [ "$TEST_SUITE" = "Regression" ]; then
                TEST_SUITE="Regression"
                else
                TEST_SUITE="Smoke"
                fi
                if [ -n "$TEST_SUITE_TAG" ]; then
                echo "TEST_SUITE_TAG value is: $TEST_SUITE_TAG"
                TEST_SUITE=$TEST_SUITE_TAG
                fi
                export METAMASK_ENVIRONMENT='local'
                export METAMASK_BUILD_TYPE='main'
                IGNORE_BOXLOGS_DEVELOPMENT="true" yarn test:e2e:android:run:qa-release "$TEST_SUITE_FOLDER" --testNamePattern="$TEST_SUITE"
      - custom-test-results-export@1:
          title: Export test results
          is_always_run: true
          is_skippable: true
          inputs:
            - base_path: $BITRISE_SOURCE_DIR/e2e/reports/
            - test_name: E2E Tests
            - search_pattern: $BITRISE_SOURCE_DIR/e2e/reports/junit.xml
      - deploy-to-bitrise-io@2.2.3:
          title: Deploy test report files
          is_always_run: true
          is_skippable: true
      - script@1:
          title: Copy screenshot files
          is_always_run: true
          run_if: .IsBuildFailed
          inputs:
            - content: |-
                #!/usr/bin/env bash
                set -ex
                cp -r "$BITRISE_SOURCE_DIR/artifacts"  "$BITRISE_DEPLOY_DIR"
      - deploy-to-bitrise-io@2.3:
          title: Deploy test screenshots
          is_always_run: true
          run_if: .IsBuildFailed
          inputs:
            - deploy_path: $BITRISE_DEPLOY_DIR
            - is_compress: true
            - zip_name: E2E_Android_Failure_Artifacts
    meta:
      bitrise.io:
        machine_type_id: elite-xl
        stack: linux-docker-android-22.04
  ios_api_specs:
    before_run:
      - setup
      - install_applesimutils
      - prep_environment
    after_run:
      - notify_failure
    steps:
      - pull-intermediate-files@1:
          inputs:
            - artifact_sources: .*
          title: Pull iOS build
      - script@1:
          title: Copy iOS build for Detox
          inputs:
            - content: |-
                #!/usr/bin/env bash
                set -ex

                # Create directories for Detox
                mkdir -p "$BITRISE_SOURCE_DIR/ios/build/Build"
                mkdir -p "$BITRISE_SOURCE_DIR/../Library/Detox/ios"

                # Copy saved files for Detox usage
                # INTERMEDIATE_IOS_BUILD_DIR & INTERMEDIATE_IOS_DETOX_DIR are the cached directories by ios_e2e_build's "Save iOS build" step
                cp -r "$INTERMEDIATE_IOS_BUILD_DIR" "$BITRISE_SOURCE_DIR/ios/build"
                cp -r "$INTERMEDIATE_IOS_DETOX_DIR" "$BITRISE_SOURCE_DIR/../Library/Detox"
      - restore-cocoapods-cache@2: {}
      - restore-cache@2:
          title: Restore cache node_modules
          inputs:
            - key: node_modules-{{ .OS }}-{{ .Arch }}-{{ getenv "BRANCH_COMMIT_HASH" }}
      - certificate-and-profile-installer@1: {}
      - set-xcode-build-number@1:
          inputs:
            - build_short_version_string: $VERSION_NAME
            - plist_path: $PROJECT_LOCATION_IOS/MetaMask/Info.plist
      - script:
          inputs:
            - content: |-
                # Add cache directory to environment variable
                envman add --key BREW_APPLESIMUTILS --value "$(brew --cellar)/applesimutils"
                envman add --key BREW_OPT_APPLESIMUTILS --value "/usr/local/opt/applesimutils"
                brew tap wix/brew
          title: Set Env Path for caching deps
      - script@1:
          title: Run detox test
          timeout: 1200
          is_always_run: false
          inputs:
            - content: |-
                #!/usr/bin/env bash
                yarn test:api-specs --retries 1
      - script@1:
          is_always_run: true
          is_skippable: false
          title: Add tests reports to Bitrise
          inputs:
            - content: |-
                #!/usr/bin/env bash
                cp -r $BITRISE_SOURCE_DIR/html-report/index.html $BITRISE_HTML_REPORT_DIR/
      - deploy-to-bitrise-io@2.2.3:
          is_always_run: true
          is_skippable: false
          inputs:
            - deploy_path: $BITRISE_HTML_REPORT_DIR
          title: Deploy test report files
  ios_e2e_build:
    envs:
      - NO_FLIPPER: '1'
    before_run:
      - install_applesimutils
      - code_setup
      - set_commit_hash
    after_run:
      - notify_failure
    steps:
      - script@1:
          title: Generating ccache key using native folder checksum
          inputs:
            - content: |-
                #!/usr/bin/env bash
                ./scripts/cache/set-cache-envs.sh ios
      - certificate-and-profile-installer@1: {}
      - set-xcode-build-number@1:
          inputs:
            - build_short_version_string: $VERSION_NAME
            - plist_path: $PROJECT_LOCATION_IOS/MetaMask/Info.plist
      - script:
          inputs:
            - content: |-
                # Add cache directory to environment variable
                envman add --key BREW_APPLESIMUTILS --value "$(brew --cellar)/applesimutils"
                envman add --key BREW_OPT_APPLESIMUTILS --value "/usr/local/opt/applesimutils"
                brew tap wix/brew
          title: Set Env Path for caching deps
      - script@1:
          title: Install CCache & symlink
          inputs:
            - content: |-
                #!/usr/bin/env bash
                brew install ccache with HOMEBREW_NO_DEPENDENTS_CHECK=1
                ln -s $(which ccache) /usr/local/bin/gcc
                ln -s $(which ccache) /usr/local/bin/g++
                ln -s $(which ccache) /usr/local/bin/cc
                ln -s $(which ccache) /usr/local/bin/c++
                ln -s $(which ccache) /usr/local/bin/clang
                ln -s $(which ccache) /usr/local/bin/clang++
      - restore-cache@2:
          title: Restore CCache
          inputs:
            - key: '{{ getenv "CCACHE_KEY" }}'
      - script@1:
          title: Set skip ccache upload
          run_if: '{{ enveq "BITRISE_CACHE_HIT" "exact" }}'
          inputs:
            - content: |-
                #!/usr/bin/env bash
                envman add --key SKIP_CCACHE_UPLOAD --value "true"
      - script@1:
          title: Run detox build
          timeout: 1200
          is_always_run: true
          inputs:
            - content: |-
                #!/usr/bin/env bash
                ./scripts/cache/setup-ccache.sh
                node -v
                export METAMASK_ENVIRONMENT='local'
                export METAMASK_BUILD_TYPE='main'
                IGNORE_BOXLOGS_DEVELOPMENT="true" yarn test:e2e:ios:build:qa-release
      - save-cocoapods-cache@1: {}
      - save-cache@1:
          title: Save CCache
          run_if: '{{not (enveq "SKIP_CCACHE_UPLOAD" "true")}}'
          inputs:
            - key: '{{ getenv "CCACHE_KEY" }}'
            - paths: |-
                ccache
      - deploy-to-bitrise-io@2.2.3:
          inputs:
            - pipeline_intermediate_files: |-
                ios/build/Build:INTERMEDIATE_IOS_BUILD_DIR
                ../Library/Detox/ios:INTERMEDIATE_IOS_DETOX_DIR
          title: Save iOS build
      - save-cache@1:
          title: Save node_modules
          inputs:
            - key: node_modules-{{ .OS }}-{{ .Arch }}-{{ getenv "BRANCH_COMMIT_HASH" }}
            - paths: node_modules
  ios_e2e_test:
    envs:
      - NO_FLIPPER: '1'
    before_run:
      - setup
      - install_applesimutils
      - prep_environment
    after_run:
      - notify_failure
    steps:
      - pull-intermediate-files@1:
          inputs:
            - artifact_sources: .*
          title: Pull iOS build
      - script@1:
          title: Copy iOS build for Detox
          inputs:
            - content: |-
                #!/usr/bin/env bash
                set -ex

                # Create directories for Detox
                mkdir -p "$BITRISE_SOURCE_DIR/ios/build/Build"
                mkdir -p "$BITRISE_SOURCE_DIR/../Library/Detox/ios"

                # Copy saved files for Detox usage
                # INTERMEDIATE_IOS_BUILD_DIR & INTERMEDIATE_IOS_DETOX_DIR are the cached directories by ios_e2e_build's "Save iOS build" step
                cp -r "$INTERMEDIATE_IOS_BUILD_DIR" "$BITRISE_SOURCE_DIR/ios/build"
                cp -r "$INTERMEDIATE_IOS_DETOX_DIR" "$BITRISE_SOURCE_DIR/../Library/Detox"
      - restore-cocoapods-cache@2: {}
      - restore-cache@2:
          title: Restore cache node_modules
          inputs:
            - key: node_modules-{{ .OS }}-{{ .Arch }}-{{ getenv "BRANCH_COMMIT_HASH" }}
      - certificate-and-profile-installer@1: {}
      - set-xcode-build-number@1:
          inputs:
            - build_short_version_string: $VERSION_NAME
            - plist_path: $PROJECT_LOCATION_IOS/MetaMask/MetaMask-QA-Info.plist
      - script:
          inputs:
            - content: |-
                # Add cache directory to environment variable
                envman add --key BREW_APPLESIMUTILS --value "$(brew --cellar)/applesimutils"
                envman add --key BREW_OPT_APPLESIMUTILS --value "/usr/local/opt/applesimutils"
                brew tap wix/brew
          title: Set Env Path for caching deps
      - script@1:
          title: Run detox test
          timeout: 1200
          is_always_run: false
          inputs:
            - content: |-
                #!/usr/bin/env bash
                if [ -n "$TEST_SUITE_FOLDER" ]; then
                  echo "TEST_SUITE_FOLDER value is: $TEST_SUITE_FOLDER"
                fi
                if [ "$TEST_SUITE" = "Regression" ]; then
                  TEST_SUITE="Regression"
                else
                  TEST_SUITE="Smoke"
                fi
                if [ -n "$TEST_SUITE_TAG" ]; then
                echo "TEST_SUITE_TAG value is: $TEST_SUITE_TAG"
                TEST_SUITE=$TEST_SUITE_TAG
                fi
                node -v
                export METAMASK_ENVIRONMENT='local'
                export METAMASK_BUILD_TYPE='main'
                IGNORE_BOXLOGS_DEVELOPMENT="true" yarn test:e2e:ios:run:qa-release "$TEST_SUITE_FOLDER" --testNamePattern="$TEST_SUITE"
      - custom-test-results-export@1:
          is_always_run: true
          is_skippable: false
          title: Export test results
          inputs:
            - base_path: $BITRISE_SOURCE_DIR/e2e/reports/
            - test_name: E2E Tests
            - search_pattern: $BITRISE_SOURCE_DIR/e2e/reports/junit.xml
      - deploy-to-bitrise-io@2.2.3:
          is_always_run: true
          is_skippable: true
          title: Deploy test report files
      - script@1:
          is_always_run: true
          run_if: .IsBuildFailed
          title: Copy screenshot files
          inputs:
            - content: |-
                #!/usr/bin/env bash
                set -ex
                cp -r "$BITRISE_SOURCE_DIR/artifacts"  "$BITRISE_DEPLOY_DIR"
      - deploy-to-bitrise-io@2.3:
          is_always_run: true
          run_if: .IsBuildFailed
          title: Deploy test screenshots
          inputs:
            - deploy_path: $BITRISE_DEPLOY_DIR
            - is_compress: true
            - zip_name: 'E2E_IOS_Failure_Artifacts'
  start_e2e_tests:
    steps:
      - build-router-start@0:
          inputs:
            - workflows: |-
                ios_e2e_test
                wdio_android_e2e_test
            - wait_for_builds: 'true'
            - access_token: $BITRISE_START_BUILD_ACCESS_TOKEN
      - build-router-wait@0:
          inputs:
            - abort_on_fail: 'yes'
            - access_token: $BITRISE_START_BUILD_ACCESS_TOKEN
  build_android_release:
    before_run:
      - code_setup
    after_run:
      - notify_failure
    steps:
      - change-android-versioncode-and-versionname@1:
          inputs:
            - new_version_name: $VERSION_NAME
            - new_version_code: $VERSION_NUMBER
            - build_gradle_path: $PROJECT_LOCATION_ANDROID/app/build.gradle
      - file-downloader@1:
          inputs:
            - source: $BITRISEIO_ANDROID_KEYSTORE_URL
            - destination: android/keystores/release.keystore
      - restore-gradle-cache@2: {}
      - install-missing-android-tools@3:
          inputs:
            - ndk_version: $NDK_VERSION
            - gradlew_path: $PROJECT_LOCATION/gradlew
      - script@1:
          inputs:
            - content: |-
                #!/usr/bin/env bash
                node -v
                METAMASK_BUILD_TYPE='main' METAMASK_ENVIRONMENT='production' yarn build:android:pre-release:bundle
          title: Build Android Pre-Release Bundle
          is_always_run: false
      - save-gradle-cache@1: {}
      - deploy-to-bitrise-io@2.2.3:
          is_always_run: false
          is_skippable: true
          inputs:
            - pipeline_intermediate_files: $PROJECT_LOCATION/app/build/outputs/apk/prod/release/app-prod-release.apk:BITRISE_PLAY_STORE_APK_PATH
            - deploy_path: $PROJECT_LOCATION/app/build/outputs/apk/prod/release/app-prod-release.apk
          title: Bitrise Deploy APK
      - deploy-to-bitrise-io@2.2.3:
          is_always_run: false
          is_skippable: true
          inputs:
            - pipeline_intermediate_files: $PROJECT_LOCATION/app/build/outputs/apk/prod/release/sha512sums.txt:BITRISE_PLAY_STORE_SHA512SUMS_PATH
            - deploy_path: $PROJECT_LOCATION/app/build/outputs/apk/prod/release/sha512sums.txt
          title: Bitrise Deploy Checksum
      - deploy-to-bitrise-io@2.2.3:
          is_always_run: false
          is_skippable: true
          inputs:
            - pipeline_intermediate_files: $PROJECT_LOCATION/app/build/outputs/mapping/prodRelease/mapping.txt:BITRISE_PLAY_STORE_MAPPING_PATH
            - deploy_path: $PROJECT_LOCATION/app/build/outputs/mapping/prodRelease/mapping.txt
          title: Bitrise ProGuard Map Files
      - deploy-to-bitrise-io@2.2.3:
          is_always_run: false
          is_skippable: true
          inputs:
            - pipeline_intermediate_files: $PROJECT_LOCATION/app/build/outputs/bundle/prodRelease/app-prod-release.aab:BITRISE_PLAY_STORE_ABB_PATH
            - deploy_path: $PROJECT_LOCATION/app/build/outputs/bundle/prodRelease/app-prod-release.aab
          title: Bitrise Deploy AAB
      - deploy-to-bitrise-io@2.2.3:
          is_always_run: false
          is_skippable: true
          inputs:
            - pipeline_intermediate_files: sourcemaps/android/index.js.map:BITRISE_PLAY_STORE_SOURCEMAP_PATH
            - deploy_path: sourcemaps/android/index.js.map
          title: Bitrise Deploy Sourcemaps
    meta:
      bitrise.io:
        stack: linux-docker-android-22.04
        machine_type_id: elite-xl
  build_android_release_and_upload_sourcemaps:
    envs:
      - SENTRY_DISABLE_AUTO_UPLOAD: 'false'
    after_run:
      - build_android_release
  build_android_devbuild:
    before_run:
      - code_setup
    after_run:
      - notify_failure
    steps:
      - change-android-versioncode-and-versionname@1:
          inputs:
            - new_version_name: $VERSION_NAME
            - new_version_code: $VERSION_NUMBER
            - build_gradle_path: $PROJECT_LOCATION_ANDROID/app/build.gradle
      - restore-gradle-cache@2: {}
      - install-missing-android-tools@3:
          inputs:
            - ndk_version: $NDK_VERSION
            - gradlew_path: $PROJECT_LOCATION/gradlew
      - script@1:
          inputs:
            - content: |-
                #!/usr/bin/env bash
                node -v
                GIT_BRANCH=$BITRISE_GIT_BRANCH METAMASK_BUILD_TYPE='main' METAMASK_ENVIRONMENT='debug' yarn build:android:devbuild
          title: Build Android Dev Build
          is_always_run: false
      - save-gradle-cache@1: {}
      - script:
          title: Copy and Rename APK
          inputs:
            - content: |-
                # Define the source path of the generated APK
                SOURCE_APK_PATH="$PROJECT_LOCATION/app/build/outputs/apk/prod/debug/app-prod-debug.apk"

                # Define the destination path with the new name
                DEST_APK_PATH="$BITRISE_DEPLOY_DIR/android-expo-dev-build.apk"

                # Copy and rename the APK
                cp "$SOURCE_APK_PATH" "$DEST_APK_PATH"

                # Optionally, print the new path for verification
                echo "APK has been copied and renamed to: $DEST_APK_PATH"
      - deploy-to-bitrise-io@2.2.3:
          is_always_run: false
          is_skippable: true
          inputs:
            - deploy_path: '$BITRISE_DEPLOY_DIR/android-expo-dev-build.apk'
          title: Bitrise Deploy APK
    meta:
      bitrise.io:
        stack: linux-docker-android-22.04
        machine_type_id: elite-xl
  build_android_qa:
    before_run:
      - code_setup
    after_run:
      - _upload_apk_to_browserstack
      - notify_failure
    steps:
      - change-android-versioncode-and-versionname@1:
          inputs:
            - new_version_name: $VERSION_NAME
            - new_version_code: $VERSION_NUMBER
            - build_gradle_path: $PROJECT_LOCATION_ANDROID/app/build.gradle
      - file-downloader@1:
          inputs:
            - source: $BITRISEIO_ANDROID_QA_KEYSTORE_URL
            - destination: android/keystores/internalRelease.keystore
      - restore-gradle-cache@2: {}
      - install-missing-android-tools@3:
          inputs:
            - ndk_version: $NDK_VERSION
            - gradlew_path: $PROJECT_LOCATION/gradlew

      - script@1:
          inputs:
            - content: |-
                #!/usr/bin/env bash
                node -v
                GIT_BRANCH=$BITRISE_GIT_BRANCH METAMASK_BUILD_TYPE='main' METAMASK_ENVIRONMENT='qa' yarn build:android:pre-release:bundle:qa
          title: Build Android Pre-Release Bundle
          is_always_run: false
      - save-gradle-cache@1: {}
      - deploy-to-bitrise-io@2.2.3:
          is_always_run: false
          is_skippable: true
          inputs:
            - deploy_path: $PROJECT_LOCATION/app/build/outputs/apk/qa/release/$QA_APK_NAME.apk
          title: Bitrise Deploy APK
      - deploy-to-bitrise-io@2.2.3:
          is_always_run: false
          is_skippable: true
          inputs:
            - deploy_path: $PROJECT_LOCATION/app/build/outputs/apk/qa/release/sha512sums.txt
          title: Bitrise Deploy Checksum
      - deploy-to-bitrise-io@2.2.3:
          is_always_run: false
          is_skippable: true
          inputs:
            - deploy_path: $PROJECT_LOCATION/app/build/outputs/mapping/qaRelease/mapping.txt
          title: Bitrise ProGuard Map Files
      - deploy-to-bitrise-io@2.2.3:
          is_always_run: false
          is_skippable: true
          inputs:
            - deploy_path: $PROJECT_LOCATION/app/build/outputs/bundle/qaRelease/app-qa-release.aab
          title: Bitrise Deploy AAB
      - deploy-to-bitrise-io@2.2.3:
          is_always_run: false
          is_skippable: true
          inputs:
            - deploy_path: sourcemaps/android/index.js.map
          title: Bitrise Deploy Sourcemaps
    meta:
      bitrise.io:
        stack: linux-docker-android-22.04
        machine_type_id: elite-xl
  _upload_apk_to_browserstack:
    steps:
      - script@1:
          title: Upload APK to Browserstack
          inputs:
            - content: |-
                #!/usr/bin/env bash
                set -e
                set -x
                set -o pipefail
                APK_PATH=$PROJECT_LOCATION/app/build/outputs/apk/qa/release/app-qa-release.apk
                CUSTOM_ID="$BITRISE_GIT_BRANCH-$VERSION_NAME-$VERSION_NUMBER"
                CUSTOM_ID=${CUSTOM_ID////-}
                curl -u "$BROWSERSTACK_USERNAME:$BROWSERSTACK_ACCESS_KEY" -X POST "https://api-cloud.browserstack.com/app-automate/upload" -F "file=@$APK_PATH" -F 'data={"custom_id": "'$CUSTOM_ID'"}' | jq -j '.app_url' | envman add --key BROWSERSTACK_ANDROID_APP_URL
                APK_PATH_FOR_APP_LIVE=$PROJECT_LOCATION/app/build/outputs/apk/qa/release/"$CUSTOM_ID".apk
                mv "$APK_PATH" "$APK_PATH_FOR_APP_LIVE"
                curl -u "$BROWSERSTACK_USERNAME:$BROWSERSTACK_ACCESS_KEY" -X POST "https://api-cloud.browserstack.com/app-live/upload" -F "file=@$APK_PATH_FOR_APP_LIVE" -F 'data={"custom_id": "'$CUSTOM_ID'"}'
                curl -u "$BROWSERSTACK_USERNAME:$BROWSERSTACK_ACCESS_KEY" -X GET https://api-cloud.browserstack.com/app-automate/recent_apps | jq > browserstack_uploaded_apps.json
      - share-pipeline-variable@1:
          title: Persist BROWSERSTACK_ANDROID_APP_URL across all stages
          inputs:
            - variables: |-
                BROWSERSTACK_ANDROID_APP_URL
      - deploy-to-bitrise-io@2.2.3:
          is_always_run: false
          is_skippable: true
          inputs:
            - pipeline_intermediate_files: $BITRISE_SOURCE_DIR/browserstack_uploaded_apps.json:BROWSERSTACK_UPLOADED_APPS_LIST
          title: Save Browserstack uploaded apps JSON
  wdio_android_e2e_test:
    before_run:
      - code_setup
    after_run:
      - notify_failure
    steps:
      - script@1:
          title: Run Android E2E tests on Browserstack
          is_always_run: true
          inputs:
            - content: |-
                #!/usr/bin/env bash

                # Check if TEST_TYPE is set to upgrade
                if [ "$TEST_TYPE" = "upgrade" ]; then
                  TEST_TYPE="--upgrade"

                # Check if TEST_TYPE is set to performance
                elif [ "$TEST_TYPE" = "performance" ]; then
                  TEST_TYPE="--performance"
                fi
                yarn test:wdio:android:browserstack $TEST_TYPE
      - script@1:
          is_always_run: true
          is_skippable: false
          title: Package test reports
          inputs:
            - content: |-
                #!/usr/bin/env bash
                cd $BITRISE_SOURCE_DIR/wdio/reports/
                zip -r test-report.zip html/
                mv test-report.zip $BITRISE_DEPLOY_DIR/
      - deploy-to-bitrise-io@2.2.3:
          is_always_run: true
          is_skippable: false
          inputs:
            - deploy_path: $BITRISE_DEPLOY_DIR/test-report.zip
          title: Deploy test report
    meta:
      bitrise.io:
        stack: linux-docker-android-22.04
        machine_type_id: standard
  wdio_ios_e2e_test:
    before_run:
      - code_setup
    after_run:
      - notify_failure
    steps:
      - script@1:
          title: Run iOS E2E tests on Browserstack
          is_always_run: true
          inputs:
            - content: |-
                #!/usr/bin/env bash
                # Check if TEST_TYPE is set to upgrade
                if [ "$TEST_TYPE" = "upgrade" ]; then
                  TEST_TYPE="--upgrade"
                # Check if TEST_TYPE is set to performance
                elif [ "$TEST_TYPE" = "performance" ]; then
                  TEST_TYPE="--performance"
                fi
                yarn test:wdio:ios:browserstack $TEST_TYPE
      - script@1:
          is_always_run: true
          is_skippable: false
          title: Package test reports
          inputs:
            - content: |-
                #!/usr/bin/env bash
                cd $BITRISE_SOURCE_DIR/wdio/reports/
                zip -r test-report.zip html/
                mv test-report.zip $BITRISE_DEPLOY_DIR/
      - deploy-to-bitrise-io@2.2.3:
          is_always_run: true
          is_skippable: false
          inputs:
            - deploy_path: $BITRISE_DEPLOY_DIR/test-report.zip
          title: Deploy test report
    meta:
      bitrise.io:
        stack: linux-docker-android-22.04
        machine_type_id: standard
  deploy_android_to_store:
    steps:
      - pull-intermediate-files@1:
          inputs:
            - artifact_sources: .*
      - google-play-deploy:
          inputs:
            - app_path: $BITRISE_PLAY_STORE_ABB_PATH
            - track: internal
            - service_account_json_key_path: $BITRISEIO_BITRISEIO_SERVICE_ACCOUNT_JSON_KEY_URL_URL
            - package_name: $MM_ANDROID_PACKAGE_NAME
    envs:
      - opts:
          is_expand: true
        MM_ANDROID_PACKAGE_NAME: io.metamask
  deploy_ios_to_store:
    steps:
      - pull-intermediate-files@1:
          inputs:
            - artifact_sources: .*
      - deploy-to-itunesconnect-application-loader@1:
          inputs:
            - ipa_path: $BITRISE_APP_STORE_IPA_PATH
  build_ios_release:
    envs:
      - NO_FLIPPER: '1'
    before_run:
      - code_setup
    after_run:
      - notify_failure
    steps:
      - certificate-and-profile-installer@1: {}
      - set-xcode-build-number@1:
          inputs:
            - build_short_version_string: $VERSION_NAME
            - build_version: $VERSION_NUMBER
            - plist_path: $PROJECT_LOCATION_IOS/MetaMask/Info.plist
      - script@1:
          inputs:
            - content: |-
                #!/usr/bin/env bash
                METAMASK_BUILD_TYPE='main' METAMASK_ENVIRONMENT='production' yarn build:ios:pre-release
          title: iOS Sourcemaps & Build
          is_always_run: false
      - deploy-to-bitrise-io@2.2.3:
          is_always_run: false
          is_skippable: true
          inputs:
            - pipeline_intermediate_files: ios/build/output/MetaMask.ipa:BITRISE_APP_STORE_IPA_PATH
            - deploy_path: ios/build/output/MetaMask.ipa
          title: Deploy iOS IPA
      - deploy-to-bitrise-io@2.2.3:
          is_always_run: false
          is_skippable: true
          inputs:
            - deploy_path: ios/build/MetaMask.xcarchive
          title: Deploy Symbols File
      - deploy-to-bitrise-io@2.2.3:
          is_always_run: false
          is_skippable: true
          inputs:
            - pipeline_intermediate_files: sourcemaps/ios/index.js.map:BITRISE_APP_STORE_SOURCEMAP_PATH
            - deploy_path: sourcemaps/ios/index.js.map
          title: Deploy Source Map
    meta:	
      bitrise.io:	
        stack: osx-xcode-15.0.x	
        machine_type_id: g2.mac.large
  build_ios_release_and_upload_sourcemaps:
    envs:
      - SENTRY_DISABLE_AUTO_UPLOAD: 'false'
    after_run:
      - build_ios_release
  build_ios_devbuild:
    before_run:
      - code_setup
    after_run:
      - notify_failure
    steps:
      - certificate-and-profile-installer@1: {}
      - set-xcode-build-number@1:
          inputs:
            - build_short_version_string: $VERSION_NAME
            - build_version: $VERSION_NUMBER
            - plist_path: $PROJECT_LOCATION_IOS/MetaMask/Info.plist
      - script@1:
          inputs:
            - content: |-
                #!/usr/bin/env bash
                node -v
                GIT_BRANCH=$BITRISE_GIT_BRANCH METAMASK_BUILD_TYPE='main' METAMASK_ENVIRONMENT='debug' yarn build:ios:devbuild
          title: iOS Sourcemaps & Build
          is_always_run: false
      - script:
          title: Copy and Rename IPA
          inputs:
            - content: |-
                # Define the source path of the generated IPA
                SOURCE_IPA_PATH="ios/build/output/MetaMask.ipa"

                # Define the destination path with the new name
                DEST_IPA_PATH="$BITRISE_DEPLOY_DIR/ios-expo-dev-build.ipa"

                # Copy and rename the IPA
                cp "$SOURCE_IPA_PATH" "$DEST_IPA_PATH"

                # Optionally, print the new path for verification
                echo "IPA has been copied and renamed to: $DEST_IPA_PATH"
      - deploy-to-bitrise-io@2.2.3:
          is_always_run: false
          is_skippable: true
          inputs:
            - pipeline_intermediate_files: ios/build/output/MetaMask.ipa:BITRISE_APP_STORE_IPA_PATH
            - deploy_path: '$BITRISE_DEPLOY_DIR/ios-expo-dev-build.ipa'
          title: Deploy iOS IPA
  build_ios_qa:
    envs:
      - NO_FLIPPER: '1'
    before_run:
      - code_setup
    after_run:
      - _upload_ipa_to_browserstack
      - notify_failure
    steps:
      - certificate-and-profile-installer@1: {}
      - set-xcode-build-number@1:
          inputs:
            - build_short_version_string: $VERSION_NAME
            - build_version: $VERSION_NUMBER
            - plist_path: $PROJECT_LOCATION_IOS/MetaMask/MetaMask-QA-Info.plist
      - script@1:
          inputs:
            - content: |-
                #!/usr/bin/env bash
                node -v
                GIT_BRANCH=$BITRISE_GIT_BRANCH METAMASK_BUILD_TYPE='main' METAMASK_ENVIRONMENT='qa' yarn build:ios:pre-qa
          title: iOS Sourcemaps & Build
          is_always_run: false
      - deploy-to-bitrise-io@2.2.3:
          is_always_run: false
          is_skippable: true
          inputs:
            - pipeline_intermediate_files: ios/build/output/MetaMask-QA.ipa:BITRISE_APP_STORE_IPA_PATH
            - deploy_path: ios/build/output/MetaMask-QA.ipa
          title: Deploy iOS IPA
      - deploy-to-bitrise-io@2.2.3:
          is_always_run: false
          is_skippable: true
          inputs:
            - deploy_path: ios/build/MetaMask-QA.xcarchive
          title: Deploy Symbols File
      - deploy-to-bitrise-io@2.2.3:
          is_always_run: false
          is_skippable: true
          inputs:
            - pipeline_intermediate_files: sourcemaps/ios/index.js.map:BITRISE_APP_STORE_SOURCEMAP_PATH
            - deploy_path: sourcemaps/ios/index.js.map
          title: Deploy Source Map
  _upload_ipa_to_browserstack:
    steps:
      - script@1:
          title: Upload IPA to Browserstack
          inputs:
            - content: |-
                #!/usr/bin/env bash
                set -e
                set -x
                set -o pipefail
                CUSTOM_ID="$BITRISE_GIT_BRANCH-$VERSION_NAME-$VERSION_NUMBER"
                CUSTOM_ID=${CUSTOM_ID////-}
                IPA_PATH=ios/build/output/MetaMask-QA.ipa
                IPA_PATH_FOR_APP_LIVE=ios/build/output/"$CUSTOM_ID".ipa
                curl -u "$BROWSERSTACK_USERNAME:$BROWSERSTACK_ACCESS_KEY" -X POST "https://api-cloud.browserstack.com/app-automate/upload" -F "file=@$IPA_PATH" -F 'data={"custom_id": "'$CUSTOM_ID'"}' | jq -j '.app_url' | envman add --key BROWSERSTACK_IOS_APP_URL
                mv "$IPA_PATH" "$IPA_PATH_FOR_APP_LIVE"
                curl -u "$BROWSERSTACK_USERNAME:$BROWSERSTACK_ACCESS_KEY" -X POST "https://api-cloud.browserstack.com/app-live/upload" -F "file=@$IPA_PATH_FOR_APP_LIVE" -F 'data={"custom_id": "'$CUSTOM_ID'"}'
                curl -u "$BROWSERSTACK_USERNAME:$BROWSERSTACK_ACCESS_KEY" -X GET https://api-cloud.browserstack.com/app-automate/recent_apps | jq > browserstack_uploaded_apps.json
      - share-pipeline-variable@1:
          title: Persist BROWSERSTACK_IOS_APP_URL across all stages
          inputs:
            - variables: |-
                BROWSERSTACK_IOS_APP_URL
      - deploy-to-bitrise-io@2.2.3:
          is_always_run: false
          is_skippable: true
          inputs:
            - deploy_path: browserstack_uploaded_apps.json
          title: Bitrise Deploy Browserstack Uploaded Apps
  build_ios_flask_release:
    before_run:
      - code_setup
    after_run:
      - notify_failure
    steps:
      - certificate-and-profile-installer@1: {}
      - set-xcode-build-number@1:
          inputs:
            - build_short_version_string: $FLASK_VERSION_NAME
            - build_version: $FLASK_VERSION_NUMBER
            - plist_path: $PROJECT_LOCATION_IOS/MetaMask/MetaMask-Flask-Info.plist
      - script@1:
          inputs:
            - content: |-
                #!/usr/bin/env bash
                node -v
                METAMASK_BUILD_TYPE='flask' METAMASK_ENVIRONMENT='production' yarn build:ios:pre-flask
          title: iOS Sourcemaps & Build
          is_always_run: false
      - deploy-to-bitrise-io@2.2.3:
          is_always_run: false
          is_skippable: true
          inputs:
            - pipeline_intermediate_files: ios/build/output/MetaMask-Flask.ipa:BITRISE_APP_STORE_IPA_PATH
            - deploy_path: ios/build/output/MetaMask-Flask.ipa
          title: Deploy iOS IPA
      - deploy-to-bitrise-io@2.2.3:
          is_always_run: false
          is_skippable: true
          inputs:
            - deploy_path: ios/build/MetaMask-Flask.xcarchive:BITRISE_APP_STORE_XCARCHIVE_PATH
          title: Deploy Symbols File
      - deploy-to-bitrise-io@2.2.3:
          is_always_run: false
          is_skippable: true
          inputs:
            - pipeline_intermediate_files: sourcemaps/ios/index.js.map:BITRISE_APP_STORE_SOURCEMAP_PATH
            - deploy_path: sourcemaps/ios/index.js.map
          title: Deploy Source Map
  build_android_flask_release:
    before_run:
      - code_setup
    after_run:
      - notify_failure
    steps:
      - change-android-versioncode-and-versionname@1:
          inputs:
            - new_version_name: $FLASK_VERSION_NAME
            - new_version_code: $FLASK_VERSION_NUMBER
            - build_gradle_path: $PROJECT_LOCATION_ANDROID/app/build.gradle
      - file-downloader@1:
          inputs:
            - source: $BITRISEIO_ANDROID_FLASK_KEYSTORE_URL_URL
            - destination: android/keystores/flaskRelease.keystore
      - restore-gradle-cache@2: {}
      - install-missing-android-tools@3:
          inputs:
            - ndk_revision: $NDK_VERSION
            - gradlew_path: $PROJECT_LOCATION/gradlew

      - script@1:
          inputs:
            - content: |-
                #!/usr/bin/env bash
                node -v
                METAMASK_BUILD_TYPE='flask' METAMASK_ENVIRONMENT='production' yarn build:android:pre-release:bundle:flask
          title: Build Android Pre-Release Bundle
          is_always_run: false
      - save-gradle-cache@1: {}
      - deploy-to-bitrise-io@2.2.3:
          is_always_run: false
          is_skippable: true
          inputs:
            - pipeline_intermediate_files: $PROJECT_LOCATION/app/build/outputs/apk/flask/release/app-flask-release.apk:BITRISE_PLAY_STORE_APK_PATH
            - deploy_path: $PROJECT_LOCATION/app/build/outputs/apk/flask/release/app-flask-release.apk
          title: Bitrise Deploy APK
      - deploy-to-bitrise-io@2.2.3:
          is_always_run: false
          is_skippable: true
          inputs:
            - pipeline_intermediate_files: $PROJECT_LOCATION/app/build/outputs/apk/flask/release/sha512sums.txt:BITRISE_PLAY_STORE_SHA512SUMS_PATH
            - deploy_path: $PROJECT_LOCATION/app/build/outputs/apk/flask/release/sha512sums.txt
          title: Bitrise Deploy Checksum
      - deploy-to-bitrise-io@2.2.3:
          is_always_run: false
          is_skippable: true
          inputs:
            - pipeline_intermediate_files: $PROJECT_LOCATION/app/build/outputs/mapping/flaskRelease/mapping.txt:BITRISE_PLAY_STORE_MAPPING_PATH
            - deploy_path: $PROJECT_LOCATION/app/build/outputs/mapping/flaskRelease/mapping.txt
          title: Bitrise ProGuard Map Files
      - deploy-to-bitrise-io@2.2.3:
          is_always_run: false
          is_skippable: true
          inputs:
            - pipeline_intermediate_files: $PROJECT_LOCATION/app/build/outputs/bundle/flaskRelease/app-flask-release.aab:BITRISE_PLAY_STORE_ABB_PATH
            - deploy_path: $PROJECT_LOCATION/app/build/outputs/bundle/flaskRelease/app-flask-release.aab
          title: Bitrise Deploy AAB
      - deploy-to-bitrise-io@2.2.3:
          is_always_run: false
          is_skippable: true
          inputs:
            - pipeline_intermediate_files: /bitrise/src/sourcemaps/android/index.js.map:BITRISE_PLAY_STORE_SOURCEMAP_PATH
            - deploy_path: sourcemaps/android/index.js.map
          title: Bitrise Deploy Sourcemaps
    meta:
      bitrise.io:
        stack: linux-docker-android-22.04
        machine_type_id: elite-xl

app:
  envs:
    - opts:
        is_expand: false
      MM_NOTIFICATIONS_UI_ENABLED: false
    - opts:
        is_expand: false
      MM_NETWORK_UI_REDESIGN_ENABLED: false
    - opts:
        is_expand: false
      PORTFOLIO_VIEW: true
    - opts:
        is_expand: false
      MM_MULTICHAIN_V1_ENABLED: true
    - opts:
        is_expand: false
      MM_CHAIN_PERMISSIONS: true
    - opts:
        is_expand: false
      MM_PERMISSIONS_SETTINGS_V1_ENABLED: false
    - opts:
        is_expand: false
      MM_SECURITY_ALERTS_API_ENABLED: true
    - opts:
        is_expand: false
      MM_STABLECOIN_LENDING_UI_ENABLED: false
    - opts:
        is_expand: false
      PROJECT_LOCATION: android
    - opts:
        is_expand: false
      NDK_VERSION: 26.1.10909125
    - opts:
        is_expand: false
      QA_APK_NAME: app-qa-release
    - opts:
        is_expand: false
      MODULE: app
    - opts:
        is_expand: false
      VARIANT: ''
    - opts:
        is_expand: false
      BITRISE_PROJECT_PATH: ios/MetaMask.xcworkspace
    - opts:
        is_expand: false
      BITRISE_SCHEME: MetaMask
    - opts:
        is_expand: false
      BITRISE_EXPORT_METHOD: enterprise
    - opts:
        is_expand: false
      PROJECT_LOCATION_ANDROID: android
    - opts:
        is_expand: false
      PROJECT_LOCATION_IOS: ios
    - opts:
        is_expand: false
      VERSION_NAME: 7.42.0
    - opts:
        is_expand: false
      VERSION_NUMBER: 1600
    - opts:
        is_expand: false
      FLASK_VERSION_NAME: 7.42.0
    - opts:
        is_expand: false
      FLASK_VERSION_NUMBER: 1600
    - opts:
        is_expand: false
      ANDROID_APK_LINK: ''
    - opts:
        is_expand: false
      ANDROID_AAP_LINK: ''
    - opts:
        is_expand: false
      IOS_APP_LINK: ''
    - opts:
        is_expand: false
      NVM_VERSION: 0.39.7
    - opts:
        is_expand: false
      NVM_SHA256SUM: '8e45fa547f428e9196a5613efad3bfa4d4608b74ca870f930090598f5af5f643'
    - opts:
        is_expand: false
      NODE_VERSION: 20.18.0
    - opts:
        is_expand: false
      YARN_VERSION: 1.22.22
    - opts:
        is_expand: false
      COREPACK_VERSION: 0.28.0
meta:
  bitrise.io:
    stack: osx-xcode-16.2.x
    machine_type_id: g2.mac.large
trigger_map:
  - push_branch: release/*
    pipeline: pr_regression_e2e_pipeline
  - push_branch: main
    pipeline: app_launch_times_and_expo_pipeline
  - tag: 'qa-*'
    pipeline: create_qa_builds_pipeline
  - tag: 'v*.*.*'
    pipeline: create_qa_builds_pipeline<|MERGE_RESOLUTION|>--- conflicted
+++ resolved
@@ -442,7 +442,6 @@
           is_always_run: true
           title: Label PR with success
           inputs:
-<<<<<<< HEAD
             - content: |-
                 #!/usr/bin/env bash
                 # Define label data
@@ -458,6 +457,8 @@
                 echo "HTTP Response Code: $HTTP_RESPONSE"
 
                 # Optionally check the response
+                echo "HTTP Response Code: $HTTP_RESPONSE"
+
                 if [ "$HTTP_RESPONSE" -ne 200 ]; then
                     echo "Failed to apply label. Status code: $HTTP_RESPONSE"
                     cat response.txt  # Show error message from GitHub if any
@@ -467,35 +468,6 @@
 
                 # Clean up the response file
                 rm response.txt
-=======
-          - content: |-
-              #!/usr/bin/env bash
-              # Define label data
-              LABELS_JSON='{"labels":["bitrise-result-ready"]}'
-              	
-              # API URL to add labels to a PR
-              API_URL="https://api.github.com/repos/$BITRISEIO_GIT_REPOSITORY_OWNER/$BITRISEIO_GIT_REPOSITORY_SLUG/issues/$GITHUB_PR_NUMBER/labels"
-
-              # Perform the curl request and capture the HTTP status code
-              HTTP_RESPONSE=$(curl -s -o response.txt -w "%{http_code}" -X POST -H "Authorization: token $GITHUB_ACCESS_TOKEN" -H "Accept: application/vnd.github.v3+json" -d "$LABELS_JSON" "$API_URL")
-              	
-              # Output the HTTP status code
-              echo "HTTP Response Code: $HTTP_RESPONSE"	
-              
-              # Optionally check the response
-              echo "HTTP Response Code: $HTTP_RESPONSE"
-
-              if [ "$HTTP_RESPONSE" -ne 200 ]; then
-                  echo "Failed to apply label. Status code: $HTTP_RESPONSE"
-                  cat response.txt  # Show error message from GitHub if any
-              else
-                  echo "Label applied successfully."
-              fi
-
-              # Clean up the response file
-              rm response.txt
-                	
->>>>>>> b261559d
 
   # Send a Slack message when workflow fails
   notify_failure:
@@ -1615,9 +1587,9 @@
             - pipeline_intermediate_files: sourcemaps/ios/index.js.map:BITRISE_APP_STORE_SOURCEMAP_PATH
             - deploy_path: sourcemaps/ios/index.js.map
           title: Deploy Source Map
-    meta:	
-      bitrise.io:	
-        stack: osx-xcode-15.0.x	
+    meta:
+      bitrise.io:
+        stack: osx-xcode-15.0.x
         machine_type_id: g2.mac.large
   build_ios_release_and_upload_sourcemaps:
     envs:
