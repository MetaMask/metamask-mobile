--- conflicted
+++ resolved
@@ -1409,52 +1409,6 @@
             inputs:
               - ndk_version: $NDK_VERSION
               - gradlew_path: $PROJECT_LOCATION/gradlew
-
-<<<<<<< HEAD
-        - script@1:
-            inputs:
-              - content: |-
-                  #!/usr/bin/env bash
-                  node -v
-                  GIT_BRANCH=$BITRISE_GIT_BRANCH METAMASK_BUILD_TYPE='main' METAMASK_ENVIRONMENT='qa' yarn build:android:pre-release:bundle:qa
-            title: Build Android Pre-Release Bundle
-            is_always_run: false
-        - save-gradle-cache@1: {}
-        - deploy-to-bitrise-io@2.2.3:
-            is_always_run: false
-            is_skippable: true
-            inputs:
-              - deploy_path: $PROJECT_LOCATION/app/build/outputs/apk/qa/release/$QA_APK_NAME.apk
-            title: Bitrise Deploy APK
-        - deploy-to-bitrise-io@2.2.3:
-            is_always_run: false
-            is_skippable: true
-            inputs:
-              - deploy_path: $PROJECT_LOCATION/app/build/outputs/apk/qa/release/sha512sums.txt
-            title: Bitrise Deploy Checksum
-        - deploy-to-bitrise-io@2.2.3:
-            is_always_run: false
-            is_skippable: true
-            inputs:
-              - deploy_path: $PROJECT_LOCATION/app/build/outputs/mapping/qaRelease/mapping.txt
-            title: Bitrise ProGuard Map Files
-        - deploy-to-bitrise-io@2.2.3:
-            is_always_run: false
-            is_skippable: true
-            inputs:
-              - deploy_path: $PROJECT_LOCATION/app/build/outputs/bundle/qaRelease/app-qa-release.aab
-            title: Bitrise Deploy AAB
-        - deploy-to-bitrise-io@2.2.3:
-            is_always_run: false
-            is_skippable: true
-            inputs:
-              - deploy_path: sourcemaps/android/index.js.map
-            title: Bitrise Deploy Sourcemaps
-      meta:
-        bitrise.io:
-          stack: linux-docker-android-22.04
-          machine_type_id: elite-xl
-=======
       - script@1:
           inputs:
             - content: |-
@@ -1588,7 +1542,6 @@
           inputs:
             - pipeline_intermediate_files: $BITRISE_SOURCE_DIR/browserstack_uploaded_flask_apps.json:BROWSERSTACK_UPLOADED_FLASK_APPS_LIST
           title: Save Browserstack uploaded Flask apps JSON
->>>>>>> 717ff54d
   _upload_apk_to_browserstack:
     steps:
       - script@1:
@@ -1928,8 +1881,6 @@
           inputs:
             - deploy_path: browserstack_uploaded_apps.json
           title: Bitrise Deploy Browserstack Uploaded Apps
-<<<<<<< HEAD
-=======
   build_ios_flask_release:
     before_run:
       - code_setup
@@ -2111,8 +2062,6 @@
       bitrise.io:
         stack: linux-docker-android-22.04
         machine_type_id: elite-xl
-
->>>>>>> 717ff54d
 app:
   envs:
     - opts:
@@ -2171,13 +2120,13 @@
       PROJECT_LOCATION_IOS: ios
     - opts:
         is_expand: false
-      VERSION_NAME: 7.42.99
+      VERSION_NAME: 7.42.1
     - opts:
         is_expand: false
       VERSION_NUMBER: 1623
     - opts:
         is_expand: false
-      FLASK_VERSION_NAME: 7.42.99
+      FLASK_VERSION_NAME: 7.42.1
     - opts:
         is_expand: false
       FLASK_VERSION_NUMBER: 1623
