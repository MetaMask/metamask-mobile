--- conflicted
+++ resolved
@@ -323,14 +323,10 @@
           PROJECT_LOCATION_IOS: ios
         - opts:
               is_expand: false
-<<<<<<< HEAD
           VERSION_NAME: 5.4.0
-=======
-          VERSION_NAME: 5.3.0
->>>>>>> 79a5293d
-        - opts:
-              is_expand: false
-          VERSION_NUMBER: 927
+        - opts:
+              is_expand: false
+          VERSION_NUMBER: 928
         - opts:
               is_expand: false
           ANDROID_APK_LINK: ''
