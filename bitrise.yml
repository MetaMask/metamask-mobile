--- conflicted
+++ resolved
@@ -3574,18 +3574,6 @@
       PROJECT_LOCATION_IOS: ios
     - opts:
         is_expand: false
-<<<<<<< HEAD
-      VERSION_NAME: 7.59.99
-    - opts:
-        is_expand: false
-      VERSION_NUMBER: 2936
-    - opts:
-        is_expand: false
-      FLASK_VERSION_NAME: 7.59.99
-    - opts:
-        is_expand: false
-      FLASK_VERSION_NUMBER: 2936
-=======
       VERSION_NAME: 7.60.0
     - opts:
         is_expand: false
@@ -3596,7 +3584,6 @@
     - opts:
         is_expand: false
       FLASK_VERSION_NUMBER: 2993
->>>>>>> 6efeef4a
     - opts:
         is_expand: false
       ANDROID_APK_LINK: ''
