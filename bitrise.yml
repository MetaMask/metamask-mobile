--- conflicted
+++ resolved
@@ -1497,29 +1497,16 @@
       PROJECT_LOCATION_IOS: ios
     - opts:
         is_expand: false
-<<<<<<< HEAD
       VERSION_NAME: 7.33.0
     - opts:
         is_expand: false
-      VERSION_NUMBER: 1440
+      VERSION_NUMBER: 1450
     - opts:
         is_expand: false
       FLASK_VERSION_NAME: 7.33.0
     - opts:
         is_expand: false
-      FLASK_VERSION_NUMBER: 1440
-=======
-      VERSION_NAME: 7.32.0
-    - opts:
-        is_expand: false
-      VERSION_NUMBER: 1450
-    - opts:
-        is_expand: false
-      FLASK_VERSION_NAME: 7.32.0
-    - opts:
-        is_expand: false
       FLASK_VERSION_NUMBER: 1450
->>>>>>> 247686d9
     - opts:
         is_expand: false
       ANDROID_APK_LINK: ''
