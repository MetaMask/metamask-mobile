---
format_version: '8'
default_step_lib_source: 'https://github.com/bitrise-io/bitrise-steplib.git'
project_type: react-native
workflows:
  # Code Setups
  setup:
    steps:
      - activate-ssh-key@4:
          run_if: '{{getenv "SSH_RSA_PRIVATE_KEY" | ne ""}}'
      - git-clone@6: {}
      - nvm@1.3.0:
          inputs:
            - node_version: '16.13.0'
  code_setup:
    before_run:
      - setup
    steps:
      - script@1:
          inputs:
            - content: |-
                #!/usr/bin/env bash
                envman add --key YARN_CACHE_DIR --value "$(yarn cache dir)"
          title: Get Yarn cache directory
      - cache-pull@2: {}
      - yarn@0:
          inputs:
            - command: setup
          title: Yarn Setup
      - yarn@0:
          title: Lint
          inputs:
            - command: lint
      - yarn@0:
          inputs:
            - command: audit:ci
          title: Audit Dependencies
      - cache-push@2:
          # Manual cache path needed here because the `yarn` step only caches for the `install` command
          inputs:
            # The Yarn cache is easier and safer to cache than `node_modules`, which could include
            # postinstall script modifications and could affect hoisting on subsequent installs.
            - cache_paths: "$YARN_CACHE_DIR -> ./yarn.lock"
  code_setup_dev:
    before_run:
      - setup
    steps:
      - script@1:
          title: Generate `.npmrc` file for preview builds
          inputs:
            - content: |
                #!/bin/bash
                printf '%s\n\n%s' '@metamask:registry=https://npm.pkg.github.com' "//npm.pkg.github.com/:_authToken=${PACKAGE_READ_TOKEN}" > .npmrc
    after_run:
      - code_setup

  # Notifications utility workflows
  # Provides values for commit or branch message and path depending on commit env setup initialised or not
  _get_workflow_info:
    steps:
      - activate-ssh-key@4:
          is_always_run: true # always run to also feed failure notifications
          run_if: '{{getenv "SSH_RSA_PRIVATE_KEY" | ne ""}}'
      - git-clone@6:
          inputs:
            - update_submodules: 'no'
          is_always_run: true # always run to also feed failure notifications
      - script@1:
          is_always_run: true # always run to also feed failure notifications
          inputs:
            - content: |
                #!/bin/bash
                # generate reference to commit from env or using git
                COMMIT_SHORT_HASH="${BITRISE_GIT_COMMIT:0:7}"
                BRANCH_HEIGHT=''
                WORKFLOW_TRIGGER='Push'

                if [[ -z "$BITRISE_GIT_COMMIT" ]]; then
                  COMMIT_SHORT_HASH="$(git rev-parse --short HEAD)"
                  BRANCH_HEIGHT='HEAD'
                  WORKFLOW_TRIGGER='Manual'
                fi

                envman add --key COMMIT_SHORT_HASH --value "$COMMIT_SHORT_HASH"
                envman add --key BRANCH_HEIGHT --value "$BRANCH_HEIGHT"
                envman add --key WORKFLOW_TRIGGER --value "$WORKFLOW_TRIGGER"
          title: Get commit or branch name and path variables

  # Slack notification utils: we have two workflows to allow choosing when to notify: on success, on failure or both.
  # A workflow for instance create_qa_builds will notify on failure for each build_android_qa or build_ios_qa
  # but will only notify success if both success and create_qa_builds succeeds.

  # Send a Slack message when workflow succeeds
  _notify_success_on_slack:
    before_run:
      - _get_workflow_info
    steps:
      - slack@3:
          inputs:
            - text: "${BITRISE_APP_TITLE} ${BITRISE_TRIGGERED_WORKFLOW_TITLE} workflow notification"
            - pretext: ":large_green_circle: *${BITRISE_TRIGGERED_WORKFLOW_TITLE} succeeded!*"
            - title: "Commit #$COMMIT_SHORT_HASH $BRANCH_HEIGHT"
            - title_link: https://github.com/${BITRISEIO_GIT_REPOSITORY_OWNER}/${BITRISEIO_GIT_REPOSITORY_SLUG}/commit/${COMMIT_SHORT_HASH}
            - message: ${BITRISE_GIT_MESSAGE}
            - fields: |
                Branch|${BITRISE_GIT_BRANCH}
                Workflow|${BITRISE_TRIGGERED_WORKFLOW_TITLE}
                Trigger|${WORKFLOW_TRIGGER}
                Build|${BITRISE_BUILD_NUMBER}
            - buttons: |
                View app|${BITRISE_APP_URL}
                View build|${BITRISE_BUILD_URL}
                View commit|https://github.com/${BITRISEIO_GIT_REPOSITORY_OWNER}/${BITRISEIO_GIT_REPOSITORY_SLUG}/commit/${COMMIT_SHORT_HASH}
            - footer: "Bitrise ${BITRISE_TRIGGERED_WORKFLOW_TITLE} workflow notification"
            - webhook_url: https://hooks.slack.com/services/${MM_SLACK_TOKEN}/${MM_SLACK_SECRET}/${MM_SLACK_ROOM}

  # Send a Slack message when workflow fails
  _notify_failure_on_slack:
    before_run:
      - _get_workflow_info
    steps:
      - slack@3:
          is_always_run: true
          run_if: .IsBuildFailed
          inputs:
            - text: "${BITRISE_APP_TITLE} ${BITRISE_TRIGGERED_WORKFLOW_TITLE} workflow notification"
            - pretext_on_error: ":red_circle: *${BITRISE_TRIGGERED_WORKFLOW_TITLE} failed!*"
            - title: "Commit #$COMMIT_SHORT_HASH $BRANCH_HEIGHT"
            - title_link: https://github.com/${BITRISEIO_GIT_REPOSITORY_OWNER}/${BITRISEIO_GIT_REPOSITORY_SLUG}/commit/${COMMIT_SHORT_HASH}
            - message: ${BITRISE_GIT_MESSAGE}
            - fields: |
                Branch|${BITRISE_GIT_BRANCH}
                Workflow|${BITRISE_TRIGGERED_WORKFLOW_TITLE}
                Trigger|${WORKFLOW_TRIGGER}
                Build|${BITRISE_BUILD_NUMBER}
            - buttons: |
                View app|${BITRISE_APP_URL}
                View build|${BITRISE_BUILD_URL}
                View commit|https://github.com/${BITRISEIO_GIT_REPOSITORY_OWNER}/${BITRISEIO_GIT_REPOSITORY_SLUG}/commit/${COMMIT_SHORT_HASH}
            - footer: "Bitrise ${BITRISE_TRIGGERED_WORKFLOW_TITLE} workflow notification"
            - webhook_url: https://hooks.slack.com/services/${MM_SLACK_TOKEN}/${MM_SLACK_SECRET}/${MM_SLACK_ROOM}

  # CI Steps
  ci_test:
    before_run:
      - code_setup
    steps:
      - yarn@0:
          inputs:
            - args: ''
            - command: test:unit --silent
          title: Unit Test
          is_always_run: false
      - script@1:
          inputs:
            - content: |-
                #!/usr/bin/env bash
                echo 'weew - everything passed!'
          title: All Tests Passed
          is_always_run: false
  # E2E Steps
  e2e_setup:
    steps:
      - yarn@:
          inputs:
            - cache_local_deps: 'yes'
            - command: global add detox-cli
          title: Detox - Install CLI
  android_e2e_test:
    before_run:
      - code_setup_dev
      - e2e_setup
    after_run:
      - _notify_failure_on_slack
    steps:
      - install-missing-android-tools@3:
          inputs:
            - ndk_version: $NDK_VERSION
            - gradlew_path: $PROJECT_LOCATION/gradlew
      - avd-manager@1:
          inputs:
            - api_level: '29'
            - create_command_flags: '--sdcard 4096M'
            - profile: pixel
      - wait-for-android-emulator@1: {}
      - file-downloader@1:
          inputs:
            - source: $BITRISEIO_ANDROID_KEYSTORE_URL
            - destination: android/keystores/release.keystore
      - yarn@0:
          inputs:
            - cache_local_deps: 'yes'
            - command: test:e2e:android
          title: E2E Tests on Android
          is_always_run: false
  ios_e2e_test:
    before_run:
      - code_setup_dev
      - e2e_setup
    after_run:
      - _notify_failure_on_slack
    steps:
      - certificate-and-profile-installer@1: {}
      - set-xcode-build-number@1:
          inputs:
            - build_short_version_string: $VERSION_NAME
            - plist_path: $PROJECT_LOCATION_IOS/MetaMask/Info.plist
      - script:
          inputs:
            - content: |-
                # Add cache directory to environment variable
                envman add --key BREW_APPLESIMUTILS --value "$(brew --cellar)/applesimutils"
                envman add --key BREW_OPT_APPLESIMUTILS --value "/usr/local/opt/applesimutils"
                brew tap wix/brew
          title: Set Env Path for caching deps
      - cocoapods-install@2:
          is_always_run: false
      - script@1:
          inputs:
            - content: |-
                #!/usr/bin/env bash
                node -v
                METAMASK_ENVIRONMENT='production' yarn test:e2e:ios --testNamePattern='Smoke'
          title: Detox Build & Test
          is_always_run: false
      - custom-test-results-export@1:
          is_always_run: true
          is_skippable: false
          title: Export test results
          inputs:
            - base_path: $BITRISE_SOURCE_DIR/e2e/reports/
            - test_name: E2E Tests
            - search_pattern: $BITRISE_SOURCE_DIR/e2e/reports/junit.xml
      - deploy-to-bitrise-io@2:
          is_always_run: true
          is_skippable: false
          title: Deploy test report files
  start_e2e_tests:
    steps:
      - build-router-start@0:
          inputs:
            - workflows: |-
                ios_e2e_test
                wdio_android_e2e_test
            - wait_for_builds: 'true'
            - access_token: $BITRISE_START_BUILD_ACCESS_TOKEN
      - build-router-wait@0:
          inputs:
            - abort_on_fail: 'yes'
            - access_token: $BITRISE_START_BUILD_ACCESS_TOKEN
  # Parallel Build & Deploy Steps
  create_release_builds:
    before_run:
      - code_setup
    steps:
      - build-router-start@0:
          inputs:
            - workflows: |-
                build_android_release
                build_ios_release
            - wait_for_builds: 'true'
            - abort_on_fail: 'yes'
            - access_token: $BITRISE_START_BUILD_ACCESS_TOKEN
      - build-router-wait@0:
          inputs:
            - abort_on_fail: 'yes'
            - build_artifacts_save_path: $BITRISE_DEPLOY_DIR
            - access_token: $BITRISE_START_BUILD_ACCESS_TOKEN
  release_to_stores:
    before_run:
      - code_setup
    steps:
      - build-router-start@0:
          inputs:
            - workflows: |-
                deploy_android_to_store
                deploy_ios_to_store
            - wait_for_builds: 'true'
            - abort_on_fail: 'yes'
            - access_token: $BITRISE_START_BUILD_ACCESS_TOKEN
      - build-router-wait@0:
          inputs:
            - abort_on_fail: 'yes'
            - build_artifacts_save_path: $BITRISE_DEPLOY_DIR
            - access_token: $BITRISE_START_BUILD_ACCESS_TOKEN
      - deploy-to-bitrise-io@2:
          is_always_run: false
          is_skippable: true
          inputs:
            - deploy_path: $BITRISE_DEPLOY_DIR/app-prod-release.apk
          title: Bitrise Deploy APK
      - yarn@0:
          inputs:
            - command: build:announce
          title: Accouncing pre-release
          is_always_run: false
  create_qa_builds:
    before_run:
      - code_setup_dev
    after_run:
      - _notify_success_on_slack
    steps:
      - build-router-start@0:
          inputs:
            - workflows: |-
                build_android_qa
                build_ios_qa
            - wait_for_builds: 'true'
            - abort_on_fail: 'yes'
            - access_token: $BITRISE_START_BUILD_ACCESS_TOKEN
      - build-router-wait@0:
          inputs:
            - abort_on_fail: 'yes'
            - build_artifacts_save_path: $BITRISE_DEPLOY_DIR
            - access_token: $BITRISE_START_BUILD_ACCESS_TOKEN
  build_android_release:
    before_run:
      - code_setup
    after_run:
      - _notify_failure_on_slack
    steps:
      - change-android-versioncode-and-versionname@1:
          inputs:
            - new_version_name: $VERSION_NAME
            - new_version_code: $VERSION_NUMBER
            - build_gradle_path: $PROJECT_LOCATION_ANDROID/app/build.gradle
      - file-downloader@1:
          inputs:
            - source: $BITRISEIO_ANDROID_KEYSTORE_URL
            - destination: android/keystores/release.keystore
      - install-missing-android-tools@3:
          inputs:
            - ndk_version: $NDK_VERSION
            - gradlew_path: $PROJECT_LOCATION/gradlew
      - script@1:
          inputs:
            - content: |-
                #!/usr/bin/env bash
                node -v
                METAMASK_ENVIRONMENT='production' yarn build:android:pre-release:bundle
          title: Build Android Pre-Release Bundle
          is_always_run: false
      - deploy-to-bitrise-io@2:
          is_always_run: false
          is_skippable: true
          inputs:
            - deploy_path: $PROJECT_LOCATION/app/build/outputs/apk/prod/release/app-prod-release.apk
          title: Bitrise Deploy APK
      - deploy-to-bitrise-io@2:
          is_always_run: false
          is_skippable: true
          inputs:
            - deploy_path: $PROJECT_LOCATION/app/build/outputs/apk/prod/release/sha512sums.txt
          title: Bitrise Deploy Checksum
      - deploy-to-bitrise-io@2:
          is_always_run: false
          is_skippable: true
          inputs:
            - deploy_path: $PROJECT_LOCATION/app/build/outputs/mapping/prodRelease/mapping.txt
          title: Bitrise ProGuard Map Files
      - deploy-to-bitrise-io@2:
          is_always_run: false
          is_skippable: true
          inputs:
            - deploy_path: $PROJECT_LOCATION/app/build/outputs/bundle/prodRelease/app-prod-release.aab
          title: Bitrise Deploy AAB
      - deploy-to-bitrise-io@2:
          is_always_run: false
          is_skippable: true
          inputs:
            - deploy_path: sourcemaps/android/index.js.map
          title: Bitrise Deploy Sourcemaps
  build_android_qa:
    before_run:
      - code_setup_dev
    after_run:
      - _upload_apk_to_browserstack
      - _notify_failure_on_slack
    steps:
      - change-android-versioncode-and-versionname@1:
          inputs:
            - new_version_name: $VERSION_NAME
            - new_version_code: $VERSION_NUMBER
            - build_gradle_path: $PROJECT_LOCATION_ANDROID/app/build.gradle
      - file-downloader@1:
          inputs:
            - source: $BITRISEIO_ANDROID_QA_KEYSTORE_URL
            - destination: android/keystores/internalRelease.keystore
      - install-missing-android-tools@3:
          inputs:
            - ndk_version: $NDK_VERSION
            - gradlew_path: $PROJECT_LOCATION/gradlew
      - script@1:
          inputs:
            - content: |-
                #!/usr/bin/env bash
                node -v
                GIT_BRANCH=$BITRISE_GIT_BRANCH METAMASK_ENVIRONMENT='qa' yarn build:android:pre-release:bundle:qa
          title: Build Android Pre-Release Bundle
          is_always_run: false
      - deploy-to-bitrise-io@2:
          is_always_run: false
          is_skippable: true
          inputs:
            - deploy_path: $PROJECT_LOCATION/app/build/outputs/apk/qa/release/$QA_APK_NAME.apk
          title: Bitrise Deploy APK
      - deploy-to-bitrise-io@2:
          is_always_run: false
          is_skippable: true
          inputs:
            - deploy_path: $PROJECT_LOCATION/app/build/outputs/apk/qa/release/sha512sums.txt
          title: Bitrise Deploy Checksum
      - deploy-to-bitrise-io@2:
          is_always_run: false
          is_skippable: true
          inputs:
            - deploy_path: $PROJECT_LOCATION/app/build/outputs/mapping/qaRelease/mapping.txt
          title: Bitrise ProGuard Map Files
      - deploy-to-bitrise-io@2:
          is_always_run: false
          is_skippable: true
          inputs:
            - deploy_path: $PROJECT_LOCATION/app/build/outputs/bundle/qaRelease/app-qa-release.aab
          title: Bitrise Deploy AAB
      - deploy-to-bitrise-io@2:
          is_always_run: false
          is_skippable: true
          inputs:
            - deploy_path: sourcemaps/android/index.js.map
          title: Bitrise Deploy Sourcemaps
  _upload_apk_to_browserstack:
    steps:
      - script@1:
          title: Upload APK to Browserstack
          inputs:
            - content: |-
                #!/usr/bin/env bash
                set -e
                set -x
                set -o pipefail
                APK_PATH=$PROJECT_LOCATION/app/build/outputs/apk/qa/release/$QA_APK_NAME.apk
                CUSTOM_ID="$BITRISE_GIT_BRANCH-$VERSION_NAME-$VERSION_NUMBER"
                CUSTOM_ID=${CUSTOM_ID////-}
                curl -u "$BROWSERSTACK_USERNAME:$BROWSERSTACK_ACCESS_KEY" -X POST "https://api-cloud.browserstack.com/app-automate/upload" -F "file=@$APK_PATH" -F 'data={"custom_id": "'$CUSTOM_ID'"}' | jq -j '.app_url' | envman add --key BROWSERSTACK_APP_URL
                curl -u "$BROWSERSTACK_USERNAME:$BROWSERSTACK_ACCESS_KEY" -X GET https://api-cloud.browserstack.com/app-automate/recent_apps | jq > browserstack_uploaded_apps.json
      - deploy-to-bitrise-io@2:
          is_always_run: false
          is_skippable: true
          inputs:
            - deploy_path: browserstack_uploaded_apps.json
          title: Bitrise Deploy Browserstack Uploaded Apps
      - build-router-start@0:
          inputs:
            - workflows: |-
                wdio_android_e2e_test
            - wait_for_builds: 'false'
            - abort_on_fail: 'yes'
            - access_token: $BITRISE_START_BUILD_ACCESS_TOKEN
            - environment_key_list:
                BROWSERSTACK_APP_URL

                BROWSERSTACK_DEVICE

                BROWSERSTACK_OS_VERSION

                BROWSERSTACK_TAG_EXPRESSION
  wdio_android_e2e_test:
    before_run:
      - code_setup
    after_run:
      - _notify_failure_on_slack
    steps:
      - script@1:
          title: Run Android E2E tests on Browserstack
          inputs:
            - content: |-
                #!/usr/bin/env bash
                yarn test:wdio:android:browserstack
      - script@1:
          is_always_run: true
          is_skippable: false
          title: Add tests reports to Bitrise
          inputs:
            - content: |-
                #!/usr/bin/env bash
                cp -r $BITRISE_SOURCE_DIR/wdio/reports/junit-results/ $BITRISE_TEST_RESULT_DIR/
      - deploy-to-bitrise-io@2:
          is_always_run: true
          is_skippable: false
          inputs:
              - deploy_path: $BITRISE_TEST_RESULT_DIR
          title: Deploy test report files
  deploy_android_to_store:
    before_run:
      - build_android_release
    steps:
      - google-play-deploy:
          inputs:
            - app_path: $PROJECT_LOCATION/app/build/outputs/bundle/prodRelease/app-prod-release.aab
            - track: internal
            - service_account_json_key_path: $BITRISEIO_BITRISEIO_SERVICE_ACCOUNT_JSON_KEY_URL_URL
            - package_name: $MM_ANDROID_PACKAGE_NAME
    envs:
      - opts:
          is_expand: false
        MM_ANDROID_PACKAGE_NAME: io.metamask
  deploy_ios_to_store:
    before_run:
      - build_ios_release
    steps:
      - deploy-to-itunesconnect-application-loader@1:
          inputs:
            - ipa_path: ios/build/output/MetaMask.ipa
  build_ios_release:
    before_run:
      - code_setup
    after_run:
      - _notify_failure_on_slack
    steps:
      - certificate-and-profile-installer@1: {}
      - set-xcode-build-number@1:
          inputs:
            - build_short_version_string: $VERSION_NAME
            - build_version: $VERSION_NUMBER
            - plist_path: $PROJECT_LOCATION_IOS/MetaMask/Info.plist
      - cocoapods-install@2: {}
      - script@1:
          inputs:
            - content: |-
                #!/usr/bin/env bash
                node -v
                METAMASK_ENVIRONMENT='production' yarn build:ios:pre-release
          title: iOS Sourcemaps & Build
          is_always_run: false
      - deploy-to-bitrise-io@2:
          is_always_run: false
          is_skippable: true
          inputs:
            - deploy_path: ios/build/output/MetaMask.ipa
          title: Deploy iOS IPA
      - deploy-to-bitrise-io@2:
          is_always_run: false
          is_skippable: true
          inputs:
            - deploy_path: ios/build/MetaMask.xcarchive
          title: Deploy Symbols File
      - deploy-to-bitrise-io@2:
          is_always_run: false
          is_skippable: true
          inputs:
            - deploy_path: sourcemaps/ios/index.js.map
          title: Deploy Source Map
  build_ios_qa:
    before_run:
      - code_setup_dev
    after_run:
      - _notify_failure_on_slack
    steps:
      - certificate-and-profile-installer@1: {}
      - set-xcode-build-number@1:
          inputs:
            - build_short_version_string: $VERSION_NAME
            - build_version: $VERSION_NUMBER
            - plist_path: $PROJECT_LOCATION_IOS/MetaMask/MetaMask-QA-Info.plist
      - cocoapods-install@2: {}
      - script@1:
          inputs:
            - content: |-
                #!/usr/bin/env bash
                node -v
                GIT_BRANCH=$BITRISE_GIT_BRANCH METAMASK_ENVIRONMENT='qa' yarn build:ios:pre-qa
          title: iOS Sourcemaps & Build
          is_always_run: false
      - deploy-to-bitrise-io@2:
          is_always_run: false
          is_skippable: true
          inputs:
            - deploy_path: ios/build/output/MetaMask-QA.ipa
          title: Deploy iOS IPA
      - deploy-to-bitrise-io@2:
          is_always_run: false
          is_skippable: true
          inputs:
            - deploy_path: ios/build/MetaMask-QA.xcarchive
          title: Deploy Symbols File
      - deploy-to-bitrise-io@2:
          is_always_run: false
          is_skippable: true
          inputs:
            - deploy_path: sourcemaps/ios/index.js.map
          title: Deploy Source Map
app:
  envs:
    - opts:
        is_expand: false
      PROJECT_LOCATION: android
    - opts:
        is_expand: false
      NDK_VERSION: 24.0.8215888
    - opts:
        is_expand: false
      QA_APK_NAME: app-qa-release
    - opts:
        is_expand: false
      MODULE: app
    - opts:
        is_expand: false
      VARIANT: ''
    - opts:
        is_expand: false
      BITRISE_PROJECT_PATH: ios/MetaMask.xcworkspace
    - opts:
        is_expand: false
      BITRISE_SCHEME: MetaMask
    - opts:
        is_expand: false
      BITRISE_EXPORT_METHOD: enterprise
    - opts:
        is_expand: false
      PROJECT_LOCATION_ANDROID: android
    - opts:
        is_expand: false
      PROJECT_LOCATION_IOS: ios
    - opts:
        is_expand: false
      VERSION_NAME: 6.5.0
    - opts:
        is_expand: false
      VERSION_NUMBER: 1104
    - opts:
        is_expand: false
      ANDROID_APK_LINK: ''
    - opts:
        is_expand: false
      ANDROID_AAP_LINK: ''
    - opts:
        is_expand: false
      IOS_APP_LINK: ''
meta:
  bitrise.io:
    stack: osx-xcode-14.2.x-ventura
<<<<<<< HEAD
    machine_type_id: g2-m1-max.10core

=======
    machine_type_id: g2.4core
>>>>>>> ddd74171
trigger_map:
  - push_branch: release/*
    workflow: start_e2e_tests
  - tag: "v*.*.*-RC-*"
    workflow: release_to_stores
  - tag: "qa-*"
    workflow: create_qa_builds<|MERGE_RESOLUTION|>--- conflicted
+++ resolved
@@ -639,12 +639,7 @@
 meta:
   bitrise.io:
     stack: osx-xcode-14.2.x-ventura
-<<<<<<< HEAD
-    machine_type_id: g2-m1-max.10core
-
-=======
     machine_type_id: g2.4core
->>>>>>> ddd74171
 trigger_map:
   - push_branch: release/*
     workflow: start_e2e_tests
