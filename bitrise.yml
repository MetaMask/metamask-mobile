--- conflicted
+++ resolved
@@ -647,12 +647,7 @@
         stack: linux-docker-android-22.04
   android_e2e_test:
     before_run:
-<<<<<<< HEAD
       - code_setup
-=======
-      - setup
-      - prep_environment
->>>>>>> c6889329
       - install_detox
     after_run:
       - notify_failure
@@ -744,12 +739,7 @@
         stack: linux-docker-android-22.04
   ios_api_specs:
     before_run:
-<<<<<<< HEAD
       - code_setup
-=======
-      - setup
-      - prep_environment
->>>>>>> c6889329
       - install_detox
     after_run:
       - notify_failure
@@ -902,12 +892,7 @@
       #       - paths: node_modules
   ios_e2e_test:
     before_run:
-<<<<<<< HEAD
       - code_setup
-=======
-      - setup
-      - prep_environment
->>>>>>> c6889329
       - install_detox
     after_run:
       - notify_failure
